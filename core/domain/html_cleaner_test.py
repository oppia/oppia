# coding: utf-8
#
# Copyright 2014 The Oppia Authors. All Rights Reserved.
#
# Licensed under the Apache License, Version 2.0 (the "License");
# you may not use this file except in compliance with the License.
# You may obtain a copy of the License at
#
#      http://www.apache.org/licenses/LICENSE-2.0
#
# Unless required by applicable law or agreed to in writing, software
# distributed under the License is distributed on an "AS-IS" BASIS,
# WITHOUT WARRANTIES OR CONDITIONS OF ANY KIND, either express or implied.
# See the License for the specific language governing permissions and
# limitations under the License.

"""Tests for the HTML sanitizer."""

import bs4
from core.domain import html_cleaner
from core.tests import test_utils
import feconf


class HtmlCleanerUnitTests(test_utils.GenericTestBase):
    """Test the HTML sanitizer."""

    def setUp(self):
        super(HtmlCleanerUnitTests, self).setUp()
        self.longMessage = True

    def test_good_tags_allowed(self):
        test_data = [(
            '<a href="http://www.google.com">Hello</a>',
            '<a href="http://www.google.com">Hello</a>'
        ), (
            'Just some text 12345',
            'Just some text 12345'
        ), (
            '<code>Unfinished HTML',
            '<code>Unfinished HTML</code>',
        ), (
            '<br/>',
            '<br>'
        ), (
            'A big mix <div>Hello</div> Yes <span>No</span>',
            'A big mix <div>Hello</div> Yes <span>No</span>'
        )]

        for datum in test_data:
            self.assertEqual(
                html_cleaner.clean(datum[0]), datum[1],
                '\n\nOriginal text: %s' % datum[0])

    def test_bad_tags_suppressed(self):
        test_data = [(
            '<incomplete-bad-tag>',
            ''
        ), (
            '<complete-bad-tag></complete-bad-tag>',
            ''
        ), (
            '<incomplete-bad-tag><div>OK tag</div>',
            '<div>OK tag</div>'
        ), (
            '<complete-bad-tag></complete-bad-tag><span>OK tag</span>',
            '<span>OK tag</span>'
        ), (
            '<bad-tag></bad-tag>Just some text 12345',
            'Just some text 12345'
        ), (
            '<script>alert(\'Here is some JS\');</script>',
            'alert(\'Here is some JS\');'
        ), (
            '<iframe src="https://oppiaserver.appspot.com"></iframe>',
            ''
        )]

        for datum in test_data:
            self.assertEqual(
                html_cleaner.clean(datum[0]), datum[1],
                '\n\nOriginal text: %s' % datum[0])

    def test_oppia_custom_tags(self):
        test_data = [(
            '<oppia-noninteractive-image filepath-with-value="1"/>',
            '<oppia-noninteractive-image filepath-with-value="1">'
            '</oppia-noninteractive-image>'
        ), (
            '<oppia-noninteractive-image filepath-with-value="1">'
            '</oppia-noninteractive-image>',
            '<oppia-noninteractive-image filepath-with-value="1">'
            '</oppia-noninteractive-image>'
        ), (
            '<oppia-fake-tag></oppia-fake-tag>',
            ''
        )]

        for datum in test_data:
            self.assertEqual(
                html_cleaner.clean(datum[0]), datum[1],
                '\n\nOriginal text: %s' % datum[0])


class HtmlStripperUnitTests(test_utils.GenericTestBase):
    """Test the HTML stripper."""

    def test_strip_html_tags(self):
        test_data = [(
            '<a href="http://www.google.com">Hello</a>',
            'Hello',
        ), (
            'Just some text 12345',
            'Just some text 12345',
        ), (
            '<code>Unfinished HTML',
            'Unfinished HTML',
        ), (
            '<br/>',
            '',
        ), (
            'A big mix <div>Hello</div> Yes <span>No</span>',
            'A big mix Hello Yes No',
        ), (
            'Text with\nnewlines',
            'Text with\nnewlines',
        )]

        for datum in test_data:
            self.assertEqual(html_cleaner.strip_html_tags(datum[0]), datum[1])


class RteComponentExtractorUnitTests(test_utils.GenericTestBase):
    """Test the RTE component extractor."""

    def test_get_rte_components(self):
        test_data = (
            '<p>Test text&nbsp;'
            '<oppia-noninteractive-math '
            'raw_latex-with-value="&amp;quot;\\frac{x}{y}&amp;quot;">'
            '</oppia-noninteractive-math></p><p>&nbsp;'
            '<oppia-noninteractive-link '
            'text-with-value="&amp;quot;Link&amp;quot;" '
            'url-with-value="&amp;quot;https://www.example.com&amp;quot;">'
            '</oppia-noninteractive-link>.</p>'
            '<p>Video</p>'
            '<p><oppia-noninteractive-video autoplay-with-value="false" '
            'end-with-value="0" start-with-value="0" '
            'video_id-with-value="&amp;quot;'
            'https://www.youtube.com/watch?v=Ntcw0H0hwPU&amp;quot;">'
            '</oppia-noninteractive-video><br></p>'
        )

        expected_components = [
            {
                'customization_args': {
                    'text-with-value': u'Link',
                    'url-with-value': u'https://www.example.com'},
                'id': 'oppia-noninteractive-link'
            },
            {
                'customization_args': {
                    'start-with-value': 0,
                    'end-with-value': 0,
                    'video_id-with-value': (
                        u'https://www.youtube.com/watch?'
                        u'v=Ntcw0H0hwPU'),
                    'autoplay-with-value': False
                },
                'id': 'oppia-noninteractive-video'
            },
            {
                'customization_args': {
                    'raw_latex-with-value': u'\\frac{x}{y}'
                },
                'id': 'oppia-noninteractive-math'
            }
        ]

        components = html_cleaner.get_rte_components(test_data)

        self.assertEqual(len(components), len(expected_components))
        for component in components:
            self.assertIn(component, expected_components)


class ContentMigrationTests(test_utils.GenericTestBase):
    """ Tests the function associated with the migration of html
    strings to valid RTE format.
    """

    def test_wrap_with_siblings(self):
        test_cases = [{
            'html_content': (
                '<p><i>hello</i></p> this is<i>test case1</i> for '
                '<ol><li><i>testing</i></li></ol>'
            ),
            'expected_output': (
                '<p><i>hello</i></p><p> this is<i>test case1</i> for </p>'
                '<ol><li><i>testing</i></li></ol>'
            )
        }, {
            'html_content': (
                '<br/>hello this is<br/>test<p> case2<br/>'
                '</p> for <p><br/>testing</p>'
            ),
            'expected_output': (
                '<p><br/>hello this is<br/>test</p>'
                '<p> case2<br/></p> for <p><br/>testing</p>'
            )
        }, {
            'html_content': (
                '<p>hello</p>this is case <b>3</b> for <i>'
                'testing</i> the <p>function</p>'
            ),
            'expected_output': (
                '<p>hello</p><p>this is case <b>3</b> for <i>'
                'testing</i> the </p><p>function</p>'
            )
        }]
        for index, test_case in enumerate(test_cases):
            soup = bs4.BeautifulSoup(test_case['html_content'], 'html.parser')
            if index == 0:
                tag = soup.findAll('i')[1]
            elif index == 1:
                tag = soup.find('br')
            elif index == 2:
                tag = soup.find('b')
            html_cleaner.wrap_with_siblings(tag, soup.new_tag('p'))
            self.assertEqual(str(soup), test_case['expected_output'])

    def test_convert_to_textangular(self):
        test_cases = [{
            'html_content': (
                '<div><i>hello</i></div> this is<i>test case1</i> for '
                '<span><i>testing</i></span>'
            ),
            'expected_output': (
                '<p><i>hello</i></p><p> this is<i>test case1</i> for '
                '<i>testing</i></p>'
            )
        }, {
            'html_content': (
                '<div><br>hello</div> this is<br>test<pre> case2<br>'
                '</pre> for <span><br>testing</span>'
            ),
            'expected_output': (
                '<p><br>hello</p><p> this is<br>test</p>'
                '<pre> case2\n</pre><p> for <br>testing</p>'
            )
        }, {
            'html_content': 'hello <p> this is case3 for </p> testing',
            'expected_output': (
                '<p>hello </p><p> this is case3 for </p><p> testing</p>'
            )
        }, {
            'html_content': 'hello <i> this is case4 for </i> testing',
            'expected_output': '<p>hello <i> this is case4 for </i> testing</p>'
        }, {
            'html_content': (
                '<span>hello</span><code> this is </code><div>'
                'test </div><div>case4</div> for testing'
            ),
            'expected_output': (
                '<p>hello this is </p><p>test </p><p>case4</p><p> for '
                'testing</p>'
            )
        }, {
            'html_content': (
                '<p> Random test</p>case <b>is</b> <i>added</i> here<p>!</p>'
            ),
            'expected_output': (
                '<p> Random test</p><p>case <b>is</b> <i>added</i> '
                'here</p><p>!</p>'
            )
        }, {
            'html_content': (
                '<blockquote> Here is another<b>example'
                '</b></blockquote>'
            ),
            'expected_output': (
                '<blockquote><p> Here is another<b>example</b></p></blockquote>'
            )
        }, {
            'html_content': (
                '<table><tbody><tr><td>January</td><td>$100</td>'
                '<td>200</td></tr><tr><td>February</td><td>$80</td><td>400'
                '</td></tr></tbody></table>'
            ),
            'expected_output': (
                '<p>January $100 200</p><p>February $80 400</p>'
            )
        }, {
            'html_content': (
                '<p><p><p>Hello <br/> this<p> is <br> test case <p>'
                'for </p> migration <b>testing</b> </p></p></p></p>'
            ),
            'expected_output': (
                '<p>Hello <br> this</p><p> is <br> test case </p><p>'
                'for </p><p> migration <b>testing</b> </p>'
            )
        }, {
            'html_content': (
                '<p>Hello this is <p>test case </p> for <p> <p>migration</p>'
                'testing </p> for <p> invalid cases </p></p>'
            ),
            'expected_output': (
                '<p>Hello this is </p><p>test case </p><p> for </p><p> </p><p>'
                'migration</p><p>testing </p><p> for </p><p> invalid cases </p>'
            )
        }]

        for test_case in test_cases:
            self.assertEqual(
                test_case['expected_output'],
                html_cleaner.convert_to_textangular(test_case['html_content']))

    def test_validate_rte_format(self):
        test_cases_for_textangular = [
            (
                'This is for <i>testing</i> the validate <b>text</b> '
                'angular function.'
            ),
            (
                'This is the last test case <a href="https://github.com">hello'
                '<oppia-noninteractive-link url-with-value="&amp;quot;'
                'here&amp;quot;" text-with-value="validated">'
                '</oppia-noninteractive-link></a><p> testing completed</p>'
            )
        ]
        actual_output_with_migration_for_textangular = (
            html_cleaner.validate_rte_format(
                test_cases_for_textangular,
                feconf.RTE_FORMAT_TEXTANGULAR, run_migration=True))
        actual_output_without_migration_for_textangular = (
            html_cleaner.validate_rte_format(
                test_cases_for_textangular, feconf.RTE_FORMAT_TEXTANGULAR))

        expected_output_with_migration_for_textangular = {'strings': []}
        expected_output_without_migration_for_textangular = {
            'i': ['[document]'],
            'invalidTags': ['a'],
            'oppia-noninteractive-link': ['a'],
            'b': ['[document]'],
            'strings': [
                (
                    'This is for <i>testing</i> the validate '
                    '<b>text</b> angular function.'
                ),
                (
                    'This is the last test case <a href="https://github.com">'
                    'hello<oppia-noninteractive-link url-with-value="&amp;'
                    'quot;here&amp;quot;" text-with-value="validated">'
                    '</oppia-noninteractive-link></a><p> testing completed</p>'
                ),
            ]
        }

        self.assertEqual(
            actual_output_with_migration_for_textangular,
            expected_output_with_migration_for_textangular)
        self.assertEqual(
            actual_output_without_migration_for_textangular,
            expected_output_without_migration_for_textangular)

        test_cases_for_ckeditor = [
            (
                '<pre>Hello this is <b> testing '
                '<oppia-noninteractive-image filepath-with-value="amp;quot;'
                'random.png&amp;quot;"></oppia-noninteractive-image> in '
                '</b>progress</pre>'
            ),
            (
                '<oppia-noninteractive-collapsible content-with-value="&amp;'
                'quot;&amp;lt;pre&amp;gt;&amp;lt;p&amp;gt;lorem ipsum&amp;'
                'lt;/p&amp;gt;&amp;lt;/pre&amp;gt;'
                '&amp;quot;" heading-with-value="&amp;quot;'
                'lorem ipsum&amp;quot;lorem ipsum&amp;quot;?&amp;quot;">'
                '</oppia-noninteractive-collapsible>'
            )
        ]

        actual_output_with_migration_for_ckeditor = (
            html_cleaner.validate_rte_format(
                test_cases_for_ckeditor, feconf.RTE_FORMAT_CKEDITOR,
                run_migration=True))
        actual_output_without_migration_for_ckeditor = (
            html_cleaner.validate_rte_format(
                test_cases_for_ckeditor, feconf.RTE_FORMAT_CKEDITOR))

        expected_output_with_migration_for_ckeditor = {'strings': []}
        expected_output_without_migration_for_ckeditor = {
            'invalidTags': ['b'],
            'oppia-noninteractive-image': ['b'],
            'p': ['pre'],
            'strings': [
                (
                    '<pre>Hello this is <b> testing '
                    '<oppia-noninteractive-image filepath-with-value="amp;quot;'
                    'random.png&amp;quot;"></oppia-noninteractive-image> in '
                    '</b>progress</pre>'
                ),
                (
                    '<oppia-noninteractive-collapsible content-with-value="&amp'
                    ';quot;&amp;lt;pre&amp;gt;&amp;lt;p&amp;gt;lorem ipsum&amp;'
                    'lt;/p&amp;gt;&amp;lt;/pre&amp;gt;'
                    '&amp;quot;" heading-with-value="&amp;quot;'
                    'lorem ipsum&amp;quot;lorem ipsum&amp;quot;?&amp;quot;">'
                    '</oppia-noninteractive-collapsible>'
                ),
            ]
        }

        self.assertEqual(
            actual_output_with_migration_for_ckeditor,
            expected_output_with_migration_for_ckeditor)
        self.assertEqual(
            actual_output_without_migration_for_ckeditor,
            expected_output_without_migration_for_ckeditor)

    def test_validate_soup_for_rte(self):
        test_cases_for_textangular = [
            (
                '<p>Hello <b>this </b>is </p><p><br></p><p>test <b>case '
                '</b>for </p><p><oppia-noninteractive-collapsible '
                'content-with-value=\"&amp;quot;Hello oppia&amp;quot;\" '
                'heading-with-value=\"&amp;quot;Learn more about APIs&'
                'amp;quot;\"></oppia-noninteractive-collapsible><br></p><p>'
                'for migration testing</p>'
            ),
            (
                'Hello<div>oppia</div>testing <i>in progess</i>!'
            ),
            (
                '<p>Hello</p><p>oppia</p><p>testing <i>in progress</i>!</p>'
            )
        ]

        expected_output_for_textangular = [False, True, False]
        err_dict = {}

        for index, test_case in enumerate(test_cases_for_textangular):
            actual_output_for_textangular = (
                html_cleaner._validate_soup_for_rte( # pylint: disable=protected-access
                    bs4.BeautifulSoup(test_case, 'html.parser'),
                    feconf.RTE_FORMAT_TEXTANGULAR, err_dict))

            self.assertEqual(
                actual_output_for_textangular,
                expected_output_for_textangular[index])

        test_cases_for_ckeditor = [
            (
                '<p>Lorem ipsum </p><p> Hello this is oppia </p>'
            ),
            (
                '<p>Lorem <span>ipsum </span></p> Hello this is '
                '<code>oppia </code>'
            ),
            (
                '<p><oppia-noninteractive-image filepath-with-value="amp;quot;'
                'random.png&amp;quot;"></oppia-noninteractive-image>Hello this '
                'is test case to check image tag inside p tag</p>'
            )
        ]

        expected_output_for_ckeditor = [False, True, True]
        err_dict = {}

        for index, test_case in enumerate(test_cases_for_ckeditor):
            actual_output_for_ckeditor = (
                html_cleaner._validate_soup_for_rte( # pylint: disable=protected-access
                    bs4.BeautifulSoup(test_case, 'html.parser'),
                    feconf.RTE_FORMAT_CKEDITOR, err_dict))

            self.assertEqual(
                actual_output_for_ckeditor,
                expected_output_for_ckeditor[index])

    def test_convert_tag_contents_to_rte_format(self):
        test_cases_for_textangular = [{
            'html_content': (
                '<div>Hello <b>this </b>is </div><p><br></p><p>test <b>case '
                '</b>for </p><p><oppia-noninteractive-collapsible '
                'content-with-value=\"&amp;quot;Hello oppia&amp;quot;\" '
                'heading-with-value=\"&amp;quot;Learn more about APIs&amp;'
                'quot;\"></oppia-noninteractive-collapsible><br></p><p>'
                'for migration testing</p>'
            ),
            'expected_output': (
                '<div>Hello <b>this </b>is </div><p><br/></p><p>test <b>case '
                '</b>for </p><p><oppia-noninteractive-collapsible '
                'content-with-value=\"&amp;quot;&amp;lt;p&amp;gt;Hello oppia'
                '&amp;lt;/p&amp;gt;&amp;quot;\" heading-with-value=\"'
                '&amp;quot;Learn more about APIs&amp;quot;\">'
                '</oppia-noninteractive-collapsible><br/></p><p>'
                'for migration testing</p>'
            )
        }, {
            'html_content': (
                'Hello<div>oppia</div>testing <i>in progess</i>!'
            ),
            'expected_output': (
                'Hello<div>oppia</div>testing <i>in progess</i>!'
            )
        }, {
            'html_content': (
                '<span><b>Hello </b></span><div><b><span>this is '
                'test case</span></b></div><div><b><br></b></div>'
                '<div><oppia-noninteractive-tabs tab_contents-with-value'
                '=\"[{&amp;quot;content&amp;quot;:&amp;quot;&amp;lt;span '
                'style=\\&amp;quot;line-height: 21px; background-color: '
                'rgb(255, 255, 255);\\&amp;quot;&amp;gt;lorem ipsum&amp;lt;'
                '/span&amp;gt;&amp;quot;,&amp;quot;title&amp;quot;:&amp;'
                'quot;hello&amp;quot;},{&amp;quot;content&amp;quot;:&amp;'
                'quot;&amp;lt;span style=\\&amp;quot;color: rgb(0, 0, 0); '
                'font-family: &amp;#39;Times New Roman&amp;#39;; font-size: '
                'medium; line-height: normal;\\&amp;quot;&amp;gt;&amp;lt;'
                'font size=\\&amp;quot;3\\&amp;quot; face=\\&amp;quot;Times '
                'New Roman CE\\&amp;quot;&amp;gt;oppia&amp;lt;/font&amp;gt;'
                '&amp;lt;/span&amp;gt;&amp;quot;,&amp;quot;title&amp;quot;:'
                '&amp;quot;Savjet 1&amp;quot;}]\"></oppia-noninteractive-tabs>'
                '<b><br></b></div><div><span></span><b><br></b><div>'
                '<span><b><br></b></span></div></div>'
            ),
            'expected_output': (
                '<span><b>Hello </b></span><div><b><span>this is '
                'test case</span></b></div><div><b><br/></b></div>'
                '<div><oppia-noninteractive-tabs tab_contents-with-value='
                '\"[{&amp;quot;content&amp;quot;: &amp;quot;&amp;lt;'
                'p&amp;gt;lorem ipsum&amp;lt;/p&amp;gt;&amp;quot;, '
                '&amp;quot;title&amp;quot;: &amp;quot;hello&amp;quot;}, '
                '{&amp;quot;content&amp;quot;: &amp;quot;&amp;lt;p&amp;gt;'
                'oppia&amp;lt;/p&amp;gt;&amp;quot;, &amp;quot;title&amp;'
                'quot;: &amp;quot;Savjet 1&amp;quot;}]\">'
                '</oppia-noninteractive-tabs><b><br/></b></div>'
                '<div><span></span><b><br/></b><div>'
                '<span><b><br/></b></span></div></div>'
            )
        }]

        for test_case in test_cases_for_textangular:
            actual_output_for_textangular = (
                html_cleaner.convert_tag_contents_to_rte_format(
                    test_case['html_content'],
                    html_cleaner.convert_to_textangular))
            self.assertEqual(
                actual_output_for_textangular,
                test_case['expected_output'])

        test_cases_for_ckeditor = [{
            'html_content': (
                '<oppia-noninteractive-collapsible '
                'content-with-value=\"&amp;quot;&amp;lt;pre&amp;gt;&amp;'
                'lt;p&amp;gt;Hello oppia&amp;lt;/p&amp;gt;&amp;lt;'
                '/pre&amp;gt;&amp;quot;\" '
                'heading-with-value=\"&amp;quot;Learn more about APIs&amp;'
                'quot;\"></oppia-noninteractive-collapsible>'
            ),
            'expected_output': (
                '<oppia-noninteractive-collapsible '
                'content-with-value=\"&amp;quot;&amp;lt;pre&amp;gt;Hello oppia'
                '&amp;lt;/pre&amp;gt;&amp;quot;\" heading-with-value=\"'
                '&amp;quot;Learn more about APIs&amp;quot;\">'
                '</oppia-noninteractive-collapsible>'
            )
        }, {
            'html_content': (
                'Hello<div>oppia</div>testing <i>in progess</i>!'
            ),
            'expected_output': (
                'Hello<div>oppia</div>testing <i>in progess</i>!'
            )
        }, {
            'html_content': (
                '<oppia-noninteractive-tabs tab_contents-with-value'
                '=\"[{&amp;quot;content&amp;quot;:&amp;quot;&amp;lt;p&amp;gt;'
                '&amp;lt;i&amp;gt;lorem ipsum&amp;lt;/i&amp;gt;&amp;lt;/p'
                '&amp;gt;&amp;quot;,&amp;quot;title&amp;quot;:&amp;'
                'quot;hello&amp;quot;}]\"></oppia-noninteractive-tabs>'
            ),
            'expected_output': (
                '<oppia-noninteractive-tabs tab_contents-with-value'
                '=\"[{&amp;quot;content&amp;quot;: &amp;quot;&amp;lt;p&amp;gt;'
                '&amp;lt;em&amp;gt;lorem ipsum&amp;lt;/em&amp;gt;&amp;lt;/p'
                '&amp;gt;&amp;quot;, &amp;quot;title&amp;quot;: &amp;'
                'quot;hello&amp;quot;}]\"></oppia-noninteractive-tabs>'
            )
        }]

        for test_case in test_cases_for_ckeditor:
            actual_output_for_ckeditor = (
                html_cleaner.convert_tag_contents_to_rte_format(
                    test_case['html_content'],
                    html_cleaner.convert_to_ckeditor))
            self.assertEqual(
                actual_output_for_ckeditor,
                test_case['expected_output'])

    def test_convert_to_ckeditor(self):
        test_cases = [{
            'html_content': (
                '<p>Lorem <span>ipsum </span></p> Hello this is '
                '<code>oppia </code>'
            ),
            'expected_output': (
                '<p>Lorem <span>ipsum </span></p> Hello this is '
                '<code>oppia </code>'
            )
        }, {
            'html_content': (
<<<<<<< HEAD
                '<p><oppia-noninteractive-image filepath-with-value="amp;quot;'
=======
                '<p><oppia-noninteractive-image filepath-with-value="&amp;quot;'
>>>>>>> 712df64d
                'random.png&amp;quot;"></oppia-noninteractive-image>Hello this '
                'is test case to check image tag inside p tag</p>'
            ),
            'expected_output': (
<<<<<<< HEAD
                '<oppia-noninteractive-image filepath-with-value="amp;quot;'
=======
                '<oppia-noninteractive-image filepath-with-value="&amp;quot;'
>>>>>>> 712df64d
                'random.png&amp;quot;"></oppia-noninteractive-image><p>Hello '
                'this is test case to check image tag inside p tag</p>'
            )
        }, {
            'html_content': '<p>hello <i> this is case4 for </i> testing</p>',
            'expected_output': (
                '<p>hello <em> this is case4 for </em> testing</p>'
            )
        }, {
            'html_content': (
                '<oppia-noninteractive-collapsible content-with-value="&amp;'
                'quot;&amp;lt;pre&amp;gt;&amp;lt;p&amp;gt;lorem ipsum&'
                'amp;lt;/p&amp;gt;&amp;lt;/pre&amp;gt;'
                '&amp;quot;" heading-with-value="&amp;quot;'
                'lorem ipsum&amp;quot;lorem ipsum&amp;quot;?&amp;quot;">'
                '</oppia-noninteractive-collapsible>'
            ),
            'expected_output': (
                '<oppia-noninteractive-collapsible content-with-value="&amp;'
                'quot;&amp;lt;pre&amp;gt;lorem ipsum'
                '&amp;lt;/pre&amp;gt;'
                '&amp;quot;" heading-with-value="&amp;quot;'
                'lorem ipsum&amp;quot;lorem ipsum&amp;quot;?&amp;quot;">'
                '</oppia-noninteractive-collapsible>'
            )
        }, {
            'html_content': (
                '<pre>Hello this is <b> testing '
<<<<<<< HEAD
                '<oppia-noninteractive-image filepath-with-value="amp;quot;'
=======
                '<oppia-noninteractive-image filepath-with-value="&amp;quot;'
>>>>>>> 712df64d
                'random.png&amp;quot;"></oppia-noninteractive-image> in '
                '</b>progress</pre>'
            ),
            'expected_output': (
                '<pre>Hello this is <strong> testing </strong></pre>'
<<<<<<< HEAD
                '<oppia-noninteractive-image filepath-with-value="amp;quot;'
=======
                '<oppia-noninteractive-image filepath-with-value="&amp;quot;'
>>>>>>> 712df64d
                'random.png&amp;quot;"></oppia-noninteractive-image><pre>'
                '<strong> in </strong>progress</pre>'
            )
        }, {
            'html_content': (
                '<blockquote><p> Here is another<b>example'
                '</b></p></blockquote>'
            ),
            'expected_output': (
                '<blockquote><p> Here is another<strong>example'
                '</strong></p></blockquote>'
            )
        }, {
            'html_content': (
                '<p>Hello </p><p>this </p><p>is test case.</p>'
                '<ul><li>Item1</li><li>Item2</li>'
                '<ul><li>This is for <b>testing </b>migration.</li>'
                '<li>Item3</li></ul></ul><p></p>'
            ),
            'expected_output': (
                '<p>Hello </p><p>this </p><p>is test case.</p>'
                '<ul><li>Item1</li><li>Item2'
                '<ul><li>This is for <strong>testing </strong>migration.</li>'
                '<li>Item3</li></ul></li></ul><p></p>'
            )
        }, {
            'html_content': (
                '<ol><li>Item1</li><ol><ol><ol><li>Item2</li><li>Item3</li>'
                '<li>Item4</li><ol><ol><ol><li>Item5</li><li>Item6</li></ol>'
                '</ol></ol></ol></ol></ol><li>Item7</li><ol><li>Item8</li>'
                '<li>Item9</li><ol><ol><li>Item10</li><li>Item11</li>'
                '</ol></ol></ol></ol>'
            ),
            'expected_output': (
<<<<<<< HEAD
                '<ol><li>Item1<ol><li style="margin-left:80px;">Item2</li>'
                '<li style="margin-left:80px;">Item3</li><li style="margin-'
                'left:80px;">Item4<ol><li style="margin-left:80px;">Item5'
                '</li><li style="margin-left:80px;">Item6</li></ol></li>'
                '</ol></li><li>Item7<ol><li>Item8</li><li>Item9<ol>'
                '<li style="margin-left:40px;">Item10</li>'
                '<li style="margin-left:40px;">Item11</li></ol>'
                '</li></ol></li></ol>'
=======
                '<ol><li>Item1<ol><li>Item2</li><li>Item3</li><li>Item4<ol>'
                '<li>Item5</li><li>Item6</li></ol></li></ol></li><li>Item7'
                '<ol><li>Item8</li><li>Item9<ol><li>Item10</li><li>Item11'
                '</li></ol></li></ol></li></ol>'
            )
        }]

        for test_case in test_cases:
            self.assertEqual(
                test_case['expected_output'],
                html_cleaner.convert_to_ckeditor(test_case['html_content']))

    def test_add_caption_to_image(self):
        test_cases = [{
            'html_content': (
                '<p><oppia-noninteractive-image filepath-with-value="&amp;quot;'
                'random.png&amp;quot;"></oppia-noninteractive-image>Hello this '
                'is test case to check that caption attribute is added to '
                'image tags if it is missing.</p>'
            ),
            'expected_output': (
                '<p><oppia-noninteractive-image caption-with-value="&amp;quot;'
                '&amp;quot;" filepath-with-value="&amp;quot;random.png&amp;'
                'quot;"></oppia-noninteractive-image>Hello this '
                'is test case to check that caption attribute is added to '
                'image tags if it is missing.</p>'
            )
        }, {
            'html_content': (
                '<p><oppia-noninteractive-image caption-with-value="&amp;quot;'
                'abc&amp;quot;" filepath-with-value="&amp;quot;'
                'random.png&amp;quot;"></oppia-noninteractive-image>Hello this '
                'is test case to check that image tags that already have '
                'caption attribute are not changed.</p>'
            ),
            'expected_output': (
                '<p><oppia-noninteractive-image caption-with-value="&amp;quot;'
                'abc&amp;quot;" filepath-with-value="&amp;quot;'
                'random.png&amp;quot;"></oppia-noninteractive-image>Hello this '
                'is test case to check that image tags that already have '
                'caption attribute are not changed.</p>'
>>>>>>> 712df64d
            )
        }]

        for test_case in test_cases:
            self.assertEqual(
<<<<<<< HEAD
                test_case['expected_output'],
                html_cleaner.convert_to_ckeditor(test_case['html_content']))
=======
                html_cleaner.add_caption_attr_to_image(
                    test_case['html_content']),
                test_case['expected_output'])
>>>>>>> 712df64d
<|MERGE_RESOLUTION|>--- conflicted
+++ resolved
@@ -609,20 +609,12 @@
             )
         }, {
             'html_content': (
-<<<<<<< HEAD
-                '<p><oppia-noninteractive-image filepath-with-value="amp;quot;'
-=======
                 '<p><oppia-noninteractive-image filepath-with-value="&amp;quot;'
->>>>>>> 712df64d
                 'random.png&amp;quot;"></oppia-noninteractive-image>Hello this '
                 'is test case to check image tag inside p tag</p>'
             ),
             'expected_output': (
-<<<<<<< HEAD
-                '<oppia-noninteractive-image filepath-with-value="amp;quot;'
-=======
                 '<oppia-noninteractive-image filepath-with-value="&amp;quot;'
->>>>>>> 712df64d
                 'random.png&amp;quot;"></oppia-noninteractive-image><p>Hello '
                 'this is test case to check image tag inside p tag</p>'
             )
@@ -651,21 +643,13 @@
         }, {
             'html_content': (
                 '<pre>Hello this is <b> testing '
-<<<<<<< HEAD
-                '<oppia-noninteractive-image filepath-with-value="amp;quot;'
-=======
                 '<oppia-noninteractive-image filepath-with-value="&amp;quot;'
->>>>>>> 712df64d
                 'random.png&amp;quot;"></oppia-noninteractive-image> in '
                 '</b>progress</pre>'
             ),
             'expected_output': (
                 '<pre>Hello this is <strong> testing </strong></pre>'
-<<<<<<< HEAD
-                '<oppia-noninteractive-image filepath-with-value="amp;quot;'
-=======
                 '<oppia-noninteractive-image filepath-with-value="&amp;quot;'
->>>>>>> 712df64d
                 'random.png&amp;quot;"></oppia-noninteractive-image><pre>'
                 '<strong> in </strong>progress</pre>'
             )
@@ -700,16 +684,6 @@
                 '</ol></ol></ol></ol>'
             ),
             'expected_output': (
-<<<<<<< HEAD
-                '<ol><li>Item1<ol><li style="margin-left:80px;">Item2</li>'
-                '<li style="margin-left:80px;">Item3</li><li style="margin-'
-                'left:80px;">Item4<ol><li style="margin-left:80px;">Item5'
-                '</li><li style="margin-left:80px;">Item6</li></ol></li>'
-                '</ol></li><li>Item7<ol><li>Item8</li><li>Item9<ol>'
-                '<li style="margin-left:40px;">Item10</li>'
-                '<li style="margin-left:40px;">Item11</li></ol>'
-                '</li></ol></li></ol>'
-=======
                 '<ol><li>Item1<ol><li>Item2</li><li>Item3</li><li>Item4<ol>'
                 '<li>Item5</li><li>Item6</li></ol></li></ol></li><li>Item7'
                 '<ol><li>Item8</li><li>Item9<ol><li>Item10</li><li>Item11'
@@ -751,17 +725,11 @@
                 'random.png&amp;quot;"></oppia-noninteractive-image>Hello this '
                 'is test case to check that image tags that already have '
                 'caption attribute are not changed.</p>'
->>>>>>> 712df64d
             )
         }]
 
         for test_case in test_cases:
             self.assertEqual(
-<<<<<<< HEAD
-                test_case['expected_output'],
-                html_cleaner.convert_to_ckeditor(test_case['html_content']))
-=======
                 html_cleaner.add_caption_attr_to_image(
                     test_case['html_content']),
-                test_case['expected_output'])
->>>>>>> 712df64d
+                test_case['expected_output'])