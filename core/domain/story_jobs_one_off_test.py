--- conflicted
+++ resolved
@@ -50,14 +50,10 @@
             'outline': '',
             'outline_is_finalized': False,
             'prerequisite_skill_ids': [],
-<<<<<<< HEAD
-            'title': 'Chapter 1',
-            'description': ''
-=======
+            'description': '',
             'thumbnail_bg_color': None,
             'thumbnail_filename': None,
             'title': 'Chapter 1'
->>>>>>> 31b10555
         }]
     }
 
@@ -165,8 +161,6 @@
         story_model = (
             story_models.StoryModel.get(self.STORY_ID))
         self.assertEqual(story_model.story_contents_schema_version, 1)
-<<<<<<< HEAD
-=======
         self.assertEqual(
             story_model.story_contents,
             {
@@ -184,11 +178,10 @@
                 }]
             })
         story = story_fetchers.get_story_by_id(self.STORY_ID)
-        self.assertEqual(story.story_contents_schema_version, 2)
+        self.assertEqual(story.story_contents_schema_version, 3)
         self.assertEqual(
             story.story_contents.to_dict(),
             self.MIGRATED_STORY_CONTENTS_DICT)
->>>>>>> 31b10555
 
         # Start migration job.
         job_id = (
@@ -211,13 +204,6 @@
             updated_story.story_contents.to_dict(),
             self.MIGRATED_STORY_CONTENTS_DICT)
 
-<<<<<<< HEAD
-        self.assertEqual(
-            updated_story.story_contents.to_dict(),
-            self.MIGRATED_STORY_CONTENTS_DICT)
-
-=======
->>>>>>> 31b10555
         output = story_jobs_one_off.StoryMigrationOneOffJob.get_output(job_id)
         expected = [[u'story_migrated',
                      [u'1 stories successfully migrated.']]]
