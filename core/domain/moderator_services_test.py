# coding: utf-8
#
# Copyright 2014 The Oppia Authors. All Rights Reserved.
#
# Licensed under the Apache License, Version 2.0 (the "License");
# you may not use this file except in compliance with the License.
# You may obtain a copy of the License at
#
#      http://www.apache.org/licenses/LICENSE-2.0
#
# Unless required by applicable law or agreed to in writing, software
# distributed under the License is distributed on an "AS-IS" BASIS,
# WITHOUT WARRANTIES OR CONDITIONS OF ANY KIND, either express or implied.
# See the License for the specific language governing permissions and
# limitations under the License.

"""Unit tests for core.domain.moderator services."""

from __future__ import annotations

from core import feconf
from core.domain import moderator_services
from core.tests import test_utils


class FlagExplorationEmailEnqueueTaskTests(test_utils.EmailTestBase):
    """Test that flag-exploration-email-tasks works as expected."""

    def setUp(self) -> None:
<<<<<<< HEAD
        super(FlagExplorationEmailEnqueueTaskTests, self).setUp()
=======
        super().setUp()  # type: ignore[no-untyped-call]
>>>>>>> 2a701014

        self.signup(self.EDITOR_EMAIL, self.EDITOR_USERNAME)
        self.editor_id = self.get_user_id_from_email(self.EDITOR_EMAIL)  # type: ignore[no-untyped-call]

        self.signup(self.NEW_USER_EMAIL, self.NEW_USER_USERNAME)
        self.new_user_id = self.get_user_id_from_email(self.NEW_USER_EMAIL)  # type: ignore[no-untyped-call]

        self.signup(self.MODERATOR_EMAIL, self.MODERATOR_USERNAME)
        self.moderator_id = self.get_user_id_from_email(self.MODERATOR_EMAIL)  # type: ignore[no-untyped-call]
        self.set_moderators([self.MODERATOR_USERNAME])

        self.no_user = None

        self.exploration = self.save_new_default_exploration(  # type: ignore[no-untyped-call]
            'A', self.editor_id, title='Title')
        self.owner_ids = [self.editor_id]

        self.report_text = 'AD'

        self.can_send_emails_ctx = self.swap(feconf, 'CAN_SEND_EMAILS', True)

    def test_that_flag_exploration_emails_are_correct(self) -> None:

        expected_email_html_body = (
            'Hello Moderator,<br>'
            'newuser has flagged exploration "Title" on the following '
            'grounds: <br>'
            'AD .<br>'
            'You can modify the exploration by clicking '
            '<a href="https://www.oppia.org/create/A">'
            'here</a>.<br>'
            '<br>'
            'Thanks!<br>'
            '- The Oppia Team<br>'
            '<br>'
            'You can change your email preferences via the '
            '<a href="http://localhost:8181/preferences">Preferences</a> page.')

        expected_email_text_body = (
            'Hello Moderator,\n'
            'newuser has flagged exploration "Title" on the following '
            'grounds: \n'
            'AD .\n'
            'You can modify the exploration by clicking here.\n'
            '\n'
            'Thanks!\n'
            '- The Oppia Team\n'
            '\n'
            'You can change your email preferences via the Preferences page.')

        with self.can_send_emails_ctx:
            moderator_services.enqueue_flag_exploration_email_task(
                self.exploration.id, self.report_text, self.new_user_id)

            self.process_and_flush_pending_tasks()

            # Make sure correct email is sent.
            messages = self._get_sent_email_messages(self.MODERATOR_EMAIL)
            self.assertEqual(len(messages), 1)
            self.assertEqual(messages[0].html, expected_email_html_body)
            self.assertEqual(messages[0].body, expected_email_text_body)<|MERGE_RESOLUTION|>--- conflicted
+++ resolved
@@ -27,11 +27,7 @@
     """Test that flag-exploration-email-tasks works as expected."""
 
     def setUp(self) -> None:
-<<<<<<< HEAD
-        super(FlagExplorationEmailEnqueueTaskTests, self).setUp()
-=======
         super().setUp()  # type: ignore[no-untyped-call]
->>>>>>> 2a701014
 
         self.signup(self.EDITOR_EMAIL, self.EDITOR_USERNAME)
         self.editor_id = self.get_user_id_from_email(self.EDITOR_EMAIL)  # type: ignore[no-untyped-call]
