--- conflicted
+++ resolved
@@ -1697,12 +1697,8 @@
 
 
 class TranslationCoordinatorStatsUnitTests(
-<<<<<<< HEAD
-    test_utils.GenericTestBase):
-=======
     test_utils.GenericTestBase
 ):
->>>>>>> 497c3220
     """Tests for the TranslationCoordinatorStats class."""
 
     expected_stats_dict = {
@@ -1712,11 +1708,7 @@
     }
 
     def test_to_dict(self) -> None:
-<<<<<<< HEAD
-        actual_stats = user_domain.TranslationCoordinatorStats( # pylint: disable=line-too-long
-=======
         actual_stats = user_domain.TranslationCoordinatorStats(
->>>>>>> 497c3220
             'en',
             ['user1', 'user2'],
             2
