# Copyright 2018 The Oppia Authors. All Rights Reserved.
#
# Licensed under the Apache License, Version 2.0 (the "License");
# you may not use this file except in compliance with the License.
# You may obtain a copy of the License at
#
#      http://www.apache.org/licenses/LICENSE-2.0
#
# Unless required by applicable law or agreed to in writing, software
# distributed under the License is distributed on an "AS-IS" BASIS,
# WITHOUT WARRANTIES OR CONDITIONS OF ANY KIND, either express or implied.
# See the License for the specific language governing permissions and
# limitations under the License.

"""Tests for suggestion related services."""
from __future__ import absolute_import  # pylint: disable=import-only-modules
from __future__ import unicode_literals  # pylint: disable=import-only-modules

from core.domain import exp_domain
from core.domain import exp_fetchers
from core.domain import exp_services
from core.domain import feedback_services
from core.domain import rights_manager
from core.domain import state_domain
from core.domain import suggestion_registry
from core.domain import suggestion_services
from core.domain import user_services
from core.platform import models
from core.tests import test_utils
import feconf
import python_utils
import utils

(suggestion_models, feedback_models) = models.Registry.import_models([
    models.NAMES.suggestion, models.NAMES.feedback])


class SuggestionServicesUnitTests(test_utils.GenericTestBase):
    """Test the functions in suggestion_services."""

    score_category = (
        suggestion_models.SCORE_TYPE_CONTENT +
        suggestion_models.SCORE_CATEGORY_DELIMITER + 'Algebra')

    target_id = 'exp1'
    target_version_at_submission = 1
    change = {
        'cmd': exp_domain.CMD_EDIT_STATE_PROPERTY,
        'property_name': exp_domain.STATE_PROPERTY_CONTENT,
        'state_name': 'state_1',
        'new_value': 'new suggestion content'
    }

    AUTHOR_EMAIL = 'author@example.com'
    REVIEWER_EMAIL = 'reviewer@example.com'
    NORMAL_USER_EMAIL = 'normal@example.com'

    THREAD_ID = 'exploration.exp1.thread_1'

    COMMIT_MESSAGE = 'commit message'
    EMPTY_COMMIT_MESSAGE = ' '

    suggestion_id = THREAD_ID

    def setUp(self):
        super(SuggestionServicesUnitTests, self).setUp()

        self.signup(self.AUTHOR_EMAIL, 'author')
        self.author_id = self.get_user_id_from_email(self.AUTHOR_EMAIL)
        self.signup(self.REVIEWER_EMAIL, 'reviewer')
        self.reviewer_id = self.get_user_id_from_email(self.REVIEWER_EMAIL)
        self.signup(self.NORMAL_USER_EMAIL, 'normaluser')
        self.normal_user_id = self.get_user_id_from_email(
            self.NORMAL_USER_EMAIL)
        self.save_new_valid_exploration(
            self.target_id, self.author_id, category='Algebra')

    def mock_generate_new_thread_id(self, unused_entity_type, unused_entity_id):
        return self.THREAD_ID

    class MockExploration(python_utils.OBJECT):
        """Mocks an exploration. To be used only for testing."""
        def __init__(self, exploration_id, states):
            self.id = exploration_id
            self.states = states
            self.category = 'Algebra'

    # All mock explorations created for testing.
    explorations = [
        MockExploration('exp1', {'state_1': {}, 'state_2': {}})
    ]

    def mock_get_exploration_by_id(self, exp_id):
        for exp in self.explorations:
            if exp.id == exp_id:
                return exp

    def mock_pre_accept_validate_does_nothing(self):
        pass

    def mock_get_change_list_does_nothing(self):
        pass

    def mock_accept_does_nothing(self, unused_arg):
        pass

    def test_create_new_suggestion_successfully(self):
        expected_suggestion_dict = {
            'suggestion_id': 'exploration.exp1.thread_1',
            'suggestion_type': (
                suggestion_models.SUGGESTION_TYPE_EDIT_STATE_CONTENT),
            'target_type': suggestion_models.TARGET_TYPE_EXPLORATION,
            'target_id': self.target_id,
            'target_version_at_submission': self.target_version_at_submission,
            'status': suggestion_models.STATUS_IN_REVIEW,
            'author_name': 'author',
            'final_reviewer_id': self.reviewer_id,
            'change': {
                'cmd': exp_domain.CMD_EDIT_STATE_PROPERTY,
                'property_name': exp_domain.STATE_PROPERTY_CONTENT,
                'state_name': 'state_1',
                'new_value': 'new suggestion content',
                'old_value': None
            },
            'score_category': self.score_category
        }
        with self.swap(
            feedback_models.GeneralFeedbackThreadModel,
            'generate_new_thread_id', self.mock_generate_new_thread_id):
            with self.swap(
                exp_fetchers, 'get_exploration_by_id',
                self.mock_get_exploration_by_id):
                suggestion_services.create_suggestion(
                    suggestion_models.SUGGESTION_TYPE_EDIT_STATE_CONTENT,
                    suggestion_models.TARGET_TYPE_EXPLORATION,
                    self.target_id, self.target_version_at_submission,
                    self.author_id, self.change, 'test description',
                    self.reviewer_id)

            observed_suggestion = suggestion_services.get_suggestion_by_id(
                self.suggestion_id)
            self.assertDictContainsSubset(
                expected_suggestion_dict, observed_suggestion.to_dict())

    def test_cannot_create_suggestion_with_invalid_suggestion_type(self):
        with self.assertRaisesRegexp(Exception, 'Invalid suggestion type'):
            suggestion_services.create_suggestion(
                'invalid_suggestion_type',
                suggestion_models.TARGET_TYPE_EXPLORATION,
                self.target_id, self.target_version_at_submission,
                self.author_id, self.change, 'test description',
                self.reviewer_id)

    def test_cannot_create_translation_suggestion_with_invalid_content_html_raise_error(self): # pylint: disable=line-too-long
        add_translation_change_dict = {
            'cmd': 'add_translation',
            'state_name': 'Introduction',
            'content_id': 'content',
            'language_code': 'hi',
            'content_html': '<p>The invalid content html</p>',
            'translation_html': '<p>Translation for invalid content.</p>'
        }
        with self.assertRaisesRegexp(
            Exception,
            'The given content_html does not match the content of the '
            'exploration.'):
            suggestion_services.create_suggestion(
                suggestion_models.SUGGESTION_TYPE_TRANSLATE_CONTENT,
                suggestion_models.TARGET_TYPE_EXPLORATION,
                self.target_id, self.target_version_at_submission,
                self.author_id, add_translation_change_dict, 'test description',
                self.reviewer_id)

    def test_get_all_stale_suggestions(self):
        suggestion_services.create_suggestion(
            suggestion_models.SUGGESTION_TYPE_EDIT_STATE_CONTENT,
            suggestion_models.TARGET_TYPE_EXPLORATION,
            self.target_id, self.target_version_at_submission,
            self.author_id, self.change, 'test description',
            self.reviewer_id)

        with self.swap(
            suggestion_models, 'THRESHOLD_TIME_BEFORE_ACCEPT_IN_MSECS', 0):
            self.assertEqual(
                len(suggestion_services.get_all_stale_suggestions()), 1)

        with self.swap(
            suggestion_models, 'THRESHOLD_TIME_BEFORE_ACCEPT_IN_MSECS',
            7 * 24 * 60 * 60 * 1000):
            self.assertEqual(
                len(suggestion_services.get_all_stale_suggestions()), 0)

    def test_cannot_mark_review_completed_with_invalid_status(self):
        suggestion_services.create_suggestion(
            suggestion_models.SUGGESTION_TYPE_EDIT_STATE_CONTENT,
            suggestion_models.TARGET_TYPE_EXPLORATION,
            self.target_id, self.target_version_at_submission,
            self.author_id, self.change, 'test description',
            self.reviewer_id)

        suggestion = suggestion_services.query_suggestions(
            [('author_id', self.author_id), (
                'target_id', self.target_id)])[0]

        with self.assertRaisesRegexp(Exception, 'Invalid status after review.'):
            suggestion_services.mark_review_completed(
                suggestion, 'invalid_status', self.reviewer_id)


    def mock_update_exploration(
            self, unused_user_id, unused_exploration_id, unused_change_list,
            commit_message, is_suggestion):
        self.assertTrue(is_suggestion)
        self.assertEqual(
            commit_message, 'Accepted suggestion by %s: %s' % (
                'author', self.COMMIT_MESSAGE))

    def test_cannot_reject_suggestion_with_empty_review_message(self):
        suggestion_services.create_suggestion(
            suggestion_models.SUGGESTION_TYPE_EDIT_STATE_CONTENT,
            suggestion_models.TARGET_TYPE_EXPLORATION,
            self.target_id, self.target_version_at_submission,
            self.author_id, self.change, 'test description',
            self.reviewer_id)

        suggestion = suggestion_services.query_suggestions(
            [('author_id', self.author_id), (
                'target_id', self.target_id)])[0]

        with self.assertRaisesRegexp(
            Exception, 'Review message cannot be empty.'):
            suggestion_services.reject_suggestion(
                suggestion, self.reviewer_id, '')

    def test_email_is_not_sent_to_unregistered_user(self):
        suggestion_services.create_suggestion(
            suggestion_models.SUGGESTION_TYPE_EDIT_STATE_CONTENT,
            suggestion_models.TARGET_TYPE_EXPLORATION,
            self.target_id, self.target_version_at_submission,
            self.author_id, self.change, 'test description',
            self.reviewer_id)

        suggestion = suggestion_services.query_suggestions(
            [('author_id', self.author_id), (
                'target_id', self.target_id)])[0]

        self.assertFalse(
            suggestion_services.check_if_email_has_been_sent_to_user(
                'unregistered_user_id', suggestion.score_category))

    def test_cannot_mark_email_has_been_sent_to_user_with_no_user_scoring_model(
            self):
        suggestion_services.create_suggestion(
            suggestion_models.SUGGESTION_TYPE_EDIT_STATE_CONTENT,
            suggestion_models.TARGET_TYPE_EXPLORATION,
            self.target_id, self.target_version_at_submission,
            self.author_id, self.change, 'test description',
            self.reviewer_id)

        suggestion = suggestion_services.query_suggestions(
            [('author_id', self.author_id), (
                'target_id', self.target_id)])[0]

        with self.assertRaisesRegexp(
            Exception, 'Expected user scoring model to exist for user'):
            suggestion_services.mark_email_has_been_sent_to_user(
                'unregistered_user_id', suggestion.score_category)

    def test_accept_suggestion_and_send_email_to_author(self):
        enable_recording_of_scores_swap = self.swap(
            feconf, 'ENABLE_RECORDING_OF_SCORES', True)
        send_suggestion_review_related_emails_swap = self.swap(
            feconf, 'SEND_SUGGESTION_REVIEW_RELATED_EMAILS', True)

        change_list = [exp_domain.ExplorationChange({
            'cmd': exp_domain.CMD_ADD_STATE,
            'state_name': 'state 1',
        })]
        exp_services.update_exploration(
            self.author_id, self.target_id, change_list, 'Add state.')

        new_suggestion_content = state_domain.SubtitledHtml(
            'content', '<p>new suggestion content html</p>').to_dict()
        change_dict = {
            'cmd': exp_domain.CMD_EDIT_STATE_PROPERTY,
            'property_name': exp_domain.STATE_PROPERTY_CONTENT,
            'state_name': 'state 1',
            'new_value': new_suggestion_content
        }

        suggestion_services.create_suggestion(
            suggestion_models.SUGGESTION_TYPE_EDIT_STATE_CONTENT,
            suggestion_models.TARGET_TYPE_EXPLORATION,
            self.target_id, self.target_version_at_submission,
            self.author_id, change_dict, 'test description',
            self.reviewer_id)

        suggestion = suggestion_services.query_suggestions(
            [('author_id', self.author_id), (
                'target_id', self.target_id)])[0]
        self.assertEqual(
            suggestion.status, suggestion_models.STATUS_IN_REVIEW)
        self.assertFalse(
            suggestion_services.check_if_email_has_been_sent_to_user(
                self.author_id, suggestion.score_category))

        suggestion_services.increment_score_for_user(
            self.author_id, suggestion.score_category, 10)

        with enable_recording_of_scores_swap, (
            send_suggestion_review_related_emails_swap):
            suggestion_services.accept_suggestion(
                suggestion, self.reviewer_id, self.COMMIT_MESSAGE,
                'review message')

        suggestion = suggestion_services.query_suggestions(
            [('author_id', self.author_id), (
                'target_id', self.target_id)])[0]
        self.assertEqual(
            suggestion.status, suggestion_models.STATUS_ACCEPTED)
        self.assertTrue(
            suggestion_services.check_if_email_has_been_sent_to_user(
                self.author_id, suggestion.score_category))


    def test_accept_suggestion_successfully(self):
        with self.swap(
            feedback_models.GeneralFeedbackThreadModel,
            'generate_new_thread_id', self.mock_generate_new_thread_id):
            with self.swap(
                exp_fetchers, 'get_exploration_by_id',
                self.mock_get_exploration_by_id):
                suggestion_services.create_suggestion(
                    suggestion_models.SUGGESTION_TYPE_EDIT_STATE_CONTENT,
                    suggestion_models.TARGET_TYPE_EXPLORATION,
                    self.target_id, self.target_version_at_submission,
                    self.author_id, self.change, 'test description',
                    self.reviewer_id)

        suggestion = suggestion_services.get_suggestion_by_id(
            self.suggestion_id)

        with self.swap(
            exp_services, 'update_exploration', self.mock_update_exploration):
            with self.swap(
                exp_fetchers, 'get_exploration_by_id',
                self.mock_get_exploration_by_id):
                with self.swap(
                    suggestion_registry.SuggestionEditStateContent,
                    'pre_accept_validate',
                    self.mock_pre_accept_validate_does_nothing):
                    with self.swap(
                        suggestion_registry.SuggestionEditStateContent,
                        'get_change_list_for_accepting_suggestion',
                        self.mock_get_change_list_does_nothing):
                        suggestion_services.accept_suggestion(
                            suggestion, self.reviewer_id,
                            self.COMMIT_MESSAGE, 'review message')
            suggestion = suggestion_services.get_suggestion_by_id(
                self.suggestion_id)
            self.assertEqual(
                suggestion.status, suggestion_models.STATUS_ACCEPTED)
            self.assertEqual(
                suggestion.final_reviewer_id, self.reviewer_id)
            thread_messages = feedback_services.get_messages(self.THREAD_ID)
            last_message = thread_messages[len(thread_messages) - 1]
            self.assertEqual(
                last_message.text, 'review message')

    def test_accept_suggestion_handled_suggestion_failure(self):
        with self.swap(
            feedback_models.GeneralFeedbackThreadModel,
            'generate_new_thread_id', self.mock_generate_new_thread_id):
            with self.swap(
                exp_fetchers, 'get_exploration_by_id',
                self.mock_get_exploration_by_id):
                suggestion_services.create_suggestion(
                    suggestion_models.SUGGESTION_TYPE_EDIT_STATE_CONTENT,
                    suggestion_models.TARGET_TYPE_EXPLORATION,
                    self.target_id, self.target_version_at_submission,
                    self.author_id, self.change, 'test description',
                    self.reviewer_id)

        suggestion = suggestion_services.get_suggestion_by_id(
            self.suggestion_id)

        suggestion.status = suggestion_models.STATUS_ACCEPTED
        suggestion_services._update_suggestion(suggestion) # pylint: disable=protected-access
        with self.assertRaisesRegexp(
            Exception,
            'The suggestion has already been accepted/rejected.'):
            suggestion_services.accept_suggestion(
                suggestion, self.reviewer_id, self.COMMIT_MESSAGE, None)
        suggestion = suggestion_services.get_suggestion_by_id(
            self.suggestion_id)

        self.assertEqual(
            suggestion.status, suggestion_models.STATUS_ACCEPTED)
        suggestion.status = suggestion_models.STATUS_REJECTED
        suggestion_services._update_suggestion(suggestion) # pylint: disable=protected-access

        with self.assertRaisesRegexp(
            Exception,
            'The suggestion has already been accepted/rejected.'):
            suggestion_services.accept_suggestion(
                suggestion, self.reviewer_id, self.COMMIT_MESSAGE, None)
        suggestion = suggestion_services.get_suggestion_by_id(
            self.suggestion_id)
        self.assertEqual(
            suggestion.status, suggestion_models.STATUS_REJECTED)

    def test_accept_suggestion_invalid_suggestion_failure(self):
        with self.swap(
            feedback_models.GeneralFeedbackThreadModel,
            'generate_new_thread_id', self.mock_generate_new_thread_id):
            with self.swap(
                exp_fetchers, 'get_exploration_by_id',
                self.mock_get_exploration_by_id):
                suggestion_services.create_suggestion(
                    suggestion_models.SUGGESTION_TYPE_EDIT_STATE_CONTENT,
                    suggestion_models.TARGET_TYPE_EXPLORATION,
                    self.target_id, self.target_version_at_submission,
                    self.author_id, self.change, 'test description',
                    self.reviewer_id)
        suggestion = suggestion_services.get_suggestion_by_id(
            self.suggestion_id)

        # Invalidating the suggestion.
        suggestion.score_category = 'invalid_score_category'
        with self.assertRaisesRegexp(
            utils.ValidationError, 'Expected score_category to be of the form '
                                   'score_type.score_sub_type, received '
                                   'invalid_score_category'):
            suggestion_services._update_suggestion(suggestion) # pylint: disable=protected-access

        suggestion = suggestion_services.get_suggestion_by_id(
            self.suggestion_id)

    def test_accept_suggestion_no_commit_message_failure(self):
        with self.swap(
            feedback_models.GeneralFeedbackThreadModel,
            'generate_new_thread_id', self.mock_generate_new_thread_id):
            with self.swap(
                exp_fetchers, 'get_exploration_by_id',
                self.mock_get_exploration_by_id):
                suggestion_services.create_suggestion(
                    suggestion_models.SUGGESTION_TYPE_EDIT_STATE_CONTENT,
                    suggestion_models.TARGET_TYPE_EXPLORATION,
                    self.target_id, self.target_version_at_submission,
                    self.author_id, self.change, 'test description',
                    self.reviewer_id)
        suggestion = suggestion_services.get_suggestion_by_id(
            self.suggestion_id)

        with self.assertRaisesRegexp(
            Exception, 'Commit message cannot be empty.'):
            suggestion_services.accept_suggestion(
                suggestion, self.reviewer_id, self.EMPTY_COMMIT_MESSAGE, None)

    def test_reject_suggestion_successfully(self):
        with self.swap(
            feedback_models.GeneralFeedbackThreadModel,
            'generate_new_thread_id', self.mock_generate_new_thread_id):
            with self.swap(
                exp_fetchers, 'get_exploration_by_id',
                self.mock_get_exploration_by_id):
                suggestion_services.create_suggestion(
                    suggestion_models.SUGGESTION_TYPE_EDIT_STATE_CONTENT,
                    suggestion_models.TARGET_TYPE_EXPLORATION,
                    self.target_id, self.target_version_at_submission,
                    self.author_id, self.change, 'test description',
                    self.reviewer_id)

        suggestion = suggestion_services.get_suggestion_by_id(
            self.suggestion_id)
        suggestion_services.reject_suggestion(
            suggestion, self.reviewer_id, 'reject review message')
        suggestion = suggestion_services.get_suggestion_by_id(
            self.suggestion_id)
        self.assertEqual(
            suggestion.status, suggestion_models.STATUS_REJECTED)
        self.assertEqual(
            suggestion.final_reviewer_id, self.reviewer_id)

        thread_messages = feedback_services.get_messages(self.THREAD_ID)
        last_message = thread_messages[len(thread_messages) - 1]
        self.assertEqual(last_message.text, 'reject review message')

    def test_reject_suggestion_handled_suggestion_failure(self):
        with self.swap(
            feedback_models.GeneralFeedbackThreadModel,
            'generate_new_thread_id', self.mock_generate_new_thread_id):
            with self.swap(
                exp_fetchers, 'get_exploration_by_id',
                self.mock_get_exploration_by_id):
                suggestion_services.create_suggestion(
                    suggestion_models.SUGGESTION_TYPE_EDIT_STATE_CONTENT,
                    suggestion_models.TARGET_TYPE_EXPLORATION,
                    self.target_id, self.target_version_at_submission,
                    self.author_id, self.change, 'test description',
                    self.reviewer_id)
        suggestion = suggestion_services.get_suggestion_by_id(
            self.suggestion_id)

        suggestion.status = suggestion_models.STATUS_ACCEPTED
        suggestion_services._update_suggestion(suggestion) # pylint: disable=protected-access
        with self.assertRaisesRegexp(
            Exception,
            'The suggestion has already been accepted/rejected.'):
            suggestion_services.reject_suggestion(
                suggestion, self.reviewer_id, 'reject review message')

        suggestion = suggestion_services.get_suggestion_by_id(
            self.suggestion_id)
        self.assertEqual(
            suggestion.status, suggestion_models.STATUS_ACCEPTED)

        suggestion.status = suggestion_models.STATUS_REJECTED
        suggestion_services._update_suggestion(suggestion) # pylint: disable=protected-access

        with self.assertRaisesRegexp(
            Exception,
            'The suggestion has already been accepted/rejected.'):
            suggestion_services.reject_suggestion(
                suggestion, self.reviewer_id, 'reject review message')
        suggestion = suggestion_services.get_suggestion_by_id(
            self.suggestion_id)
        self.assertEqual(
            suggestion.status, suggestion_models.STATUS_REJECTED)

    def test_resubmit_rejected_suggestion_success(self):
        with self.swap(
            feedback_models.GeneralFeedbackThreadModel,
            'generate_new_thread_id', self.mock_generate_new_thread_id):
            with self.swap(
                exp_fetchers, 'get_exploration_by_id',
                self.mock_get_exploration_by_id):
                suggestion_services.create_suggestion(
                    suggestion_models.SUGGESTION_TYPE_EDIT_STATE_CONTENT,
                    suggestion_models.TARGET_TYPE_EXPLORATION,
                    self.target_id, self.target_version_at_submission,
                    self.author_id, self.change, 'test description',
                    self.reviewer_id)
        suggestion = suggestion_services.get_suggestion_by_id(
            self.suggestion_id)
        suggestion_services.reject_suggestion(
            suggestion, self.reviewer_id, 'reject review message')
        suggestion_services.resubmit_rejected_suggestion(
            suggestion, 'resubmit summary message', self.author_id)
        suggestion = suggestion_services.get_suggestion_by_id(
            self.suggestion_id)
        self.assertEqual(
            suggestion.status, suggestion_models.STATUS_IN_REVIEW)

    def test_resubmit_rejected_suggestion_failure(self):
        with self.swap(
            feedback_models.GeneralFeedbackThreadModel,
            'generate_new_thread_id', self.mock_generate_new_thread_id):
            with self.swap(
                exp_fetchers, 'get_exploration_by_id',
                self.mock_get_exploration_by_id):
                suggestion_services.create_suggestion(
                    suggestion_models.SUGGESTION_TYPE_EDIT_STATE_CONTENT,
                    suggestion_models.TARGET_TYPE_EXPLORATION,
                    self.target_id, self.target_version_at_submission,
                    self.author_id, self.change, 'test description',
                    self.reviewer_id)
        suggestion = suggestion_services.get_suggestion_by_id(
            self.suggestion_id)
        with self.assertRaisesRegexp(
            Exception, 'Summary message cannot be empty.'):
            suggestion_services.resubmit_rejected_suggestion(
                suggestion, '', self.author_id)
        with self.assertRaisesRegexp(
            Exception, 'The suggestion is not yet handled.'):
            suggestion_services.resubmit_rejected_suggestion(
                suggestion, 'resubmit summary message', self.author_id)

    def test_resubmit_accepted_suggestion_failure(self):
        with self.swap(
            feedback_models.GeneralFeedbackThreadModel,
            'generate_new_thread_id', self.mock_generate_new_thread_id):
            with self.swap(
                exp_fetchers, 'get_exploration_by_id',
                self.mock_get_exploration_by_id):
                suggestion_services.create_suggestion(
                    suggestion_models.SUGGESTION_TYPE_EDIT_STATE_CONTENT,
                    suggestion_models.TARGET_TYPE_EXPLORATION,
                    self.target_id, self.target_version_at_submission,
                    self.author_id, self.change, 'test description',
                    self.reviewer_id)
                suggestion = suggestion_services.get_suggestion_by_id(
                    self.suggestion_id)
                with self.swap(
                    suggestion_registry.SuggestionEditStateContent,
                    'accept', self.mock_accept_does_nothing):
                    suggestion_services.accept_suggestion(
                        suggestion, self.reviewer_id,
                        self.COMMIT_MESSAGE, 'review message')
                suggestion = suggestion_services.get_suggestion_by_id(
                    self.suggestion_id)
                with self.assertRaisesRegexp(
                    Exception,
                    'The suggestion was accepted. Only rejected suggestions '
                    'can be resubmitted.'):
                    suggestion_services.resubmit_rejected_suggestion(
                        suggestion, 'resubmit summary message', self.author_id)

    def test_check_can_resubmit_suggestion(self):
        with self.swap(
            feedback_models.GeneralFeedbackThreadModel,
            'generate_new_thread_id', self.mock_generate_new_thread_id):
            with self.swap(
                exp_fetchers, 'get_exploration_by_id',
                self.mock_get_exploration_by_id):
                suggestion_services.create_suggestion(
                    suggestion_models.SUGGESTION_TYPE_EDIT_STATE_CONTENT,
                    suggestion_models.TARGET_TYPE_EXPLORATION,
                    self.target_id, self.target_version_at_submission,
                    self.author_id, self.change, 'test description',
                    self.reviewer_id)
        can_resubmit = suggestion_services.check_can_resubmit_suggestion(
            self.suggestion_id, self.author_id)
        self.assertEqual(can_resubmit, True)
        can_resubmit = suggestion_services.check_can_resubmit_suggestion(
            self.suggestion_id, self.normal_user_id)
        self.assertEqual(can_resubmit, False)


class SuggestionGetServicesUnitTests(test_utils.GenericTestBase):
    score_category = (
        suggestion_models.SCORE_TYPE_TRANSLATION +
        suggestion_models.SCORE_CATEGORY_DELIMITER + 'English')

    target_id_1 = 'exp1'
    target_id_2 = 'exp2'
    target_version_at_submission = 1
    change = {
        'cmd': exp_domain.CMD_EDIT_STATE_PROPERTY,
        'property_name': exp_domain.STATE_PROPERTY_CONTENT,
        'state_name': 'state_1',
        'new_value': 'new suggestion content'
    }


    AUTHOR_EMAIL_1 = 'author1@example.com'
    REVIEWER_EMAIL_1 = 'reviewer1@example.com'

    AUTHOR_EMAIL_2 = 'author2@example.com'
    REVIEWER_EMAIL_2 = 'reviewer2@example.com'

    class MockExploration(python_utils.OBJECT):
        """Mocks an exploration. To be used only for testing."""
        def __init__(self, exploration_id, states):
            self.id = exploration_id
            self.states = states
            self.category = 'Algebra'

    # All mock explorations created for testing.
    explorations = [
        MockExploration('exp1', {'state_1': {}, 'state_2': {}}),
        MockExploration('exp2', {'state_1': {}, 'state_2': {}})
    ]

    def mock_get_exploration_by_id(self, exp_id):
        for exp in self.explorations:
            if exp.id == exp_id:
                return exp

    def setUp(self):
        super(SuggestionGetServicesUnitTests, self).setUp()

        self.signup(self.AUTHOR_EMAIL_1, 'author1')
        self.author_id_1 = self.get_user_id_from_email(self.AUTHOR_EMAIL_1)
        self.signup(self.REVIEWER_EMAIL_1, 'reviewer1')
        self.reviewer_id_1 = self.get_user_id_from_email(self.REVIEWER_EMAIL_1)

        self.signup(self.AUTHOR_EMAIL_2, 'author2')
        self.author_id_2 = self.get_user_id_from_email(self.AUTHOR_EMAIL_2)
        self.signup(self.REVIEWER_EMAIL_2, 'reviewer2')
        self.reviewer_id_2 = self.get_user_id_from_email(self.REVIEWER_EMAIL_2)

        with self.swap(
            exp_fetchers, 'get_exploration_by_id',
            self.mock_get_exploration_by_id):

            suggestion_services.create_suggestion(
                suggestion_models.SUGGESTION_TYPE_EDIT_STATE_CONTENT,
                suggestion_models.TARGET_TYPE_EXPLORATION,
                self.target_id_1, self.target_version_at_submission,
                self.author_id_1, self.change, 'test description',
                self.reviewer_id_1)

            suggestion_services.create_suggestion(
                suggestion_models.SUGGESTION_TYPE_EDIT_STATE_CONTENT,
                suggestion_models.TARGET_TYPE_EXPLORATION,
                self.target_id_1, self.target_version_at_submission,
                self.author_id_1, self.change, 'test description', None)

            suggestion_services.create_suggestion(
                suggestion_models.SUGGESTION_TYPE_EDIT_STATE_CONTENT,
                suggestion_models.TARGET_TYPE_EXPLORATION,
                self.target_id_1, self.target_version_at_submission,
                self.author_id_1, self.change, 'test description', None)

            suggestion_services.create_suggestion(
                suggestion_models.SUGGESTION_TYPE_EDIT_STATE_CONTENT,
                suggestion_models.TARGET_TYPE_EXPLORATION,
                self.target_id_1, self.target_version_at_submission,
                self.author_id_2, self.change, 'test description',
                self.reviewer_id_2)

            suggestion_services.create_suggestion(
                suggestion_models.SUGGESTION_TYPE_EDIT_STATE_CONTENT,
                suggestion_models.TARGET_TYPE_EXPLORATION,
                self.target_id_2, self.target_version_at_submission,
                self.author_id_2, self.change, 'test description',
                self.reviewer_id_2)

    def test_get_by_author(self):
        queries = [('author_id', self.author_id_1)]
        self.assertEqual(len(suggestion_services.query_suggestions(queries)), 3)
        queries = [('author_id', self.author_id_2)]
        self.assertEqual(len(suggestion_services.query_suggestions(queries)), 2)

    def test_get_by_reviewer(self):
        queries = [('final_reviewer_id', self.reviewer_id_1)]
        self.assertEqual(len(suggestion_services.query_suggestions(queries)), 1)
        queries = [('final_reviewer_id', self.reviewer_id_2)]
        self.assertEqual(len(suggestion_services.query_suggestions(queries)), 2)

    def test_get_by_target_id(self):
        queries = [
            ('target_type', suggestion_models.TARGET_TYPE_EXPLORATION),
            ('target_id', self.target_id_1)
        ]
        self.assertEqual(len(suggestion_services.query_suggestions(queries)), 4)
        queries = [
            ('target_type', suggestion_models.TARGET_TYPE_EXPLORATION),
            ('target_id', self.target_id_2)
        ]
        self.assertEqual(len(suggestion_services.query_suggestions(queries)), 1)

    def test_get_by_status(self):
        queries = [('status', suggestion_models.STATUS_IN_REVIEW)]
        self.assertEqual(len(suggestion_services.query_suggestions(queries)), 5)

    def test_get_by_type(self):
        queries = [(
            'suggestion_type',
            suggestion_models.SUGGESTION_TYPE_EDIT_STATE_CONTENT)]
        self.assertEqual(len(suggestion_services.query_suggestions(queries)), 5)

    def test_query_suggestions(self):
        queries = [
            ('target_type', suggestion_models.TARGET_TYPE_EXPLORATION),
            ('target_id', self.target_id_1),
            ('author_id', self.author_id_2)
        ]
        self.assertEqual(len(suggestion_services.query_suggestions(queries)), 1)

        queries = [
            ('target_type', suggestion_models.TARGET_TYPE_EXPLORATION),
            ('target_id', self.target_id_1),
            ('author_id', self.author_id_1),
            ('status', suggestion_models.STATUS_IN_REVIEW)
        ]
        self.assertEqual(len(suggestion_services.query_suggestions(queries)), 3)

        queries = [
            ('target_type', suggestion_models.TARGET_TYPE_EXPLORATION),
            ('target_id', self.target_id_1),
            ('invalid_field', 'value')
        ]
        with self.assertRaisesRegexp(
            Exception, 'Not allowed to query on field invalid_field'):
            suggestion_services.query_suggestions(queries)

    def test_query_suggestions_that_can_be_reviewed_by_user(self):
        suggestion_services.create_new_user_contribution_scoring_model(
            'user1', 'category1', 15)
        suggestion_services.create_new_user_contribution_scoring_model(
            'user1', 'category2', 15)
        suggestion_services.create_new_user_contribution_scoring_model(
            'user1', 'category3', 5)
        suggestion_models.GeneralSuggestionModel.create(
            suggestion_models.SUGGESTION_TYPE_EDIT_STATE_CONTENT,
            suggestion_models.TARGET_TYPE_EXPLORATION,
            'exp1', 1, suggestion_models.STATUS_IN_REVIEW, 'author_3',
            'reviewer_2', self.change, 'category1', 'exploration.exp1.thread_1')
        suggestion_models.GeneralSuggestionModel.create(
            suggestion_models.SUGGESTION_TYPE_EDIT_STATE_CONTENT,
            suggestion_models.TARGET_TYPE_EXPLORATION, 'exp1', 1,
            suggestion_models.STATUS_IN_REVIEW, 'author_3',
            'reviewer_2', self.change, 'category2', 'exploration.exp1.thread_2')
        suggestion_models.GeneralSuggestionModel.create(
            suggestion_models.SUGGESTION_TYPE_EDIT_STATE_CONTENT,
            suggestion_models.TARGET_TYPE_EXPLORATION, 'exp1', 1,
            suggestion_models.STATUS_IN_REVIEW, 'author_3',
            'reviewer_2', self.change, 'category3', 'exploration.exp1.thread_3')
        suggestion_models.GeneralSuggestionModel.create(
            suggestion_models.SUGGESTION_TYPE_EDIT_STATE_CONTENT,
            suggestion_models.TARGET_TYPE_EXPLORATION, 'exp1', 1,
            suggestion_models.STATUS_REJECTED, 'author_3',
            'reviewer_2', self.change, 'category1', 'exploration.exp1.thread_4')
        suggestion_models.GeneralSuggestionModel.create(
            suggestion_models.SUGGESTION_TYPE_EDIT_STATE_CONTENT,
            suggestion_models.TARGET_TYPE_EXPLORATION, 'exp1', 1,
            suggestion_models.STATUS_IN_REVIEW, 'author_3',
            'reviewer_2', self.change, 'category2', 'exploration.exp1.thread_5')
        self.assertEqual(len(
            suggestion_services
            .get_all_suggestions_that_can_be_reviewed_by_user('user1')), 3)
        self.assertEqual(len(
            suggestion_services
            .get_all_suggestions_that_can_be_reviewed_by_user('user2')), 0)



class SuggestionIntegrationTests(test_utils.GenericTestBase):

    EXP_ID = 'exp1'
    TRANSLATION_LANGUAGE_CODE = 'en'

    AUTHOR_EMAIL = 'author@example.com'

    score_category = (
        suggestion_models.SCORE_TYPE_CONTENT +
        suggestion_models.SCORE_CATEGORY_DELIMITER + 'Algebra')

    THREAD_ID = 'exploration.exp1.thread_1'

    COMMIT_MESSAGE = 'commit message'

    def mock_generate_new_thread_id(self, unused_entity_type, unused_entity_id):
        return self.THREAD_ID

    def setUp(self):
        super(SuggestionIntegrationTests, self).setUp()
        self.signup(self.OWNER_EMAIL, self.OWNER_USERNAME)
        self.signup(self.EDITOR_EMAIL, self.EDITOR_USERNAME)
        self.signup(self.AUTHOR_EMAIL, 'author')
        self.owner_id = self.get_user_id_from_email(self.OWNER_EMAIL)
        self.editor_id = self.get_user_id_from_email(self.EDITOR_EMAIL)
        self.author_id = self.get_user_id_from_email(self.AUTHOR_EMAIL)
        self.reviewer_id = self.editor_id

        self.editor = user_services.UserActionsInfo(self.editor_id)

        # Login and create exploration and suggestions.
        self.login(self.EDITOR_EMAIL)

        # Create exploration.
        exploration = (
            self.save_new_linear_exp_with_state_names_and_interactions(
                self.EXP_ID, self.editor_id, ['State 1', 'State 2'],
                ['TextInput'], category='Algebra'))

        self.old_content = state_domain.SubtitledHtml(
            'content', '<p>old content</p>').to_dict()
        recorded_voiceovers_dict = {
            'voiceovers_mapping': {
                'content': {
                    self.TRANSLATION_LANGUAGE_CODE: {
                        'filename': 'filename3.mp3',
                        'file_size_bytes': 3000,
                        'needs_update': False
                    }
                },
                'default_outcome': {}
            }
        }
        self.old_recorded_voiceovers = (
            state_domain.RecordedVoiceovers.from_dict(recorded_voiceovers_dict))
        # Create content in State A with a single audio subtitle.
        exploration.states['State 1'].update_content(
            state_domain.SubtitledHtml.from_dict(self.old_content))
        exploration.states['State 1'].update_recorded_voiceovers(
            self.old_recorded_voiceovers)
        exp_services._save_exploration(self.editor_id, exploration, '', [])  # pylint: disable=protected-access

        rights_manager.publish_exploration(self.editor, self.EXP_ID)
        rights_manager.assign_role_for_exploration(
            self.editor, self.EXP_ID, self.owner_id,
            rights_manager.ROLE_EDITOR)

        self.new_content = state_domain.SubtitledHtml(
            'content', '<p>new content</p>').to_dict()

        self.change = {
            'cmd': exp_domain.CMD_EDIT_STATE_PROPERTY,
            'property_name': exp_domain.STATE_PROPERTY_CONTENT,
            'state_name': 'State 1',
            'new_value': self.new_content
        }

        self.target_version_at_submission = exploration.version

    def test_create_and_accept_suggestion(self):
        with self.swap(
            feedback_models.GeneralFeedbackThreadModel,
            'generate_new_thread_id', self.mock_generate_new_thread_id):
            suggestion_services.create_suggestion(
                suggestion_models.SUGGESTION_TYPE_EDIT_STATE_CONTENT,
                suggestion_models.TARGET_TYPE_EXPLORATION,
                self.EXP_ID, self.target_version_at_submission,
                self.author_id, self.change, 'test description', None)

        suggestion_id = self.THREAD_ID
        suggestion = suggestion_services.get_suggestion_by_id(suggestion_id)

        suggestion_services.accept_suggestion(
            suggestion, self.reviewer_id, self.COMMIT_MESSAGE, None)

        exploration = exp_fetchers.get_exploration_by_id(self.EXP_ID)

        self.assertEqual(
            exploration.states['State 1'].content.html,
            '<p>new content</p>')

        self.assertEqual(suggestion.status, suggestion_models.STATUS_ACCEPTED)

    def test_create_and_reject_suggestion(self):
        with self.swap(
            feedback_models.GeneralFeedbackThreadModel,
            'generate_new_thread_id', self.mock_generate_new_thread_id):
            suggestion_services.create_suggestion(
                suggestion_models.SUGGESTION_TYPE_EDIT_STATE_CONTENT,
                suggestion_models.TARGET_TYPE_EXPLORATION,
                self.EXP_ID, self.target_version_at_submission,
                self.author_id, self.change, 'test description', None)

        suggestion_id = self.THREAD_ID
        suggestion = suggestion_services.get_suggestion_by_id(suggestion_id)

        suggestion_services.reject_suggestion(
            suggestion, self.reviewer_id, 'Reject message')

        exploration = exp_fetchers.get_exploration_by_id(self.EXP_ID)
        thread_messages = feedback_services.get_messages(self.THREAD_ID)
        last_message = thread_messages[len(thread_messages) - 1]
        self.assertEqual(
            last_message.text, 'Reject message')
        self.assertEqual(
            exploration.states['State 1'].content.html,
            '<p>old content</p>')

        self.assertEqual(suggestion.status, suggestion_models.STATUS_REJECTED)

    def test_create_and_accept_suggestion_with_message(self):
        with self.swap(
            feedback_models.GeneralFeedbackThreadModel,
            'generate_new_thread_id', self.mock_generate_new_thread_id):
            suggestion_services.create_suggestion(
                suggestion_models.SUGGESTION_TYPE_EDIT_STATE_CONTENT,
                suggestion_models.TARGET_TYPE_EXPLORATION,
                self.EXP_ID, self.target_version_at_submission,
                self.author_id, self.change, 'test description', None)

        suggestion_id = self.THREAD_ID
        suggestion = suggestion_services.get_suggestion_by_id(suggestion_id)

        suggestion_services.accept_suggestion(
            suggestion, self.reviewer_id, self.COMMIT_MESSAGE,
            'Accept message')

        exploration = exp_fetchers.get_exploration_by_id(self.EXP_ID)
        thread_messages = feedback_services.get_messages(self.THREAD_ID)
        last_message = thread_messages[len(thread_messages) - 1]
        self.assertEqual(
            last_message.text, 'Accept message')

        self.assertEqual(
            exploration.states['State 1'].content.html,
            '<p>new content</p>')

        self.assertEqual(suggestion.status, suggestion_models.STATUS_ACCEPTED)


class UserContributionScoringUnitTests(test_utils.GenericTestBase):

    def setUp(self):
        super(UserContributionScoringUnitTests, self).setUp()
        suggestion_services.create_new_user_contribution_scoring_model(
            'user1', 'category1', 0)
        suggestion_services.create_new_user_contribution_scoring_model(
            'user1', 'category2', 0)
        suggestion_services.create_new_user_contribution_scoring_model(
            'user2', 'category1', 0)

        self.signup('user_a@example.com', 'userA')
        self.signup('user_b@example.com', 'userB')
        self.signup('user_c@example.com', 'userC')
        self.user_a_id = self.get_user_id_from_email('user_a@example.com')
        self.user_b_id = self.get_user_id_from_email('user_b@example.com')
        self.user_c_id = self.get_user_id_from_email('user_c@example.com')

    def test_update_score_for_user(self):
        suggestion_services.increment_score_for_user('user1', 'category1', 1)
        suggestion_services.increment_score_for_user('user2', 'category1', 5)
        suggestion_services.increment_score_for_user('user1', 'category2', 15.2)
        suggestion_services.increment_score_for_user('user2', 'category2', 2)
        suggestion_services.increment_score_for_user('user1', 'category1', -1)

        scores1 = suggestion_services.get_all_scores_of_user('user1')
        self.assertEqual(scores1['category1'], 0)
        self.assertEqual(scores1['category2'], 15.2)

        scores2 = suggestion_services.get_all_scores_of_user('user2')
        self.assertEqual(scores2['category1'], 5)
        self.assertEqual(scores2['category2'], 2)

        scores3 = suggestion_services.get_all_scores_of_user('invalid_user')
        self.assertDictEqual(scores3, {})

    def test_get_all_user_ids_who_are_allowed_to_review(self):
        suggestion_services.increment_score_for_user('user1', 'category1', 1)
        suggestion_services.increment_score_for_user('user2', 'category1', 5)
        suggestion_services.increment_score_for_user('user1', 'category2', 15.2)
        suggestion_services.increment_score_for_user('user2', 'category2', 2)
        with self.swap(feconf, 'MINIMUM_SCORE_REQUIRED_TO_REVIEW', 10):
            user_ids = (
                suggestion_services.get_all_user_ids_who_are_allowed_to_review(
                    'category1'))
            self.assertEqual(user_ids, [])
            user_ids = (
                suggestion_services.get_all_user_ids_who_are_allowed_to_review(
                    'category2'))
            self.assertEqual(user_ids, ['user1'])

            self.assertTrue(
                suggestion_services.check_user_can_review_in_category(
                    'user1', 'category2'))
            self.assertFalse(
                suggestion_services.check_user_can_review_in_category(
                    'user2', 'category1'))
            self.assertFalse(
                suggestion_services.check_user_can_review_in_category(
                    'user_1', 'category_new'))
            self.assertFalse(
                suggestion_services.check_user_can_review_in_category(
                    'invalid_user', 'category1'))

    def test_check_if_email_has_been_sent_to_user(self):
        suggestion_services.create_new_user_contribution_scoring_model(
            self.user_a_id, 'category_a', 15)
        self.assertFalse(
            suggestion_services.check_if_email_has_been_sent_to_user(
                self.user_a_id, 'category_a'))
        suggestion_services.mark_email_has_been_sent_to_user(
            self.user_a_id, 'category_a')
        self.assertTrue(
            suggestion_services.check_if_email_has_been_sent_to_user(
                self.user_a_id, 'category_a'))


class VoiceoverApplicationServiceUnitTest(test_utils.GenericTestBase):
    """Tests for the ExplorationVoiceoverApplication class."""

    def setUp(self):
        super(VoiceoverApplicationServiceUnitTest, self).setUp()
        self.signup('author@example.com', 'author')
        self.author_id = self.get_user_id_from_email('author@example.com')

        suggestion_models.GeneralVoiceoverApplicationModel(
            id='application_id',
            target_type='exploration',
            target_id='0',
            status='review',
            author_id=self.author_id,
            final_reviewer_id=None,
            language_code='en',
            filename='filename.mp3',
            content='<p>content</p>',
            rejection_message=None).put()
        self.voiceover_application_model = (
            suggestion_models.GeneralVoiceoverApplicationModel.get_by_id(
                'application_id'))

    def test_get_voiceover_application_from_model_with_invalid_type_raise_error(
            self):
        suggestion_services.get_voiceover_application(
            self.voiceover_application_model.id)

<<<<<<< HEAD
        self.assertEqual(suggestion_services.get_next_user_in_rotation(
            'category_invalid'), None)


class VoiceoverApplicationServiceUnitTest(test_utils.GenericTestBase):
    """Tests for the ExplorationVoiceoverApplication class."""

    def setUp(self):
        super(VoiceoverApplicationServiceUnitTest, self).setUp()
        self.signup('author@example.com', 'author')
        self.author_id = self.get_user_id_from_email('author@example.com')

        suggestion_models.GeneralVoiceoverApplicationModel(
            id='application_id',
            target_type='exploration',
            target_id='0',
            status='review',
            author_id=self.author_id,
            final_reviewer_id=None,
            language_code='en',
            filename='filename.mp3',
            content='<p>content</p>',
            rejection_message=None).put()
        self.voiceover_application_model = (
            suggestion_models.GeneralVoiceoverApplicationModel.get_by_id(
                'application_id'))

    def test_get_voiceover_application_from_model_with_invalid_type_raise_error(
            self):
        suggestion_services.get_voiceover_application(
            self.voiceover_application_model.id)

=======
>>>>>>> 4d2c32a6
        self.voiceover_application_model.target_type = 'invalid_type'
        with self.assertRaisesRegexp(
            Exception,
            'Invalid target type for voiceover application: invalid_type'):
            suggestion_services.get_voiceover_application(
                self.voiceover_application_model.id)<|MERGE_RESOLUTION|>--- conflicted
+++ resolved
@@ -1082,41 +1082,6 @@
         suggestion_services.get_voiceover_application(
             self.voiceover_application_model.id)
 
-<<<<<<< HEAD
-        self.assertEqual(suggestion_services.get_next_user_in_rotation(
-            'category_invalid'), None)
-
-
-class VoiceoverApplicationServiceUnitTest(test_utils.GenericTestBase):
-    """Tests for the ExplorationVoiceoverApplication class."""
-
-    def setUp(self):
-        super(VoiceoverApplicationServiceUnitTest, self).setUp()
-        self.signup('author@example.com', 'author')
-        self.author_id = self.get_user_id_from_email('author@example.com')
-
-        suggestion_models.GeneralVoiceoverApplicationModel(
-            id='application_id',
-            target_type='exploration',
-            target_id='0',
-            status='review',
-            author_id=self.author_id,
-            final_reviewer_id=None,
-            language_code='en',
-            filename='filename.mp3',
-            content='<p>content</p>',
-            rejection_message=None).put()
-        self.voiceover_application_model = (
-            suggestion_models.GeneralVoiceoverApplicationModel.get_by_id(
-                'application_id'))
-
-    def test_get_voiceover_application_from_model_with_invalid_type_raise_error(
-            self):
-        suggestion_services.get_voiceover_application(
-            self.voiceover_application_model.id)
-
-=======
->>>>>>> 4d2c32a6
         self.voiceover_application_model.target_type = 'invalid_type'
         with self.assertRaisesRegexp(
             Exception,
