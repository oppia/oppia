# Copyright 2018 The Oppia Authors. All Rights Reserved.
#
# Licensed under the Apache License, Version 2.0 (the "License");
# you may not use this file except in compliance with the License.
# You may obtain a copy of the License at
#
#      http://www.apache.org/licenses/LICENSE-2.0
#
# Unless required by applicable law or agreed to in writing, software
# distributed under the License is distributed on an "AS-IS" BASIS,
# WITHOUT WARRANTIES OR CONDITIONS OF ANY KIND, either express or implied.
# See the License for the specific language governing permissions and
# limitations under the License.

"""Tests for suggestion related services."""
from __future__ import absolute_import  # pylint: disable=import-only-modules
from __future__ import unicode_literals  # pylint: disable=import-only-modules

from core.domain import exp_domain
from core.domain import exp_fetchers
from core.domain import exp_services
from core.domain import feedback_services
from core.domain import rights_manager
from core.domain import state_domain
from core.domain import suggestion_registry
from core.domain import suggestion_services
from core.domain import user_services
from core.platform import models
from core.tests import test_utils
import feconf
import python_utils
import utils

(suggestion_models, feedback_models) = models.Registry.import_models([
    models.NAMES.suggestion, models.NAMES.feedback])


class SuggestionServicesUnitTests(test_utils.GenericTestBase):
    """Test the functions in suggestion_services."""

    score_category = (
        suggestion_models.SCORE_TYPE_CONTENT +
        suggestion_models.SCORE_CATEGORY_DELIMITER + 'Algebra')

    target_id = 'exp1'
    target_version_at_submission = 1
    change = {
        'cmd': exp_domain.CMD_EDIT_STATE_PROPERTY,
        'property_name': exp_domain.STATE_PROPERTY_CONTENT,
        'state_name': 'state_1',
        'new_value': 'new suggestion content'
    }

    AUTHOR_EMAIL = 'author@example.com'
    REVIEWER_EMAIL = 'reviewer@example.com'
    NORMAL_USER_EMAIL = 'normal@example.com'

    THREAD_ID = 'exploration.exp1.thread_1'

    COMMIT_MESSAGE = 'commit message'
    EMPTY_COMMIT_MESSAGE = ' '

    suggestion_id = THREAD_ID

    def setUp(self):
        super(SuggestionServicesUnitTests, self).setUp()

        self.signup(self.AUTHOR_EMAIL, 'author')
        self.author_id = self.get_user_id_from_email(self.AUTHOR_EMAIL)
        self.signup(self.REVIEWER_EMAIL, 'reviewer')
        self.reviewer_id = self.get_user_id_from_email(self.REVIEWER_EMAIL)
        self.signup(self.NORMAL_USER_EMAIL, 'normaluser')
        self.normal_user_id = self.get_user_id_from_email(
            self.NORMAL_USER_EMAIL)
        self.save_new_valid_exploration(
            self.target_id, self.author_id, category='Algebra')

    def mock_generate_new_thread_id(self, unused_entity_type, unused_entity_id):
        return self.THREAD_ID

    class MockExploration(python_utils.OBJECT):
        """Mocks an exploration. To be used only for testing."""
        def __init__(self, exploration_id, states):
            self.id = exploration_id
            self.states = states
            self.category = 'Algebra'

    # All mock explorations created for testing.
    explorations = [
        MockExploration('exp1', {'state_1': {}, 'state_2': {}})
    ]

    def mock_get_exploration_by_id(self, exp_id):
        for exp in self.explorations:
            if exp.id == exp_id:
                return exp

    def mock_pre_accept_validate_does_nothing(self):
        pass

    def mock_get_change_list_does_nothing(self):
        pass

    def mock_accept_does_nothing(self, unused_arg):
        pass

    def test_create_new_suggestion_successfully(self):
        expected_suggestion_dict = {
            'suggestion_id': 'exploration.exp1.thread_1',
            'suggestion_type': (
                suggestion_models.SUGGESTION_TYPE_EDIT_STATE_CONTENT),
            'target_type': suggestion_models.TARGET_TYPE_EXPLORATION,
            'target_id': self.target_id,
            'target_version_at_submission': self.target_version_at_submission,
            'status': suggestion_models.STATUS_IN_REVIEW,
            'author_name': 'author',
            'final_reviewer_id': self.reviewer_id,
            'change': {
                'cmd': exp_domain.CMD_EDIT_STATE_PROPERTY,
                'property_name': exp_domain.STATE_PROPERTY_CONTENT,
                'state_name': 'state_1',
                'new_value': 'new suggestion content',
                'old_value': None
            },
            'score_category': self.score_category
        }
        with self.swap(
            feedback_models.GeneralFeedbackThreadModel,
            'generate_new_thread_id', self.mock_generate_new_thread_id):
            with self.swap(
                exp_fetchers, 'get_exploration_by_id',
                self.mock_get_exploration_by_id):
                suggestion_services.create_suggestion(
                    suggestion_models.SUGGESTION_TYPE_EDIT_STATE_CONTENT,
                    suggestion_models.TARGET_TYPE_EXPLORATION,
                    self.target_id, self.target_version_at_submission,
                    self.author_id, self.change, 'test description',
                    self.reviewer_id)

            observed_suggestion = suggestion_services.get_suggestion_by_id(
                self.suggestion_id)
            self.assertDictContainsSubset(
                expected_suggestion_dict, observed_suggestion.to_dict())

    def test_cannot_create_suggestion_with_invalid_suggestion_type(self):
        with self.assertRaisesRegexp(Exception, 'Invalid suggestion type'):
            suggestion_services.create_suggestion(
                'invalid_suggestion_type',
                suggestion_models.TARGET_TYPE_EXPLORATION,
                self.target_id, self.target_version_at_submission,
                self.author_id, self.change, 'test description',
                self.reviewer_id)

    def test_cannot_create_translation_suggestion_with_invalid_content_html_raise_error(self): # pylint: disable=line-too-long
        add_translation_change_dict = {
            'cmd': 'add_translation',
            'state_name': 'Introduction',
            'content_id': 'content',
            'language_code': 'hi',
            'content_html': '<p>The invalid content html</p>',
            'translation_html': '<p>Translation for invalid content.</p>'
        }
        with self.assertRaisesRegexp(
            Exception,
            'The given content_html does not match the content of the '
            'exploration.'):
            suggestion_services.create_suggestion(
                suggestion_models.SUGGESTION_TYPE_TRANSLATE_CONTENT,
                suggestion_models.TARGET_TYPE_EXPLORATION,
                self.target_id, self.target_version_at_submission,
                self.author_id, add_translation_change_dict, 'test description',
                self.reviewer_id)

    def test_get_all_stale_suggestions(self):
        suggestion_services.create_suggestion(
            suggestion_models.SUGGESTION_TYPE_EDIT_STATE_CONTENT,
            suggestion_models.TARGET_TYPE_EXPLORATION,
            self.target_id, self.target_version_at_submission,
            self.author_id, self.change, 'test description',
            self.reviewer_id)

        with self.swap(
            suggestion_models, 'THRESHOLD_TIME_BEFORE_ACCEPT_IN_MSECS', 0):
            self.assertEqual(
                len(suggestion_services.get_all_stale_suggestions()), 1)

        with self.swap(
            suggestion_models, 'THRESHOLD_TIME_BEFORE_ACCEPT_IN_MSECS',
            7 * 24 * 60 * 60 * 1000):
            self.assertEqual(
                len(suggestion_services.get_all_stale_suggestions()), 0)

    def test_cannot_mark_review_completed_with_invalid_status(self):
        suggestion_services.create_suggestion(
            suggestion_models.SUGGESTION_TYPE_EDIT_STATE_CONTENT,
            suggestion_models.TARGET_TYPE_EXPLORATION,
            self.target_id, self.target_version_at_submission,
            self.author_id, self.change, 'test description',
            self.reviewer_id)

        suggestion = suggestion_services.query_suggestions(
            [('author_id', self.author_id), (
                'target_id', self.target_id)])[0]

        with self.assertRaisesRegexp(Exception, 'Invalid status after review.'):
            suggestion_services.mark_review_completed(
                suggestion, 'invalid_status', self.reviewer_id)


    def mock_update_exploration(
            self, unused_user_id, unused_exploration_id, unused_change_list,
            commit_message, is_suggestion):
        self.assertTrue(is_suggestion)
        self.assertEqual(
            commit_message, 'Accepted suggestion by %s: %s' % (
                'author', self.COMMIT_MESSAGE))

    def test_cannot_reject_suggestion_with_empty_review_message(self):
        suggestion_services.create_suggestion(
            suggestion_models.SUGGESTION_TYPE_EDIT_STATE_CONTENT,
            suggestion_models.TARGET_TYPE_EXPLORATION,
            self.target_id, self.target_version_at_submission,
            self.author_id, self.change, 'test description',
            self.reviewer_id)

        suggestion = suggestion_services.query_suggestions(
            [('author_id', self.author_id), (
                'target_id', self.target_id)])[0]

        with self.assertRaisesRegexp(
            Exception, 'Review message cannot be empty.'):
            suggestion_services.reject_suggestion(
                suggestion, self.reviewer_id, '')

    def test_email_is_not_sent_to_unregistered_user(self):
        suggestion_services.create_suggestion(
            suggestion_models.SUGGESTION_TYPE_EDIT_STATE_CONTENT,
            suggestion_models.TARGET_TYPE_EXPLORATION,
            self.target_id, self.target_version_at_submission,
            self.author_id, self.change, 'test description',
            self.reviewer_id)

        suggestion = suggestion_services.query_suggestions(
            [('author_id', self.author_id), (
                'target_id', self.target_id)])[0]

        self.assertFalse(
            suggestion_services.check_if_email_has_been_sent_to_user(
                'unregistered_user_id', suggestion.score_category))

    def test_cannot_mark_email_has_been_sent_to_user_with_no_user_scoring_model(
            self):
        suggestion_services.create_suggestion(
            suggestion_models.SUGGESTION_TYPE_EDIT_STATE_CONTENT,
            suggestion_models.TARGET_TYPE_EXPLORATION,
            self.target_id, self.target_version_at_submission,
            self.author_id, self.change, 'test description',
            self.reviewer_id)

        suggestion = suggestion_services.query_suggestions(
            [('author_id', self.author_id), (
                'target_id', self.target_id)])[0]

        with self.assertRaisesRegexp(
            Exception, 'Expected user scoring model to exist for user'):
            suggestion_services.mark_email_has_been_sent_to_user(
                'unregistered_user_id', suggestion.score_category)

    def test_accept_suggestion_and_send_email_to_author(self):
        enable_recording_of_scores_swap = self.swap(
            feconf, 'ENABLE_RECORDING_OF_SCORES', True)
        send_suggestion_review_related_emails_swap = self.swap(
            feconf, 'SEND_SUGGESTION_REVIEW_RELATED_EMAILS', True)

        change_list = [exp_domain.ExplorationChange({
            'cmd': exp_domain.CMD_ADD_STATE,
            'state_name': 'state 1',
        })]
        exp_services.update_exploration(
            self.author_id, self.target_id, change_list, 'Add state.')

        new_suggestion_content = state_domain.SubtitledHtml(
            'content', '<p>new suggestion content html</p>').to_dict()
        change_dict = {
            'cmd': exp_domain.CMD_EDIT_STATE_PROPERTY,
            'property_name': exp_domain.STATE_PROPERTY_CONTENT,
            'state_name': 'state 1',
            'new_value': new_suggestion_content
        }

        suggestion_services.create_suggestion(
            suggestion_models.SUGGESTION_TYPE_EDIT_STATE_CONTENT,
            suggestion_models.TARGET_TYPE_EXPLORATION,
            self.target_id, self.target_version_at_submission,
            self.author_id, change_dict, 'test description',
            self.reviewer_id)

        suggestion = suggestion_services.query_suggestions(
            [('author_id', self.author_id), (
                'target_id', self.target_id)])[0]
        self.assertEqual(
            suggestion.status, suggestion_models.STATUS_IN_REVIEW)
        self.assertFalse(
            suggestion_services.check_if_email_has_been_sent_to_user(
                self.author_id, suggestion.score_category))

        suggestion_services.increment_score_for_user(
            self.author_id, suggestion.score_category, 10)

        with enable_recording_of_scores_swap, (
            send_suggestion_review_related_emails_swap):
            suggestion_services.accept_suggestion(
                suggestion, self.reviewer_id, self.COMMIT_MESSAGE,
                'review message')

        suggestion = suggestion_services.query_suggestions(
            [('author_id', self.author_id), (
                'target_id', self.target_id)])[0]
        self.assertEqual(
            suggestion.status, suggestion_models.STATUS_ACCEPTED)
        self.assertTrue(
            suggestion_services.check_if_email_has_been_sent_to_user(
                self.author_id, suggestion.score_category))


    def test_accept_suggestion_successfully(self):
        with self.swap(
            feedback_models.GeneralFeedbackThreadModel,
            'generate_new_thread_id', self.mock_generate_new_thread_id):
            with self.swap(
                exp_fetchers, 'get_exploration_by_id',
                self.mock_get_exploration_by_id):
                suggestion_services.create_suggestion(
                    suggestion_models.SUGGESTION_TYPE_EDIT_STATE_CONTENT,
                    suggestion_models.TARGET_TYPE_EXPLORATION,
                    self.target_id, self.target_version_at_submission,
                    self.author_id, self.change, 'test description',
                    self.reviewer_id)

        suggestion = suggestion_services.get_suggestion_by_id(
            self.suggestion_id)

        with self.swap(
            exp_services, 'update_exploration', self.mock_update_exploration):
            with self.swap(
                exp_fetchers, 'get_exploration_by_id',
                self.mock_get_exploration_by_id):
                with self.swap(
                    suggestion_registry.SuggestionEditStateContent,
                    'pre_accept_validate',
                    self.mock_pre_accept_validate_does_nothing):
                    with self.swap(
                        suggestion_registry.SuggestionEditStateContent,
                        'get_change_list_for_accepting_suggestion',
                        self.mock_get_change_list_does_nothing):
                        suggestion_services.accept_suggestion(
                            suggestion, self.reviewer_id,
                            self.COMMIT_MESSAGE, 'review message')
            suggestion = suggestion_services.get_suggestion_by_id(
                self.suggestion_id)
            self.assertEqual(
                suggestion.status, suggestion_models.STATUS_ACCEPTED)
            self.assertEqual(
                suggestion.final_reviewer_id, self.reviewer_id)
            thread_messages = feedback_services.get_messages(self.THREAD_ID)
            last_message = thread_messages[len(thread_messages) - 1]
            self.assertEqual(
                last_message.text, 'review message')

    def test_accept_suggestion_handled_suggestion_failure(self):
        with self.swap(
            feedback_models.GeneralFeedbackThreadModel,
            'generate_new_thread_id', self.mock_generate_new_thread_id):
            with self.swap(
                exp_fetchers, 'get_exploration_by_id',
                self.mock_get_exploration_by_id):
                suggestion_services.create_suggestion(
                    suggestion_models.SUGGESTION_TYPE_EDIT_STATE_CONTENT,
                    suggestion_models.TARGET_TYPE_EXPLORATION,
                    self.target_id, self.target_version_at_submission,
                    self.author_id, self.change, 'test description',
                    self.reviewer_id)

        suggestion = suggestion_services.get_suggestion_by_id(
            self.suggestion_id)

        suggestion.status = suggestion_models.STATUS_ACCEPTED
        suggestion_services._update_suggestion(suggestion) # pylint: disable=protected-access
        with self.assertRaisesRegexp(
            Exception,
            'The suggestion has already been accepted/rejected.'):
            suggestion_services.accept_suggestion(
                suggestion, self.reviewer_id, self.COMMIT_MESSAGE, None)
        suggestion = suggestion_services.get_suggestion_by_id(
            self.suggestion_id)

        self.assertEqual(
            suggestion.status, suggestion_models.STATUS_ACCEPTED)
        suggestion.status = suggestion_models.STATUS_REJECTED
        suggestion_services._update_suggestion(suggestion) # pylint: disable=protected-access

        with self.assertRaisesRegexp(
            Exception,
            'The suggestion has already been accepted/rejected.'):
            suggestion_services.accept_suggestion(
                suggestion, self.reviewer_id, self.COMMIT_MESSAGE, None)
        suggestion = suggestion_services.get_suggestion_by_id(
            self.suggestion_id)
        self.assertEqual(
            suggestion.status, suggestion_models.STATUS_REJECTED)

    def test_accept_suggestion_invalid_suggestion_failure(self):
        with self.swap(
            feedback_models.GeneralFeedbackThreadModel,
            'generate_new_thread_id', self.mock_generate_new_thread_id):
            with self.swap(
                exp_fetchers, 'get_exploration_by_id',
                self.mock_get_exploration_by_id):
                suggestion_services.create_suggestion(
                    suggestion_models.SUGGESTION_TYPE_EDIT_STATE_CONTENT,
                    suggestion_models.TARGET_TYPE_EXPLORATION,
                    self.target_id, self.target_version_at_submission,
                    self.author_id, self.change, 'test description',
                    self.reviewer_id)
        suggestion = suggestion_services.get_suggestion_by_id(
            self.suggestion_id)

        # Invalidating the suggestion.
        suggestion.score_category = 'invalid_score_category'
        with self.assertRaisesRegexp(
            utils.ValidationError, 'Expected score_category to be of the form '
                                   'score_type.score_sub_type, received '
                                   'invalid_score_category'):
            suggestion_services._update_suggestion(suggestion) # pylint: disable=protected-access

        suggestion = suggestion_services.get_suggestion_by_id(
            self.suggestion_id)

    def test_accept_suggestion_no_commit_message_failure(self):
        with self.swap(
            feedback_models.GeneralFeedbackThreadModel,
            'generate_new_thread_id', self.mock_generate_new_thread_id):
            with self.swap(
                exp_fetchers, 'get_exploration_by_id',
                self.mock_get_exploration_by_id):
                suggestion_services.create_suggestion(
                    suggestion_models.SUGGESTION_TYPE_EDIT_STATE_CONTENT,
                    suggestion_models.TARGET_TYPE_EXPLORATION,
                    self.target_id, self.target_version_at_submission,
                    self.author_id, self.change, 'test description',
                    self.reviewer_id)
        suggestion = suggestion_services.get_suggestion_by_id(
            self.suggestion_id)

        with self.assertRaisesRegexp(
            Exception, 'Commit message cannot be empty.'):
            suggestion_services.accept_suggestion(
                suggestion, self.reviewer_id, self.EMPTY_COMMIT_MESSAGE, None)

    def test_reject_suggestion_successfully(self):
        with self.swap(
            feedback_models.GeneralFeedbackThreadModel,
            'generate_new_thread_id', self.mock_generate_new_thread_id):
            with self.swap(
                exp_fetchers, 'get_exploration_by_id',
                self.mock_get_exploration_by_id):
                suggestion_services.create_suggestion(
                    suggestion_models.SUGGESTION_TYPE_EDIT_STATE_CONTENT,
                    suggestion_models.TARGET_TYPE_EXPLORATION,
                    self.target_id, self.target_version_at_submission,
                    self.author_id, self.change, 'test description',
                    self.reviewer_id)

        suggestion = suggestion_services.get_suggestion_by_id(
            self.suggestion_id)
        suggestion_services.reject_suggestion(
            suggestion, self.reviewer_id, 'reject review message')
        suggestion = suggestion_services.get_suggestion_by_id(
            self.suggestion_id)
        self.assertEqual(
            suggestion.status, suggestion_models.STATUS_REJECTED)
        self.assertEqual(
            suggestion.final_reviewer_id, self.reviewer_id)

        thread_messages = feedback_services.get_messages(self.THREAD_ID)
        last_message = thread_messages[len(thread_messages) - 1]
        self.assertEqual(last_message.text, 'reject review message')

    def test_reject_suggestion_handled_suggestion_failure(self):
        with self.swap(
            feedback_models.GeneralFeedbackThreadModel,
            'generate_new_thread_id', self.mock_generate_new_thread_id):
            with self.swap(
                exp_fetchers, 'get_exploration_by_id',
                self.mock_get_exploration_by_id):
                suggestion_services.create_suggestion(
                    suggestion_models.SUGGESTION_TYPE_EDIT_STATE_CONTENT,
                    suggestion_models.TARGET_TYPE_EXPLORATION,
                    self.target_id, self.target_version_at_submission,
                    self.author_id, self.change, 'test description',
                    self.reviewer_id)
        suggestion = suggestion_services.get_suggestion_by_id(
            self.suggestion_id)

        suggestion.status = suggestion_models.STATUS_ACCEPTED
        suggestion_services._update_suggestion(suggestion) # pylint: disable=protected-access
        with self.assertRaisesRegexp(
            Exception,
            'The suggestion has already been accepted/rejected.'):
            suggestion_services.reject_suggestion(
                suggestion, self.reviewer_id, 'reject review message')

        suggestion = suggestion_services.get_suggestion_by_id(
            self.suggestion_id)
        self.assertEqual(
            suggestion.status, suggestion_models.STATUS_ACCEPTED)

        suggestion.status = suggestion_models.STATUS_REJECTED
        suggestion_services._update_suggestion(suggestion) # pylint: disable=protected-access

        with self.assertRaisesRegexp(
            Exception,
            'The suggestion has already been accepted/rejected.'):
            suggestion_services.reject_suggestion(
                suggestion, self.reviewer_id, 'reject review message')
        suggestion = suggestion_services.get_suggestion_by_id(
            self.suggestion_id)
        self.assertEqual(
            suggestion.status, suggestion_models.STATUS_REJECTED)

    def test_resubmit_rejected_suggestion_success(self):
        with self.swap(
            feedback_models.GeneralFeedbackThreadModel,
            'generate_new_thread_id', self.mock_generate_new_thread_id):
            with self.swap(
                exp_fetchers, 'get_exploration_by_id',
                self.mock_get_exploration_by_id):
                suggestion_services.create_suggestion(
                    suggestion_models.SUGGESTION_TYPE_EDIT_STATE_CONTENT,
                    suggestion_models.TARGET_TYPE_EXPLORATION,
                    self.target_id, self.target_version_at_submission,
                    self.author_id, self.change, 'test description',
                    self.reviewer_id)
        suggestion = suggestion_services.get_suggestion_by_id(
            self.suggestion_id)
        suggestion_services.reject_suggestion(
            suggestion, self.reviewer_id, 'reject review message')
        suggestion_services.resubmit_rejected_suggestion(
            suggestion, 'resubmit summary message', self.author_id)
        suggestion = suggestion_services.get_suggestion_by_id(
            self.suggestion_id)
        self.assertEqual(
            suggestion.status, suggestion_models.STATUS_IN_REVIEW)

    def test_resubmit_rejected_suggestion_failure(self):
        with self.swap(
            feedback_models.GeneralFeedbackThreadModel,
            'generate_new_thread_id', self.mock_generate_new_thread_id):
            with self.swap(
                exp_fetchers, 'get_exploration_by_id',
                self.mock_get_exploration_by_id):
                suggestion_services.create_suggestion(
                    suggestion_models.SUGGESTION_TYPE_EDIT_STATE_CONTENT,
                    suggestion_models.TARGET_TYPE_EXPLORATION,
                    self.target_id, self.target_version_at_submission,
                    self.author_id, self.change, 'test description',
                    self.reviewer_id)
        suggestion = suggestion_services.get_suggestion_by_id(
            self.suggestion_id)
        with self.assertRaisesRegexp(
            Exception, 'Summary message cannot be empty.'):
            suggestion_services.resubmit_rejected_suggestion(
                suggestion, '', self.author_id)
        with self.assertRaisesRegexp(
            Exception, 'The suggestion is not yet handled.'):
            suggestion_services.resubmit_rejected_suggestion(
                suggestion, 'resubmit summary message', self.author_id)

    def test_resubmit_accepted_suggestion_failure(self):
        with self.swap(
            feedback_models.GeneralFeedbackThreadModel,
            'generate_new_thread_id', self.mock_generate_new_thread_id):
            with self.swap(
                exp_fetchers, 'get_exploration_by_id',
                self.mock_get_exploration_by_id):
                suggestion_services.create_suggestion(
                    suggestion_models.SUGGESTION_TYPE_EDIT_STATE_CONTENT,
                    suggestion_models.TARGET_TYPE_EXPLORATION,
                    self.target_id, self.target_version_at_submission,
                    self.author_id, self.change, 'test description',
                    self.reviewer_id)
                suggestion = suggestion_services.get_suggestion_by_id(
                    self.suggestion_id)
                with self.swap(
                    suggestion_registry.SuggestionEditStateContent,
                    'accept', self.mock_accept_does_nothing):
                    suggestion_services.accept_suggestion(
                        suggestion, self.reviewer_id,
                        self.COMMIT_MESSAGE, 'review message')
                suggestion = suggestion_services.get_suggestion_by_id(
                    self.suggestion_id)
                with self.assertRaisesRegexp(
                    Exception,
                    'The suggestion was accepted. Only rejected suggestions '
                    'can be resubmitted.'):
                    suggestion_services.resubmit_rejected_suggestion(
                        suggestion, 'resubmit summary message', self.author_id)

    def test_check_can_resubmit_suggestion(self):
        with self.swap(
            feedback_models.GeneralFeedbackThreadModel,
            'generate_new_thread_id', self.mock_generate_new_thread_id):
            with self.swap(
                exp_fetchers, 'get_exploration_by_id',
                self.mock_get_exploration_by_id):
                suggestion_services.create_suggestion(
                    suggestion_models.SUGGESTION_TYPE_EDIT_STATE_CONTENT,
                    suggestion_models.TARGET_TYPE_EXPLORATION,
                    self.target_id, self.target_version_at_submission,
                    self.author_id, self.change, 'test description',
                    self.reviewer_id)
        can_resubmit = suggestion_services.check_can_resubmit_suggestion(
            self.suggestion_id, self.author_id)
        self.assertEqual(can_resubmit, True)
        can_resubmit = suggestion_services.check_can_resubmit_suggestion(
            self.suggestion_id, self.normal_user_id)
        self.assertEqual(can_resubmit, False)


class SuggestionGetServicesUnitTests(test_utils.GenericTestBase):
    score_category = (
        suggestion_models.SCORE_TYPE_TRANSLATION +
        suggestion_models.SCORE_CATEGORY_DELIMITER + 'English')

    target_id_1 = 'exp1'
    target_id_2 = 'exp2'
    target_version_at_submission = 1
    change = {
        'cmd': exp_domain.CMD_EDIT_STATE_PROPERTY,
        'property_name': exp_domain.STATE_PROPERTY_CONTENT,
        'state_name': 'state_1',
        'new_value': 'new suggestion content'
    }


    AUTHOR_EMAIL_1 = 'author1@example.com'
    REVIEWER_EMAIL_1 = 'reviewer1@example.com'

    AUTHOR_EMAIL_2 = 'author2@example.com'
    REVIEWER_EMAIL_2 = 'reviewer2@example.com'

    class MockExploration(python_utils.OBJECT):
        """Mocks an exploration. To be used only for testing."""
        def __init__(self, exploration_id, states):
            self.id = exploration_id
            self.states = states
            self.category = 'Algebra'

    # All mock explorations created for testing.
    explorations = [
        MockExploration('exp1', {'state_1': {}, 'state_2': {}}),
        MockExploration('exp2', {'state_1': {}, 'state_2': {}})
    ]

    def mock_get_exploration_by_id(self, exp_id):
        for exp in self.explorations:
            if exp.id == exp_id:
                return exp

    def setUp(self):
        super(SuggestionGetServicesUnitTests, self).setUp()

        self.signup(self.AUTHOR_EMAIL_1, 'author1')
        self.author_id_1 = self.get_user_id_from_email(self.AUTHOR_EMAIL_1)
        self.signup(self.REVIEWER_EMAIL_1, 'reviewer1')
        self.reviewer_id_1 = self.get_user_id_from_email(self.REVIEWER_EMAIL_1)

        self.signup(self.AUTHOR_EMAIL_2, 'author2')
        self.author_id_2 = self.get_user_id_from_email(self.AUTHOR_EMAIL_2)
        self.signup(self.REVIEWER_EMAIL_2, 'reviewer2')
        self.reviewer_id_2 = self.get_user_id_from_email(self.REVIEWER_EMAIL_2)

        with self.swap(
            exp_fetchers, 'get_exploration_by_id',
            self.mock_get_exploration_by_id):

            suggestion_services.create_suggestion(
                suggestion_models.SUGGESTION_TYPE_EDIT_STATE_CONTENT,
                suggestion_models.TARGET_TYPE_EXPLORATION,
                self.target_id_1, self.target_version_at_submission,
                self.author_id_1, self.change, 'test description',
                self.reviewer_id_1)

            suggestion_services.create_suggestion(
                suggestion_models.SUGGESTION_TYPE_EDIT_STATE_CONTENT,
                suggestion_models.TARGET_TYPE_EXPLORATION,
                self.target_id_1, self.target_version_at_submission,
                self.author_id_1, self.change, 'test description', None)

            suggestion_services.create_suggestion(
                suggestion_models.SUGGESTION_TYPE_EDIT_STATE_CONTENT,
                suggestion_models.TARGET_TYPE_EXPLORATION,
                self.target_id_1, self.target_version_at_submission,
                self.author_id_1, self.change, 'test description', None)

            suggestion_services.create_suggestion(
                suggestion_models.SUGGESTION_TYPE_EDIT_STATE_CONTENT,
                suggestion_models.TARGET_TYPE_EXPLORATION,
                self.target_id_1, self.target_version_at_submission,
                self.author_id_2, self.change, 'test description',
                self.reviewer_id_2)

            suggestion_services.create_suggestion(
                suggestion_models.SUGGESTION_TYPE_EDIT_STATE_CONTENT,
                suggestion_models.TARGET_TYPE_EXPLORATION,
                self.target_id_2, self.target_version_at_submission,
                self.author_id_2, self.change, 'test description',
                self.reviewer_id_2)

    def test_get_by_author(self):
        queries = [('author_id', self.author_id_1)]
        self.assertEqual(len(suggestion_services.query_suggestions(queries)), 3)
        queries = [('author_id', self.author_id_2)]
        self.assertEqual(len(suggestion_services.query_suggestions(queries)), 2)

    def test_get_by_reviewer(self):
        queries = [('final_reviewer_id', self.reviewer_id_1)]
        self.assertEqual(len(suggestion_services.query_suggestions(queries)), 1)
        queries = [('final_reviewer_id', self.reviewer_id_2)]
        self.assertEqual(len(suggestion_services.query_suggestions(queries)), 2)

    def test_get_by_target_id(self):
        queries = [
            ('target_type', suggestion_models.TARGET_TYPE_EXPLORATION),
            ('target_id', self.target_id_1)
        ]
        self.assertEqual(len(suggestion_services.query_suggestions(queries)), 4)
        queries = [
            ('target_type', suggestion_models.TARGET_TYPE_EXPLORATION),
            ('target_id', self.target_id_2)
        ]
        self.assertEqual(len(suggestion_services.query_suggestions(queries)), 1)

    def test_get_by_status(self):
        queries = [('status', suggestion_models.STATUS_IN_REVIEW)]
        self.assertEqual(len(suggestion_services.query_suggestions(queries)), 5)

    def test_get_by_type(self):
        queries = [(
            'suggestion_type',
            suggestion_models.SUGGESTION_TYPE_EDIT_STATE_CONTENT)]
        self.assertEqual(len(suggestion_services.query_suggestions(queries)), 5)

    def test_query_suggestions(self):
        queries = [
            ('target_type', suggestion_models.TARGET_TYPE_EXPLORATION),
            ('target_id', self.target_id_1),
            ('author_id', self.author_id_2)
        ]
        self.assertEqual(len(suggestion_services.query_suggestions(queries)), 1)

        queries = [
            ('target_type', suggestion_models.TARGET_TYPE_EXPLORATION),
            ('target_id', self.target_id_1),
            ('author_id', self.author_id_1),
            ('status', suggestion_models.STATUS_IN_REVIEW)
        ]
        self.assertEqual(len(suggestion_services.query_suggestions(queries)), 3)

        queries = [
            ('target_type', suggestion_models.TARGET_TYPE_EXPLORATION),
            ('target_id', self.target_id_1),
            ('invalid_field', 'value')
        ]
        with self.assertRaisesRegexp(
            Exception, 'Not allowed to query on field invalid_field'):
            suggestion_services.query_suggestions(queries)

    def test_query_suggestions_that_can_be_reviewed_by_user(self):
        suggestion_services.create_new_user_contribution_scoring_model(
            'user1', 'category1', 15)
        suggestion_services.create_new_user_contribution_scoring_model(
            'user1', 'category2', 15)
        suggestion_services.create_new_user_contribution_scoring_model(
            'user1', 'category3', 5)
        suggestion_models.GeneralSuggestionModel.create(
            suggestion_models.SUGGESTION_TYPE_EDIT_STATE_CONTENT,
            suggestion_models.TARGET_TYPE_EXPLORATION,
            'exp1', 1, suggestion_models.STATUS_IN_REVIEW, 'author_3',
            'reviewer_2', self.change, 'category1', 'exploration.exp1.thread_1')
        suggestion_models.GeneralSuggestionModel.create(
            suggestion_models.SUGGESTION_TYPE_EDIT_STATE_CONTENT,
            suggestion_models.TARGET_TYPE_EXPLORATION, 'exp1', 1,
            suggestion_models.STATUS_IN_REVIEW, 'author_3',
            'reviewer_2', self.change, 'category2', 'exploration.exp1.thread_2')
        suggestion_models.GeneralSuggestionModel.create(
            suggestion_models.SUGGESTION_TYPE_EDIT_STATE_CONTENT,
            suggestion_models.TARGET_TYPE_EXPLORATION, 'exp1', 1,
            suggestion_models.STATUS_IN_REVIEW, 'author_3',
            'reviewer_2', self.change, 'category3', 'exploration.exp1.thread_3')
        suggestion_models.GeneralSuggestionModel.create(
            suggestion_models.SUGGESTION_TYPE_EDIT_STATE_CONTENT,
            suggestion_models.TARGET_TYPE_EXPLORATION, 'exp1', 1,
            suggestion_models.STATUS_REJECTED, 'author_3',
            'reviewer_2', self.change, 'category1', 'exploration.exp1.thread_4')
        suggestion_models.GeneralSuggestionModel.create(
            suggestion_models.SUGGESTION_TYPE_EDIT_STATE_CONTENT,
            suggestion_models.TARGET_TYPE_EXPLORATION, 'exp1', 1,
            suggestion_models.STATUS_IN_REVIEW, 'author_3',
            'reviewer_2', self.change, 'category2', 'exploration.exp1.thread_5')
        self.assertEqual(len(
            suggestion_services
            .get_all_suggestions_that_can_be_reviewed_by_user('user1')), 3)
        self.assertEqual(len(
            suggestion_services
            .get_all_suggestions_that_can_be_reviewed_by_user('user2')), 0)



class SuggestionIntegrationTests(test_utils.GenericTestBase):

    EXP_ID = 'exp1'
    TRANSLATION_LANGUAGE_CODE = 'en'

    AUTHOR_EMAIL = 'author@example.com'

    score_category = (
        suggestion_models.SCORE_TYPE_CONTENT +
        suggestion_models.SCORE_CATEGORY_DELIMITER + 'Algebra')

    THREAD_ID = 'exploration.exp1.thread_1'

    COMMIT_MESSAGE = 'commit message'

    def mock_generate_new_thread_id(self, unused_entity_type, unused_entity_id):
        return self.THREAD_ID

    def setUp(self):
        super(SuggestionIntegrationTests, self).setUp()
        self.signup(self.OWNER_EMAIL, self.OWNER_USERNAME)
        self.signup(self.EDITOR_EMAIL, self.EDITOR_USERNAME)
        self.signup(self.AUTHOR_EMAIL, 'author')
        self.owner_id = self.get_user_id_from_email(self.OWNER_EMAIL)
        self.editor_id = self.get_user_id_from_email(self.EDITOR_EMAIL)
        self.author_id = self.get_user_id_from_email(self.AUTHOR_EMAIL)
        self.reviewer_id = self.editor_id

        self.editor = user_services.UserActionsInfo(self.editor_id)

        # Login and create exploration and suggestions.
        self.login(self.EDITOR_EMAIL)

        # Create exploration.
        exploration = (
            self.save_new_linear_exp_with_state_names_and_interactions(
                self.EXP_ID, self.editor_id, ['State 1', 'State 2'],
                ['TextInput'], category='Algebra'))

        self.old_content = state_domain.SubtitledHtml(
            'content', '<p>old content</p>').to_dict()
        recorded_voiceovers_dict = {
            'voiceovers_mapping': {
                'content': {
                    self.TRANSLATION_LANGUAGE_CODE: {
                        'filename': 'filename3.mp3',
                        'file_size_bytes': 3000,
                        'needs_update': False
                    }
                },
                'default_outcome': {}
            }
        }
        self.old_recorded_voiceovers = (
            state_domain.RecordedVoiceovers.from_dict(recorded_voiceovers_dict))
        # Create content in State A with a single audio subtitle.
        exploration.states['State 1'].update_content(
            state_domain.SubtitledHtml.from_dict(self.old_content))
        exploration.states['State 1'].update_recorded_voiceovers(
            self.old_recorded_voiceovers)
        exp_services._save_exploration(self.editor_id, exploration, '', [])  # pylint: disable=protected-access

        rights_manager.publish_exploration(self.editor, self.EXP_ID)
        rights_manager.assign_role_for_exploration(
            self.editor, self.EXP_ID, self.owner_id,
            rights_manager.ROLE_EDITOR)

        self.new_content = state_domain.SubtitledHtml(
            'content', '<p>new content</p>').to_dict()

        self.change = {
            'cmd': exp_domain.CMD_EDIT_STATE_PROPERTY,
            'property_name': exp_domain.STATE_PROPERTY_CONTENT,
            'state_name': 'State 1',
            'new_value': self.new_content
        }

        self.target_version_at_submission = exploration.version

    def test_create_and_accept_suggestion(self):
        with self.swap(
            feedback_models.GeneralFeedbackThreadModel,
            'generate_new_thread_id', self.mock_generate_new_thread_id):
            suggestion_services.create_suggestion(
                suggestion_models.SUGGESTION_TYPE_EDIT_STATE_CONTENT,
                suggestion_models.TARGET_TYPE_EXPLORATION,
                self.EXP_ID, self.target_version_at_submission,
                self.author_id, self.change, 'test description', None)

        suggestion_id = self.THREAD_ID
        suggestion = suggestion_services.get_suggestion_by_id(suggestion_id)

        suggestion_services.accept_suggestion(
            suggestion, self.reviewer_id, self.COMMIT_MESSAGE, None)

        exploration = exp_fetchers.get_exploration_by_id(self.EXP_ID)

        self.assertEqual(
            exploration.states['State 1'].content.html,
            '<p>new content</p>')

        self.assertEqual(suggestion.status, suggestion_models.STATUS_ACCEPTED)

    def test_create_and_reject_suggestion(self):
        with self.swap(
            feedback_models.GeneralFeedbackThreadModel,
            'generate_new_thread_id', self.mock_generate_new_thread_id):
            suggestion_services.create_suggestion(
                suggestion_models.SUGGESTION_TYPE_EDIT_STATE_CONTENT,
                suggestion_models.TARGET_TYPE_EXPLORATION,
                self.EXP_ID, self.target_version_at_submission,
                self.author_id, self.change, 'test description', None)

        suggestion_id = self.THREAD_ID
        suggestion = suggestion_services.get_suggestion_by_id(suggestion_id)

        suggestion_services.reject_suggestion(
            suggestion, self.reviewer_id, 'Reject message')

        exploration = exp_fetchers.get_exploration_by_id(self.EXP_ID)
        thread_messages = feedback_services.get_messages(self.THREAD_ID)
        last_message = thread_messages[len(thread_messages) - 1]
        self.assertEqual(
            last_message.text, 'Reject message')
        self.assertEqual(
            exploration.states['State 1'].content.html,
            '<p>old content</p>')

        self.assertEqual(suggestion.status, suggestion_models.STATUS_REJECTED)

    def test_create_and_accept_suggestion_with_message(self):
        with self.swap(
            feedback_models.GeneralFeedbackThreadModel,
            'generate_new_thread_id', self.mock_generate_new_thread_id):
            suggestion_services.create_suggestion(
                suggestion_models.SUGGESTION_TYPE_EDIT_STATE_CONTENT,
                suggestion_models.TARGET_TYPE_EXPLORATION,
                self.EXP_ID, self.target_version_at_submission,
                self.author_id, self.change, 'test description', None)

        suggestion_id = self.THREAD_ID
        suggestion = suggestion_services.get_suggestion_by_id(suggestion_id)

        suggestion_services.accept_suggestion(
            suggestion, self.reviewer_id, self.COMMIT_MESSAGE,
            'Accept message')

        exploration = exp_fetchers.get_exploration_by_id(self.EXP_ID)
        thread_messages = feedback_services.get_messages(self.THREAD_ID)
        last_message = thread_messages[len(thread_messages) - 1]
        self.assertEqual(
            last_message.text, 'Accept message')

        self.assertEqual(
            exploration.states['State 1'].content.html,
            '<p>new content</p>')

        self.assertEqual(suggestion.status, suggestion_models.STATUS_ACCEPTED)


class UserContributionScoringUnitTests(test_utils.GenericTestBase):

    def setUp(self):
        super(UserContributionScoringUnitTests, self).setUp()
        suggestion_services.create_new_user_contribution_scoring_model(
            'user1', 'category1', 0)
        suggestion_services.create_new_user_contribution_scoring_model(
            'user1', 'category2', 0)
        suggestion_services.create_new_user_contribution_scoring_model(
            'user2', 'category1', 0)

        self.signup('user_a@example.com', 'userA')
        self.signup('user_b@example.com', 'userB')
        self.signup('user_c@example.com', 'userC')
        self.user_a_id = self.get_user_id_from_email('user_a@example.com')
        self.user_b_id = self.get_user_id_from_email('user_b@example.com')
        self.user_c_id = self.get_user_id_from_email('user_c@example.com')

    def test_update_score_for_user(self):
        suggestion_services.increment_score_for_user('user1', 'category1', 1)
        suggestion_services.increment_score_for_user('user2', 'category1', 5)
        suggestion_services.increment_score_for_user('user1', 'category2', 15.2)
        suggestion_services.increment_score_for_user('user2', 'category2', 2)
        suggestion_services.increment_score_for_user('user1', 'category1', -1)

        scores1 = suggestion_services.get_all_scores_of_user('user1')
        self.assertEqual(scores1['category1'], 0)
        self.assertEqual(scores1['category2'], 15.2)

        scores2 = suggestion_services.get_all_scores_of_user('user2')
        self.assertEqual(scores2['category1'], 5)
        self.assertEqual(scores2['category2'], 2)

        scores3 = suggestion_services.get_all_scores_of_user('invalid_user')
        self.assertDictEqual(scores3, {})

    def test_get_all_user_ids_who_are_allowed_to_review(self):
        suggestion_services.increment_score_for_user('user1', 'category1', 1)
        suggestion_services.increment_score_for_user('user2', 'category1', 5)
        suggestion_services.increment_score_for_user('user1', 'category2', 15.2)
        suggestion_services.increment_score_for_user('user2', 'category2', 2)
        with self.swap(feconf, 'MINIMUM_SCORE_REQUIRED_TO_REVIEW', 10):
            user_ids = (
                suggestion_services.get_all_user_ids_who_are_allowed_to_review(
                    'category1'))
            self.assertEqual(user_ids, [])
            user_ids = (
                suggestion_services.get_all_user_ids_who_are_allowed_to_review(
                    'category2'))
            self.assertEqual(user_ids, ['user1'])

            self.assertTrue(
                suggestion_services.check_user_can_review_in_category(
                    'user1', 'category2'))
            self.assertFalse(
                suggestion_services.check_user_can_review_in_category(
                    'user2', 'category1'))
            self.assertFalse(
                suggestion_services.check_user_can_review_in_category(
                    'user_1', 'category_new'))
            self.assertFalse(
                suggestion_services.check_user_can_review_in_category(
                    'invalid_user', 'category1'))

    def test_check_if_email_has_been_sent_to_user(self):
        suggestion_services.create_new_user_contribution_scoring_model(
            self.user_a_id, 'category_a', 15)
        self.assertFalse(
            suggestion_services.check_if_email_has_been_sent_to_user(
                self.user_a_id, 'category_a'))
        suggestion_services.mark_email_has_been_sent_to_user(
            self.user_a_id, 'category_a')
        self.assertTrue(
            suggestion_services.check_if_email_has_been_sent_to_user(
<<<<<<< HEAD
                self.user_a_id, 'category_a'))

    def test_get_next_user_in_rotation(self):
        suggestion_services.create_new_user_contribution_scoring_model(
            self.user_a_id, 'category_a', 15)
        suggestion_services.create_new_user_contribution_scoring_model(
            self.user_b_id, 'category_a', 15)
        suggestion_services.create_new_user_contribution_scoring_model(
            self.user_c_id, 'category_a', 15)

        user_ids = [self.user_a_id, self.user_b_id, self.user_c_id]
        user_ids.sort()
        self.assertEqual(suggestion_services.get_next_user_in_rotation(
            'category_a'), user_ids[0])
        self.assertEqual(
            suggestion_models.ReviewerRotationTrackingModel.get_by_id(
                'category_a').current_position_in_rotation, user_ids[0])

        self.assertEqual(suggestion_services.get_next_user_in_rotation(
            'category_a'), user_ids[1])
        self.assertEqual(
            suggestion_models.ReviewerRotationTrackingModel.get_by_id(
                'category_a').current_position_in_rotation, user_ids[1])

        self.assertEqual(suggestion_services.get_next_user_in_rotation(
            'category_a'), user_ids[2])
        self.assertEqual(
            suggestion_models.ReviewerRotationTrackingModel.get_by_id(
                'category_a').current_position_in_rotation, user_ids[2])

        # Rotates back.
        self.assertEqual(suggestion_services.get_next_user_in_rotation(
            'category_a'), user_ids[0])
        self.assertEqual(
            suggestion_models.ReviewerRotationTrackingModel.get_by_id(
                'category_a').current_position_in_rotation, user_ids[0])

        self.assertEqual(suggestion_services.get_next_user_in_rotation(
            'category_invalid'), None)


class VoiceoverApplicationServiceUnitTest(test_utils.GenericTestBase):
    """Tests for the ExplorationVoiceoverApplication class."""

    def setUp(self):
        super(VoiceoverApplicationServiceUnitTest, self).setUp()
        self.signup('author@example.com', 'author')
        self.author_id = self.get_user_id_from_email('author@example.com')

        suggestion_models.GeneralVoiceoverApplicationModel(
            id='application_id',
            target_type='exploration',
            target_id='0',
            status='review',
            author_id=self.author_id,
            final_reviewer_id=None,
            language_code='en',
            filename='filename.mp3',
            content='<p>content</p>',
            rejection_message=None).put()
        self.voiceover_application_model = (
            suggestion_models.GeneralVoiceoverApplicationModel.get_by_id(
                'application_id'))

    def test_get_voiceover_application_from_model_with_invalid_type_raise_error(
            self):
        suggestion_services.get_voiceover_application(
            self.voiceover_application_model.id)

        self.voiceover_application_model.target_type = 'invalid_type'
        with self.assertRaisesRegexp(
            Exception,
            'Invalid target type for voiceover application: invalid_type'):
            suggestion_services.get_voiceover_application(
                self.voiceover_application_model.id)
=======
                self.user_a_id, 'category_a'))
>>>>>>> 087af5a2
<|MERGE_RESOLUTION|>--- conflicted
+++ resolved
@@ -1051,46 +1051,7 @@
             self.user_a_id, 'category_a')
         self.assertTrue(
             suggestion_services.check_if_email_has_been_sent_to_user(
-<<<<<<< HEAD
                 self.user_a_id, 'category_a'))
-
-    def test_get_next_user_in_rotation(self):
-        suggestion_services.create_new_user_contribution_scoring_model(
-            self.user_a_id, 'category_a', 15)
-        suggestion_services.create_new_user_contribution_scoring_model(
-            self.user_b_id, 'category_a', 15)
-        suggestion_services.create_new_user_contribution_scoring_model(
-            self.user_c_id, 'category_a', 15)
-
-        user_ids = [self.user_a_id, self.user_b_id, self.user_c_id]
-        user_ids.sort()
-        self.assertEqual(suggestion_services.get_next_user_in_rotation(
-            'category_a'), user_ids[0])
-        self.assertEqual(
-            suggestion_models.ReviewerRotationTrackingModel.get_by_id(
-                'category_a').current_position_in_rotation, user_ids[0])
-
-        self.assertEqual(suggestion_services.get_next_user_in_rotation(
-            'category_a'), user_ids[1])
-        self.assertEqual(
-            suggestion_models.ReviewerRotationTrackingModel.get_by_id(
-                'category_a').current_position_in_rotation, user_ids[1])
-
-        self.assertEqual(suggestion_services.get_next_user_in_rotation(
-            'category_a'), user_ids[2])
-        self.assertEqual(
-            suggestion_models.ReviewerRotationTrackingModel.get_by_id(
-                'category_a').current_position_in_rotation, user_ids[2])
-
-        # Rotates back.
-        self.assertEqual(suggestion_services.get_next_user_in_rotation(
-            'category_a'), user_ids[0])
-        self.assertEqual(
-            suggestion_models.ReviewerRotationTrackingModel.get_by_id(
-                'category_a').current_position_in_rotation, user_ids[0])
-
-        self.assertEqual(suggestion_services.get_next_user_in_rotation(
-            'category_invalid'), None)
 
 
 class VoiceoverApplicationServiceUnitTest(test_utils.GenericTestBase):
@@ -1126,7 +1087,4 @@
             Exception,
             'Invalid target type for voiceover application: invalid_type'):
             suggestion_services.get_voiceover_application(
-                self.voiceover_application_model.id)
-=======
-                self.user_a_id, 'category_a'))
->>>>>>> 087af5a2
+                self.voiceover_application_model.id)