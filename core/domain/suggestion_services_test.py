--- conflicted
+++ resolved
@@ -1898,21 +1898,12 @@
         self.signup(self.OWNER_EMAIL, self.OWNER_USERNAME)
         self.signup(self.EDITOR_EMAIL, self.EDITOR_USERNAME)
         self.signup(self.AUTHOR_EMAIL, 'author')
-<<<<<<< HEAD
         self.signup(self.CURRICULUM_ADMIN_EMAIL, self.CURRICULUM_ADMIN_USERNAME)
 
-        self.admin_id = self.get_user_id_from_email(self.CURRICULUM_ADMIN_EMAIL)  # type: ignore[no-untyped-call]
-        self.owner_id = self.get_user_id_from_email(self.OWNER_EMAIL) # type: ignore[no-untyped-call]
-        self.editor_id = self.get_user_id_from_email(self.EDITOR_EMAIL) # type: ignore[no-untyped-call]
-        self.author_id = self.get_user_id_from_email(self.AUTHOR_EMAIL) # type: ignore[no-untyped-call]
-        self.owner_id = self.get_user_id_from_email(self.OWNER_EMAIL)  # type: ignore[no-untyped-call]
-        self.editor_id = self.get_user_id_from_email(self.EDITOR_EMAIL)  # type: ignore[no-untyped-call]
-        self.author_id = self.get_user_id_from_email(self.AUTHOR_EMAIL)  # type: ignore[no-untyped-call]
-=======
+        self.admin_id = self.get_user_id_from_email(self.CURRICULUM_ADMIN_EMAIL)
         self.owner_id = self.get_user_id_from_email(self.OWNER_EMAIL)
         self.editor_id = self.get_user_id_from_email(self.EDITOR_EMAIL)
         self.author_id = self.get_user_id_from_email(self.AUTHOR_EMAIL)
->>>>>>> 93a2bb4a
         self.reviewer_id = self.editor_id
 
         self.set_curriculum_admins([self.CURRICULUM_ADMIN_USERNAME])  # type: ignore[no-untyped-call]
