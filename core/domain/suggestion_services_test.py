# Copyright 2018 The Oppia Authors. All Rights Reserved.
#
# Licensed under the Apache License, Version 2.0 (the "License");
# you may not use this file except in compliance with the License.
# You may obtain a copy of the License at
#
#      http://www.apache.org/licenses/LICENSE-2.0
#
# Unless required by applicable law or agreed to in writing, software
# distributed under the License is distributed on an "AS-IS" BASIS,
# WITHOUT WARRANTIES OR CONDITIONS OF ANY KIND, either express or implied.
# See the License for the specific language governing permissions and
# limitations under the License.

"""Tests for suggestion related services."""

from __future__ import annotations

import datetime

from core import feconf
from core import utils
from core.constants import constants
from core.domain import exp_domain
from core.domain import exp_fetchers
from core.domain import exp_services
from core.domain import feedback_services
from core.domain import question_domain
from core.domain import rights_domain
from core.domain import rights_manager
from core.domain import skill_services
from core.domain import state_domain
from core.domain import story_domain
from core.domain import story_services
from core.domain import subtopic_page_domain
from core.domain import subtopic_page_services
from core.domain import suggestion_registry
from core.domain import suggestion_services
from core.domain import topic_domain
from core.domain import topic_fetchers
from core.domain import topic_services
from core.domain import user_services
from core.platform import models
from core.tests import test_utils

from typing import Dict, List, Union
from typing_extensions import Final

MYPY = False
if MYPY:  # pragma: no cover
    from mypy_imports import feedback_models
    from mypy_imports import suggestion_models
    from mypy_imports import user_models

(suggestion_models, feedback_models, opportunity_models, user_models) = (
    models.Registry.import_models(
        [
            models.Names.SUGGESTION,
            models.Names.FEEDBACK,
            models.Names.OPPORTUNITY,
            models.Names.USER
        ]
    )
)


class SuggestionServicesUnitTests(test_utils.GenericTestBase):
    """Test the functions in suggestion_services."""

    score_category: str = (
        suggestion_models.SCORE_TYPE_CONTENT +
        suggestion_models.SCORE_CATEGORY_DELIMITER + 'Algebra')

    target_id: str = 'exp1'
    target_id_2: str = 'exp2'
    target_id_3: str = 'exp3'
    target_version_at_submission: int = 1
    change: Dict[str, Union[str, Dict[str, str]]] = {
        'cmd': exp_domain.CMD_EDIT_STATE_PROPERTY,
        'property_name': exp_domain.STATE_PROPERTY_CONTENT,
        'state_name': 'state_1',
        'new_value': {
            'content_id': 'content',
            'html': 'new suggestion content'
        }
    }

    AUTHOR_EMAIL: Final = 'author@example.com'
    REVIEWER_EMAIL: Final = 'reviewer@example.com'
    NORMAL_USER_EMAIL: Final = 'normal@example.com'

    THREAD_ID: Final = 'exploration.exp1.thread_1'

    COMMIT_MESSAGE: Final = 'commit message'
    EMPTY_COMMIT_MESSAGE: Final = ' '

    suggestion_id: str = THREAD_ID
    suggestion_id_2: str = 'exploration.exp2.thread_2'
    suggestion_id_3: str = 'exploration.exp3.thread_3'

    def setUp(self) -> None:
        super().setUp()

        self.signup(self.AUTHOR_EMAIL, 'author')
        self.author_id = self.get_user_id_from_email(self.AUTHOR_EMAIL)
        self.signup(self.REVIEWER_EMAIL, 'reviewer')
        self.reviewer_id = self.get_user_id_from_email(self.REVIEWER_EMAIL)
        self.signup(self.NORMAL_USER_EMAIL, 'normaluser')
        self.normal_user_id = self.get_user_id_from_email(
            self.NORMAL_USER_EMAIL)
        self.save_new_valid_exploration(
            self.target_id, self.author_id, category='Algebra')

    def assert_suggestion_status(self, suggestion_id: str, status: str) -> None:
        """Assert the status of the suggestion with suggestion_id."""
        suggestion = suggestion_services.get_suggestion_by_id(suggestion_id)
        self.assertEqual(suggestion.status, status)

    def mock_accept_suggestion(
        self,
        suggestion_id: str,
        reviewer_id: str,
        commit_message: str,
        review_message: str
    ) -> None:
        """Sets up the appropriate mocks to successfully call
        accept_suggestion.
        """
        with self.swap(
            exp_services, 'update_exploration', self.mock_update_exploration):
            with self.swap(
                exp_fetchers, 'get_exploration_by_id',
                self.mock_get_exploration_by_id):
                with self.swap(
                    suggestion_registry.SuggestionEditStateContent,
                    'pre_accept_validate',
                    self.mock_pre_accept_validate_does_nothing):
                    with self.swap(
                        suggestion_registry.SuggestionEditStateContent,
                        'get_change_list_for_accepting_suggestion',
                        self.mock_get_change_list_does_nothing):
                        suggestion_services.accept_suggestion(
                            suggestion_id, reviewer_id,
                            commit_message, review_message)

    def mock_create_suggestion(self, target_id: str) -> None:
        """Sets up the appropriate mocks to successfully call
        create_suggestion.
        """
        with self.swap(
            feedback_models.GeneralFeedbackThreadModel,
            'generate_new_thread_id', self.mock_generate_new_thread_id):
            with self.swap(
                exp_fetchers, 'get_exploration_by_id',
                self.mock_get_exploration_by_id):
                suggestion_services.create_suggestion(
                    feconf.SUGGESTION_TYPE_EDIT_STATE_CONTENT,
                    feconf.ENTITY_TYPE_EXPLORATION,
                    target_id, self.target_version_at_submission,
                    self.author_id, self.change, 'test description')

    def mock_generate_new_thread_id(
        self, entity_type: str, exp_id: str
    ) -> str:
        thread_id = 'thread_%s' % exp_id[-1]
        return '.'.join([entity_type, exp_id, thread_id])

    class MockExploration:
        """Mocks an exploration. To be used only for testing."""

        def __init__(
            self, exploration_id: str, states: Dict[str, Dict[str, str]]
        ) -> None:
            self.id = exploration_id
            self.states = states
            self.category = 'Algebra'

    # All mock explorations created for testing.
    explorations = [
        MockExploration('exp1', {'state_1': {}, 'state_2': {}}),
        MockExploration('exp2', {'state_1': {}, 'state_2': {}}),
        MockExploration('exp3', {'state_1': {}, 'state_2': {}})
    ]

    def mock_get_exploration_by_id(self, exp_id: str) -> MockExploration:
        for exp in self.explorations:
            if exp.id == exp_id:
                mock_exp = exp
        return mock_exp

    def mock_pre_accept_validate_does_nothing(self) -> None:
        pass

    def mock_get_change_list_does_nothing(self) -> None:
        pass

    def mock_accept_does_nothing(self, unused_arg: str) -> None:
        pass

    def edit_before_pre_accept_validate(
        self, suggestion: suggestion_registry.BaseSuggestion
    ) -> None:
        """Edits suggestion immediately before pre-accept validation."""
        suggestion.score_category = 'invalid_score_category'
        suggestion.pre_accept_validate()

    def test_create_new_suggestion_successfully(self) -> None:
        expected_suggestion_dict = {
            'suggestion_id': 'exploration.exp1.thread_1',
            'suggestion_type': (
                feconf.SUGGESTION_TYPE_EDIT_STATE_CONTENT),
            'target_type': feconf.ENTITY_TYPE_EXPLORATION,
            'target_id': self.target_id,
            'target_version_at_submission': self.target_version_at_submission,
            'status': suggestion_models.STATUS_IN_REVIEW,
            'author_name': 'author',
            'change': {
                'cmd': exp_domain.CMD_EDIT_STATE_PROPERTY,
                'property_name': exp_domain.STATE_PROPERTY_CONTENT,
                'state_name': 'state_1',
                'new_value': {
                    'content_id': 'content',
                    'html': 'new suggestion content'
                },
                'old_value': None
            },
            'score_category': self.score_category,
            'language_code': None
        }
        self.mock_create_suggestion(self.target_id)

        observed_suggestion = suggestion_services.get_suggestion_by_id(
            self.suggestion_id)
        self.assertDictContainsSubset(
            expected_suggestion_dict, observed_suggestion.to_dict())

    # TODO(#13059): After we fully type the codebase we plan to get
    # rid of the tests that intentionally test wrong inputs that we
    # can normally catch by typing.
    def test_cannot_create_suggestion_with_invalid_suggestion_type(
        self
    ) -> None:
        with self.assertRaisesRegex(Exception, 'Invalid suggestion type'):
            suggestion_services.create_suggestion(  # type: ignore[call-overload]
                'invalid_suggestion_type',
                feconf.ENTITY_TYPE_EXPLORATION,
                self.target_id, self.target_version_at_submission,
                self.author_id, self.change, 'test description')

    def test_cannot_create_suggestion_with_invalid_author_id(self) -> None:
        with self.assertRaisesRegex(
            Exception, 'Expected author_id to be in a valid user ID format'):
            suggestion_services.create_suggestion(
                feconf.SUGGESTION_TYPE_EDIT_STATE_CONTENT,
                feconf.ENTITY_TYPE_EXPLORATION,
                self.target_id, self.target_version_at_submission,
                'invalid author ID', self.change, 'test description')

    def test_cannot_create_translation_suggestion_with_invalid_content_html_raise_error(  # pylint: disable=line-too-long
        self
    ) -> None:
        add_translation_change_dict = {
            'cmd': exp_domain.CMD_ADD_WRITTEN_TRANSLATION,
            'state_name': 'Introduction',
            'content_id': 'content',
            'language_code': 'hi',
            'content_html': '<p>The invalid content html</p>',
            'translation_html': '<p>Translation for invalid content.</p>',
            'data_format': 'html'
        }
        with self.assertRaisesRegex(
            Exception,
            'The Exploration content has changed since this translation '
            'was submitted.'):
            suggestion_services.create_suggestion(
                feconf.SUGGESTION_TYPE_TRANSLATE_CONTENT,
                feconf.ENTITY_TYPE_EXPLORATION,
                self.target_id, self.target_version_at_submission,
                self.author_id, add_translation_change_dict, 'test description')

    def test_get_submitted_submissions(self) -> None:
        suggestion_services.create_suggestion(
            feconf.SUGGESTION_TYPE_EDIT_STATE_CONTENT,
            feconf.ENTITY_TYPE_EXPLORATION,
            self.target_id, self.target_version_at_submission,
            self.author_id, self.change, '')
        suggestion_services.create_suggestion(
            feconf.SUGGESTION_TYPE_EDIT_STATE_CONTENT,
            feconf.ENTITY_TYPE_EXPLORATION,
            self.target_id, self.target_version_at_submission,
            self.author_id, self.change, 'test_description')
        suggestions = suggestion_services.get_submitted_suggestions(
            self.author_id, feconf.SUGGESTION_TYPE_EDIT_STATE_CONTENT)
        self.assertEqual(len(suggestions), 2)
        self.assertEqual(suggestions[0].author_id, self.author_id)
        self.assertEqual(suggestions[1].author_id, self.author_id)

    def test_get_all_stale_suggestion_ids(self) -> None:
        suggestion_services.create_suggestion(
            feconf.SUGGESTION_TYPE_EDIT_STATE_CONTENT,
            feconf.ENTITY_TYPE_EXPLORATION,
            self.target_id, self.target_version_at_submission,
            self.author_id, self.change, 'test description')

        with self.swap(
            suggestion_models, 'THRESHOLD_TIME_BEFORE_ACCEPT_IN_MSECS', 0):
            self.assertEqual(
                len(suggestion_services.get_all_stale_suggestion_ids()), 1)

        with self.swap(
            suggestion_models, 'THRESHOLD_TIME_BEFORE_ACCEPT_IN_MSECS',
            7 * 24 * 60 * 60 * 1000):
            self.assertEqual(
                len(suggestion_services.get_all_stale_suggestion_ids()), 0)

    def mock_update_exploration(
        self,
        unused_user_id: str,
        unused_exploration_id: str,
        unused_change_list: str,
        commit_message: str,
        is_suggestion: bool
    ) -> None:
        self.assertTrue(is_suggestion)
        self.assertEqual(
            commit_message, 'Accepted suggestion by %s: %s' % (
                'author', self.COMMIT_MESSAGE))

    def test_cannot_reject_suggestion_with_empty_review_message(self) -> None:
        suggestion_services.create_suggestion(
            feconf.SUGGESTION_TYPE_EDIT_STATE_CONTENT,
            feconf.ENTITY_TYPE_EXPLORATION,
            self.target_id, self.target_version_at_submission,
            self.author_id, self.change, 'test description')

        suggestion = suggestion_services.query_suggestions(
            [('author_id', self.author_id), (
                'target_id', self.target_id)])[0]
        self.assert_suggestion_status(
            suggestion.suggestion_id, suggestion_models.STATUS_IN_REVIEW)

        with self.assertRaisesRegex(
            Exception, 'Review message cannot be empty.'):
            suggestion_services.reject_suggestion(
                suggestion.suggestion_id, self.reviewer_id, '')

        # Assert that the suggestion was not rejected.
        self.assert_suggestion_status(
            suggestion.suggestion_id, suggestion_models.STATUS_IN_REVIEW)

    def test_accept_suggestion_and_send_email_to_author(self) -> None:
        change_list = [exp_domain.ExplorationChange({
            'cmd': exp_domain.CMD_ADD_STATE,
            'state_name': 'state 1',
        })]
        exp_services.update_exploration(
            self.author_id, self.target_id, change_list, 'Add state.')

        new_suggestion_content = state_domain.SubtitledHtml(
            'content', '<p>new suggestion content html</p>').to_dict()
        change_dict: Dict[str, Union[str, state_domain.SubtitledHtmlDict]] = {
            'cmd': exp_domain.CMD_EDIT_STATE_PROPERTY,
            'property_name': exp_domain.STATE_PROPERTY_CONTENT,
            'state_name': 'state 1',
            'new_value': new_suggestion_content
        }

        suggestion_services.create_suggestion(
            feconf.SUGGESTION_TYPE_EDIT_STATE_CONTENT,
            feconf.ENTITY_TYPE_EXPLORATION,
            self.target_id, self.target_version_at_submission,
            self.author_id, change_dict, 'test description')

        suggestion = suggestion_services.query_suggestions(
            [('author_id', self.author_id), (
                'target_id', self.target_id)])[0]
        self.assert_suggestion_status(
            suggestion.suggestion_id, suggestion_models.STATUS_IN_REVIEW)
        # Create a user proficiency model to verify that the
        # score and onboarding_email_sent fields have changed after the
        # suggestion has been accepted.
        user_models.UserContributionProficiencyModel.create(
            self.author_id, suggestion.score_category, 0)

        # An email is sent to users the first time that they pass the score
        # required to review a suggestion category. By default, when a
        # suggestion is accepted and the recording of scores is enabled, the
        # score of the author of that suggestion is increased by 1. Therefore,
        # by setting that increment to minimum score required to review, we can
        # ensure that the email is sent.
        with self.swap(feconf, 'ENABLE_RECORDING_OF_SCORES', True):
            with self.swap(
                feconf, 'SEND_SUGGESTION_REVIEW_RELATED_EMAILS', True):
                with self.swap(
                    suggestion_models, 'INCREMENT_SCORE_OF_AUTHOR_BY',
                    feconf.MINIMUM_SCORE_REQUIRED_TO_REVIEW):
                    suggestion_services.accept_suggestion(
                        suggestion.suggestion_id, self.reviewer_id,
                        self.COMMIT_MESSAGE, 'review message')

        # Assert that the suggestion is now accepted.
        suggestion = suggestion_services.query_suggestions(
            [('author_id', self.author_id), (
                'target_id', self.target_id)])[0]
        self.assert_suggestion_status(
            suggestion.suggestion_id, suggestion_models.STATUS_ACCEPTED)
        # Assert that the email was sent and that the score increased by the
        # correct amount.
        user_proficiency_model = (
            user_models.UserContributionProficiencyModel.get(
                self.author_id, suggestion.score_category
            )
        )
        # Ruling out the possibility of None for mypy type checking.
        assert user_proficiency_model is not None
        self.assertTrue(user_proficiency_model.onboarding_email_sent)
        self.assertEqual(
            user_proficiency_model.score,
            feconf.MINIMUM_SCORE_REQUIRED_TO_REVIEW)

    def test_accept_suggestion_does_not_send_email_if_users_score_is_too_low(
        self
    ) -> None:
        self.mock_create_suggestion(self.target_id)
        self.assert_suggestion_status(
            self.suggestion_id, suggestion_models.STATUS_IN_REVIEW)
        # Create the user proficiency model to verify the score and
        # that the onboarding_email_sent field does not change after the
        # suggestion is accepted.
        user_models.UserContributionProficiencyModel.create(
            self.author_id, self.score_category, 0)

        # An email is sent to users the first time that they pass the score
        # required to review a suggestion category. By default, when a
        # suggestion is accepted and the recording of scores is enabled, the
        # score of the author of that suggestion is increased by 1. This is
        # less than the minimum score required to review so an email should not
        # be sent.
        with self.swap(feconf, 'ENABLE_RECORDING_OF_SCORES', True):
            with self.swap(
                feconf, 'SEND_SUGGESTION_REVIEW_RELATED_EMAILS', True):
                self.mock_accept_suggestion(
                    self.suggestion_id, self.reviewer_id, self.COMMIT_MESSAGE,
                    'review message')

        # Assert that the suggestion is now accepted.
        self.assert_suggestion_status(
            self.suggestion_id, suggestion_models.STATUS_ACCEPTED)

        user_proficiency_model = (
            user_models.UserContributionProficiencyModel.get(
                self.author_id, self.score_category
            )
        )
        # Assert that the users score was updated correctly.
        # Ruling out the possibility of None for mypy type checking.
        assert user_proficiency_model is not None
        self.assertEqual(
            user_proficiency_model.score,
            suggestion_models.INCREMENT_SCORE_OF_AUTHOR_BY)
        # Assert that their score is not high enough to review the category.
        self.assertLess(
            user_proficiency_model.score,
            feconf.MINIMUM_SCORE_REQUIRED_TO_REVIEW)
        # Assert that the onboarding new reviewer email was not sent.
        self.assertFalse(user_proficiency_model.onboarding_email_sent)

    def test_accept_suggestion_creates_user_proficiency_model_if_it_is_none(
        self
    ) -> None:
        self.mock_create_suggestion(self.target_id)
        self.assert_suggestion_status(
            self.suggestion_id, suggestion_models.STATUS_IN_REVIEW)

        # Verify that a user proficiency model does not exist.
        self.assertIsNone(user_models.UserContributionProficiencyModel.get(
            self.author_id, self.score_category))

        with self.swap(feconf, 'ENABLE_RECORDING_OF_SCORES', True):
            self.mock_accept_suggestion(
                self.suggestion_id, self.reviewer_id, self.COMMIT_MESSAGE,
                'review message')

        # Verify that a user proficiency model now exists.
        self.assertIsNotNone(user_models.UserContributionProficiencyModel.get(
            self.author_id, self.score_category))

    def test_accept_suggestion_successfully(self) -> None:
        self.mock_create_suggestion(self.target_id)
        self.assert_suggestion_status(
            self.suggestion_id, suggestion_models.STATUS_IN_REVIEW)

        self.mock_accept_suggestion(
            self.suggestion_id, self.reviewer_id, self.COMMIT_MESSAGE,
            'review message')

        # Assert that the suggestion is now accepted.
        self.assert_suggestion_status(
            self.suggestion_id, suggestion_models.STATUS_ACCEPTED)
        suggestion = suggestion_services.get_suggestion_by_id(
            self.suggestion_id)
        self.assertEqual(
            suggestion.final_reviewer_id, self.reviewer_id)

        thread_messages = feedback_services.get_messages(self.THREAD_ID)
        last_message = thread_messages[len(thread_messages) - 1]
        self.assertEqual(
            last_message.text, 'review message')

    def test_accept_suggestion_raises_exception_if_suggestion_does_not_exist(
        self
    ) -> None:
        expected_exception_regexp = (
            'You cannot accept the suggestion with id %s because it does not '
            'exist.' % (self.suggestion_id)
        )
        with self.assertRaisesRegex(Exception, expected_exception_regexp):
            self.mock_accept_suggestion(
                self.suggestion_id, self.reviewer_id, self.COMMIT_MESSAGE,
                'review message')

    def test_accept_suggestion_with_invalid_math_fails(self) -> None:
        """Test that the method for accepting suggestions raises error when
        a suggestion with invalid math-tags is tried to be accepted.
        """
        change_dict: Dict[str, Union[str, state_domain.SubtitledHtmlDict]] = {
            'cmd': exp_domain.CMD_EDIT_STATE_PROPERTY,
            'property_name': exp_domain.STATE_PROPERTY_CONTENT,
            'state_name': 'state_1',
            'new_value': {
                'content_id': 'content',
                'html': (
                    '<oppia-noninteractive-math raw_latex-with-value="&am'
                    'p;quot;(x - a_1)(x - a_2)(x - a_3)...(x - a_n)&amp;q'
                    'uot;"></oppia-noninteractive-math>')
            }
        }
        with self.swap(
            feedback_models.GeneralFeedbackThreadModel,
            'generate_new_thread_id', self.mock_generate_new_thread_id):
            with self.swap(
                exp_fetchers, 'get_exploration_by_id',
                self.mock_get_exploration_by_id):
                suggestion_services.create_suggestion(
                    feconf.SUGGESTION_TYPE_EDIT_STATE_CONTENT,
                    feconf.ENTITY_TYPE_EXPLORATION,
                    self.target_id, self.target_version_at_submission,
                    self.author_id, change_dict, 'test description')
        self.assert_suggestion_status(
            self.suggestion_id, suggestion_models.STATUS_IN_REVIEW)

        expected_exception_regexp = (
            'Invalid math tags found in the suggestion with id %s.' % (
                self.suggestion_id)
        )
        with self.assertRaisesRegex(Exception, expected_exception_regexp):
            self.mock_accept_suggestion(
                self.suggestion_id, self.reviewer_id, self.COMMIT_MESSAGE,
                'review message')

        # Assert that the status of the suggestion hasn't changed.
        self.assert_suggestion_status(
            self.suggestion_id, suggestion_models.STATUS_IN_REVIEW)

    def test_raises_exception_for_invalid_suggestion_id_with_strict_true(
        self
    ) -> None:
        with self.assertRaisesRegex(Exception, 'No suggestion model exists'):
            suggestion_services.get_suggestion_by_id('invalid_id')

    def test_accept_suggestion_raises_exception_if_suggestion_already_accepted(
        self
    ) -> None:
        self.mock_create_suggestion(self.target_id)
        # Accept the suggestion.
        self.mock_accept_suggestion(
            self.suggestion_id, self.reviewer_id, self.COMMIT_MESSAGE, '')
        # Assert that the suggestion has been accepted.
        self.assert_suggestion_status(
            self.suggestion_id, suggestion_models.STATUS_ACCEPTED)

        expected_exception_regexp = (
            'The suggestion with id %s has already been accepted/rejected.' % (
                self.suggestion_id)
        )
        with self.assertRaisesRegex(Exception, expected_exception_regexp):
            suggestion_services.accept_suggestion(
                self.suggestion_id, self.reviewer_id, self.COMMIT_MESSAGE, '')

    def test_accept_suggestion_raises_exception_if_suggestion_already_rejected(
        self
    ) -> None:
        self.mock_create_suggestion(self.target_id)
        # Reject the suggestion.
        suggestion_services.reject_suggestion(
            self.suggestion_id, self.reviewer_id, 'reject review message'
        )
        # Assert that the suggestion has been rejected.
        self.assert_suggestion_status(
            self.suggestion_id, suggestion_models.STATUS_REJECTED)

        expected_exception_regexp = (
            'The suggestion with id %s has already been accepted/rejected.' % (
                self.suggestion_id)
        )
        with self.assertRaisesRegex(Exception, expected_exception_regexp):
            suggestion_services.accept_suggestion(
                self.suggestion_id, self.reviewer_id, self.COMMIT_MESSAGE, '')

        # Assert that the suggestion is still rejected.
        self.assert_suggestion_status(
            self.suggestion_id, suggestion_models.STATUS_REJECTED)

    def test_accept_suggestion_invalid_suggestion_failure(self) -> None:
        self.mock_create_suggestion(self.target_id)
        suggestion = suggestion_services.get_suggestion_by_id(
            self.suggestion_id)

        with self.assertRaisesRegex(
            utils.ValidationError, 'Expected score_category to be of the form '
                                   'score_type.score_sub_type, received '
                                   'invalid_score_category'):
            self.edit_before_pre_accept_validate(suggestion)
            suggestion_services.accept_suggestion(
                self.suggestion_id, self.reviewer_id,
                self.COMMIT_MESSAGE, '')

    def test_accept_suggestion_no_commit_message_failure(self) -> None:
        self.mock_create_suggestion(self.target_id)
        self.assert_suggestion_status(
            self.suggestion_id, suggestion_models.STATUS_IN_REVIEW)

        with self.assertRaisesRegex(
            Exception, 'Commit message cannot be empty.'):
            suggestion_services.accept_suggestion(
                self.suggestion_id, self.reviewer_id,
                self.EMPTY_COMMIT_MESSAGE, '')

        # Assert that the status of the suggestion didn't change.
        self.assert_suggestion_status(
            self.suggestion_id, suggestion_models.STATUS_IN_REVIEW)

    def test_reject_suggestion_successfully(self) -> None:
        self.mock_create_suggestion(self.target_id)
        self.assert_suggestion_status(
            self.suggestion_id, suggestion_models.STATUS_IN_REVIEW)

        suggestion_services.reject_suggestion(
            self.suggestion_id, self.reviewer_id, 'reject review message')

        # Assert that the suggestion has been rejected.
        self.assert_suggestion_status(
            self.suggestion_id, suggestion_models.STATUS_REJECTED)
        suggestion = suggestion_services.get_suggestion_by_id(
            self.suggestion_id)
        self.assertEqual(
            suggestion.final_reviewer_id, self.reviewer_id)

        thread_messages = feedback_services.get_messages(self.THREAD_ID)
        last_message = thread_messages[len(thread_messages) - 1]
        self.assertEqual(last_message.text, 'reject review message')

    def test_reject_suggestions_successfully(self) -> None:
        # Create the first suggestion to be rejected.
        self.mock_create_suggestion(self.target_id_2)
        self.assert_suggestion_status(
            self.suggestion_id_2, suggestion_models.STATUS_IN_REVIEW)
        # Create another suggestion to be rejected.
        self.mock_create_suggestion(self.target_id_3)
        self.assert_suggestion_status(
            self.suggestion_id_3, suggestion_models.STATUS_IN_REVIEW)
        suggestion_ids = [self.suggestion_id_2, self.suggestion_id_3]

        suggestion_services.reject_suggestions(
            suggestion_ids, self.reviewer_id, 'reject review message')

        for suggestion_id in suggestion_ids:
            # Assert that the statuses changed to rejected.
            self.assert_suggestion_status(
                suggestion_id, suggestion_models.STATUS_REJECTED)
            # Assert that the final reviewer id was updated.
            suggestion = suggestion_services.get_suggestion_by_id(
                suggestion_id)
            self.assertEqual(
                suggestion.final_reviewer_id, self.reviewer_id)
            # Assert that the messages were updated.
            thread_messages = feedback_services.get_messages(suggestion_id)
            last_message = thread_messages[len(thread_messages) - 1]
            self.assertEqual(
                last_message.text, 'reject review message')

    def test_reject_suggestion_raises_exception_if_suggestion_does_not_exist(
        self
    ) -> None:
        expected_exception_regexp = (
            'You cannot reject the suggestion with id %s because it does not '
            'exist.' % (self.suggestion_id)
        )
        with self.assertRaisesRegex(Exception, expected_exception_regexp):
            suggestion_services.reject_suggestion(
                self.suggestion_id, self.reviewer_id, 'review message')

    def test_reject_suggestion_raises_exception_if_suggestion_already_accepted(
        self
    ) -> None:
        self.mock_create_suggestion(self.target_id)
        # Accept the suggestion.
        self.mock_accept_suggestion(
            self.suggestion_id, self.reviewer_id, self.COMMIT_MESSAGE, '')
        # Assert that the suggestion has been accepted.
        self.assert_suggestion_status(
            self.suggestion_id, suggestion_models.STATUS_ACCEPTED)

        # Rejecting the suggestion should not work because the suggestion has
        # already been accepted.
        expected_exception_regexp = (
            'The suggestion with id %s has already been accepted/rejected.' % (
                self.suggestion_id)
        )
        with self.assertRaisesRegex(Exception, expected_exception_regexp):
            suggestion_services.reject_suggestion(
                self.suggestion_id, self.reviewer_id, 'reject review message')

        # Assert that the suggestion's status did not change.
        self.assert_suggestion_status(
            self.suggestion_id, suggestion_models.STATUS_ACCEPTED)

    def test_reject_suggestion_raises_exception_if_suggestion_already_rejected(
        self
    ) -> None:
        self.mock_create_suggestion(self.target_id)
        # Reject the suggestion.
        suggestion_services.reject_suggestion(
            self.suggestion_id, self.reviewer_id, 'reject review message')
        # Assert that the suggestion has been rejected.
        self.assert_suggestion_status(
            self.suggestion_id, suggestion_models.STATUS_REJECTED)

        # Rejecting the suggestion should not work because the suggestion has
        # already been rejected.
        expected_exception_regexp = (
            'The suggestion with id %s has already been accepted/rejected.' % (
                self.suggestion_id)
        )
        with self.assertRaisesRegex(Exception, expected_exception_regexp):
            suggestion_services.reject_suggestion(
                self.suggestion_id, self.reviewer_id, 'reject review message')

    def test_resubmit_rejected_suggestion_success(self) -> None:
        self.mock_create_suggestion(self.target_id)
        # Reject the suggestion.
        suggestion_services.reject_suggestion(
            self.suggestion_id, self.reviewer_id, 'reject review message')
        # Assert that the suggestion has been rejected.
        self.assert_suggestion_status(
            self.suggestion_id, suggestion_models.STATUS_REJECTED)
        # Create the new change for the resubmitted suggestion.
        resubmit_change_content = state_domain.SubtitledHtml(
            'content', '<p>resubmit change content html</p>').to_dict()
        resubmit_change = exp_domain.ExplorationChange(
            {
                'cmd': exp_domain.CMD_EDIT_STATE_PROPERTY,
                'property_name': exp_domain.STATE_PROPERTY_CONTENT,
                'state_name': 'state_1',
                'new_value': resubmit_change_content,
                'old_value': self.change['new_value']
            }
        )

        # Resubmit rejected suggestion.
        suggestion_services.resubmit_rejected_suggestion(
            self.suggestion_id, 'resubmit summary message', self.author_id,
            resubmit_change)

        # The suggestion's status should now be in review instead of rejected.
        self.assert_suggestion_status(
            self.suggestion_id, suggestion_models.STATUS_IN_REVIEW)
        # The suggestion's change should be updated.
        suggestion = suggestion_services.get_suggestion_by_id(
            self.suggestion_id)
        new_value = suggestion.change.new_value
        # Ruling out the possibility of any other type for mypy type checking.
        assert isinstance(new_value, dict)
        self.assertEqual(new_value['html'], resubmit_change_content['html'])

    def test_resubmit_rejected_suggestion_raises_exception_for_empty_message(
        self
    ) -> None:
        self.mock_create_suggestion(self.target_id)
        resubmit_change = exp_domain.ExplorationChange(
            {
                'cmd': exp_domain.CMD_RENAME_STATE,
                'new_state_name': '',
                'old_state_name': '',
            }
        )

        # Can't resubmit a rejected suggestion if the summary message is empty.
        with self.assertRaisesRegex(
            Exception, 'Summary message cannot be empty.'):
            suggestion_services.resubmit_rejected_suggestion(
                self.suggestion_id, '', self.author_id, resubmit_change)

    def test_resubmit_rejected_suggestion_raises_exception_for_unhandled_input(
        self
    ) -> None:
        self.mock_create_suggestion(self.target_id)

        # Can't resubmit a rejected suggestion if the suggestion hasn't been
        # rejected yet.
        expected_exception_regexp = (
            'The suggestion with id %s is not yet handled.' % (
                self.suggestion_id)
        )
        resubmit_change = exp_domain.ExplorationChange(
            {
                'cmd': exp_domain.CMD_RENAME_STATE,
                'new_state_name': '',
                'old_state_name': '',
            }
        )
        with self.assertRaisesRegex(Exception, expected_exception_regexp):
            suggestion_services.resubmit_rejected_suggestion(
                self.suggestion_id, 'resubmit summary message',
                self.author_id, resubmit_change
            )

    def test_resubmit_rejected_suggestion_raises_excep_for_accepted_suggestion(
        self
    ) -> None:
        self.mock_create_suggestion(self.target_id)
        # Accept the suggestion.
        self.mock_accept_suggestion(
            self.suggestion_id, self.reviewer_id, self.COMMIT_MESSAGE,
            'review message')
        # Verfiy that the suggestion has been accepted.
        self.assert_suggestion_status(
            self.suggestion_id, suggestion_models.STATUS_ACCEPTED)

        # Can't resubmit the suggestion if it's already accepted.
        expected_exception_regexp = (
            'The suggestion with id %s was accepted. Only rejected '
            'suggestions can be resubmitted.' % (
                self.suggestion_id)
        )
        resubmit_change = exp_domain.ExplorationChange(
            {
                'cmd': exp_domain.CMD_RENAME_STATE,
                'new_state_name': '',
                'old_state_name': '',
            }
        )
        with self.assertRaisesRegex(
            Exception, expected_exception_regexp):
            suggestion_services.resubmit_rejected_suggestion(
                self.suggestion_id, 'resubmit summary message',
                self.author_id, resubmit_change
            )

        # Verfiy that the suggestion is still accepted.
        self.assert_suggestion_status(
            self.suggestion_id, suggestion_models.STATUS_ACCEPTED)

    def test_check_can_resubmit_suggestion(self) -> None:
        self.mock_create_suggestion(self.target_id)
        can_resubmit = suggestion_services.check_can_resubmit_suggestion(
            self.suggestion_id, self.author_id)
        self.assertEqual(can_resubmit, True)
        can_resubmit = suggestion_services.check_can_resubmit_suggestion(
            self.suggestion_id, self.normal_user_id)
        self.assertEqual(can_resubmit, False)

    def test_update_translation_suggestion_to_change_translation_html(
        self
    ) -> None:
        exploration = (
            self.save_new_linear_exp_with_state_names_and_interactions(
                'exploration1', self.author_id, ['state 1'], ['TextInput'],
                category='Algebra'))
        old_content = state_domain.SubtitledHtml(
            'content', '<p>old content html</p>').to_dict()
        exploration.states['state 1'].update_content(
            state_domain.SubtitledHtml.from_dict(old_content))
        change_list = [exp_domain.ExplorationChange({
            'cmd': exp_domain.CMD_EDIT_STATE_PROPERTY,
            'property_name': exp_domain.STATE_PROPERTY_CONTENT,
            'state_name': 'state 1',
            'new_value': {
                'content_id': 'content',
                'html': '<p>old content html</p>'
            }
        })]
        exp_services.update_exploration(
            self.author_id, exploration.id, change_list, '')
        add_translation_change_dict = {
            'cmd': exp_domain.CMD_ADD_WRITTEN_TRANSLATION,
            'state_name': 'state 1',
            'content_id': 'content',
            'language_code': 'hi',
            'content_html': '<p>old content html</p>',
            'translation_html': '<p>Translation for original content.</p>',
            'data_format': 'html'
        }
        suggestion = suggestion_services.create_suggestion(
            feconf.SUGGESTION_TYPE_TRANSLATE_CONTENT,
            feconf.ENTITY_TYPE_EXPLORATION,
            'exploration1', self.target_version_at_submission,
            self.author_id, add_translation_change_dict, 'test description')

        suggestion_services.update_translation_suggestion(
            suggestion.suggestion_id, '<p>Updated translation</p>'
        )
        updated_suggestion = suggestion_services.get_suggestion_by_id(
            suggestion.suggestion_id)

        self.assertEqual(
            updated_suggestion.change.translation_html,
            '<p>Updated translation</p>')

    def test_update_question_suggestion_to_change_question_state(self) -> None:
        skill_id = skill_services.get_new_skill_id()
        self.save_new_skill(
            skill_id, self.author_id, description='description')
        suggestion_change: Dict[
            str, Union[str, float, question_domain.QuestionDict]
        ] = {
            'cmd': (
                question_domain
                .CMD_CREATE_NEW_FULLY_SPECIFIED_QUESTION),
            'question_dict': {
                'id': 'test_id',
                'version': 12,
                'question_state_data': self._create_valid_question_data(
                    'default_state').to_dict(),
                'language_code': 'en',
                'question_state_data_schema_version': (
                    feconf.CURRENT_STATE_SCHEMA_VERSION),
                'linked_skill_ids': ['skill_1'],
                'inapplicable_skill_misconception_ids': ['skillid12345-1']
            },
            'skill_id': skill_id,
            'skill_difficulty': 0.3
        }
        new_solution_dict: state_domain.SolutionDict = {
            'answer_is_exclusive': False,
            'correct_answer': 'Solution',
            'explanation': {
                'content_id': 'solution',
                'html': '<p>This is the updated solution.</p>',
            },
        }
        suggestion = suggestion_services.create_suggestion(
            feconf.SUGGESTION_TYPE_ADD_QUESTION,
            feconf.ENTITY_TYPE_SKILL, skill_id, 1,
            self.author_id, suggestion_change, 'test description')
        # Ruling out the possibility of any other type for mypy type checking.
        assert isinstance(suggestion_change['question_dict'], dict)
        test_question_dict: question_domain.QuestionDict = (
            suggestion_change['question_dict']
        )

        question_state_data = test_question_dict[
            'question_state_data']
        question_state_data['content'][
            'html'] = '<p>Updated question</p>'
        question_state_data['interaction'][
            'solution'] = new_solution_dict

        # Ruling out the possibility of any other type for mypy type checking.
        assert isinstance(suggestion.change.skill_difficulty, float)
        skill_difficulty = suggestion.change.skill_difficulty
        suggestion_services.update_question_suggestion(
            suggestion.suggestion_id,
            skill_difficulty,
            question_state_data)
        updated_suggestion = suggestion_services.get_suggestion_by_id(
            suggestion.suggestion_id)
        # Ruling out the possibility of any other type for mypy type checking.
        assert isinstance(updated_suggestion.change.question_dict, dict)
        question_dict: question_domain.QuestionDict = (
            updated_suggestion.change.question_dict
        )
        new_question_state_data = question_dict[
            'question_state_data']

        self.assertEqual(
            new_question_state_data['content'][
                'html'],
            '<p>Updated question</p>')
        self.assertEqual(
            new_question_state_data['interaction'][
                'solution'],
            new_solution_dict)

    def test_wrong_suggestion_raise_error_while_updating_translation_suggestion(
        self
    ) -> None:
        skill_id = skill_services.get_new_skill_id()
        self.save_new_skill(
            skill_id, self.author_id, description='description')
        suggestion_change: Dict[
            str, Union[str, float, question_domain.QuestionDict]
        ] = {
            'cmd': (
                question_domain
                .CMD_CREATE_NEW_FULLY_SPECIFIED_QUESTION),
            'question_dict': {
                'id': 'test_id',
                'version': 12,
                'question_state_data': self._create_valid_question_data(
                    'default_state').to_dict(),
                'language_code': 'en',
                'question_state_data_schema_version': (
                    feconf.CURRENT_STATE_SCHEMA_VERSION),
                'linked_skill_ids': ['skill_1'],
                'inapplicable_skill_misconception_ids': ['skillid12345-1']
            },
            'skill_id': skill_id,
            'skill_difficulty': 0.3
        }
        suggestion = suggestion_services.create_suggestion(
            feconf.SUGGESTION_TYPE_ADD_QUESTION,
            feconf.ENTITY_TYPE_SKILL, skill_id, 1,
            self.author_id, suggestion_change, 'test description')

        with self.assertRaisesRegex(
            Exception,
            'Expected SuggestionTranslateContent suggestion'
            ' but found: SuggestionAddQuestion.'
        ):
            suggestion_services.update_translation_suggestion(
                suggestion.suggestion_id, 'test_translation'
            )

    def test_wrong_suggestion_raise_error_when_updating_add_question_suggestion(
        self
    ) -> None:
        exploration = (
            self.save_new_linear_exp_with_state_names_and_interactions(
                'exploration1', self.author_id, ['state 1'], ['TextInput'],
                category='Algebra'))
        old_content = state_domain.SubtitledHtml(
            'content', '<p>old content html</p>').to_dict()
        exploration.states['state 1'].update_content(
            state_domain.SubtitledHtml.from_dict(old_content))
        change_list = [exp_domain.ExplorationChange({
            'cmd': exp_domain.CMD_EDIT_STATE_PROPERTY,
            'property_name': exp_domain.STATE_PROPERTY_CONTENT,
            'state_name': 'state 1',
            'new_value': {
                'content_id': 'content',
                'html': '<p>old content html</p>'
            }
        })]
        exp_services.update_exploration(
            self.author_id, exploration.id, change_list, '')
        add_translation_change_dict = {
            'cmd': exp_domain.CMD_ADD_WRITTEN_TRANSLATION,
            'state_name': 'state 1',
            'content_id': 'content',
            'language_code': 'hi',
            'content_html': '<p>old content html</p>',
            'translation_html': '<p>Translation for original content.</p>',
            'data_format': 'html'
        }
        suggestion = suggestion_services.create_suggestion(
            feconf.SUGGESTION_TYPE_TRANSLATE_CONTENT,
            feconf.ENTITY_TYPE_EXPLORATION,
            'exploration1', self.target_version_at_submission,
            self.author_id, add_translation_change_dict, 'test description')

        with self.assertRaisesRegex(
            Exception,
            'Expected SuggestionAddQuestion suggestion but '
            'found: SuggestionTranslateContent.'
        ):
            suggestion_services.update_question_suggestion(
                suggestion.suggestion_id,
                0.1,
                exploration.states['state 1'].to_dict()
            )

    def test_update_question_suggestion_to_change_skill_difficulty(
        self
    ) -> None:
        skill_id = skill_services.get_new_skill_id()
        self.save_new_skill(
            skill_id, self.author_id, description='description')
        suggestion_change: Dict[
            str, Union[str, float, question_domain.QuestionDict]
        ] = {
            'cmd': (
                question_domain
                .CMD_CREATE_NEW_FULLY_SPECIFIED_QUESTION),
            'question_dict': {
                'id': 'test_id',
                'version': 12,
                'question_state_data': self._create_valid_question_data(
                    'default_state').to_dict(),
                'language_code': 'en',
                'question_state_data_schema_version': (
                    feconf.CURRENT_STATE_SCHEMA_VERSION),
                'linked_skill_ids': ['skill_1'],
                'inapplicable_skill_misconception_ids': ['skillid12345-1']
            },
            'skill_id': skill_id,
            'skill_difficulty': 0.3
        }
        suggestion = suggestion_services.create_suggestion(
            feconf.SUGGESTION_TYPE_ADD_QUESTION,
            feconf.ENTITY_TYPE_SKILL, skill_id, 1,
            self.author_id, suggestion_change, 'test description')
        # Ruling out the possibility of any other type for mypy type checking.
        assert isinstance(suggestion.change.question_dict, dict)
        change_question_dict = suggestion.change.question_dict
        question_state_data = change_question_dict[
            'question_state_data']

        suggestion_services.update_question_suggestion(
            suggestion.suggestion_id,
            0.6,
            question_state_data)
        updated_suggestion = suggestion_services.get_suggestion_by_id(
            suggestion.suggestion_id)

        self.assertEqual(
            updated_suggestion.change.skill_difficulty,
            0.6)

    def test_accept_suggestion_commit_message_after_updating_a_suggestion(
        self
    ) -> None:
        exploration = (
            self.save_new_linear_exp_with_state_names_and_interactions(
                'exploration1', self.author_id, ['state 1'], ['TextInput'],
                category='Algebra'))
        old_content = state_domain.SubtitledHtml(
            'content', '<p>old content html</p>').to_dict()
        exploration.states['state 1'].update_content(
            state_domain.SubtitledHtml.from_dict(old_content))
        change_list = [exp_domain.ExplorationChange({
            'cmd': exp_domain.CMD_EDIT_STATE_PROPERTY,
            'property_name': exp_domain.STATE_PROPERTY_CONTENT,
            'state_name': 'state 1',
            'new_value': {
                'content_id': 'content',
                'html': '<p>old content html</p>'
            }
        })]
        exp_services.update_exploration(
            self.author_id, exploration.id, change_list, '')
        add_translation_change_dict = {
            'cmd': exp_domain.CMD_ADD_WRITTEN_TRANSLATION,
            'state_name': 'state 1',
            'content_id': 'content',
            'language_code': 'hi',
            'content_html': '<p>old content html</p>',
            'translation_html': '<p>Translation for original content.</p>',
            'data_format': 'html'
        }
        suggestion = suggestion_services.create_suggestion(
            feconf.SUGGESTION_TYPE_TRANSLATE_CONTENT,
            feconf.ENTITY_TYPE_EXPLORATION,
            'exploration1', self.target_version_at_submission,
            self.author_id, add_translation_change_dict, 'test description')

        suggestion_services.update_translation_suggestion(
            suggestion.suggestion_id, '<p>Updated translation</p>'
        )

        suggestion_services.accept_suggestion(
            suggestion.suggestion_id, self.reviewer_id, 'Accepted', 'Done'
        )
        snapshots_metadata = exp_services.get_exploration_snapshots_metadata(
            'exploration1')

        self.assertEqual(
            snapshots_metadata[2]['commit_message'],
            'Accepted suggestion by author: Accepted (with edits)')


class SuggestionGetServicesUnitTests(test_utils.GenericTestBase):
    score_category: str = (
        suggestion_models.SCORE_TYPE_TRANSLATION +
        suggestion_models.SCORE_CATEGORY_DELIMITER + 'English')

    target_id_1: str = 'exp1'
    target_id_2: str = 'exp2'
    target_id_3: str = 'exp3'
    target_version_at_submission: int = 1
    change: Dict[str, str] = {
        'cmd': exp_domain.CMD_EDIT_STATE_PROPERTY,
        'property_name': exp_domain.STATE_PROPERTY_CONTENT,
        'state_name': 'state_1',
        'new_value': 'new suggestion content'
    }

    AUTHOR_EMAIL_1: Final = 'author1@example.com'
    REVIEWER_EMAIL_1: Final = 'reviewer1@example.com'

    AUTHOR_EMAIL_2: Final = 'author2@example.com'
    REVIEWER_EMAIL_2: Final = 'reviewer2@example.com'

    add_translation_change_dict: Dict[str, str] = {
        'cmd': exp_domain.CMD_ADD_WRITTEN_TRANSLATION,
        'state_name': 'state_1',
        'content_id': 'content',
        'language_code': 'hi',
        'content_html': '<p>State name: state_1, Content id: content</p>',
        'translation_html': '<p>This is translated html.</p>',
        'data_format': 'html'
    }

    class MockExploration:
        """Mocks an exploration. To be used only for testing."""

        def __init__(
            self, exploration_id: str, states: Dict[str, Dict[str, str]]
        ) -> None:
            self.id = exploration_id
            self.states = states
            self.category = 'Algebra'

        def get_content_html(self, state_name: str, content_id: str) -> str:
            """Used to mock the get_content_html method for explorations."""
            # state_name and content_id are used here to suppress the unused
            # arguments warning. The main goal of this method is to just
            # produce content html for the tests.
            return '<p>State name: %s, Content id: %s</p>' % (
                state_name, content_id
            )

    # All mock explorations created for testing.
    explorations = [
        MockExploration('exp1', {'state_1': {}, 'state_2': {}}),
        MockExploration('exp2', {'state_1': {}, 'state_2': {}}),
        MockExploration('exp3', {'state_1': {}, 'state_2': {}}),
    ]

    def mock_get_exploration_by_id(self, exp_id: str) -> MockExploration:
        for exp in self.explorations:
            if exp.id == exp_id:
                mock_exp = exp
        return mock_exp

    def _create_question_suggestion_with_skill_id(
        self, skill_id: str
    ) -> suggestion_registry.SuggestionAddQuestion:
        """Creates a question suggestion with the given skill_id."""
        suggestion_change: Dict[
            str, Union[str, float, question_domain.QuestionDict]
        ] = {
            'cmd': (
                question_domain
                .CMD_CREATE_NEW_FULLY_SPECIFIED_QUESTION),
            'question_dict': {
                'id': 'test_id',
                'version': 12,
                'question_state_data': self._create_valid_question_data(
                    'default_state').to_dict(),
                'language_code': 'en',
                'question_state_data_schema_version': (
                    feconf.CURRENT_STATE_SCHEMA_VERSION),
                'linked_skill_ids': ['skill_1'],
                'inapplicable_skill_misconception_ids': ['skillid12345-1']
            },
            'skill_id': skill_id,
            'skill_difficulty': 0.3
        }

        return suggestion_services.create_suggestion(
            feconf.SUGGESTION_TYPE_ADD_QUESTION,
            feconf.ENTITY_TYPE_SKILL, skill_id, 1,
            self.author_id_1, suggestion_change, 'test description'
        )

    def _create_translation_suggestion_with_language_code(
        self, language_code: str
    ) -> suggestion_registry.SuggestionTranslateContent:
        """Creates a translation suggestion with the language code given."""
        return self._create_translation_suggestion(
            language_code, self.target_id_1)

    def _create_translation_suggestion(
        self, language_code: str, target_id: str
    ) -> suggestion_registry.SuggestionTranslateContent:
        """Creates a translation suggestion for the supplied language code and
        target ID.
        """

        add_translation_change_dict = {
            'cmd': exp_domain.CMD_ADD_WRITTEN_TRANSLATION,
            'state_name': 'state_1',
            'content_id': 'content',
            'language_code': language_code,
            'content_html': (
                '<p>State name: state_1, Content id: content</p>'),
            'translation_html': '<p>This is translated html.</p>',
            'data_format': 'html'
        }

        with self.swap(
            exp_fetchers, 'get_exploration_by_id',
            self.mock_get_exploration_by_id):
            with self.swap(
                exp_domain.Exploration, 'get_content_html',
                self.MockExploration.get_content_html
            ):
                translation_suggestion = suggestion_services.create_suggestion(
                    feconf.SUGGESTION_TYPE_TRANSLATE_CONTENT,
                    feconf.ENTITY_TYPE_EXPLORATION,
                    target_id, 1, self.author_id_1,
                    add_translation_change_dict, 'test description')

        return translation_suggestion

    def setUp(self) -> None:
        super().setUp()

        self.signup(self.AUTHOR_EMAIL_1, 'author1')
        self.author_id_1 = self.get_user_id_from_email(self.AUTHOR_EMAIL_1)
        self.signup(self.REVIEWER_EMAIL_1, 'reviewer1')
        self.reviewer_id_1 = self.get_user_id_from_email(self.REVIEWER_EMAIL_1)

        self.signup(self.AUTHOR_EMAIL_2, 'author2')
        self.author_id_2 = self.get_user_id_from_email(self.AUTHOR_EMAIL_2)
        self.signup(self.REVIEWER_EMAIL_2, 'reviewer2')
        self.reviewer_id_2 = self.get_user_id_from_email(self.REVIEWER_EMAIL_2)
        self.opportunity_summary_ids = [
            self.explorations[0].id, self.explorations[1].id,
            self.explorations[2].id]
        self.topic_name = 'topic'

        with self.swap(
            exp_fetchers, 'get_exploration_by_id',
            self.mock_get_exploration_by_id):

            suggestion_services.create_suggestion(
                feconf.SUGGESTION_TYPE_EDIT_STATE_CONTENT,
                feconf.ENTITY_TYPE_EXPLORATION,
                self.target_id_1, self.target_version_at_submission,
                self.author_id_1, self.change, 'test description')

            suggestion_services.create_suggestion(
                feconf.SUGGESTION_TYPE_EDIT_STATE_CONTENT,
                feconf.ENTITY_TYPE_EXPLORATION,
                self.target_id_1, self.target_version_at_submission,
                self.author_id_1, self.change, 'test description')

            suggestion_services.create_suggestion(
                feconf.SUGGESTION_TYPE_EDIT_STATE_CONTENT,
                feconf.ENTITY_TYPE_EXPLORATION,
                self.target_id_1, self.target_version_at_submission,
                self.author_id_1, self.change, 'test description')

            suggestion_services.create_suggestion(
                feconf.SUGGESTION_TYPE_EDIT_STATE_CONTENT,
                feconf.ENTITY_TYPE_EXPLORATION,
                self.target_id_1, self.target_version_at_submission,
                self.author_id_2, self.change, 'test description')

            suggestion_services.create_suggestion(
                feconf.SUGGESTION_TYPE_EDIT_STATE_CONTENT,
                feconf.ENTITY_TYPE_EXPLORATION,
                self.target_id_2, self.target_version_at_submission,
                self.author_id_2, self.change, 'test description')

    def test_get_by_author(self) -> None:
        queries = [('author_id', self.author_id_1)]
        self.assertEqual(len(suggestion_services.query_suggestions(queries)), 3)
        queries = [('author_id', self.author_id_2)]
        self.assertEqual(len(suggestion_services.query_suggestions(queries)), 2)

    def test_get_translation_suggestions_in_review_by_exp_ids(self) -> None:
        suggestions = (
            suggestion_services
            .get_translation_suggestions_in_review_by_exp_ids(
                [
                    self.target_id_1,
                    self.target_id_2,
                    self.target_id_3
                ],
                'en'
            )
        )
        self.assertEqual(len(suggestions), 0)
        self._create_translation_suggestion_with_language_code('en')
        suggestions = (
            suggestion_services
            .get_translation_suggestions_in_review_by_exp_ids(
                [self.target_id_1],
                'en'
            )
        )
        # Ruling out the possibility of None for mypy type checking.
        assert suggestions[0] is not None
        self.assertEqual(suggestions[0].author_id, self.author_id_1)
        self.assertEqual(suggestions[0].language_code, 'en')
        self.assertEqual(suggestions[0].target_id, self.target_id_1)

    def test_get_by_target_id(self) -> None:
        queries = [
            ('target_type', feconf.ENTITY_TYPE_EXPLORATION),
            ('target_id', self.target_id_1)
        ]
        self.assertEqual(len(suggestion_services.query_suggestions(queries)), 4)
        queries = [
            ('target_type', feconf.ENTITY_TYPE_EXPLORATION),
            ('target_id', self.target_id_2)
        ]
        self.assertEqual(len(suggestion_services.query_suggestions(queries)), 1)

    def test_get_by_status(self) -> None:
        queries = [('status', suggestion_models.STATUS_IN_REVIEW)]
        self.assertEqual(len(suggestion_services.query_suggestions(queries)), 5)

    def test_get_by_type(self) -> None:
        queries = [(
            'suggestion_type',
            feconf.SUGGESTION_TYPE_EDIT_STATE_CONTENT)]
        self.assertEqual(len(suggestion_services.query_suggestions(queries)), 5)

    def test_query_suggestions(self) -> None:
        queries = [
            ('target_type', feconf.ENTITY_TYPE_EXPLORATION),
            ('target_id', self.target_id_1),
            ('author_id', self.author_id_2)
        ]
        self.assertEqual(len(suggestion_services.query_suggestions(queries)), 1)

        queries = [
            ('target_type', feconf.ENTITY_TYPE_EXPLORATION),
            ('target_id', self.target_id_1),
            ('author_id', self.author_id_1),
            ('status', suggestion_models.STATUS_IN_REVIEW)
        ]
        self.assertEqual(len(suggestion_services.query_suggestions(queries)), 3)

        queries = [
            ('target_type', feconf.ENTITY_TYPE_EXPLORATION),
            ('target_id', self.target_id_1),
            ('invalid_field', 'value')
        ]
        with self.assertRaisesRegex(
            Exception, 'Not allowed to query on field invalid_field'):
            suggestion_services.query_suggestions(queries)

    def test_get_translation_suggestion_ids_with_exp_ids_with_one_exp(
        self
    ) -> None:
        # Create the translation suggestion associated with exploration id
        # target_id_1.
        with self.swap(
            exp_fetchers, 'get_exploration_by_id',
            self.mock_get_exploration_by_id):
            with self.swap(
                exp_domain.Exploration, 'get_content_html',
                self.MockExploration.get_content_html):
                suggestion_services.create_suggestion(
                    feconf.SUGGESTION_TYPE_TRANSLATE_CONTENT,
                    feconf.ENTITY_TYPE_EXPLORATION,
                    self.target_id_1, 1, self.author_id_1,
                    self.add_translation_change_dict, 'test description')

        # Assert that there is one translation suggestion with the given
        # exploration id found.
        self.assertEqual(
            len(
                suggestion_services
                .get_translation_suggestion_ids_with_exp_ids(
                    [self.target_id_1])), 1)

    def test_get_translation_suggestion_ids_with_exp_ids_with_multiple_exps(
        self
    ) -> None:
        # Create the translation suggestion associated with exploration id
        # target_id_2.
        with self.swap(
            exp_fetchers, 'get_exploration_by_id',
            self.mock_get_exploration_by_id):
            with self.swap(
                exp_domain.Exploration, 'get_content_html',
                self.MockExploration.get_content_html):
                suggestion_services.create_suggestion(
                    feconf.SUGGESTION_TYPE_TRANSLATE_CONTENT,
                    feconf.ENTITY_TYPE_EXPLORATION,
                    self.target_id_2, 1, self.author_id_1,
                    self.add_translation_change_dict, 'test description')
        # Create the translation suggestion associated with exploration id
        # target_id_3.
        with self.swap(
            exp_fetchers, 'get_exploration_by_id',
            self.mock_get_exploration_by_id):
            with self.swap(
                exp_domain.Exploration, 'get_content_html',
                self.MockExploration.get_content_html):
                suggestion_services.create_suggestion(
                    feconf.SUGGESTION_TYPE_TRANSLATE_CONTENT,
                    feconf.ENTITY_TYPE_EXPLORATION,
                    self.target_id_3, 1, self.author_id_1,
                    self.add_translation_change_dict, 'test description')

        # Assert that there are two translation suggestions with the given
        # exploration ids found.
        self.assertEqual(
            len(
                suggestion_services
                .get_translation_suggestion_ids_with_exp_ids(
                    [self.target_id_2, self.target_id_3])), 2)

    def test_get_translation_suggestion_ids_with_exp_ids_with_invalid_exp(
        self
    ) -> None:
        # Assert that there are no translation suggestions with an invalid
        # exploration id found.
        self.assertEqual(
            len(
                suggestion_services
                .get_translation_suggestion_ids_with_exp_ids(
                    ['invalid_exp_id'])), 0)

    def test_get_translation_suggestion_ids_with_exp_ids_with_empty_exp_list(
        self
    ) -> None:
        # Assert that there are no translation suggestions found when we
        # use an empty exp_ids list.
        self.assertEqual(
            len(
                suggestion_services
                .get_translation_suggestion_ids_with_exp_ids([])), 0)

    def test_get_submitted_suggestions_by_offset(self) -> None:
        self._create_translation_suggestion_with_language_code('hi')
        self._create_translation_suggestion_with_language_code('pt')
        question_1_skill_id = 'skill1'
        question_2_skill_id = 'skill2'
        self._create_question_suggestion_with_skill_id(question_1_skill_id)
        self._create_question_suggestion_with_skill_id(question_2_skill_id)

        # Fetch submitted translation suggestions.
        suggestions, offset = (
            suggestion_services.get_submitted_suggestions_by_offset(
                user_id=self.author_id_1,
                suggestion_type=feconf.SUGGESTION_TYPE_TRANSLATE_CONTENT,
                limit=constants.OPPORTUNITIES_PAGE_SIZE,
                offset=0))

        self.assertEqual(len(suggestions), 2)
        self.assertEqual(offset, 2)
        self.assertEqual(suggestions[0].target_id, self.target_id_1)
        self.assertEqual(
            suggestions[0].suggestion_type,
            feconf.SUGGESTION_TYPE_TRANSLATE_CONTENT)
        self.assertEqual(
            suggestions[0].status,
            suggestion_models.STATUS_IN_REVIEW)
        self.assertEqual(suggestions[1].target_id, self.target_id_1)
        self.assertEqual(
            suggestions[1].suggestion_type,
            feconf.SUGGESTION_TYPE_TRANSLATE_CONTENT)
        self.assertEqual(
            suggestions[1].status,
            suggestion_models.STATUS_IN_REVIEW)

        # Fetch submitted question suggestions.
        suggestions, offset = (
            suggestion_services.get_submitted_suggestions_by_offset(
                user_id=self.author_id_1,
                suggestion_type=feconf.SUGGESTION_TYPE_ADD_QUESTION,
                limit=constants.OPPORTUNITIES_PAGE_SIZE,
                offset=0))

        self.assertEqual(len(suggestions), 2)
        self.assertEqual(offset, 2)
        self.assertEqual(suggestions[0].target_id, question_2_skill_id)
        self.assertEqual(
            suggestions[0].suggestion_type,
            feconf.SUGGESTION_TYPE_ADD_QUESTION)
        self.assertEqual(
            suggestions[0].status,
            suggestion_models.STATUS_IN_REVIEW)
        self.assertEqual(suggestions[1].target_id, question_1_skill_id)
        self.assertEqual(
            suggestions[1].suggestion_type,
            feconf.SUGGESTION_TYPE_ADD_QUESTION)
        self.assertEqual(
            suggestions[1].status,
            suggestion_models.STATUS_IN_REVIEW)

    def test_get_translation_suggestions_in_review_by_exploration(self) -> None:
        self._create_translation_suggestion_with_language_code('hi')
        self._create_translation_suggestion_with_language_code('hi')

        suggestions = (
            suggestion_services
            .get_translation_suggestions_in_review_by_exploration(
                self.target_id_1, 'hi'))

        # Ruling out the possibility of None for mypy type checking.
        assert suggestions[0] is not None
        self.assertEqual(len(suggestions), 2)
        self.assertEqual(suggestions[0].target_id, self.target_id_1)
        self.assertEqual(
            suggestions[0].suggestion_type,
            feconf.SUGGESTION_TYPE_TRANSLATE_CONTENT)
        self.assertEqual(
            suggestions[0].status,
            suggestion_models.STATUS_IN_REVIEW)
        # Ruling out the possibility of None for mypy type checking.
        assert suggestions[1] is not None
        self.assertEqual(suggestions[1].target_id, self.target_id_1)
        self.assertEqual(
            suggestions[1].suggestion_type,
            feconf.SUGGESTION_TYPE_TRANSLATE_CONTENT)
        self.assertEqual(
            suggestions[1].status,
            suggestion_models.STATUS_IN_REVIEW)

    def test_get_translation_suggestions_in_review_by_exploration_returns_only_suggestions_with_supplied_language_code(  # pylint: disable=line-too-long
        self
    ) -> None:
        self._create_translation_suggestion_with_language_code('hi')
        self._create_translation_suggestion_with_language_code('hi')
        self._create_translation_suggestion_with_language_code('pt')

        suggestions = (
            suggestion_services
            .get_translation_suggestions_in_review_by_exploration(
                self.target_id_1, 'pt'))

        self.assertEqual(len(suggestions), 1)

    def test_get_reviewable_translation_suggestions_with_valid_exp_ids(
        self
    ) -> None:
        # Add a few translation suggestions in different languages.
        self._create_translation_suggestion_with_language_code('hi')
        self._create_translation_suggestion_with_language_code('hi')
        self._create_translation_suggestion_with_language_code('pt')
        self._create_translation_suggestion_with_language_code('bn')
        self._create_translation_suggestion_with_language_code('bn')
        # Add few question suggestions.
        self._create_question_suggestion_with_skill_id('skill1')
        self._create_question_suggestion_with_skill_id('skill2')
        # Provide the user permission to review suggestions in particular
        # languages.
        user_services.allow_user_to_review_translation_in_language(
            self.reviewer_id_1, 'hi')
        user_services.allow_user_to_review_translation_in_language(
            self.reviewer_id_1, 'pt')

        # Get all reviewable translation suggestions.
        suggestions, offset = (
            suggestion_services.
            get_reviewable_translation_suggestions_by_offset(
                self.reviewer_id_1, self.opportunity_summary_ids,
                constants.OPPORTUNITIES_PAGE_SIZE, 0))

        # Expect that the results correspond to translation suggestions that the
        # user has rights to review.
        self.assertEqual(len(suggestions), 3)
        self.assertEqual(offset, 3)
        actual_language_code_list = [
            suggestion.change.language_code
            for suggestion in suggestions
        ]
        expected_language_code_list = ['hi', 'hi', 'pt']
        self.assertEqual(actual_language_code_list, expected_language_code_list)

    def test_get_reviewable_translation_suggestions_with_empty_exp_ids( # pylint: disable=line-too-long
        self
    ) -> None:
        # Add a few translation suggestions in different languages.
        self._create_translation_suggestion_with_language_code('hi')
        self._create_translation_suggestion_with_language_code('hi')
        self._create_translation_suggestion_with_language_code('pt')
        self._create_translation_suggestion_with_language_code('bn')
        self._create_translation_suggestion_with_language_code('bn')
        # Provide the user permission to review suggestions in particular
        # languages.
        user_services.allow_user_to_review_translation_in_language(
            self.reviewer_id_1, 'hi')
        user_services.allow_user_to_review_translation_in_language(
            self.reviewer_id_1, 'pt')

        # Get all reviewable translation suggestions.
        suggestions, offset = suggestion_services.get_reviewable_translation_suggestions_by_offset(
            self.reviewer_id_1, [],
            constants.OPPORTUNITIES_PAGE_SIZE, 0)

        self.assertEqual(offset, 0)
        self.assertEqual(len(suggestions), 0)

    def test_get_reviewable_translation_suggestions_with_none_exp_ids(
        self
    ) -> None:
        # Add a few translation suggestions in different languages.
        self._create_translation_suggestion_with_language_code('hi')
        self._create_translation_suggestion_with_language_code('hi')
        self._create_translation_suggestion_with_language_code('pt')
        self._create_translation_suggestion_with_language_code('bn')
        self._create_translation_suggestion_with_language_code('bn')
        # Provide the user permission to review suggestions in particular
        # languages.
        user_services.allow_user_to_review_translation_in_language(
            self.reviewer_id_1, 'hi')
        user_services.allow_user_to_review_translation_in_language(
            self.reviewer_id_1, 'pt')

        # Get all reviewable translation suggestions.
        suggestions, offset = (
            suggestion_services.
            get_reviewable_translation_suggestions_by_offset(
                self.reviewer_id_1, None,
                constants.OPPORTUNITIES_PAGE_SIZE, 0))

        self.assertEqual(len(suggestions), 3)
        self.assertEqual(offset, 3)
        actual_language_code_list = [
            suggestion.change.language_code
            for suggestion in suggestions
        ]
        expected_language_code_list = ['hi', 'hi', 'pt']
        self.assertEqual(actual_language_code_list, expected_language_code_list)

    def test_get_reviewable_translation_suggestions_with_no_reviewable_languages( # pylint: disable=line-too-long
        self
    ) -> None:
        # Add a few translation suggestions in different languages.
        self._create_translation_suggestion_with_language_code('hi')
        self._create_translation_suggestion_with_language_code('hi')
        self._create_translation_suggestion_with_language_code('pt')
        self._create_translation_suggestion_with_language_code('bn')
        self._create_translation_suggestion_with_language_code('bn')

        # Get all reviewable translation suggestions.
        suggestions, offset = (
            suggestion_services.
            get_reviewable_translation_suggestions_by_offset(
                self.reviewer_id_1, None,
                constants.OPPORTUNITIES_PAGE_SIZE, 0))

        # The user does not have rights to review any languages, so expect an
        # empty result.
        self.assertEqual(len(suggestions), 0)
        self.assertEqual(offset, 0)

    def test_get_reviewable_question_suggestions(self) -> None:
        # Add a few translation suggestions in different languages.
        self._create_translation_suggestion_with_language_code('hi')
        self._create_translation_suggestion_with_language_code('pt')
        self._create_translation_suggestion_with_language_code('bn')
        self._create_translation_suggestion_with_language_code('bn')
        # Add a few question suggestions.
        self._create_question_suggestion_with_skill_id('skill1')
        self._create_question_suggestion_with_skill_id('skill2')
        # Provide the user permission to review suggestions in particular
        # languages.
        user_services.allow_user_to_review_translation_in_language(
            self.reviewer_id_1, 'hi')
        user_services.allow_user_to_review_translation_in_language(
            self.reviewer_id_1, 'pt')
        # Provide the user permission to review question suggestions.
        user_services.allow_user_to_review_question(self.reviewer_id_1)

        # Get all reviewable question suggestions.
        suggestions, offset = (
            suggestion_services.get_reviewable_question_suggestions_by_offset(
                self.reviewer_id_1,
                limit=constants.OPPORTUNITIES_PAGE_SIZE,
                offset=0))

        # Expect that the results correspond to question suggestions.
        self.assertEqual(len(suggestions), 2)
        self.assertEqual(offset, 2)
        expected_suggestion_type_list = ['skill1', 'skill2']
        actual_suggestion_type_list = [
            suggestion.change.skill_id
            for suggestion in suggestions
        ]
        self.assertEqual(
            actual_suggestion_type_list, expected_suggestion_type_list)

    def test_get_translation_suggestions_waiting_longest_for_review_per_lang(
        self
    ) -> None:
        suggestion_1 = self._create_translation_suggestion_with_language_code(
            'hi')
        suggestion_2 = self._create_translation_suggestion_with_language_code(
            'hi')
        suggestion_3 = self._create_translation_suggestion_with_language_code(
            'hi')

        suggestions = (
            suggestion_services
            .get_translation_suggestions_waiting_longest_for_review(
                'hi'))

        # Assert that the suggestions are in the order that they were created.
        self.assertEqual(len(suggestions), 3)
        self.assertEqual(
            suggestions[0].suggestion_id, suggestion_1.suggestion_id)
        self.assertEqual(
            suggestions[1].suggestion_id, suggestion_2.suggestion_id)
        self.assertEqual(
            suggestions[2].suggestion_id, suggestion_3.suggestion_id)
        for i in range(len(suggestions) - 1):
            self.assertLessEqual(
                suggestions[i].last_updated, suggestions[i + 1].last_updated)

    def test_get_translation_suggestions_waiting_longest_for_review_wrong_lang(
        self
    ) -> None:
        suggestions = (
            suggestion_services
            .get_translation_suggestions_waiting_longest_for_review(
                'wrong_language_code'))

        self.assertEqual(len(suggestions), 0)

    def test_get_question_suggestions_waiting_longest_for_review_keeps_order(
        self
    ) -> None:
        """This test makes sure that if a suggestion is rejected and is then
        resubmitted, we count the time that the suggestion has been waiting for
        review from when it was resubmitted, not from when it was first
        submitted.
        """
        suggestion_1 = self._create_question_suggestion_with_skill_id('skill1')
        suggestion_2 = self._create_question_suggestion_with_skill_id('skill2')
        # Verify that both suggestions are returned and in the right order.
        suggestions = (
            suggestion_services
            .get_question_suggestions_waiting_longest_for_review()
        )
        self.assertEqual(len(suggestions), 2)
        self.assertEqual(
            suggestions[0].suggestion_id, suggestion_1.suggestion_id)
        self.assertEqual(
            suggestions[1].suggestion_id, suggestion_2.suggestion_id)
        self.assertLessEqual(
            suggestions[0].last_updated, suggestions[1].last_updated)

        # Reject the suggestion that was created first since it is the one that
        # has been waiting the longest for review.
        suggestion_services.reject_suggestion(
            suggestion_1.suggestion_id, self.reviewer_id_1, 'Reject message')

        # Verify that only the suggestion that was created second is returned.
        suggestions = (
            suggestion_services
            .get_question_suggestions_waiting_longest_for_review()
        )
        self.assertEqual(len(suggestions), 1)
        self.assertEqual(
            suggestions[0].suggestion_id, suggestion_2.suggestion_id)

        # Change the question_dict of the question suggestion that got rejected
        # so we can resubmit the suggestion for review.
        resubmit_question_change = suggestion_1.change
        # Ruling out the possibility of any other type for mypy type checking.
        assert isinstance(resubmit_question_change.question_dict, dict)
        resubmit_question_change.question_dict['linked_skill_ids'] = ['skill1']

        # Resubmit the rejected question suggestion.
        suggestion_services.resubmit_rejected_suggestion(
            suggestion_1.suggestion_id, 'resubmit summary message',
            self.author_id_1, resubmit_question_change
        )

        # Verify that both suggestions are returned again and the suggestion
        # that was created second is now the first suggestion in the returned
        # list, since it has been waiting longer (due to it not being updated).
        suggestions = (
            suggestion_services
            .get_question_suggestions_waiting_longest_for_review()
        )
        self.assertEqual(len(suggestions), 2)
        self.assertEqual(
            suggestions[0].suggestion_id, suggestion_2.suggestion_id)
        self.assertEqual(
            suggestions[1].suggestion_id, suggestion_1.suggestion_id)
        self.assertLessEqual(
            suggestions[0].last_updated, suggestions[1].last_updated)

    def test_get_question_suggestions_waiting_longest_for_review(self) -> None:
        suggestion_1 = self._create_question_suggestion_with_skill_id('skill1')
        suggestion_2 = self._create_question_suggestion_with_skill_id('skill2')
        suggestion_3 = self._create_question_suggestion_with_skill_id('skill3')

        suggestions = (
            suggestion_services
            .get_question_suggestions_waiting_longest_for_review()
        )

        # Assert that the suggestions are in the order that they were created.
        self.assertEqual(len(suggestions), 3)
        self.assertEqual(
            suggestions[0].suggestion_id, suggestion_1.suggestion_id)
        self.assertEqual(
            suggestions[1].suggestion_id, suggestion_2.suggestion_id)
        self.assertEqual(
            suggestions[2].suggestion_id, suggestion_3.suggestion_id)
        for i in range(len(suggestions) - 1):
            self.assertLessEqual(
                suggestions[i].last_updated, suggestions[i + 1].last_updated)

    def test_query_suggestions_that_can_be_reviewed_by_user(self) -> None:
        # User proficiency models for user1.
        user_models.UserContributionProficiencyModel.create(
            'user1', 'category1', 15)
        user_models.UserContributionProficiencyModel.create(
            'user1', 'category2', 15)
        user_models.UserContributionProficiencyModel.create(
            'user1', 'category3', 5)
        # User proficiency models for user2.
        user_models.UserContributionProficiencyModel.create(
            'user2', 'category1', 5)
        user_models.UserContributionProficiencyModel.create(
            'user2', 'category2', 5)
        user_models.UserContributionProficiencyModel.create(
            'user2', 'category3', 5)

        suggestion_models.GeneralSuggestionModel.create(
            feconf.SUGGESTION_TYPE_EDIT_STATE_CONTENT,
            feconf.ENTITY_TYPE_EXPLORATION,
            'exp1', 1, suggestion_models.STATUS_IN_REVIEW, 'author_3',
            'reviewer_2', self.change, 'category1',
            'exploration.exp1.thread_1', None)
        suggestion_models.GeneralSuggestionModel.create(
            feconf.SUGGESTION_TYPE_EDIT_STATE_CONTENT,
            feconf.ENTITY_TYPE_EXPLORATION, 'exp1', 1,
            suggestion_models.STATUS_IN_REVIEW, 'author_3',
            'reviewer_2', self.change, 'category2',
            'exploration.exp1.thread_2', None)
        suggestion_models.GeneralSuggestionModel.create(
            feconf.SUGGESTION_TYPE_EDIT_STATE_CONTENT,
            feconf.ENTITY_TYPE_EXPLORATION, 'exp1', 1,
            suggestion_models.STATUS_IN_REVIEW, 'author_3',
            'reviewer_2', self.change, 'category3',
            'exploration.exp1.thread_3', None)
        # This suggestion does not count as a suggestion that can be reviewed
        # by a user because it has already been rejected.
        suggestion_models.GeneralSuggestionModel.create(
            feconf.SUGGESTION_TYPE_EDIT_STATE_CONTENT,
            feconf.ENTITY_TYPE_EXPLORATION, 'exp1', 1,
            suggestion_models.STATUS_REJECTED, 'author_3',
            'reviewer_2', self.change, 'category1',
            'exploration.exp1.thread_4', None)
        suggestion_models.GeneralSuggestionModel.create(
            feconf.SUGGESTION_TYPE_EDIT_STATE_CONTENT,
            feconf.ENTITY_TYPE_EXPLORATION, 'exp1', 1,
            suggestion_models.STATUS_IN_REVIEW, 'author_3',
            'reviewer_2', self.change, 'category2',
            'exploration.exp1.thread_5', None)

        self.assertEqual(len(
            suggestion_services
            .get_all_suggestions_that_can_be_reviewed_by_user('user1')), 3)
        self.assertEqual(len(
            suggestion_services
            .get_all_suggestions_that_can_be_reviewed_by_user('user2')), 0)


class SuggestionIntegrationTests(test_utils.GenericTestBase):

    EXP_ID: Final = 'exp1'
    TOPIC_ID: Final = 'topic1'
    STORY_ID: Final = 'story1'
    TRANSLATION_LANGUAGE_CODE: Final = 'en'

    AUTHOR_EMAIL: Final = 'author@example.com'

    score_category: str = (
        suggestion_models.SCORE_TYPE_CONTENT +
        suggestion_models.SCORE_CATEGORY_DELIMITER + 'Algebra')

    THREAD_ID: Final = 'exploration.exp1.thread_1'

    COMMIT_MESSAGE: Final = 'commit message'

    def mock_generate_new_thread_id(
        self, unused_entity_type: str, unused_entity_id: str
    ) -> str:
        return self.THREAD_ID

    def setUp(self) -> None:
        super().setUp()
        self.signup(self.OWNER_EMAIL, self.OWNER_USERNAME)
        self.signup(self.EDITOR_EMAIL, self.EDITOR_USERNAME)
        self.signup(self.AUTHOR_EMAIL, 'author')
        self.signup(self.CURRICULUM_ADMIN_EMAIL, self.CURRICULUM_ADMIN_USERNAME)

        self.admin_id = self.get_user_id_from_email(self.CURRICULUM_ADMIN_EMAIL)
        self.owner_id = self.get_user_id_from_email(self.OWNER_EMAIL)
        self.editor_id = self.get_user_id_from_email(self.EDITOR_EMAIL)
        self.author_id = self.get_user_id_from_email(self.AUTHOR_EMAIL)
        self.reviewer_id = self.editor_id

        self.set_curriculum_admins([self.CURRICULUM_ADMIN_USERNAME])
        self.editor = user_services.get_user_actions_info(self.editor_id)

        # Login and create exploration and suggestions.
        self.login(self.EDITOR_EMAIL)

        # Create exploration.
        exploration = (
            self.save_new_linear_exp_with_state_names_and_interactions(
                self.EXP_ID, self.editor_id,
                ['State 1', 'State 2', 'End State'],
                ['TextInput'], category='Algebra',
                correctness_feedback_enabled=True))

        self.old_content = state_domain.SubtitledHtml(
            'content', '<p>old content</p>').to_dict()
        recorded_voiceovers_dict: state_domain.RecordedVoiceoversDict = {
            'voiceovers_mapping': {
                'content': {
                    self.TRANSLATION_LANGUAGE_CODE: {
                        'filename': 'filename3.mp3',
                        'file_size_bytes': 3000,
                        'needs_update': False,
                        'duration_secs': 42.43
                    }
                },
                'default_outcome': {},
                'ca_placeholder_0': {}
            }
        }
        self.old_recorded_voiceovers = (
            state_domain.RecordedVoiceovers.from_dict(recorded_voiceovers_dict))
        # Create content in State A with a single audio subtitle.
        content_change = exp_domain.ExplorationChange({
            'cmd': exp_domain.CMD_EDIT_STATE_PROPERTY,
            'property_name': exp_domain.STATE_PROPERTY_CONTENT,
            'state_name': 'State 1',
            'new_value': self.old_content,
        })
        recorded_voiceovers_change = exp_domain.ExplorationChange({
            'cmd': exp_domain.CMD_EDIT_STATE_PROPERTY,
            'property_name': exp_domain.STATE_PROPERTY_RECORDED_VOICEOVERS,
            'state_name': 'State 1',
            'new_value': recorded_voiceovers_dict,
        })
        exp_services.update_exploration(
            self.editor_id, exploration.id,
            [content_change, recorded_voiceovers_change], '')

        rights_manager.publish_exploration(self.editor, self.EXP_ID)
        rights_manager.assign_role_for_exploration(
            self.editor, self.EXP_ID, self.owner_id,
            rights_domain.ROLE_EDITOR)

        self.new_content = state_domain.SubtitledHtml(
            'content', '<p>new content</p>').to_dict()

        self.change: Dict[
            str, Union[str, state_domain.SubtitledHtmlDict]
        ] = {
            'cmd': exp_domain.CMD_EDIT_STATE_PROPERTY,
            'property_name': exp_domain.STATE_PROPERTY_CONTENT,
            'state_name': 'State 1',
            'new_value': self.new_content
        }

        self.target_version_at_submission = exploration.version

        # Set up for testing translation suggestions. Translation suggestions
        # correspond to a given topic, story and exploration.

        self.save_new_topic(self.TOPIC_ID, self.owner_id)

        self.save_new_story(
            self.STORY_ID, self.owner_id, self.TOPIC_ID, title='A story',
            description='Description', notes='Notes')

        # Adds the story to the topic.
        topic_services.add_canonical_story(
            self.owner_id, self.TOPIC_ID, self.STORY_ID)

        # Adds the exploration to the story.
        story_change_list_to_add_an_exp = [
            story_domain.StoryChange({
                'cmd': 'add_story_node',
                'node_id': 'node_1',
                'title': 'Node1',
            }), story_domain.StoryChange({
                'cmd': 'update_story_node_property',
                'property_name': 'exploration_id',
                'node_id': 'node_1',
                'old_value': None,
                'new_value': self.EXP_ID
            })
        ]
        story_services.update_story(
            self.owner_id, self.STORY_ID,
            story_change_list_to_add_an_exp, 'Added exploration.')

    def create_translation_suggestion_associated_with_exp(
        self, exp_id: str, author_id: str
    ) -> None:
        """Creates a translation suggestion that is associated with an
        exploration with id exp_id. The author of the created suggestion is
        author_id.
        """
        # Gets the html content in the exploration to be translated.
        exploration = exp_fetchers.get_exploration_by_id(exp_id)
        content_html = exploration.states['State 1'].content.html

        add_translation_change_dict = {
            'cmd': exp_domain.CMD_ADD_WRITTEN_TRANSLATION,
            'state_name': 'State 1',
            'content_id': 'content',
            'language_code': 'hi',
            'content_html': content_html,
            'translation_html': '<p>This is translated html.</p>',
            'data_format': 'html'
        }

        suggestion_services.create_suggestion(
            feconf.SUGGESTION_TYPE_TRANSLATE_CONTENT,
            feconf.ENTITY_TYPE_EXPLORATION,
            exp_id, 1, author_id, add_translation_change_dict,
            'test description')

    def assert_created_suggestion_is_valid(
        self, target_id: str, author_id: str
    ) -> None:
        """Assert that the created suggestion is in review and that only one
        suggestion with the given target_id and author_id exists.
        """
        suggestions = suggestion_services.query_suggestions(
            [('author_id', author_id), ('target_id', target_id)])
        self.assertEqual(len(suggestions), 1)
        self.assertEqual(
            suggestions[0].status, suggestion_models.STATUS_IN_REVIEW)

    def test_create_and_accept_suggestion(self) -> None:
        with self.swap(
            feedback_models.GeneralFeedbackThreadModel,
            'generate_new_thread_id', self.mock_generate_new_thread_id):
            suggestion_services.create_suggestion(
                feconf.SUGGESTION_TYPE_EDIT_STATE_CONTENT,
                feconf.ENTITY_TYPE_EXPLORATION,
                self.EXP_ID, self.target_version_at_submission,
                self.author_id, self.change, 'test description')

        suggestion_id = self.THREAD_ID

        suggestion_services.accept_suggestion(
            suggestion_id, self.reviewer_id, self.COMMIT_MESSAGE, '')

        exploration = exp_fetchers.get_exploration_by_id(self.EXP_ID)

        self.assertEqual(
            exploration.states['State 1'].content.html,
            '<p>new content</p>')

        suggestion = suggestion_services.get_suggestion_by_id(suggestion_id)
        self.assertEqual(suggestion.status, suggestion_models.STATUS_ACCEPTED)

    def test_create_translation_contribution_stats_from_model(self) -> None:
        suggestion_models.TranslationContributionStatsModel.create(
            language_code='es',
            contributor_user_id='user_id',
            topic_id='topic_id',
            submitted_translations_count=2,
            submitted_translation_word_count=100,
            accepted_translations_count=1,
            accepted_translations_without_reviewer_edits_count=0,
            accepted_translation_word_count=50,
            rejected_translations_count=0,
            rejected_translation_word_count=0,
            contribution_dates=[
                datetime.date.fromtimestamp(1616173836),
                datetime.date.fromtimestamp(1616173837)
            ]
        )
        translation_suggestion = suggestion_services.get_all_translation_contribution_stats( # pylint: disable=line-too-long
            'user_id')
        self.assertEqual(len(translation_suggestion), 1)
        self.assertEqual(translation_suggestion[0].language_code, 'es')
        self.assertEqual(
            translation_suggestion[0].contributor_user_id,
            'user_id'
        )

    def test_fetch_all_contribution_stats(self) -> None:
        suggestion_models.TranslationContributionStatsModel.create(
            language_code='es',
            contributor_user_id='user_id',
            topic_id='topic_id',
            submitted_translations_count=2,
            submitted_translation_word_count=100,
            accepted_translations_count=1,
            accepted_translations_without_reviewer_edits_count=0,
            accepted_translation_word_count=50,
            rejected_translations_count=0,
            rejected_translation_word_count=0,
            contribution_dates=[
                datetime.date.fromtimestamp(1616173836),
                datetime.date.fromtimestamp(1616173837)
            ]
        )
        suggestion_models.TranslationReviewStatsModel.create(
            language_code='es',
            reviewer_user_id='user_id',
            topic_id='topic_id',
            reviewed_translations_count=1,
            reviewed_translation_word_count=1,
            accepted_translations_count=1,
            accepted_translations_with_reviewer_edits_count=0,
            accepted_translation_word_count=1,
            first_contribution_date=datetime.date.fromtimestamp(1616173836),
            last_contribution_date=datetime.date.fromtimestamp(1616173836)
        )
        suggestion_models.QuestionContributionStatsModel.create(
            contributor_user_id='user_id',
            topic_id='topic_id',
            submitted_questions_count=1,
            accepted_questions_count=1,
            accepted_questions_without_reviewer_edits_count=0,
            first_contribution_date=datetime.date.fromtimestamp(1616173836),
            last_contribution_date=datetime.date.fromtimestamp(1616173836)
        )
        suggestion_models.QuestionReviewStatsModel.create(
            reviewer_user_id='user_id',
            topic_id='topic_id',
            reviewed_questions_count=1,
            accepted_questions_count=1,
            accepted_questions_with_reviewer_edits_count=1,
            first_contribution_date=datetime.date.fromtimestamp(1616173836),
            last_contribution_date=datetime.date.fromtimestamp(1616173836)
        )

        stats = suggestion_services.get_all_contributor_stats( # pylint: disable=line-too-long
            'user_id')

        self.assertEqual(stats.contributor_user_id, 'user_id')
        self.assertEqual(len(stats.translation_contribution_stats), 1)
        self.assertEqual(
            stats.translation_contribution_stats[0].language_code, 'es')
        self.assertEqual(len(stats.question_contribution_stats), 1)
        self.assertEqual(
            stats.question_contribution_stats[0].contributor_user_id, 'user_id')
        self.assertEqual(len(stats.translation_review_stats), 1)
        self.assertEqual(
            stats.translation_review_stats[0].contributor_user_id, 'user_id')
        self.assertEqual(len(stats.question_review_stats), 1)
        self.assertEqual(
            stats.question_review_stats[0].contributor_user_id, 'user_id')

    def _publish_valid_topic(
        self, topic: topic_domain.Topic,
        uncategorized_skill_ids: List[str]) -> None:
        """Saves and publishes a valid topic with linked skills and subtopic.

        Args:
            topic: Topic. The topic to be saved and published.
            uncategorized_skill_ids: list(str). List of uncategorized skills IDs
                to add to the supplied topic.
        """
        topic.thumbnail_filename = 'thumbnail.svg'
        topic.thumbnail_bg_color = '#C6DCDA'
        subtopic_id = 1
        subtopic_skill_id = 'subtopic_skill_id' + topic.id
        topic.subtopics = [
            topic_domain.Subtopic(
                subtopic_id, 'Title', [subtopic_skill_id], 'image.svg',
                constants.ALLOWED_THUMBNAIL_BG_COLORS['subtopic'][0], 21131,
                'dummy-subtopic')]
        topic.next_subtopic_id = 2
        topic.skill_ids_for_diagnostic_test = [subtopic_skill_id]
        subtopic_page = (
            subtopic_page_domain.SubtopicPage.create_default_subtopic_page(
                subtopic_id, topic.id))
        subtopic_page_services.save_subtopic_page(
            self.owner_id, subtopic_page, 'Added subtopic',
            [topic_domain.TopicChange({
                'cmd': topic_domain.CMD_ADD_SUBTOPIC,
                'subtopic_id': 1,
                'title': 'Sample',
                'url_fragment': 'sample-fragment'
            })]
        )
        topic_services.save_new_topic(self.owner_id, topic)
        topic_services.publish_topic(topic.id, self.admin_id)

        for skill_id in uncategorized_skill_ids:
            self.save_new_skill(
                skill_id, self.admin_id, description='skill_description')
            topic_services.add_uncategorized_skill(
                self.admin_id, topic.id, skill_id)

    def _set_up_topics_and_stories_for_translations(self) -> Dict[str, str]:
        """Sets up required topics and stories for translations. It does the
        following.
        1. Create 2 explorations and publish them.
        2. Create a default topic.
        3. Publish the topic with two story IDs.
        4. Create 2 stories for translation opportunities.

        Returns:
            Dict[str, str]. A dictionary of the change object for the
            translations.
        """
        explorations = [self.save_new_valid_exploration(
            '%s' % i,
            self.owner_id,
            title='title %d' % i,
            category=constants.ALL_CATEGORIES[i],
            end_state_name='End State',
            correctness_feedback_enabled=True
        ) for i in range(2)]

        for exp in explorations:
            self.publish_exploration(self.owner_id, exp.id)

        topic_id = '0'
        topic = topic_domain.Topic.create_default_topic(
            topic_id, 'topic_name', 'abbrev', 'description', 'fragm')
        skill_id_0 = 'skill_id_0'
        skill_id_1 = 'skill_id_1'
        self._publish_valid_topic(topic, [skill_id_0, skill_id_1])

        self.create_story_for_translation_opportunity(
            self.owner_id, self.admin_id, 'story_id_01', topic_id, '0')
        self.create_story_for_translation_opportunity(
            self.owner_id, self.admin_id, 'story_id_02', topic_id, '1')

        return {
            'cmd': 'add_translation',
            'content_id': 'content',
            'language_code': 'hi',
            'content_html': '',
            'state_name': 'Introduction',
            'translation_html': '<p>Translation for content.</p>'
        }

    def test_update_translation_contribution_stats_without_language_codes(
        self
    ) -> None:
        translation_contribution_stats = (
            suggestion_registry.TranslationContributionStats(
                None, 'user1', 'topic1', 1, 1, 1, 0, 1, 0, 0,
                {datetime.date.fromtimestamp(1616173836)}
            )
        )
        with self.assertRaisesRegex(
            Exception,
            'Language code should not be None.'):
            suggestion_services._update_translation_contribution_stats_models(  # pylint: disable=protected-access
                [translation_contribution_stats])

    def test_update_translation_contribution_stats_without_contributor_id(
        self
    ) -> None:
        translation_contribution_stats = (
            suggestion_registry.TranslationContributionStats(
                'hi', None, 'topic1', 1, 1, 1, 0, 1, 0, 0,
                {datetime.date.fromtimestamp(1616173836)}
            )
        )
        with self.assertRaisesRegex(
            Exception,
            'Contributor user ID should not be None.'):
            suggestion_services._update_translation_contribution_stats_models(  # pylint: disable=protected-access
                [translation_contribution_stats])

    def test_update_translation_contribution_stats_without_topic_id(
        self
    ) -> None:
        translation_contribution_stats = (
            suggestion_registry.TranslationContributionStats(
                'hi', 'user1', None, 1, 1, 1, 0, 1, 0, 0,
                {datetime.date.fromtimestamp(1616173836)}
            )
        )
        with self.assertRaisesRegex(
            Exception,
            'Topic ID should not be None.'):
            suggestion_services._update_translation_contribution_stats_models(  # pylint: disable=protected-access
                [translation_contribution_stats])

    def test_get_translation_contribution_stats_for_invalid_id_with_strict_true(
        self
    ) -> None:
        with self.assertRaisesRegex(
            Exception,
            'The stats models do not exist for the stats_id invalid_id.'):
            suggestion_services.get_translation_contribution_stats_models(
                ['invalid_id'])

<<<<<<< HEAD
=======
    def test_get_translation_contribution_stats_for_strict_false(
        self
    ) -> None:
        stats_models = (
            suggestion_services
            .get_translation_contribution_stats_models
        )(
            ['invalid_id'], strict=False)

        self.assertEqual(stats_models, [None])

    def test_get_translation_review_stats_for_strict_false(
        self
    ) -> None:
        stats_models = (
            suggestion_services
            .get_translation_review_stats_models
        )(
            ['invalid_id'], strict=False)

        self.assertEqual(stats_models, [None])

    def test_get_question_contribution_stats_for_strict_false(
        self
    ) -> None:
        stats_models = (
            suggestion_services.get_question_contribution_stats_models
        )(
            ['invalid_id'], strict=False)

        self.assertEqual(stats_models, [None])

    def test_get_question_review_stats_for_strict_false(
        self
    ) -> None:
        stats_models = suggestion_services.get_question_review_stats_models(
            ['invalid_id'], strict=False)

        self.assertEqual(stats_models, [None])

>>>>>>> 6c20d7aa
    def test_get_translation_review_stats_for_invalid_id_with_strict_true(
        self
    ) -> None:
        with self.assertRaisesRegex(
            Exception,
            'The stats models do not exist for the stats_id invalid_id.'):
            suggestion_services.get_translation_review_stats_models(
                ['invalid_id'])

    def test_get_question_contribution_stats_for_invalid_id_with_strict_true(
        self
    ) -> None:
        with self.assertRaisesRegex(
            Exception,
            'The stats models do not exist for the stats_id invalid_id.'):
            suggestion_services.get_question_contribution_stats_models(
                ['invalid_id'])

    def test_get_question_review_stats_for_invalid_id_with_strict_true(
        self
    ) -> None:
        with self.assertRaisesRegex(
            Exception,
            'The stats models do not exist for the stats_id invalid_id.'):
            suggestion_services.get_question_review_stats_models(
                ['invalid_id'])

    def test_update_translation_contribution_stats_when_submitting(
        self) -> None:
        # Steps required in the setup phase before testing.
        # 1. Create and publish explorations.
        # 2. Create and publish topics.
        # 3. Create stories for translation opportunities.
        # 4. Save translation suggestions.
        change_dict = self._set_up_topics_and_stories_for_translations()
        initial_suggestion = suggestion_services.create_suggestion(
            feconf.SUGGESTION_TYPE_TRANSLATE_CONTENT,
            feconf.ENTITY_TYPE_EXPLORATION,
            '0', 1, self.author_id, change_dict, 'description')
        latest_suggestion = suggestion_services.create_suggestion(
            feconf.SUGGESTION_TYPE_TRANSLATE_CONTENT,
            feconf.ENTITY_TYPE_EXPLORATION,
            '1', 1, self.author_id, change_dict, 'description')

        suggestion_services.update_translation_contribution_stats_at_submission(
            initial_suggestion
        )
        suggestion_services.update_translation_contribution_stats_at_submission(
            latest_suggestion
        )

        translation_contribution_stats_model = (
            suggestion_models.TranslationContributionStatsModel.get(
                'hi', self.author_id, '0'
            )
        )
        # Assert translation contribution stats.
        # At this point we can confirm that there should be an associated
        # translation contribution stat object for the given IDs since we have
        # called update_translation_contribution_stats_at_submission function
        # to create/update translation contribution stats.
        assert translation_contribution_stats_model is not None
        self.assertEqual(
            translation_contribution_stats_model.submitted_translations_count,
            2
        )
        self.assertEqual(
            (
                translation_contribution_stats_model
                .submitted_translation_word_count
            ),
            6
        )
        self.assertEqual(
            translation_contribution_stats_model.accepted_translations_count,
            0
        )

    def test_update_translation_review_stats_when_suggestion_is_accepted(
        self) -> None:
        # This test case will check stats of the reviewer and the submitter
        # when a translation suggestion is accepted.
        # Steps required in the setup phase before testing.
        # 1. Create and publish explorations.
        # 2. Create and publish topics.
        # 3. Create stories for translation opportunities.
        # 4. Save translation suggestions.
        change_dict = self._set_up_topics_and_stories_for_translations()
        initial_suggestion = suggestion_services.create_suggestion(
            feconf.SUGGESTION_TYPE_TRANSLATE_CONTENT,
            feconf.ENTITY_TYPE_EXPLORATION,
            '0', 1, self.author_id, change_dict, 'description')
        latest_suggestion = suggestion_services.create_suggestion(
            feconf.SUGGESTION_TYPE_TRANSLATE_CONTENT,
            feconf.ENTITY_TYPE_EXPLORATION,
            '1', 1, self.author_id, change_dict, 'description')
<<<<<<< HEAD
        # Contributor's stats are updated manually since contributor's stats are
        # checked later.
        suggestion_services.update_translation_contribution_stats_at_submission(
            initial_suggestion
        )
        suggestion_services.update_translation_contribution_stats_at_submission(
            latest_suggestion
        )
=======
>>>>>>> 6c20d7aa
        suggestion_services.accept_suggestion(
            initial_suggestion.suggestion_id, self.reviewer_id, 'Accepted',
            'Accepted')
        suggestion_services.accept_suggestion(
            latest_suggestion.suggestion_id, self.reviewer_id, 'Accepted',
            'Accepted')

        suggestion_services.update_translation_review_stats(
            suggestion_services.get_suggestion_by_id(
                initial_suggestion.suggestion_id)
        )
        suggestion_services.update_translation_review_stats(
            suggestion_services.get_suggestion_by_id(
                latest_suggestion.suggestion_id)
        )

        translation_review_stats_model = (
            suggestion_models.TranslationReviewStatsModel.get(
                'hi', self.reviewer_id, '0'
            )
        )
        translation_contribution_stats_model = (
            suggestion_models.TranslationContributionStatsModel.get(
                'hi', self.author_id, '0'
            )
        )
        # Assert translation review stats after the review.
        # At this point we can confirm that there should be an associated
        # translation review stat object for the given IDs since we have
        # called update_translation_review_stats function to create/update
        # translation review stats.
        assert translation_review_stats_model is not None
        self.assertEqual(
            translation_review_stats_model.accepted_translations_count,
            2
        )
        self.assertEqual(
            (
                translation_review_stats_model
                .reviewed_translation_word_count
            ),
            6
        )
<<<<<<< HEAD
        # Assert translation contribution stats after the review.
        # At this point we can confirm that there should be an associated
        # translation contribution stat object for the given IDs since we have
        # called update_translation_contribution_stats_at_submission function
        # to create/update translation contribution stats.
        assert translation_contribution_stats_model is not None
        self.assertEqual(
            translation_contribution_stats_model.submitted_translations_count,
            2
        )
        self.assertEqual(
            (
                translation_contribution_stats_model
                .submitted_translation_word_count
=======
        assert translation_contribution_stats_model is not None
        self.assertEqual(
            (
                translation_contribution_stats_model
                .accepted_translation_word_count
>>>>>>> 6c20d7aa
            ),
            6
        )
        self.assertEqual(
            translation_contribution_stats_model.accepted_translations_count,
            2
        )

    def test_update_translation_review_stats_when_suggestion_is_rejected(
        self) -> None:
        # This test case will check stats of the reviewer and the submitter
        # when a translation suggestion is rejected.
        # Steps required in the setup phase before testing.
        # 1. Create and publish explorations.
        # 2. Create and publish topics.
        # 3. Create stories for translation opportunities.
        # 4. Save translation suggestions.
        change_dict = self._set_up_topics_and_stories_for_translations()
        initial_suggestion = suggestion_services.create_suggestion(
            feconf.SUGGESTION_TYPE_TRANSLATE_CONTENT,
            feconf.ENTITY_TYPE_EXPLORATION,
            '0', 1, self.author_id, change_dict, 'description')
        latest_suggestion = suggestion_services.create_suggestion(
            feconf.SUGGESTION_TYPE_TRANSLATE_CONTENT,
            feconf.ENTITY_TYPE_EXPLORATION,
            '1', 1, self.author_id, change_dict, 'description')
<<<<<<< HEAD
        # Contributor's stats are updated manually since contributor's stats are
        # checked later.
        suggestion_services.update_translation_contribution_stats_at_submission(
            initial_suggestion
        )
        suggestion_services.update_translation_contribution_stats_at_submission(
            latest_suggestion
        )

=======
>>>>>>> 6c20d7aa
        suggestion_services.reject_suggestion(
            initial_suggestion.suggestion_id, self.reviewer_id, 'Rejected')
        suggestion_services.reject_suggestion(
            latest_suggestion.suggestion_id, self.reviewer_id, 'Rejected')

        suggestion_services.update_translation_review_stats(
            suggestion_services.get_suggestion_by_id(
                initial_suggestion.suggestion_id)
        )
        suggestion_services.update_translation_review_stats(
            suggestion_services.get_suggestion_by_id(
                latest_suggestion.suggestion_id)
        )

        translation_review_stats_model = (
            suggestion_models.TranslationReviewStatsModel.get(
                'hi', self.reviewer_id, '0'
            )
        )
        translation_contribution_stats_model = (
            suggestion_models.TranslationContributionStatsModel.get(
                'hi', self.author_id, '0'
            )
        )
        # Assert translation review stats after the review.
        # At this point we can confirm that there should be an associated
        # translation review stat object for the given IDs since we have
        # called update_translation_review_stats function to create/update
        # translation review stats.
        assert translation_review_stats_model is not None
        self.assertEqual(
            translation_review_stats_model.reviewed_translations_count,
            2
        )
        self.assertEqual(
            translation_review_stats_model.accepted_translations_count,
            0
        )
        self.assertEqual(
            translation_review_stats_model.accepted_translation_word_count,
            0
        )
        self.assertEqual(
            (
                translation_review_stats_model
                .reviewed_translation_word_count
            ),
            6
        )
<<<<<<< HEAD
        # Assert translation contribution stats after the review.
        # At this point we can confirm that there should be an associated
        # translation contribution stat object for the given IDs since we have
        # called update_translation_contribution_stats_at_submission function
        # to create/update translation contribution stats.
        assert translation_contribution_stats_model is not None
        self.assertEqual(
            translation_contribution_stats_model.submitted_translations_count,
=======
        assert translation_contribution_stats_model is not None
        self.assertEqual(
            translation_contribution_stats_model.rejected_translations_count,
>>>>>>> 6c20d7aa
            2
        )
        self.assertEqual(
            (
                translation_contribution_stats_model
<<<<<<< HEAD
                .submitted_translation_word_count
            ),
            6
=======
                .rejected_translations_count
            ),
            2
>>>>>>> 6c20d7aa
        )
        self.assertEqual(
            translation_contribution_stats_model.accepted_translations_count,
            0
        )

    def test_update_translation_review_stats_without_a_reviewer_id(
        self) -> None:
        change_dict = self._set_up_topics_and_stories_for_translations()
        translation_suggestion = suggestion_services.create_suggestion(
            feconf.SUGGESTION_TYPE_TRANSLATE_CONTENT,
            feconf.ENTITY_TYPE_EXPLORATION,
            '0', 1, self.author_id, change_dict, 'description')

        with self.assertRaisesRegex(
            Exception,
            'The final_reviewer_id in the suggestion should not be None.'):
            suggestion_services.update_translation_review_stats(
                translation_suggestion)

    def test_update_question_review_stats_without_a_reviewer_id(
        self) -> None:
        skill_id_1 = self._create_skill()
        skill_id_2 = self._create_skill()
        self._create_topic(skill_id_1, skill_id_2)
        initial_suggestion = self._create_question_suggestion(skill_id_1)
        suggestion_services.update_question_contribution_stats_at_submission(
            initial_suggestion
        )

        with self.assertRaisesRegex(
            Exception,
            'The final_reviewer_id in the suggestion should not be None.'):
            suggestion_services.update_question_review_stats(
                initial_suggestion
            )

    def test_update_translation_review_stats_when_suggestion_is_edited(
        self) -> None:
        # This test case will check stats of the reviewer and the submitter
        # when a translation suggestion is accepted with reviewer edits.
        # Steps required in the setup phase before testing.
        # 1. Create and publish explorations.
        # 2. Create and publish topics.
        # 3. Create stories for translation opportunities.
        # 4. Save translation suggestions.
        change_dict = self._set_up_topics_and_stories_for_translations()
        initial_suggestion = suggestion_services.create_suggestion(
            feconf.SUGGESTION_TYPE_TRANSLATE_CONTENT,
            feconf.ENTITY_TYPE_EXPLORATION,
            '0', 1, self.author_id, change_dict, 'description')
        latest_suggestion = suggestion_services.create_suggestion(
            feconf.SUGGESTION_TYPE_TRANSLATE_CONTENT,
            feconf.ENTITY_TYPE_EXPLORATION,
            '1', 1, self.author_id, change_dict, 'description')
        # Contributor's stats are updated manually since contributor's stats are
        # checked later.
        suggestion_services.update_translation_contribution_stats_at_submission(
            initial_suggestion
        )
        suggestion_services.update_translation_contribution_stats_at_submission(
            latest_suggestion
        )
        suggestion_services.update_translation_suggestion(
            initial_suggestion.suggestion_id, 'Edited')
<<<<<<< HEAD
=======
        suggestion_services.update_translation_suggestion(
            latest_suggestion.suggestion_id, 'Edited')
>>>>>>> 6c20d7aa
        suggestion_services.accept_suggestion(
            initial_suggestion.suggestion_id, self.reviewer_id, 'Accepted',
            'Accepted')
        suggestion_services.accept_suggestion(
            latest_suggestion.suggestion_id, self.reviewer_id, 'Accepted',
            'Accepted')

        suggestion_services.update_translation_review_stats(
            suggestion_services.get_suggestion_by_id(
                initial_suggestion.suggestion_id)
        )
        suggestion_services.update_translation_review_stats(
            suggestion_services.get_suggestion_by_id(
                latest_suggestion.suggestion_id)
        )

        translation_review_stats_model = (
            suggestion_models.TranslationReviewStatsModel.get(
                'hi', self.reviewer_id, '0'
            )
        )
        translation_contribution_stats_model = (
            suggestion_models.TranslationContributionStatsModel.get(
                'hi', self.author_id, '0'
            )
        )
        # Assert translation review stats after the review.
        # At this point we can confirm that there should be an associated
        # translation review stat object for the given IDs since we have
        # called update_translation_review_stats function to create/update
        # translation review stats.
        assert translation_review_stats_model is not None
        self.assertEqual(
            translation_review_stats_model.accepted_translations_count,
            2
        )
        self.assertEqual(
            translation_review_stats_model.accepted_translation_word_count,
<<<<<<< HEAD
            4
=======
            2
>>>>>>> 6c20d7aa
        )
        self.assertEqual(
            (
                translation_review_stats_model
                .reviewed_translation_word_count
            ),
<<<<<<< HEAD
            4
=======
            2
>>>>>>> 6c20d7aa
        )
        self.assertEqual(
            translation_review_stats_model
            .accepted_translations_with_reviewer_edits_count,
<<<<<<< HEAD
            1
        )
        # Assert translation contribution stats after the review.
        # At this point we can confirm that there should be an associated
        # translation contribution stat object for the given IDs since we have
        # called update_translation_contribution_stats_at_submission function
        # to create/update translation contribution stats.
=======
            2
        )
>>>>>>> 6c20d7aa
        assert translation_contribution_stats_model is not None
        self.assertEqual(
            translation_contribution_stats_model.submitted_translations_count,
            2
        )
        self.assertEqual(
            (
                translation_contribution_stats_model
                .submitted_translation_word_count
            ),
            6
        )
        self.assertEqual(
            translation_contribution_stats_model.accepted_translations_count,
            2
        )
        self.assertEqual(
            (
                translation_contribution_stats_model
                .accepted_translations_without_reviewer_edits_count
            ),
<<<<<<< HEAD
            1
=======
            0
>>>>>>> 6c20d7aa
        )

    def _create_question_suggestion(
        self,
        skill_id: str
    ) -> suggestion_registry.SuggestionAddQuestion:
        """Creates a question suggestion corresponding to the supplied skill.

        Args:
            skill_id: str. ID of the skill.

        Returns:
            SuggestionAddQuestion. A new question suggestion.
        """
        suggestion_change: Dict[
            str,
            Union[str, float, Dict[str, Union[
                str, List[str], int, state_domain.StateDict]]]] = {
            'cmd': (
                question_domain
                .CMD_CREATE_NEW_FULLY_SPECIFIED_QUESTION),
            'question_dict': {
                'question_state_data': self._create_valid_question_data(
                    'default_state').to_dict(),
                'language_code': 'en',
                'question_state_data_schema_version': (
                    feconf.CURRENT_STATE_SCHEMA_VERSION),
                'linked_skill_ids': ['skill_2'],
                'inapplicable_skill_misconception_ids': ['skillid12345-1']
            },
            'skill_id': skill_id,
            'skill_difficulty': 0.3
        }
        return suggestion_services.create_suggestion(
            feconf.SUGGESTION_TYPE_ADD_QUESTION,
            feconf.ENTITY_TYPE_SKILL, skill_id, 1,
            self.author_id, suggestion_change, 'test description')

    def _create_skill(self) -> str:
        """Creates a skill for a question.

        Returns:
            str. A skill ID.
        """
        skill_id = skill_services.get_new_skill_id()
        self.save_new_skill(
            skill_id, self.author_id, description='description')
        return skill_id

    def _create_topic(self, first_skill_id: str, second_skill_id: str) -> str:
        """Creates a topic for a question.

        Args:
            first_skill_id: str. ID of the first skill.
            second_skill_id: str. ID of the second skill.

        Returns:
            str. A topic ID.
        """
        topic_id = topic_fetchers.get_new_topic_id()
        self.save_new_topic(
            topic_id, 'topic_admin', name='Topic1',
            abbreviated_name='topic-three', url_fragment='topic-three',
            description='Description',
            canonical_story_ids=[],
            additional_story_ids=[],
            uncategorized_skill_ids=[first_skill_id, second_skill_id],
            subtopics=[], next_subtopic_id=1)
        return topic_id

    def test_update_question_contribution_stats_when_submitting(self) -> None:
        # Steps required in the setup phase before testing.
        # 1. Save new skills.
        # 2. Save a topic assigning skills for it.
        # 3. Create a question suggestion.
        skill_id_1 = self._create_skill()
        skill_id_2 = self._create_skill()
        topic_id = self._create_topic(skill_id_1, skill_id_2)
        initial_suggestion = self._create_question_suggestion(skill_id_1)
        latest_suggestion = self._create_question_suggestion(skill_id_2)

        # Action to update question contribution stats.
        suggestion_services.update_question_contribution_stats_at_submission(
            initial_suggestion
        )
        suggestion_services.update_question_contribution_stats_at_submission(
            latest_suggestion
        )

        question_contribution_stats_model = (
            suggestion_models.QuestionContributionStatsModel.get(
                self.author_id, topic_id
            )
        )
        # Assert question contribution stats before the review.
        # At this point we can confirm that there should be an associated
        # question contribution stat object for the given IDs since we have
        # called update_question_contribution_stats_at_submission function to
        # create/update question contribution stats.
        assert question_contribution_stats_model is not None
        self.assertEqual(
            question_contribution_stats_model.submitted_questions_count,
            2
        )
        self.assertEqual(
            question_contribution_stats_model.accepted_questions_count,
            0
        )

    def test_update_question_stats_when_suggestion_is_accepted(
        self) -> None:
        # This test case will check stats of the reviewer and the submitter
        # when a question suggestion is accepted.
        # Steps required in the setup phase before testing.
        # 1. Save new skills.
        # 2. Save a topic assigning skills for it.
        # 3. Create a question suggestion.
        skill_id_1 = self._create_skill()
        skill_id_2 = self._create_skill()
        topic_id = self._create_topic(skill_id_1, skill_id_2)
        initial_suggestion = self._create_question_suggestion(skill_id_1)
        latest_suggestion = self._create_question_suggestion(skill_id_2)
<<<<<<< HEAD
        # Contributor's stats are updated manually since contributor's stats are
        # checked later.
        suggestion_services.update_question_contribution_stats_at_submission(
            initial_suggestion
        )
        suggestion_services.update_question_contribution_stats_at_submission(
            latest_suggestion
        )
=======
>>>>>>> 6c20d7aa
        suggestion_services.accept_suggestion(
            initial_suggestion.suggestion_id, self.reviewer_id, 'Accepted',
            'Accepted')
        suggestion_services.accept_suggestion(
            latest_suggestion.suggestion_id, self.reviewer_id, 'Accepted',
            'Accepted')

        # Action to update stats when reviewing.
        suggestion_services.update_question_review_stats(
            suggestion_services.get_suggestion_by_id(
                initial_suggestion.suggestion_id)
        )
        suggestion_services.update_question_review_stats(
            suggestion_services.get_suggestion_by_id(
                latest_suggestion.suggestion_id)
        )

        question_review_stats_model = (
            suggestion_models.QuestionReviewStatsModel.get(
                self.reviewer_id, topic_id
            )
        )
        question_contribution_stats_model = (
            suggestion_models.QuestionContributionStatsModel.get(
                self.author_id, topic_id
            )
        )
        # Assert question review stats after the review.
        # At this point we can confirm that there should be an associated
        # question review stat object for the given IDs since we have
        # called update_question_review_stats function to create/update question
        # review stats.
        assert question_review_stats_model is not None
        self.assertEqual(
            question_review_stats_model.accepted_questions_count,
            2
        )
        self.assertEqual(
            (
                question_review_stats_model
                .reviewed_questions_count
            ),
            2
        )
<<<<<<< HEAD
        # Assert question contribution stats after the review.
        # At this point we can confirm that there should be an associated
        # question contribution stat object for the given IDs since we have
        # called update_question_contribution_stats_at_submission function to
        # create/update question contribution stats.
        assert question_contribution_stats_model is not None
        self.assertEqual(
            question_contribution_stats_model.submitted_questions_count,
            2
        )
        self.assertEqual(
            question_contribution_stats_model.accepted_questions_count,
=======
        assert question_contribution_stats_model is not None
        self.assertEqual(
            question_contribution_stats_model.accepted_questions_count,
            2
        )
        self.assertEqual(
            (
                question_contribution_stats_model
                .accepted_questions_without_reviewer_edits_count
            ),
>>>>>>> 6c20d7aa
            2
        )

    def test_update_question_stats_when_suggestion_is_rejected(
        self) -> None:
        # This test case will check stats of the reviewer and the submitter
        # when a question suggestion is rejected.
        # Steps required in the setup phase before testing.
        # 1. Save new skills.
        # 2. Save a topic assigning skills for it.
        # 3. Create a question suggestion.
        skill_id_1 = self._create_skill()
        skill_id_2 = self._create_skill()
        topic_id = self._create_topic(skill_id_1, skill_id_2)
        initial_suggestion = self._create_question_suggestion(skill_id_1)
        latest_suggestion = self._create_question_suggestion(skill_id_2)
<<<<<<< HEAD
        # Contributor's stats are updated manually since contributor's stats are
        # checked later.
        suggestion_services.update_question_contribution_stats_at_submission(
            initial_suggestion
        )
        suggestion_services.update_question_contribution_stats_at_submission(
            latest_suggestion
        )
=======
>>>>>>> 6c20d7aa
        suggestion_services.reject_suggestion(
            initial_suggestion.suggestion_id, self.reviewer_id, 'Rejected')
        suggestion_services.reject_suggestion(
            latest_suggestion.suggestion_id, self.reviewer_id, 'Rejected')

        # Action to update stats when revieweing.
        suggestion_services.update_question_review_stats(
            suggestion_services.get_suggestion_by_id(
                initial_suggestion.suggestion_id)
        )
        suggestion_services.update_question_review_stats(
            suggestion_services.get_suggestion_by_id(
                latest_suggestion.suggestion_id)
        )

        question_review_stats_model = (
            suggestion_models.QuestionReviewStatsModel.get(
                self.reviewer_id, topic_id
            )
        )
        question_contribution_stats_model = (
            suggestion_models.QuestionContributionStatsModel.get(
                self.author_id, topic_id
            )
        )
        # Assert question review stats after the review.
        # At this point we can confirm that there should be an associated
        # question review stat object for the given IDs since we have
        # called update_question_review_stats function to create/update question
        # review stats.
        assert question_review_stats_model is not None
        self.assertEqual(
            question_review_stats_model.reviewed_questions_count,
            2
        )
        self.assertEqual(
            question_review_stats_model.accepted_questions_count,
            0
        )
        self.assertEqual(
            (
                question_review_stats_model
                .reviewed_questions_count
            ),
            2
        )
<<<<<<< HEAD
        # Assert question contribution stats after the review.
        # At this point we can confirm that there should be an associated
        # question contribution stat object for the given IDs since we have
        # called update_question_contribution_stats_at_submission function to
        # create/update question contribution stats.
        assert question_contribution_stats_model is not None
        self.assertEqual(
            question_contribution_stats_model.submitted_questions_count,
            2
        )
        self.assertEqual(
            question_contribution_stats_model.accepted_questions_count,
=======
        assert question_contribution_stats_model is not None
        self.assertEqual(
            question_contribution_stats_model.accepted_questions_count,
            0
        )
        self.assertEqual(
            (
                question_contribution_stats_model
                .accepted_questions_without_reviewer_edits_count
            ),
>>>>>>> 6c20d7aa
            0
        )

    def test_update_question_stats_when_suggestion_is_edited(
        self
    ) -> None:
        # This test case will check stats of the reviewer and the submitter
        # when a question suggestion is accepted with reviewer edits.
        # Steps required in the setup phase before testing.
        # 1. Save new skills.
        # 2. Save a topic assigning skills for it.
        # 3. Create a question suggestion.
        skill_id_1 = self._create_skill()
        skill_id_2 = self._create_skill()
        topic_id = self._create_topic(skill_id_1, skill_id_2)
        initial_suggestion = self._create_question_suggestion(skill_id_1)
        latest_suggestion = self._create_question_suggestion(skill_id_2)
        question_state_data = self._create_valid_question_data(
            'default_state').to_dict()
<<<<<<< HEAD
        # Contributor's stats are updated manually since contributor's stats are
        # checked later.
        suggestion_services.update_question_contribution_stats_at_submission(
            initial_suggestion
        )
        suggestion_services.update_question_contribution_stats_at_submission(
            latest_suggestion
        )
=======
>>>>>>> 6c20d7aa
        suggestion_services.accept_suggestion(
            initial_suggestion.suggestion_id, self.reviewer_id, 'Accepted',
            'Accepted')
        suggestion_services.accept_suggestion(
            latest_suggestion.suggestion_id, self.reviewer_id, 'Accepted',
            'Accepted')
        suggestion_services.update_question_suggestion(
            initial_suggestion.suggestion_id, 0.6, question_state_data)
<<<<<<< HEAD
=======
        suggestion_services.update_question_suggestion(
            latest_suggestion.suggestion_id, 0.6, question_state_data)
>>>>>>> 6c20d7aa

        # Actual action to update stats when reviewing.
        suggestion_services.update_question_review_stats(
            suggestion_services.get_suggestion_by_id(
                initial_suggestion.suggestion_id)
        )
        suggestion_services.update_question_review_stats(
            suggestion_services.get_suggestion_by_id(
                latest_suggestion.suggestion_id)
        )

        question_review_stats_model = (
            suggestion_models.QuestionReviewStatsModel.get(
                self.reviewer_id, topic_id
            )
        )
        question_contribution_stats_model = (
            suggestion_models.QuestionContributionStatsModel.get(
                self.author_id, topic_id
            )
        )
        # Assert question review stats.
        # At this point we can confirm that there should be an associated
        # question review stat object for the given IDs since we have
        # called update_question_review_stats function to create/update question
        # review stats.
        assert question_review_stats_model is not None
        self.assertEqual(
            question_review_stats_model.reviewed_questions_count,
            2
        )
        self.assertEqual(
            question_review_stats_model.accepted_questions_count,
            2
        )
        self.assertEqual(
            (
                question_review_stats_model
                .accepted_questions_with_reviewer_edits_count
            ),
<<<<<<< HEAD
            1
        )
        # Assert question contribution stats after the review.
        # At this point we can confirm that there should be an associated
        # question contribution stat object for the given IDs since we have
        # called update_question_contribution_stats_at_submission function to
        # create/update question contribution stats.
        assert question_contribution_stats_model is not None
        self.assertEqual(
            question_contribution_stats_model.submitted_questions_count,
            2
        )
=======
            2
        )
        assert question_contribution_stats_model is not None
>>>>>>> 6c20d7aa
        self.assertEqual(
            question_contribution_stats_model.accepted_questions_count,
            2
        )
        self.assertEqual(
            (
                question_contribution_stats_model
                .accepted_questions_without_reviewer_edits_count
            ),
<<<<<<< HEAD
            1
=======
            0
>>>>>>> 6c20d7aa
        )

    def test_create_and_reject_suggestion(self) -> None:
        with self.swap(
            feedback_models.GeneralFeedbackThreadModel,
            'generate_new_thread_id', self.mock_generate_new_thread_id):
            suggestion_services.create_suggestion(
                feconf.SUGGESTION_TYPE_EDIT_STATE_CONTENT,
                feconf.ENTITY_TYPE_EXPLORATION,
                self.EXP_ID, self.target_version_at_submission,
                self.author_id, self.change, 'test description')

        suggestion_id = self.THREAD_ID

        suggestion_services.reject_suggestion(
            suggestion_id, self.reviewer_id, 'Reject message')

        exploration = exp_fetchers.get_exploration_by_id(self.EXP_ID)
        thread_messages = feedback_services.get_messages(self.THREAD_ID)
        last_message = thread_messages[len(thread_messages) - 1]
        self.assertEqual(
            last_message.text, 'Reject message')
        self.assertEqual(
            exploration.states['State 1'].content.html,
            '<p>old content</p>')

        suggestion = suggestion_services.get_suggestion_by_id(suggestion_id)
        self.assertEqual(suggestion.status, suggestion_models.STATUS_REJECTED)

    def test_create_and_accept_suggestion_with_message(self) -> None:
        with self.swap(
            feedback_models.GeneralFeedbackThreadModel,
            'generate_new_thread_id', self.mock_generate_new_thread_id):
            suggestion_services.create_suggestion(
                feconf.SUGGESTION_TYPE_EDIT_STATE_CONTENT,
                feconf.ENTITY_TYPE_EXPLORATION,
                self.EXP_ID, self.target_version_at_submission,
                self.author_id, self.change, 'test description')

        suggestion_id = self.THREAD_ID

        suggestion_services.accept_suggestion(
            suggestion_id, self.reviewer_id, self.COMMIT_MESSAGE,
            'Accept message')

        exploration = exp_fetchers.get_exploration_by_id(self.EXP_ID)
        thread_messages = feedback_services.get_messages(self.THREAD_ID)
        last_message = thread_messages[len(thread_messages) - 1]
        self.assertEqual(
            last_message.text, 'Accept message')

        self.assertEqual(
            exploration.states['State 1'].content.html,
            '<p>new content</p>')

        suggestion = suggestion_services.get_suggestion_by_id(suggestion_id)
        self.assertEqual(suggestion.status, suggestion_models.STATUS_ACCEPTED)

    def test_delete_skill_rejects_question_suggestion(self) -> None:
        skill_id = skill_services.get_new_skill_id()
        self.save_new_skill(skill_id, self.author_id, description='description')
        suggestion_change: Dict[
            str, Union[str, float, question_domain.QuestionDict]
        ] = {
            'cmd': (
                question_domain
                .CMD_CREATE_NEW_FULLY_SPECIFIED_QUESTION),
            'question_dict': {
                'id': 'test_id',
                'version': 12,
                'question_state_data': self._create_valid_question_data(
                    'default_state').to_dict(),
                'language_code': 'en',
                'question_state_data_schema_version': (
                    feconf.CURRENT_STATE_SCHEMA_VERSION),
                'linked_skill_ids': ['skill_1'],
                'inapplicable_skill_misconception_ids': ['skillid12345-1']
            },
            'skill_id': skill_id,
            'skill_difficulty': 0.3
        }
        suggestion_services.create_suggestion(
            feconf.SUGGESTION_TYPE_ADD_QUESTION,
            feconf.ENTITY_TYPE_SKILL, skill_id, 1,
            self.author_id, suggestion_change, 'test description')
        self.assert_created_suggestion_is_valid(skill_id, self.author_id)

        skill_services.delete_skill(self.author_id, skill_id)

        # Suggestion should be rejected after corresponding skill is deleted.
        suggestions = suggestion_services.query_suggestions(
            [('author_id', self.author_id), ('target_id', skill_id)])
        self.assertEqual(len(suggestions), 1)
        self.assertEqual(
            suggestions[0].status, suggestion_models.STATUS_REJECTED)

    def test_delete_topic_rejects_translation_suggestion(self) -> None:
        self.create_translation_suggestion_associated_with_exp(
            self.EXP_ID, self.author_id)
        self.assert_created_suggestion_is_valid(self.EXP_ID, self.author_id)

        topic_services.delete_topic(self.author_id, self.TOPIC_ID)

        # Suggestion should be rejected after the topic is deleted.
        suggestions = suggestion_services.query_suggestions(
            [('author_id', self.author_id), ('target_id', self.EXP_ID)])
        self.assertEqual(len(suggestions), 1)
        self.assertEqual(
            suggestions[0].status, suggestion_models.STATUS_REJECTED)

    def test_delete_story_rejects_translation_suggestion(self) -> None:
        self.create_translation_suggestion_associated_with_exp(
            self.EXP_ID, self.author_id)
        self.assert_created_suggestion_is_valid(self.EXP_ID, self.author_id)

        story_services.delete_story(self.author_id, self.STORY_ID)

        # Suggestion should be rejected after the story is deleted.
        suggestions = suggestion_services.query_suggestions(
            [('author_id', self.author_id), ('target_id', self.EXP_ID)])
        self.assertEqual(len(suggestions), 1)
        self.assertEqual(
            suggestions[0].status, suggestion_models.STATUS_REJECTED)

    def test_remove_exp_from_story_rejects_translation_suggestion(self) -> None:
        self.create_translation_suggestion_associated_with_exp(
            self.EXP_ID, self.author_id)
        self.assert_created_suggestion_is_valid(self.EXP_ID, self.author_id)

        # Removes the exploration from the story.
        story_services.update_story(
            self.owner_id, self.STORY_ID, [story_domain.StoryChange({
                'cmd': 'update_story_node_property',
                'property_name': 'exploration_id',
                'node_id': 'node_1',
                'old_value': self.EXP_ID,
                'new_value': None
            })], 'Removed exploration.')

        # Suggestion should be rejected after exploration is removed from the
        # story.
        suggestions = suggestion_services.query_suggestions(
            [('author_id', self.author_id), ('target_id', self.EXP_ID)])
        self.assertEqual(len(suggestions), 1)
        self.assertEqual(
            suggestions[0].status, suggestion_models.STATUS_REJECTED)

    def test_get_suggestions_with_translatable_explorations(self) -> None:
        # Create a translation suggestion for (state_name, content_id) =
        # (State 2, content).
        exploration = exp_fetchers.get_exploration_by_id(self.EXP_ID)
        state_name = 'State 2'
        add_translation_change_dict = {
            'cmd': exp_domain.CMD_ADD_WRITTEN_TRANSLATION,
            'state_name': state_name,
            'content_id': 'content',
            'language_code': 'hi',
            'content_html': exploration.states[state_name].content.html,
            'translation_html': '<p>This is translated html.</p>',
            'data_format': 'html'
        }
        suggestion_services.create_suggestion(
            feconf.SUGGESTION_TYPE_TRANSLATE_CONTENT,
            feconf.ENTITY_TYPE_EXPLORATION,
            self.EXP_ID, 1, self.author_id, add_translation_change_dict,
            'test description')
        suggestions = suggestion_services.query_suggestions(
            [('author_id', self.author_id), ('target_id', self.EXP_ID)])
        self.assertEqual(len(suggestions), 1)

        # Should return the created translation suggestion.
        translatable_suggestions = (
            suggestion_services.get_suggestions_with_translatable_explorations(
                suggestions
            )
        )
        self.assertEqual(len(translatable_suggestions), 1)

        # Delete the exploration state corresponding to the translation
        # suggestion.
        init_state = exploration.states[exploration.init_state_name]
        outcome_object = init_state.interaction.default_outcome
        # Ruling out the possibility of None for mypy type checking.
        assert outcome_object is not None
        default_outcome_dict = outcome_object.to_dict()
        default_outcome_dict['dest'] = 'End State'
        exp_services.update_exploration(
            self.owner_id, self.EXP_ID, [
                exp_domain.ExplorationChange({
                    'cmd': exp_domain.CMD_EDIT_STATE_PROPERTY,
                    'property_name': (
                        exp_domain.STATE_PROPERTY_INTERACTION_DEFAULT_OUTCOME),
                    'state_name': exploration.init_state_name,
                    'new_value': default_outcome_dict
                }),
                exp_domain.ExplorationChange({
                    'cmd': exp_domain.CMD_DELETE_STATE,
                    'state_name': state_name,
                }),
            ], 'delete state')

        # The suggestion no longer corresponds to an existing exploration state,
        # so it should not be returned.
        translatable_suggestions = (
            suggestion_services.get_suggestions_with_translatable_explorations(
                suggestions
            )
        )
        self.assertEqual(len(translatable_suggestions), 0)


class UserContributionProficiencyUnitTests(test_utils.GenericTestBase):

    def setUp(self) -> None:
        super().setUp()
        self.signup('user1@example.com', 'user1')
        self.signup('user2@example.com', 'user2')
        self.user_1_id = self.get_user_id_from_email('user1@example.com')
        self.user_2_id = self.get_user_id_from_email('user2@example.com')

    def test_get_all_user_ids_who_are_allowed_to_review(self) -> None:
        user_models.UserContributionProficiencyModel.create(
            self.user_1_id, 'category1', 0)
        user_models.UserContributionProficiencyModel.create(
            self.user_1_id, 'category2',
            feconf.MINIMUM_SCORE_REQUIRED_TO_REVIEW)
        user_models.UserContributionProficiencyModel.create(
            self.user_2_id, 'category1', 0)
        user_models.UserContributionProficiencyModel.create(
            self.user_2_id, 'category2', 0)

        user_ids = (
            suggestion_services.get_all_user_ids_who_are_allowed_to_review(
                'category1'))
        self.assertEqual(user_ids, [])
        user_ids = (
            suggestion_services.get_all_user_ids_who_are_allowed_to_review(
                'category2'))
        self.assertEqual(user_ids, [self.user_1_id])

        self.assertFalse(suggestion_services.can_user_review_category(
            self.user_1_id, 'category1'))
        self.assertTrue(suggestion_services.can_user_review_category(
            self.user_1_id, 'category2'))
        self.assertFalse(suggestion_services.can_user_review_category(
            self.user_2_id, 'category1'))
        self.assertFalse(suggestion_services.can_user_review_category(
            self.user_2_id, 'category1'))

    def test_get_all_scores_of_the_user_with_multiple_scores(self) -> None:
        user_models.UserContributionProficiencyModel.create(
            self.user_1_id, 'category1', 1)
        user_models.UserContributionProficiencyModel.create(
            self.user_1_id, 'category2', 2)
        user_models.UserContributionProficiencyModel.create(
            self.user_1_id, 'category3', 3)

        expected_scores_dict = {}
        for index in range(1, 4):
            key = 'category%s' % str(index)
            expected_scores_dict[key] = index

        scores_dict = suggestion_services.get_all_scores_of_user(
            self.user_1_id)

        self.assertEqual(len(scores_dict), 3)
        self.assertDictEqual(scores_dict, expected_scores_dict)

    def test_get_all_scores_of_the_user_when_no_scores_exist(self) -> None:
        scores_dict = suggestion_services.get_all_scores_of_user(
            self.user_1_id)

        self.assertEqual(len(scores_dict), 0)
        self.assertDictEqual(scores_dict, {})


class VoiceoverApplicationServiceUnitTest(test_utils.GenericTestBase):
    """Tests for the ExplorationVoiceoverApplication class."""

    def setUp(self) -> None:
        super().setUp()
        self.signup('author@example.com', 'author')
        self.author_id = self.get_user_id_from_email('author@example.com')

        suggestion_models.GeneralVoiceoverApplicationModel(
            id='application_id',
            target_type='exploration',
            target_id='0',
            status='review',
            author_id=self.author_id,
            final_reviewer_id=None,
            language_code='en',
            filename='filename.mp3',
            content='<p>content</p>',
            rejection_message=None).put()
        self.voiceover_application_model = (
            suggestion_models.GeneralVoiceoverApplicationModel.get_by_id(
                'application_id'))

    def test_get_voiceover_application_from_model_with_invalid_type_raise_error(
        self
    ) -> None:
        suggestion_services.get_voiceover_application(
            self.voiceover_application_model.id)

        self.voiceover_application_model.target_type = 'invalid_type'
        with self.assertRaisesRegex(
            Exception,
            'Invalid target type for voiceover application: invalid_type'):
            suggestion_services.get_voiceover_application(
                self.voiceover_application_model.id)


class ReviewableSuggestionEmailInfoUnitTests(
        test_utils.GenericTestBase):
    """Tests the methods related to the ReviewableSuggestionEmailInfo class.
    """

    target_id: str = 'exp1'
    skill_id: str = 'skill1'
    language_code: str = 'en'
    AUTHOR_EMAIL: Final = 'author1@example.com'
    REVIEWER_EMAIL: Final = 'reviewer@community.org'
    COMMIT_MESSAGE: Final = 'commit message'

    def _create_translation_suggestion_with_translation_html(
        self, translation_html: str
    ) -> suggestion_registry.SuggestionTranslateContent:
        """Creates a translation suggestion with the given translation_html."""
        add_translation_change_dict = {
            'cmd': exp_domain.CMD_ADD_WRITTEN_TRANSLATION,
            'state_name': feconf.DEFAULT_INIT_STATE_NAME,
            'content_id': feconf.DEFAULT_NEW_STATE_CONTENT_ID,
            'language_code': self.language_code,
            'content_html': feconf.DEFAULT_INIT_STATE_CONTENT_STR,
            'translation_html': translation_html,
            'data_format': 'html'
        }

        return suggestion_services.create_suggestion(
            feconf.SUGGESTION_TYPE_TRANSLATE_CONTENT,
            feconf.ENTITY_TYPE_EXPLORATION,
            self.target_id, feconf.CURRENT_STATE_SCHEMA_VERSION,
            self.author_id, add_translation_change_dict,
            'test description'
        )

    def _create_question_suggestion_with_question_html_content(
        self, question_html_content: str
    ) -> suggestion_registry.SuggestionAddQuestion:
        """Creates a question suggestion with the html content used for the
        question in the question suggestion.
        """
        with self.swap(
            feconf, 'DEFAULT_INIT_STATE_CONTENT_STR', question_html_content):
            add_question_change_dict: Dict[
                str, Union[str, float, question_domain.QuestionDict]
            ] = {
                'cmd': (
                    question_domain
                    .CMD_CREATE_NEW_FULLY_SPECIFIED_QUESTION),
                'question_dict': {
                    'id': 'test_id',
                    'version': 12,
                    'question_state_data': self._create_valid_question_data(
                        'default_state').to_dict(),
                    'language_code': self.language_code,
                    'question_state_data_schema_version': (
                        feconf.CURRENT_STATE_SCHEMA_VERSION),
                    'linked_skill_ids': ['skill_1'],
                    'inapplicable_skill_misconception_ids': ['skillid12345-1']
                },
                'skill_id': self.skill_id,
                'skill_difficulty': 0.3
            }

        return suggestion_services.create_suggestion(
            feconf.SUGGESTION_TYPE_ADD_QUESTION,
            feconf.ENTITY_TYPE_SKILL,
            self.skill_id, feconf.CURRENT_STATE_SCHEMA_VERSION,
            self.author_id, add_question_change_dict,
            'test description'
        )

    def _create_edit_state_content_suggestion(
        self
    ) -> suggestion_registry.SuggestionEditStateContent:
        """Creates an "edit state content" suggestion."""

        edit_state_content_change_dict: Dict[
            str, Union[str, Dict[str, str]]
        ] = {
            'cmd': exp_domain.CMD_EDIT_STATE_PROPERTY,
            'property_name': exp_domain.STATE_PROPERTY_CONTENT,
            'state_name': 'Introduction',
            'new_value': {
                'content_id': 'content',
                'html': 'new html content'
            },
            'old_value': {
                'content_id': 'content',
                'html': 'old html content'
            }
        }

        return suggestion_services.create_suggestion(
            feconf.SUGGESTION_TYPE_EDIT_STATE_CONTENT,
            feconf.ENTITY_TYPE_EXPLORATION,
            self.target_id, feconf.CURRENT_STATE_SCHEMA_VERSION,
            self.author_id, edit_state_content_change_dict,
            None)

    def _assert_reviewable_suggestion_email_infos_are_equal(
        self,
        reviewable_suggestion_email_info: (
            suggestion_registry.ReviewableSuggestionEmailInfo
        ),
        expected_reviewable_suggestion_email_info: (
            suggestion_registry.ReviewableSuggestionEmailInfo
        )
    ) -> None:
        """Asserts that the reviewable suggestion email info is equal to the
        expected reviewable suggestion email info.
        """
        self.assertEqual(
            reviewable_suggestion_email_info.suggestion_type,
            expected_reviewable_suggestion_email_info.suggestion_type)
        self.assertEqual(
            reviewable_suggestion_email_info.language_code,
            expected_reviewable_suggestion_email_info.language_code)
        self.assertEqual(
            reviewable_suggestion_email_info.suggestion_content,
            expected_reviewable_suggestion_email_info.suggestion_content)
        self.assertEqual(
            reviewable_suggestion_email_info.submission_datetime,
            expected_reviewable_suggestion_email_info.submission_datetime)

    def setUp(self) -> None:
        super().setUp()
        self.signup(self.AUTHOR_EMAIL, 'author')
        self.author_id = self.get_user_id_from_email(
            self.AUTHOR_EMAIL)
        self.signup(self.REVIEWER_EMAIL, 'reviewer')
        self.reviewer_id = self.get_user_id_from_email(
            self.REVIEWER_EMAIL)
        self.save_new_valid_exploration(self.target_id, self.author_id)

    def test_create_raises_for_suggestion_type_not_on_contributor_dashboard(
        self
    ) -> None:
        edit_state_content_suggestion = (
            self._create_edit_state_content_suggestion())
        # Mocking the SUGGESTION_EMPHASIZED_TEXT_GETTER_FUNCTIONS dict in
        # suggestion services so that this test still passes if the
        # "edit state content" suggestion type is added to the Contributor
        # Dashboard in the future.
        suggestion_emphasized_text_getter_functions_mock: Dict[str, str] = {}

        with self.swap(
            suggestion_services, 'SUGGESTION_EMPHASIZED_TEXT_GETTER_FUNCTIONS',
            suggestion_emphasized_text_getter_functions_mock):
            with self.assertRaisesRegex(
                Exception,
                'Expected suggestion type to be offered on the Contributor '
                'Dashboard, received: %s.' % (
                    feconf.SUGGESTION_TYPE_EDIT_STATE_CONTENT)):
                (
                    suggestion_services
                    .create_reviewable_suggestion_email_info_from_suggestion(
                        edit_state_content_suggestion)
                )

    def test_contributor_suggestion_types_are_in_suggestion_text_getter_dict(
        self
    ) -> None:
        # This test will fail if a new suggestion type is added to the
        # Contributor Dashboard but hasn't been added to
        # SUGGESTION_EMPHASIZED_TEXT_GETTER_FUNCTIONS.
        sorted_text_getter_dict_suggestion_types = sorted(
            suggestion_services
            .SUGGESTION_EMPHASIZED_TEXT_GETTER_FUNCTIONS.keys())
        sorted_contributor_dashboard_suggestion_types = sorted(
            feconf.CONTRIBUTOR_DASHBOARD_SUGGESTION_TYPES)

        self.assertListEqual(
            sorted_text_getter_dict_suggestion_types,
            sorted_contributor_dashboard_suggestion_types)

    def test_create_from_suggestion_returns_info_for_question_suggestion(
        self
    ) -> None:
        question_suggestion = (
            self._create_question_suggestion_with_question_html_content(
                '<p>default question content</p>'))
        expected_reviewable_suggestion_email_info = (
            suggestion_registry.ReviewableSuggestionEmailInfo(
                question_suggestion.suggestion_type,
                question_suggestion.language_code,
                'default question content',
                question_suggestion.last_updated
            ))

        reviewable_suggestion_email_info = (
            suggestion_services
            .create_reviewable_suggestion_email_info_from_suggestion(
                question_suggestion)
        )

        self._assert_reviewable_suggestion_email_infos_are_equal(
            reviewable_suggestion_email_info,
            expected_reviewable_suggestion_email_info
        )

    def test_create_from_suggestion_returns_info_for_translation_suggestion(
        self
    ) -> None:
        translation_suggestion = (
            self._create_translation_suggestion_with_translation_html(
                '<p>default translation content</p>'))
        expected_reviewable_suggestion_email_info = (
            suggestion_registry.ReviewableSuggestionEmailInfo(
                translation_suggestion.suggestion_type,
                translation_suggestion.language_code,
                'default translation content',
                translation_suggestion.last_updated
            ))

        reviewable_suggestion_email_info = (
            suggestion_services
            .create_reviewable_suggestion_email_info_from_suggestion(
                translation_suggestion)
        )

        self._assert_reviewable_suggestion_email_infos_are_equal(
            reviewable_suggestion_email_info,
            expected_reviewable_suggestion_email_info
        )

    def test_create_from_suggestion_returns_info_for_empty_html(self) -> None:
        translation_suggestion = (
            self._create_translation_suggestion_with_translation_html(
                ''))
        expected_reviewable_suggestion_email_info = (
            suggestion_registry.ReviewableSuggestionEmailInfo(
                translation_suggestion.suggestion_type,
                translation_suggestion.language_code, '',
                translation_suggestion.last_updated
            ))

        reviewable_suggestion_email_info = (
            suggestion_services
            .create_reviewable_suggestion_email_info_from_suggestion(
                translation_suggestion)
        )

        self._assert_reviewable_suggestion_email_infos_are_equal(
            reviewable_suggestion_email_info,
            expected_reviewable_suggestion_email_info
        )

    def test_create_from_suggestion_returns_info_with_no_trailing_whitespace(
        self
    ) -> None:
        translation_suggestion = (
            self._create_translation_suggestion_with_translation_html(
                ' <p>          test whitespace     </p>    '))
        expected_reviewable_suggestion_email_info = (
            suggestion_registry.ReviewableSuggestionEmailInfo(
                translation_suggestion.suggestion_type,
                translation_suggestion.language_code,
                'test whitespace',
                translation_suggestion.last_updated
            ))

        reviewable_suggestion_email_info = (
            suggestion_services
            .create_reviewable_suggestion_email_info_from_suggestion(
                translation_suggestion)
        )

        self._assert_reviewable_suggestion_email_infos_are_equal(
            reviewable_suggestion_email_info,
            expected_reviewable_suggestion_email_info
        )

    def test_create_returns_info_for_translation_suggestion_if_html_math_rte(
        self
    ) -> None:
        translation_suggestion = (
            self._create_translation_suggestion_with_translation_html(
                '<p>translation with rte'
                '<oppia-noninteractive-math></oppia-noninteractive-math></p>'))
        expected_reviewable_suggestion_email_info = (
            suggestion_registry.ReviewableSuggestionEmailInfo(
                translation_suggestion.suggestion_type,
                translation_suggestion.language_code,
                'translation with rte [Math]',
                translation_suggestion.last_updated
            ))

        reviewable_suggestion_email_info = (
            suggestion_services
            .create_reviewable_suggestion_email_info_from_suggestion(
                translation_suggestion)
        )

        self._assert_reviewable_suggestion_email_infos_are_equal(
            reviewable_suggestion_email_info,
            expected_reviewable_suggestion_email_info
        )

    def test_create_returns_info_for_translation_suggestion_if_html_image_rte(
        self
    ) -> None:
        translation_suggestion = (
            self._create_translation_suggestion_with_translation_html(
                '<p>translation with rte'
                '<oppia-noninteractive-image></oppia-noninteractive-image>'
                '</p>'))
        expected_reviewable_suggestion_email_info = (
            suggestion_registry.ReviewableSuggestionEmailInfo(
                translation_suggestion.suggestion_type,
                translation_suggestion.language_code,
                'translation with rte [Image]',
                translation_suggestion.last_updated
            ))

        reviewable_suggestion_email_info = (
            suggestion_services
            .create_reviewable_suggestion_email_info_from_suggestion(
                translation_suggestion)
        )

        self._assert_reviewable_suggestion_email_infos_are_equal(
            reviewable_suggestion_email_info,
            expected_reviewable_suggestion_email_info
        )

    def test_create_returns_info_for_translation_suggestion_if_html_link_rte(
        self
    ) -> None:
        translation_suggestion = (
            self._create_translation_suggestion_with_translation_html(
                '<p> translation with rte'
                '<oppia-noninteractive-link></oppia-noninteractive-link> </p>'))
        expected_reviewable_suggestion_email_info = (
            suggestion_registry.ReviewableSuggestionEmailInfo(
                translation_suggestion.suggestion_type,
                translation_suggestion.language_code,
                'translation with rte [Link]',
                translation_suggestion.last_updated
            ))

        reviewable_suggestion_email_info = (
            suggestion_services
            .create_reviewable_suggestion_email_info_from_suggestion(
                translation_suggestion)
        )

        self._assert_reviewable_suggestion_email_infos_are_equal(
            reviewable_suggestion_email_info,
            expected_reviewable_suggestion_email_info
        )

    def test_create_returns_info_for_translation_suggestion_if_html_rte_repeats(
        self
    ) -> None:
        translation_suggestion = (
            self._create_translation_suggestion_with_translation_html(
                '<p> translation with rte'
                '<oppia-noninteractive-link></oppia-noninteractive-link>'
                '</p><oppia-noninteractive-link></oppia-noninteractive-link>'))
        expected_reviewable_suggestion_email_info = (
            suggestion_registry.ReviewableSuggestionEmailInfo(
                translation_suggestion.suggestion_type,
                translation_suggestion.language_code,
                'translation with rte [Link] [Link]',
                translation_suggestion.last_updated
            ))

        reviewable_suggestion_email_info = (
            suggestion_services
            .create_reviewable_suggestion_email_info_from_suggestion(
                translation_suggestion)
        )

        self._assert_reviewable_suggestion_email_infos_are_equal(
            reviewable_suggestion_email_info,
            expected_reviewable_suggestion_email_info
        )

    def test_create_returns_info_for_translation_suggestion_if_html_multi_rte(
        self
    ) -> None:
        translation_suggestion = (
            self._create_translation_suggestion_with_translation_html(
                '<p> translation with rte'
                '<oppia-noninteractive-link></oppia-noninteractive-link>'
                '</p><oppia-noninteractive-math></oppia-noninteractive-math>'))
        expected_reviewable_suggestion_email_info = (
            suggestion_registry.ReviewableSuggestionEmailInfo(
                translation_suggestion.suggestion_type,
                translation_suggestion.language_code,
                'translation with rte [Link] [Math]',
                translation_suggestion.last_updated
            ))

        reviewable_suggestion_email_info = (
            suggestion_services
            .create_reviewable_suggestion_email_info_from_suggestion(
                translation_suggestion)
        )

        self._assert_reviewable_suggestion_email_infos_are_equal(
            reviewable_suggestion_email_info,
            expected_reviewable_suggestion_email_info
        )

    def test_create_returns_info_for_translation_suggestion_if_html_rte_value(
        self
    ) -> None:
        translation_suggestion = (
            self._create_translation_suggestion_with_translation_html(
                '<p><oppia-noninteractive-link text-with-value="&amp;quot;Test '
                'a tag&amp;quot;" url-with-value="&amp;quot;somelink&amp;'
                'quot;"></oppia-noninteractive-link></p>'))
        expected_reviewable_suggestion_email_info = (
            suggestion_registry.ReviewableSuggestionEmailInfo(
                translation_suggestion.suggestion_type,
                translation_suggestion.language_code,
                '[Link]',
                translation_suggestion.last_updated
            ))

        reviewable_suggestion_email_info = (
            suggestion_services
            .create_reviewable_suggestion_email_info_from_suggestion(
                translation_suggestion)
        )

        self._assert_reviewable_suggestion_email_infos_are_equal(
            reviewable_suggestion_email_info,
            expected_reviewable_suggestion_email_info
        )

    def test_create_returns_info_for_question_suggestion_if_html_has_math_rte(
        self
    ) -> None:
        question_suggestion = (
            self._create_question_suggestion_with_question_html_content(
                '<p> question with rte'
                '<oppia-noninteractive-math></oppia-noninteractive-math> </p>'))
        expected_reviewable_suggestion_email_info = (
            suggestion_registry.ReviewableSuggestionEmailInfo(
                question_suggestion.suggestion_type,
                question_suggestion.language_code,
                'question with rte [Math]',
                question_suggestion.last_updated
            ))

        reviewable_suggestion_email_info = (
            suggestion_services
            .create_reviewable_suggestion_email_info_from_suggestion(
                question_suggestion)
        )

        self._assert_reviewable_suggestion_email_infos_are_equal(
            reviewable_suggestion_email_info,
            expected_reviewable_suggestion_email_info
        )

    def test_create_returns_info_for_question_suggestion_if_html_has_image_rte(
        self
    ) -> None:
        question_suggestion = (
            self._create_question_suggestion_with_question_html_content(
                '<p> question with rte'
                '<oppia-noninteractive-image></oppia-noninteractive-image>'
                '</p>'))
        expected_reviewable_suggestion_email_info = (
            suggestion_registry.ReviewableSuggestionEmailInfo(
                question_suggestion.suggestion_type,
                question_suggestion.language_code,
                'question with rte [Image]',
                question_suggestion.last_updated
            ))

        reviewable_suggestion_email_info = (
            suggestion_services
            .create_reviewable_suggestion_email_info_from_suggestion(
                question_suggestion)
        )

        self._assert_reviewable_suggestion_email_infos_are_equal(
            reviewable_suggestion_email_info,
            expected_reviewable_suggestion_email_info)

    def test_create_returns_info_for_question_suggestion_if_html_has_link_rte(
        self
    ) -> None:
        question_suggestion = (
            self._create_question_suggestion_with_question_html_content(
                '<p> question with rte'
                '<oppia-noninteractive-link></oppia-noninteractive-link> </p>'))
        expected_reviewable_suggestion_email_info = (
            suggestion_registry.ReviewableSuggestionEmailInfo(
                question_suggestion.suggestion_type,
                question_suggestion.language_code,
                'question with rte [Link]',
                question_suggestion.last_updated
            ))

        reviewable_suggestion_email_info = (
            suggestion_services
            .create_reviewable_suggestion_email_info_from_suggestion(
                question_suggestion)
        )

        self._assert_reviewable_suggestion_email_infos_are_equal(
            reviewable_suggestion_email_info,
            expected_reviewable_suggestion_email_info
        )

    def test_create_returns_info_for_question_suggestion_if_html_has_repeat_rte(
        self
    ) -> None:
        question_suggestion = (
            self._create_question_suggestion_with_question_html_content(
                '<p> question with rte'
                '<oppia-noninteractive-link></oppia-noninteractive-link>'
                '</p><oppia-noninteractive-link></oppia-noninteractive-link>'))
        expected_reviewable_suggestion_email_info = (
            suggestion_registry.ReviewableSuggestionEmailInfo(
                question_suggestion.suggestion_type,
                question_suggestion.language_code,
                'question with rte [Link] [Link]',
                question_suggestion.last_updated
            ))

        reviewable_suggestion_email_info = (
            suggestion_services
            .create_reviewable_suggestion_email_info_from_suggestion(
                question_suggestion)
        )

        self._assert_reviewable_suggestion_email_infos_are_equal(
            reviewable_suggestion_email_info,
            expected_reviewable_suggestion_email_info
        )

    def test_create_returns_info_for_question_suggestion_if_html_has_multi_rte(
        self
    ) -> None:
        question_suggestion = (
            self._create_question_suggestion_with_question_html_content(
                '<p> question with rte'
                '<oppia-noninteractive-link></oppia-noninteractive-link>'
                '</p><oppia-noninteractive-math></oppia-noninteractive-math>'))
        expected_reviewable_suggestion_email_info = (
            suggestion_registry.ReviewableSuggestionEmailInfo(
                question_suggestion.suggestion_type,
                question_suggestion.language_code,
                'question with rte [Link] [Math]',
                question_suggestion.last_updated
            ))

        reviewable_suggestion_email_info = (
            suggestion_services
            .create_reviewable_suggestion_email_info_from_suggestion(
                question_suggestion)
        )

        self._assert_reviewable_suggestion_email_infos_are_equal(
            reviewable_suggestion_email_info,
            expected_reviewable_suggestion_email_info
        )

    def test_create_returns_info_for_question_suggestion_if_html_has_rte_value(
        self
    ) -> None:
        question_suggestion = (
            self._create_question_suggestion_with_question_html_content(
                '<p><oppia-noninteractive-link text-with-value="&amp;quot;Test '
                'a tag&amp;quot;" url-with-value="&amp;quot;somelink&amp;'
                'quot;"></oppia-noninteractive-link></p>'))
        expected_reviewable_suggestion_email_info = (
            suggestion_registry.ReviewableSuggestionEmailInfo(
                question_suggestion.suggestion_type,
                question_suggestion.language_code,
                '[Link]',
                question_suggestion.last_updated
            ))

        reviewable_suggestion_email_info = (
            suggestion_services
            .create_reviewable_suggestion_email_info_from_suggestion(
                question_suggestion)
        )

        self._assert_reviewable_suggestion_email_infos_are_equal(
            reviewable_suggestion_email_info,
            expected_reviewable_suggestion_email_info
        )

    def test_create_returns_info_for_suggestion_if_html_has_rte_with_text(
        self
    ) -> None:
        question_suggestion = (
            self._create_question_suggestion_with_question_html_content(
                '<p><oppia-noninteractive-link text-with-value="&amp;quot;Test '
                'a tag&amp;quot;" url-with-value="&amp;quot;somelink&amp;'
                'quot;">text</oppia-noninteractive-link></p>'))
        expected_reviewable_suggestion_email_info = (
            suggestion_registry.ReviewableSuggestionEmailInfo(
                question_suggestion.suggestion_type,
                question_suggestion.language_code,
                '[Link]',
                question_suggestion.last_updated
            ))

        reviewable_suggestion_email_info = (
            suggestion_services
            .create_reviewable_suggestion_email_info_from_suggestion(
                question_suggestion)
        )

        self._assert_reviewable_suggestion_email_infos_are_equal(
            reviewable_suggestion_email_info,
            expected_reviewable_suggestion_email_info
        )

    def test_create_returns_info_for_suggestion_if_html_has_rte_with_html(
        self
    ) -> None:
        question_suggestion = (
            self._create_question_suggestion_with_question_html_content(
                '<p><oppia-noninteractive-link text-with-value="&amp;quot;Test '
                'a tag&amp;quot;" url-with-value="&amp;quot;somelink&amp;'
                'quot;"><p>text</p></oppia-noninteractive-link></p>'))
        expected_reviewable_suggestion_email_info = (
            suggestion_registry.ReviewableSuggestionEmailInfo(
                question_suggestion.suggestion_type,
                question_suggestion.language_code,
                '[Link]',
                question_suggestion.last_updated
            ))

        reviewable_suggestion_email_info = (
            suggestion_services
            .create_reviewable_suggestion_email_info_from_suggestion(
                question_suggestion)
        )

        self._assert_reviewable_suggestion_email_infos_are_equal(
            reviewable_suggestion_email_info,
            expected_reviewable_suggestion_email_info
        )

    def test_create_returns_info_for_suggestion_if_html_has_rte_with_multi_word(
        self
    ) -> None:
        question_suggestion = (
            self._create_question_suggestion_with_question_html_content(
                '<p><oppia-noninteractive-link-test text-with-value='
                '"&amp;quot;Test a tag&amp;quot;" url-with-value="&amp;quot;'
                'somelink&amp;quot;"><p>text</p>'
                '</oppia-noninteractive-link-test></p>'))
        expected_reviewable_suggestion_email_info = (
            suggestion_registry.ReviewableSuggestionEmailInfo(
                question_suggestion.suggestion_type,
                question_suggestion.language_code,
                '[Link Test]',
                question_suggestion.last_updated
            ))

        reviewable_suggestion_email_info = (
            suggestion_services
            .create_reviewable_suggestion_email_info_from_suggestion(
                question_suggestion)
        )

        self._assert_reviewable_suggestion_email_infos_are_equal(
            reviewable_suggestion_email_info,
            expected_reviewable_suggestion_email_info
        )


class GetSuggestionsWaitingForReviewInfoToNotifyReviewersUnitTests(
        test_utils.GenericTestBase):
    """Test the ability of the
    get_suggestions_waitng_for_review_info_to_notify_reviewers method
    in suggestion services, which is used to retrieve the information required
    to notify reviewers that there are suggestions that need review.
    """

    target_id: str = 'exp1'
    language_code: str = 'en'
    AUTHOR_EMAIL: Final = 'author1@example.com'
    REVIEWER_1_EMAIL: Final = 'reviewer1@community.org'
    REVIEWER_2_EMAIL: Final = 'reviewer2@community.org'
    COMMIT_MESSAGE: Final = 'commit message'

    def _create_translation_suggestion_with_language_code_and_author(
        self, language_code: str, author_id: str
    ) -> suggestion_registry.SuggestionTranslateContent:
        """Creates a translation suggestion in the given language_code with the
        given author id.
        """
        add_translation_change_dict = {
            'cmd': exp_domain.CMD_ADD_WRITTEN_TRANSLATION,
            'state_name': feconf.DEFAULT_INIT_STATE_NAME,
            'content_id': feconf.DEFAULT_NEW_STATE_CONTENT_ID,
            'language_code': language_code,
            'content_html': feconf.DEFAULT_INIT_STATE_CONTENT_STR,
            'translation_html': '<p>This is the translated content.</p>',
            'data_format': 'html'
        }

        return suggestion_services.create_suggestion(
            feconf.SUGGESTION_TYPE_TRANSLATE_CONTENT,
            feconf.ENTITY_TYPE_EXPLORATION,
            self.target_id, feconf.CURRENT_STATE_SCHEMA_VERSION,
            author_id, add_translation_change_dict,
            'test description'
        )

    def _create_question_suggestion_with_skill_id_and_author_id(
        self, skill_id: str, author_id: str
    ) -> suggestion_registry.SuggestionAddQuestion:
        """Creates a question suggestion with the given skill_id."""
        add_question_change_dict: Dict[
            str, Union[str, float, question_domain.QuestionDict]
        ] = {
            'cmd': question_domain.CMD_CREATE_NEW_FULLY_SPECIFIED_QUESTION,
            'question_dict': {
                'id': 'test_id',
                'version': 12,
                'question_state_data': self._create_valid_question_data(
                    'default_state').to_dict(),
                'language_code': self.language_code,
                'question_state_data_schema_version': (
                    feconf.CURRENT_STATE_SCHEMA_VERSION),
                'linked_skill_ids': ['skill_1'],
                'inapplicable_skill_misconception_ids': ['skillid12345-1']
            },
            'skill_id': skill_id,
            'skill_difficulty': 0.3
        }

        return suggestion_services.create_suggestion(
            feconf.SUGGESTION_TYPE_ADD_QUESTION,
            feconf.ENTITY_TYPE_SKILL,
            skill_id, feconf.CURRENT_STATE_SCHEMA_VERSION,
            author_id, add_question_change_dict,
            'test description'
        )

    def _create_reviewable_suggestion_email_infos_from_suggestions(
        self, suggestions: List[suggestion_registry.BaseSuggestion]
    ) -> List[suggestion_registry.ReviewableSuggestionEmailInfo]:
        """Creates a list of ReviewableSuggestionEmailInfo objects from
        the given suggestions.
        """

        return [
            (
                suggestion_services
                .create_reviewable_suggestion_email_info_from_suggestion(
                    suggestion)
            ) for suggestion in suggestions
        ]

    def _assert_reviewable_suggestion_email_infos_are_in_correct_order(
        self,
        reviewable_suggestion_email_infos: (
            List[suggestion_registry.ReviewableSuggestionEmailInfo]
        ),
        expected_reviewable_suggestion_email_infos: (
            List[suggestion_registry.ReviewableSuggestionEmailInfo]
        )
    ) -> None:
        """Asserts that the reviewable suggestion email infos are equal to the
        expected reviewable suggestion email infos and that the reviewable
        suggestion email infos are sorted in descending order according to
        review wait time.
        """
        self.assertEqual(
            len(reviewable_suggestion_email_infos),
            len(expected_reviewable_suggestion_email_infos)
        )
        for index, reviewable_suggestion_email_info in enumerate(
                reviewable_suggestion_email_infos):
            self.assertEqual(
                reviewable_suggestion_email_info.suggestion_type,
                expected_reviewable_suggestion_email_infos[
                    index].suggestion_type)
            self.assertEqual(
                reviewable_suggestion_email_info.language_code,
                expected_reviewable_suggestion_email_infos[
                    index].language_code)
            self.assertEqual(
                reviewable_suggestion_email_info.suggestion_content,
                expected_reviewable_suggestion_email_infos[
                    index].suggestion_content)
            self.assertEqual(
                reviewable_suggestion_email_info.submission_datetime,
                expected_reviewable_suggestion_email_infos[
                    index].submission_datetime)
        for index in range(len(reviewable_suggestion_email_infos) - 1):
            self.assertLessEqual(
                reviewable_suggestion_email_infos[index].submission_datetime,
                reviewable_suggestion_email_infos[
                    index + 1].submission_datetime
            )

    def setUp(self) -> None:
        super().setUp()
        self.signup(self.AUTHOR_EMAIL, 'author')
        self.author_id = self.get_user_id_from_email(self.AUTHOR_EMAIL)
        self.signup(self.REVIEWER_1_EMAIL, 'reviewer1')
        self.reviewer_1_id = self.get_user_id_from_email(
            self.REVIEWER_1_EMAIL)
        self.signup(self.REVIEWER_2_EMAIL, 'reviewer2')
        self.reviewer_2_id = self.get_user_id_from_email(
            self.REVIEWER_2_EMAIL)
        self.save_new_valid_exploration(self.target_id, self.author_id)

    def test_get_returns_empty_for_reviewers_who_authored_the_suggestions(
        self
    ) -> None:
        user_services.allow_user_to_review_question(self.reviewer_1_id)
        user_services.allow_user_to_review_translation_in_language(
            self.reviewer_1_id, 'hi')
        self._create_question_suggestion_with_skill_id_and_author_id(
            'skill_1', self.reviewer_1_id)
        self._create_translation_suggestion_with_language_code_and_author(
            'hi', self.reviewer_1_id)

        reviewable_suggestion_email_infos = (
            suggestion_services
            .get_suggestions_waiting_for_review_info_to_notify_reviewers(
                [self.reviewer_1_id]))

        self.assertEqual(len(reviewable_suggestion_email_infos), 1)
        self.assertEqual(reviewable_suggestion_email_infos, [[]])

    def test_get_returns_empty_for_question_reviewers_if_only_translation_exist(
        self
    ) -> None:
        user_services.allow_user_to_review_question(self.reviewer_1_id)
        self._create_translation_suggestion_with_language_code_and_author(
            'hi', self.author_id)

        reviewable_suggestion_email_infos = (
            suggestion_services
            .get_suggestions_waiting_for_review_info_to_notify_reviewers(
                [self.reviewer_1_id]))

        self.assertEqual(len(reviewable_suggestion_email_infos), 1)
        self.assertEqual(reviewable_suggestion_email_infos, [[]])

    def test_get_returns_empty_for_translation_reviewers_if_only_question_exist(
        self
    ) -> None:
        user_services.allow_user_to_review_translation_in_language(
            self.reviewer_1_id, 'hi')
        self._create_question_suggestion_with_skill_id_and_author_id(
            'skill_1', self.reviewer_1_id)

        reviewable_suggestion_email_infos = (
            suggestion_services
            .get_suggestions_waiting_for_review_info_to_notify_reviewers(
                [self.reviewer_1_id]))

        self.assertEqual(len(reviewable_suggestion_email_infos), 1)
        self.assertEqual(reviewable_suggestion_email_infos, [[]])

    def test_get_returns_empty_for_accepted_suggestions(self) -> None:
        user_services.allow_user_to_review_translation_in_language(
            self.reviewer_1_id, 'hi')
        translation_suggestion = (
            self._create_translation_suggestion_with_language_code_and_author(
                'hi', self.author_id))
        suggestion_services.accept_suggestion(
            translation_suggestion.suggestion_id, self.reviewer_1_id,
            self.COMMIT_MESSAGE, 'review message')

        reviewable_suggestion_email_infos = (
            suggestion_services
            .get_suggestions_waiting_for_review_info_to_notify_reviewers(
                [self.reviewer_1_id]))

        self.assertEqual(len(reviewable_suggestion_email_infos), 1)
        self.assertEqual(reviewable_suggestion_email_infos, [[]])

    def test_get_returns_empty_for_rejected_suggestions(self) -> None:
        user_services.allow_user_to_review_question(self.reviewer_1_id)
        translation_suggestion = (
            self._create_translation_suggestion_with_language_code_and_author(
                'hi', self.author_id))
        suggestion_services.reject_suggestion(
            translation_suggestion.suggestion_id, self.reviewer_1_id,
            'review message')

        reviewable_suggestion_email_infos = (
            suggestion_services
            .get_suggestions_waiting_for_review_info_to_notify_reviewers(
                [self.reviewer_1_id]))

        self.assertEqual(len(reviewable_suggestion_email_infos), 1)
        self.assertEqual(reviewable_suggestion_email_infos, [[]])

    def test_get_returns_suggestion_infos_for_a_translation_reviewer_same_lang(
        self
    ) -> None:
        user_services.allow_user_to_review_translation_in_language(
            self.reviewer_1_id, 'hi')
        translation_suggestion_1 = (
            self._create_translation_suggestion_with_language_code_and_author(
                'hi', self.author_id))
        translation_suggestion_2 = (
            self._create_translation_suggestion_with_language_code_and_author(
                'hi', self.author_id))
        expected_reviewable_suggestion_email_infos = (
            self._create_reviewable_suggestion_email_infos_from_suggestions(
                [translation_suggestion_1, translation_suggestion_2]))

        reviewable_suggestion_email_infos = (
            suggestion_services
            .get_suggestions_waiting_for_review_info_to_notify_reviewers(
                [self.reviewer_1_id]))

        self.assertEqual(len(reviewable_suggestion_email_infos), 1)
        self._assert_reviewable_suggestion_email_infos_are_in_correct_order(
            reviewable_suggestion_email_infos[0],
            expected_reviewable_suggestion_email_infos)

    def test_get_returns_empty_for_a_translation_reviewer_with_diff_lang_rights(
        self
    ) -> None:
        user_services.allow_user_to_review_translation_in_language(
            self.reviewer_1_id, 'en')
        self._create_translation_suggestion_with_language_code_and_author(
            'hi', self.author_id)

        reviewable_suggestion_email_infos = (
            suggestion_services
            .get_suggestions_waiting_for_review_info_to_notify_reviewers(
                [self.reviewer_1_id]))

        self.assertEqual(len(reviewable_suggestion_email_infos), 1)
        self.assertEqual(reviewable_suggestion_email_infos, [[]])

    def test_get_returns_suggestion_infos_for_translation_reviewer_multi_lang(
        self
    ) -> None:
        user_services.allow_user_to_review_translation_in_language(
            self.reviewer_1_id, 'hi')
        user_services.allow_user_to_review_translation_in_language(
            self.reviewer_1_id, 'en')
        translation_suggestion_1 = (
            self._create_translation_suggestion_with_language_code_and_author(
                'hi', self.author_id))
        translation_suggestion_2 = (
            self._create_translation_suggestion_with_language_code_and_author(
                'en', self.author_id))
        translation_suggestion_3 = (
            self._create_translation_suggestion_with_language_code_and_author(
                'hi', self.author_id))
        expected_reviewable_suggestion_email_infos = (
            self._create_reviewable_suggestion_email_infos_from_suggestions(
                [
                    translation_suggestion_1, translation_suggestion_2,
                    translation_suggestion_3]))

        reviewable_suggestion_email_infos = (
            suggestion_services
            .get_suggestions_waiting_for_review_info_to_notify_reviewers(
                [self.reviewer_1_id]
            )
        )

        self.assertEqual(len(reviewable_suggestion_email_infos), 1)
        self._assert_reviewable_suggestion_email_infos_are_in_correct_order(
            reviewable_suggestion_email_infos[0],
            expected_reviewable_suggestion_email_infos)

    def test_get_returns_infos_for_translation_reviewer_past_limit_same_lang(
        self
    ) -> None:
        user_services.allow_user_to_review_translation_in_language(
            self.reviewer_1_id, 'hi')
        translation_suggestion_1 = (
            self._create_translation_suggestion_with_language_code_and_author(
                'hi', self.author_id))
        # Create another translation suggestion so that we pass the
        # MAX_NUMBER_OF_SUGGESTIONS_TO_EMAIL_REVIEWER limit.
        self._create_translation_suggestion_with_language_code_and_author(
            'hi', self.author_id)
        expected_reviewable_suggestion_email_infos = (
            self._create_reviewable_suggestion_email_infos_from_suggestions(
                [translation_suggestion_1]))

        with self.swap(
            suggestion_services,
            'MAX_NUMBER_OF_SUGGESTIONS_TO_EMAIL_REVIEWER', 1):
            reviewable_suggestion_email_infos = (
                suggestion_services
                .get_suggestions_waiting_for_review_info_to_notify_reviewers(
                    [self.reviewer_1_id]))

        self.assertEqual(len(reviewable_suggestion_email_infos), 1)
        self._assert_reviewable_suggestion_email_infos_are_in_correct_order(
            reviewable_suggestion_email_infos[0],
            expected_reviewable_suggestion_email_infos)

    def test_get_returns_infos_for_translation_reviewer_past_limit_diff_lang(
        self
    ) -> None:
        user_services.allow_user_to_review_translation_in_language(
            self.reviewer_1_id, 'hi')
        user_services.allow_user_to_review_translation_in_language(
            self.reviewer_1_id, 'en')
        translation_suggestion_1 = (
            self._create_translation_suggestion_with_language_code_and_author(
                'hi', self.author_id))
        translation_suggestion_2 = (
            self._create_translation_suggestion_with_language_code_and_author(
                'en', self.author_id))
        # Create another hindi and english translation suggestion so that we
        # reach the MAX_NUMBER_OF_SUGGESTIONS_TO_EMAIL_REVIEWER limit for each
        # language code but continue to update which suggestions have been
        # waiting the longest (since the top two suggestions waiting the
        # longest are from different language codes).
        self._create_translation_suggestion_with_language_code_and_author(
            'en', self.author_id)
        self._create_translation_suggestion_with_language_code_and_author(
            'hi', self.author_id)
        expected_reviewable_suggestion_email_infos = (
            self._create_reviewable_suggestion_email_infos_from_suggestions(
                [translation_suggestion_1, translation_suggestion_2]))

        with self.swap(
            suggestion_services,
            'MAX_NUMBER_OF_SUGGESTIONS_TO_EMAIL_REVIEWER', 2):
            reviewable_suggestion_email_infos = (
                suggestion_services
                .get_suggestions_waiting_for_review_info_to_notify_reviewers(
                    [self.reviewer_1_id]))

        self.assertEqual(len(reviewable_suggestion_email_infos), 1)
        self._assert_reviewable_suggestion_email_infos_are_in_correct_order(
            reviewable_suggestion_email_infos[0],
            expected_reviewable_suggestion_email_infos)

    def test_get_returns_suggestion_infos_for_multiple_translation_reviewers(
        self
    ) -> None:
        user_services.allow_user_to_review_translation_in_language(
            self.reviewer_1_id, 'hi')
        user_services.allow_user_to_review_translation_in_language(
            self.reviewer_1_id, 'en')
        user_services.allow_user_to_review_translation_in_language(
            self.reviewer_2_id, 'hi')
        translation_suggestion_1 = (
            self._create_translation_suggestion_with_language_code_and_author(
                'hi', self.author_id))
        translation_suggestion_2 = (
            self._create_translation_suggestion_with_language_code_and_author(
                'en', self.author_id))
        translation_suggestion_3 = (
            self._create_translation_suggestion_with_language_code_and_author(
                'hi', self.author_id))
        expected_reviewable_suggestion_email_infos_reviewer_1 = (
            self._create_reviewable_suggestion_email_infos_from_suggestions(
                [
                    translation_suggestion_1, translation_suggestion_2,
                    translation_suggestion_3]))
        expected_reviewable_suggestion_email_infos_reviewer_2 = (
            self._create_reviewable_suggestion_email_infos_from_suggestions(
                [translation_suggestion_1, translation_suggestion_3]))

        reviewable_suggestion_email_infos = (
            suggestion_services
            .get_suggestions_waiting_for_review_info_to_notify_reviewers(
                [self.reviewer_1_id, self.reviewer_2_id]
            )
        )

        self.assertEqual(len(reviewable_suggestion_email_infos), 2)
        self._assert_reviewable_suggestion_email_infos_are_in_correct_order(
            reviewable_suggestion_email_infos[0],
            expected_reviewable_suggestion_email_infos_reviewer_1)
        self._assert_reviewable_suggestion_email_infos_are_in_correct_order(
            reviewable_suggestion_email_infos[1],
            expected_reviewable_suggestion_email_infos_reviewer_2)

    def test_get_returns_suggestion_infos_for_reviewer_with_multi_review_rights(
        self
    ) -> None:
        user_services.allow_user_to_review_question(self.reviewer_1_id)
        user_services.allow_user_to_review_translation_in_language(
            self.reviewer_1_id, 'hi')
        user_services.allow_user_to_review_translation_in_language(
            self.reviewer_1_id, 'en')
        suggestion_1 = (
            self._create_question_suggestion_with_skill_id_and_author_id(
                'skill_1', self.author_id))
        suggestion_2 = (
            self._create_translation_suggestion_with_language_code_and_author(
                'hi', self.author_id))
        suggestion_3 = (
            self._create_question_suggestion_with_skill_id_and_author_id(
                'skill_2', self.author_id))
        suggestion_4 = (
            self._create_translation_suggestion_with_language_code_and_author(
                'hi', self.author_id))
        suggestion_5 = (
            self._create_translation_suggestion_with_language_code_and_author(
                'en', self.author_id))
        expected_reviewable_suggestion_email_infos = (
            self._create_reviewable_suggestion_email_infos_from_suggestions(
                [
                    suggestion_1, suggestion_2, suggestion_3, suggestion_4,
                    suggestion_5]))

        reviewable_suggestion_email_infos = (
            suggestion_services
            .get_suggestions_waiting_for_review_info_to_notify_reviewers(
                [self.reviewer_1_id]
            )
        )

        self.assertEqual(len(reviewable_suggestion_email_infos), 1)
        self._assert_reviewable_suggestion_email_infos_are_in_correct_order(
            reviewable_suggestion_email_infos[0],
            expected_reviewable_suggestion_email_infos)

    def test_get_returns_suggestion_infos_for_a_question_reviewer(self) -> None:
        user_services.allow_user_to_review_question(self.reviewer_1_id)
        question_suggestion_1 = (
            self._create_question_suggestion_with_skill_id_and_author_id(
                'skill_1', self.author_id))
        question_suggestion_2 = (
            self._create_question_suggestion_with_skill_id_and_author_id(
                'skill_2', self.author_id))
        expected_reviewable_suggestion_email_infos = (
            self._create_reviewable_suggestion_email_infos_from_suggestions(
                [question_suggestion_1, question_suggestion_2]))

        reviewable_suggestion_email_infos = (
            suggestion_services
            .get_suggestions_waiting_for_review_info_to_notify_reviewers(
                [self.reviewer_1_id]
            )
        )

        self.assertEqual(len(reviewable_suggestion_email_infos), 1)
        self._assert_reviewable_suggestion_email_infos_are_in_correct_order(
            reviewable_suggestion_email_infos[0],
            expected_reviewable_suggestion_email_infos)

    def test_get_returns_suggestion_infos_for_multi_question_reviewers(
        self
    ) -> None:
        user_services.allow_user_to_review_question(self.reviewer_1_id)
        user_services.allow_user_to_review_question(self.reviewer_2_id)
        question_suggestion_1 = (
            self._create_question_suggestion_with_skill_id_and_author_id(
                'skill_1', self.author_id))
        question_suggestion_2 = (
            self._create_question_suggestion_with_skill_id_and_author_id(
                'skill_2', self.author_id))
        expected_reviewable_suggestion_email_infos = (
            self._create_reviewable_suggestion_email_infos_from_suggestions(
                [question_suggestion_1, question_suggestion_2]))

        reviewable_suggestion_email_infos = (
            suggestion_services
            .get_suggestions_waiting_for_review_info_to_notify_reviewers(
                [self.reviewer_1_id, self.reviewer_2_id]
            )
        )

        self.assertEqual(len(reviewable_suggestion_email_infos), 2)
        self._assert_reviewable_suggestion_email_infos_are_in_correct_order(
            reviewable_suggestion_email_infos[0],
            expected_reviewable_suggestion_email_infos)
        self._assert_reviewable_suggestion_email_infos_are_in_correct_order(
            reviewable_suggestion_email_infos[1],
            expected_reviewable_suggestion_email_infos)

    def test_get_returns_suggestion_infos_for_question_reviewer_past_limit(
        self
    ) -> None:
        user_services.allow_user_to_review_question(self.reviewer_1_id)
        question_suggestion_1 = (
            self._create_question_suggestion_with_skill_id_and_author_id(
                'skill_1', self.author_id))
        self._create_question_suggestion_with_skill_id_and_author_id(
            'skill_2', self.author_id)
        expected_reviewable_suggestion_email_infos = (
            self._create_reviewable_suggestion_email_infos_from_suggestions(
                [question_suggestion_1]))

        with self.swap(
            suggestion_services,
            'MAX_NUMBER_OF_SUGGESTIONS_TO_EMAIL_REVIEWER', 1):
            reviewable_suggestion_email_infos = (
                suggestion_services
                .get_suggestions_waiting_for_review_info_to_notify_reviewers(
                    [self.reviewer_1_id]
                )
            )

        self.assertEqual(len(reviewable_suggestion_email_infos), 1)
        self._assert_reviewable_suggestion_email_infos_are_in_correct_order(
            reviewable_suggestion_email_infos[0],
            expected_reviewable_suggestion_email_infos)

    def test_get_returns_suggestion_infos_for_multi_reviewers_with_multi_rights(
        self
    ) -> None:
        # Reviewer 1's permissions.
        user_services.allow_user_to_review_question(self.reviewer_1_id)
        user_services.allow_user_to_review_translation_in_language(
            self.reviewer_1_id, 'hi')
        user_services.allow_user_to_review_translation_in_language(
            self.reviewer_1_id, 'en')
        # Reviewer 2's permissions.
        user_services.allow_user_to_review_question(self.reviewer_2_id)
        user_services.allow_user_to_review_translation_in_language(
            self.reviewer_2_id, 'hi')
        user_services.allow_user_to_review_translation_in_language(
            self.reviewer_2_id, 'fr')
        suggestion_1 = (
            self._create_question_suggestion_with_skill_id_and_author_id(
                'skill_1', self.author_id))
        suggestion_2 = (
            self._create_translation_suggestion_with_language_code_and_author(
                'hi', self.author_id))
        suggestion_3 = (
            self._create_translation_suggestion_with_language_code_and_author(
                'fr', self.author_id))
        suggestion_4 = (
            self._create_question_suggestion_with_skill_id_and_author_id(
                'skill_2', self.author_id))
        suggestion_5 = (
            self._create_translation_suggestion_with_language_code_and_author(
                'hi', self.author_id))
        suggestion_6 = (
            self._create_translation_suggestion_with_language_code_and_author(
                'en', self.author_id))
        expected_reviewable_suggestion_email_infos_reviewer_1 = (
            self._create_reviewable_suggestion_email_infos_from_suggestions(
                [
                    suggestion_1, suggestion_2, suggestion_4, suggestion_5,
                    suggestion_6]))
        expected_reviewable_suggestion_email_infos_reviewer_2 = (
            self._create_reviewable_suggestion_email_infos_from_suggestions(
                [
                    suggestion_1, suggestion_2, suggestion_3, suggestion_4,
                    suggestion_5]))

        reviewable_suggestion_email_infos = (
            suggestion_services
            .get_suggestions_waiting_for_review_info_to_notify_reviewers(
                [self.reviewer_1_id, self.reviewer_2_id]
            )
        )

        self.assertEqual(len(reviewable_suggestion_email_infos), 2)
        self._assert_reviewable_suggestion_email_infos_are_in_correct_order(
            reviewable_suggestion_email_infos[0],
            expected_reviewable_suggestion_email_infos_reviewer_1)
        self._assert_reviewable_suggestion_email_infos_are_in_correct_order(
            reviewable_suggestion_email_infos[1],
            expected_reviewable_suggestion_email_infos_reviewer_2)

    def test_get_returns_infos_for_reviewer_with_multi_rights_past_limit(
        self
    ) -> None:
        user_services.allow_user_to_review_translation_in_language(
            self.reviewer_1_id, 'hi')
        user_services.allow_user_to_review_question(self.reviewer_1_id)
        translation_suggestion_1 = (
            self._create_translation_suggestion_with_language_code_and_author(
                'hi', self.author_id))
        # Create additional suggestions so that we pass the
        # MAX_NUMBER_OF_SUGGESTIONS_TO_EMAIL_REVIEWER limit regardless of
        # suggestion type.
        self._create_question_suggestion_with_skill_id_and_author_id(
            'skill_1', self.author_id)
        self._create_translation_suggestion_with_language_code_and_author(
            'hi', self.author_id)
        self._create_question_suggestion_with_skill_id_and_author_id(
            'skill_1', self.author_id)
        expected_reviewable_suggestion_email_infos = (
            self._create_reviewable_suggestion_email_infos_from_suggestions(
                [translation_suggestion_1]))

        with self.swap(
            suggestion_services,
            'MAX_NUMBER_OF_SUGGESTIONS_TO_EMAIL_REVIEWER', 1):
            reviewable_suggestion_email_infos = (
                suggestion_services
                .get_suggestions_waiting_for_review_info_to_notify_reviewers(
                    [self.reviewer_1_id]))

        self.assertEqual(len(reviewable_suggestion_email_infos), 1)
        self._assert_reviewable_suggestion_email_infos_are_in_correct_order(
            reviewable_suggestion_email_infos[0],
            expected_reviewable_suggestion_email_infos)


class CommunityContributionStatsUnitTests(test_utils.GenericTestBase):
    """Test the functionality related to updating the community contribution
    stats.

    TODO(#10957): It is currently not possible to resubmit a rejected
    translation suggestion for review. As a result, there isn't a test for
    that case in this test class. If the functionality is added, a new test
    should be added here to cover that case. If the functionality is not going
    to be added then this can be removed. See issue #10957 for more context.
    """

    target_id: str = 'exp1'
    skill_id: str = 'skill_123456'
    language_code: str = 'en'
    AUTHOR_EMAIL: Final = 'author@example.com'
    REVIEWER_EMAIL: Final = 'reviewer@community.org'
    COMMIT_MESSAGE: Final = 'commit message'

    def _create_translation_suggestion_with_language_code(
        self, language_code: str
    ) -> suggestion_registry.SuggestionTranslateContent:
        """Creates a translation suggestion in the given language_code."""
        add_translation_change_dict = {
            'cmd': exp_domain.CMD_ADD_WRITTEN_TRANSLATION,
            'state_name': feconf.DEFAULT_INIT_STATE_NAME,
            'content_id': feconf.DEFAULT_NEW_STATE_CONTENT_ID,
            'language_code': language_code,
            'content_html': feconf.DEFAULT_INIT_STATE_CONTENT_STR,
            'translation_html': '<p>This is the translated content.</p>',
            'data_format': 'html'
        }

        return suggestion_services.create_suggestion(
            feconf.SUGGESTION_TYPE_TRANSLATE_CONTENT,
            feconf.ENTITY_TYPE_EXPLORATION,
            self.target_id, feconf.CURRENT_STATE_SCHEMA_VERSION,
            self.author_id, add_translation_change_dict,
            'test description'
        )

    def _create_question_suggestion(
        self
    ) -> suggestion_registry.SuggestionAddQuestion:
        """Creates a question suggestion."""
        add_question_change_dict: Dict[
            str, Union[str, float, question_domain.QuestionDict]
        ] = {
            'cmd': question_domain.CMD_CREATE_NEW_FULLY_SPECIFIED_QUESTION,
            'question_dict': {
                'id': 'test_id',
                'version': 12,
                'question_state_data': self._create_valid_question_data(
                    'default_state').to_dict(),
                'language_code': self.language_code,
                'question_state_data_schema_version': (
                    feconf.CURRENT_STATE_SCHEMA_VERSION),
                'linked_skill_ids': ['skill_1'],
                'inapplicable_skill_misconception_ids': ['skillid12345-1']
            },
            'skill_id': self.skill_id,
            'skill_difficulty': 0.3
        }

        return suggestion_services.create_suggestion(
            feconf.SUGGESTION_TYPE_ADD_QUESTION,
            feconf.ENTITY_TYPE_SKILL,
            self.skill_id, feconf.CURRENT_STATE_SCHEMA_VERSION,
            self.author_id, add_question_change_dict,
            'test description'
        )

    def _create_edit_state_content_suggestion(
        self
    ) -> suggestion_registry.SuggestionEditStateContent:
        """Creates an "edit state content" suggestion."""

        edit_state_content_change_dict: Dict[
            str, Union[str, Dict[str, str]]
        ] = {
            'cmd': exp_domain.CMD_EDIT_STATE_PROPERTY,
            'property_name': exp_domain.STATE_PROPERTY_CONTENT,
            'state_name': 'Introduction',
            'new_value': {
                'content_id': 'content',
                'html': 'new html content'
            },
            'old_value': {
                'content_id': 'content',
                'html': 'old html content'
            }
        }

        return suggestion_services.create_suggestion(
            feconf.SUGGESTION_TYPE_EDIT_STATE_CONTENT,
            feconf.ENTITY_TYPE_EXPLORATION,
            self.target_id, feconf.CURRENT_STATE_SCHEMA_VERSION,
            self.author_id, edit_state_content_change_dict,
            'test description'
        )

    def _assert_community_contribution_stats_is_in_default_state(self) -> None:
        """Checks if the community contribution stats is in its default
        state.
        """
        community_contribution_stats = (
            suggestion_services.get_community_contribution_stats()
        )

        self.assertEqual(
            (
                community_contribution_stats
                .translation_reviewer_counts_by_lang_code
            ), {})
        self.assertEqual(
            (
                community_contribution_stats
                .translation_suggestion_counts_by_lang_code
            ), {})
        self.assertEqual(
            community_contribution_stats.question_reviewer_count, 0)
        self.assertEqual(
            community_contribution_stats.question_suggestion_count, 0)

    def setUp(self) -> None:
        super().setUp()
        self.signup(self.AUTHOR_EMAIL, 'author')
        self.author_id = self.get_user_id_from_email(
            self.AUTHOR_EMAIL)
        self.signup(self.REVIEWER_EMAIL, 'reviewer')
        self.reviewer_id = self.get_user_id_from_email(
            self.REVIEWER_EMAIL)
        self.save_new_valid_exploration(self.target_id, self.author_id)
        self.save_new_skill(self.skill_id, self.author_id)

    def test_create_edit_state_content_suggestion_does_not_change_the_counts(
        self
    ) -> None:
        self._create_edit_state_content_suggestion()

        self._assert_community_contribution_stats_is_in_default_state()

    def test_accept_edit_state_content_suggestion_does_not_change_the_counts(
        self
    ) -> None:
        edit_state_content_suggestion = (
            self._create_edit_state_content_suggestion())
        self._assert_community_contribution_stats_is_in_default_state()

        suggestion_services.accept_suggestion(
            edit_state_content_suggestion.suggestion_id, self.reviewer_id,
            self.COMMIT_MESSAGE, 'review message')

        self._assert_community_contribution_stats_is_in_default_state()

    def test_reject_edit_state_content_suggestion_does_not_change_the_counts(
        self
    ) -> None:
        edit_state_content_suggestion = (
            self._create_edit_state_content_suggestion())
        self._assert_community_contribution_stats_is_in_default_state()

        suggestion_services.reject_suggestion(
            edit_state_content_suggestion.suggestion_id, self.reviewer_id,
            'review message')

        self._assert_community_contribution_stats_is_in_default_state()

    def test_reject_edit_state_content_suggestions_does_not_change_the_counts(
        self
    ) -> None:
        edit_state_content_suggestion_1 = (
            self._create_edit_state_content_suggestion())
        edit_state_content_suggestion_2 = (
            self._create_edit_state_content_suggestion())
        self._assert_community_contribution_stats_is_in_default_state()

        suggestion_services.reject_suggestions(
            [
                edit_state_content_suggestion_1.suggestion_id,
                edit_state_content_suggestion_2.suggestion_id
            ], self.reviewer_id, 'review message')

        self._assert_community_contribution_stats_is_in_default_state()

    def test_resubmit_edit_state_content_suggestion_does_not_change_the_counts(
        self
    ) -> None:
        edit_state_content_suggestion = (
            self._create_edit_state_content_suggestion())
        suggestion_services.reject_suggestion(
            edit_state_content_suggestion.suggestion_id, self.reviewer_id,
            'review message')
        self._assert_community_contribution_stats_is_in_default_state()
        # Change the new_value of the html of the suggestion that got rejected
        # so we can resubmit the suggestion for review.
        resubmit_suggestion_change = edit_state_content_suggestion.change
        # Ruling out the possibility of any other type for mypy type checking.
        assert isinstance(resubmit_suggestion_change.new_value, dict)
        resubmit_suggestion_change.new_value['html'] = 'new html to resubmit'

        # Resubmit the rejected "edit state content" suggestion.
        suggestion_services.resubmit_rejected_suggestion(
            edit_state_content_suggestion.suggestion_id,
            'resubmit summary message', self.author_id,
            resubmit_suggestion_change)

        self._assert_community_contribution_stats_is_in_default_state()

    def test_create_question_suggestion_increases_question_suggestion_count(
        self
    ) -> None:
        self._create_question_suggestion()

        stats = suggestion_services.get_community_contribution_stats()
        self.assertEqual(stats.question_reviewer_count, 0)
        self.assertEqual(stats.question_suggestion_count, 1)
        self.assertDictEqual(
            stats.translation_reviewer_counts_by_lang_code, {})
        self.assertDictEqual(
            stats.translation_suggestion_counts_by_lang_code, {})

    def test_create_multi_question_suggestions_increases_question_count(
        self
    ) -> None:
        self._create_question_suggestion()
        self._create_question_suggestion()

        stats = suggestion_services.get_community_contribution_stats()
        self.assertEqual(stats.question_reviewer_count, 0)
        self.assertEqual(stats.question_suggestion_count, 2)
        self.assertDictEqual(
            stats.translation_reviewer_counts_by_lang_code, {})
        self.assertDictEqual(
            stats.translation_suggestion_counts_by_lang_code, {})

    def test_accept_question_suggestion_decreases_question_suggestion_count(
        self
    ) -> None:
        question_suggestion = self._create_question_suggestion()
        # Assert that the question suggestion count increased.
        stats = suggestion_services.get_community_contribution_stats()
        self.assertEqual(stats.question_reviewer_count, 0)
        self.assertEqual(stats.question_suggestion_count, 1)
        self.assertDictEqual(
            stats.translation_reviewer_counts_by_lang_code, {})
        self.assertDictEqual(
            stats.translation_suggestion_counts_by_lang_code, {})

        suggestion_services.accept_suggestion(
            question_suggestion.suggestion_id, self.reviewer_id,
            self.COMMIT_MESSAGE, 'review message')

        self._assert_community_contribution_stats_is_in_default_state()

    def test_reject_question_suggestion_decreases_question_suggestion_count(
        self
    ) -> None:
        question_suggestion = self._create_question_suggestion()
        # Assert that the question suggestion count increased.
        stats = suggestion_services.get_community_contribution_stats()
        self.assertEqual(stats.question_reviewer_count, 0)
        self.assertEqual(stats.question_suggestion_count, 1)
        self.assertDictEqual(
            stats.translation_reviewer_counts_by_lang_code, {})
        self.assertDictEqual(
            stats.translation_suggestion_counts_by_lang_code, {})

        suggestion_services.reject_suggestion(
            question_suggestion.suggestion_id, self.reviewer_id,
            'review message')

        self._assert_community_contribution_stats_is_in_default_state()

    def test_reject_question_suggestions_decreases_question_suggestion_count(
        self
    ) -> None:
        question_suggestion_1 = self._create_question_suggestion()
        question_suggestion_2 = self._create_question_suggestion()
        # Assert that the question suggestion count increased.
        stats = suggestion_services.get_community_contribution_stats()
        self.assertEqual(stats.question_reviewer_count, 0)
        self.assertEqual(stats.question_suggestion_count, 2)
        self.assertDictEqual(
            stats.translation_reviewer_counts_by_lang_code, {})
        self.assertDictEqual(
            stats.translation_suggestion_counts_by_lang_code, {})

        suggestion_services.reject_suggestions(
            [
                question_suggestion_1.suggestion_id,
                question_suggestion_2.suggestion_id
            ], self.reviewer_id, 'review message')

        self._assert_community_contribution_stats_is_in_default_state()

    def test_resubmit_question_suggestion_increases_question_suggestion_count(
        self
    ) -> None:
        question_suggestion = self._create_question_suggestion()
        # Assert that the question suggestion count increased.
        stats = suggestion_services.get_community_contribution_stats()
        self.assertEqual(stats.question_reviewer_count, 0)
        self.assertEqual(stats.question_suggestion_count, 1)
        self.assertDictEqual(
            stats.translation_reviewer_counts_by_lang_code, {})
        self.assertDictEqual(
            stats.translation_suggestion_counts_by_lang_code, {})
        suggestion_services.reject_suggestion(
            question_suggestion.suggestion_id, self.reviewer_id,
            'review message')
        # Assert that the question suggestion decreased because the suggestion
        # was rejected.
        self._assert_community_contribution_stats_is_in_default_state()
        # Change the question_dict of the question suggestion that got rejected
        # so we can resubmit the suggestion for review.
        resubmit_question_change = question_suggestion.change
        # Ruling out the possibility of any other type for mypy type checking.
        assert isinstance(resubmit_question_change.question_dict, dict)
        resubmit_question_change.question_dict['linked_skill_ids'] = ['skill1']

        # Resubmit the rejected question suggestion.
        suggestion_services.resubmit_rejected_suggestion(
            question_suggestion.suggestion_id, 'resubmit summary message',
            self.author_id, resubmit_question_change
        )

        stats = suggestion_services.get_community_contribution_stats()
        self.assertEqual(stats.question_reviewer_count, 0)
        self.assertEqual(stats.question_suggestion_count, 1)
        self.assertDictEqual(
            stats.translation_reviewer_counts_by_lang_code, {})
        self.assertDictEqual(
            stats.translation_suggestion_counts_by_lang_code, {})

    def test_create_translation_suggestion_raises_translation_suggestion_count(
        self
    ) -> None:
        self._create_translation_suggestion_with_language_code(
            self.language_code)

        stats = suggestion_services.get_community_contribution_stats()
        self.assertEqual(stats.question_reviewer_count, 0)
        self.assertEqual(stats.question_suggestion_count, 0)
        self.assertDictEqual(
            stats.translation_reviewer_counts_by_lang_code, {})
        self.assertDictEqual(
            stats.translation_suggestion_counts_by_lang_code,
            {self.language_code: 1})

    def test_create_translation_suggestions_diff_lang_raises_translation_counts(
        self
    ) -> None:
        self._create_translation_suggestion_with_language_code('hi')
        self._create_translation_suggestion_with_language_code('en')

        stats = suggestion_services.get_community_contribution_stats()
        self.assertEqual(stats.question_reviewer_count, 0)
        self.assertEqual(stats.question_suggestion_count, 0)
        self.assertDictEqual(
            stats.translation_reviewer_counts_by_lang_code, {})
        self.assertDictEqual(
            stats.translation_suggestion_counts_by_lang_code,
            {'hi': 1, 'en': 1})

    def test_create_translation_suggestions_eq_lang_increases_translation_count(
        self
    ) -> None:
        self._create_translation_suggestion_with_language_code('hi')
        self._create_translation_suggestion_with_language_code('hi')

        stats = suggestion_services.get_community_contribution_stats()
        self.assertEqual(stats.question_reviewer_count, 0)
        self.assertEqual(stats.question_suggestion_count, 0)
        self.assertDictEqual(
            stats.translation_reviewer_counts_by_lang_code, {})
        self.assertDictEqual(
            stats.translation_suggestion_counts_by_lang_code, {'hi': 2})

    def test_accept_translation_suggestion_lowers_translation_suggestion_count(
        self
    ) -> None:
        translation_suggestion = (
            self._create_translation_suggestion_with_language_code(
                self.language_code))
        # Assert that the translation suggestion count increased.
        stats = suggestion_services.get_community_contribution_stats()
        self.assertEqual(stats.question_reviewer_count, 0)
        self.assertEqual(stats.question_suggestion_count, 0)
        self.assertDictEqual(
            stats.translation_reviewer_counts_by_lang_code, {})
        self.assertDictEqual(
            stats.translation_suggestion_counts_by_lang_code,
            {self.language_code: 1})

        suggestion_services.accept_suggestion(
            translation_suggestion.suggestion_id, self.reviewer_id,
            self.COMMIT_MESSAGE, 'review message')

        self._assert_community_contribution_stats_is_in_default_state()

    def test_reject_translation_suggestion_lowers_translation_suggestion_count(
        self
    ) -> None:
        translation_suggestion = (
            self._create_translation_suggestion_with_language_code(
                self.language_code))
        # Assert that the translation suggestion count increased.
        stats = suggestion_services.get_community_contribution_stats()
        self.assertEqual(stats.question_reviewer_count, 0)
        self.assertEqual(stats.question_suggestion_count, 0)
        self.assertDictEqual(
            stats.translation_reviewer_counts_by_lang_code, {})
        self.assertDictEqual(
            stats.translation_suggestion_counts_by_lang_code,
            {self.language_code: 1})

        suggestion_services.reject_suggestion(
            translation_suggestion.suggestion_id, self.reviewer_id,
            'review message')

        self._assert_community_contribution_stats_is_in_default_state()

    def test_reject_one_translation_suggestion_diff_lang_lowers_only_one_count(
        self
    ) -> None:
        translation_suggestion_1 = (
            self._create_translation_suggestion_with_language_code('hi'))
        # Create a translation suggestion in a different language that won't be
        # rejected.
        self._create_translation_suggestion_with_language_code('en')
        # Assert that the translation suggestion count increased.
        stats = suggestion_services.get_community_contribution_stats()
        self.assertEqual(stats.question_reviewer_count, 0)
        self.assertEqual(stats.question_suggestion_count, 0)
        self.assertDictEqual(
            stats.translation_reviewer_counts_by_lang_code, {})
        self.assertDictEqual(
            stats.translation_suggestion_counts_by_lang_code,
            {'hi': 1, 'en': 1})

        suggestion_services.reject_suggestion(
            translation_suggestion_1.suggestion_id, self.reviewer_id,
            'review message')

        stats = suggestion_services.get_community_contribution_stats()
        self.assertEqual(stats.question_reviewer_count, 0)
        self.assertEqual(stats.question_suggestion_count, 0)
        self.assertDictEqual(
            stats.translation_reviewer_counts_by_lang_code, {})
        self.assertDictEqual(
            stats.translation_suggestion_counts_by_lang_code, {'en': 1})

    def test_reject_translation_suggestions_diff_lang_lowers_translation_count(
        self
    ) -> None:
        translation_suggestion_1 = (
            self._create_translation_suggestion_with_language_code('hi'))
        translation_suggestion_2 = (
            self._create_translation_suggestion_with_language_code('en'))
        # Assert that the translation suggestion count increased.
        stats = suggestion_services.get_community_contribution_stats()
        self.assertEqual(stats.question_reviewer_count, 0)
        self.assertEqual(stats.question_suggestion_count, 0)
        self.assertDictEqual(
            stats.translation_reviewer_counts_by_lang_code, {})
        self.assertDictEqual(
            stats.translation_suggestion_counts_by_lang_code,
            {'hi': 1, 'en': 1})

        suggestion_services.reject_suggestions(
            [
                translation_suggestion_1.suggestion_id,
                translation_suggestion_2.suggestion_id
            ], self.reviewer_id, 'review message')

        self._assert_community_contribution_stats_is_in_default_state()

    def test_reject_translation_suggestions_same_lang_lowers_translation_count(
        self
    ) -> None:
        translation_suggestion_1 = (
            self._create_translation_suggestion_with_language_code(
                self.language_code))
        translation_suggestion_2 = (
            self._create_translation_suggestion_with_language_code(
                self.language_code))
        # Assert that the translation suggestion count increased.
        stats = suggestion_services.get_community_contribution_stats()
        self.assertEqual(stats.question_reviewer_count, 0)
        self.assertEqual(stats.question_suggestion_count, 0)
        self.assertDictEqual(
            stats.translation_reviewer_counts_by_lang_code, {})
        self.assertDictEqual(
            stats.translation_suggestion_counts_by_lang_code,
            {self.language_code: 2})

        suggestion_services.reject_suggestions(
            [
                translation_suggestion_1.suggestion_id,
                translation_suggestion_2.suggestion_id
            ], self.reviewer_id, 'review message')

        self._assert_community_contribution_stats_is_in_default_state()

    def test_reject_suggestions_diff_type_decreases_suggestion_counts(
        self
    ) -> None:
        suggestion_1 = (
            self._create_translation_suggestion_with_language_code('hi'))
        suggestion_2 = (
            self._create_translation_suggestion_with_language_code('en'))
        suggestion_3 = self._create_edit_state_content_suggestion()
        suggestion_4 = self._create_question_suggestion()
        # Assert that the suggestion counts increased.
        stats = suggestion_services.get_community_contribution_stats()
        self.assertEqual(stats.question_reviewer_count, 0)
        self.assertEqual(stats.question_suggestion_count, 1)
        self.assertDictEqual(
            stats.translation_reviewer_counts_by_lang_code, {})
        self.assertDictEqual(
            stats.translation_suggestion_counts_by_lang_code,
            {'hi': 1, 'en': 1})

        suggestion_services.reject_suggestions(
            [
                suggestion_1.suggestion_id, suggestion_2.suggestion_id,
                suggestion_3.suggestion_id, suggestion_4.suggestion_id
            ], self.reviewer_id, 'review message')

        self._assert_community_contribution_stats_is_in_default_state()

    def test_create_suggestions_diff_type_increases_suggestion_counts(
        self
    ) -> None:
        self._create_translation_suggestion_with_language_code('hi')
        self._create_translation_suggestion_with_language_code('en')
        self._create_question_suggestion()

        stats = suggestion_services.get_community_contribution_stats()
        self.assertEqual(stats.question_reviewer_count, 0)
        self.assertEqual(stats.question_suggestion_count, 1)
        self.assertDictEqual(
            stats.translation_reviewer_counts_by_lang_code, {})
        self.assertDictEqual(
            stats.translation_suggestion_counts_by_lang_code,
            {'hi': 1, 'en': 1})


class GetSuggestionsWaitingTooLongForReviewInfoForAdminsUnitTests(
        test_utils.GenericTestBase):
    """Test the ability of the
    get_info_about_suggestions_waiting_too_long_for_review method in suggestion
    services, which is used to retrieve the information required to notify
    admins if there are suggestions that have waited longer than
    suggestion_models.SUGGESTION_REVIEW_WAIT_TIME_THRESHOLD_IN_DAYS days for a
    review on the Contributor Dashboard.
    """

    target_id: str = 'exp1'
    skill_id: str = 'skill_123456'
    language_code: str = 'en'
    AUTHOR_EMAIL: str = 'author@example.com'
    REVIEWER_1_EMAIL: str = 'reviewer1@community.org'
    REVIEWER_2_EMAIL: str = 'reviewer2@community.org'
    COMMIT_MESSAGE: str = 'commit message'
    mocked_datetime_utcnow: datetime.datetime = (
        datetime.datetime(2020, 6, 15, 5)
    )

    def _create_translation_suggestion(
        self
    ) -> suggestion_registry.SuggestionTranslateContent:
        """Creates a translation suggestion."""
        add_translation_change_dict = {
            'cmd': exp_domain.CMD_ADD_WRITTEN_TRANSLATION,
            'state_name': feconf.DEFAULT_INIT_STATE_NAME,
            'content_id': feconf.DEFAULT_NEW_STATE_CONTENT_ID,
            'language_code': self.language_code,
            'content_html': feconf.DEFAULT_INIT_STATE_CONTENT_STR,
            'translation_html': '<p>This is the translated content.</p>',
            'data_format': 'html'
        }

        return suggestion_services.create_suggestion(
            feconf.SUGGESTION_TYPE_TRANSLATE_CONTENT,
            feconf.ENTITY_TYPE_EXPLORATION,
            self.target_id, feconf.CURRENT_STATE_SCHEMA_VERSION,
            self.author_id, add_translation_change_dict,
            'test description'
        )

    def _create_question_suggestion(
        self
    ) -> suggestion_registry.SuggestionAddQuestion:
        """Creates a question suggestion."""
        add_question_change_dict: Dict[
            str, Union[str, float, question_domain.QuestionDict]
        ] = {
            'cmd': question_domain.CMD_CREATE_NEW_FULLY_SPECIFIED_QUESTION,
            'question_dict': {
                'id': 'test_id',
                'version': 12,
                'question_state_data': self._create_valid_question_data(
                    'default_state').to_dict(),
                'language_code': self.language_code,
                'question_state_data_schema_version': (
                    feconf.CURRENT_STATE_SCHEMA_VERSION),
                'linked_skill_ids': ['skill_1'],
                'inapplicable_skill_misconception_ids': ['skillid12345-1']
            },
            'skill_id': self.skill_id,
            'skill_difficulty': 0.3
        }

        return suggestion_services.create_suggestion(
            feconf.SUGGESTION_TYPE_ADD_QUESTION,
            feconf.ENTITY_TYPE_SKILL,
            self.skill_id, feconf.CURRENT_STATE_SCHEMA_VERSION,
            self.author_id, add_question_change_dict,
            'test description'
        )

    def _create_reviewable_suggestion_email_infos_from_suggestions(
        self, suggestions: List[suggestion_registry.BaseSuggestion]
    ) -> List[suggestion_registry.ReviewableSuggestionEmailInfo]:
        """Creates a list of ReviewableSuggestionEmailInfo objects from
        the given suggestions.
        """

        return [
            (
                suggestion_services
                .create_reviewable_suggestion_email_info_from_suggestion(
                    suggestion)
            ) for suggestion in suggestions
        ]

    def _assert_reviewable_suggestion_email_infos_are_in_correct_order(
        self, reviewable_suggestion_email_infos: List[
            suggestion_registry.ReviewableSuggestionEmailInfo
        ],
        expected_reviewable_suggestion_email_infos: List[
            suggestion_registry.ReviewableSuggestionEmailInfo
        ]
    ) -> None:
        """Asserts that the reviewable suggestion email infos are equal to the
        expected reviewable suggestion email infos and that the reviewable
        suggestion email infos are sorted in descending order according to
        review wait time.
        """
        self.assertEqual(
            len(reviewable_suggestion_email_infos),
            len(expected_reviewable_suggestion_email_infos)
        )
        for index, reviewable_suggestion_email_info in enumerate(
                reviewable_suggestion_email_infos):
            self.assertEqual(
                reviewable_suggestion_email_info.suggestion_type,
                expected_reviewable_suggestion_email_infos[
                    index].suggestion_type)
            self.assertEqual(
                reviewable_suggestion_email_info.language_code,
                expected_reviewable_suggestion_email_infos[
                    index].language_code)
            self.assertEqual(
                reviewable_suggestion_email_info.suggestion_content,
                expected_reviewable_suggestion_email_infos[
                    index].suggestion_content)
            self.assertEqual(
                reviewable_suggestion_email_info.submission_datetime,
                expected_reviewable_suggestion_email_infos[
                    index].submission_datetime)
        for index in range(len(reviewable_suggestion_email_infos) - 1):
            self.assertLessEqual(
                reviewable_suggestion_email_infos[index].submission_datetime,
                reviewable_suggestion_email_infos[
                    index + 1].submission_datetime
            )

    def setUp(self) -> None:
        super().setUp()
        self.signup(self.AUTHOR_EMAIL, 'author')
        self.author_id = self.get_user_id_from_email(self.AUTHOR_EMAIL)
        self.signup(self.REVIEWER_1_EMAIL, 'reviewer1')
        self.reviewer_1_id = self.get_user_id_from_email(
            self.REVIEWER_1_EMAIL)
        self.signup(self.REVIEWER_2_EMAIL, 'reviewer2')
        self.reviewer_2_id = self.get_user_id_from_email(
            self.REVIEWER_2_EMAIL)
        self.save_new_valid_exploration(self.target_id, self.author_id)
        self.save_new_skill(self.skill_id, self.author_id)

    def test_get_returns_empty_for_suggestion_type_not_on_contributor_dashboard(
        self
    ) -> None:
        self._create_translation_suggestion()
        # This mocked list cannot be empty because then the storage query in the
        # get_suggestions_waiting_too_long_for_review method will fail.
        mocked_contributor_dashboard_suggestion_types = [
            feconf.SUGGESTION_TYPE_ADD_QUESTION]

        with self.swap(
            feconf, 'CONTRIBUTOR_DASHBOARD_SUGGESTION_TYPES',
            mocked_contributor_dashboard_suggestion_types):
            with self.swap(
                suggestion_models,
                'SUGGESTION_REVIEW_WAIT_TIME_THRESHOLD_IN_DAYS', 0):
                info_about_suggestions_waiting_too_long_for_review = (
                    suggestion_services
                    .get_info_about_suggestions_waiting_too_long_for_review()
                )

        self.assertEqual(
            len(info_about_suggestions_waiting_too_long_for_review), 0)

    def test_get_returns_empty_if_suggestion_review_wait_time_diff_is_negative(
        self
    ) -> None:
        self._create_translation_suggestion()

        # Make sure the threshold is nonzero.
        with self.swap(
            suggestion_models,
            'SUGGESTION_REVIEW_WAIT_TIME_THRESHOLD_IN_DAYS', 1):
            info_about_suggestions_waiting_too_long_for_review = (
                suggestion_services
                .get_info_about_suggestions_waiting_too_long_for_review()
            )

        self.assertEqual(
            len(info_about_suggestions_waiting_too_long_for_review), 0)

    def test_get_returns_empty_if_suggestions_have_waited_less_than_threshold(
        self
    ) -> None:
        with self.mock_datetime_utcnow(self.mocked_datetime_utcnow):
            self._create_translation_suggestion()
            self._create_question_suggestion()
        mocked_threshold_review_wait_time_in_days = 2
        mocked_datetime_less_than_review_wait_time_threshold = (
            self.mocked_datetime_utcnow + datetime.timedelta(days=1))

        with self.mock_datetime_utcnow(
            mocked_datetime_less_than_review_wait_time_threshold):
            with self.swap(
                suggestion_models,
                'SUGGESTION_REVIEW_WAIT_TIME_THRESHOLD_IN_DAYS',
                mocked_threshold_review_wait_time_in_days):
                info_about_suggestions_waiting_too_long_for_review = (
                    suggestion_services
                    .get_info_about_suggestions_waiting_too_long_for_review()
                )

        self.assertEqual(
            len(info_about_suggestions_waiting_too_long_for_review), 0)

    def test_get_returns_empty_if_suggestions_have_waited_threshold_review_time(
        self
    ) -> None:
        with self.mock_datetime_utcnow(self.mocked_datetime_utcnow):
            self._create_translation_suggestion()
        mocked_threshold_review_wait_time_in_days = 2
        mocked_datetime_eq_review_wait_time_threshold = (
            self.mocked_datetime_utcnow + datetime.timedelta(
                days=mocked_threshold_review_wait_time_in_days))

        with self.mock_datetime_utcnow(
            mocked_datetime_eq_review_wait_time_threshold):
            with self.swap(
                suggestion_models,
                'SUGGESTION_REVIEW_WAIT_TIME_THRESHOLD_IN_DAYS',
                mocked_threshold_review_wait_time_in_days):
                info_about_suggestions_waiting_too_long_for_review = (
                    suggestion_services
                    .get_info_about_suggestions_waiting_too_long_for_review()
                )

        self.assertEqual(
            len(info_about_suggestions_waiting_too_long_for_review), 0)

    def test_get_returns_suggestion_waited_long_if_their_wait_is_past_threshold(
        self
    ) -> None:
        with self.mock_datetime_utcnow(self.mocked_datetime_utcnow):
            translation_suggestion = self._create_translation_suggestion()
        # Give the question suggestion a slightly different review submission
        # time so that the suggestions are not indistinguishable, in terms of
        # their review submission time.
        with self.mock_datetime_utcnow(
            self.mocked_datetime_utcnow + datetime.timedelta(minutes=5)):
            question_suggestion = self._create_question_suggestion()
        expected_suggestion_email_infos = (
            self._create_reviewable_suggestion_email_infos_from_suggestions(
                [translation_suggestion, question_suggestion]))
        mocked_threshold_review_wait_time_in_days = 1
        mocked_datetime_past_review_wait_time_threshold = (
            self.mocked_datetime_utcnow + datetime.timedelta(days=2))

        with self.mock_datetime_utcnow(
            mocked_datetime_past_review_wait_time_threshold):
            with self.swap(
                suggestion_models,
                'SUGGESTION_REVIEW_WAIT_TIME_THRESHOLD_IN_DAYS',
                mocked_threshold_review_wait_time_in_days):
                info_about_suggestions_waiting_too_long_for_review = (
                    suggestion_services
                    .get_info_about_suggestions_waiting_too_long_for_review()
                )

        self.assertEqual(
            len(info_about_suggestions_waiting_too_long_for_review), 2)
        self._assert_reviewable_suggestion_email_infos_are_in_correct_order(
            info_about_suggestions_waiting_too_long_for_review,
            expected_suggestion_email_infos
        )

    def test_get_only_returns_suggestions_that_have_waited_past_wait_threshold(
        self
    ) -> None:
        with self.mock_datetime_utcnow(self.mocked_datetime_utcnow):
            translation_suggestion = self._create_translation_suggestion()
        with self.mock_datetime_utcnow(
            self.mocked_datetime_utcnow + datetime.timedelta(days=2)):
            self._create_question_suggestion()
        expected_suggestion_email_infos = (
            self._create_reviewable_suggestion_email_infos_from_suggestions(
                [translation_suggestion]))
        mocked_threshold_review_wait_time_in_days = 3
        mocked_datetime_past_review_wait_time_threshold = (
            self.mocked_datetime_utcnow + datetime.timedelta(days=4))

        with self.mock_datetime_utcnow(
            mocked_datetime_past_review_wait_time_threshold):
            with self.swap(
                suggestion_models,
                'SUGGESTION_REVIEW_WAIT_TIME_THRESHOLD_IN_DAYS',
                mocked_threshold_review_wait_time_in_days):
                info_about_suggestions_waiting_too_long_for_review = (
                    suggestion_services
                    .get_info_about_suggestions_waiting_too_long_for_review()
                )

        # The question suggestion was created 2 days after the translation
        # suggestion, so it has only waited 1 day for a review, which is less
        # than 3, the mocked review wait time threshold. Therefore, only the
        # translation suggestion has waited too long for review.
        self.assertEqual(
            len(info_about_suggestions_waiting_too_long_for_review), 1)
        self._assert_reviewable_suggestion_email_infos_are_in_correct_order(
            info_about_suggestions_waiting_too_long_for_review,
            expected_suggestion_email_infos
        )


class GetSuggestionTypesThatNeedReviewersUnitTests(test_utils.GenericTestBase):
    """Tests for the get_suggestion_types_that_need_reviewers method."""

    sample_language_code: str = 'en'
    target_id: str = 'exp1'
    skill_id: str = 'skill_123456'
    language_code: str = 'en'
    AUTHOR_EMAIL: Final = 'author@example.com'
    REVIEWER_EMAIL: Final = 'reviewer@community.org'

    def _create_translation_suggestion_with_language_code(
        self, language_code: str
    ) -> suggestion_registry.SuggestionTranslateContent:
        """Creates a translation suggestion in the given language_code."""
        add_translation_change_dict = {
            'cmd': exp_domain.CMD_ADD_WRITTEN_TRANSLATION,
            'state_name': feconf.DEFAULT_INIT_STATE_NAME,
            'content_id': feconf.DEFAULT_NEW_STATE_CONTENT_ID,
            'language_code': language_code,
            'content_html': feconf.DEFAULT_INIT_STATE_CONTENT_STR,
            'translation_html': '<p>This is the translated content.</p>',
            'data_format': 'html'
        }

        return suggestion_services.create_suggestion(
            feconf.SUGGESTION_TYPE_TRANSLATE_CONTENT,
            feconf.ENTITY_TYPE_EXPLORATION,
            self.target_id, feconf.CURRENT_STATE_SCHEMA_VERSION,
            self.author_id, add_translation_change_dict,
            'test description'
        )

    def _create_question_suggestion(
        self
    ) -> suggestion_registry.SuggestionAddQuestion:
        """Creates a question suggestion."""
        add_question_change_dict: Dict[
            str, Union[str, float, question_domain.QuestionDict]
        ] = {
            'cmd': question_domain.CMD_CREATE_NEW_FULLY_SPECIFIED_QUESTION,
            'question_dict': {
                'id': 'test_id',
                'version': 12,
                'question_state_data': self._create_valid_question_data(
                    'default_state').to_dict(),
                'language_code': constants.DEFAULT_LANGUAGE_CODE,
                'question_state_data_schema_version': (
                    feconf.CURRENT_STATE_SCHEMA_VERSION),
                'linked_skill_ids': ['skill_1'],
                'inapplicable_skill_misconception_ids': ['skillid12345-1']
            },
            'skill_id': self.skill_id,
            'skill_difficulty': 0.3
        }

        return suggestion_services.create_suggestion(
            feconf.SUGGESTION_TYPE_ADD_QUESTION,
            feconf.ENTITY_TYPE_SKILL,
            self.skill_id, feconf.CURRENT_STATE_SCHEMA_VERSION,
            self.author_id, add_question_change_dict,
            'test description'
        )

    def _assert_community_contribution_stats_is_in_default_state(
        self
    ) -> None:
        """Checks if the community contribution stats is in its default
        state.
        """
        community_contribution_stats = (
            suggestion_services.get_community_contribution_stats())
        self.assertEqual(
            (
                community_contribution_stats
                .translation_reviewer_counts_by_lang_code
            ), {})
        self.assertEqual(
            (
                community_contribution_stats
                .translation_suggestion_counts_by_lang_code
            ), {})
        self.assertEqual(
            community_contribution_stats.question_reviewer_count, 0)
        self.assertEqual(
            community_contribution_stats.question_suggestion_count, 0)

    def setUp(self) -> None:
        super().setUp()
        self.signup(self.AUTHOR_EMAIL, 'author')
        self.author_id = self.get_user_id_from_email(self.AUTHOR_EMAIL)
        self.save_new_valid_exploration(self.target_id, self.author_id)
        self.save_new_skill(self.skill_id, self.author_id)
        self.signup(self.REVIEWER_EMAIL, 'reviewer')
        self.reviewer_id = self.get_user_id_from_email(
            self.REVIEWER_EMAIL)

    def test_get_returns_no_reviewers_needed_if_no_suggestions_exist(
        self
    ) -> None:
        self._assert_community_contribution_stats_is_in_default_state()

        suggestion_types_needing_reviewers = (
            suggestion_services.get_suggestion_types_that_need_reviewers())

        self.assertDictEqual(suggestion_types_needing_reviewers, {})

    def test_get_returns_no_reviewers_needed_if_question_reviewer_no_question(
        self
    ) -> None:
        user_services.allow_user_to_review_question(self.reviewer_id)
        stats = suggestion_services.get_community_contribution_stats()
        self.assertEqual(stats.question_reviewer_count, 1)
        self.assertEqual(stats.question_suggestion_count, 0)
        self.assertDictEqual(
            stats.translation_reviewer_counts_by_lang_code, {})
        self.assertDictEqual(
            stats.translation_suggestion_counts_by_lang_code, {})

        suggestion_types_needing_reviewers = (
            suggestion_services.get_suggestion_types_that_need_reviewers())

        self.assertDictEqual(suggestion_types_needing_reviewers, {})

    def test_get_returns_not_needed_if_translation_reviewers_but_no_translation(
        self
    ) -> None:
        user_services.allow_user_to_review_translation_in_language(
            self.reviewer_id, 'en')
        user_services.allow_user_to_review_translation_in_language(
            self.reviewer_id, 'fr')
        stats = suggestion_services.get_community_contribution_stats()
        self.assertEqual(stats.question_reviewer_count, 0)
        self.assertEqual(stats.question_suggestion_count, 0)
        self.assertDictEqual(
            stats.translation_reviewer_counts_by_lang_code, {'en': 1, 'fr': 1})
        self.assertDictEqual(
            stats.translation_suggestion_counts_by_lang_code, {})

        suggestion_types_needing_reviewers = (
            suggestion_services.get_suggestion_types_that_need_reviewers())

        self.assertDictEqual(suggestion_types_needing_reviewers, {})

    def test_get_returns_no_reviewers_needed_if_enough_translation_reviewers(
        self
    ) -> None:
        user_services.allow_user_to_review_translation_in_language(
            self.reviewer_id, 'en')
        user_services.allow_user_to_review_translation_in_language(
            self.reviewer_id, 'fr')
        self._create_translation_suggestion_with_language_code('en')
        self._create_translation_suggestion_with_language_code('fr')
        stats = suggestion_services.get_community_contribution_stats()
        self.assertEqual(stats.question_reviewer_count, 0)
        self.assertEqual(stats.question_suggestion_count, 0)
        self.assertDictEqual(
            stats.translation_reviewer_counts_by_lang_code, {'en': 1, 'fr': 1})
        self.assertDictEqual(
            stats.translation_suggestion_counts_by_lang_code, {
                'en': 1, 'fr': 1})

        suggestion_types_needing_reviewers = (
            suggestion_services.get_suggestion_types_that_need_reviewers())

        self.assertDictEqual(suggestion_types_needing_reviewers, {})

    def test_get_returns_no_reviewers_needed_if_enough_question_reviewers(
        self
    ) -> None:
        user_services.allow_user_to_review_question(self.reviewer_id)
        self._create_question_suggestion()
        stats = suggestion_services.get_community_contribution_stats()
        self.assertEqual(stats.question_reviewer_count, 1)
        self.assertEqual(stats.question_suggestion_count, 1)
        self.assertDictEqual(
            stats.translation_reviewer_counts_by_lang_code, {})
        self.assertDictEqual(
            stats.translation_suggestion_counts_by_lang_code, {})

        suggestion_types_needing_reviewers = (
            suggestion_services.get_suggestion_types_that_need_reviewers())

        self.assertDictEqual(suggestion_types_needing_reviewers, {})

    def test_get_returns_reviewers_needed_if_question_but_no_reviewers(
        self
    ) -> None:
        self._create_question_suggestion()
        stats = suggestion_services.get_community_contribution_stats()
        self.assertEqual(stats.question_reviewer_count, 0)
        self.assertEqual(stats.question_suggestion_count, 1)
        self.assertDictEqual(
            stats.translation_reviewer_counts_by_lang_code, {})
        self.assertDictEqual(
            stats.translation_suggestion_counts_by_lang_code, {})

        suggestion_types_needing_reviewers = (
            suggestion_services.get_suggestion_types_that_need_reviewers())

        self.assertDictEqual(
            suggestion_types_needing_reviewers,
            {feconf.SUGGESTION_TYPE_ADD_QUESTION: set()})

    def test_get_returns_reviewers_needed_if_translation_for_a_lang_no_reviewer(
        self
    ) -> None:
        self._create_translation_suggestion_with_language_code(
            self.sample_language_code)
        stats = suggestion_services.get_community_contribution_stats()
        self.assertEqual(stats.question_reviewer_count, 0)
        self.assertEqual(stats.question_suggestion_count, 0)
        self.assertDictEqual(
            stats.translation_reviewer_counts_by_lang_code, {})
        self.assertDictEqual(
            stats.translation_suggestion_counts_by_lang_code, {
                self.sample_language_code: 1})

        suggestion_types_needing_reviewers = (
            suggestion_services.get_suggestion_types_that_need_reviewers())

        self.assertDictEqual(
            suggestion_types_needing_reviewers,
            {feconf.SUGGESTION_TYPE_TRANSLATE_CONTENT: {
                self.sample_language_code}})

    def test_get_returns_reviewers_needed_if_translation_for_langs_no_reviewers(
        self
    ) -> None:
        self._create_translation_suggestion_with_language_code('en')
        self._create_translation_suggestion_with_language_code('fr')
        stats = suggestion_services.get_community_contribution_stats()
        self.assertEqual(stats.question_reviewer_count, 0)
        self.assertEqual(stats.question_suggestion_count, 0)
        self.assertDictEqual(
            stats.translation_reviewer_counts_by_lang_code, {})
        self.assertDictEqual(
            stats.translation_suggestion_counts_by_lang_code, {
                'en': 1, 'fr': 1})

        suggestion_types_needing_reviewers = (
            suggestion_services.get_suggestion_types_that_need_reviewers())

        self.assertDictEqual(
            suggestion_types_needing_reviewers,
            {feconf.SUGGESTION_TYPE_TRANSLATE_CONTENT: {'en', 'fr'}})

    def test_get_returns_reviewers_needed_if_multi_suggestion_types_no_reviewer(
        self
    ) -> None:
        self._create_question_suggestion()
        self._create_translation_suggestion_with_language_code('en')
        self._create_translation_suggestion_with_language_code('fr')
        stats = suggestion_services.get_community_contribution_stats()
        self.assertEqual(stats.question_reviewer_count, 0)
        self.assertEqual(stats.question_suggestion_count, 1)
        self.assertDictEqual(
            stats.translation_reviewer_counts_by_lang_code, {})
        self.assertDictEqual(
            stats.translation_suggestion_counts_by_lang_code,
            {'en': 1, 'fr': 1})

        suggestion_types_needing_reviewers = (
            suggestion_services.get_suggestion_types_that_need_reviewers())

        self.assertDictEqual(
            suggestion_types_needing_reviewers,
            {
                feconf.SUGGESTION_TYPE_TRANSLATE_CONTENT: {
                    'en', 'fr'},
                feconf.SUGGESTION_TYPE_ADD_QUESTION: set()
            })<|MERGE_RESOLUTION|>--- conflicted
+++ resolved
@@ -2391,8 +2391,6 @@
             suggestion_services.get_translation_contribution_stats_models(
                 ['invalid_id'])
 
-<<<<<<< HEAD
-=======
     def test_get_translation_contribution_stats_for_strict_false(
         self
     ) -> None:
@@ -2433,7 +2431,6 @@
 
         self.assertEqual(stats_models, [None])
 
->>>>>>> 6c20d7aa
     def test_get_translation_review_stats_for_invalid_id_with_strict_true(
         self
     ) -> None:
@@ -2530,17 +2527,6 @@
             feconf.SUGGESTION_TYPE_TRANSLATE_CONTENT,
             feconf.ENTITY_TYPE_EXPLORATION,
             '1', 1, self.author_id, change_dict, 'description')
-<<<<<<< HEAD
-        # Contributor's stats are updated manually since contributor's stats are
-        # checked later.
-        suggestion_services.update_translation_contribution_stats_at_submission(
-            initial_suggestion
-        )
-        suggestion_services.update_translation_contribution_stats_at_submission(
-            latest_suggestion
-        )
-=======
->>>>>>> 6c20d7aa
         suggestion_services.accept_suggestion(
             initial_suggestion.suggestion_id, self.reviewer_id, 'Accepted',
             'Accepted')
@@ -2584,28 +2570,11 @@
             ),
             6
         )
-<<<<<<< HEAD
-        # Assert translation contribution stats after the review.
-        # At this point we can confirm that there should be an associated
-        # translation contribution stat object for the given IDs since we have
-        # called update_translation_contribution_stats_at_submission function
-        # to create/update translation contribution stats.
-        assert translation_contribution_stats_model is not None
-        self.assertEqual(
-            translation_contribution_stats_model.submitted_translations_count,
-            2
-        )
-        self.assertEqual(
-            (
-                translation_contribution_stats_model
-                .submitted_translation_word_count
-=======
         assert translation_contribution_stats_model is not None
         self.assertEqual(
             (
                 translation_contribution_stats_model
                 .accepted_translation_word_count
->>>>>>> 6c20d7aa
             ),
             6
         )
@@ -2632,18 +2601,6 @@
             feconf.SUGGESTION_TYPE_TRANSLATE_CONTENT,
             feconf.ENTITY_TYPE_EXPLORATION,
             '1', 1, self.author_id, change_dict, 'description')
-<<<<<<< HEAD
-        # Contributor's stats are updated manually since contributor's stats are
-        # checked later.
-        suggestion_services.update_translation_contribution_stats_at_submission(
-            initial_suggestion
-        )
-        suggestion_services.update_translation_contribution_stats_at_submission(
-            latest_suggestion
-        )
-
-=======
->>>>>>> 6c20d7aa
         suggestion_services.reject_suggestion(
             initial_suggestion.suggestion_id, self.reviewer_id, 'Rejected')
         suggestion_services.reject_suggestion(
@@ -2693,34 +2650,17 @@
             ),
             6
         )
-<<<<<<< HEAD
-        # Assert translation contribution stats after the review.
-        # At this point we can confirm that there should be an associated
-        # translation contribution stat object for the given IDs since we have
-        # called update_translation_contribution_stats_at_submission function
-        # to create/update translation contribution stats.
         assert translation_contribution_stats_model is not None
         self.assertEqual(
-            translation_contribution_stats_model.submitted_translations_count,
-=======
-        assert translation_contribution_stats_model is not None
-        self.assertEqual(
             translation_contribution_stats_model.rejected_translations_count,
->>>>>>> 6c20d7aa
             2
         )
         self.assertEqual(
             (
                 translation_contribution_stats_model
-<<<<<<< HEAD
-                .submitted_translation_word_count
-            ),
-            6
-=======
                 .rejected_translations_count
             ),
             2
->>>>>>> 6c20d7aa
         )
         self.assertEqual(
             translation_contribution_stats_model.accepted_translations_count,
@@ -2786,11 +2726,8 @@
         )
         suggestion_services.update_translation_suggestion(
             initial_suggestion.suggestion_id, 'Edited')
-<<<<<<< HEAD
-=======
         suggestion_services.update_translation_suggestion(
             latest_suggestion.suggestion_id, 'Edited')
->>>>>>> 6c20d7aa
         suggestion_services.accept_suggestion(
             initial_suggestion.suggestion_id, self.reviewer_id, 'Accepted',
             'Accepted')
@@ -2829,38 +2766,20 @@
         )
         self.assertEqual(
             translation_review_stats_model.accepted_translation_word_count,
-<<<<<<< HEAD
-            4
-=======
             2
->>>>>>> 6c20d7aa
         )
         self.assertEqual(
             (
                 translation_review_stats_model
                 .reviewed_translation_word_count
             ),
-<<<<<<< HEAD
-            4
-=======
             2
->>>>>>> 6c20d7aa
         )
         self.assertEqual(
             translation_review_stats_model
             .accepted_translations_with_reviewer_edits_count,
-<<<<<<< HEAD
-            1
-        )
-        # Assert translation contribution stats after the review.
-        # At this point we can confirm that there should be an associated
-        # translation contribution stat object for the given IDs since we have
-        # called update_translation_contribution_stats_at_submission function
-        # to create/update translation contribution stats.
-=======
             2
         )
->>>>>>> 6c20d7aa
         assert translation_contribution_stats_model is not None
         self.assertEqual(
             translation_contribution_stats_model.submitted_translations_count,
@@ -2882,11 +2801,7 @@
                 translation_contribution_stats_model
                 .accepted_translations_without_reviewer_edits_count
             ),
-<<<<<<< HEAD
-            1
-=======
             0
->>>>>>> 6c20d7aa
         )
 
     def _create_question_suggestion(
@@ -3009,17 +2924,6 @@
         topic_id = self._create_topic(skill_id_1, skill_id_2)
         initial_suggestion = self._create_question_suggestion(skill_id_1)
         latest_suggestion = self._create_question_suggestion(skill_id_2)
-<<<<<<< HEAD
-        # Contributor's stats are updated manually since contributor's stats are
-        # checked later.
-        suggestion_services.update_question_contribution_stats_at_submission(
-            initial_suggestion
-        )
-        suggestion_services.update_question_contribution_stats_at_submission(
-            latest_suggestion
-        )
-=======
->>>>>>> 6c20d7aa
         suggestion_services.accept_suggestion(
             initial_suggestion.suggestion_id, self.reviewer_id, 'Accepted',
             'Accepted')
@@ -3064,20 +2968,6 @@
             ),
             2
         )
-<<<<<<< HEAD
-        # Assert question contribution stats after the review.
-        # At this point we can confirm that there should be an associated
-        # question contribution stat object for the given IDs since we have
-        # called update_question_contribution_stats_at_submission function to
-        # create/update question contribution stats.
-        assert question_contribution_stats_model is not None
-        self.assertEqual(
-            question_contribution_stats_model.submitted_questions_count,
-            2
-        )
-        self.assertEqual(
-            question_contribution_stats_model.accepted_questions_count,
-=======
         assert question_contribution_stats_model is not None
         self.assertEqual(
             question_contribution_stats_model.accepted_questions_count,
@@ -3088,7 +2978,6 @@
                 question_contribution_stats_model
                 .accepted_questions_without_reviewer_edits_count
             ),
->>>>>>> 6c20d7aa
             2
         )
 
@@ -3105,17 +2994,6 @@
         topic_id = self._create_topic(skill_id_1, skill_id_2)
         initial_suggestion = self._create_question_suggestion(skill_id_1)
         latest_suggestion = self._create_question_suggestion(skill_id_2)
-<<<<<<< HEAD
-        # Contributor's stats are updated manually since contributor's stats are
-        # checked later.
-        suggestion_services.update_question_contribution_stats_at_submission(
-            initial_suggestion
-        )
-        suggestion_services.update_question_contribution_stats_at_submission(
-            latest_suggestion
-        )
-=======
->>>>>>> 6c20d7aa
         suggestion_services.reject_suggestion(
             initial_suggestion.suggestion_id, self.reviewer_id, 'Rejected')
         suggestion_services.reject_suggestion(
@@ -3162,20 +3040,6 @@
             ),
             2
         )
-<<<<<<< HEAD
-        # Assert question contribution stats after the review.
-        # At this point we can confirm that there should be an associated
-        # question contribution stat object for the given IDs since we have
-        # called update_question_contribution_stats_at_submission function to
-        # create/update question contribution stats.
-        assert question_contribution_stats_model is not None
-        self.assertEqual(
-            question_contribution_stats_model.submitted_questions_count,
-            2
-        )
-        self.assertEqual(
-            question_contribution_stats_model.accepted_questions_count,
-=======
         assert question_contribution_stats_model is not None
         self.assertEqual(
             question_contribution_stats_model.accepted_questions_count,
@@ -3186,7 +3050,6 @@
                 question_contribution_stats_model
                 .accepted_questions_without_reviewer_edits_count
             ),
->>>>>>> 6c20d7aa
             0
         )
 
@@ -3206,17 +3069,6 @@
         latest_suggestion = self._create_question_suggestion(skill_id_2)
         question_state_data = self._create_valid_question_data(
             'default_state').to_dict()
-<<<<<<< HEAD
-        # Contributor's stats are updated manually since contributor's stats are
-        # checked later.
-        suggestion_services.update_question_contribution_stats_at_submission(
-            initial_suggestion
-        )
-        suggestion_services.update_question_contribution_stats_at_submission(
-            latest_suggestion
-        )
-=======
->>>>>>> 6c20d7aa
         suggestion_services.accept_suggestion(
             initial_suggestion.suggestion_id, self.reviewer_id, 'Accepted',
             'Accepted')
@@ -3225,11 +3077,8 @@
             'Accepted')
         suggestion_services.update_question_suggestion(
             initial_suggestion.suggestion_id, 0.6, question_state_data)
-<<<<<<< HEAD
-=======
         suggestion_services.update_question_suggestion(
             latest_suggestion.suggestion_id, 0.6, question_state_data)
->>>>>>> 6c20d7aa
 
         # Actual action to update stats when reviewing.
         suggestion_services.update_question_review_stats(
@@ -3270,24 +3119,9 @@
                 question_review_stats_model
                 .accepted_questions_with_reviewer_edits_count
             ),
-<<<<<<< HEAD
-            1
-        )
-        # Assert question contribution stats after the review.
-        # At this point we can confirm that there should be an associated
-        # question contribution stat object for the given IDs since we have
-        # called update_question_contribution_stats_at_submission function to
-        # create/update question contribution stats.
+            2
+        )
         assert question_contribution_stats_model is not None
-        self.assertEqual(
-            question_contribution_stats_model.submitted_questions_count,
-            2
-        )
-=======
-            2
-        )
-        assert question_contribution_stats_model is not None
->>>>>>> 6c20d7aa
         self.assertEqual(
             question_contribution_stats_model.accepted_questions_count,
             2
@@ -3297,11 +3131,7 @@
                 question_contribution_stats_model
                 .accepted_questions_without_reviewer_edits_count
             ),
-<<<<<<< HEAD
-            1
-=======
             0
->>>>>>> 6c20d7aa
         )
 
     def test_create_and_reject_suggestion(self) -> None:
