--- conflicted
+++ resolved
@@ -1707,8 +1707,6 @@
             'test description'
         )
 
-<<<<<<< HEAD
-=======
     def _create_edit_state_content_suggestion(self):
         """Creates an "edit state content" suggestion."""
 
@@ -1733,7 +1731,6 @@
             self.author_id, edit_state_content_change_dict,
             'test description')
 
->>>>>>> 1fbf59e6
     def _assert_reviewable_suggestion_email_infos_are_equal(
             self, reviewable_suggestion_email_info,
             expected_reviewable_suggestion_email_info):
@@ -1764,8 +1761,6 @@
             self.REVIEWER_EMAIL)
         self.save_new_valid_exploration(self.target_id, self.author_id)
 
-<<<<<<< HEAD
-=======
     def test_create_raises_for_suggestion_type_not_on_contributor_dashboard(
             self):
         edit_state_content_suggestion = (
@@ -1797,7 +1792,6 @@
             sorted_text_getter_dict_suggestion_types,
             sorted_contributor_dashboard_suggestion_types)
 
->>>>>>> 1fbf59e6
     def test_create_from_suggestion_returns_info_for_question_suggestion(self):
         question_suggestion = (
             self._create_question_suggestion_with_question_html_content(
@@ -2019,36 +2013,6 @@
             expected_reviewable_suggestion_email_info
         )
 
-<<<<<<< HEAD
-    def test_create_returns_info_for_translation_suggestion_if_html_nested_rte(
-            self):
-        translation_suggestion = (
-            self._create_translation_suggestion_with_translation_html(
-                '<p> translation with rte'
-                '<oppia-noninteractive-link>'
-                '<oppia-noninteractive-math></oppia-noninteractive-math>'
-                '</oppia-noninteractive-link></p>'))
-        expected_reviewable_suggestion_email_info = (
-            suggestion_registry.ReviewableSuggestionEmailInfo(
-                translation_suggestion.suggestion_type,
-                translation_suggestion.language_code,
-                'translation with rte [Link] [Math]',
-                translation_suggestion.last_updated
-            ))
-
-        reviewable_suggestion_email_info = (
-            suggestion_services
-            .create_reviewable_suggestion_email_info_from_suggestion(
-                translation_suggestion)
-        )
-
-        self._assert_reviewable_suggestion_email_infos_are_equal(
-            reviewable_suggestion_email_info,
-            expected_reviewable_suggestion_email_info
-        )
-
-=======
->>>>>>> 1fbf59e6
     def test_create_returns_info_for_translation_suggestion_if_html_rte_value(
             self):
         translation_suggestion = (
@@ -2202,16 +2166,6 @@
             expected_reviewable_suggestion_email_info
         )
 
-<<<<<<< HEAD
-    def test_create_returns_info_for_question_suggestion_if_html_has_nested_rte(
-            self):
-        question_suggestion = (
-            self._create_question_suggestion_with_question_html_content(
-                '<p> question with rte'
-                '<oppia-noninteractive-link>'
-                '<oppia-noninteractive-math></oppia-noninteractive-math>'
-                '</oppia-noninteractive-link></p>'))
-=======
     def test_create_returns_info_for_question_suggestion_if_html_has_rte_value(
             self):
         question_suggestion = (
@@ -2219,45 +2173,6 @@
                 '<p><oppia-noninteractive-link text-with-value="&amp;quot;Test '
                 'a tag&amp;quot;" url-with-value="&amp;quot;somelink&amp;'
                 'quot;"></oppia-noninteractive-link></p>'))
->>>>>>> 1fbf59e6
-        expected_reviewable_suggestion_email_info = (
-            suggestion_registry.ReviewableSuggestionEmailInfo(
-                question_suggestion.suggestion_type,
-                question_suggestion.language_code,
-<<<<<<< HEAD
-                'question with rte [Link] [Math]',
-=======
-                '[Link]',
->>>>>>> 1fbf59e6
-                question_suggestion.last_updated
-            ))
-
-        reviewable_suggestion_email_info = (
-            suggestion_services
-            .create_reviewable_suggestion_email_info_from_suggestion(
-                question_suggestion)
-        )
-
-        self._assert_reviewable_suggestion_email_infos_are_equal(
-            reviewable_suggestion_email_info,
-            expected_reviewable_suggestion_email_info
-        )
-
-<<<<<<< HEAD
-    def test_create_returns_info_for_question_suggestion_if_html_has_rte_value(
-=======
-    def test_create_returns_info_for_suggestion_if_html_has_rte_with_text(
->>>>>>> 1fbf59e6
-            self):
-        question_suggestion = (
-            self._create_question_suggestion_with_question_html_content(
-                '<p><oppia-noninteractive-link text-with-value="&amp;quot;Test '
-                'a tag&amp;quot;" url-with-value="&amp;quot;somelink&amp;'
-<<<<<<< HEAD
-                'quot;"></oppia-noninteractive-link></p>'))
-=======
-                'quot;">text</oppia-noninteractive-link></p>'))
->>>>>>> 1fbf59e6
         expected_reviewable_suggestion_email_info = (
             suggestion_registry.ReviewableSuggestionEmailInfo(
                 question_suggestion.suggestion_type,
@@ -2277,8 +2192,32 @@
             expected_reviewable_suggestion_email_info
         )
 
-<<<<<<< HEAD
-=======
+    def test_create_returns_info_for_suggestion_if_html_has_rte_with_text(
+            self):
+        question_suggestion = (
+            self._create_question_suggestion_with_question_html_content(
+                '<p><oppia-noninteractive-link text-with-value="&amp;quot;Test '
+                'a tag&amp;quot;" url-with-value="&amp;quot;somelink&amp;'
+                'quot;">text</oppia-noninteractive-link></p>'))
+        expected_reviewable_suggestion_email_info = (
+            suggestion_registry.ReviewableSuggestionEmailInfo(
+                question_suggestion.suggestion_type,
+                question_suggestion.language_code,
+                '[Link]',
+                question_suggestion.last_updated
+            ))
+
+        reviewable_suggestion_email_info = (
+            suggestion_services
+            .create_reviewable_suggestion_email_info_from_suggestion(
+                question_suggestion)
+        )
+
+        self._assert_reviewable_suggestion_email_infos_are_equal(
+            reviewable_suggestion_email_info,
+            expected_reviewable_suggestion_email_info
+        )
+
     def test_create_returns_info_for_suggestion_if_html_has_rte_with_html(
             self):
         question_suggestion = (
@@ -2332,7 +2271,6 @@
             expected_reviewable_suggestion_email_info
         )
 
->>>>>>> 1fbf59e6
 
 class GetSuggestionsWaitingForReviewInfoToNotifyReviewersUnitTests(
         test_utils.GenericTestBase):
