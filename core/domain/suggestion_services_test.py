--- conflicted
+++ resolved
@@ -957,17 +957,10 @@
         )
 
         question_state_data = test_question_dict['question_state_data']
-<<<<<<< HEAD
         question_state_data['content']['html'] = '<p>Updated question</p>'
         question_state_data['interaction']['solution'] = new_solution_dict
         question_state_data['recorded_voiceovers'] = (
             state.recorded_voiceovers.to_dict())
-=======
-        question_state_data['content'][
-            'html'] = '<p>Updated question</p>'
-        question_state_data['interaction'][
-            'solution'] = new_solution_dict
->>>>>>> 2286af7b
 
         # Ruling out the possibility of any other type for mypy type checking.
         assert isinstance(suggestion.change.skill_difficulty, float)
