--- conflicted
+++ resolved
@@ -307,41 +307,6 @@
 
     @staticmethod
     def reduce(key, values):
-<<<<<<< HEAD
-        stats_model = suggestion_models.CommunityContributionStatsModel.get()
-
-        item_type, item_category, language_code = key.split(
-            PopulateContributionStatsOneOffJob.KEY_DELIMITER)
-
-        # Update the reviewer counts.
-        if item_type == PopulateContributionStatsOneOffJob.ITEM_TYPE_REVIEWER:
-            if item_category == (
-                    PopulateContributionStatsOneOffJob
-                    .ITEM_CATEGORY_QUESTION):
-                stats_model.question_reviewer_count = len(values)
-            elif item_category == (
-                    PopulateContributionStatsOneOffJob
-                    .ITEM_CATEGORY_TRANSLATION):
-                (
-                    stats_model
-                    .translation_reviewer_counts_by_lang_code[language_code]
-                ) = len(values)
-        # Update the suggestion counts.
-        else:
-            if item_category == suggestion_models.SUGGESTION_TYPE_ADD_QUESTION:
-                stats_model.question_suggestion_count = len(values)
-            elif item_category == (
-                    suggestion_models.SUGGESTION_TYPE_TRANSLATE_CONTENT):
-                (
-                    stats_model
-                    .translation_suggestion_counts_by_lang_code[language_code]
-                ) = len(values)
-
-        stats_model.update_timestamps()
-        stats_model.put()
-
-        yield (key, len(values))
-=======
 
         def _update_community_contribution_stats_transactional(
                 key, count_value):
@@ -402,5 +367,4 @@
                 len(values)))
 
         # Only yield the values from the transactions.
-        yield (key_from_transaction, count_value_from_transaction)
->>>>>>> acca038b
+        yield (key_from_transaction, count_value_from_transaction)