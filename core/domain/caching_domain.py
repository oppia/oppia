--- conflicted
+++ resolved
@@ -24,11 +24,6 @@
 from __future__ import absolute_import
 from __future__ import unicode_literals
 
-<<<<<<< HEAD
-=======
-from core import python_utils
->>>>>>> a0c63b07
-
 class MemoryCacheStats(object):
     """Domain object for an Oppia memory profile object that contains
     information about the memory cache.
