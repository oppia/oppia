--- conflicted
+++ resolved
@@ -296,11 +296,7 @@
             ]
         )
 
-<<<<<<< HEAD
         # Test for univited learner.
-=======
-        # Test for univited student.
->>>>>>> ccf65ce2
         with self.assertRaisesRegex(
             Exception,
             'Learner was not invited to join the learner group.'
