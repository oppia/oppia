--- conflicted
+++ resolved
@@ -626,25 +626,6 @@
     chars long strings.
     """
 
-    @staticmethod
-    def verify_user_id_correct(user_id):
-        """Verify that the user ID is in a valid format, meaning that it is
-        formed from lower case letters, starts with 'uid_' and is
-        USER_ID_LENGTH long.
-
-        Args:
-            user_id: str. The user ID to be checked.
-
-        Returns:
-            bool. Whether the ID is in a valid format, meaning that it is
-            formed from lower case letters, starts with 'uid_' and is
-            USER_ID_LENGTH long.
-        """
-        return all((
-            user_id.islower(),
-            user_id.startswith('uid_'),
-            len(user_id) == user_models.USER_ID_LENGTH))
-
     @classmethod
     def enqueue(cls, job_id, additional_job_params=None):
         # We can raise the number of shards for this job, since it goes only
@@ -661,12 +642,7 @@
     def map(user_model):
         """Implements the map function for this job."""
         gae_id = user_model.gae_id
-<<<<<<< HEAD
-        if not (GaeIdNotInModelsVerificationJob
-                .verify_user_id_correct(user_model.id)):
-=======
         if not verify_user_id_correct(user_model.id):
->>>>>>> fbcc5039
             yield ('FAILURE - WRONG ID FORMAT', (gae_id, user_model.id))
         success = True
         for model_class in models.Registry.get_all_storage_model_classes():
