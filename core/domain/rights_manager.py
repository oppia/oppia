--- conflicted
+++ resolved
@@ -849,7 +849,6 @@
             return False
         return self.can_modify_roles(activity_type, activity_id)
 
-<<<<<<< HEAD
     def can_publicize(self, activity_type, activity_id):
         """Returns whether this user is allowed to publicize the given
         activity.
@@ -893,8 +892,6 @@
             return False
         return self.is_moderator()
 
-=======
->>>>>>> 24dbe819
 
 def _assign_role(
         committer_id, assignee_id, new_role, activity_id, activity_type):
@@ -1118,7 +1115,6 @@
     activity_services.remove_featured_activity(activity_type, activity_id)
 
 
-<<<<<<< HEAD
 def _publicize_activity(committer_id, activity_id, activity_type):
     """Publicizes the given activity.
 
@@ -1169,8 +1165,6 @@
         'Exploration unpublicized.')
 
 
-=======
->>>>>>> 24dbe819
 # Rights functions for activities.
 def assign_role_for_exploration(
         committer_id, exploration_id, assignee_id, new_role):
@@ -1297,7 +1291,6 @@
     """
     _unpublish_activity(
         committer_id, exploration_id, constants.ACTIVITY_TYPE_EXPLORATION)
-<<<<<<< HEAD
 
 
 def publicize_exploration(committer_id, exploration_id):
@@ -1331,8 +1324,6 @@
     """
     _unpublicize_activity(
         committer_id, exploration_id, constants.ACTIVITY_TYPE_EXPLORATION)
-=======
->>>>>>> 24dbe819
 
 
 # Rights functions for collections.
@@ -1411,7 +1402,6 @@
     """
     _unpublish_activity(
         committer_id, collection_id, constants.ACTIVITY_TYPE_COLLECTION)
-<<<<<<< HEAD
 
 
 def publicize_collection(committer_id, collection_id):
@@ -1445,8 +1435,6 @@
     """
     _unpublicize_activity(
         committer_id, collection_id, constants.ACTIVITY_TYPE_COLLECTION)
-=======
->>>>>>> 24dbe819
 
 
 def check_can_access_activity(
