--- conflicted
+++ resolved
@@ -61,18 +61,11 @@
     exploration or a collection).
     """
 
-<<<<<<< HEAD
-    def __init__(self, exploration_id, owner_ids, editor_ids, translator_ids,
-                 viewer_ids, community_owned=False, cloned_from=None,
-                 status=ACTIVITY_STATUS_PRIVATE, viewable_if_private=False,
-                 first_published_msec=None):
-=======
     def __init__(
-            self, exploration_id, owner_ids, editor_ids, viewer_ids,
-            community_owned=False, cloned_from=None,
-            status=ACTIVITY_STATUS_PRIVATE,
-            viewable_if_private=False, first_published_msec=None):
->>>>>>> 5287fdc5
+            self, exploration_id, owner_ids, editor_ids, translator_ids,
+            viewer_ids, community_owned=False, cloned_from=None,
+            status=ACTIVITY_STATUS_PRIVATE, viewable_if_private=False,
+            first_published_msec=None):
         self.id = exploration_id
         self.owner_ids = owner_ids
         self.editor_ids = editor_ids
