# coding: utf-8
#
# Copyright 2014 The Oppia Authors. All Rights Reserved.
#
# Licensed under the Apache License, Version 2.0 (the "License");
# you may not use this file except in compliance with the License.
# You may obtain a copy of the License at
#
#      http://www.apache.org/licenses/LICENSE-2.0
#
# Unless required by applicable law or agreed to in writing, software
# distributed under the License is distributed on an "AS-IS" BASIS,
# WITHOUT WARRANTIES OR CONDITIONS OF ANY KIND, either express or implied.
# See the License for the specific language governing permissions and
# limitations under the License.

"""Functions that manage rights for various user actions."""

from __future__ import annotations

import logging

from core import utils
from core.constants import constants
from core.domain import activity_services
from core.domain import change_domain
from core.domain import rights_domain
from core.domain import role_services
from core.domain import subscription_services
from core.domain import taskqueue_services
from core.domain import user_domain
from core.domain import user_services
from core.platform import models

<<<<<<< HEAD
from typing import Literal, Optional, overload
=======
from typing import Dict, List, Mapping, Optional, Sequence, Union, overload
from typing_extensions import Literal
>>>>>>> 3c8d9fa9

MYPY = False
if MYPY: # pragma: no cover
    from mypy_imports import collection_models
    from mypy_imports import datastore_services
    from mypy_imports import exp_models

(collection_models, exp_models) = models.Registry.import_models([
    models.NAMES.collection, models.NAMES.exploration
])

datastore_services = models.Registry.import_datastore_services()


def get_activity_rights_from_model(
    activity_rights_model: Union[
        collection_models.CollectionRightsModel,
        exp_models.ExplorationRightsModel
    ],
    activity_type: str
) -> rights_domain.ActivityRights:
    """Constructs an ActivityRights object from the given activity rights model.

    Args:
        activity_rights_model: ActivityRightsModel. Activity rights from the
            datastore.
        activity_type: str. The type of activity. Possible values:
            constants.ACTIVITY_TYPE_EXPLORATION,
            constants.ACTIVITY_TYPE_COLLECTION.

    Returns:
        ActivityRights. The rights object created from the model.
    """
    cloned_from_value = None
    if activity_type == constants.ACTIVITY_TYPE_EXPLORATION:
        # Ruling out the possibility of CollectionRightsModel for mypy
        # type checking.
        assert isinstance(
            activity_rights_model,
            exp_models.ExplorationRightsModel
        )
        cloned_from_value = activity_rights_model.cloned_from

    return rights_domain.ActivityRights(
        activity_rights_model.id,
        activity_rights_model.owner_ids,
        activity_rights_model.editor_ids,
        activity_rights_model.voice_artist_ids,
        activity_rights_model.viewer_ids,
        community_owned=activity_rights_model.community_owned,
        cloned_from=cloned_from_value,
        status=activity_rights_model.status,
        viewable_if_private=activity_rights_model.viewable_if_private,
        first_published_msec=activity_rights_model.first_published_msec
    )


def _save_activity_rights(
    committer_id: str,
    activity_rights: rights_domain.ActivityRights,
    activity_type: str,
    commit_message: str,
    commit_cmds: Sequence[Mapping[str, change_domain.AcceptableChangeDictTypes]]
) -> None:
    """Saves an ExplorationRights or CollectionRights domain object to the
    datastore.

    Args:
        committer_id: str. ID of the committer.
        activity_rights: ActivityRights. The rights object for the given
            activity.
        activity_type: str. The type of activity. Possible values:
            constants.ACTIVITY_TYPE_EXPLORATION,
            constants.ACTIVITY_TYPE_COLLECTION.
        commit_message: str. Descriptive message for the commit.
        commit_cmds: list(dict). A list of commands describing what kind of
            commit was done.
    """
    activity_rights.validate()

    # Ruling out the possibility of any other activity type.
    assert (
        activity_type in (
            constants.ACTIVITY_TYPE_COLLECTION,
            constants.ACTIVITY_TYPE_EXPLORATION
        )
    )

    if activity_type == constants.ACTIVITY_TYPE_EXPLORATION:
        model: Union[
            exp_models.ExplorationRightsModel,
            collection_models.CollectionRightsModel
        ] = exp_models.ExplorationRightsModel.get(
            activity_rights.id, strict=True
        )
    elif activity_type == constants.ACTIVITY_TYPE_COLLECTION:
        model = collection_models.CollectionRightsModel.get(
            activity_rights.id, strict=True
        )

    model.owner_ids = activity_rights.owner_ids
    model.editor_ids = activity_rights.editor_ids
    model.viewer_ids = activity_rights.viewer_ids
    model.voice_artist_ids = activity_rights.voice_artist_ids
    model.community_owned = activity_rights.community_owned
    model.status = activity_rights.status
    model.viewable_if_private = activity_rights.viewable_if_private
    model.first_published_msec = activity_rights.first_published_msec

    model.commit(committer_id, commit_message, commit_cmds)


def _update_exploration_summary(
    activity_rights: rights_domain.ActivityRights
) -> None:
    """Updates the exploration summary for the activity associated with the
    given rights object.

    The ID of rights object is the same as the ID of associated activity.

    Args:
        activity_rights: ActivityRights. The rights object for the given
            activity.
    """
    # TODO(msl): Get rid of inline imports by refactoring code.
    from core.domain import exp_services
    exp_services.regenerate_exploration_and_contributors_summaries(  # type: ignore[no-untyped-call]
        activity_rights.id)


def _update_collection_summary(
    activity_rights: rights_domain.ActivityRights
) -> None:
    """Updates the collection summary for the given activity associated with
    the given rights object.

    The ID of rights object is the same as the ID of associated activity.

    Args:
        activity_rights: ActivityRights. The rights object for the given
            activity.
    """
    from core.domain import collection_services
    collection_services.regenerate_collection_and_contributors_summaries(
        activity_rights.id)


def _update_activity_summary(
    activity_type: str,
    activity_rights: rights_domain.ActivityRights
) -> None:
    """Updates the activity summary for the given activity associated with
    the given rights object.

    The ID of rights object is the same as the ID of associated activity.

    Args:
        activity_type: str. The type of activity. Possible values:
            constants.ACTIVITY_TYPE_EXPLORATION,
            constants.ACTIVITY_TYPE_COLLECTION.
        activity_rights: ActivityRights. The rights object for the given
            activity.
    """
    if activity_type == constants.ACTIVITY_TYPE_EXPLORATION:
        _update_exploration_summary(activity_rights)
    elif activity_type == constants.ACTIVITY_TYPE_COLLECTION:
        _update_collection_summary(activity_rights)


def create_new_exploration_rights(
    exploration_id: str, committer_id: str
) -> None:
    """Creates a new exploration rights object and saves it to the datastore.
    Subscribes the committer to the new exploration.

    Args:
        exploration_id: str. ID of the exploration.
        committer_id: str. ID of the committer.
    """
    exploration_rights = rights_domain.ActivityRights(
        exploration_id, [committer_id], [], [], [])
    commit_cmds: List[Dict[str, str]] = [{'cmd': rights_domain.CMD_CREATE_NEW}]

    exp_models.ExplorationRightsModel(
        id=exploration_rights.id,
        owner_ids=exploration_rights.owner_ids,
        editor_ids=exploration_rights.editor_ids,
        voice_artist_ids=exploration_rights.voice_artist_ids,
        viewer_ids=exploration_rights.viewer_ids,
        community_owned=exploration_rights.community_owned,
        status=exploration_rights.status,
        viewable_if_private=exploration_rights.viewable_if_private,
        first_published_msec=exploration_rights.first_published_msec,
    ).commit(committer_id, 'Created new exploration', commit_cmds)

    subscription_services.subscribe_to_exploration(
        committer_id, exploration_id)


@overload
def get_exploration_rights(
    exploration_id: str
) -> rights_domain.ActivityRights: ...


@overload
def get_exploration_rights(
    exploration_id: str, *, strict: Literal[True]
) -> rights_domain.ActivityRights: ...


@overload
def get_exploration_rights(
    exploration_id: str, *, strict: Literal[False]
) -> Optional[rights_domain.ActivityRights]: ...


@overload
def get_exploration_rights(
    exploration_id: str, *, strict: bool = False
) -> Optional[rights_domain.ActivityRights]: ...


def get_exploration_rights(
    exploration_id: str, strict: bool = True
) -> Optional[rights_domain.ActivityRights]:
    """Retrieves the rights for this exploration from the datastore.

    Args:
        exploration_id: str. ID of the exploration.
        strict: bool. Whether to raise an error if there is no exploration
            matching the given ID.

    Returns:
        ActivityRights. The rights object for the given exploration.

    Raises:
        EntityNotFoundError. The exploration with ID exploration_id was not
            found in the datastore.
    """
    model = exp_models.ExplorationRightsModel.get(
        exploration_id, strict=strict)
    if model is None:
        return None
    return get_activity_rights_from_model(
        model, constants.ACTIVITY_TYPE_EXPLORATION)


def get_multiple_exploration_rights_by_ids(
    exp_ids: List[str]
) -> List[Optional[rights_domain.ActivityRights]]:
    """Returns a list of ActivityRights objects for given exploration ids.

    Args:
        exp_ids: list(str). List of exploration ids.

    Returns:
        list(ActivityRights or None). List of rights object --> ActivityRights
        objects for existing exploration or None.
    """
    exp_rights_models = exp_models.ExplorationRightsModel.get_multi(
        exp_ids)
    activity_rights_list: List[Optional[rights_domain.ActivityRights]] = []

    for model in exp_rights_models:
        if model is None:
            activity_rights_list.append(None)
        else:
            activity_rights_list.append(
                get_activity_rights_from_model(
                    model, constants.ACTIVITY_TYPE_EXPLORATION))

    return activity_rights_list


def _get_activity_rights_where_user_is_owner(
    activity_type: str, user_id: str
) -> List[rights_domain.ActivityRights]:
    """Returns a list of activity rights where the user is the owner.

    Args:
        activity_type: str. The type of activity. Possible values:
            constants.ACTIVITY_TYPE_EXPLORATION,
            constants.ACTIVITY_TYPE_COLLECTION.
        user_id: str. The id of the user.

    Returns:
        list(ActivityRights). List of domain objects where the user has some
        role.
    """
    # Ruling out the possibility of any other activity type.
    assert (
        activity_type in (
            constants.ACTIVITY_TYPE_COLLECTION,
            constants.ACTIVITY_TYPE_EXPLORATION
        )
    )

    if activity_type == constants.ACTIVITY_TYPE_EXPLORATION:
        activity_rights_models: Sequence[
            Union[
                collection_models.CollectionRightsModel,
                exp_models.ExplorationRightsModel
            ]
        ] = exp_models.ExplorationRightsModel.query(
            datastore_services.any_of(
                exp_models.ExplorationRightsModel.owner_ids == user_id
            )
        ).fetch()
    elif activity_type == constants.ACTIVITY_TYPE_COLLECTION:
        activity_rights_models = collection_models.CollectionRightsModel.query(
            datastore_services.any_of(
                collection_models.CollectionRightsModel.owner_ids == user_id
            )
        ).fetch()

    return [
        get_activity_rights_from_model(activity_rights_model, activity_type)
        for activity_rights_model in activity_rights_models
    ]


def get_exploration_rights_where_user_is_owner(
    user_id: str
) -> List[rights_domain.ActivityRights]:
    """Returns a list of exploration rights where the user is the owner.

    Args:
        user_id: str. The id of the user.

    Returns:
        list(ActivityRights). List of domain objects where the user is
        the owner.
    """
    return _get_activity_rights_where_user_is_owner(
        constants.ACTIVITY_TYPE_EXPLORATION, user_id
    )


def get_collection_rights_where_user_is_owner(
    user_id: str
) -> List[rights_domain.ActivityRights]:
    """Returns a list of collection rights where the user is the owner.

    Args:
        user_id: str. The id of the user.

    Returns:
        list(ActivityRights). List of domain objects where the user is
        the owner.
    """
    return _get_activity_rights_where_user_is_owner(
        constants.ACTIVITY_TYPE_COLLECTION, user_id
    )


def is_exploration_private(exploration_id: str) -> bool:
    """Returns whether exploration is private.

    Args:
        exploration_id: str. ID of the exploration.

    Returns:
        bool. Whether the exploration is private or not.
    """
    exploration_rights = get_exploration_rights(exploration_id)
    return exploration_rights.status == rights_domain.ACTIVITY_STATUS_PRIVATE


def is_exploration_public(exploration_id: str) -> bool:
    """Returns whether exploration is public.

    Args:
        exploration_id: str. ID of the exploration.

    Returns:
        bool. Whether the exploration is public.
    """
    exploration_rights = get_exploration_rights(exploration_id)
    return exploration_rights.status == rights_domain.ACTIVITY_STATUS_PUBLIC


def is_exploration_cloned(exploration_id: str) -> bool:
    """Returns whether the exploration is a clone of another exploration.

    Args:
        exploration_id: str. ID of the exploration.

    Returns:
        bool. Whether the exploration is a clone of another exploration.
    """
    exploration_rights = get_exploration_rights(exploration_id)
    return bool(exploration_rights.cloned_from)


def create_new_collection_rights(
    collection_id: str, committer_id: str
) -> None:
    """Creates a new collection rights object and saves it to the datastore.
    Subscribes the committer to the new collection.

    Args:
        collection_id: str. ID of the collection.
        committer_id: str. ID of the committer.
    """
    collection_rights = rights_domain.ActivityRights(
        collection_id, [committer_id], [], [], [])
    commit_cmds = [{'cmd': rights_domain.CMD_CREATE_NEW}]

    collection_models.CollectionRightsModel(
        id=collection_rights.id,
        owner_ids=collection_rights.owner_ids,
        editor_ids=collection_rights.editor_ids,
        voice_artist_ids=collection_rights.voice_artist_ids,
        viewer_ids=collection_rights.viewer_ids,
        community_owned=collection_rights.community_owned,
        status=collection_rights.status,
        viewable_if_private=collection_rights.viewable_if_private,
        first_published_msec=collection_rights.first_published_msec
    ).commit(committer_id, 'Created new collection', commit_cmds)

    subscription_services.subscribe_to_collection(committer_id, collection_id)


@overload
def get_collection_rights(
    collection_id: str
) -> rights_domain.ActivityRights: ...


@overload
def get_collection_rights(
    collection_id: str, *, strict: Literal[True]
) -> rights_domain.ActivityRights: ...


@overload
def get_collection_rights(
    collection_id: str, *, strict: Literal[False]
) -> Optional[rights_domain.ActivityRights]: ...


@overload
def get_collection_rights(
    collection_id: str, *, strict: bool = False
) -> Optional[rights_domain.ActivityRights]: ...


def get_collection_rights(
    collection_id: str, strict: bool = True
) -> Optional[rights_domain.ActivityRights]:
    """Retrieves the rights for this collection from the datastore.

    Args:
        collection_id: str. ID of the collection.
        strict: bool. Whether to raise an error if ID is not found.

    Returns:
        ActivityRights. The rights object for the collection.

    Raises:
        EntityNotFoundError. The collection with ID collection_id is not found
            in the datastore.
    """
    model = collection_models.CollectionRightsModel.get(
        collection_id, strict=strict)
    if model is None:
        return None
    return get_activity_rights_from_model(
        model, constants.ACTIVITY_TYPE_COLLECTION)


def get_collection_owner_names(collection_id: str) -> List[str]:
    """Retrieves the owners for this collection from the datastore.

    Args:
        collection_id: str. ID of the collection.

    Returns:
        list(str). Human-readable usernames (or truncated email addresses) of
        owners for this collection.
    """
    collection_rights = get_collection_rights(collection_id)
    return user_services.get_human_readable_user_ids(
        collection_rights.owner_ids)


def is_collection_private(collection_id: str) -> bool:
    """Returns whether the collection is private.

    Args:
        collection_id: str. ID of the collection.

    Returns:
        bool. Whether the collection is private.
    """
    collection_rights = get_collection_rights(collection_id)
    return collection_rights.status == rights_domain.ACTIVITY_STATUS_PRIVATE


def is_collection_public(collection_id: str) -> bool:
    """Returns whether the collection is public.

    Args:
        collection_id: str. ID of the collection.

    Returns:
        bool. Whether the collection is public.
    """
    collection_rights = get_collection_rights(collection_id)
    return collection_rights.status == rights_domain.ACTIVITY_STATUS_PUBLIC


@overload
def _get_activity_rights(
    activity_type: str, activity_id: str, *, strict: Literal[True]
) -> rights_domain.ActivityRights: ...


@overload
def _get_activity_rights(
    activity_type: str, activity_id: str
) -> Optional[rights_domain.ActivityRights]: ...


@overload
def _get_activity_rights(
    activity_type: str, activity_id: str, *, strict: Literal[False]
) -> Optional[rights_domain.ActivityRights]: ...


def _get_activity_rights(
    activity_type: str, activity_id: str, strict: bool = False
) -> Optional[rights_domain.ActivityRights]:
    """Retrieves the rights object for the given activity
    based on its type.

    Args:
        activity_type: str. The type of activity. Possible values:
            constants.ACTIVITY_TYPE_EXPLORATION,
            constants.ACTIVITY_TYPE_COLLECTION.
        activity_id: str. ID of the activity.
        strict: bool. Whether to fail noisily if the activity_rights
            doesn't exist for the given activity_id.

    Returns:
        ActivityRights|None. The rights object associated with the given
        activity, or None if no rights object exists.

    Raises:
        Exception. The activity_type provided is unknown.
    """
    if activity_type == constants.ACTIVITY_TYPE_EXPLORATION:
        activity_rights = get_exploration_rights(activity_id, strict=strict)
    elif activity_type == constants.ACTIVITY_TYPE_COLLECTION:
        activity_rights = get_collection_rights(activity_id, strict=strict)
    else:
        raise Exception(
            'Cannot get activity rights for unknown activity type: %s' % (
                activity_type))
    return activity_rights


def check_can_access_activity(
    user: user_domain.UserActionsInfo,
    activity_rights: Optional[rights_domain.ActivityRights]
) -> bool:
    """Checks whether the user can access given activity.

    Args:
        user: UserActionsInfo. Object having user_id, role and actions for
            given user.
        activity_rights: ActivityRights or None. Rights object for the given
            activity.

    Returns:
        bool. Whether the given activity can be accessed by the given user.
    """
    if activity_rights is None:
        return False
    elif activity_rights.is_published():
        return bool(
            role_services.ACTION_PLAY_ANY_PUBLIC_ACTIVITY in user.actions)
    elif activity_rights.is_private():
        return bool(
            (role_services.ACTION_PLAY_ANY_PRIVATE_ACTIVITY in user.actions) or
            activity_rights.is_viewer(user.user_id) or
            activity_rights.is_owner(user.user_id) or
            activity_rights.is_editor(user.user_id) or
            activity_rights.is_voice_artist(user.user_id) or
            activity_rights.viewable_if_private)
    return False


def check_can_edit_activity(
    user: user_domain.UserActionsInfo,
    activity_rights: Optional[rights_domain.ActivityRights]
) -> bool:
    """Checks whether the user can edit given activity.

    Args:
        user: UserActionsInfo. Object having user_id, role and actions for
            given user.
        activity_rights: ActivityRights or None. Rights object for the given
            activity.

    Returns:
        bool. Whether the given user can edit this activity.
    """
    if activity_rights is None:
        return False

    if role_services.ACTION_EDIT_OWNED_ACTIVITY not in user.actions:
        return False

    if (activity_rights.is_owner(user.user_id) or
            activity_rights.is_editor(user.user_id)):
        return True

    if (activity_rights.community_owned or
            (role_services.ACTION_EDIT_ANY_ACTIVITY in user.actions)):
        return True

    if (activity_rights.is_published() and
            role_services.ACTION_EDIT_ANY_PUBLIC_ACTIVITY in user.actions):
        return True

    return False


def check_can_voiceover_activity(
    user: user_domain.UserActionsInfo,
    activity_rights: Optional[rights_domain.ActivityRights]
) -> bool:
    """Checks whether the user can voiceover given activity.

    Args:
        user: UserActionsInfo. Object having user_id, role and actions for
            given user.
        activity_rights: ActivityRights or None. Rights object for the given
            activity.

    Returns:
        bool. Whether the given user can voiceover this activity.
    """
    if activity_rights is None:
        return False

    if role_services.ACTION_EDIT_OWNED_ACTIVITY not in user.actions:
        return False

    if (activity_rights.is_owner(user.user_id) or
            activity_rights.is_editor(user.user_id) or
            activity_rights.is_voice_artist(user.user_id)):
        return True

    if (activity_rights.community_owned or
            role_services.ACTION_EDIT_ANY_ACTIVITY in user.actions):
        return True

    if (activity_rights.is_published() and
            role_services.ACTION_EDIT_ANY_PUBLIC_ACTIVITY in user.actions):
        return True

    return False


def check_can_manage_voice_artist_in_activity(
    user: user_domain.UserActionsInfo,
    activity_rights: Optional[rights_domain.ActivityRights]
) -> bool:
    """Check whether the user can manage voice artist for an activity.
    Callers are expected to ensure that the activity is published when we are
    adding voice artists.

    Args:
        user: UserActionInfo. Object having user_id, role, and actions for
            given user.
        activity_rights: ActivityRights or None. Rights object for the given
            activity.

    Returns:
        bool. Whether the user can assign voice artist.
    """
    if activity_rights is None:
        return False

    return role_services.ACTION_CAN_MANAGE_VOICE_ARTIST in user.actions


def check_can_save_activity(
    user: user_domain.UserActionsInfo,
    activity_rights: Optional[rights_domain.ActivityRights]
) -> bool:
    """Checks whether the user can save given activity.

    Args:
        user: UserActionsInfo. Object having user_id, role and actions for
            given user.
        activity_rights: ActivityRights or None. Rights object for the given
            activity.

    Returns:
        bool. Whether the user can save given activity.
    """

    return (check_can_edit_activity(user, activity_rights) or (
        check_can_voiceover_activity(user, activity_rights)))


def check_can_delete_activity(
    user: user_domain.UserActionsInfo,
    activity_rights: Optional[rights_domain.ActivityRights]
) -> bool:
    """Checks whether the user can delete given activity.

    Args:
        user: UserActionsInfo. Object having user_id, role and actions for
            given user.
        activity_rights: ActivityRights or None. Rights object for the given
            activity.

    Returns:
        bool. Whether the user can delete given activity.
    """
    if activity_rights is None:
        return False

    if role_services.ACTION_DELETE_ANY_ACTIVITY in user.actions:
        return True
    elif (activity_rights.is_private() and
          (role_services.ACTION_DELETE_OWNED_PRIVATE_ACTIVITY in user.actions)
          and activity_rights.is_owner(user.user_id)):
        return True
    elif (activity_rights.is_published() and
          (role_services.ACTION_DELETE_ANY_PUBLIC_ACTIVITY in user.actions)):
        return True

    return False


def check_can_modify_core_activity_roles(
    user: user_domain.UserActionsInfo,
    activity_rights: Optional[rights_domain.ActivityRights]
) -> bool:
    """Checks whether the user can modify core roles for the given activity. The
    core roles for an activity includes owner, editor etc.

    Args:
        user: UserActionsInfo. Object having user_id, role and actions for
            given user.
        activity_rights: ActivityRights or None. Rights object for the given
            activity.

    Returns:
        bool. Whether the user can modify roles for given activity.
    """
    if activity_rights is None:
        return False

    if activity_rights.community_owned or activity_rights.cloned_from:
        return False

    if role_services.ACTION_MODIFY_CORE_ROLES_FOR_ANY_ACTIVITY in user.actions:
        return True
    if (role_services.ACTION_MODIFY_CORE_ROLES_FOR_OWNED_ACTIVITY in
            user.actions):
        if activity_rights.is_owner(user.user_id):
            return True
    return False


def check_can_release_ownership(
    user: user_domain.UserActionsInfo,
    activity_rights: Optional[rights_domain.ActivityRights]
) -> bool:
    """Checks whether the user can release ownership for given activity.

    Args:
        user: UserActionsInfo. Object having user_id, role and actions for
            given user.
        activity_rights: ActivityRights or None. Rights object for the given
            activity.

    Returns:
        bool. Whether the user can release ownership for given activity.
    """
    if activity_rights is None:
        return False

    if activity_rights.is_private():
        return False

    return check_can_modify_core_activity_roles(
        user, activity_rights)


def check_can_publish_activity(
    user: user_domain.UserActionsInfo,
    activity_rights: Optional[rights_domain.ActivityRights]
) -> bool:
    """Checks whether the user can publish given activity.

    Args:
        user: UserActionsInfo. Object having user_id, role and actions for
            given user.
        activity_rights: ActivityRights or None. Rights object for the given
            activity.

    Returns:
        bool. Whether the user can publish given activity.
    """
    if activity_rights is None:
        return False

    if activity_rights.cloned_from:
        return False

    if activity_rights.is_published():
        return False

    if role_services.ACTION_PUBLISH_ANY_ACTIVITY in user.actions:
        return True

    if role_services.ACTION_PUBLISH_OWNED_ACTIVITY in user.actions:
        if activity_rights.is_owner(user.user_id):
            return True

    return False


def check_can_unpublish_activity(
    user: user_domain.UserActionsInfo,
    activity_rights: Optional[rights_domain.ActivityRights]
) -> bool:
    """Checks whether the user can unpublish given activity.

    Args:
        user: UserActionsInfo. Object having user_id, role and actions for
            given user.
        activity_rights: ActivityRights or None. Rights object for the given
            activity.

    Returns:
        bool. Whether the user can unpublish given activity.
    """
    if activity_rights is None:
        return False

    if activity_rights.community_owned:
        return False

    if activity_rights.is_published():
        if role_services.ACTION_UNPUBLISH_ANY_PUBLIC_ACTIVITY in user.actions:
            return True
    return False


def _assign_role(
    committer: user_domain.UserActionsInfo,
    assignee_id: str,
    new_role: str,
    activity_id: str,
    activity_type: str,
    allow_assigning_any_role: bool = False
) -> None:
    """Assigns a new role to the user.

    Args:
        committer: UserActionsInfo. UserActionInfo object for the user
            who is performing the action.
        assignee_id: str. ID of the user whose role is being changed.
        new_role: str. The name of the new role: One of
            ROLE_OWNER,
            ROLE_EDITOR,
            ROLE_VOICE_ARTIST,
            ROLE_VIEWER.
        activity_id: str. ID of the activity.
        activity_type: str. The type of activity. Possible values:
            constants.ACTIVITY_TYPE_EXPLORATION,
            constants.ACTIVITY_TYPE_COLLECTION.
        allow_assigning_any_role: bool. Whether to assign a role to the user
            irrespective of whether they have any existing role in the activity.
            The default value is false.

    Raises:
        Exception. The committer does not have rights to modify a role.
        Exception. The user already owns the activity.
        Exception. The user can already edit the activity.
        Exception. The user can already voiceover the activity.
        Exception. The activity is already publicly editable.
        Exception. The activity is already publicly translatable.
        Exception. The user can already view the activity.
        Exception. The activity is already publicly viewable.
        Exception. The role is invalid.
        Exception. No activity_rights exists for the given activity id.
    """
    committer_id = committer.user_id
    activity_rights = _get_activity_rights(activity_type, activity_id)

    if activity_rights is None:
        raise Exception(
            'No activity_rights exists for the given activity_id: %s' %
            activity_id
        )

    if (
            new_role == rights_domain.ROLE_VOICE_ARTIST and
            activity_type == constants.ACTIVITY_TYPE_EXPLORATION
    ):
        if activity_rights.is_published():
            user_can_assign_role = check_can_manage_voice_artist_in_activity(
                committer, activity_rights)
        else:
            raise Exception(
                'Could not assign voice artist to private activity.')
    else:
        user_can_assign_role = check_can_modify_core_activity_roles(
            committer, activity_rights)

    if not user_can_assign_role:
        logging.error(
            'User %s tried to allow user %s to be a(n) %s of activity %s '
            'but was refused permission.' % (
                committer_id, assignee_id, new_role, activity_id))
        raise Exception(
            'UnauthorizedUserException: Could not assign new role.')

    assignee_username = user_services.get_username(assignee_id)
    old_role = rights_domain.ROLE_NONE

    if new_role not in [
            rights_domain.ROLE_OWNER,
            rights_domain.ROLE_EDITOR,
            rights_domain.ROLE_VOICE_ARTIST,
            rights_domain.ROLE_VIEWER
    ]:
        raise Exception('Invalid role: %s' % new_role)

    # TODO(#12369): Currently, only exploration allows reassigning users to
    # any role. We are expecting to remove the below check and allow this
    # function to assign any role in general once the collection is removed.
    if allow_assigning_any_role:
        old_role = activity_rights.assign_new_role(assignee_id, new_role)

    elif new_role == rights_domain.ROLE_OWNER:
        if activity_rights.is_owner(assignee_id):
            raise Exception('This user already owns this %s.' % activity_type)

        activity_rights.owner_ids.append(assignee_id)

        if assignee_id in activity_rights.viewer_ids:
            activity_rights.viewer_ids.remove(assignee_id)
            old_role = rights_domain.ROLE_VIEWER
        if assignee_id in activity_rights.editor_ids:
            activity_rights.editor_ids.remove(assignee_id)
            old_role = rights_domain.ROLE_EDITOR
        if assignee_id in activity_rights.voice_artist_ids:
            activity_rights.voice_artist_ids.remove(assignee_id)
            old_role = rights_domain.ROLE_VOICE_ARTIST

    elif new_role == rights_domain.ROLE_EDITOR:

        if (activity_rights.is_editor(assignee_id) or
                activity_rights.is_owner(assignee_id)):
            raise Exception(
                'This user already can edit this %s.' % activity_type)

        activity_rights.editor_ids.append(assignee_id)

        if assignee_id in activity_rights.voice_artist_ids:
            activity_rights.voice_artist_ids.remove(assignee_id)
            old_role = rights_domain.ROLE_VOICE_ARTIST

        if assignee_id in activity_rights.viewer_ids:
            activity_rights.viewer_ids.remove(assignee_id)
            old_role = rights_domain.ROLE_VIEWER

    elif new_role == rights_domain.ROLE_VOICE_ARTIST:

        if (activity_rights.is_editor(assignee_id) or
                activity_rights.is_voice_artist(assignee_id) or
                activity_rights.is_owner(assignee_id)):
            raise Exception(
                'This user already can voiceover this %s.' % activity_type)

        activity_rights.voice_artist_ids.append(assignee_id)

        if assignee_id in activity_rights.viewer_ids:
            activity_rights.viewer_ids.remove(assignee_id)
            old_role = rights_domain.ROLE_VIEWER

    elif new_role == rights_domain.ROLE_VIEWER:

        if (activity_rights.is_owner(assignee_id) or
                activity_rights.is_editor(assignee_id) or
                activity_rights.is_viewer(assignee_id)):
            raise Exception(
                'This user already can view this %s.' % activity_type)

        if activity_rights.status != rights_domain.ACTIVITY_STATUS_PRIVATE:
            raise Exception(
                'Public %ss can be viewed by anyone.' % activity_type)

        activity_rights.viewer_ids.append(assignee_id)

    commit_message = rights_domain.ASSIGN_ROLE_COMMIT_MESSAGE_TEMPLATE % (
        assignee_username, old_role, new_role)
    commit_cmds = [{
        'cmd': rights_domain.CMD_CHANGE_ROLE,
        'assignee_id': assignee_id,
        'old_role': old_role,
        'new_role': new_role
    }]

    _save_activity_rights(
        committer_id, activity_rights, activity_type,
        commit_message, commit_cmds)
    _update_activity_summary(activity_type, activity_rights)


def _deassign_role(
    committer: user_domain.UserActionsInfo,
    removed_user_id: str,
    activity_id: str,
    activity_type: str
) -> None:
    """Deassigns given user from their current role in the activity.

    Args:
        committer: UserActionsInfo. UserActionsInfo object for the user
            who is performing the action.
        removed_user_id: str. ID of the user who is being deassigned from
            the activity.
        activity_id: str. ID of the activity.
        activity_type: str. The type of activity. Possible values:
            constants.ACTIVITY_TYPE_EXPLORATION,
            constants.ACTIVITY_TYPE_COLLECTION.

    Raises:
        Exception. UnauthorizedUserException: Could not deassign role.
        Exception. This user does not have any role for the given activity.
        Exception. No activity_rights exists for the given activity id.
    """
    committer_id = committer.user_id
    activity_rights = _get_activity_rights(activity_type, activity_id)

    if activity_rights is None:
        raise Exception(
            'No activity_rights exists for the given activity_id: %s' %
            activity_id
        )

    if (
            activity_rights.is_voice_artist(removed_user_id) and
            activity_type == constants.ACTIVITY_TYPE_EXPLORATION
    ):
        user_can_deassign_role = check_can_manage_voice_artist_in_activity(
            committer, activity_rights)
    else:
        user_can_deassign_role = check_can_modify_core_activity_roles(
            committer, activity_rights)

    if not user_can_deassign_role:
        logging.error(
            'User %s tried to remove user %s from an activity %s '
            'but was refused permission.' % (
                committer_id, removed_user_id, activity_id))
        raise Exception(
            'UnauthorizedUserException: Could not deassign role.')

    if activity_rights.is_owner(removed_user_id):
        old_role = rights_domain.ROLE_OWNER
        activity_rights.owner_ids.remove(removed_user_id)
    elif activity_rights.is_editor(removed_user_id):
        old_role = rights_domain.ROLE_EDITOR
        activity_rights.editor_ids.remove(removed_user_id)
    elif activity_rights.is_voice_artist(removed_user_id):
        old_role = rights_domain.ROLE_VOICE_ARTIST
        activity_rights.voice_artist_ids.remove(removed_user_id)
    elif activity_rights.is_viewer(removed_user_id):
        old_role = rights_domain.ROLE_VIEWER
        activity_rights.viewer_ids.remove(removed_user_id)
    else:
        raise Exception(
            'This user does not have any role in %s with ID %s'
            % (activity_type, activity_id))

    assignee_username = user_services.get_usernames([removed_user_id])[0]
    if assignee_username is None:
        assignee_username = 'ANONYMOUS'
    commit_message = 'Remove %s from role %s for %s' % (
        assignee_username, old_role, activity_type)
    commit_cmds = [{
        'cmd': rights_domain.CMD_REMOVE_ROLE,
        'removed_user_id': removed_user_id,
        'old_role': old_role,
    }]

    _save_activity_rights(
        committer_id,
        activity_rights,
        activity_type,
        commit_message,
        commit_cmds
    )
    _update_activity_summary(activity_type, activity_rights)


def _release_ownership_of_activity(
    committer: user_domain.UserActionsInfo,
    activity_id: str,
    activity_type: str
) -> None:
    """Releases ownership of the given activity to the community.

    Args:
        committer: UserActionsInfo. UserActionsInfo object for the user who
            is performing the action.
        activity_id: str. ID of the activity.
        activity_type: str. The type of activity. Possible values:
            constants.ACTIVITY_TYPE_EXPLORATION,
            constants.ACTIVITY_TYPE_COLLECTION.

    Raises:
        Exception. The committer does not have release rights.
        Exception. The activity rights does not exist for the given activity_id.
    """
    committer_id = committer.user_id
    activity_rights = _get_activity_rights(
        activity_type, activity_id, strict=True
    )

    if not check_can_release_ownership(committer, activity_rights):
        logging.error(
            'User %s tried to release ownership of %s %s but was '
            'refused permission.' % (committer_id, activity_type, activity_id))
        raise Exception(
            'The ownership of this %s cannot be released.' % activity_type)

    activity_rights.community_owned = True
    activity_rights.owner_ids = []
    activity_rights.editor_ids = []
    activity_rights.viewer_ids = []
    activity_rights.voice_artist_ids = []
    commit_cmds = [{
        'cmd': rights_domain.CMD_RELEASE_OWNERSHIP,
    }]

    _save_activity_rights(
        committer_id, activity_rights, activity_type,
        '%s ownership released to the community.' % activity_type, commit_cmds)
    _update_activity_summary(activity_type, activity_rights)


def _change_activity_status(
    committer_id: str,
    activity_id: str,
    activity_type: str,
    new_status: str,
    commit_message: str
) -> None:
    """Changes the status of the given activity.

    Args:
        committer_id: str. ID of the user who is performing the update action.
        activity_id: str. ID of the activity.
        activity_type: str. The type of activity. Possible values:
            constants.ACTIVITY_TYPE_EXPLORATION,
            constants.ACTIVITY_TYPE_COLLECTION.
        new_status: str. The new status of the activity.
        commit_message: str. The human-written commit message for this change.

    Raises:
        Exception. The activity rights does not exist for the given activity_id.
    """
    activity_rights = _get_activity_rights(
        activity_type, activity_id, strict=True
    )

    old_status = activity_rights.status
    activity_rights.status = new_status
    if activity_type == constants.ACTIVITY_TYPE_EXPLORATION:
        cmd_type = rights_domain.CMD_CHANGE_EXPLORATION_STATUS
    elif activity_type == constants.ACTIVITY_TYPE_COLLECTION:
        cmd_type = rights_domain.CMD_CHANGE_COLLECTION_STATUS
    commit_cmds = [{
        'cmd': cmd_type,
        'old_status': old_status,
        'new_status': new_status
    }]

    if new_status != rights_domain.ACTIVITY_STATUS_PRIVATE:
        activity_rights.viewer_ids = []
        if activity_rights.first_published_msec is None:
            activity_rights.first_published_msec = (
                utils.get_current_time_in_millisecs())

    _save_activity_rights(
        committer_id, activity_rights, activity_type, commit_message,
        commit_cmds)
    _update_activity_summary(activity_type, activity_rights)


def _publish_activity(
    committer: user_domain.UserActionsInfo,
    activity_id: str,
    activity_type: str
) -> None:
    """Publishes the given activity.

    Args:
        committer: UserActionsInfo. UserActionsInfo object for the committer.
        activity_id: str. ID of the activity.
        activity_type: str. The type of activity. Possible values:
            constants.ACTIVITY_TYPE_EXPLORATION,
            constants.ACTIVITY_TYPE_COLLECTION.

    Raises:
        Exception. The committer does not have rights to publish the
            activity.
    """
    committer_id = committer.user_id
    activity_rights = _get_activity_rights(activity_type, activity_id)

    if not check_can_publish_activity(committer, activity_rights):
        logging.error(
            'User %s tried to publish %s %s but was refused '
            'permission.' % (committer_id, activity_type, activity_id))
        raise Exception('This %s cannot be published.' % activity_type)

    _change_activity_status(
        committer_id,
        activity_id,
        activity_type,
        rights_domain.ACTIVITY_STATUS_PUBLIC,
        '%s published.' % activity_type
    )


def _unpublish_activity(
    committer: user_domain.UserActionsInfo,
    activity_id: str,
    activity_type: str
) -> None:
    """Unpublishes the given activity.

    Args:
        committer: UserActionsInfo. UserActionsInfo object for the committer.
        activity_id: str. ID of the activity.
        activity_type: str. The type of activity. Possible values:
            constants.ACTIVITY_TYPE_EXPLORATION,
            constants.ACTIVITY_TYPE_COLLECTION.

    Raises:
        Exception. The committer does not have rights to unpublish the
            activity.
    """
    committer_id = committer.user_id
    activity_rights = _get_activity_rights(activity_type, activity_id)

    if not check_can_unpublish_activity(committer, activity_rights):
        logging.error(
            'User %s tried to unpublish %s %s but was refused '
            'permission.' % (committer_id, activity_type, activity_id))
        raise Exception('This %s cannot be unpublished.' % activity_type)

    _change_activity_status(
        committer_id,
        activity_id,
        activity_type,
        rights_domain.ACTIVITY_STATUS_PRIVATE,
        '%s unpublished.' % activity_type
    )

    activity_services.remove_featured_activity(activity_type, activity_id)


# Rights functions for activities.
def assign_role_for_exploration(
    committer: user_domain.UserActionsInfo,
    exploration_id: str,
    assignee_id: str,
    new_role: str
) -> None:
    """Assigns a user to the given role and subscribes the assignee to future
    exploration updates.

    The caller should ensure that assignee_id corresponds to a valid user in
    the system.

    Args:
        committer: UserActionsInfo. The UserActionsInfo object for the
            committer.
        exploration_id: str. ID of the exploration.
        assignee_id: str. ID of the user whose role is being changed.
        new_role: str. The name of the new role: One of
            ROLE_OWNER,
            ROLE_EDITOR,
            ROLE_VOICE_ARTIST.

    Raises:
        Exception. This could potentially throw an exception from
            _assign_role.
    """
    _assign_role(
        committer, assignee_id, new_role, exploration_id,
        constants.ACTIVITY_TYPE_EXPLORATION, allow_assigning_any_role=True)
    if new_role in [
            rights_domain.ROLE_OWNER,
            rights_domain.ROLE_EDITOR,
            rights_domain.ROLE_VOICE_ARTIST
    ]:
        subscription_services.subscribe_to_exploration(
            assignee_id, exploration_id)


def deassign_role_for_exploration(
    committer: user_domain.UserActionsInfo,
    exploration_id: str,
    removed_user_id: str
) -> None:
    """Deassigns a user from a given exploration.

    The caller should ensure that assignee_id corresponds to a valid user in
    the system.

    Args:
        committer: UserActionsInfo. The UserActionsInfo object for the
            committer.
        exploration_id: str. ID of the exploration.
        removed_user_id: str. ID of the user whom is being deassigned from
            the exploration.

    Raises:
        Exception. This could potentially throw an exception from
            _deassign_role.
    """
    _deassign_role(
        committer,
        removed_user_id,
        exploration_id,
        constants.ACTIVITY_TYPE_EXPLORATION
    )


def release_ownership_of_exploration(
    committer: user_domain.UserActionsInfo,
    exploration_id: str
) -> None:
    """Releases ownership of the given exploration to the community.

    Args:
        committer: UserActionsInfo. UserActionsInfo object for the committer.
        exploration_id: str. ID of the exploration.

    Raises:
        Exception. This could potentially throw an exception from
            _release_ownership_of_activity.
    """
    _release_ownership_of_activity(
        committer, exploration_id, constants.ACTIVITY_TYPE_EXPLORATION)


def set_private_viewability_of_exploration(
    committer: user_domain.UserActionsInfo,
    exploration_id: str,
    viewable_if_private: bool
) -> None:
    """Sets the viewable_if_private attribute for the given exploration's rights
    object.

    If viewable_if_private is True, this allows a private exploration
    to be viewed by anyone with the link.

    Args:
        committer: UserActionsInfo. UserActionsInfo object for the committer.
        exploration_id: str. ID of the exploration.
        viewable_if_private: bool. Whether the exploration should be made
            viewable (by anyone with the link).

    Raises:
        Exception. The committer does not have the permission to perform change
            action.
        Exception. If the viewable_if_private property is already as desired.
    """
    committer_id = committer.user_id
    exploration_rights = get_exploration_rights(exploration_id)

    # The user who can publish activity can change its private viewability.
    if not check_can_publish_activity(committer, exploration_rights):
        logging.error(
            'User %s tried to change private viewability of exploration %s '
            'but was refused permission.' % (committer_id, exploration_id))
        raise Exception(
            'The viewability status of this exploration cannot be changed.')

    old_viewable_if_private = exploration_rights.viewable_if_private
    if old_viewable_if_private == viewable_if_private:
        raise Exception(
            'Trying to change viewability status of this exploration to %s, '
            'but that is already the current value.' % viewable_if_private)

    exploration_rights.viewable_if_private = viewable_if_private
    commit_cmds: List[Dict[str, Union[str, bool]]] = [{
        'cmd': rights_domain.CMD_CHANGE_PRIVATE_VIEWABILITY,
        'old_viewable_if_private': old_viewable_if_private,
        'new_viewable_if_private': viewable_if_private,
    }]
    commit_message = (
        'Made exploration viewable to anyone with the link.'
        if viewable_if_private else
        'Made exploration viewable only to invited playtesters.')

    _save_activity_rights(
        committer_id, exploration_rights, constants.ACTIVITY_TYPE_EXPLORATION,
        commit_message, commit_cmds)
    _update_exploration_summary(exploration_rights)


def publish_exploration(
    committer: user_domain.UserActionsInfo,
    exploration_id: str
) -> None:
    """Publishes the given exploration.

    It is the responsibility of the caller to check that the exploration is
    valid prior to publication.

    Args:
        committer: UserActionsInfo. UserActionsInfo object for the committer.
        exploration_id: str. ID of the exploration.

    Raises:
        Exception. This could potentially throw an exception from
            _publish_activity.
    """
    _publish_activity(
        committer, exploration_id, constants.ACTIVITY_TYPE_EXPLORATION)


def unpublish_exploration(
    committer: user_domain.UserActionsInfo,
    exploration_id: str
) -> None:
    """Unpublishes the given exploration.

    Args:
        committer: UserActionsInfo. UserActionsInfo object for the committer.
        exploration_id: str. ID of the exploration.

    Raises:
        Exception. This could potentially throw an exception from
            _unpublish_activity.
    """
    _unpublish_activity(
        committer, exploration_id, constants.ACTIVITY_TYPE_EXPLORATION)
    taskqueue_services.defer(
        taskqueue_services.FUNCTION_ID_DELETE_EXPS_FROM_ACTIVITIES,
        taskqueue_services.QUEUE_NAME_ONE_OFF_JOBS, [exploration_id])


# Rights functions for collections.
def assign_role_for_collection(
    committer: user_domain.UserActionsInfo,
    collection_id: str,
    assignee_id: str,
    new_role: str
) -> None:
    """Assign the given user to the given role and subscribes the assignee
    to future collection updates.

    The caller should ensure that assignee_id corresponds to a valid user in
    the system.

    Args:
        committer: UserActionsInfo. UserActionsInfo object for the committer.
        collection_id: str. ID of the collection.
        assignee_id: str. ID of the user whose role is being changed.
        new_role: str. The name of the new role: One of
            ROLE_OWNER,
            ROLE_EDITOR.

    Raises:
        Exception. This could potentially throw an exception from
            _assign_role.
    """
    _assign_role(
        committer, assignee_id, new_role, collection_id,
        constants.ACTIVITY_TYPE_COLLECTION)
    if new_role in [rights_domain.ROLE_OWNER, rights_domain.ROLE_EDITOR]:
        subscription_services.subscribe_to_collection(
            assignee_id, collection_id)


def deassign_role_for_collection(
    committer: user_domain.UserActionsInfo,
    collection_id: str,
    removed_user_id: str
) -> None:
    """Deassigns a user from a given collection.

    The caller should ensure that assignee_id corresponds to a valid user in
    the system.

    Args:
        committer: UserActionsInfo. The UserActionsInfo object for the
            committer.
        collection_id: str. ID of the collection.
        removed_user_id: str. ID of the user whom is being deassigned from
            the exploration.

    Raises:
        Exception. This could potentially throw an exception from
            _deassign_role.
    """
    _deassign_role(
        committer,
        removed_user_id,
        collection_id,
        constants.ACTIVITY_TYPE_COLLECTION
    )


def release_ownership_of_collection(
    committer: user_domain.UserActionsInfo,
    collection_id: str
) -> None:
    """Releases ownership of the given collection to the community.

    Args:
        committer: UserActionsInfo. UserActionsInfo object for the committer.
        collection_id: str. ID of the collection.

    Raises:
        Exception. This could potentially throw an exception from
            _release_ownership_of_activity.
    """
    _release_ownership_of_activity(
        committer, collection_id, constants.ACTIVITY_TYPE_COLLECTION)


def publish_collection(
    committer: user_domain.UserActionsInfo,
    collection_id: str
) -> None:
    """Publishes the given collection.

    It is the responsibility of the caller to check that the collection is
    valid prior to publication.

    Args:
        committer: UserActionsInfo. UserActionsInfo object for the committer.
        collection_id: str. ID of the collection.

    Raises:
        Exception. This could potentially throw an exception from
            _publish_activity.
    """
    _publish_activity(
        committer, collection_id, constants.ACTIVITY_TYPE_COLLECTION)


def unpublish_collection(
    committer: user_domain.UserActionsInfo,
    collection_id: str
) -> None:
    """Unpublishes the given collection.

    Args:
        committer: UserActionsInfo. UserActionsInfo object for the committer.
        collection_id: str. ID of the collection.

    Raises:
        Exception. This could potentially throw an exception from
            _unpublish_activity.
    """
    _unpublish_activity(
        committer, collection_id, constants.ACTIVITY_TYPE_COLLECTION)<|MERGE_RESOLUTION|>--- conflicted
+++ resolved
@@ -32,12 +32,7 @@
 from core.domain import user_services
 from core.platform import models
 
-<<<<<<< HEAD
-from typing import Literal, Optional, overload
-=======
-from typing import Dict, List, Mapping, Optional, Sequence, Union, overload
-from typing_extensions import Literal
->>>>>>> 3c8d9fa9
+from typing import Dict, List, Literal, Mapping, Optional, Sequence, Union, overload
 
 MYPY = False
 if MYPY: # pragma: no cover
