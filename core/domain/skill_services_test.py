--- conflicted
+++ resolved
@@ -87,17 +87,6 @@
             'skill_2', self.USER_ID, 'Description 2', [],
             skill_domain.SkillContents('Explanation', ['Example 1'])
         )
-<<<<<<< HEAD
-        skill_descriptions = skill_services.get_skill_descriptions_by_ids([
-            self.SKILL_ID, 'skill_2'])
-
-        self.assertEqual(
-            skill_descriptions, {
-                self.SKILL_ID: 'Description',
-                'skill_2': 'Description 2'
-            }
-        )
-=======
         self.save_new_skill(
             'skill_3', self.USER_ID, 'Description 3', [],
             skill_domain.SkillContents('Explanation', ['Example 1'])
@@ -128,7 +117,6 @@
                     'skill_3': 'Description 3'
                 }
             )
->>>>>>> e66ac84f
 
     def test_get_skill_by_id(self):
         expected_skill = self.skill.to_dict()
