--- conflicted
+++ resolved
@@ -33,6 +33,7 @@
 from core.platform import models
 from core.tests import test_utils
 
+from typing import Dict, List, Union
 from typing_extensions import Final
 
 MYPY = False
@@ -52,13 +53,8 @@
     MISCONCEPTION_ID_1: Final = 1
     MISCONCEPTION_ID_2: Final = 2
 
-<<<<<<< HEAD
     def setUp(self) -> None:
-        super(SkillServicesUnitTests, self).setUp()
-=======
-    def setUp(self):
         super().setUp()
->>>>>>> 940969c1
         example_1 = skill_domain.WorkedExample(
             state_domain.SubtitledHtml('2', '<p>Example Question 1</p>'),
             state_domain.SubtitledHtml('3', '<p>Example Explanation 1</p>')
@@ -123,7 +119,8 @@
                 self.SKILL_ID, invalid_skill_change_list, self.user_id_a)  # type: ignore[arg-type]
 
     def test_compute_summary(self) -> None:
-        skill_summary = skill_services.compute_summary_of_skill(self.skill)
+        skill = skill_fetchers.get_skill_by_id(self.SKILL_ID)
+        skill_summary = skill_services.compute_summary_of_skill(skill)
 
         self.assertEqual(skill_summary.id, self.SKILL_ID)
         self.assertEqual(skill_summary.description, 'Description')
@@ -291,7 +288,7 @@
         skill_model = skill_models.SkillModel.get(self.SKILL_ID)
         skill = skill_fetchers.get_skill_from_model(skill_model)
 
-        self.assertEqual(skill.to_dict(), self.skill.to_dict())  # type: ignore[no-untyped-call]
+        self.assertEqual(skill.to_dict(), self.skill.to_dict())
 
     def test_get_skill_summary_from_model(self) -> None:
         skill_summary_model = skill_models.SkillSummaryModel.get(self.SKILL_ID)
@@ -895,12 +892,19 @@
                 self.SKILL_ID, strict=False), None)
 
     def test_delete_skill_model_with_linked_suggestion(self) -> None:
-        suggestion_change = {
+        suggestion_change: Dict[
+            str,
+            Union[
+                str,
+                Dict[str, Union[state_domain.StateDict, int, str, List[str]]],
+                float
+            ]
+        ] = {
             'cmd': (
                 question_domain
                 .CMD_CREATE_NEW_FULLY_SPECIFIED_QUESTION),
             'question_dict': {
-                'question_state_data': self._create_valid_question_data(  # type: ignore[no-untyped-call]
+                'question_state_data': self._create_valid_question_data(
                     'default_state').to_dict(),
                 'language_code': 'en',
                 'question_state_data_schema_version': (
@@ -911,7 +915,7 @@
             'skill_id': self.SKILL_ID,
             'skill_difficulty': 0.3
         }
-        suggestion = suggestion_services.create_suggestion(  # type: ignore[no-untyped-call]
+        suggestion = suggestion_services.create_suggestion(
             feconf.SUGGESTION_TYPE_ADD_QUESTION,
             feconf.ENTITY_TYPE_SKILL, self.SKILL_ID, 1,
             self.user_id_a, suggestion_change, 'test description'
@@ -925,7 +929,7 @@
         with self.assertRaisesRegex(  # type: ignore[no-untyped-call]
             Exception, 'The suggestion with id %s has already been accepted/'
             'rejected.' % suggestion.suggestion_id):
-            suggestion_services.auto_reject_question_suggestions_for_skill_id(  # type: ignore[no-untyped-call]
+            suggestion_services.auto_reject_question_suggestions_for_skill_id(
                 self.SKILL_ID)
 
     def test_cannot_update_skill_with_no_commit_message(self) -> None:
@@ -1198,7 +1202,7 @@
 
     def test_update_skill_schema(self) -> None:
         orig_skill_dict = (
-            skill_fetchers.get_skill_by_id(self.SKILL_ID).to_dict())  # type: ignore[no-untyped-call]
+            skill_fetchers.get_skill_by_id(self.SKILL_ID).to_dict())
 
         changelist = [
             skill_domain.SkillChange({
@@ -1211,14 +1215,15 @@
         skill_services.update_skill(
             self.USER_ID, self.SKILL_ID, changelist, 'Update schema.')
 
-        new_skill_dict = skill_fetchers.get_skill_by_id(self.SKILL_ID).to_dict()  # type: ignore[no-untyped-call]
+        new_skill_dict = skill_fetchers.get_skill_by_id(self.SKILL_ID).to_dict()
 
         # Check version is updated.
         self.assertEqual(new_skill_dict['version'], 2)
 
         # Delete version and check that the two dicts are the same.
-        del orig_skill_dict['version']
-        del new_skill_dict['version']
+        # MyPy doesn't allow key deletion from TypedDict, thus we add an ignore.
+        del orig_skill_dict['version']  # type: ignore[misc]
+        del new_skill_dict['version']  # type: ignore[misc]
         self.assertEqual(orig_skill_dict, new_skill_dict)
 
     # TODO(#13059): After we fully type the codebase we plan to get
@@ -1250,7 +1255,7 @@
             'cmd': skill_domain.CMD_UPDATE_SKILL_MISCONCEPTIONS_PROPERTY,
             'property_name': (
                 skill_domain.SKILL_MISCONCEPTIONS_PROPERTY_NAME),
-            'misconception_id': 'invalid_id',
+            'misconception_id': 0,
             'old_value': 'test name',
             'new_value': 'Name'
         })]
@@ -1268,7 +1273,7 @@
             'cmd': skill_domain.CMD_UPDATE_SKILL_MISCONCEPTIONS_PROPERTY,
             'property_name': (
                 skill_domain.SKILL_MISCONCEPTIONS_PROPERTY_MUST_BE_ADDRESSED),
-            'misconception_id': 'invalid_id',
+            'misconception_id': 0,
             'old_value': False,
             'new_value': True
         })]
@@ -1317,7 +1322,7 @@
     def test_cannot_delete_misconception_with_invalid_id(self) -> None:
         changelist = [skill_domain.SkillChange({
             'cmd': skill_domain.CMD_DELETE_SKILL_MISCONCEPTION,
-            'misconception_id': 'invalid_id'
+            'misconception_id': 0
         })]
 
         with self.assertRaisesRegex(  # type: ignore[no-untyped-call]
@@ -1330,7 +1335,7 @@
             'cmd': skill_domain.CMD_UPDATE_SKILL_MISCONCEPTIONS_PROPERTY,
             'property_name': (
                 skill_domain.SKILL_MISCONCEPTIONS_PROPERTY_NOTES),
-            'misconception_id': 'invalid_id',
+            'misconception_id': 0,
             'old_value': 'description',
             'new_value': 'new description'
         })]
@@ -1346,7 +1351,7 @@
             'cmd': skill_domain.CMD_UPDATE_SKILL_MISCONCEPTIONS_PROPERTY,
             'property_name': (
                 skill_domain.SKILL_MISCONCEPTIONS_PROPERTY_FEEDBACK),
-            'misconception_id': 'invalid_id',
+            'misconception_id': 0,
             'old_value': 'default_feedback',
             'new_value': 'new feedback'
         })]
@@ -1369,11 +1374,11 @@
                 merged_skill_ids))
 
         untriaged_skill_summary_dicts = [
-            skill_summary.to_dict()  # type: ignore[no-untyped-call]
+            skill_summary.to_dict()
             for skill_summary in untriaged_skill_summaries]
 
         skill_summary = skill_services.get_skill_summary_by_id(self.SKILL_ID)
-        skill_summary_dict = skill_summary.to_dict()  # type: ignore[no-untyped-call]
+        skill_summary_dict = skill_summary.to_dict()
         expected_untriaged_skill_summary_dicts = [skill_summary_dict]
 
         self.assertEqual(
@@ -1418,7 +1423,7 @@
             skill_services.get_categorized_skill_ids_and_descriptions())
 
         self.assertEqual(
-            categorized_skills.to_dict(),  # type: ignore[no-untyped-call]
+            categorized_skills.to_dict(),
             expected_categorized_skills_dict)
 
 
@@ -1429,13 +1434,8 @@
     DEGREE_OF_MASTERY_1: Final = 0.0
     DEGREE_OF_MASTERY_2: Final = 0.5
 
-<<<<<<< HEAD
     def setUp(self) -> None:
-        super(SkillMasteryServicesUnitTests, self).setUp()
-=======
-    def setUp(self):
         super().setUp()
->>>>>>> 940969c1
         self.SKILL_ID_1 = skill_services.get_new_skill_id()
         self.SKILL_ID_2 = skill_services.get_new_skill_id()
         self.SKILL_ID_3 = skill_services.get_new_skill_id()
@@ -1578,7 +1578,7 @@
                 }
             }
         }
-        worked_example_dict = {
+        worked_example_dict: skill_domain.WorkedExampleDict = {
             'question': {
                 'content_id': 'question1',
                 'html': ''
@@ -1602,7 +1602,7 @@
         skill_contents = skill_domain.SkillContents(
             state_domain.SubtitledHtml(
                 explanation_content_id, ''),
-            [skill_domain.WorkedExample.from_dict(worked_example_dict)],  # type: ignore[no-untyped-call]
+            [skill_domain.WorkedExample.from_dict(worked_example_dict)],
             state_domain.RecordedVoiceovers.from_dict({
                 'voiceovers_mapping': {
                     explanation_content_id: {}
@@ -1610,7 +1610,7 @@
             }),
             state_domain.WrittenTranslations.from_dict(
                 written_translations_dict))
-        skill_contents_dict = skill_contents.to_dict()  # type: ignore[no-untyped-call]
+        skill_contents_dict = skill_contents.to_dict()
         skill_contents_dict['explanation']['html'] = html_content
         skill_contents_dict['written_translations']['translations_mapping'][
             'content1']['en']['translation'] = html_content
@@ -1693,7 +1693,7 @@
                 'feedback': html_content
             }],
             rubrics=[],
-            skill_contents=skill_contents.to_dict(),  # type: ignore[no-untyped-call]
+            skill_contents=skill_contents.to_dict(),
             next_misconception_id=2,
             misconceptions_schema_version=1,
             rubric_schema_version=1,
@@ -1758,7 +1758,7 @@
                 'difficulty': 'Hard',
                 'explanations': ['Hard explanation', html_content]
             }],
-            skill_contents=skill_contents.to_dict(),  # type: ignore[no-untyped-call]
+            skill_contents=skill_contents.to_dict(),
             next_misconception_id=1,
             misconceptions_schema_version=1,
             rubric_schema_version=2,
