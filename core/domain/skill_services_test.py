# Copyright 2018 The Oppia Authors. All Rights Reserved.
#
# Licensed under the Apache License, Version 2.0 (the "License");
# you may not use this file except in compliance with the License.
# You may obtain a copy of the License at
#
#      http://www.apache.org/licenses/LICENSE-2.0
#
# Unless required by applicable law or agreed to in writing, software
# distributed under the License is distributed on an "AS-IS" BASIS,
# WITHOUT WARRANTIES OR CONDITIONS OF ANY KIND, either express or implied.
# See the License for the specific language governing permissions and
# limitations under the License.

"""Tests the methods defined in skill services."""

from core.domain import skill_domain
from core.domain import skill_services
from core.domain import user_services
from core.platform import models
from core.tests import test_utils
import feconf

(skill_models,) = models.Registry.import_models([models.NAMES.skill])


class SkillServicesUnitTests(test_utils.GenericTestBase):
    """Test the skill services module."""

    SKILL_ID = None
    USER_ID = 'user'
    MISCONCEPTION_ID_1 = 1
    MISCONCEPTION_ID_2 = 2

    def setUp(self):
        super(SkillServicesUnitTests, self).setUp()
        skill_contents = skill_domain.SkillContents(
            'Explanation', ['Example 1'])
        misconceptions = [skill_domain.Misconception(
            self.MISCONCEPTION_ID_1, 'name', 'description', 'default_feedback')]
        self.SKILL_ID = skill_services.get_new_skill_id()

        self.signup('a@example.com', 'A')
        self.signup(self.ADMIN_EMAIL, username=self.ADMIN_USERNAME)
        self.signup('admin2@example.com', username='adm2')

        self.user_id_a = self.get_user_id_from_email('a@example.com')
        self.user_id_admin = self.get_user_id_from_email(self.ADMIN_EMAIL)
        self.user_id_admin_2 = self.get_user_id_from_email('admin2@example.com')
        self.set_admins([self.ADMIN_USERNAME, 'adm2'])
        self.user_a = user_services.UserActionsInfo(self.user_id_a)
        self.user_admin = user_services.UserActionsInfo(self.user_id_admin)
        self.user_admin_2 = user_services.UserActionsInfo(self.user_id_admin_2)

        self.skill = self.save_new_skill(
<<<<<<< HEAD
            self.SKILL_ID, self.user_id_admin, 'Description', misconceptions,
            skill_contents
        )
=======
            self.SKILL_ID, self.USER_ID, 'Description',
            misconceptions=misconceptions,
            skill_contents=skill_contents)
>>>>>>> 7a8ac8a9

    def test_compute_summary(self):
        skill_summary = skill_services.compute_summary_of_skill(self.skill)

        self.assertEqual(skill_summary.id, self.SKILL_ID)
        self.assertEqual(skill_summary.description, 'Description')
        self.assertEqual(skill_summary.misconception_count, 1)
        self.assertEqual(skill_summary.worked_examples_count, 1)

    def test_get_new_skill_id(self):
        new_skill_id = skill_services.get_new_skill_id()

        self.assertEqual(len(new_skill_id), 12)
        self.assertEqual(skill_models.SkillModel.get_by_id(new_skill_id), None)

    def test_get_skill_from_model(self):
        skill_model = skill_models.SkillModel.get(self.SKILL_ID)
        skill = skill_services.get_skill_from_model(skill_model)

        self.assertEqual(skill.to_dict(), self.skill.to_dict())

    def test_get_skill_summary_from_model(self):
        skill_summary_model = skill_models.SkillSummaryModel.get(self.SKILL_ID)
        skill_summary = skill_services.get_skill_summary_from_model(
            skill_summary_model)

        self.assertEqual(skill_summary.id, self.SKILL_ID)
        self.assertEqual(skill_summary.description, 'Description')
        self.assertEqual(skill_summary.misconception_count, 1)
        self.assertEqual(skill_summary.worked_examples_count, 1)

    def test_get_all_skill_summaries(self):
        skill_summaries = skill_services.get_all_skill_summaries()

        self.assertEqual(len(skill_summaries), 1)
        self.assertEqual(skill_summaries[0].id, self.SKILL_ID)
        self.assertEqual(skill_summaries[0].description, 'Description')
        self.assertEqual(skill_summaries[0].misconception_count, 1)
        self.assertEqual(skill_summaries[0].worked_examples_count, 1)

    def test_get_skill_descriptions_by_ids(self):
        self.save_new_skill(
            'skill_2', self.USER_ID, 'Description 2', misconceptions=[],
            skill_contents=skill_domain.SkillContents(
                'Explanation', ['Example 1']))
        self.save_new_skill(
            'skill_3', self.USER_ID, 'Description 3', misconceptions=[],
            skill_contents=skill_domain.SkillContents(
                'Explanation', ['Example 1']))
        with self.swap(feconf, 'CAN_SEND_EMAILS', True):
            skill_descriptions = skill_services.get_skill_descriptions_by_ids(
                'topic_id', [self.SKILL_ID, 'skill_2', 'skill_3'])
            messages = self.mail_stub.get_sent_messages(
                to=feconf.ADMIN_EMAIL_ADDRESS)
            self.assertEqual(len(messages), 0)

            skill_services.delete_skill(self.USER_ID, 'skill_2')
            skill_descriptions = skill_services.get_skill_descriptions_by_ids(
                'topic_id', [self.SKILL_ID, 'skill_2', 'skill_3'])
            messages = self.mail_stub.get_sent_messages(
                to=feconf.ADMIN_EMAIL_ADDRESS)
            expected_email_html_body = (
                'The deleted skills: skill_2 are still'
                ' present in topic with id topic_id')
            self.assertEqual(len(messages), 1)
            self.assertIn(
                expected_email_html_body,
                messages[0].html.decode())
            self.assertEqual(
                skill_descriptions, {
                    self.SKILL_ID: 'Description',
                    'skill_2': None,
                    'skill_3': 'Description 3'
                }
            )

    def test_get_skill_by_id(self):
        expected_skill = self.skill.to_dict()
        skill = skill_services.get_skill_by_id(self.SKILL_ID)
        self.assertEqual(skill.to_dict(), expected_skill)

    def test_commit_log_entry(self):
        skill_commit_log_entry = (
            skill_models.SkillCommitLogEntryModel.get_commit(self.SKILL_ID, 1)
        )
        self.assertEqual(skill_commit_log_entry.commit_type, 'create')
        self.assertEqual(skill_commit_log_entry.skill_id, self.SKILL_ID)
        self.assertEqual(skill_commit_log_entry.user_id, self.user_id_admin)

    def test_get_skill_summary_by_id(self):
        skill_summary = skill_services.get_skill_summary_by_id(self.SKILL_ID)

        self.assertEqual(skill_summary.id, self.SKILL_ID)
        self.assertEqual(skill_summary.description, 'Description')
        self.assertEqual(skill_summary.misconception_count, 1)

    def test_update_skill(self):
        changelist = [
            skill_domain.SkillChange({
                'cmd': skill_domain.CMD_ADD_SKILL_MISCONCEPTION,
                'new_misconception_dict': {
                    'id': 0,
                    'name': 'test name',
                    'notes': 'test notes',
                    'feedback': 'test feedback'
                }
            }),
            skill_domain.SkillChange({
                'cmd': skill_domain.CMD_UPDATE_SKILL_MISCONCEPTIONS_PROPERTY,
                'property_name': (
                    skill_domain.SKILL_MISCONCEPTIONS_PROPERTY_NAME),
                'id': 0,
                'old_value': 'test name',
                'new_value': 'Name'
            })
        ]
        skill_services.update_skill(
            self.USER_ID, self.SKILL_ID, changelist,
            'Updated misconception name.')
        skill = skill_services.get_skill_by_id(self.SKILL_ID)
        skill_summary = skill_services.get_skill_summary_by_id(self.SKILL_ID)
        self.assertEqual(skill_summary.misconception_count, 2)
        self.assertEqual(skill_summary.version, 2)
        self.assertEqual(skill.version, 2)
        self.assertEqual(skill.misconceptions[1].name, 'Name')

    def test_delete_skill(self):
        skill_services.delete_skill(self.USER_ID, self.SKILL_ID)
        self.assertEqual(
            skill_services.get_skill_by_id(self.SKILL_ID, strict=False), None)
        self.assertEqual(
            skill_services.get_skill_summary_by_id(
                self.SKILL_ID, strict=False), None)

    def test_admin_can_edit_owned_skill(self):
        skill_rights = skill_services.get_skill_rights(self.SKILL_ID)

        self.assertTrue(skill_services.check_can_edit_skill(
            self.user_admin, skill_rights))

    def test_admin_can_not_edit_other_private_skill(self):
        skill_rights = skill_services.get_skill_rights(self.SKILL_ID)

        self.assertFalse(skill_services.check_can_edit_skill(
            self.user_admin_2, skill_rights))

    def test_admin_can_edit_other_public_skill(self):
        self.save_new_skill(
            'other_skill', self.user_id_admin, 'Description', [],
            skill_domain.SkillContents('Explanation', ['Example 1'])
        )

        skill_services.publish_skill('other_skill', self.user_id_admin)
        skill_rights = skill_services.get_skill_rights('other_skill')
        self.assertTrue(skill_services.check_can_edit_skill(
            self.user_admin_2, skill_rights))

    def test_get_unpublished_skill_rights_by_creator(self):
        self.save_new_skill(
            'skill_a', self.user_id_admin, 'Description A', [],
            skill_domain.SkillContents('Explanation', ['Example 1']))
        self.save_new_skill(
            'skill_b', self.user_id_admin, 'Description B', [],
            skill_domain.SkillContents('Explanation', ['Example 1']))

        skill_rights = skill_services.get_unpublished_skill_rights_by_creator(
            self.user_id_admin)
        skill_ids = [skill_rights_obj.id for skill_rights_obj in skill_rights]
        self.assertListEqual(skill_ids, [self.SKILL_ID, 'skill_a', 'skill_b'])

        skill_services.publish_skill(self.SKILL_ID, self.user_id_admin)
        skill_rights = skill_services.get_unpublished_skill_rights_by_creator(
            self.user_id_admin)
        skill_ids = [skill_rights_obj.id for skill_rights_obj in skill_rights]
        self.assertListEqual(skill_ids, ['skill_a', 'skill_b'])


class SkillMasteryServicesUnitTests(test_utils.GenericTestBase):
    """Test the skill mastery services module."""

    SKILL_IDS = []
    USER_ID = 'user'
    DEGREE_OF_MASTERY_1 = 0.0
    DEGREE_OF_MASTERY_2 = 0.5

    def setUp(self):
        super(SkillMasteryServicesUnitTests, self).setUp()
        self.SKILL_ID_1 = skill_services.get_new_skill_id()
        self.SKILL_ID_2 = skill_services.get_new_skill_id()
        self.SKILL_IDS = [self.SKILL_ID_1, self.SKILL_ID_2]
        skill_services.create_user_skill_mastery(
            self.USER_ID, self.SKILL_ID_1, self.DEGREE_OF_MASTERY_1)
        skill_services.create_user_skill_mastery(
            self.USER_ID, self.SKILL_ID_2, self.DEGREE_OF_MASTERY_2)

    def test_get_skill_mastery(self):
        degree_of_mastery = skill_services.get_skill_mastery(
            self.USER_ID, self.SKILL_ID_1)

        self.assertEqual(degree_of_mastery, self.DEGREE_OF_MASTERY_1)

    def test_get_multi_skill_mastery(self):
        degree_of_mastery = skill_services.get_multi_skill_mastery(
            self.USER_ID, self.SKILL_IDS)

        self.assertEqual(degree_of_mastery, ([
            self.DEGREE_OF_MASTERY_1, self.DEGREE_OF_MASTERY_2]))<|MERGE_RESOLUTION|>--- conflicted
+++ resolved
@@ -53,15 +53,9 @@
         self.user_admin_2 = user_services.UserActionsInfo(self.user_id_admin_2)
 
         self.skill = self.save_new_skill(
-<<<<<<< HEAD
-            self.SKILL_ID, self.user_id_admin, 'Description', misconceptions,
-            skill_contents
-        )
-=======
             self.SKILL_ID, self.USER_ID, 'Description',
             misconceptions=misconceptions,
             skill_contents=skill_contents)
->>>>>>> 7a8ac8a9
 
     def test_compute_summary(self):
         skill_summary = skill_services.compute_summary_of_skill(self.skill)
@@ -149,7 +143,7 @@
         )
         self.assertEqual(skill_commit_log_entry.commit_type, 'create')
         self.assertEqual(skill_commit_log_entry.skill_id, self.SKILL_ID)
-        self.assertEqual(skill_commit_log_entry.user_id, self.user_id_admin)
+        self.assertEqual(skill_commit_log_entry.user_id, self.USER_ID)
 
     def test_get_skill_summary_by_id(self):
         skill_summary = skill_services.get_skill_summary_by_id(self.SKILL_ID)
@@ -196,29 +190,6 @@
             skill_services.get_skill_summary_by_id(
                 self.SKILL_ID, strict=False), None)
 
-    def test_admin_can_edit_owned_skill(self):
-        skill_rights = skill_services.get_skill_rights(self.SKILL_ID)
-
-        self.assertTrue(skill_services.check_can_edit_skill(
-            self.user_admin, skill_rights))
-
-    def test_admin_can_not_edit_other_private_skill(self):
-        skill_rights = skill_services.get_skill_rights(self.SKILL_ID)
-
-        self.assertFalse(skill_services.check_can_edit_skill(
-            self.user_admin_2, skill_rights))
-
-    def test_admin_can_edit_other_public_skill(self):
-        self.save_new_skill(
-            'other_skill', self.user_id_admin, 'Description', [],
-            skill_domain.SkillContents('Explanation', ['Example 1'])
-        )
-
-        skill_services.publish_skill('other_skill', self.user_id_admin)
-        skill_rights = skill_services.get_skill_rights('other_skill')
-        self.assertTrue(skill_services.check_can_edit_skill(
-            self.user_admin_2, skill_rights))
-
     def test_get_unpublished_skill_rights_by_creator(self):
         self.save_new_skill(
             'skill_a', self.user_id_admin, 'Description A', [],
@@ -230,7 +201,7 @@
         skill_rights = skill_services.get_unpublished_skill_rights_by_creator(
             self.user_id_admin)
         skill_ids = [skill_rights_obj.id for skill_rights_obj in skill_rights]
-        self.assertListEqual(skill_ids, [self.SKILL_ID, 'skill_a', 'skill_b'])
+        self.assertListEqual(skill_ids, ['skill_a', 'skill_b'])
 
         skill_services.publish_skill(self.SKILL_ID, self.user_id_admin)
         skill_rights = skill_services.get_unpublished_skill_rights_by_creator(
