# Copyright 2014 The Oppia Authors. All Rights Reserved.
#
# Licensed under the Apache License, Version 2.0 (the "License");
# you may not use this file except in compliance with the License.
# You may obtain a copy of the License at
#
#      http://www.apache.org/licenses/LICENSE-2.0
#
# Unless required by applicable law or agreed to in writing, software
# distributed under the License is distributed on an "AS-IS" BASIS,
# WITHOUT WARRANTIES OR CONDITIONS OF ANY KIND, either express or implied.
# See the License for the specific language governing permissions and
# limitations under the License.

"""Jobs for statistics views."""
from __future__ import absolute_import  # pylint: disable=import-only-modules
from __future__ import division  # pylint: disable=import-only-modules
from __future__ import print_function  # pylint: disable=import-only-modules

import ast
import os
import sys

from core import jobs
from core.domain import calculation_registry
from core.domain import exp_fetchers
from core.domain import interaction_registry
from core.platform import models
import feconf

_PARENT_DIR = os.path.abspath(os.path.join(os.getcwd(), os.pardir))
_FUTURE_PATH = os.path.join(_PARENT_DIR, 'oppia_tools', 'future-0.17.1')

sys.path.insert(0, _FUTURE_PATH)

# pylint: disable=wrong-import-position
# pylint: disable=wrong-import-order
from future import standard_library  # isort:skip

standard_library.install_aliases()
# pylint: enable=wrong-import-order
# pylint: enable=wrong-import-position

(base_models, stats_models, exp_models,) = models.Registry.import_models([
    models.NAMES.base_model, models.NAMES.statistics, models.NAMES.exploration
])
transaction_services = models.Registry.import_transaction_services()

# Counts contributions from all versions.
VERSION_ALL = 'all'


class InteractionAnswerSummariesMRJobManager(
        jobs.BaseMapReduceJobManagerForContinuousComputations):
    """Job to calculate interaction view statistics, e.g. most frequent answers
    of multiple-choice interactions.
    """
    @classmethod
    def _get_continuous_computation_class(cls):
        """Returns the InteractionAnswerSummariesAggregator class associated
        with this MapReduce job.
        """
        return InteractionAnswerSummariesAggregator

    @classmethod
    def entity_classes_to_map_over(cls):
        """Returns the StateAnswersModel object."""
        return [stats_models.StateAnswersModel]

    # TODO(bhenning): Update this job to persist results for all older
    # exploration versions, since those versions should never have new answers
    # submitted to them. Moreover, answers are also only added so this job might
    # be further optimized to increment on previous results, rather than
    # recomputing results from scratch each time.
    @staticmethod
    def map(item):
        """Returns the submitted answer in dict format:
            {
                'state_answers_model_id': The id of the submitted output
                    answer.
                'interaction_id': The interaction id to which the submitted
                    output answer belongs to.
                'exploration_version': The exploration version to which the
                    submitted output answer belongs to.
            }

        Args:
            item: The submitted answer.

        Yields:
            dict(str, str). The submitted answer in dict format.
        """
        if InteractionAnswerSummariesMRJobManager.entity_created_before_job_queued( # pylint: disable=line-too-long
                item):
            # Output answers submitted to the exploration for this exp version.
            versioned_key = u'%s:%s:%s' % (
                item.exploration_id, item.exploration_version, item.state_name)
            yield (versioned_key.encode('utf-8'), {
                'state_answers_model_id': item.id,
                'interaction_id': item.interaction_id,
                'exploration_version': item.exploration_version
            })

            # Output the same set of answers independent of the version. This
            # allows the reduce step to aggregate answers across all
            # exploration versions.
            all_versions_key = u'%s:%s:%s' % (
                item.exploration_id, VERSION_ALL, item.state_name)
            yield (all_versions_key.encode('utf-8'), {
                'state_answers_model_id': item.id,
                'interaction_id': item.interaction_id,
                'exploration_version': item.exploration_version
            })

    @staticmethod
    def reduce(key, stringified_values):
        """Calculates and saves each answer submitted for the exploration.

        Args:
            key: str. The unique key of the form:
                <exploration_id>:<exploration_version>:<state_name>
            stringified_values: list(str). A list of stringified_values of the
                submitted answers.

        Yields:
            str. One of the following strings:
                - Expected a single version when aggregating answers for:
                    Occurs when the versions list contains multiple versions
                    instead of a specific version.
                - Expected exactly one interaction ID for exploration:
                    Occurs when there is not exactly one interaction ID
                    for each exploration and version.
                - Expected at least one item ID for exploration:
                    Occurs when there is not at least one Item ID for
                    each exploration and version.
                - Ignoring answers submitted to version:
                    Occurs when version mismatches and the new
                    version has a different interaction ID.
        """
        exploration_id, exploration_version, state_name = key.split(':')

        value_dicts = [
            ast.literal_eval(stringified_value)
            for stringified_value in stringified_values]

        # Extract versions in descending order since answers are prioritized
        # based on recency.
        versions = list(set([
            int(value_dict['exploration_version'])
            for value_dict in value_dicts]))
        versions.sort(reverse=True)

        # For answers mapped to specific versions, the versions list should only
        # contain the version they correspond to. Otherwise, if they map to
        # VERSION_ALL, then multiple versions may be included.
        assert (exploration_version == VERSION_ALL or len(versions) == 1)
        assert (exploration_version == VERSION_ALL or versions[0] == int(
            exploration_version))

        # Map interaction IDs and StateAnswersModel IDs to exploration versions.
        versioned_interaction_ids = {version: set() for version in versions}
        versioned_item_ids = {version: set() for version in versions}
        for value_dict in value_dicts:
            version = value_dict['exploration_version']
            versioned_interaction_ids[version].add(value_dict['interaction_id'])
            versioned_item_ids[version].add(
                value_dict['state_answers_model_id'])

        # Convert the interaction IDs to a list so they may be easily indexed.
        versioned_interaction_ids = {
            v: list(interaction_ids)
            for v, interaction_ids in versioned_interaction_ids.items()
        }

        # Verify all interaction ID and item ID containers are well-structured.
        for version, interaction_ids in versioned_interaction_ids.items():
            if len(interaction_ids) != 1:
                yield (
                    'ERROR: Expected exactly one interaction ID for '
                    'exploration %s and version %s, found: %s' % (
                        exploration_id, version, len(interaction_ids)))
<<<<<<< HEAD
        for version, item_ids in versioned_item_ids.items():
            if not item_ids:
                yield (
                    'ERROR: Expected at least one item ID for exploration %s '
                    'and version %s, found: %s' % (
                        exploration_id, version, len(item_ids)))
=======
>>>>>>> 99c8e9e4

        # Filter out any item IDs which happen at and before a version with a
        # changed interaction ID. Start with the most recent version since it
        # will refer to the most relevant answers.
        latest_version = versions[0]
        latest_interaction_id = versioned_interaction_ids[latest_version][0]

        # Ensure the exploration corresponding to these answers exists.
        exp = exp_fetchers.get_exploration_by_id(
            exploration_id, strict=False)
        if exp is None:
            return

        if exploration_version == VERSION_ALL:
            # If aggregating across all versions, verify that the latest answer
            # version is equal to the latest version of the exploration,
            # otherwise ignore all answers since none of them can be applied to
            # the latest version.
            if state_name in exp.states:
                loaded_interaction_id = exp.states[state_name].interaction.id
                # Only check if the version mismatches if the new version has a
                # different interaction ID.
                if latest_interaction_id != loaded_interaction_id and (
                        latest_version != exp.version):
                    yield (
                        'INFO: Ignoring answers submitted to version %s and '
                        'below since the latest exploration version is %s' % (
                            latest_version, exp.version))
                    versions = []

        # In the VERSION_ALL case, we only take into account the most recent
        # consecutive block of versions with the same interaction ID as the
        # current version, and ignore all versions prior to this block. This
        # logic isn't needed for individually-mapped versions and, in that case,
        # we skip all this code in favor of performance.
        if len(versions) > 1:
            invalid_version_indexes = [
                index for index, version in enumerate(versions)
                if versioned_interaction_ids[version][0] != (
                    latest_interaction_id)]
            earliest_acceptable_version_index = (
                invalid_version_indexes[0] - 1
                if invalid_version_indexes else len(versions) - 1)
            earliest_acceptable_version = versions[
                earliest_acceptable_version_index]
            # Trim away anything related to the versions which correspond to
            # different or since changed interaction IDs.
            ignored_versions = [
                version for version in versions
                if version < earliest_acceptable_version]
            for ignored_version in ignored_versions:
                del versioned_interaction_ids[ignored_version]
                del versioned_item_ids[ignored_version]
            versions = versions[:earliest_acceptable_version_index + 1]

        # Retrieve all StateAnswerModel entities associated with the remaining
        # item IDs which correspond to a single interaction ID shared among all
        # the versions between start_version and latest_version, inclusive.
        item_ids = set()
        for version in versions:
            item_ids.update(versioned_item_ids[version])

        # Collapse the list of answers into a single answer dict. This
        # aggregates across multiple answers if the key ends with VERSION_ALL.
        # TODO(bhenning): Find a way to iterate across all answers more
        # efficiently and by not loading all answers for a particular
        # exploration into memory.
        submitted_answer_list = []
        combined_state_answers = {
            'exploration_id': exploration_id,
            'exploration_version': exploration_version,
            'state_name': state_name,
            'interaction_id': latest_interaction_id,
            'submitted_answer_list': submitted_answer_list
        }

        # NOTE: The answers stored in submitted_answers_list must be sorted
        # according to the chronological order of their submission otherwise
        # TopNUnresolvedAnswersByFrequency calculation will output invalid
        # results.
        state_answers_models = stats_models.StateAnswersModel.get_multi(
            item_ids)
        for state_answers_model in state_answers_models:
            if state_answers_model:
                submitted_answer_list += (
                    state_answers_model.submitted_answer_list)

        # Get all desired calculations for the current interaction id.
        calc_ids = interaction_registry.Registry.get_interaction_by_id(
            latest_interaction_id).answer_calculation_ids
        calculations = [
            calculation_registry.Registry.get_calculation_by_id(calc_id)
            for calc_id in calc_ids]

        # Perform each calculation, and store the output.
        for calc in calculations:
            calc_output = calc.calculate_from_state_answers_dict(
                combined_state_answers)
            calc_output.save()


class InteractionAnswerSummariesRealtimeModel(
        jobs.BaseRealtimeDatastoreClassForContinuousComputations):
    # TODO(bhenning): Implement a real-time model for
    # InteractionAnswerSummariesAggregator.
    """Realtime model class for InteractionAnswerSummariesAggregator."""
    pass


class InteractionAnswerSummariesAggregator(
        jobs.BaseContinuousComputationManager):
    """A continuous-computation job that listens to answers to states and
    updates StateAnswer view calculations.
    """
    @classmethod
    def get_event_types_listened_to(cls):
        """Returns a list of event types that this class subscribes to.

        Returns:
            list(str). A list of submitted answer event type.
        """
        return [feconf.EVENT_TYPE_ANSWER_SUBMITTED]

    @classmethod
    def _get_realtime_datastore_class(cls):
        """Returns InteractionAnswerSummariesRealtimeModel class for
        InteractionAnswerSummariesAggregator.
        """
        return InteractionAnswerSummariesRealtimeModel

    @classmethod
    def _get_batch_job_manager_class(cls):
        """Returns InteractionAnswerSummariesMRJobManager class which calculates
        interaction view statistics.
        """
        return InteractionAnswerSummariesMRJobManager<|MERGE_RESOLUTION|>--- conflicted
+++ resolved
@@ -179,15 +179,6 @@
                     'ERROR: Expected exactly one interaction ID for '
                     'exploration %s and version %s, found: %s' % (
                         exploration_id, version, len(interaction_ids)))
-<<<<<<< HEAD
-        for version, item_ids in versioned_item_ids.items():
-            if not item_ids:
-                yield (
-                    'ERROR: Expected at least one item ID for exploration %s '
-                    'and version %s, found: %s' % (
-                        exploration_id, version, len(item_ids)))
-=======
->>>>>>> 99c8e9e4
 
         # Filter out any item IDs which happen at and before a version with a
         # changed interaction ID. Start with the most recent version since it
