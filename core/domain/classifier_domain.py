--- conflicted
+++ resolved
@@ -277,27 +277,7 @@
             'state_name': self._state_name,
             'status': self._status,
             'training_data': self._training_data,
-<<<<<<< HEAD
             'algorithm_version': self._algorithm_version
-=======
-            'classifier_data': self._classifier_data,
-            'data_schema_version': self._data_schema_version
-        }
-
-    def to_player_dict(self):
-        """Constructs a dict containing a training job domain object's
-        algorithm_id, classifier_data and data_schema_version.
-
-        Returns:
-            dict. A dict containing training job domain object's algorithm_id,
-            classifier_data and data_schema_version.
-        """
-
-        return {
-            'algorithm_id': self._algorithm_id,
-            'classifier_data': self._classifier_data,
-            'data_schema_version': self._data_schema_version
->>>>>>> 40867fb4
         }
 
     def validate(self):
@@ -465,11 +445,7 @@
         domain object.
 
         Returns:
-<<<<<<< HEAD
             A dict representation of StateTrainingJobsMapping domain
-=======
-            dict. A dict representation of TrainingJobExplorationMapping domain
->>>>>>> 40867fb4
             object.
         """
 
