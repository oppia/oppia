# coding: utf-8
#
# Copyright 2014 The Oppia Authors. All Rights Reserved.
#
# Licensed under the Apache License, Version 2.0 (the "License");
# you may not use this file except in compliance with the License.
# You may obtain a copy of the License at
#
#      http://www.apache.org/licenses/LICENSE-2.0
#
# Unless required by applicable law or agreed to in writing, software
# distributed under the License is distributed on an "AS-IS" BASIS,
# WITHOUT WARRANTIES OR CONDITIONS OF ANY KIND, either express or implied.
# See the License for the specific language governing permissions and
# limitations under the License.

"""Config properties and functions for managing email notifications."""

from __future__ import absolute_import  # pylint: disable=import-only-modules
from __future__ import unicode_literals  # pylint: disable=import-only-modules

import datetime
import logging

from constants import constants
from core.domain import config_domain
from core.domain import email_services
from core.domain import html_cleaner
from core.domain import rights_domain
from core.domain import subscription_services
from core.domain import user_services
from core.platform import models
import feconf
import python_utils
import utils

(email_models, suggestion_models) = models.Registry.import_models(
    [models.NAMES.email, models.NAMES.suggestion])
app_identity_services = models.Registry.import_app_identity_services()
transaction_services = models.Registry.import_transaction_services()


def log_new_error(*args, **kwargs):
    """Logs an error message (This is a stub for logging.error(), so that the
    latter can be swapped out in tests).
    """
    logging.error(*args, **kwargs)


NEW_REVIEWER_EMAIL_DATA = {
    constants.REVIEW_CATEGORY_TRANSLATION: {
        'review_category': 'translations',
        'to_check': 'translation suggestions',
        'description_template': '%s language translations',
        'rights_message_template': (
            'review translation suggestions made by contributors in the %s '
            'language')
    },
    constants.REVIEW_CATEGORY_VOICEOVER: {
        'review_category': 'voiceovers',
        'to_check': 'voiceover applications',
        'description_template': '%s language voiceovers',
        'rights_message_template': (
            'review voiceover applications made by contributors in the %s '
            'language')
    },
    constants.REVIEW_CATEGORY_QUESTION: {
        'review_category': 'questions',
        'to_check': 'question suggestions',
        'description': 'questions',
        'rights_message': 'review question suggestions made by contributors'
    }
}

REMOVED_REVIEWER_EMAIL_DATA = {
    constants.REVIEW_CATEGORY_TRANSLATION: {
        'review_category': 'translation',
        'role_description_template': (
            'translation reviewer role in the %s language'),
        'rights_message_template': (
            'review translation suggestions made by contributors in the %s '
            'language'),
        'contribution_allowed': 'translations'
    },
    constants.REVIEW_CATEGORY_VOICEOVER: {
        'review_category': 'voiceover',
        'role_description_template': (
            'voiceover reviewer role in the %s language'),
        'rights_message_template': (
            'review voiceover applications made by contributors in the %s '
            'language'),
        'contribution_allowed': 'voiceovers'
    },
    constants.REVIEW_CATEGORY_QUESTION: {
        'review_category': 'question',
        'role_description': 'question reviewer role',
        'rights_message': 'review question suggestions made by contributors',
        'contribution_allowed': 'questions'
    }
}

NOTIFICATION_EMAIL_LIST_SCHEMA = {
    'type': 'list',
    'items': {
        'type': 'unicode',
        'validators': [{
            'id': 'is_valid_email',
        }]
    },
    'validators': [{
        'id': 'has_length_at_most',
        'max_value': 5
    }, {
        'id': 'is_uniquified',
    }]
}

EMAIL_HTML_BODY_SCHEMA = {
    'type': 'unicode',
    'ui_config': {
        'rows': 20,
    }
}

EMAIL_CONTENT_SCHEMA = {
    'type': 'dict',
    'properties': [{
        'name': 'subject',
        'schema': {
            'type': 'unicode',
        },
    }, {
        'name': 'html_body',
        'schema': EMAIL_HTML_BODY_SCHEMA,
    }],
}

EMAIL_SENDER_NAME = config_domain.ConfigProperty(
    'email_sender_name', {'type': 'unicode'},
    'The default sender name for outgoing emails.', 'Site Admin')
EMAIL_FOOTER = config_domain.ConfigProperty(
    'email_footer', {'type': 'unicode', 'ui_config': {'rows': 5}},
    'The footer to append to all outgoing emails. (This should be written in '
    'HTML and include an unsubscribe link.)',
    'You can change your email preferences via the '
    '<a href="%s%s">Preferences</a> page.' % (
        feconf.OPPIA_SITE_URL, feconf.PREFERENCES_URL))

_PLACEHOLDER_SUBJECT = 'THIS IS A PLACEHOLDER.'
_PLACEHOLDER_HTML_BODY = 'THIS IS A <b>PLACEHOLDER</b> AND SHOULD BE REPLACED.'

SIGNUP_EMAIL_CONTENT = config_domain.ConfigProperty(
    'signup_email_content', EMAIL_CONTENT_SCHEMA,
    'Content of email sent after a new user signs up. (The email body should '
    'be written with HTML and not include a salutation or footer.) These '
    'emails are only sent if the functionality is enabled in feconf.py.',
    {
        'subject': _PLACEHOLDER_SUBJECT,
        'html_body': _PLACEHOLDER_HTML_BODY,
    })

EXPLORATION_ROLE_MANAGER = 'manager rights'
EXPLORATION_ROLE_EDITOR = 'editor rights'
EXPLORATION_ROLE_VOICE_ARTIST = 'voice artist rights'
EXPLORATION_ROLE_PLAYTESTER = 'playtest access'

EDITOR_ROLE_EMAIL_HTML_ROLES = {
    rights_domain.ROLE_OWNER: EXPLORATION_ROLE_MANAGER,
    rights_domain.ROLE_EDITOR: EXPLORATION_ROLE_EDITOR,
    rights_domain.ROLE_VOICE_ARTIST: EXPLORATION_ROLE_VOICE_ARTIST,
    rights_domain.ROLE_VIEWER: EXPLORATION_ROLE_PLAYTESTER
}

_EDITOR_ROLE_EMAIL_HTML_RIGHTS = {
    'can_manage': '<li>Change the exploration permissions</li><br>',
    'can_edit': '<li>Edit the exploration</li><br>',
    'can_voiceover': '<li>Voiceover the exploration</li><br>',
    'can_play': '<li>View and playtest the exploration</li><br>'
}

# We don't include "can_voiceover" for managers and editors, since this is
# implied by the email description for "can_edit".
EDITOR_ROLE_EMAIL_RIGHTS_FOR_ROLE = {
    EXPLORATION_ROLE_MANAGER: (
        _EDITOR_ROLE_EMAIL_HTML_RIGHTS['can_manage'] +
        _EDITOR_ROLE_EMAIL_HTML_RIGHTS['can_edit'] +
        _EDITOR_ROLE_EMAIL_HTML_RIGHTS['can_play']),
    EXPLORATION_ROLE_EDITOR: (
        _EDITOR_ROLE_EMAIL_HTML_RIGHTS['can_edit'] +
        _EDITOR_ROLE_EMAIL_HTML_RIGHTS['can_play']),
    EXPLORATION_ROLE_VOICE_ARTIST: (
        _EDITOR_ROLE_EMAIL_HTML_RIGHTS['can_voiceover'] +
        _EDITOR_ROLE_EMAIL_HTML_RIGHTS['can_play']),
    EXPLORATION_ROLE_PLAYTESTER: _EDITOR_ROLE_EMAIL_HTML_RIGHTS['can_play']
}

UNPUBLISH_EXPLORATION_EMAIL_HTML_BODY = config_domain.ConfigProperty(
    'unpublish_exploration_email_html_body', EMAIL_HTML_BODY_SCHEMA,
    'Default content for the email sent after an exploration is unpublished '
    'by a moderator. These emails are only sent if the functionality is '
    'enabled in feconf.py. Leave this field blank if emails should not be '
    'sent.',
    'I\'m writing to inform you that I have unpublished the above '
    'exploration.')

NOTIFICATION_EMAILS_FOR_FAILED_TASKS = config_domain.ConfigProperty(
    'notification_emails_for_failed_tasks',
    NOTIFICATION_EMAIL_LIST_SCHEMA,
    'Email(s) to notify if an ML training task fails',
    []
)

CONTRIBUTOR_DASHBOARD_REVIEWER_NOTIFICATION_EMAIL_DATA = {
    'email_body_template': (
        'Hi %s,'
        '<br><br>'
        'There are new review opportunities that we think you might be '
        'interested in on the <a href="%s%s">Contributor Dashboard</a>. '
        'Here are some examples of contributions that have been waiting '
        'the longest for review:'
        '<br><br>'
        '<ul>%s</ul><br>'
        'Please take some time to review any of the above contributions (if '
        'they still need a review) or any other contributions on the '
        'dashboard. We appreciate your help!'
        '<br><br>'
        'Thanks again, and happy reviewing!<br>'
        '- The Oppia Contributor Dashboard Team'
        '<br><br>%s'
    ),
    'email_subject': 'Contributor Dashboard Reviewer Opportunities'
}

HTML_FOR_SUGGESTION_DESCRIPTION = {
    # The templates below are for listing the information for each suggestion
    # type offered on the Contributor Dashboard.
    'suggestion_template': {
        suggestion_models.SUGGESTION_TYPE_TRANSLATE_CONTENT: (
            '<li>The following %s translation suggestion was submitted for '
            'review %s ago:<br>%s</li><br>'),
        suggestion_models.SUGGESTION_TYPE_ADD_QUESTION: (
            '<li>The following question suggestion was submitted for review '
            '%s ago:<br>%s</li><br>')
    },
    # Each suggestion type has a lambda function to retrieve the values needed
    # to populate the above suggestion template.
    'suggestion_template_values_getter_functions': {
        suggestion_models.SUGGESTION_TYPE_TRANSLATE_CONTENT: (
            lambda values_dict: (
                values_dict['language'], values_dict['review_wait_time'],
                values_dict['suggestion_content'])
        ),
        suggestion_models.SUGGESTION_TYPE_ADD_QUESTION: (
            lambda values_dict: (
                values_dict['review_wait_time'],
                values_dict['suggestion_content'])
        )
    }
}

ADMIN_NOTIFICATION_FOR_REVIEWER_SHORTAGE_EMAIL_DATA = {
    'email_body_template': (
        'Hi %s,'
        '<br><br>'
        'In the <a href="%s%s#/roles">admin roles page,</a> please add '
        'reviewers to the Contributor Dashboard community by entering their '
        'username(s) and allow reviewing for the suggestion types that need '
        'more reviewers bolded below.'
        '<br><br>%s'
        'Thanks so much - we appreciate your help!<br><br>'
        'Best Wishes!<br>'
        '- The Oppia Contributor Dashboard Team'
    ),
    'email_subject': 'Reviewers Needed for Contributor Dashboard',
    # The templates below are for listing the information for each suggestion
    # type that needs more reviewers. For translation languages there are two
    # templates to account for: whether one or multiple languages needs more
    # reviewers.
    'one_language_template': (
        'There have been <b>%s translation suggestions</b> created on the '
        '<a href="%s%s">Contributor Dashboard page</a> where there are not '
        'enough reviewers.<br><br>'
    ),
    'multi_language_template': (
        'There have been <b>translation suggestions</b> created on the '
        '<a href="%s%s">Contributor Dashboard page</a> in languages where '
        'there are not enough reviewers. The languages that need more '
        'reviewers are:'
        '<br><ul>%s</ul><br>'
    ),
    'question_template': (
        'There have been <b>question suggestions</b> created on the '
        '<a href="%s%s">Contributor Dashboard page</a> where there are not '
        'enough reviewers.<br><br>' % (
            feconf.OPPIA_SITE_URL, feconf.CONTRIBUTOR_DASHBOARD_URL))
}

ADMIN_NOTIFICATION_FOR_SUGGESTIONS_NEEDING_REVIEW_EMAIL_DATA = {
    'email_body_template': (
        'Hi %s,<br><br>'
        'There are suggestions on the <a href="%s%s">Contributor Dashboard</a> '
        'that have been waiting for more than %s days for review. Please take '
        'a look at the suggestions mentioned below and help them get reviewed '
        'by going to the <a href="%s%s#/roles">admin roles page</a> and either:'
        '<br><br><ul>'
        '<li>Add more reviewers to the suggestion types that have suggestions '
        'waiting too long for a review</li><br>'
        '<li>Find the existing reviewers and email reviewers directly about '
        'the suggestions waiting for a review</li><br>'
        '</ul><br>'
        'Here are the suggestions that have been waiting too long for a review:'
        '<br><br>'
        '<ul>%s</ul><br>'
        'Thanks so much - we appreciate your help!<br>'
        'Best Wishes!<br><br>'
        '- The Oppia Contributor Dashboard Team'
    ),
    'email_subject': (
        'Contributor Dashboard Suggestions Have Been Waiting Too Long for '
        'Review')
}

SENDER_VALIDATORS = {
    feconf.EMAIL_INTENT_SIGNUP: (lambda x: x == feconf.SYSTEM_COMMITTER_ID),
    feconf.EMAIL_INTENT_UNPUBLISH_EXPLORATION: (
        user_services.is_at_least_moderator),
    feconf.EMAIL_INTENT_DAILY_BATCH: (
        lambda x: x == feconf.SYSTEM_COMMITTER_ID),
    feconf.EMAIL_INTENT_EDITOR_ROLE_NOTIFICATION: (
        lambda x: x == feconf.SYSTEM_COMMITTER_ID),
    feconf.EMAIL_INTENT_FEEDBACK_MESSAGE_NOTIFICATION: (
        lambda x: x == feconf.SYSTEM_COMMITTER_ID),
    feconf.EMAIL_INTENT_SUGGESTION_NOTIFICATION: (
        lambda x: x == feconf.SYSTEM_COMMITTER_ID),
    feconf.EMAIL_INTENT_SUBSCRIPTION_NOTIFICATION: (
        lambda x: x == feconf.SYSTEM_COMMITTER_ID),
    feconf.EMAIL_INTENT_QUERY_STATUS_NOTIFICATION: (
        lambda x: x == feconf.SYSTEM_COMMITTER_ID),
    feconf.EMAIL_INTENT_MARKETING: user_services.is_admin,
    feconf.EMAIL_INTENT_DELETE_EXPLORATION: (
        user_services.is_at_least_moderator),
    feconf.EMAIL_INTENT_REPORT_BAD_CONTENT: (
        lambda x: x == feconf.SYSTEM_COMMITTER_ID),
    feconf.EMAIL_INTENT_ONBOARD_REVIEWER: (
        lambda x: x == feconf.SYSTEM_COMMITTER_ID),
    feconf.EMAIL_INTENT_REMOVE_REVIEWER: (
        lambda x: x == feconf.SYSTEM_COMMITTER_ID),
    feconf.EMAIL_INTENT_REVIEW_CREATOR_DASHBOARD_SUGGESTIONS: (
        lambda x: x == feconf.SYSTEM_COMMITTER_ID),
    feconf.EMAIL_INTENT_ADDRESS_CONTRIBUTOR_DASHBOARD_SUGGESTIONS: (
        lambda x: x == feconf.SYSTEM_COMMITTER_ID),
    feconf.EMAIL_INTENT_REVIEW_CONTRIBUTOR_DASHBOARD_SUGGESTIONS: (
        lambda x: x == feconf.SYSTEM_COMMITTER_ID),
    feconf.EMAIL_INTENT_ADD_CONTRIBUTOR_DASHBOARD_REVIEWERS: (
        lambda x: x == feconf.SYSTEM_COMMITTER_ID),
    feconf.EMAIL_INTENT_VOICEOVER_APPLICATION_UPDATES: (
        lambda x: x == feconf.SYSTEM_COMMITTER_ID),
    feconf.EMAIL_INTENT_ACCOUNT_DELETED: (
        lambda x: x == feconf.SYSTEM_COMMITTER_ID),
    feconf.BULK_EMAIL_INTENT_MARKETING: user_services.is_admin,
    feconf.BULK_EMAIL_INTENT_IMPROVE_EXPLORATION: user_services.is_admin,
    feconf.BULK_EMAIL_INTENT_CREATE_EXPLORATION: user_services.is_admin,
    feconf.BULK_EMAIL_INTENT_CREATOR_REENGAGEMENT: user_services.is_admin,
    feconf.BULK_EMAIL_INTENT_LEARNER_REENGAGEMENT: user_services.is_admin,
    feconf.BULK_EMAIL_INTENT_TEST: user_services.is_admin
}


def require_sender_id_is_valid(intent, sender_id):
    """Ensure that the sender ID is valid, based on the email's intent.

    Many emails are only allowed to be sent by a certain user or type of user,
    e.g. 'admin' or an admin/moderator. This function will raise an exception
    if the given sender is not allowed to send this type of email.

    Args:
        intent: str. The intent string, i.e. the purpose of the email.
            Valid intent strings are defined in feconf.py.
        sender_id: str. The ID of the user sending the email.

    Raises:
        Exception. The email intent is invalid.
        Exception. The sender_id is not appropriate for the given intent.
    """

    if intent not in SENDER_VALIDATORS:
        raise Exception('Invalid email intent string: %s' % intent)
    else:
        if not SENDER_VALIDATORS[intent](sender_id):
            logging.error(
                'Invalid sender_id %s for email with intent \'%s\'' %
                (sender_id, intent))
            raise Exception(
                'Invalid sender_id for email with intent \'%s\'' % intent)


def _send_email(
        recipient_id, sender_id, intent, email_subject, email_html_body,
        sender_email, bcc_admin=False, sender_name=None, reply_to_id=None,
        recipient_email=None):
    """Sends an email to the given recipient.

    This function should be used for sending all user-facing emails.

    Raises an Exception if the sender_id is not appropriate for the given
    intent. Currently we support only system-generated emails and emails
    initiated by moderator actions.

    Args:
        recipient_id: str. The user ID of the recipient.
        sender_id: str. The user ID of the sender.
        intent: str. The intent string for the email, i.e. the purpose/type.
        email_subject: str. The subject of the email.
        email_html_body: str. The body (message) of the email.
        sender_email: str. The sender's email address.
        bcc_admin: bool. Whether to send a copy of the email to the admin's
            email address.
        sender_name: str or None. The name to be shown in the "sender" field of
            the email.
        reply_to_id: str or None. The unique reply-to id used in reply-to email
            address sent to recipient.
        recipient_email: str or None. Override for the recipient email.
            This should only be used when the user with user_id equal to
            recipient_id does not exist or is deleted and their email cannot be
            retrieved via get_email_from_user_id.
    """

    if sender_name is None:
        sender_name = EMAIL_SENDER_NAME.value

    require_sender_id_is_valid(intent, sender_id)

    if recipient_email is None:
        recipient_email = user_services.get_email_from_user_id(recipient_id)

    cleaned_html_body = html_cleaner.clean(email_html_body)
    if cleaned_html_body != email_html_body:
        log_new_error(
            'Original email HTML body does not match cleaned HTML body:\n'
            'Original:\n%s\n\nCleaned:\n%s\n' %
            (email_html_body, cleaned_html_body))
        return

    raw_plaintext_body = cleaned_html_body.replace('<br/>', '\n').replace(
        '<br>', '\n').replace('<li>', '<li>- ').replace('</p><p>', '</p>\n<p>')
    cleaned_plaintext_body = html_cleaner.strip_html_tags(raw_plaintext_body)

    if email_models.SentEmailModel.check_duplicate_message(
            recipient_id, email_subject, cleaned_plaintext_body):
        log_new_error(
            'Duplicate email:\n'
            'Details:\n%s %s\n%s\n\n' %
            (recipient_id, email_subject, cleaned_plaintext_body))
        return

    def _send_email_in_transaction():
        """Sends the email to a single recipient."""
        sender_name_email = '%s <%s>' % (sender_name, sender_email)

        email_services.send_mail(
            sender_name_email, recipient_email, email_subject,
            cleaned_plaintext_body, cleaned_html_body, bcc_admin=bcc_admin,
            reply_to_id=reply_to_id)
        email_models.SentEmailModel.create(
            recipient_id, recipient_email, sender_id, sender_name_email, intent,
            email_subject, cleaned_html_body, datetime.datetime.utcnow())

    transaction_services.run_in_transaction(_send_email_in_transaction)


def _send_bulk_mail(
        recipient_ids, sender_id, intent, email_subject, email_html_body,
        sender_email, sender_name, instance_id):
    """Sends an email to all given recipients.

    Args:
        recipient_ids: list(str). The user IDs of the email recipients.
        sender_id: str. The ID of the user sending the email.
        intent: str. The intent string, i.e. the purpose of the email.
        email_subject: str. The subject of the email.
        email_html_body: str. The body (message) of the email.
        sender_email: str. The sender's email address.
        sender_name: str. The name to be shown in the "sender" field of the
            email.
        instance_id: str. The ID of the BulkEmailModel entity instance.
    """
    require_sender_id_is_valid(intent, sender_id)

    recipients_settings = user_services.get_users_settings(recipient_ids)
    recipient_emails = [user.email for user in recipients_settings]

    cleaned_html_body = html_cleaner.clean(email_html_body)
    if cleaned_html_body != email_html_body:
        log_new_error(
            'Original email HTML body does not match cleaned HTML body:\n'
            'Original:\n%s\n\nCleaned:\n%s\n' %
            (email_html_body, cleaned_html_body))
        return

    raw_plaintext_body = cleaned_html_body.replace('<br/>', '\n').replace(
        '<br>', '\n').replace('<li>', '<li>- ').replace('</p><p>', '</p>\n<p>')
    cleaned_plaintext_body = html_cleaner.strip_html_tags(raw_plaintext_body)

    def _send_bulk_mail_in_transaction(instance_id):
        """Sends the emails in bulk to the recipients.

        Args:
            instance_id: str. The ID of the BulkEmailModel entity instance.
        """
        sender_name_email = '%s <%s>' % (sender_name, sender_email)

        email_services.send_bulk_mail(
            sender_name_email, recipient_emails, email_subject,
            cleaned_plaintext_body, cleaned_html_body)

        email_models.BulkEmailModel.create(
            instance_id, recipient_ids, sender_id, sender_name_email, intent,
            email_subject, cleaned_html_body, datetime.datetime.utcnow())

    transaction_services.run_in_transaction(
        _send_bulk_mail_in_transaction, instance_id)


def send_job_failure_email(job_id):
    """Sends an email to admin email as well as any email addresses
    specificed on the admin config page.

    Args:
        job_id: str. The Job ID of the failing job.
    """
    mail_subject = 'Failed ML Job'
    mail_body = ((
        'ML job %s has failed. For more information,'
        'please visit the admin page at:\n'
        'https://www.oppia.org/admin#/jobs') % job_id)
    send_mail_to_admin(mail_subject, mail_body)
    other_recipients = (
        NOTIFICATION_EMAILS_FOR_FAILED_TASKS.value)
    system_name_email = '%s <%s>' % (
        feconf.SYSTEM_EMAIL_NAME, feconf.SYSTEM_EMAIL_ADDRESS)
    if other_recipients:
        email_services.send_bulk_mail(
            system_name_email, other_recipients,
            mail_subject, mail_body,
            mail_body.replace('\n', '<br/>'))


def send_dummy_mail_to_admin(username):
    """Send an email from the specified email address to admin.

    Args:
        username: str. Username of the sender.
    """

    email_body = 'This is a test mail from %s.' % (username)
    email_subject = 'Test Mail'
    system_name_email = '%s <%s>' % (
        feconf.SYSTEM_EMAIL_NAME, feconf.SYSTEM_EMAIL_ADDRESS)

    email_services.send_mail(
        system_name_email, feconf.ADMIN_EMAIL_ADDRESS, email_subject,
        email_body, email_body.replace('\n', '<br/>'), bcc_admin=False)


def send_mail_to_admin(email_subject, email_body):
    """Send an email to the admin email address.

    The email is sent to the ADMIN_EMAIL_ADDRESS set in feconf.py.

    Args:
        email_subject: str. Subject of the email.
        email_body: str. Body (message) of the email.
    """

    app_id = app_identity_services.get_application_id()
    body = '(Sent from %s)\n\n%s' % (app_id, email_body)
    system_name_email = '%s <%s>' % (
        feconf.SYSTEM_EMAIL_NAME, feconf.SYSTEM_EMAIL_ADDRESS)
    email_services.send_mail(
        system_name_email, feconf.ADMIN_EMAIL_ADDRESS, email_subject,
        body, body.replace('\n', '<br/>'), bcc_admin=False)


def send_post_signup_email(user_id, test_for_duplicate_email=False):
    """Sends a post-signup email to the given user.

    Raises an exception if emails are not allowed to be sent to users (i.e.
    feconf.CAN_SEND_EMAILS is False).

    Args:
        user_id: str. User ID of the user that signed up.
        test_for_duplicate_email: bool. For testing duplicate emails.
    """

    if not test_for_duplicate_email:
        for key, content in SIGNUP_EMAIL_CONTENT.value.items():
            if content == SIGNUP_EMAIL_CONTENT.default_value[key]:
                log_new_error(
                    'Please ensure that the value for the admin config '
                    'property SIGNUP_EMAIL_CONTENT is set, before allowing '
                    'post-signup emails to be sent.')
                return

    recipient_username = user_services.get_username(user_id)
    email_subject = SIGNUP_EMAIL_CONTENT.value['subject']
    email_body = 'Hi %s,<br><br>%s<br><br>%s' % (
        recipient_username, SIGNUP_EMAIL_CONTENT.value['html_body'],
        EMAIL_FOOTER.value)

    _send_email(
        user_id, feconf.SYSTEM_COMMITTER_ID, feconf.EMAIL_INTENT_SIGNUP,
        email_subject, email_body, feconf.NOREPLY_EMAIL_ADDRESS)


def get_moderator_unpublish_exploration_email():
    """Returns a draft of the text of the body for an email sent immediately
    when a moderator unpublishes an exploration. An empty body is a signal to
    the frontend that no email will be sent.

    Returns:
        str. Draft of the email body for an email sent after the moderator
        unpublishes an exploration, or an empty string if no email should
        be sent.
    """

    try:
        require_moderator_email_prereqs_are_satisfied()
        return config_domain.Registry.get_config_property(
            'unpublish_exploration_email_html_body').value
    except Exception:
        return ''


def require_moderator_email_prereqs_are_satisfied():
    """Raises an exception if, for any reason, moderator emails cannot be sent.

    Raises:
        Exception. The feconf.REQUIRE_EMAIL_ON_MODERATOR_ACTION is False.
        Exception. The feconf.CAN_SEND_EMAILS is False.
    """

    if not feconf.REQUIRE_EMAIL_ON_MODERATOR_ACTION:
        raise Exception(
            'For moderator emails to be sent, please ensure that '
            'REQUIRE_EMAIL_ON_MODERATOR_ACTION is set to True.')
    if not feconf.CAN_SEND_EMAILS:
        raise Exception(
            'For moderator emails to be sent, please ensure that '
            'CAN_SEND_EMAILS is set to True.')


def send_moderator_action_email(
        sender_id, recipient_id, intent, exploration_title, email_body):
    """Sends a email immediately following a moderator action (unpublish,
    delete) to the given user.

    Raises an exception if emails are not allowed to be sent to users (i.e.
    feconf.CAN_SEND_EMAILS is False).

    Args:
        sender_id: str. User ID of the sender.
        recipient_id: str. User ID of the recipient.
        intent: str. The intent string (cause/purpose) of the email.
        exploration_title: str. The title of the exploration on which the
            moderator action was taken.
        email_body: str. The email content/message.
    """

    require_moderator_email_prereqs_are_satisfied()
    email_config = feconf.VALID_MODERATOR_ACTIONS[intent]

    recipient_username = user_services.get_username(recipient_id)
    sender_username = user_services.get_username(sender_id)
    email_subject = feconf.VALID_MODERATOR_ACTIONS[intent]['email_subject_fn'](
        exploration_title)
    email_salutation_html = email_config['email_salutation_html_fn'](
        recipient_username)
    email_signoff_html = email_config['email_signoff_html_fn'](sender_username)

    full_email_content = (
        '%s<br><br>%s<br><br>%s<br><br>%s' % (
            email_salutation_html, email_body, email_signoff_html,
            EMAIL_FOOTER.value))
    _send_email(
        recipient_id, sender_id, intent, email_subject, full_email_content,
        feconf.SYSTEM_EMAIL_ADDRESS, bcc_admin=True)


def send_role_notification_email(
        inviter_id, recipient_id, recipient_role, exploration_id,
        exploration_title):
    """Sends a email when a new user is given activity rights (Manager, Editor,
    Viewer) to an exploration by creator of exploration.

    Email will only be sent if recipient wants to receive these emails (i.e.
    'can_receive_editor_role_email' is set True in recipent's preferences).

    Args:
        inviter_id: str. ID of the user who invited the recipient to the new
            role.
        recipient_id: str. User ID of the recipient.
        recipient_role: str. Role given to the recipient. Must be defined in
            EDITOR_ROLE_EMAIL_HTML_ROLES.
        exploration_id: str. ID of the exploration for which the recipient has
            been given the new role.
        exploration_title: str. Title of the exploration for which the recipient
            has been given the new role.

    Raises:
        Exception. The role is invalid (i.e. not defined in
            EDITOR_ROLE_EMAIL_HTML_ROLES).
    """

    # Editor role email body and email subject templates.
    email_subject_template = (
        '%s - invitation to collaborate')

    email_body_template = (
        'Hi %s,<br>'
        '<br>'
        '<b>%s</b> has granted you %s to their exploration, '
        '"<a href="https://www.oppia.org/create/%s">%s</a>", on Oppia.org.<br>'
        '<br>'
        'This allows you to:<br>'
        '<ul>%s</ul>'
        'You can find the exploration '
        '<a href="https://www.oppia.org/create/%s">here</a>.<br>'
        '<br>'
        'Thanks, and happy collaborating!<br>'
        '<br>'
        'Best wishes,<br>'
        'The Oppia Team<br>'
        '<br>%s')

    # Return from here if sending email is turned off.
    if not feconf.CAN_SEND_EMAILS:
        log_new_error('This app cannot send emails to users.')
        return

    # Return from here is sending editor role email is disabled.
    if not feconf.CAN_SEND_EDITOR_ROLE_EMAILS:
        log_new_error('This app cannot send editor role emails to users.')
        return

    recipient_username = user_services.get_username(recipient_id)
    inviter_username = user_services.get_username(inviter_id)
    recipient_preferences = user_services.get_email_preferences(recipient_id)

    if not recipient_preferences.can_receive_editor_role_email:
        # Do not send email if recipient has declined.
        return

    if recipient_role not in EDITOR_ROLE_EMAIL_HTML_ROLES:
        raise Exception(
            'Invalid role: %s' % recipient_role)

    role_description = EDITOR_ROLE_EMAIL_HTML_ROLES[recipient_role]
    rights_html = EDITOR_ROLE_EMAIL_RIGHTS_FOR_ROLE[role_description]

    email_subject = email_subject_template % exploration_title
    email_body = email_body_template % (
        recipient_username, inviter_username, role_description, exploration_id,
        exploration_title, rights_html, exploration_id, EMAIL_FOOTER.value)

    _send_email(
        recipient_id, feconf.SYSTEM_COMMITTER_ID,
        feconf.EMAIL_INTENT_EDITOR_ROLE_NOTIFICATION, email_subject, email_body,
        feconf.NOREPLY_EMAIL_ADDRESS, sender_name=inviter_username)


def send_emails_to_subscribers(creator_id, exploration_id, exploration_title):
    """Sends an email to all the subscribers of the creators when the creator
    publishes an exploration.

    Args:
        creator_id: str. The id of the creator who has published an exploration
            and to whose subscribers we are sending emails.
        exploration_id: str. The id of the exploration which the creator has
            published.
        exploration_title: str. The title of the exploration which the creator
            has published.
    """

    creator_name = user_services.get_username(creator_id)
    email_subject = ('%s has published a new exploration!' % creator_name)
    email_body_template = (
        'Hi %s,<br>'
        '<br>'
        '%s has published a new exploration! You can play it here: '
        '<a href="https://www.oppia.org/explore/%s">%s</a><br>'
        '<br>'
        'Thanks, and happy learning!<br>'
        '<br>'
        'Best wishes,<br>'
        '- The Oppia Team<br>'
        '<br>%s')

    if not feconf.CAN_SEND_EMAILS:
        log_new_error('This app cannot send emails to users.')
        return

    if not feconf.CAN_SEND_SUBSCRIPTION_EMAILS:
        log_new_error('This app cannot send subscription emails to users.')
        return

    recipient_list = subscription_services.get_all_subscribers_of_creator(
        creator_id)
    recipients_usernames = user_services.get_usernames(recipient_list)
    recipients_preferences = user_services.get_users_email_preferences(
        recipient_list)
    for index, username in enumerate(recipients_usernames):
        if recipients_preferences[index].can_receive_subscription_email:
            email_body = email_body_template % (
                username, creator_name, exploration_id,
                exploration_title, EMAIL_FOOTER.value)
            _send_email(
                recipient_list[index], feconf.SYSTEM_COMMITTER_ID,
                feconf.EMAIL_INTENT_SUBSCRIPTION_NOTIFICATION,
                email_subject, email_body, feconf.NOREPLY_EMAIL_ADDRESS)


def send_feedback_message_email(recipient_id, feedback_messages):
    """Sends an email when creator receives feedback message to an exploration.

    Args:
        recipient_id: str. User ID of recipient.
        feedback_messages: dict. Contains feedback messages. Example:

            {
                'exploration_id': {
                    'title': 'Exploration 1234',
                    'messages': ['Feedback message 1', 'Feedback message 2']
                }
            }
    """
    email_subject_template = (
        'You\'ve received %s new message%s on your explorations')

    email_body_template = (
        'Hi %s,<br>'
        '<br>'
        'You\'ve received %s new message%s on your Oppia explorations:<br>'
        '<ul>%s</ul>'
        'You can view and reply to your messages from your '
        '<a href="https://www.oppia.org/creator-dashboard">dashboard</a>.'
        '<br>'
        '<br>Thanks, and happy teaching!<br>'
        '<br>'
        'Best wishes,<br>'
        'The Oppia Team<br>'
        '<br>%s')

    if not feconf.CAN_SEND_EMAILS:
        log_new_error('This app cannot send emails to users.')
        return

    if not feconf.CAN_SEND_FEEDBACK_MESSAGE_EMAILS:
        log_new_error('This app cannot send feedback message emails to users.')
        return

    if not feedback_messages:
        return

    recipient_username = user_services.get_username(recipient_id)

    messages_html = ''
    count_messages = 0
    for exp_id, reference in feedback_messages.items():
        messages_html += (
            '<li><a href="https://www.oppia.org/create/%s#/feedback">'
            '%s</a>:<br><ul>' % (exp_id, reference['title']))
        for message in reference['messages']:
            messages_html += ('<li>%s<br></li>' % message)
            count_messages += 1
        messages_html += '</ul></li>'

    email_subject = email_subject_template % (
        (count_messages, 's') if count_messages > 1 else ('a', ''))

    email_body = email_body_template % (
        recipient_username, count_messages if count_messages > 1
        else 'a', 's' if count_messages > 1 else '', messages_html,
        EMAIL_FOOTER.value)

    _send_email(
        recipient_id, feconf.SYSTEM_COMMITTER_ID,
        feconf.EMAIL_INTENT_FEEDBACK_MESSAGE_NOTIFICATION,
        email_subject, email_body, feconf.NOREPLY_EMAIL_ADDRESS)


def can_users_receive_thread_email(
        recipient_ids, exploration_id, has_suggestion):
    """Returns if users can receive email.

    Args:
        recipient_ids: list(str). IDs of persons that should receive the email.
        exploration_id: str. ID of exploration that received new message.
        has_suggestion: bool. True if thread contains suggestion.

    Returns:
        list(bool). True if user can receive the email, False otherwise.
    """
    users_global_prefs = (
        user_services.get_users_email_preferences(recipient_ids))
    users_exploration_prefs = (
        user_services.get_users_email_preferences_for_exploration(
            recipient_ids, exploration_id))
    zipped_preferences = list(
        python_utils.ZIP(users_global_prefs, users_exploration_prefs))

    result = []
    if has_suggestion:
        for user_global_prefs, user_exploration_prefs in zipped_preferences:
            result.append(
                user_global_prefs.can_receive_feedback_message_email
                and not user_exploration_prefs.mute_suggestion_notifications)
    else:
        for user_global_prefs, user_exploration_prefs in zipped_preferences:
            result.append(
                user_global_prefs.can_receive_feedback_message_email
                and not user_exploration_prefs.mute_feedback_notifications)

    return result


def send_suggestion_email(
        exploration_title, exploration_id, author_id, recipient_list):
    """Send emails to notify the given recipients about new suggestion.

    Each recipient will only be emailed if their email preferences allow for
    incoming feedback message emails.

    Args:
        exploration_title: str. Title of the exploration with the new
            suggestion.
        exploration_id: str. The ID of the exploration with the new suggestion.
        author_id: str. The user ID of the author of the suggestion.
        recipient_list: list(str). The user IDs of the email recipients.
    """

    email_subject = 'New suggestion for "%s"' % exploration_title

    email_body_template = (
        'Hi %s,<br>'
        '%s has submitted a new suggestion for your Oppia exploration, '
        '<a href="https://www.oppia.org/create/%s">"%s"</a>.<br>'
        'You can accept or reject this suggestion by visiting the '
        '<a href="https://www.oppia.org/create/%s#/feedback">feedback page</a> '
        'for your exploration.<br>'
        '<br>'
        'Thanks!<br>'
        '- The Oppia Team<br>'
        '<br>%s')

    if not feconf.CAN_SEND_EMAILS:
        log_new_error('This app cannot send emails to users.')
        return

    if not feconf.CAN_SEND_FEEDBACK_MESSAGE_EMAILS:
        log_new_error('This app cannot send feedback message emails to users.')
        return

    author_username = user_services.get_username(author_id)
    can_users_receive_email = (
        can_users_receive_thread_email(recipient_list, exploration_id, True))
    for index, recipient_id in enumerate(recipient_list):
        recipient_username = user_services.get_username(recipient_id)
        # Send email only if recipient wants to receive.
        if can_users_receive_email[index]:
            email_body = email_body_template % (
                recipient_username, author_username, exploration_id,
                exploration_title, exploration_id, EMAIL_FOOTER.value)
            _send_email(
                recipient_id, feconf.SYSTEM_COMMITTER_ID,
                feconf.EMAIL_INTENT_SUGGESTION_NOTIFICATION,
                email_subject, email_body, feconf.NOREPLY_EMAIL_ADDRESS)


def send_instant_feedback_message_email(
        recipient_id, sender_id, message, email_subject, exploration_title,
        exploration_id, thread_title, reply_to_id=None):
    """Send an email when a new message is posted to a feedback thread, or when
    the thread's status is changed.

    Args:
        recipient_id: str. The user ID of the recipient.
        sender_id: str. The user ID of the sender.
        message: str. The message text or status change text from the sender.
        email_subject: str. The subject line to be sent in the email.
        exploration_title: str. The title of the exploration.
        exploration_id: str. ID of the exploration the feedback thread is about.
        thread_title: str. The title of the feedback thread.
        reply_to_id: str or None. The unique reply-to id used in reply-to email
            sent to recipient.
    """

    email_body_template = (
        'Hi %s,<br><br>'
        'New update to thread "%s" on '
        '<a href="https://www.oppia.org/create/%s#/feedback">%s</a>:<br>'
        '<ul><li>%s: %s<br></li></ul>'
        '(You received this message because you are a '
        'participant in this thread.)<br><br>'
        'Best wishes,<br>'
        'The Oppia team<br>'
        '<br>%s')

    if not feconf.CAN_SEND_EMAILS:
        log_new_error('This app cannot send emails to users.')
        return

    if not feconf.CAN_SEND_FEEDBACK_MESSAGE_EMAILS:
        log_new_error('This app cannot send feedback message emails to users.')
        return

    sender_username = user_services.get_username(sender_id)
    recipient_username = user_services.get_username(recipient_id)
    recipient_preferences = user_services.get_email_preferences(recipient_id)

    if recipient_preferences.can_receive_feedback_message_email:
        email_body = email_body_template % (
            recipient_username, thread_title, exploration_id,
            exploration_title, sender_username, message, EMAIL_FOOTER.value)
        _send_email(
            recipient_id, feconf.SYSTEM_COMMITTER_ID,
            feconf.EMAIL_INTENT_FEEDBACK_MESSAGE_NOTIFICATION, email_subject,
            email_body, feconf.NOREPLY_EMAIL_ADDRESS, reply_to_id=reply_to_id)


def send_flag_exploration_email(
        exploration_title, exploration_id, reporter_id, report_text):
    """Send an email to all moderators when an exploration is flagged.

    Args:
        exploration_title: str. The title of the flagged exporation.
        exploration_id: str. The ID of the flagged exploration.
        reporter_id: str. The user ID of the reporter.
        report_text: str. The message entered by the reporter.
    """
    email_subject = 'Exploration flagged by user: "%s"' % exploration_title

    email_body_template = (
        'Hello Moderator,<br>'
        '%s has flagged exploration "%s" on the following '
        'grounds: <br>'
        '%s .<br>'
        'You can modify the exploration by clicking '
        '<a href="https://www.oppia.org/create/%s">here</a>.<br>'
        '<br>'
        'Thanks!<br>'
        '- The Oppia Team<br>'
        '<br>%s')

    if not feconf.CAN_SEND_EMAILS:
        log_new_error('This app cannot send emails to users.')
        return

    reporter_username = user_services.get_username(reporter_id)

    email_body = email_body_template % (
        reporter_username, exploration_title, report_text, exploration_id,
        EMAIL_FOOTER.value)

    recipient_list = user_services.get_user_ids_by_role(
        feconf.ROLE_ID_MODERATOR)
    for recipient_id in recipient_list:
        _send_email(
            recipient_id, feconf.SYSTEM_COMMITTER_ID,
            feconf.EMAIL_INTENT_REPORT_BAD_CONTENT,
            email_subject, email_body, feconf.NOREPLY_EMAIL_ADDRESS)


def send_query_completion_email(recipient_id, query_id):
    """Send an email to the initiator of a bulk email query with a link to view
    the query results.

    Args:
        recipient_id: str. The recipient ID.
        query_id: str. The query ID.
    """
    email_subject = 'Query %s has successfully completed' % query_id

    email_body_template = (
        'Hi %s,<br>'
        'Your query with id %s has succesfully completed its '
        'execution. Visit the result page '
        '<a href="https://www.oppia.org/emaildashboardresult/%s">here</a> '
        'to see result of your query.<br><br>'
        'Thanks!<br>'
        '<br>'
        'Best wishes,<br>'
        'The Oppia Team<br>'
        '<br>%s')

    recipient_username = user_services.get_username(recipient_id)
    email_body = email_body_template % (
        recipient_username, query_id, query_id, EMAIL_FOOTER.value)
    _send_email(
        recipient_id, feconf.SYSTEM_COMMITTER_ID,
        feconf.EMAIL_INTENT_QUERY_STATUS_NOTIFICATION, email_subject,
        email_body, feconf.NOREPLY_EMAIL_ADDRESS)


def send_query_failure_email(recipient_id, query_id, query_params):
    """Send an email to the initiator of a failed bulk email query.

    Args:
        recipient_id: str. The recipient ID.
        query_id: str. The query ID.
        query_params: dict. The parameters of the query, as key:value.
    """
    email_subject = 'Query %s has failed' % query_id

    email_body_template = (
        'Hi %s,<br>'
        'Your query with id %s has failed due to error '
        'during execution. '
        'Please check the query parameters and submit query again.<br><br>'
        'Thanks!<br>'
        '<br>'
        'Best wishes,<br>'
        'The Oppia Team<br>'
        '<br>%s')

    recipient_username = user_services.get_username(recipient_id)
    email_body = email_body_template % (
        recipient_username, query_id, EMAIL_FOOTER.value)
    _send_email(
        recipient_id, feconf.SYSTEM_COMMITTER_ID,
        feconf.EMAIL_INTENT_QUERY_STATUS_NOTIFICATION, email_subject,
        email_body, feconf.NOREPLY_EMAIL_ADDRESS)

    admin_email_subject = 'Query job has failed.'
    admin_email_body_template = (
        'Query job with %s query id has failed in its execution.\n'
        'Query parameters:\n\n')

    for key in sorted(query_params):
        admin_email_body_template += '%s: %s\n' % (key, query_params[key])

    admin_email_body = admin_email_body_template % query_id
    send_mail_to_admin(admin_email_subject, admin_email_body)


def send_user_query_email(
        sender_id, recipient_ids, email_subject, email_body, email_intent):
    """Sends an email to all the recipients of the query.

    Args:
        sender_id: str. The ID of the user sending the email.
        recipient_ids: list(str). The user IDs of the email recipients.
        email_subject: str. The subject of the email.
        email_body: str. The body of the email.
        email_intent: str. The intent string, i.e. the purpose of the email.

    Returns:
        bulk_email_model_id: str. The ID of the bulk email model.
    """
    bulk_email_model_id = email_models.BulkEmailModel.get_new_id('')
    sender_name = user_services.get_username(sender_id)
    sender_email = user_services.get_email_from_user_id(sender_id)
    _send_bulk_mail(
        recipient_ids, sender_id, email_intent, email_subject, email_body,
        sender_email, sender_name, bulk_email_model_id)
    return bulk_email_model_id


def send_test_email_for_bulk_emails(tester_id, email_subject, email_body):
    """Sends a test email to the tester.

    Args:
        tester_id: str. The user ID of the tester.
        email_subject: str. The subject of the email.
        email_body: str. The body of the email.
    """
    tester_name = user_services.get_username(tester_id)
    tester_email = user_services.get_email_from_user_id(tester_id)
    _send_email(
        tester_id, tester_id, feconf.BULK_EMAIL_INTENT_TEST,
        email_subject, email_body, tester_email, sender_name=tester_name)


def send_mail_to_onboard_new_reviewers(recipient_id, category):
    """Sends an email to users who have crossed the threshold score.

    Args:
        recipient_id: str. The ID of the user who is being offered to become a
            reviewer.
        category: str. The category that the user is being offered to review.
    """

    email_subject = 'Invitation to review suggestions'

    email_body_template = (
        'Hi %s,<br><br>'
        'Thank you for actively contributing high-quality suggestions for '
        'Oppia\'s lessons in %s, and for helping to make these lessons better '
        'for students around the world!<br><br>'
        'In recognition of your contributions, we would like to invite you to '
        'become one of Oppia\'s reviewers. As a reviewer, you will be able to '
        'review suggestions in %s, and contribute to helping ensure that any '
        'edits made to lessons preserve the lessons\' quality and are '
        'beneficial for students.<br><br>'
        'If you\'d like to help out as a reviewer, please visit your '
        '<a href="https://www.oppia.org/creator-dashboard/">dashboard</a>. '
        'and set your review preferences accordingly. Note that, if you accept,'
        'you will receive occasional emails inviting you to review incoming '
        'suggestions by others.<br><br>'
        'Again, thank you for your contributions to the Oppia community!<br>'
        '- The Oppia Team<br>'
        '<br>%s')

    if not feconf.CAN_SEND_EMAILS:
        log_new_error('This app cannot send emails to users.')
        return

    recipient_username = user_services.get_username(recipient_id)
    can_user_receive_email = user_services.get_email_preferences(
        recipient_id).can_receive_email_updates

    # Send email only if recipient wants to receive.
    if can_user_receive_email:
        email_body = email_body_template % (
            recipient_username, category, category, EMAIL_FOOTER.value)
        _send_email(
            recipient_id, feconf.SYSTEM_COMMITTER_ID,
            feconf.EMAIL_INTENT_ONBOARD_REVIEWER,
            email_subject, email_body, feconf.NOREPLY_EMAIL_ADDRESS)


def send_mail_to_notify_users_to_review(recipient_id, category):
    """Sends an email to users to review suggestions in categories they have
    agreed to review for.

    Args:
        recipient_id: str. The id of the user who is being pinged to review
            suggestions.
        category: str. The category of the suggestions to review.
    """

    email_subject = 'Notification to review suggestions'

    email_body_template = (
        'Hi %s,<br><br>'
        'Just a heads-up that there are new suggestions to '
        'review in %s, which you are registered as a reviewer for.'
        '<br><br>Please take a look at and accept/reject these suggestions at'
        ' your earliest convenience. You can visit your '
        '<a href="https://www.oppia.org/creator-dashboard/">dashboard</a> '
        'to view the list of suggestions that need a review.<br><br>'
        'Thank you for helping improve Oppia\'s lessons!'
        '- The Oppia Team<br>'
        '<br>%s')

    if not feconf.CAN_SEND_EMAILS:
        log_new_error('This app cannot send emails to users.')
        return

    recipient_username = user_services.get_username(recipient_id)
    can_user_receive_email = user_services.get_email_preferences(
        recipient_id).can_receive_email_updates

    # Send email only if recipient wants to receive.
    if can_user_receive_email:
        email_body = email_body_template % (
            recipient_username, category, EMAIL_FOOTER.value)
        _send_email(
            recipient_id, feconf.SYSTEM_COMMITTER_ID,
            feconf.EMAIL_INTENT_REVIEW_CREATOR_DASHBOARD_SUGGESTIONS,
            email_subject, email_body, feconf.NOREPLY_EMAIL_ADDRESS)


def _create_html_for_reviewable_suggestion_email_info(
        reviewable_suggestion_email_info):
    """Creates the html for the given reviewable_suggestion_email_info. This
    html content is used to provide information about a suggestion in an
    email.

    Args:
        reviewable_suggestion_email_info: ReviewableSuggestionEmailInfo. The
            information about the suggestion that will be used to form the
            html for the email. This includes the suggestion type, language,
            content and review submission date.

    Returns:
        str. A string containing the html that represents the suggestion
        information.
    """
    # Get the language of the suggestion.
    language = utils.get_supported_audio_language_description(
        reviewable_suggestion_email_info.language_code)
    # Calculate how long the suggestion has been waiting for review.
    suggestion_review_wait_time = (
        datetime.datetime.utcnow() - (
            reviewable_suggestion_email_info.submission_datetime))
    # Get a string composed of the largest time unit that has a
    # value, followed by that time unit. For example, if the
    # suggestion had been waiting for review for 5 days and 2 hours,
    # '5 days' would be returned. This is more user friendly since a
    # high level of precision is not needed.
    human_readable_review_wait_time = (
        utils.create_string_from_largest_unit_in_timedelta(
            suggestion_review_wait_time))
    values_to_populate_suggestion_template_dict = {
        'language': language,
        'review_wait_time': human_readable_review_wait_time,
        'suggestion_content': (
            reviewable_suggestion_email_info.suggestion_content)
    }
    get_values_to_populate_suggestion_template = (
        HTML_FOR_SUGGESTION_DESCRIPTION[
            'suggestion_template_values_getter_functions'][
                reviewable_suggestion_email_info.suggestion_type])
    suggestion_template = (
        HTML_FOR_SUGGESTION_DESCRIPTION[
            'suggestion_template'][
                reviewable_suggestion_email_info.suggestion_type])
    return suggestion_template % (
        get_values_to_populate_suggestion_template(
            values_to_populate_suggestion_template_dict))


def send_mail_to_notify_admins_suggestions_waiting_long(
        admin_ids, reviewable_suggestion_email_infos):
    """Sends an email to admins to inform them about the suggestions that have
    been waiting longer than
    suggestion_models.SUGGESTION_REVIEW_WAIT_TIME_THRESHOLD_IN_DAYS days for a
    review on the Contributor Dashboard. Admins can be informed about at most
    suggestion_models.MAX_NUMBER_OF_SUGGESTIONS_TO_EMAIL_ADMIN suggestions.
    The information about the suggestions is organized in descending order
    by the suggestion's review wait time.

    Args:
        admin_ids: list(str). The user ids of the admins to notify.
        reviewable_suggestion_email_infos: list(ReviewableSuggestionEmailInfo).
            list(ReviewableSuggestionEmailContentInfo). A list of suggestion
            email content info objects that represent suggestions
            that have been waiting too long for review to notify the admins
            about. Each object contains includes the suggestion type, language,
            content and review submission date. The objects are sorted in
            descending order based on review wait time.
    """
    email_subject = (
        ADMIN_NOTIFICATION_FOR_SUGGESTIONS_NEEDING_REVIEW_EMAIL_DATA[
            'email_subject'])
    email_body_template = (
        ADMIN_NOTIFICATION_FOR_SUGGESTIONS_NEEDING_REVIEW_EMAIL_DATA[
            'email_body_template'])

    if not feconf.CAN_SEND_EMAILS:
        log_new_error('This app cannot send emails to users.')
        return

    if not (
            config_domain
            .ENABLE_ADMIN_NOTIFICATIONS_FOR_SUGGESTIONS_NEEDING_REVIEW.value):
        log_new_error(
            'The "notify_admins_suggestions_waiting_too_long" property '
            'must be enabled on the admin config page in order to send '
            'admins the emails.'
        )
        return

    if not reviewable_suggestion_email_infos:
        logging.info(
            'There were no Contributor Dashboard suggestions that were waiting '
            'too long for a review.')
        return

    if not admin_ids:
        log_new_error('There were no admins to notify.')
        return

    suggestion_descriptions = []
    # Get the html for the list of suggestions that have been waiting too long
    # for a review.
    for reviewable_suggestion_email_info in reviewable_suggestion_email_infos:
        suggestion_descriptions.append(
            _create_html_for_reviewable_suggestion_email_info(
                reviewable_suggestion_email_info))

    list_of_suggestion_descriptions = ''.join(
        suggestion_descriptions)

    # Get the emails and usernames of the admins.
    admin_user_settings = user_services.get_users_settings(admin_ids)
    admin_usernames, admin_emails = list(python_utils.ZIP(*[
        (admin_user_setting.username, admin_user_setting.email)
        if admin_user_setting is not None else (None, None)
        for admin_user_setting in admin_user_settings
    ]))

    for index, admin_id in enumerate(admin_ids):
        if not admin_emails[index]:
            log_new_error(
                'There was no email for the given admin id: %s.' % admin_id)
            continue
        else:
            email_body = email_body_template % (
                admin_usernames[index], feconf.OPPIA_SITE_URL,
                feconf.CONTRIBUTOR_DASHBOARD_URL,
                suggestion_models.SUGGESTION_REVIEW_WAIT_TIME_THRESHOLD_IN_DAYS,
                feconf.OPPIA_SITE_URL, feconf.ADMIN_URL,
                list_of_suggestion_descriptions)

            _send_email(
                admin_id, feconf.SYSTEM_COMMITTER_ID,
                feconf.EMAIL_INTENT_ADDRESS_CONTRIBUTOR_DASHBOARD_SUGGESTIONS,
                email_subject, email_body, feconf.NOREPLY_EMAIL_ADDRESS,
                recipient_email=admin_emails[index])


def send_mail_to_notify_admins_that_reviewers_are_needed(
        admin_ids, suggestion_types_needing_reviewers):
    """Sends an email to admins to notify them that there are specific
    suggestion types on the Contributor Dashboard that need more reviewers.

    Note: it is assumed that all admins are super admins because only super
    admins have access to the admin page where reviewers can be added to the
    Contributor Dashboard. Also note that these emails are sent out regardless
    of the admins' email preferences.

    Args:
        admin_ids: list(str). The user ids of the admins to notify.
        suggestion_types_needing_reviewers: dict. A dictionary where the keys
            are suggestion types and each value corresponds to a set that
            contains the language codes within the suggestion type that need
            more reviewers. For example, for translation suggestions, the value
            would be a set of language codes that translations are offered in
            that need more reviewers.
    """
    email_subject = ADMIN_NOTIFICATION_FOR_REVIEWER_SHORTAGE_EMAIL_DATA[
        'email_subject']
    email_body_template = ADMIN_NOTIFICATION_FOR_REVIEWER_SHORTAGE_EMAIL_DATA[
        'email_body_template']

    if not feconf.CAN_SEND_EMAILS:
        log_new_error('This app cannot send emails to users.')
        return

    if not (
            config_domain
            .ENABLE_ADMIN_NOTIFICATIONS_FOR_REVIEWER_SHORTAGE.value):
        log_new_error(
            'The "enable_admin_notifications_for_reviewer_shortage" '
            'property must be enabled on the admin config page in order to '
            'send admins the emails.'
        )
        return

    if not suggestion_types_needing_reviewers:
        logging.info(
            'There were no suggestion types that needed more reviewers on the '
            'Contributor Dashboard.')
        return

    if not admin_ids:
        log_new_error('There were no admins to notify.')
        return

    # Create the html for the suggestion types that need more reviewers for the
    # email body html.
    suggestion_types_needing_reviewers_paragraphs = []
    if suggestion_models.SUGGESTION_TYPE_TRANSLATE_CONTENT in (
            suggestion_types_needing_reviewers):
        language_codes_that_need_reviewers = (
            suggestion_types_needing_reviewers[
                suggestion_models.SUGGESTION_TYPE_TRANSLATE_CONTENT])
        # There are different templates to handle whether multiple languages
        # need more reviewers or just one language.
        if len(language_codes_that_need_reviewers) == 1:
            suggestion_types_needing_reviewers_paragraphs.append(
                ADMIN_NOTIFICATION_FOR_REVIEWER_SHORTAGE_EMAIL_DATA[
                    'one_language_template'] % (
                        utils.get_supported_audio_language_description(
                            language_codes_that_need_reviewers.pop()),
                        feconf.OPPIA_SITE_URL,
                        feconf.CONTRIBUTOR_DASHBOARD_URL))

        else:
            html_for_languages_that_need_more_reviewers = ''.join(
                [
                    '<li><b>%s</b></li><br>' % (
                        utils.get_supported_audio_language_description(
                            language_code)) for language_code in
                    language_codes_that_need_reviewers
                ]
            )
            suggestion_types_needing_reviewers_paragraphs.append(
                ADMIN_NOTIFICATION_FOR_REVIEWER_SHORTAGE_EMAIL_DATA[
                    'multi_language_template'] % (
                        feconf.OPPIA_SITE_URL,
                        feconf.CONTRIBUTOR_DASHBOARD_URL,
                        html_for_languages_that_need_more_reviewers))

    if suggestion_models.SUGGESTION_TYPE_ADD_QUESTION in (
            suggestion_types_needing_reviewers):
        suggestion_types_needing_reviewers_paragraphs.append(
            ADMIN_NOTIFICATION_FOR_REVIEWER_SHORTAGE_EMAIL_DATA[
                'question_template'])

    suggestion_types_needing_reviewers_html = ''.join(
        suggestion_types_needing_reviewers_paragraphs)

    # Get the emails and usernames of the admins.
    admin_user_settings = user_services.get_users_settings(admin_ids)
    admin_usernames, admin_emails = list(python_utils.ZIP(*[
        (admin_user_setting.username, admin_user_setting.email)
        if admin_user_setting is not None else (None, None)
        for admin_user_setting in admin_user_settings
    ]))

    for index, admin_id in enumerate(admin_ids):
        if not admin_emails[index]:
            log_new_error(
                'There was no email for the given admin id: %s.' % admin_id)
            continue
        else:
            email_body = email_body_template % (
                admin_usernames[index], feconf.OPPIA_SITE_URL, feconf.ADMIN_URL,
                suggestion_types_needing_reviewers_html)

            _send_email(
                admin_id, feconf.SYSTEM_COMMITTER_ID,
                feconf.EMAIL_INTENT_ADD_CONTRIBUTOR_DASHBOARD_REVIEWERS,
                email_subject, email_body, feconf.NOREPLY_EMAIL_ADDRESS,
                recipient_email=admin_emails[index])


def send_mail_to_notify_contributor_dashboard_reviewers(
        reviewer_ids, reviewers_suggestion_email_infos):
    """Sends an email to each reviewer notifying them of the suggestions on the
    Contributor Dashboard that have been waiting the longest for review, and
    that the reviewer has permission to review.

    Args:
        reviewer_ids: list(str). A list of the Contributor Dashboard reviewer
            user ids to notify.
        reviewers_suggestion_email_infos:
            list(list(ReviewableSuggestionEmailInfo)). A list of suggestion
            email content info objects for each reviewer. These suggestion
            email content info objects contain the key information about the
            suggestions we're notifying reviewers about and will be used to
            compose the email body for each reviewer.
    """
    email_subject = CONTRIBUTOR_DASHBOARD_REVIEWER_NOTIFICATION_EMAIL_DATA[
        'email_subject']
    email_body_template = (
        CONTRIBUTOR_DASHBOARD_REVIEWER_NOTIFICATION_EMAIL_DATA[
            'email_body_template'])

    if not feconf.CAN_SEND_EMAILS:
        log_new_error('This app cannot send emails to users.')
        return

    if not (
            config_domain
            .CONTRIBUTOR_DASHBOARD_REVIEWER_EMAILS_IS_ENABLED.value):
        log_new_error(
            'The "contributor_dashboard_reviewer_emails_is_enabled" property '
            'must be enabled on the admin config page in order to send '
            'reviewers the emails.'
        )
        return

    if not reviewer_ids:
        log_new_error('No Contributor Dashboard reviewers to notify.')
        return

    reviewer_user_settings = user_services.get_users_settings(reviewer_ids)
    reviewer_usernames, reviewer_emails = list(python_utils.ZIP(*[
        (reviewer_user_setting.username, reviewer_user_setting.email)
        if reviewer_user_setting is not None else (None, None)
        for reviewer_user_setting in reviewer_user_settings
    ]))

    for index, reviewer_id in enumerate(reviewer_ids):
        if not reviewers_suggestion_email_infos[index]:
            logging.info(
                'There were no suggestions to recommend to the reviewer with '
                'user id: %s.' % reviewer_id)
            continue
        elif not reviewer_emails[index]:
            log_new_error(
                'There was no email for the given reviewer id: %s.' % (
                    reviewer_id))
            continue
        else:
            suggestion_descriptions = []
            for reviewer_suggestion_email_info in (
                    reviewers_suggestion_email_infos[index]):
                suggestion_descriptions.append(
                    _create_html_for_reviewable_suggestion_email_info(
                        reviewer_suggestion_email_info))

            email_body = email_body_template % (
                reviewer_usernames[index], feconf.OPPIA_SITE_URL,
                feconf.CONTRIBUTOR_DASHBOARD_URL, ''.join(
                    suggestion_descriptions),
                EMAIL_FOOTER.value)

            _send_email(
                reviewer_id, feconf.SYSTEM_COMMITTER_ID,
                feconf.EMAIL_INTENT_REVIEW_CONTRIBUTOR_DASHBOARD_SUGGESTIONS,
                email_subject, email_body, feconf.NOREPLY_EMAIL_ADDRESS,
                recipient_email=reviewer_emails[index])


def send_accepted_voiceover_application_email(
        recipient_id, lesson_title, language_code):
    """Sends an email to users to an give update on the accepted voiceover
    application.

    Args:
        recipient_id: str. The id of the user whose voiceover application got
            accepted.
        lesson_title: str. The title of the lessons for which the voiceover
            application got accepted.
        language_code: str. The language code for which the voiceover
            application got accepted.
    """
    email_subject = '[Accepted] Updates on submitted voiceover application'

    email_body_template = (
        'Hi %s,<br><br>'
        'Congratulations! Your voiceover application for "%s" lesson got '
        'accepted and you have been assigned with a voice artist role in the '
        'lesson. Now you will be able to add voiceovers to the lesson in %s '
        'language.'
        '<br><br>You can check the wiki page to learn'
        '<a href="https://github.com/oppia/oppia/wiki/'
        'Instructions-for-voice-artists">how to voiceover a lesson</a><br><br>'
        'Thank you for helping improve Oppia\'s lessons!'
        '- The Oppia Team<br>'
        '<br>%s')

    if not feconf.CAN_SEND_EMAILS:
        log_new_error('This app cannot send emails to users.')
        return

    recipient_username = user_services.get_username(recipient_id)
    can_user_receive_email = user_services.get_email_preferences(
        recipient_id).can_receive_email_updates

    # Send email only if recipient wants to receive.
    if can_user_receive_email:
        language = utils.get_supported_audio_language_description(language_code)
        email_body = email_body_template % (
<<<<<<< HEAD
            recipient_username.username, lesson_title, language,
            EMAIL_FOOTER.value)
=======
            recipient_username, lesson_title, language, EMAIL_FOOTER.value)
>>>>>>> 8770031e
        _send_email(
            recipient_id, feconf.SYSTEM_COMMITTER_ID,
            feconf.EMAIL_INTENT_VOICEOVER_APPLICATION_UPDATES,
            email_subject, email_body, feconf.NOREPLY_EMAIL_ADDRESS)


def send_rejected_voiceover_application_email(
        recipient_id, lesson_title, language_code, rejection_message):
    """Sends an email to users to give update on the rejected voiceover
    application.

    Args:
        recipient_id: str. The id of the user whose voiceover application got
            accepted.
        lesson_title: str. The title of the lessons for which the voiceover
            application got accepted.
        language_code: str. The language code in which for which the voiceover
            application got accepted.
        rejection_message: str. The message left by the reviewer while rejecting
            the voiceover application.
    """
    email_subject = 'Updates on submitted voiceover application'

    email_body_template = (
        'Hi %s,<br><br>'
        'Your voiceover application for "%s" lesson in language %s got rejected'
        ' and the reviewer has left a message.'
        '<br><br>Review message: %s<br><br>'
        'You can create a new voiceover application through the'
        '<a href="https://oppia.org/contributor-dashboard">'
        'contributor dashboard</a> page.<br><br>'
        '- The Oppia Team<br>'
        '<br>%s')

    if not feconf.CAN_SEND_EMAILS:
        log_new_error('This app cannot send emails to users.')
        return

    recipient_username = user_services.get_username(recipient_id)
    can_user_receive_email = user_services.get_email_preferences(
        recipient_id).can_receive_email_updates

    # Send email only if recipient wants to receive.
    if can_user_receive_email:
        language = utils.get_supported_audio_language_description(language_code)
        email_body = email_body_template % (
            recipient_username, lesson_title, language,
            rejection_message, EMAIL_FOOTER.value)
        _send_email(
            recipient_id, feconf.SYSTEM_COMMITTER_ID,
            feconf.EMAIL_INTENT_VOICEOVER_APPLICATION_UPDATES,
            email_subject, email_body, feconf.NOREPLY_EMAIL_ADDRESS)


def send_account_deleted_email(user_id, user_email):
    """Sends an email to user whose account was deleted.

    Args:
        user_id: str. The id of the user whose account got deleted.
        user_email: str. The email of the user whose account got deleted.
    """
    email_subject = 'Account deleted'

    email_body_template = (
        'Hi %s,<br><br>'
        'Your account was successfully deleted.<br><br>'
        '- The Oppia Team')

    if not feconf.CAN_SEND_EMAILS:
        log_new_error('This app cannot send emails to users.')
        return

    email_body = email_body_template % user_email
    _send_email(
        user_id, feconf.SYSTEM_COMMITTER_ID,
        feconf.EMAIL_INTENT_ACCOUNT_DELETED, email_subject, email_body,
        feconf.NOREPLY_EMAIL_ADDRESS, bcc_admin=True,
        recipient_email=user_email)


def send_email_to_new_contribution_reviewer(
        recipient_id, review_category, language_code=None):
    """Sends an email to user who is assigned as a reviewer.

    Args:
        recipient_id: str. The ID of the user.
        review_category: str. The category in which user can review.
        language_code: None|str. The language code for a language if the review
            item is translation or voiceover else None.
    """
    if review_category not in NEW_REVIEWER_EMAIL_DATA:
        raise Exception('Invalid review_category: %s' % review_category)

    review_category_data = NEW_REVIEWER_EMAIL_DATA[review_category]
    email_subject = 'You have been invited to review Oppia %s' % (
        review_category_data['review_category'])

    if review_category in [
            constants.REVIEW_CATEGORY_TRANSLATION,
            constants.REVIEW_CATEGORY_VOICEOVER]:
        language_description = utils.get_supported_audio_language_description(
            language_code).capitalize()
        review_category_description = (
            review_category_data['description_template'] % language_description)
        reviewer_rights_message = (
            review_category_data['rights_message_template'] % (
                language_description))
    else:
        review_category_description = review_category_data['description']
        reviewer_rights_message = review_category_data['rights_message']

    to_review = review_category_data['to_check']

    email_body_template = (
        'Hi %s,<br><br>'
        'This is to let you know that the Oppia team has added you as a '
        'reviewer for %s. This allows you to %s.<br><br>'
        'You can check the %s waiting for review in the '
        '<a href="https://www.oppia.org/contributor-dashboard">'
        'Contributor Dashboard</a>.<br><br>'
        'Thanks, and happy contributing!<br><br>'
        'Best wishes,<br>'
        'The Oppia Community')

    if not feconf.CAN_SEND_EMAILS:
        log_new_error('This app cannot send emails to users.')
        return

    recipient_username = user_services.get_username(recipient_id)
    can_user_receive_email = user_services.get_email_preferences(
        recipient_id).can_receive_email_updates

    # Send email only if recipient wants to receive.
    if can_user_receive_email:
        email_body = email_body_template % (
            recipient_username, review_category_description,
            reviewer_rights_message, to_review)
        _send_email(
            recipient_id, feconf.SYSTEM_COMMITTER_ID,
            feconf.EMAIL_INTENT_ONBOARD_REVIEWER, email_subject, email_body,
            feconf.NOREPLY_EMAIL_ADDRESS)


def send_email_to_removed_contribution_reviewer(
        user_id, review_category, language_code=None):
    """Sends an email to user who is removed from the reviewer position.

    Args:
        user_id: str. The ID of the user.
        review_category: str. The category which for which review role is
            removed.
        language_code: None|str. The language code for a language if the review
            item is translation or voiceover else None.
    """
    if review_category not in REMOVED_REVIEWER_EMAIL_DATA:
        raise Exception('Invalid review_category: %s' % review_category)

    review_category_data = REMOVED_REVIEWER_EMAIL_DATA[review_category]
    email_subject = 'You have been unassigned as a %s reviewer' % (
        review_category_data['review_category'])

    if review_category in [
            constants.REVIEW_CATEGORY_TRANSLATION,
            constants.REVIEW_CATEGORY_VOICEOVER]:
        language_description = utils.get_supported_audio_language_description(
            language_code).capitalize()
        reviewer_role_description = (
            review_category_data['role_description_template'] % (
                language_description))
        reviewer_rights_message = (
            review_category_data['rights_message_template'] % (
                language_description))
    else:
        reviewer_role_description = review_category_data['role_description']
        reviewer_rights_message = review_category_data['rights_message']

    email_body_template = (
        'Hi %s,<br><br>'
        'The Oppia team has removed you from the %s. You won\'t be able to %s '
        'any more, but you can still contribute %s through the '
        '<a href="https://www.oppia.org/contributor-dashboard">'
        'Contributor Dashboard</a>.<br><br>'
        'Thanks, and happy contributing!<br><br>'
        'Best wishes,<br>'
        'The Oppia Community')

    if not feconf.CAN_SEND_EMAILS:
        log_new_error('This app cannot send emails to users.')
        return

    recipient_username = user_services.get_username(user_id)
    can_user_receive_email = user_services.get_email_preferences(
        user_id).can_receive_email_updates

    # Send email only if recipient wants to receive.
    if can_user_receive_email:
        email_body = email_body_template % (
            recipient_username, reviewer_role_description,
            reviewer_rights_message,
            review_category_data['contribution_allowed'])
        _send_email(
            user_id, feconf.SYSTEM_COMMITTER_ID,
            feconf.EMAIL_INTENT_REMOVE_REVIEWER, email_subject, email_body,
            feconf.NOREPLY_EMAIL_ADDRESS)<|MERGE_RESOLUTION|>--- conflicted
+++ resolved
@@ -1646,12 +1646,7 @@
     if can_user_receive_email:
         language = utils.get_supported_audio_language_description(language_code)
         email_body = email_body_template % (
-<<<<<<< HEAD
-            recipient_username.username, lesson_title, language,
-            EMAIL_FOOTER.value)
-=======
             recipient_username, lesson_title, language, EMAIL_FOOTER.value)
->>>>>>> 8770031e
         _send_email(
             recipient_id, feconf.SYSTEM_COMMITTER_ID,
             feconf.EMAIL_INTENT_VOICEOVER_APPLICATION_UPDATES,
