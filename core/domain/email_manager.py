# coding: utf-8
#
# Copyright 2014 The Oppia Authors. All Rights Reserved.
#
# Licensed under the Apache License, Version 2.0 (the "License");
# you may not use this file except in compliance with the License.
# You may obtain a copy of the License at
#
#      http://www.apache.org/licenses/LICENSE-2.0
#
# Unless required by applicable law or agreed to in writing, software
# distributed under the License is distributed on an "AS-IS" BASIS,
# WITHOUT WARRANTIES OR CONDITIONS OF ANY KIND, either express or implied.
# See the License for the specific language governing permissions and
# limitations under the License.

"""Config properties and functions for managing email notifications."""

import datetime
import logging

from core.domain import config_domain
from core.domain import html_cleaner
from core.domain import rights_manager
from core.domain import subscription_services
from core.domain import user_services
from core.platform import models
import feconf

(email_models,) = models.Registry.import_models([models.NAMES.email])
app_identity_services = models.Registry.import_app_identity_services()
email_services = models.Registry.import_email_services()
transaction_services = models.Registry.import_transaction_services()


def log_new_error(*args, **kwargs):
    """Logs an error message (This is a stub for logging.error(), so that the
    latter can be swapped out in tests).
    """
    logging.error(*args, **kwargs)


NOTIFICATION_EMAIL_LIST_SCHEMA = {
    'type': 'list',
    'items': {
        'type': 'unicode',
        'validators': [{
            'id': 'is_valid_email',
        }]
    },
    'validators': [{
        'id': 'has_length_at_most',
        'max_value': 5
    }, {
        'id': 'is_uniquified',
    }]
}

EMAIL_HTML_BODY_SCHEMA = {
    'type': 'unicode',
    'ui_config': {
        'rows': 20,
    }
}

EMAIL_CONTENT_SCHEMA = {
    'type': 'dict',
    'properties': [{
        'name': 'subject',
        'schema': {
            'type': 'unicode',
        },
    }, {
        'name': 'html_body',
        'schema': EMAIL_HTML_BODY_SCHEMA,
    }],
}

EMAIL_SENDER_NAME = config_domain.ConfigProperty(
    'email_sender_name', {'type': 'unicode'},
    'The default sender name for outgoing emails.', 'Site Admin')
EMAIL_FOOTER = config_domain.ConfigProperty(
    'email_footer', {'type': 'unicode', 'ui_config': {'rows': 5}},
    'The footer to append to all outgoing emails. (This should be written in '
    'HTML and include an unsubscribe link.)',
    'You can change your email preferences via the '
    '<a href="https://www.example.com">Preferences</a> page.')

_PLACEHOLDER_SUBJECT = 'THIS IS A PLACEHOLDER.'
_PLACEHOLDER_HTML_BODY = 'THIS IS A <b>PLACEHOLDER</b> AND SHOULD BE REPLACED.'

SIGNUP_EMAIL_CONTENT = config_domain.ConfigProperty(
    'signup_email_content', EMAIL_CONTENT_SCHEMA,
    'Content of email sent after a new user signs up. (The email body should '
    'be written with HTML and not include a salutation or footer.) These '
    'emails are only sent if the functionality is enabled in feconf.py.',
    {
        'subject': _PLACEHOLDER_SUBJECT,
        'html_body': _PLACEHOLDER_HTML_BODY,
    })

EXPLORATION_ROLE_MANAGER = 'manager rights'
EXPLORATION_ROLE_EDITOR = 'editor rights'
EXPLORATION_ROLE_TRANSLATOR = 'translator rights'
EXPLORATION_ROLE_PLAYTESTER = 'playtest access'

EDITOR_ROLE_EMAIL_HTML_ROLES = {
    rights_manager.ROLE_OWNER: EXPLORATION_ROLE_MANAGER,
    rights_manager.ROLE_EDITOR: EXPLORATION_ROLE_EDITOR,
    rights_manager.ROLE_TRANSLATOR: EXPLORATION_ROLE_TRANSLATOR,
    rights_manager.ROLE_VIEWER: EXPLORATION_ROLE_PLAYTESTER
}

_EDITOR_ROLE_EMAIL_HTML_RIGHTS = {
    'can_manage': '<li>Change the exploration permissions</li><br>',
    'can_edit': '<li>Edit the exploration</li><br>',
    'can_translate': '<li>Translate the exploration</li><br>',
    'can_play': '<li>View and playtest the exploration</li><br>'
}

# We don't include "can_translate" for managers and editors, since this is
# implied by the email description for "can_edit".
EDITOR_ROLE_EMAIL_RIGHTS_FOR_ROLE = {
    EXPLORATION_ROLE_MANAGER: (
        _EDITOR_ROLE_EMAIL_HTML_RIGHTS['can_manage'] +
        _EDITOR_ROLE_EMAIL_HTML_RIGHTS['can_edit'] +
        _EDITOR_ROLE_EMAIL_HTML_RIGHTS['can_play']),
    EXPLORATION_ROLE_EDITOR: (
        _EDITOR_ROLE_EMAIL_HTML_RIGHTS['can_edit'] +
        _EDITOR_ROLE_EMAIL_HTML_RIGHTS['can_play']),
    EXPLORATION_ROLE_TRANSLATOR: (
        _EDITOR_ROLE_EMAIL_HTML_RIGHTS['can_translate'] +
        _EDITOR_ROLE_EMAIL_HTML_RIGHTS['can_play']),
    EXPLORATION_ROLE_PLAYTESTER: _EDITOR_ROLE_EMAIL_HTML_RIGHTS['can_play']
}

UNPUBLISH_EXPLORATION_EMAIL_HTML_BODY = config_domain.ConfigProperty(
    'unpublish_exploration_email_html_body', EMAIL_HTML_BODY_SCHEMA,
    'Default content for the email sent after an exploration is unpublished '
    'by a moderator. These emails are only sent if the functionality is '
    'enabled in feconf.py. Leave this field blank if emails should not be '
    'sent.',
    'I\'m writing to inform you that I have unpublished the above '
    'exploration.')

NOTIFICATION_EMAILS_FOR_FAILED_TASKS = config_domain.ConfigProperty(
    'notification_emails_for_failed_tasks',
    NOTIFICATION_EMAIL_LIST_SCHEMA,
    'Email(s) to notify if an ML training task fails',
    []
)

SENDER_VALIDATORS = {
    feconf.EMAIL_INTENT_SIGNUP: (lambda x: x == feconf.SYSTEM_COMMITTER_ID),
    feconf.EMAIL_INTENT_UNPUBLISH_EXPLORATION: (
        user_services.is_at_least_moderator),
    feconf.EMAIL_INTENT_DAILY_BATCH: (
        lambda x: x == feconf.SYSTEM_COMMITTER_ID),
    feconf.EMAIL_INTENT_EDITOR_ROLE_NOTIFICATION: (
        lambda x: x == feconf.SYSTEM_COMMITTER_ID),
    feconf.EMAIL_INTENT_FEEDBACK_MESSAGE_NOTIFICATION: (
        lambda x: x == feconf.SYSTEM_COMMITTER_ID),
    feconf.EMAIL_INTENT_SUGGESTION_NOTIFICATION: (
        lambda x: x == feconf.SYSTEM_COMMITTER_ID),
    feconf.EMAIL_INTENT_SUBSCRIPTION_NOTIFICATION: (
        lambda x: x == feconf.SYSTEM_COMMITTER_ID),
    feconf.EMAIL_INTENT_QUERY_STATUS_NOTIFICATION: (
        lambda x: x == feconf.SYSTEM_COMMITTER_ID),
    feconf.EMAIL_INTENT_MARKETING: user_services.is_admin,
    feconf.EMAIL_INTENT_DELETE_EXPLORATION: (
        user_services.is_at_least_moderator),
    feconf.EMAIL_INTENT_REPORT_BAD_CONTENT: (
        lambda x: x == feconf.SYSTEM_COMMITTER_ID),
    feconf.EMAIL_INTENT_ONBOARD_REVIEWER: (
        lambda x: x == feconf.SYSTEM_COMMITTER_ID),
    feconf.EMAIL_INTENT_REVIEW_SUGGESTIONS: (
        lambda x: x == feconf.SYSTEM_COMMITTER_ID),
    feconf.BULK_EMAIL_INTENT_MARKETING: user_services.is_admin,
    feconf.BULK_EMAIL_INTENT_IMPROVE_EXPLORATION: user_services.is_admin,
    feconf.BULK_EMAIL_INTENT_CREATE_EXPLORATION: user_services.is_admin,
    feconf.BULK_EMAIL_INTENT_CREATOR_REENGAGEMENT: user_services.is_admin,
    feconf.BULK_EMAIL_INTENT_LEARNER_REENGAGEMENT: user_services.is_admin,
    feconf.BULK_EMAIL_INTENT_TEST: user_services.is_admin
}


def _require_sender_id_is_valid(intent, sender_id):
    """Ensure that the sender ID is valid, based on the email's intent.

    Many emails are only allowed to be sent by a certain user or type of user,
    e.g. 'admin' or an admin/moderator. This function will raise an exception
    if the given sender is not allowed to send this type of email.

    Args:
        intent: str. The intent string, i.e. the purpose of the email.
            Valid intent strings are defined in feconf.py.
        sender_id: str. The ID of the user sending the email.

    Raises:
        Exception: The email intent is invalid.
        Exception: The sender_id is not appropriate for the given intent.
    """

    if intent not in SENDER_VALIDATORS:
        raise Exception('Invalid email intent string: %s' % intent)
    else:
        if not SENDER_VALIDATORS[intent](sender_id):
            logging.error(
                'Invalid sender_id %s for email with intent \'%s\'' %
                (sender_id, intent))
            raise Exception(
                'Invalid sender_id for email with intent \'%s\'' % intent)


def _send_email(
        recipient_id, sender_id, intent, email_subject, email_html_body,
        sender_email, bcc_admin=False, sender_name=None, reply_to_id=None):
    """Sends an email to the given recipient.

    This function should be used for sending all user-facing emails.

    Raises an Exception if the sender_id is not appropriate for the given
    intent. Currently we support only system-generated emails and emails
    initiated by moderator actions.

    Args:
        recipient_id: str. The user ID of the recipient.
        sender_id: str. The user ID of the sender.
        intent: str. The intent string for the email, i.e. the purpose/type.
        email_subject: str. The subject of the email.
        email_html_body: str. The body (message) of the email.
        sender_email: str. The sender's email address.
        bcc_admin: bool. Whether to send a copy of the email to the admin's
            email address.
        sender_name: str or None. The name to be shown in the "sender" field of
            the email.
        reply_to_id: str or None. The unique reply-to id used in reply-to email
            address sent to recipient.
    """

    if sender_name is None:
        sender_name = EMAIL_SENDER_NAME.value

    _require_sender_id_is_valid(intent, sender_id)

    recipient_email = user_services.get_email_from_user_id(recipient_id)
    cleaned_html_body = html_cleaner.clean(email_html_body)
    if cleaned_html_body != email_html_body:
        log_new_error(
            'Original email HTML body does not match cleaned HTML body:\n'
            'Original:\n%s\n\nCleaned:\n%s\n' %
            (email_html_body, cleaned_html_body))
        return

    raw_plaintext_body = cleaned_html_body.replace('<br/>', '\n').replace(
        '<br>', '\n').replace('<li>', '<li>- ').replace('</p><p>', '</p>\n<p>')
    cleaned_plaintext_body = html_cleaner.strip_html_tags(raw_plaintext_body)

    if email_models.SentEmailModel.check_duplicate_message(
            recipient_id, email_subject, cleaned_plaintext_body):
        log_new_error(
            'Duplicate email:\n'
            'Details:\n%s %s\n%s\n\n' %
            (recipient_id, email_subject, cleaned_plaintext_body))
        return

    def _send_email_in_transaction():
        """Sends the email to a single recipient."""
        sender_name_email = '%s <%s>' % (sender_name, sender_email)

        email_services.send_mail(
            sender_name_email, recipient_email, email_subject,
            cleaned_plaintext_body, cleaned_html_body, bcc_admin,
            reply_to_id=reply_to_id)
        email_models.SentEmailModel.create(
            recipient_id, recipient_email, sender_id, sender_name_email, intent,
            email_subject, cleaned_html_body, datetime.datetime.utcnow())

    transaction_services.run_in_transaction(_send_email_in_transaction)


def _send_bulk_mail(
        recipient_ids, sender_id, intent, email_subject, email_html_body,
        sender_email, sender_name, instance_id=None):
    """Sends an email to all given recipients.

    Args:
        recipient_ids: list(str). The user IDs of the email recipients.
        sender_id: str. The ID of the user sending the email.
        intent: str. The intent string, i.e. the purpose of the email.
        email_subject: str. The subject of the email.
        email_html_body: str. The body (message) of the email.
        sender_email: str. The sender's email address.
        sender_name: str. The name to be shown in the "sender" field of the
            email.
        instance_id: str or None. The ID of the BulkEmailModel entity instance.
    """
    _require_sender_id_is_valid(intent, sender_id)

    recipients_settings = user_services.get_users_settings(recipient_ids)
    recipient_emails = [user.email for user in recipients_settings]

    cleaned_html_body = html_cleaner.clean(email_html_body)
    if cleaned_html_body != email_html_body:
        log_new_error(
            'Original email HTML body does not match cleaned HTML body:\n'
            'Original:\n%s\n\nCleaned:\n%s\n' %
            (email_html_body, cleaned_html_body))
        return

    raw_plaintext_body = cleaned_html_body.replace('<br/>', '\n').replace(
        '<br>', '\n').replace('<li>', '<li>- ').replace('</p><p>', '</p>\n<p>')
    cleaned_plaintext_body = html_cleaner.strip_html_tags(raw_plaintext_body)

    def _send_bulk_mail_in_transaction(instance_id=None):
        """Sends the emails in bulk to the recipients."""
        sender_name_email = '%s <%s>' % (sender_name, sender_email)

        email_services.send_bulk_mail(
            sender_name_email, recipient_emails, email_subject,
            cleaned_plaintext_body, cleaned_html_body)

        if instance_id is None:
            instance_id = email_models.BulkEmailModel.get_new_id('')
        email_models.BulkEmailModel.create(
            instance_id, recipient_ids, sender_id, sender_name_email, intent,
            email_subject, cleaned_html_body, datetime.datetime.utcnow())

    transaction_services.run_in_transaction(
        _send_bulk_mail_in_transaction, instance_id)


def send_job_failure_email(job_id):
    """Sends an email to admin email as well as any email addresses
    specificed on the admin config page.

    Args:
        job_id: str. The Job ID of the failing job.
    """
    mail_subject = 'Failed ML Job'
    mail_body = ((
        'ML job %s has failed. For more information,'
        'please visit the admin page at:\n'
        'https://www.oppia.org/admin#/jobs') % job_id)
    send_mail_to_admin(mail_subject, mail_body)
    other_recipients = (
        NOTIFICATION_EMAILS_FOR_FAILED_TASKS.value)
    system_name_email = '%s <%s>' % (
        feconf.SYSTEM_EMAIL_NAME, feconf.SYSTEM_EMAIL_ADDRESS)
    if other_recipients:
        email_services.send_bulk_mail(
            system_name_email, other_recipients,
            mail_subject, mail_body,
            mail_body.replace('\n', '<br/>'))


def send_mail_to_admin(email_subject, email_body):
    """Send an email to the admin email address.

    The email is sent to the ADMIN_EMAIL_ADDRESS set in feconf.py.

    Args:
        email_subject: str. Subject of the email.
        email_body: str. Body (message) of the email.
    """

    app_id = app_identity_services.get_application_id()
    body = '(Sent from %s)\n\n%s' % (app_id, email_body)
<<<<<<< HEAD
    system_name_email = '%s <%s>' % ('SYSTEM', feconf.SYSTEM_EMAIL_ADDRESS)
=======
    system_name_email = '%s <%s>' % (
        feconf.SYSTEM_EMAIL_NAME, feconf.SYSTEM_EMAIL_ADDRESS)
>>>>>>> ba105ec6
    email_services.send_mail(
        system_name_email, feconf.ADMIN_EMAIL_ADDRESS, email_subject,
        body, body.replace('\n', '<br/>'), bcc_admin=False)


def send_post_signup_email(user_id):
    """Sends a post-signup email to the given user.

    Raises an exception if emails are not allowed to be sent to users (i.e.
    feconf.CAN_SEND_EMAILS is False).

    Args:
        user_id: str. User ID of the user that signed up.
    """

    for key, content in SIGNUP_EMAIL_CONTENT.value.iteritems():
        if content == SIGNUP_EMAIL_CONTENT.default_value[key]:
            log_new_error(
                'Please ensure that the value for the admin config property '
                'SIGNUP_EMAIL_CONTENT is set, before allowing post-signup '
                'emails to be sent.')
            return

    user_settings = user_services.get_user_settings(user_id)
    email_subject = SIGNUP_EMAIL_CONTENT.value['subject']
    email_body = 'Hi %s,<br><br>%s<br><br>%s' % (
        user_settings.username,
        SIGNUP_EMAIL_CONTENT.value['html_body'],
        EMAIL_FOOTER.value)

    _send_email(
        user_id, feconf.SYSTEM_COMMITTER_ID, feconf.EMAIL_INTENT_SIGNUP,
        email_subject, email_body, feconf.NOREPLY_EMAIL_ADDRESS)


def get_moderator_unpublish_exploration_email():
    """Returns a draft of the text of the body for an email sent immediately
    when a moderator unpublishes an exploration. An empty body is a signal to
    the frontend that no email will be sent.

    Returns:
        str. Draft of the email body for an email sent after the moderator
            unpublishes an exploration, or an empty string if no email should
            be sent.
    """

    try:
        require_moderator_email_prereqs_are_satisfied()
        return config_domain.Registry.get_config_property(
            'unpublish_exploration_email_html_body').value
    except Exception:
        return ''


def require_moderator_email_prereqs_are_satisfied():
    """Raises an exception if, for any reason, moderator emails cannot be sent.

    Raises:
        Exception: feconf.REQUIRE_EMAIL_ON_MODERATOR_ACTION is False.
        Exception: feconf.CAN_SEND_EMAILS is False.
    """

    if not feconf.REQUIRE_EMAIL_ON_MODERATOR_ACTION:
        raise Exception(
            'For moderator emails to be sent, please ensure that '
            'REQUIRE_EMAIL_ON_MODERATOR_ACTION is set to True.')
    if not feconf.CAN_SEND_EMAILS:
        raise Exception(
            'For moderator emails to be sent, please ensure that '
            'CAN_SEND_EMAILS is set to True.')


def send_moderator_action_email(
        sender_id, recipient_id, intent, exploration_title, email_body):
    """Sends a email immediately following a moderator action (unpublish,
    delete) to the given user.

    Raises an exception if emails are not allowed to be sent to users (i.e.
    feconf.CAN_SEND_EMAILS is False).

    Args:
        sender_id: str. User ID of the sender.
        recipient_id: str. User ID of the recipient.
        intent: str. The intent string (cause/purpose) of the email.
        exploration_title: str. The title of the exploration on which the
            moderator action was taken.
        email_body: str. The email content/message.
    """

    require_moderator_email_prereqs_are_satisfied()
    email_config = feconf.VALID_MODERATOR_ACTIONS[intent]

    recipient_user_settings = user_services.get_user_settings(recipient_id)
    sender_user_settings = user_services.get_user_settings(sender_id)
    email_subject = feconf.VALID_MODERATOR_ACTIONS[intent]['email_subject_fn'](
        exploration_title)
    email_salutation_html = email_config['email_salutation_html_fn'](
        recipient_user_settings.username)
    email_signoff_html = email_config['email_signoff_html_fn'](
        sender_user_settings.username)

    full_email_content = (
        '%s<br><br>%s<br><br>%s<br><br>%s' % (
            email_salutation_html, email_body, email_signoff_html,
            EMAIL_FOOTER.value))
    _send_email(
        recipient_id, sender_id, intent, email_subject, full_email_content,
        feconf.SYSTEM_EMAIL_ADDRESS, bcc_admin=True)


def send_role_notification_email(
        inviter_id, recipient_id, recipient_role, exploration_id,
        exploration_title):
    """Sends a email when a new user is given activity rights (Manager, Editor,
    Viewer) to an exploration by creator of exploration.

    Email will only be sent if recipient wants to receive these emails (i.e.
    'can_receive_editor_role_email' is set True in recipent's preferences).

    Args:
        inviter_id: str. ID of the user who invited the recipient to the new
            role.
        recipient_id: str. User ID of the recipient.
        recipient_role: str. Role given to the recipient. Must be defined in
            EDITOR_ROLE_EMAIL_HTML_ROLES.
        exploration_id: str. ID of the exploration for which the recipient has
            been given the new role.
        exploration_title: str. Title of the exploration for which the recipient
            has been given the new role.

    Raises:
        Exception: The role is invalid (i.e. not defined in
            EDITOR_ROLE_EMAIL_HTML_ROLES).
    """

    # Editor role email body and email subject templates.
    email_subject_template = (
        '%s - invitation to collaborate')

    email_body_template = (
        'Hi %s,<br>'
        '<br>'
        '<b>%s</b> has granted you %s to their exploration, '
        '"<a href="https://www.oppia.org/create/%s">%s</a>", on Oppia.org.<br>'
        '<br>'
        'This allows you to:<br>'
        '<ul>%s</ul>'
        'You can find the exploration '
        '<a href="https://www.oppia.org/create/%s">here</a>.<br>'
        '<br>'
        'Thanks, and happy collaborating!<br>'
        '<br>'
        'Best wishes,<br>'
        'The Oppia Team<br>'
        '<br>%s')

    # Return from here if sending email is turned off.
    if not feconf.CAN_SEND_EMAILS:
        log_new_error('This app cannot send emails to users.')
        return

    # Return from here is sending editor role email is disabled.
    if not feconf.CAN_SEND_EDITOR_ROLE_EMAILS:
        log_new_error('This app cannot send editor role emails to users.')
        return

    recipient_user_settings = user_services.get_user_settings(recipient_id)
    inviter_user_settings = user_services.get_user_settings(inviter_id)
    recipient_preferences = user_services.get_email_preferences(recipient_id)

    if not recipient_preferences.can_receive_editor_role_email:
        # Do not send email if recipient has declined.
        return

    if recipient_role not in EDITOR_ROLE_EMAIL_HTML_ROLES:
        raise Exception(
            'Invalid role: %s' % recipient_role)

    role_description = EDITOR_ROLE_EMAIL_HTML_ROLES[recipient_role]
    rights_html = EDITOR_ROLE_EMAIL_RIGHTS_FOR_ROLE[role_description]

    email_subject = email_subject_template % exploration_title
    email_body = email_body_template % (
        recipient_user_settings.username, inviter_user_settings.username,
        role_description, exploration_id, exploration_title, rights_html,
        exploration_id, EMAIL_FOOTER.value)

    _send_email(
        recipient_id, feconf.SYSTEM_COMMITTER_ID,
        feconf.EMAIL_INTENT_EDITOR_ROLE_NOTIFICATION, email_subject, email_body,
        feconf.NOREPLY_EMAIL_ADDRESS,
        sender_name=inviter_user_settings.username)


def send_emails_to_subscribers(creator_id, exploration_id, exploration_title):
    """Sends an email to all the subscribers of the creators when the creator
    publishes an exploration.

    Args:
        creator_id: str. The id of the creator who has published an exploration
            and to whose subscribers we are sending emails.
        exploration_id: str. The id of the exploration which the creator has
            published.
        exploration_title: str. The title of the exploration which the creator
            has published.
    """

    creator_name = user_services.get_username(creator_id)
    email_subject = ('%s has published a new exploration!' % creator_name)
    email_body_template = (
        'Hi %s,<br>'
        '<br>'
        '%s has published a new exploration! You can play it here: '
        '<a href="https://www.oppia.org/explore/%s">%s</a><br>'
        '<br>'
        'Thanks, and happy learning!<br>'
        '<br>'
        'Best wishes,<br>'
        '- The Oppia Team<br>'
        '<br>%s')

    if not feconf.CAN_SEND_EMAILS:
        log_new_error('This app cannot send emails to users.')
        return

    if not feconf.CAN_SEND_SUBSCRIPTION_EMAILS:
        log_new_error('This app cannot send subscription emails to users.')
        return

    recipient_list = subscription_services.get_all_subscribers_of_creator(
        creator_id)
    recipients_usernames = user_services.get_usernames(recipient_list)
    recipients_preferences = user_services.get_users_email_preferences(
        recipient_list)
    for index, username in enumerate(recipients_usernames):
        if recipients_preferences[index].can_receive_subscription_email:
            email_body = email_body_template % (
                username, creator_name, exploration_id,
                exploration_title, EMAIL_FOOTER.value)
            _send_email(
                recipient_list[index], feconf.SYSTEM_COMMITTER_ID,
                feconf.EMAIL_INTENT_SUBSCRIPTION_NOTIFICATION,
                email_subject, email_body, feconf.NOREPLY_EMAIL_ADDRESS)


def send_feedback_message_email(recipient_id, feedback_messages):
    """Sends an email when creator receives feedback message to an exploration.

    Args:
        recipient_id: str. User ID of recipient.
        feedback_messages: dict. Contains feedback messages. Example:

            {
                'exploration_id': {
                    'title': 'Exploration 1234',
                    'messages': ['Feedback message 1', 'Feedback message 2']
                }
            }
    """
    email_subject_template = (
        'You\'ve received %s new message%s on your explorations')

    email_body_template = (
        'Hi %s,<br>'
        '<br>'
        'You\'ve received %s new message%s on your Oppia explorations:<br>'
        '<ul>%s</ul>'
        'You can view and reply to your messages from your '
        '<a href="https://www.oppia.org/creator_dashboard">dashboard</a>.'
        '<br>'
        '<br>Thanks, and happy teaching!<br>'
        '<br>'
        'Best wishes,<br>'
        'The Oppia Team<br>'
        '<br>%s')

    if not feconf.CAN_SEND_EMAILS:
        log_new_error('This app cannot send emails to users.')
        return

    if not feconf.CAN_SEND_FEEDBACK_MESSAGE_EMAILS:
        log_new_error('This app cannot send feedback message emails to users.')
        return

    if not feedback_messages:
        return

    recipient_user_settings = user_services.get_user_settings(recipient_id)

    messages_html = ''
    count_messages = 0
    for exp_id, reference in feedback_messages.iteritems():
        messages_html += (
            '<li><a href="https://www.oppia.org/create/%s#/feedback">'
            '%s</a>:<br><ul>' % (exp_id, reference['title']))
        for message in reference['messages']:
            messages_html += ('<li>%s<br></li>' % message)
            count_messages += 1
        messages_html += '</ul></li>'

    email_subject = email_subject_template % (
        (count_messages, 's') if count_messages > 1 else ('a', ''))

    email_body = email_body_template % (
        recipient_user_settings.username, count_messages if count_messages > 1
        else 'a', 's' if count_messages > 1 else '', messages_html,
        EMAIL_FOOTER.value)

    _send_email(
        recipient_id, feconf.SYSTEM_COMMITTER_ID,
        feconf.EMAIL_INTENT_FEEDBACK_MESSAGE_NOTIFICATION,
        email_subject, email_body, feconf.NOREPLY_EMAIL_ADDRESS)


def can_users_receive_thread_email(
        recipient_ids, exploration_id, has_suggestion):
    """Returns if users can receive email.

    Args:
        recipient_ids: list(str). IDs of persons that should receive the email.
        exploration_id: str. ID of exploration that received new message.
        has_suggestion: bool. True if thread contains suggestion.

    Returns:
        list(bool). True if user can receive the email, False otherwise.
    """
    users_global_prefs = (
        user_services.get_users_email_preferences(recipient_ids))
    users_exploration_prefs = (
        user_services.get_users_email_preferences_for_exploration(
            recipient_ids, exploration_id))
    zipped_preferences = zip(users_global_prefs, users_exploration_prefs)

    result = []
    if has_suggestion:
        for user_global_prefs, user_exploration_prefs in zipped_preferences:
            result.append(
                user_global_prefs.can_receive_feedback_message_email
                and not user_exploration_prefs.mute_suggestion_notifications)
    else:
        for user_global_prefs, user_exploration_prefs in zipped_preferences:
            result.append(
                user_global_prefs.can_receive_feedback_message_email
                and not user_exploration_prefs.mute_feedback_notifications)

    return result


def send_suggestion_email(
        exploration_title, exploration_id, author_id, recipient_list):
    """Send emails to notify the given recipients about new suggestion.

    Each recipient will only be emailed if their email preferences allow for
    incoming feedback message emails.

    Args:
        exploration_title: str. Title of the exploration with the new
            suggestion.
        exploration_id: str. The ID of the exploration with the new suggestion.
        author_id: str. The user ID of the author of the suggestion.
        recipient_list: list(str). The user IDs of the email recipients.
    """

    email_subject = 'New suggestion for "%s"' % exploration_title

    email_body_template = (
        'Hi %s,<br>'
        '%s has submitted a new suggestion for your Oppia exploration, '
        '<a href="https://www.oppia.org/create/%s">"%s"</a>.<br>'
        'You can accept or reject this suggestion by visiting the '
        '<a href="https://www.oppia.org/create/%s#/feedback">feedback page</a> '
        'for your exploration.<br>'
        '<br>'
        'Thanks!<br>'
        '- The Oppia Team<br>'
        '<br>%s')

    if not feconf.CAN_SEND_EMAILS:
        log_new_error('This app cannot send emails to users.')
        return

    if not feconf.CAN_SEND_FEEDBACK_MESSAGE_EMAILS:
        log_new_error('This app cannot send feedback message emails to users.')
        return

    author_settings = user_services.get_user_settings(author_id)
    can_users_receive_email = (
        can_users_receive_thread_email(recipient_list, exploration_id, True))
    for index, recipient_id in enumerate(recipient_list):
        recipient_user_settings = user_services.get_user_settings(recipient_id)
        if can_users_receive_email[index]:
            # Send email only if recipient wants to receive.
            email_body = email_body_template % (
                recipient_user_settings.username, author_settings.username,
                exploration_id, exploration_title, exploration_id,
                EMAIL_FOOTER.value)
            _send_email(
                recipient_id, feconf.SYSTEM_COMMITTER_ID,
                feconf.EMAIL_INTENT_SUGGESTION_NOTIFICATION,
                email_subject, email_body, feconf.NOREPLY_EMAIL_ADDRESS)


def send_instant_feedback_message_email(
        recipient_id, sender_id, message, email_subject, exploration_title,
        exploration_id, thread_title, reply_to_id=None):
    """Send an email when a new message is posted to a feedback thread, or when
    the thread's status is changed.

    Args:
        recipient_id: str. The user ID of the recipient.
        sender_id: str. The user ID of the sender.
        message: str. The message text or status change text from the sender.
        email_subject: str. The subject line to be sent in the email.
        exploration_title: str. The title of the exploration.
        exploration_id: str. ID of the exploration the feedback thread is about.
        thread_title: str. The title of the feedback thread.
        reply_to_id: str or None. The unique reply-to id used in reply-to email
            sent to recipient.
    """

    email_body_template = (
        'Hi %s,<br><br>'
        'New update to thread "%s" on '
        '<a href="https://www.oppia.org/create/%s#/feedback">%s</a>:<br>'
        '<ul><li>%s: %s<br></li></ul>'
        '(You received this message because you are a '
        'participant in this thread.)<br><br>'
        'Best wishes,<br>'
        'The Oppia team<br>'
        '<br>%s')

    if not feconf.CAN_SEND_EMAILS:
        log_new_error('This app cannot send emails to users.')
        return

    if not feconf.CAN_SEND_FEEDBACK_MESSAGE_EMAILS:
        log_new_error('This app cannot send feedback message emails to users.')
        return

    sender_settings = user_services.get_user_settings(sender_id)
    recipient_settings = user_services.get_user_settings(recipient_id)
    recipient_preferences = user_services.get_email_preferences(recipient_id)

    if recipient_preferences.can_receive_feedback_message_email:
        email_body = email_body_template % (
            recipient_settings.username, thread_title, exploration_id,
            exploration_title, sender_settings.username, message,
            EMAIL_FOOTER.value)
        _send_email(
            recipient_id, feconf.SYSTEM_COMMITTER_ID,
            feconf.EMAIL_INTENT_FEEDBACK_MESSAGE_NOTIFICATION, email_subject,
            email_body, feconf.NOREPLY_EMAIL_ADDRESS, reply_to_id=reply_to_id)


def send_flag_exploration_email(
        exploration_title, exploration_id, reporter_id, report_text):
    """Send an email to all moderators when an exploration is flagged.

    Args:
        exploration_title: str. The title of the flagged exporation.
        exploration_id: str. The ID of the flagged exploration.
        reporter_id: str. The user ID of the reporter.
        report_text: str. The message entered by the reporter.
    """
    email_subject = 'Exploration flagged by user: "%s"' % exploration_title

    email_body_template = (
        'Hello Moderator,<br>'
        '%s has flagged exploration "%s" on the following '
        'grounds: <br>'
        '%s .<br>'
        'You can modify the exploration by clicking '
        '<a href="https://www.oppia.org/create/%s">here</a>.<br>'
        '<br>'
        'Thanks!<br>'
        '- The Oppia Team<br>'
        '<br>%s')

    if not feconf.CAN_SEND_EMAILS:
        log_new_error('This app cannot send emails to users.')
        return

    email_body = email_body_template % (
        user_services.get_user_settings(reporter_id).username,
        exploration_title, report_text, exploration_id,
        EMAIL_FOOTER.value)

    recipient_list = user_services.get_user_ids_by_role(
        feconf.ROLE_ID_MODERATOR)
    for recipient_id in recipient_list:
        _send_email(
            recipient_id, feconf.SYSTEM_COMMITTER_ID,
            feconf.EMAIL_INTENT_REPORT_BAD_CONTENT,
            email_subject, email_body, feconf.NOREPLY_EMAIL_ADDRESS)


def send_query_completion_email(recipient_id, query_id):
    """Send an email to the initiator of a bulk email query with a link to view
    the query results.

    Args:
        recipient_id: str. The recipient ID.
        query_id: str. The query ID.
    """
    email_subject = 'Query %s has successfully completed' % query_id

    email_body_template = (
        'Hi %s,<br>'
        'Your query with id %s has succesfully completed its '
        'execution. Visit the result page '
        '<a href="https://www.oppia.org/emaildashboardresult/%s">here</a> '
        'to see result of your query.<br><br>'
        'Thanks!<br>'
        '<br>'
        'Best wishes,<br>'
        'The Oppia Team<br>'
        '<br>%s')

    recipient_user_settings = user_services.get_user_settings(recipient_id)
    email_body = email_body_template % (
        recipient_user_settings.username, query_id, query_id,
        EMAIL_FOOTER.value)
    _send_email(
        recipient_id, feconf.SYSTEM_COMMITTER_ID,
        feconf.EMAIL_INTENT_QUERY_STATUS_NOTIFICATION, email_subject,
        email_body, feconf.NOREPLY_EMAIL_ADDRESS)


def send_query_failure_email(recipient_id, query_id, query_params):
    """Send an email to the initiator of a failed bulk email query.

    Args:
        recipient_id: str. The recipient ID.
        query_id: str. The query ID.
        query_params: dict. The parameters of the query, as key:value.
    """
    email_subject = 'Query %s has failed' % query_id

    email_body_template = (
        'Hi %s,<br>'
        'Your query with id %s has failed due to error '
        'during execution. '
        'Please check the query parameters and submit query again.<br><br>'
        'Thanks!<br>'
        '<br>'
        'Best wishes,<br>'
        'The Oppia Team<br>'
        '<br>%s')

    recipient_user_settings = user_services.get_user_settings(recipient_id)
    email_body = email_body_template % (
        recipient_user_settings.username, query_id, EMAIL_FOOTER.value)
    _send_email(
        recipient_id, feconf.SYSTEM_COMMITTER_ID,
        feconf.EMAIL_INTENT_QUERY_STATUS_NOTIFICATION, email_subject,
        email_body, feconf.NOREPLY_EMAIL_ADDRESS)

    admin_email_subject = 'Query job has failed.'
    admin_email_body_template = (
        'Query job with %s query id has failed in its execution.\n'
        'Query parameters:\n\n')

    for key in sorted(query_params):
        admin_email_body_template += '%s: %s\n' % (key, query_params[key])

    admin_email_body = admin_email_body_template % query_id
    send_mail_to_admin(admin_email_subject, admin_email_body)


def send_user_query_email(
        sender_id, recipient_ids, email_subject, email_body, email_intent):
    """Sends an email to all the recipients of the query.

    Args:
        sender_id: str. The ID of the user sending the email.
        recipient_ids: list(str). The user IDs of the email recipients.
        email_subject: str. The subject of the email.
        email_body: str. The body of the email.
        email_intent: str. The intent string, i.e. the purpose of the email.

    Returns:
        bulk_email_model_id: str. The ID of the bulk email model.
    """
    bulk_email_model_id = email_models.BulkEmailModel.get_new_id('')
    sender_name = user_services.get_username(sender_id)
    sender_email = user_services.get_email_from_user_id(sender_id)
    _send_bulk_mail(
        recipient_ids, sender_id, email_intent, email_subject, email_body,
        sender_email, sender_name,
        instance_id=bulk_email_model_id)
    return bulk_email_model_id


def send_test_email_for_bulk_emails(tester_id, email_subject, email_body):
    """Sends a test email to the tester.

    Args:
        tester_id: str. The user ID of the tester.
        email_subject: str. The subject of the email.
        email_body: str. The body of the email.
    """
    tester_name = user_services.get_username(tester_id)
    tester_email = user_services.get_email_from_user_id(tester_id)
    _send_email(
        tester_id, tester_id, feconf.BULK_EMAIL_INTENT_TEST,
        email_subject, email_body, tester_email, sender_name=tester_name)


def send_mail_to_onboard_new_reviewers(user_id, category):
    """Sends an email to users who have crossed the threshold score.

    Args:
        user_id: str. The ID of the user who is being offered to become a
            reviewer.
        category: str. The category that the user is being offered to review.
    """

    email_subject = 'Invitation to review suggestions'

    email_body_template = (
        'Hi %s,<br><br>'
        'Thank you for actively contributing high-quality suggestions for '
        'Oppia\'s lessons in %s, and for helping to make these lessons better '
        'for students around the world!<br><br>'
        'In recognition of your contributions, we would like to invite you to '
        'become one of Oppia\'s reviewers. As a reviewer, you will be able to '
        'review suggestions in %s, and contribute to helping ensure that any '
        'edits made to lessons preserve the lessons\' quality and are '
        'beneficial for students.<br><br>'
        'If you\'d like to help out as a reviewer, please visit your '
        '<a href="https://www.oppia.org/creator_dashboard/">dashboard</a>. '
        'and set your review preferences accordingly. Note that, if you accept,'
        'you will receive occasional emails inviting you to review incoming '
        'suggestions by others.<br><br>'
        'Again, thank you for your contributions to the Oppia community!<br>'
        '- The Oppia Team<br>'
        '<br>%s')

    if not feconf.CAN_SEND_EMAILS:
        log_new_error('This app cannot send emails to users.')
        return

    recipient_user_settings = user_services.get_user_settings(user_id)
    can_user_receive_email = user_services.get_email_preferences(
        user_id).can_receive_email_updates

    if can_user_receive_email:
        # Send email only if recipient wants to receive.
        email_body = email_body_template % (
            recipient_user_settings.username, category, category,
            EMAIL_FOOTER.value)
        _send_email(
            user_id, feconf.SYSTEM_COMMITTER_ID,
            feconf.EMAIL_INTENT_ONBOARD_REVIEWER,
            email_subject, email_body, feconf.NOREPLY_EMAIL_ADDRESS)


def send_mail_to_notify_users_to_review(user_id, category):
    """Sends an email to users to review suggestions in categories they have
    agreed to review for.

    Args:
        user_id: str. The id of the user who is being pinged to review
            suggestions.
        category: str. The category of the suggestions to review.
    """

    email_subject = 'Notification to review suggestions'

    email_body_template = (
        'Hi %s,<br><br>'
        'Just a heads-up that there are new suggestions to '
        'review in %s, which you are registered as a reviewer for.'
        '<br><br>Please take a look at and accept/reject these suggestions at'
        ' your earliest convenience. You can visit your '
        '<a href="https://www.oppia.org/creator_dashboard/">dashboard</a> '
        'to view the list of suggestions that need a review.<br><br>'
        'Thank you for helping improve Oppia\'s lessons!'
        '- The Oppia Team<br>'
        '<br>%s')

    if not feconf.CAN_SEND_EMAILS:
        log_new_error('This app cannot send emails to users.')
        return

    recipient_user_settings = user_services.get_user_settings(user_id)
    can_user_receive_email = user_services.get_email_preferences(
        user_id).can_receive_email_updates

    if can_user_receive_email:
        # Send email only if recipient wants to receive.
        email_body = email_body_template % (
            recipient_user_settings.username, category, EMAIL_FOOTER.value)
        _send_email(
            user_id, feconf.SYSTEM_COMMITTER_ID,
            feconf.EMAIL_INTENT_REVIEW_SUGGESTIONS,
            email_subject, email_body, feconf.NOREPLY_EMAIL_ADDRESS)<|MERGE_RESOLUTION|>--- conflicted
+++ resolved
@@ -366,12 +366,8 @@
 
     app_id = app_identity_services.get_application_id()
     body = '(Sent from %s)\n\n%s' % (app_id, email_body)
-<<<<<<< HEAD
-    system_name_email = '%s <%s>' % ('SYSTEM', feconf.SYSTEM_EMAIL_ADDRESS)
-=======
     system_name_email = '%s <%s>' % (
         feconf.SYSTEM_EMAIL_NAME, feconf.SYSTEM_EMAIL_ADDRESS)
->>>>>>> ba105ec6
     email_services.send_mail(
         system_name_email, feconf.ADMIN_EMAIL_ADDRESS, email_subject,
         body, body.replace('\n', '<br/>'), bcc_admin=False)
