--- conflicted
+++ resolved
@@ -24,7 +24,6 @@
 
 from constants import constants
 from core.domain import config_domain
-from core.domain import email_domain
 from core.domain import email_services
 from core.domain import html_cleaner
 from core.domain import rights_domain
@@ -212,19 +211,6 @@
 
 NOTIFY_CONTRIBUTOR_DASHBOARD_REVIEWERS_EMAIL_INFO = {
     'email_body_template': (
-<<<<<<< HEAD
-        'Hi %s,<br><br>'
-        'There are new review opportunities that we think you might be '
-        'interested in on the '
-        '<a href="%s%s">Contributor '
-        'Dashboard</a>. Here are some examples of contributions that have been '
-        'waiting the longest for review:'
-        '<br>%s<br>'
-        'Please take some time to review any of the above contributions (if '
-        'they still need a review) or any other contributions on the dashboard.'
-        ' We appreciate your help!<br>'
-        'Thanks again, and happy reviewing!<br><br>'
-=======
         'Hi %s,'
         '<br><br>'
         'There are new review opportunities that we think you might be '
@@ -238,7 +224,6 @@
         'dashboard. We appreciate your help!'
         '<br><br>'
         'Thanks again, and happy reviewing!<br>'
->>>>>>> 21c62804
         '- The Oppia Contributor Dashboard Team'
         '<br><br>%s'
     ),
@@ -248,17 +233,10 @@
     'suggestion_template': {
         suggestion_models.SUGGESTION_TYPE_TRANSLATE_CONTENT: (
             '<li>The following %s translation suggestion was submitted for '
-<<<<<<< HEAD
-            'review %s ago:<br>%s</li>'),
-        suggestion_models.SUGGESTION_TYPE_ADD_QUESTION: (
-            '<li>The following question suggestion was submitted for review '
-            '%s ago:<br>%s</li>')
-=======
             'review %s ago:<br>%s</li><br>'),
         suggestion_models.SUGGESTION_TYPE_ADD_QUESTION: (
             '<li>The following question suggestion was submitted for review '
             '%s ago:<br>%s</li><br>')
->>>>>>> 21c62804
     },
     # Each suggestion type has a lambda function to retrieve the values needed
     # to populate the above suggestion template.
@@ -276,7 +254,6 @@
     }
 }
 
-<<<<<<< HEAD
 NOTIFY_ADMINS_REVIEWERS_NEEDED_EMAIL_INFO = {
     'email_body_template': (
         'Hi %s,<br><br>'
@@ -308,8 +285,6 @@
     }
 }
 
-=======
->>>>>>> 21c62804
 SENDER_VALIDATORS = {
     feconf.EMAIL_INTENT_SIGNUP: (lambda x: x == feconf.SYSTEM_COMMITTER_ID),
     feconf.EMAIL_INTENT_UNPUBLISH_EXPLORATION: (
@@ -339,11 +314,8 @@
         lambda x: x == feconf.SYSTEM_COMMITTER_ID),
     feconf.EMAIL_INTENT_REVIEW_CONTRIBUTOR_DASHBOARD_SUGGESTIONS: (
         lambda x: x == feconf.SYSTEM_COMMITTER_ID),
-<<<<<<< HEAD
     feconf.EMAIL_INTENT_ADD_CONTRIBUTOR_DASHBOARD_REVIEWERS: (
         lambda x: x == feconf.SYSTEM_COMMITTER_ID),
-=======
->>>>>>> 21c62804
     feconf.EMAIL_INTENT_VOICEOVER_APPLICATION_UPDATES: (
         lambda x: x == feconf.SYSTEM_COMMITTER_ID),
     feconf.EMAIL_INTENT_ACCOUNT_DELETED: (
@@ -457,66 +429,6 @@
             email_subject, cleaned_html_body, datetime.datetime.utcnow())
 
     transaction_services.run_in_transaction(_send_email_in_transaction)
-
-
-def _send_emails(send_email_infos):
-    """Sends emails to the given recipients. Note that this method does not
-    consider whether the emails are duplicates.
-
-    Args:
-        send_email_infos: list(SendEmailInfo). Each SendEmailInfo object
-            contains the information necessary to send an email.
-
-    Raises:
-        Exception. A sender_id is not appropriate for an intent.
-    """
-    # Keep track the email information for emails that were successfully sent
-    # in transaction so that SentEmailModels can be created.
-    successfully_sent_in_transaction_email_infos = []
-    for send_email_info in send_email_infos:
-        if send_email_info.sender_name is None:
-            send_email_info.sender_name = EMAIL_SENDER_NAME.value
-
-        require_sender_id_is_valid(
-            send_email_info.intent, send_email_info.sender_id)
-
-        cleaned_html_body = html_cleaner.clean(send_email_info.email_html_body)
-        if cleaned_html_body != send_email_info.email_html_body:
-            log_new_error(
-                'Original email HTML body does not match cleaned HTML body:\n'
-                'Original:\n%s\n\nCleaned:\n%s\n' %
-                (send_email_info.email_html_body, cleaned_html_body))
-            return
-
-        raw_plaintext_body = cleaned_html_body.replace('<br/>', '\n').replace(
-            '<br>', '\n').replace('<li>', '<li>- ').replace(
-                '</p><p>', '</p>\n<p>')
-        cleaned_plaintext_body = html_cleaner.strip_html_tags(
-            raw_plaintext_body)
-
-        def _send_email_in_transaction(
-                send_email_info=send_email_info,
-                cleaned_plaintext_body=cleaned_plaintext_body):
-            """Sends the email to a single recipient."""
-            sender_name_email = '%s <%s>' % (
-                send_email_info.sender_name, send_email_info.sender_email)
-
-            email_services.send_mail(
-                sender_name_email, send_email_info.recipient_email,
-                send_email_info.email_subject, cleaned_plaintext_body,
-                send_email_info.email_html_body,
-                bcc_admin=send_email_info.bcc_admin,
-                reply_to_id=send_email_info.reply_to_id)
-
-            # This is done to maintain consistency with the _send_email and
-            # _send_bulk_email.
-            send_email_info.sender_email = sender_name_email
-            successfully_sent_in_transaction_email_infos.append(send_email_info)
-
-        transaction_services.run_in_transaction(_send_email_in_transaction)
-
-    email_models.SentEmailModel.create_multi(
-        successfully_sent_in_transaction_email_infos)
 
 
 def _send_bulk_mail(
@@ -1328,7 +1240,6 @@
             email_subject, email_body, feconf.NOREPLY_EMAIL_ADDRESS)
 
 
-<<<<<<< HEAD
 def send_mail_to_notify_admins_reviewers_needed(
         admin_ids, suggestion_types_need_more_reviewers):
     """Sends an email to admins to notify them that there are specific
@@ -1435,8 +1346,6 @@
     _send_emails(send_email_infos)
 
 
-=======
->>>>>>> 21c62804
 def send_mail_to_notify_contributor_dashboard_reviewers(
         reviewer_ids, reviewers_suggestion_email_infos):
     """Sends an email to each Contributor Dashboard reviewer notifying them of
@@ -1482,10 +1391,6 @@
         for reviewer_user_setting in reviewer_user_settings
     ]))
 
-<<<<<<< HEAD
-    send_email_infos = []
-=======
->>>>>>> 21c62804
     for index, reviewer_id in enumerate(reviewer_ids):
         if not reviewers_suggestion_email_infos[index]:
             log_new_error(
@@ -1541,21 +1446,11 @@
                     list_of_suggestions_to_notify_reviewer_strings),
                 EMAIL_FOOTER.value)
 
-<<<<<<< HEAD
-            send_email_infos.append(email_domain.SendEmailInfo(
-                reviewer_id, feconf.SYSTEM_COMMITTER_ID,
-                feconf.EMAIL_INTENT_REVIEW_CONTRIBUTOR_DASHBOARD_SUGGESTIONS,
-                email_subject, email_body, feconf.NOREPLY_EMAIL_ADDRESS,
-                reviewer_emails[index]))
-
-    _send_emails(send_email_infos)
-=======
             _send_email(
                 reviewer_id, feconf.SYSTEM_COMMITTER_ID,
                 feconf.EMAIL_INTENT_REVIEW_CONTRIBUTOR_DASHBOARD_SUGGESTIONS,
                 email_subject, email_body, feconf.NOREPLY_EMAIL_ADDRESS,
                 recipient_email=reviewer_emails[index])
->>>>>>> 21c62804
 
 
 def send_accepted_voiceover_application_email(
