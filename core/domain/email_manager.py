--- conflicted
+++ resolved
@@ -1304,10 +1304,6 @@
             constants.REVIEW_CATEGORY_VOICEOVER]:
         language_description = utils.get_supported_audio_language_description(
             language_code).capitalize()
-<<<<<<< HEAD
-        # Adding 's' at the end of 'translation' to make it 'translations'.
-=======
->>>>>>> 73837602
         review_category_description = (
             review_category_data['description_template'] % language_description)
         reviewer_rights_message = (
