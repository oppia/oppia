# coding: utf-8
#
# Copyright 2014 The Oppia Authors. All Rights Reserved.
#
# Licensed under the Apache License, Version 2.0 (the "License");
# you may not use this file except in compliance with the License.
# You may obtain a copy of the License at
#
#      http://www.apache.org/licenses/LICENSE-2.0
#
# Unless required by applicable law or agreed to in writing, software
# distributed under the License is distributed on an "AS-IS" BASIS,
# WITHOUT WARRANTIES OR CONDITIONS OF ANY KIND, either express or implied.
# See the License for the specific language governing permissions and
# limitations under the License.

"""Config properties and functions for managing email notifications."""

import datetime
import logging

from core.domain import config_domain
from core.domain import html_cleaner
from core.domain import rights_manager
from core.domain import user_services
from core.platform import models
import feconf

(email_models,) = models.Registry.import_models([models.NAMES.email])
app_identity_services = models.Registry.import_app_identity_services()
email_services = models.Registry.import_email_services()
transaction_services = models.Registry.import_transaction_services()

# Stub for logging.error(), so that it can be swapped out in tests.
def log_new_error(*args, **kwargs):
    logging.error(*args, **kwargs)


EMAIL_HTML_BODY_SCHEMA = {
    'type': 'unicode',
    'ui_config': {
        'rows': 20,
    }
}

EMAIL_CONTENT_SCHEMA = {
    'type': 'dict',
    'properties': [{
        'name': 'subject',
        'schema': {
            'type': 'unicode',
        },
    }, {
        'name': 'html_body',
        'schema': EMAIL_HTML_BODY_SCHEMA,
    }],
}

EMAIL_SENDER_NAME = config_domain.ConfigProperty(
    'email_sender_name', {'type': 'unicode'},
    'The sender name for outgoing emails.', 'Site Admin')
EMAIL_FOOTER = config_domain.ConfigProperty(
    'email_footer', {'type': 'unicode', 'ui_config': {'rows': 5}},
    'The footer to append to all outgoing emails. (This should be written in '
    'HTML and include an unsubscribe link.)',
    'You can change your email preferences via the '
    '<a href="https://www.example.com">Preferences</a> page.')

_PLACEHOLDER_SUBJECT = 'THIS IS A PLACEHOLDER.'
_PLACEHOLDER_HTML_BODY = 'THIS IS A <b>PLACEHOLDER</b> AND SHOULD BE REPLACED.'

SIGNUP_EMAIL_CONTENT = config_domain.ConfigProperty(
    'signup_email_content', EMAIL_CONTENT_SCHEMA,
    'Content of email sent after a new user signs up. (The email body should '
    'be written with HTML and not include a salutation or footer.) These '
    'emails are only sent if the functionality is enabled in feconf.py.',
    {
        'subject': _PLACEHOLDER_SUBJECT,
        'html_body': _PLACEHOLDER_HTML_BODY,
    })

EXPLORATION_ROLE_MANAGER = 'manager rights'
EXPLORATION_ROLE_EDITOR = 'editor rights'
EXPLORATION_ROLE_PLAYTESTER = 'playtest access'

EDITOR_ROLE_EMAIL_HTML_ROLES = {
    rights_manager.ROLE_OWNER: EXPLORATION_ROLE_MANAGER,
    rights_manager.ROLE_EDITOR: EXPLORATION_ROLE_EDITOR,
    rights_manager.ROLE_VIEWER: EXPLORATION_ROLE_PLAYTESTER
}

_EDITOR_ROLE_EMAIL_HTML_RIGHTS = {
    'can_manage': '<li>Change the exploration permissions</li><br>',
    'can_edit': '<li>Edit the exploration</li><br>',
    'can_play': '<li>View and playtest the exploration</li><br>'
}

EDITOR_ROLE_EMAIL_RIGHTS_FOR_ROLE = {
    EXPLORATION_ROLE_MANAGER: (
        _EDITOR_ROLE_EMAIL_HTML_RIGHTS['can_manage'] +
        _EDITOR_ROLE_EMAIL_HTML_RIGHTS['can_edit'] +
        _EDITOR_ROLE_EMAIL_HTML_RIGHTS['can_play']),
    EXPLORATION_ROLE_EDITOR: (
        _EDITOR_ROLE_EMAIL_HTML_RIGHTS['can_edit'] +
        _EDITOR_ROLE_EMAIL_HTML_RIGHTS['can_play']),
    EXPLORATION_ROLE_PLAYTESTER: _EDITOR_ROLE_EMAIL_HTML_RIGHTS['can_play']
}

PUBLICIZE_EXPLORATION_EMAIL_HTML_BODY = config_domain.ConfigProperty(
    'publicize_exploration_email_html_body', EMAIL_HTML_BODY_SCHEMA,
    'Default content for the email sent after an exploration is publicized by '
    'a moderator. These emails are only sent if the functionality is enabled '
    'in feconf.py. Leave this field blank if emails should not be sent.',
    'Congratulations, your exploration has been featured in the Oppia '
    'library!')
UNPUBLISH_EXPLORATION_EMAIL_HTML_BODY = config_domain.ConfigProperty(
    'unpublish_exploration_email_html_body', EMAIL_HTML_BODY_SCHEMA,
    'Default content for the email sent after an exploration is unpublished '
    'by a moderator. These emails are only sent if the functionality is '
    'enabled in feconf.py. Leave this field blank if emails should not be '
    'sent.',
    'I\'m writing to inform you that I have unpublished the above '
    'exploration.')

SENDER_VALIDATORS = {
    feconf.EMAIL_INTENT_SIGNUP: (lambda x: x == feconf.SYSTEM_COMMITTER_ID),
    feconf.EMAIL_INTENT_PUBLICIZE_EXPLORATION: (
        lambda x: rights_manager.Actor(x).is_moderator()),
    feconf.EMAIL_INTENT_UNPUBLISH_EXPLORATION: (
        lambda x: rights_manager.Actor(x).is_moderator()),
    feconf.EMAIL_INTENT_DAILY_BATCH: (
        lambda x: x == feconf.SYSTEM_COMMITTER_ID),
    feconf.EMAIL_INTENT_EDITOR_ROLE_NOTIFICATION: (
        lambda x: x == feconf.SYSTEM_COMMITTER_ID),
    feconf.EMAIL_INTENT_FEEDBACK_MESSAGE_NOTIFICATION: (
        lambda x: x == feconf.SYSTEM_COMMITTER_ID),
    feconf.EMAIL_INTENT_SUGGESTION_NOTIFICATION: (
        lambda x: x == feconf.SYSTEM_COMMITTER_ID),
    feconf.EMAIL_INTENT_MARKETING: (
        lambda x: rights_manager.Actor(x).is_admin()),
    feconf.EMAIL_INTENT_DELETE_EXPLORATION: (
        lambda x: rights_manager.Actor(x).is_moderator()),
}


def _require_sender_id_is_valid(intent, sender_id):
    if intent not in SENDER_VALIDATORS:
        raise Exception('Invalid email intent string: %s' % intent)
    else:
        if not SENDER_VALIDATORS[intent](sender_id):
            logging.error(
                'Invalid sender_id %s for email with intent \'%s\'' %
                (sender_id, intent))
            raise Exception(
                'Invalid sender_id for email with intent \'%s\'' % intent)


def _send_email(
        recipient_id, sender_id, intent, email_subject, email_html_body,
        sender_email, bcc_admin=False):
    """Sends an email to the given recipient.

    This function should be used for sending all user-facing emails.

    Raises an Exception if the sender_id is not appropriate for the given
    intent. Currently we support only system-generated emails and emails
    initiated by moderator actions.
    """
    _require_sender_id_is_valid(intent, sender_id)

    recipient_email = user_services.get_email_from_user_id(recipient_id)
    cleaned_html_body = html_cleaner.clean(email_html_body)
    if cleaned_html_body != email_html_body:
        log_new_error(
            'Original email HTML body does not match cleaned HTML body:\n'
            'Original:\n%s\n\nCleaned:\n%s\n' %
            (email_html_body, cleaned_html_body))
        return

    raw_plaintext_body = cleaned_html_body.replace('<br/>', '\n').replace(
        '<br>', '\n').replace('<li>', '<li>- ').replace('</p><p>', '</p>\n<p>')
    cleaned_plaintext_body = html_cleaner.strip_html_tags(raw_plaintext_body)

    if email_models.SentEmailModel.check_duplicate_message(
            recipient_id, email_subject, cleaned_plaintext_body):
        log_new_error(
            'Duplicate email:\n'
            'Details:\n%s %s\n%s\n\n' %
            (recipient_id, email_subject, cleaned_plaintext_body))
        return

    def _send_email_in_transaction():
        sender_name_email = '%s <%s>' % (
            EMAIL_SENDER_NAME.value, sender_email)

        email_services.send_mail(
            sender_name_email, recipient_email, email_subject,
            cleaned_plaintext_body, cleaned_html_body, bcc_admin)
        email_models.SentEmailModel.create(
            recipient_id, recipient_email, sender_id, sender_name_email, intent,
            email_subject, cleaned_html_body, datetime.datetime.utcnow())

    return transaction_services.run_in_transaction(_send_email_in_transaction)


def send_mail_to_admin(email_subject, email_body):
    """Sends email to admin."""
    app_id = app_identity_services.get_application_id()
    body = '(Sent from %s)\n\n%s' % (app_id, email_body)

    email_services.send_mail(
        feconf.SYSTEM_EMAIL_ADDRESS, feconf.ADMIN_EMAIL_ADDRESS, email_subject,
        body, None, bcc_admin=False)


def send_post_signup_email(user_id):
    """Sends a post-signup email to the given user.

    The caller is responsible for ensuring that emails are allowed to be sent
    to users (i.e. feconf.CAN_SEND_EMAILS is True).
    """
    for key, content in SIGNUP_EMAIL_CONTENT.value.iteritems():
        if content == SIGNUP_EMAIL_CONTENT.default_value[key]:
            log_new_error(
                'Please ensure that the value for the admin config property '
                'SIGNUP_EMAIL_CONTENT is set, before allowing post-signup '
                'emails to be sent.')
            return

    user_settings = user_services.get_user_settings(user_id)
    email_subject = SIGNUP_EMAIL_CONTENT.value['subject']
    email_body = 'Hi %s,<br><br>%s<br><br>%s' % (
        user_settings.username,
        SIGNUP_EMAIL_CONTENT.value['html_body'],
        EMAIL_FOOTER.value)

    _send_email(
        user_id, feconf.SYSTEM_COMMITTER_ID, feconf.EMAIL_INTENT_SIGNUP,
        email_subject, email_body, feconf.NOREPLY_EMAIL_ADDRESS)


def require_valid_intent(intent):
    if intent not in feconf.VALID_MODERATOR_ACTIONS:
        raise Exception('Unrecognized email intent: %s' % intent)


def _get_email_config(intent):
    require_valid_intent(intent)
    return config_domain.Registry.get_config_property(
        feconf.VALID_MODERATOR_ACTIONS[intent]['email_config'])


def get_draft_moderator_action_email(intent):
    """Returns a draft of the text of the body for an email sent immediately
    following a moderator action. An empty body is a signal to the frontend
    that no email will be sent.
    """
    try:
        require_moderator_email_prereqs_are_satisfied()
        return _get_email_config(intent).value
    except Exception:
        return ''


def require_moderator_email_prereqs_are_satisfied():
    """Raises an exception if, for any reason, moderator emails cannot be sent.
    """
    if not feconf.REQUIRE_EMAIL_ON_MODERATOR_ACTION:
        raise Exception(
            'For moderator emails to be sent, please ensure that '
            'REQUIRE_EMAIL_ON_MODERATOR_ACTION is set to True.')
    if not feconf.CAN_SEND_EMAILS:
        raise Exception(
            'For moderator emails to be sent, please ensure that '
            'CAN_SEND_EMAILS is set to True.')


def send_moderator_action_email(
        sender_id, recipient_id, intent, exploration_title, email_body):
    """Sends a email immediately following a moderator action (publicize,
    unpublish, delete) to the given user.

    The caller is responsible for ensuring that emails are allowed to be sent
    to users (i.e. feconf.CAN_SEND_EMAILS is True).
    """
    require_moderator_email_prereqs_are_satisfied()
    email_config = feconf.VALID_MODERATOR_ACTIONS[intent]

    recipient_user_settings = user_services.get_user_settings(recipient_id)
    sender_user_settings = user_services.get_user_settings(sender_id)
    email_subject = feconf.VALID_MODERATOR_ACTIONS[intent]['email_subject_fn'](
        exploration_title)
    email_salutation_html = email_config['email_salutation_html_fn'](
        recipient_user_settings.username)
    email_signoff_html = email_config['email_signoff_html_fn'](
        sender_user_settings.username)

    full_email_content = (
        '%s<br><br>%s<br><br>%s<br><br>%s' % (
            email_salutation_html, email_body, email_signoff_html,
            EMAIL_FOOTER.value))
    _send_email(
        recipient_id, sender_id, intent, email_subject, full_email_content,
        feconf.SYSTEM_EMAIL_ADDRESS, bcc_admin=True)


def send_role_notification_email(
        inviter_id, recipient_id, recipient_role, exploration_id,
        exploration_title):
    """Sends a email when a new user is given activity rights (Manager, Editor,
    Viewer) to an exploration by creator of exploration.

    Email will only be sent if recipient wants to receive these emails (i.e.
    'can_receive_editor_role_email' is set True in recipent's preferences).
    """
    # Editor role email body and email subject templates.
    email_subject_template = (
        '%s invited you to collaborate on Oppia.org')

    email_body_template = (
        'Hi %s,<br>'
        '<br>'
        '<b>%s</b> has granted you %s to their learning exploration, '
        '"<a href="http://www.oppia.org/create/%s">%s</a>", on Oppia.org.<br>'
        '<br>'
        'This allows you to:<br>'
        '<ul>%s</ul>'
        'You can find the exploration '
        '<a href="http://www.oppia.org/create/%s">here</a>.<br>'
        '<br>'
        'Thanks, and happy collaborating!<br>'
        '<br>'
        'Best wishes,<br>'
        'The Oppia Team<br>'
        '<br>%s')

    # Return from here if sending email is turned off.
    if not feconf.CAN_SEND_EMAILS:
        log_new_error('This app cannot send emails to users.')
        return

    # Return from here is sending editor role email is disabled.
    if not feconf.CAN_SEND_EDITOR_ROLE_EMAILS:
        log_new_error('This app cannot send editor role emails to users.')
        return

    recipient_user_settings = user_services.get_user_settings(recipient_id)
    inviter_user_settings = user_services.get_user_settings(inviter_id)
    recipient_preferences = user_services.get_email_preferences(recipient_id)

    if not recipient_preferences['can_receive_editor_role_email']:
        # Do not send email if recipient has declined.
        return

    if recipient_role not in EDITOR_ROLE_EMAIL_HTML_ROLES:
        raise Exception(
            'Invalid role: %s' % recipient_role)

    role_descriptipn = EDITOR_ROLE_EMAIL_HTML_ROLES[recipient_role]
    rights_html = EDITOR_ROLE_EMAIL_RIGHTS_FOR_ROLE[role_descriptipn]

    email_subject = email_subject_template % (
        inviter_user_settings.username)
    email_body = email_body_template % (
        recipient_user_settings.username, inviter_user_settings.username,
        role_descriptipn, exploration_id, exploration_title, rights_html,
        exploration_id, EMAIL_FOOTER.value)

    _send_email(
        recipient_id, feconf.SYSTEM_COMMITTER_ID,
        feconf.EMAIL_INTENT_EDITOR_ROLE_NOTIFICATION, email_subject, email_body,
        feconf.NOREPLY_EMAIL_ADDRESS)


def send_feedback_message_email(recipient_id, feedback_messages):
    """Sends an email when creator receives feedback message to an exploration.

    Args:
    - recipient_id: id of recipient user.
    - feedback_messages: dictionary containing feedback messages.
    """

    email_subject = 'New messages on Oppia.'

    email_body_template = (
        'Hi %s,<br>'
        '<br>'
        'You have %s new message(s) about your Oppia explorations:<br>'
        '<ul>%s</ul>'
        'You can view and reply to your messages from your '
        '<a href="https://www.oppia.org/dashboard">dashboard</a>.'
        '<br>'
        'Thanks, and happy teaching!<br>'
        '<br>'
        'Best wishes,<br>'
        'The Oppia Team<br>'
        '<br>%s')

    if not feconf.CAN_SEND_EMAILS:
        log_new_error('This app cannot send emails to users.')
        return

    if not feconf.CAN_SEND_FEEDBACK_MESSAGE_EMAILS:
        log_new_error('This app cannot send feedback message emails to users.')
        return

    if not feedback_messages:
        return

    recipient_user_settings = user_services.get_user_settings(recipient_id)

    messages_html = ''
    for _, reference in feedback_messages.iteritems():
        for message in reference['messages']:
            messages_html += (
                '<li>%s: %s<br></li>' % (reference['title'], message))

    email_body = email_body_template % (
        recipient_user_settings.username, len(feedback_messages), messages_html,
        EMAIL_FOOTER.value)

    _send_email(
        recipient_id, feconf.SYSTEM_COMMITTER_ID,
        feconf.EMAIL_INTENT_FEEDBACK_MESSAGE_NOTIFICATION,
        email_subject, email_body, feconf.NOREPLY_EMAIL_ADDRESS)


def send_suggestion_email(
        exploration_title, exploration_id, author_id, recipient_list):
    email_subject = 'New suggestion for "%s"' % exploration_title

    email_body_template = (
        'Hi %s,<br>'
        '%s has submitted a new suggestion for your Oppia exploration, '
        '<a href="https://www.oppia.org/create/%s">"%s"</a>.<br>'
        'You can accept or reject this suggestion by visiting the '
        '<a href="https://www.oppia.org/create/%s#/feedback">feedback page</a> '
        'for your exploration.<br>'
        '<br>'
        'Thanks!<br>'
        '- The Oppia Team<br>'
        '<br>%s')

    if not feconf.CAN_SEND_EMAILS:
        log_new_error('This app cannot send emails to users.')
        return

    if not feconf.CAN_SEND_FEEDBACK_MESSAGE_EMAILS:
        log_new_error('This app cannot send feedback message emails to users.')
        return

    author_settings = user_services.get_user_settings(author_id)
    for recipient_id in recipient_list:
        recipient_user_settings = user_services.get_user_settings(recipient_id)
        recipient_preferences = (
            user_services.get_email_preferences(recipient_id))

        if recipient_preferences['can_receive_feedback_message_email']:
            # Send email only if recipient wants to receive.
            email_body = email_body_template % (
                recipient_user_settings.username, author_settings.username,
                exploration_id, exploration_title, exploration_id,
                EMAIL_FOOTER.value)
            _send_email(
                recipient_id, feconf.SYSTEM_COMMITTER_ID,
                feconf.EMAIL_INTENT_SUGGESTION_NOTIFICATION,
                email_subject, email_body, feconf.NOREPLY_EMAIL_ADDRESS)


<<<<<<< HEAD
def send_report_email(
        exploration_title, exploration_id, reporter_id, report_type,
        exploration_owner_ids):
    email_subject = 'New report for "%s"' % exploration_title

    email_body_template = (
        'Hello Moderator,<br>'
        '%s has submitted a new report on the exploration %s of the type %s, '
        '<a href="https://www.oppia.org/explore/%s">"%s"</a>.<br>'
        'The author/s of the exploration is/are %s'
        'You can modify the exploration by clicking '
        '<a href="https://www.oppia.org/create/%s">"Edit %s"</a>.<br>'
        '<br>'
        'Thanks!<br>'
        '- The Oppia Team<br>'
=======
def send_instant_feedback_message_email(
        recipient_id, sender_id, message, email_subject, exploration_title,
        exploration_id, thread_title):

    email_body_template = (
        'Hi %s,<br><br>'
        'New update to thread "%s" on '
        '<a href="https://www.oppia.org/%s">%s</a>:<br>'
        '<ul><li>%s: %s<br></li></ul>'
        '(You received this message because you are a '
        'participant in this thread.)<br><br>'
        'Best wishes,<br>'
        'The Oppia team<br>'
>>>>>>> 03240a93
        '<br>%s')

    if not feconf.CAN_SEND_EMAILS:
        log_new_error('This app cannot send emails to users.')
        return

    if not feconf.CAN_SEND_FEEDBACK_MESSAGE_EMAILS:
        log_new_error('This app cannot send feedback message emails to users.')
        return

<<<<<<< HEAD
    exploration_owner = " "
    for exploration_owner_id in exploration_owner_ids:
        exploration_owner = exploration_owner + (
            (user_services.get_user_settings(
                exploration_owner_id)).username + ", ")

    email_body = email_body_template % (
        user_services.get_user_settings(reporter_id).username,
        exploration_title, report_type, exploration_id,
        exploration_title, exploration_owner, exploration_id,
        exploration_title, EMAIL_FOOTER.value)

    recipient_list = config_domain.MODERATOR_IDS.value
    for recipient_id in recipient_list:
        _send_email(
            recipient_id, feconf.SYSTEM_COMMITTER_ID,
            feconf.EMAIL_INTENT_REPORT_NOTIFICATION,
            email_subject, email_body, feconf.NOREPLY_EMAIL_ADDRESS)
=======
    sender_settings = user_services.get_user_settings(sender_id)
    recipient_settings = user_services.get_user_settings(recipient_id)
    recipient_preferences = user_services.get_email_preferences(recipient_id)

    if recipient_preferences['can_receive_feedback_message_email']:
        email_body = email_body_template % (
            recipient_settings.username, thread_title, exploration_id,
            exploration_title, sender_settings.username, message,
            EMAIL_FOOTER.value)
        _send_email(
            recipient_id, feconf.SYSTEM_COMMITTER_ID,
            feconf.EMAIL_INTENT_FEEDBACK_MESSAGE_NOTIFICATION, email_subject,
            email_body, feconf.NOREPLY_EMAIL_ADDRESS)
>>>>>>> 03240a93
<|MERGE_RESOLUTION|>--- conflicted
+++ resolved
@@ -467,23 +467,6 @@
                 email_subject, email_body, feconf.NOREPLY_EMAIL_ADDRESS)
 
 
-<<<<<<< HEAD
-def send_report_email(
-        exploration_title, exploration_id, reporter_id, report_type,
-        exploration_owner_ids):
-    email_subject = 'New report for "%s"' % exploration_title
-
-    email_body_template = (
-        'Hello Moderator,<br>'
-        '%s has submitted a new report on the exploration %s of the type %s, '
-        '<a href="https://www.oppia.org/explore/%s">"%s"</a>.<br>'
-        'The author/s of the exploration is/are %s'
-        'You can modify the exploration by clicking '
-        '<a href="https://www.oppia.org/create/%s">"Edit %s"</a>.<br>'
-        '<br>'
-        'Thanks!<br>'
-        '- The Oppia Team<br>'
-=======
 def send_instant_feedback_message_email(
         recipient_id, sender_id, message, email_subject, exploration_title,
         exploration_id, thread_title):
@@ -497,7 +480,6 @@
         'participant in this thread.)<br><br>'
         'Best wishes,<br>'
         'The Oppia team<br>'
->>>>>>> 03240a93
         '<br>%s')
 
     if not feconf.CAN_SEND_EMAILS:
@@ -508,26 +490,6 @@
         log_new_error('This app cannot send feedback message emails to users.')
         return
 
-<<<<<<< HEAD
-    exploration_owner = " "
-    for exploration_owner_id in exploration_owner_ids:
-        exploration_owner = exploration_owner + (
-            (user_services.get_user_settings(
-                exploration_owner_id)).username + ", ")
-
-    email_body = email_body_template % (
-        user_services.get_user_settings(reporter_id).username,
-        exploration_title, report_type, exploration_id,
-        exploration_title, exploration_owner, exploration_id,
-        exploration_title, EMAIL_FOOTER.value)
-
-    recipient_list = config_domain.MODERATOR_IDS.value
-    for recipient_id in recipient_list:
-        _send_email(
-            recipient_id, feconf.SYSTEM_COMMITTER_ID,
-            feconf.EMAIL_INTENT_REPORT_NOTIFICATION,
-            email_subject, email_body, feconf.NOREPLY_EMAIL_ADDRESS)
-=======
     sender_settings = user_services.get_user_settings(sender_id)
     recipient_settings = user_services.get_user_settings(recipient_id)
     recipient_preferences = user_services.get_email_preferences(recipient_id)
@@ -541,4 +503,48 @@
             recipient_id, feconf.SYSTEM_COMMITTER_ID,
             feconf.EMAIL_INTENT_FEEDBACK_MESSAGE_NOTIFICATION, email_subject,
             email_body, feconf.NOREPLY_EMAIL_ADDRESS)
->>>>>>> 03240a93
+
+
+def send_report_email(
+        exploration_title, exploration_id, reporter_id, report_type,
+        exploration_owner_ids):
+    email_subject = 'New report for "%s"' % exploration_title
+
+    email_body_template = (
+        'Hello Moderator,<br>'
+        '%s has submitted a new report on the exploration %s of the type %s, '
+        '<a href="https://www.oppia.org/explore/%s">"%s"</a>.<br>'
+        'The author/s of the exploration is/are %s'
+        'You can modify the exploration by clicking '
+        '<a href="https://www.oppia.org/create/%s">"Edit %s"</a>.<br>'
+        '<br>'
+        'Thanks!<br>'
+        '- The Oppia Team<br>'
+        '<br>%s')
+
+    if not feconf.CAN_SEND_EMAILS:
+        log_new_error('This app cannot send emails to users.')
+        return
+
+    if not feconf.CAN_SEND_FEEDBACK_MESSAGE_EMAILS:
+        log_new_error('This app cannot send feedback message emails to users.')
+        return
+
+    exploration_owner = " "
+    for exploration_owner_id in exploration_owner_ids:
+        exploration_owner = exploration_owner + (
+            (user_services.get_user_settings(
+                exploration_owner_id)).username + ", ")
+
+    email_body = email_body_template % (
+        user_services.get_user_settings(reporter_id).username,
+        exploration_title, report_type, exploration_id,
+        exploration_title, exploration_owner, exploration_id,
+        exploration_title, EMAIL_FOOTER.value)
+
+    recipient_list = config_domain.MODERATOR_IDS.value
+    for recipient_id in recipient_list:
+        _send_email(
+            recipient_id, feconf.SYSTEM_COMMITTER_ID,
+            feconf.EMAIL_INTENT_REPORT_NOTIFICATION,
+            email_subject, email_body, feconf.NOREPLY_EMAIL_ADDRESS)