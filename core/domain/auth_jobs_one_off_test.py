# coding: utf-8
#
# Copyright 2020 The Oppia Authors. All Rights Reserved.
#
# Licensed under the Apache License, Version 2.0 (the "License");
# you may not use this file except in compliance with the License.
# You may obtain a copy of the License at
#
#      http://www.apache.org/licenses/LICENSE-2.0
#
# Unless required by applicable law or agreed to in writing, software
# distributed under the License is distributed on an "AS-IS" BASIS,
# WITHOUT WARRANTIES OR CONDITIONS OF ANY KIND, either express or implied.
# See the License for the specific language governing permissions and
# limitations under the License.

"""Unit tests for auth-related one-off jobs."""

from __future__ import absolute_import  # pylint: disable=import-only-modules
from __future__ import unicode_literals  # pylint: disable=import-only-modules

import ast

from core.domain import auth_jobs_one_off as auth_jobs
from core.domain import taskqueue_services
from core.platform import models
from core.platform.auth import firebase_auth_services_test
from core.tests import test_utils
import feconf

<<<<<<< HEAD
import firebase_admin.auth
=======
import contextlib2
>>>>>>> 3538f483

auth_models, user_models = (
    models.Registry.import_models([models.NAMES.auth, models.NAMES.user]))

datastore_services = models.Registry.import_datastore_services()


class SyncFirebaseAccountsOneOffJobTests(test_utils.AppEngineTestBase):

    AUTO_CREATE_DEFAULT_SUPERADMIN_USER = False

    JOB_CLASS = auth_jobs.SyncFirebaseAccountsOneOffJob

    USER_ID = 'uid_foo'
    AUTH_ID = 'foo'
    EMAIL = 'test@example.com'

    def setUp(self):
<<<<<<< HEAD
        super(FirebaseOneOffJobTestBase, self).setUp()
        self.exit_stack = python_utils.ExitStack()
=======
        super(SyncFirebaseAccountsOneOffJobTests, self).setUp()
        self.exit_stack = contextlib2.ExitStack()
>>>>>>> 3538f483
        self.firebase_sdk_stub = (
            firebase_auth_services_test.FirebaseAdminSdkStub())

        self.firebase_sdk_stub.install(self)
        self.exit_stack.callback(self.firebase_sdk_stub.uninstall)

    def tearDown(self):
        self.exit_stack.close()
        super(SyncFirebaseAccountsOneOffJobTests, self).tearDown()

    def count_one_off_jobs_in_queue(self):
        """Returns the number of one off jobs in the taskqueue."""
        return self.count_jobs_in_mapreduce_taskqueue(
            taskqueue_services.QUEUE_NAME_ONE_OFF_JOBS)

    def run_one_off_job(self):
        """Begins the one off job and asserts it completes as expected.

        Returns:
            *. The output of the one off job.
        """
        job_id = self.JOB_CLASS.create_new()
        self.assertEqual(self.count_one_off_jobs_in_queue(), 0)
        self.JOB_CLASS.enqueue(job_id)
        self.assertEqual(self.count_one_off_jobs_in_queue(), 1)
        self.process_and_flush_pending_mapreduce_tasks()
        self.assertEqual(self.count_one_off_jobs_in_queue(), 0)
        return sorted(
            ast.literal_eval(o) for o in self.JOB_CLASS.get_output(job_id))

    def set_up_entities(
            self, user_id=USER_ID, firebase_auth_id=AUTH_ID, gae_id=None,
            create_assoc_by_auth_id=False,
            create_assoc_by_user_id=False,
            create_firebase_account=False,
            mark_assoc_by_auth_id_as_deleted=False,
            mark_assoc_by_user_id_as_deleted=False,
            disable_firebase_account=False):
        """Helps create the entities used to sync Firebase accounts.

        Args:
            user_id: str|None. The ID of the user. If None, entities keyed by
                user ID will not be created.
            firebase_auth_id: str|None. The Firebase account ID of the user. If
                None, entities keyed by Firebase account ID will not be created.
            gae_id: str|None. The GAE ID of the user, or None if empty.
            create_assoc_by_auth_id: bool. Whether to create a
                UserIdByFirebaseAuthIdModel.
            create_assoc_by_user_id: bool. Whether to create a
                UserAuthDetailsModel.
            create_firebase_account: bool. Whether to create a Firebase account.
            mark_assoc_by_auth_id_as_deleted: bool. Whether to mark the created
                UserIdByFirebaseAuthIdModel as deleted.
            mark_assoc_by_user_id_as_deleted: bool. Whether to mark the created
                UserAuthDetailsModel as deleted.
            disable_firebase_account: bool. Whether to disable the created
                Firebase account.
        """
        models_to_put = [
            auth_models.FirebaseSeedModel(
                id=auth_models.ONLY_FIREBASE_SEED_MODEL_ID),
        ]

        if user_id is not None:
            models_to_put.append(user_models.UserSettingsModel(
                id=user_id, email=self.EMAIL,
                deleted=mark_assoc_by_user_id_as_deleted))

        if create_assoc_by_user_id and user_id is not None:
            models_to_put.append(auth_models.UserAuthDetailsModel(
                id=user_id, firebase_auth_id=firebase_auth_id, gae_id=gae_id,
                deleted=mark_assoc_by_user_id_as_deleted))

        if create_assoc_by_auth_id and firebase_auth_id is not None:
            models_to_put.append(auth_models.UserIdByFirebaseAuthIdModel(
                id=firebase_auth_id, user_id=user_id,
                deleted=mark_assoc_by_auth_id_as_deleted))

        if create_firebase_account and firebase_auth_id is not None:
            self.firebase_sdk_stub.create_user(
                firebase_auth_id, email=self.EMAIL,
                disabled=disable_firebase_account)

        datastore_services.put_multi(models_to_put)

    def test_empty_database(self):
        self.assertItemsEqual(self.run_one_off_job(), [])

    def test_acknowledges_system_committer_id(self):
        self.set_up_entities(
            create_assoc_by_user_id=True, gae_id=feconf.SYSTEM_COMMITTER_ID)

        self.assertItemsEqual(self.run_one_off_job(), [
            ['INFO: SYSTEM_COMMITTER_ID skipped', [self.USER_ID]],
        ])

    def test_idempotency(self):
        self.set_up_entities(
            create_assoc_by_auth_id=True, create_assoc_by_user_id=True,
            create_firebase_account=True)

        self.assertItemsEqual(self.run_one_off_job(), [])

    def test_creates_firebase_account_when_it_should_exist(self):
        self.set_up_entities(
            create_assoc_by_auth_id=True, create_assoc_by_user_id=True)

        self.firebase_sdk_stub.assert_is_not_user(self.AUTH_ID)

        self.assertItemsEqual(self.run_one_off_job(), [])

        self.firebase_sdk_stub.assert_is_user(self.AUTH_ID)

    def test_deletes_firebase_account_when_it_should_not_exist(self):
        self.set_up_entities(create_firebase_account=True)

        self.firebase_sdk_stub.assert_is_user(self.AUTH_ID)

        self.assertItemsEqual(self.run_one_off_job(), [])

        self.firebase_sdk_stub.assert_is_not_user(self.AUTH_ID)

    def test_disables_firebase_account_if_user_is_marked_as_deleted(self):
        self.set_up_entities(
            create_assoc_by_auth_id=True,
            create_assoc_by_user_id=True,
            create_firebase_account=True,
            mark_assoc_by_auth_id_as_deleted=True,
            mark_assoc_by_user_id_as_deleted=True)

        self.firebase_sdk_stub.assert_is_not_disabled(self.AUTH_ID)

        self.assertItemsEqual(self.run_one_off_job(), [])

        self.firebase_sdk_stub.assert_is_disabled(self.AUTH_ID)

    def test_reports_duplicate_auth_id_associations(self):
        self.set_up_entities(user_id='123', create_assoc_by_user_id=True)
        self.set_up_entities(
            user_id='987',
            create_assoc_by_auth_id=True, create_assoc_by_user_id=True)

        self.assertItemsEqual(self.run_one_off_job(), [
            ['ERROR: Found inconsistency in models and/or Firebase account',
             '2 UserAuthDetailsModels have auth_id="%s": "123", "987"' % (
                 self.AUTH_ID)],
        ])

    def test_reports_duplicate_user_id_associations_as_inconsistency(self):
        self.set_up_entities(
            firebase_auth_id='123', create_assoc_by_auth_id=True)
        self.set_up_entities(
            firebase_auth_id='987',
            create_assoc_by_auth_id=True, create_assoc_by_user_id=True)

        self.firebase_sdk_stub.assert_is_not_user_multi(['123', '987'])

        self.assertItemsEqual(self.run_one_off_job(), [
            ['ERROR: Found inconsistency in models and/or Firebase account',
             'UserIdByFirebaseAuthIdModel(id="123") does not correspond to a '
             'unique UserAuthDetailsModel'],
        ])

        self.firebase_sdk_stub.assert_is_not_user('123')
        self.firebase_sdk_stub.assert_is_user('987')

    def test_reports_model_without_firebase_auth_id(self):
        self.set_up_entities(
            firebase_auth_id=None, create_assoc_by_user_id=True)

        self.assertItemsEqual(self.run_one_off_job(), [
            ['ERROR: Found inconsistency in models and/or Firebase account',
             'UserAuthDetailsModel(id="%s", firebase_auth_id=None) does not '
             'correspond to a firebase_auth_id' % self.USER_ID],
        ])

    def test_reports_mismatched_user_ids(self):
        self.set_up_entities(user_id='123', create_assoc_by_auth_id=True)
        self.set_up_entities(user_id='987', create_assoc_by_user_id=True)

        self.assertItemsEqual(self.run_one_off_job(), [
            ['ERROR: Found inconsistency in models and/or Firebase account',
             'auth_id="%s" has inconsistent `user_id` assignments: '
             'UserIdByFirebaseAuthIdModel(user_id="123") does not match '
             'UserAuthDetailsModel(id="987")' % (self.AUTH_ID)]
        ])

    def test_reports_mismatched_deleted_values(self):
        self.set_up_entities(create_assoc_by_user_id=True)
        self.set_up_entities(
            create_assoc_by_auth_id=True, mark_assoc_by_auth_id_as_deleted=True)

        self.assertItemsEqual(self.run_one_off_job(), [
            ['ERROR: Found inconsistency in models and/or Firebase account',
             'auth_id="%s" has inconsistent `deleted` assignments: '
             'UserIdByFirebaseAuthIdModel(user_id="%s", deleted=True) '
             'does not match UserAuthDetailsModel(id="%s", deleted=False)' % (
                 self.AUTH_ID, self.USER_ID, self.USER_ID)]
        ])

    def test_reports_uninitiated_disabled_firebase_account(self):
        self.set_up_entities(
            create_assoc_by_auth_id=True, create_assoc_by_user_id=True,
            create_firebase_account=True, disable_firebase_account=True)

        self.assertItemsEqual(self.run_one_off_job(), [
            ['ERROR: Found inconsistency in models and/or Firebase account',
             'Firebase account with auth_id="%s" is disabled, but the user '
             'is not marked for deletion on Oppia' % self.AUTH_ID],
        ])<|MERGE_RESOLUTION|>--- conflicted
+++ resolved
@@ -27,12 +27,7 @@
 from core.platform.auth import firebase_auth_services_test
 from core.tests import test_utils
 import feconf
-
-<<<<<<< HEAD
-import firebase_admin.auth
-=======
-import contextlib2
->>>>>>> 3538f483
+import python_utils
 
 auth_models, user_models = (
     models.Registry.import_models([models.NAMES.auth, models.NAMES.user]))
@@ -51,13 +46,8 @@
     EMAIL = 'test@example.com'
 
     def setUp(self):
-<<<<<<< HEAD
-        super(FirebaseOneOffJobTestBase, self).setUp()
+        super(SyncFirebaseAccountsOneOffJobTests, self).setUp()
         self.exit_stack = python_utils.ExitStack()
-=======
-        super(SyncFirebaseAccountsOneOffJobTests, self).setUp()
-        self.exit_stack = contextlib2.ExitStack()
->>>>>>> 3538f483
         self.firebase_sdk_stub = (
             firebase_auth_services_test.FirebaseAdminSdkStub())
 
