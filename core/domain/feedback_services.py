--- conflicted
+++ resolved
@@ -523,15 +523,9 @@
                     thread.exploration_id, thread.get_thread_id()))
 
         thread_summary = {
-<<<<<<< HEAD
-            'status': model.status,
-            'original_author_id': model.original_author_id,
-            'last_updated': utils.get_time_in_millisecs(model.last_updated),
-=======
             'status': thread.status,
             'original_author_id': thread.original_author_id,
-            'last_updated': thread.last_updated,
->>>>>>> 49d28b86
+            'last_updated': utils.get_time_in_millisecs(thread.last_updated),
             'last_message_text': last_two_messages[index][0].text,
             'total_no_of_messages': total_no_of_messages,
             'last_message_read': last_message_read,
