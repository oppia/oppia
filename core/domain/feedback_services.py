--- conflicted
+++ resolved
@@ -139,14 +139,12 @@
         received_via_email: bool. Whether new message is received via email or
             web.
 
-<<<<<<< HEAD
+    Returns:
+        FeedbackMessage. The domain object representing the new message added in
+        the datastore.
+
     Raises:
         Exception. GeneralFeedbackThreadModel entity not found.
-=======
-    Returns:
-        FeedbackMessage. The domain object representing the new message added in
-        the datastore.
->>>>>>> b78b330d
     """
     create_messages(
         [thread_id], author_id, updated_status, updated_subject, text,
@@ -346,7 +344,7 @@
     # Extract the thread_ids and message_ids from the
     # FullyQualifiedMessageIdentifier objects.
     thread_ids = [
-        message_identifier.thread_id for message_identifier 
+        message_identifier.thread_id for message_identifier
         in message_identifiers
     ]
     message_ids = [
