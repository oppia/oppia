--- conflicted
+++ resolved
@@ -349,37 +349,3 @@
         author_id, None, language_code, filename, content, None)
 
     _save_voiceover_applications([voiceover_application])
-<<<<<<< HEAD
-=======
-
-
-def get_text_to_create_voiceover_application(
-    target_type: str,
-    target_id: str,
-    language_code: str
-) -> str:
-    """Returns a text to voiceover for a voiceover application.
-
-    Args:
-        target_type: str. The string representing the type of the target entity.
-        target_id: str. The ID of the target entity.
-        language_code: str. The language code for the content.
-
-    Returns:
-        str. The text which can be voiceover for a voiceover application.
-
-    Raises:
-        Exception. Invalid target type.
-    """
-    if target_type == feconf.ENTITY_TYPE_EXPLORATION:
-        exploration = exp_fetchers.get_exploration_by_id(target_id)
-        init_state_name = exploration.init_state_name
-        state = exploration.states[init_state_name]
-        if exploration.language_code == language_code:
-            return state.content.html
-        else:
-            return state.written_translations.get_translated_content(
-                state.content.content_id, language_code)
-    else:
-        raise Exception('Invalid target type: %s' % target_type)
->>>>>>> 940969c1
