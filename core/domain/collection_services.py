# coding: utf-8
#
# Copyright 2015 The Oppia Authors. All Rights Reserved.
#
# Licensed under the Apache License, Version 2.0 (the "License");
# you may not use this file except in compliance with the License.
# You may obtain a copy of the License at
#
#      http://www.apache.org/licenses/LICENSE-2.0
#
# Unless required by applicable law or agreed to in writing, software
# distributed under the License is distributed on an "AS-IS" BASIS,
# WITHOUT WARRANTIES OR CONDITIONS OF ANY KIND, either express or implied.
# See the License for the specific language governing permissions and
# limitations under the License.

"""Commands that can be used to operate on collections.

All functions here should be agnostic of how CollectionModel objects are
stored in the database. In particular, the various query methods should
delegate to the Collection model class. This will enable the collection
storage model to be changed without affecting this module and others above it.
"""

import collections
import copy
import datetime
import logging
import os

from constants import constants
from core.domain import activity_services
from core.domain import collection_domain
from core.domain import exp_services
from core.domain import rights_manager
from core.domain import user_services
from core.domain import search_services as activity_search_services
from core.platform import models
import feconf
import utils

(collection_models, user_models) = models.Registry.import_models([
    models.NAMES.collection, models.NAMES.user])
memcache_services = models.Registry.import_memcache_services()
search_services = models.Registry.import_search_services()

# This takes additional 'title' and 'category' parameters.
CMD_CREATE_NEW = 'create_new'

# Name for collection search index.
SEARCH_INDEX_COLLECTIONS = 'collections'

# The maximum number of iterations allowed for populating the results of a
# search query.
MAX_ITERATIONS = 10

# This is done to prevent the rank hitting 0 too easily. Note that
# negative ranks are disallowed in the Search API.
_DEFAULT_RANK = 20


def _migrate_collection_contents_to_latest_schema(
        versioned_collection_contents):
    """Holds the responsibility of performing a step-by-step, sequential update
    of the collection structure based on the schema version of the input
    collection dictionary. This is very similar to the exploration migration
    process seen in exp_services. If any of the current collection schemas
    change, a new conversion function must be added and some code appended to
    this function to account for that new version.

    Args:
        versioned_collection_contents: A dict with two keys:
          - schema_version: str. The schema version for the collection.
          - collection_contents: dict. The dict comprising the collection
              contents.

    Raises:
        Exception: The schema version of the collection is outside of what is
        supported at present.
    """
    collection_schema_version = versioned_collection_contents['schema_version']
    if not (1 <= collection_schema_version
            <= feconf.CURRENT_COLLECTION_SCHEMA_VERSION):
        raise Exception(
            'Sorry, we can only process v1-v%d collection schemas at '
            'present.' % feconf.CURRENT_COLLECTION_SCHEMA_VERSION)

    while (collection_schema_version <
           feconf.CURRENT_COLLECTION_SCHEMA_VERSION):
        collection_domain.Collection.update_collection_contents_from_model(
            versioned_collection_contents, collection_schema_version)
        collection_schema_version += 1


# Repository GET methods.
def _get_collection_memcache_key(collection_id, version=None):
    """Returns a memcache key for the collection.

    Args:
        collection_id: str. ID of the collection.
        version: str. Schema version of the collection.

    Returns:
        str. The memcache key of the collection.
    """
    if version:
        return 'collection-version:%s:%s' % (collection_id, version)
    else:
        return 'collection:%s' % collection_id


def get_collection_from_model(collection_model, run_conversion=True):
    """Returns a Collection domain object given a collection model loaded
    from the datastore.

    Args:
        collection_model: CollectionModel. The collection model loaded from the
            datastore.
        run_conversion: bool. If true, the the collection's schema version will
            be checked against the current schema version. If they do not match,
            the collection will be automatically updated to the latest schema
            version.

            IMPORTANT NOTE TO DEVELOPERS: In general, run_conversion should
            never be False. This option is only used for testing that the
            schema version migration works correctly, and it should never be
            changed otherwise.

    Returns:
        Collection. A Collection domain object corresponding to the given
        collection model.
    """

    # Ensure the original collection model does not get altered.
    versioned_collection_contents = {
        'schema_version': collection_model.schema_version,
        'collection_contents':
            copy.deepcopy(collection_model.collection_contents)
    }

    # If collection is in version 2, copy nodes data to collection contents
    if collection_model.schema_version == 2:
        versioned_collection_contents['collection_contents'] = {
            'nodes': copy.deepcopy(collection_model.nodes)
        }

    # Migrate the collection if it is not using the latest schema version.
    if (run_conversion and collection_model.schema_version !=
            feconf.CURRENT_COLLECTION_SCHEMA_VERSION):
        _migrate_collection_contents_to_latest_schema(
            versioned_collection_contents)

    return collection_domain.Collection(
        collection_model.id, collection_model.title,
        collection_model.category, collection_model.objective,
        collection_model.language_code, collection_model.tags,
        versioned_collection_contents['schema_version'], [
            collection_domain.CollectionNode.from_dict(collection_node_dict)
            for collection_node_dict in
            versioned_collection_contents['collection_contents']['nodes']
        ], {
            skill_id: collection_domain.CollectionSkill.from_dict(
                skill_id, skill_dict)
            for skill_id, skill_dict in
            versioned_collection_contents[
                'collection_contents']['skills'].iteritems()
        },
        versioned_collection_contents['collection_contents']['next_skill_id'],
        collection_model.version, collection_model.created_on,
        collection_model.last_updated)


def get_collection_summary_from_model(collection_summary_model):
    """Returns a domain object for an Oppia collection summary given a
    collection summary model.

    Args:
        collection_summary_model: CollectionSummaryModel.

    Returns:
        CollectionSummary.
    """
    return collection_domain.CollectionSummary(
        collection_summary_model.id, collection_summary_model.title,
        collection_summary_model.category, collection_summary_model.objective,
        collection_summary_model.language_code, collection_summary_model.tags,
        collection_summary_model.status,
        collection_summary_model.community_owned,
        collection_summary_model.owner_ids,
        collection_summary_model.editor_ids,
        collection_summary_model.viewer_ids,
        collection_summary_model.contributor_ids,
        collection_summary_model.contributors_summary,
        collection_summary_model.version,
        collection_summary_model.node_count,
        collection_summary_model.collection_model_created_on,
        collection_summary_model.collection_model_last_updated
    )


def get_collection_by_id(collection_id, strict=True, version=None):
    """Returns a domain object representing a collection.

    Args:
        collection_id: str. ID of the collection.
        strict: bool. Whether to fail noisily if no collection with the given
            id exists in the datastore.
        version: str or None. The version number of the collection to be
            retrieved. If it is None, the latest version will be retrieved.

    Returns:
        Collection or None. The domain object representing a collection with the
        given id, or None if it does not exist.
    """
    collection_memcache_key = _get_collection_memcache_key(
        collection_id, version=version)
    memcached_collection = memcache_services.get_multi(
        [collection_memcache_key]).get(collection_memcache_key)

    if memcached_collection is not None:
        return memcached_collection
    else:
        collection_model = collection_models.CollectionModel.get(
            collection_id, strict=strict, version=version)
        if collection_model:
            collection = get_collection_from_model(collection_model)
            memcache_services.set_multi({collection_memcache_key: collection})
            return collection
        else:
            return None


def get_collection_summary_by_id(collection_id):
    """Returns a domain object representing a collection summary.

    Args:
        collection_id: str. ID of the collection summary.

    Returns:
        CollectionSummary. The collection summary domain object corresponding to
        a collection with the given collection_id.
    """
    # TODO(msl): Maybe use memcache similarly to get_collection_by_id.
    collection_summary_model = collection_models.CollectionSummaryModel.get(
        collection_id)
    if collection_summary_model:
        collection_summary = get_collection_summary_from_model(
            collection_summary_model)
        return collection_summary
    else:
        return None


def get_multiple_collections_by_id(collection_ids, strict=True):
    """Returns a dict of domain objects representing collections with the
    given ids as keys.

    Args:
        collection_ids: list(str). A list of collection ids of collections to
            be retrieved.
        strict: bool. Whether to fail noisily if no collection with a given id
            exists in the datastore.

    Returns:
        A dict of domain objects representing collections with the given ids as
        keys.

    Raises:
        ValueError: 'strict' is True, and one or more of the given collection
            ids are invalid.
    """
    collection_ids = set(collection_ids)
    result = {}
    uncached = []
    memcache_keys = [_get_collection_memcache_key(i) for i in collection_ids]
    cache_result = memcache_services.get_multi(memcache_keys)

    for collection_obj in cache_result.itervalues():
        result[collection_obj.id] = collection_obj

    for _id in collection_ids:
        if _id not in result:
            uncached.append(_id)

    db_collection_models = collection_models.CollectionModel.get_multi(
        uncached)
    db_results_dict = {}
    not_found = []
    for index, cid in enumerate(uncached):
        model = db_collection_models[index]
        if model:
            collection = get_collection_from_model(model)
            db_results_dict[cid] = collection
        else:
            logging.info('Tried to fetch collection with id %s, but no such '
                         'collection exists in the datastore' % cid)
            not_found.append(cid)

    if strict and not_found:
        raise ValueError(
            'Couldn\'t find collections with the following ids:\n%s'
            % '\n'.join(not_found))

    cache_update = {
        cid: db_results_dict[cid] for cid in db_results_dict.iterkeys()
        if db_results_dict[cid] is not None
    }

    if cache_update:
        memcache_services.set_multi(cache_update)

    result.update(db_results_dict)
    return result


def get_new_collection_id():
    """Returns a new collection id.

    Returns:
        str. A new collection id.
    """
    return collection_models.CollectionModel.get_new_id('')


# Query methods.
def get_collection_titles_and_categories(collection_ids):
    """Returns collection titles and categories for the given ids.

    Args:
        collection_ids: list(str). IDs of the collections whose titles and
            categories are to be retrieved.

    Returns:
        A dict with collection ids as keys. The corresponding values
        are dicts with the keys 'title' and 'category'.

        Any invalid collection_ids will not be included in the return dict. No
        error will be raised.
    """
    collection_list = [
        (get_collection_from_model(e) if e else None)
        for e in collection_models.CollectionModel.get_multi(collection_ids)]

    result = {}
    for collection in collection_list:
        if collection is None:
            logging.error('Could not find collection corresponding to id')
        else:
            result[collection.id] = {
                'title': collection.title,
                'category': collection.category,
            }
    return result


def get_completed_exploration_ids(user_id, collection_id):
    """Returns a list of explorations the user has completed within the context
    of the provided collection.

    Args:
        user_id: str. ID of the given user.
        collection_id: str. ID of the collection.

    Returns:
        list(Exploration). A list of explorations that the user with the given
        user id has completed within the context of the provided collection with
        the given collection id. The list is empty if the user has not yet
        completed any explorations within the collection, or if either the
        collection and/or user do not exist.

        A progress model isn't added until the first exploration of a collection
        is completed, so, if a model is missing, there isn't enough information
        to infer whether that means the collection doesn't exist, the user
        doesn't exist, or if they just haven't mdae any progress in that
        collection yet. Thus, we just assume the user and collection exist for
        the sake of this call, so it returns an empty list, indicating that no
        progress has yet been made.
    """
    progress_model = user_models.CollectionProgressModel.get(
        user_id, collection_id)
    return progress_model.completed_explorations if progress_model else []


def get_explorations_completed_in_collections(user_id, collection_ids):
    """Returns the ids of the explorations completed in each of the collections.

    Args:
        user_id: str. ID of the given user.
        collection_ids: list(str). IDs of the collections.

    Returns:
        list(list(str)). List of the exploration ids completed in each
            collection.
    """
    progress_models = user_models.CollectionProgressModel.get_multi(
        user_id, collection_ids)

    exploration_ids_completed_in_collections = []

    for progress_model in progress_models:
        if progress_model:
            exploration_ids_completed_in_collections.append(
                progress_model.completed_explorations)
        else:
            exploration_ids_completed_in_collections.append([])

    return exploration_ids_completed_in_collections


def get_valid_completed_exploration_ids(user_id, collection):
    """Returns a filtered version of the return value of
    get_completed_exploration_ids, which only includes explorations found within
    the current version of the collection.

    Args:
        user_id: str. ID of the given user.
        collection: Collection.

    Returns:
        A filtered version of the return value of get_completed_exploration_ids
        which only includes explorations found within the current version of
        the collection.
    """
    completed_exploration_ids = get_completed_exploration_ids(
        user_id, collection.id)
    return [
        exp_id for exp_id in completed_exploration_ids
        if collection.get_node(exp_id)
    ]


def get_next_exploration_ids_to_complete_by_user(user_id, collection_id):
    """Returns a list of exploration IDs in the specified collection that the
    given user has not yet attempted and has the prerequisite skills to play.

    Args:
        user_id: str. ID of the user.
        collection_id: str. ID of the collection.

    Returns:
        list(str). A list of exploration IDs in the specified collection that
        the given user has not completed and has the prerequisite skills to
        play. Returns the collection's initial explorations if the user has yet
        to complete any explorations within the collection.
    """
    completed_exploration_ids = get_completed_exploration_ids(
        user_id, collection_id)

    collection = get_collection_by_id(collection_id)
    if completed_exploration_ids:
        return collection.get_next_exploration_ids(completed_exploration_ids)
    else:
        # The user has yet to complete any explorations inside the collection.
        return collection.init_exploration_ids


def record_played_exploration_in_collection_context(
        user_id, collection_id, exploration_id):
    """Records a exploration by a given user in a given collection
    context as having been played.

    Args:
        user_id: str. ID of the given user.
        collection_id: str. ID of the given collection.
        exploration_id: str. ID of the given exploration.
    """
    progress_model = user_models.CollectionProgressModel.get_or_create(
        user_id, collection_id)

    if exploration_id not in progress_model.completed_explorations:
        progress_model.completed_explorations.append(exploration_id)
        progress_model.put()


def _get_collection_summary_dicts_from_models(collection_summary_models):
    """Given an iterable of CollectionSummaryModel instances, create a dict
    containing corresponding collection summary domain objects, keyed by id.

    Args：
        collection_summary_models: An iterable of CollectionSummaryModel
            instances.

    Returns:
        A dict containing corresponding collection summary domain objects, keyed
        by id.
    """
    collection_summaries = [
        get_collection_summary_from_model(collection_summary_model)
        for collection_summary_model in collection_summary_models]
    result = {}
    for collection_summary in collection_summaries:
        result[collection_summary.id] = collection_summary
    return result


def get_collection_summaries_matching_ids(collection_ids):
    """Given a list of collection ids, return a list with the corresponding
    summary domain objects (or None if the corresponding summary does not
    exist).

    Args:
        collection_ids: A list of collection ids.

    Returns:
        list(CollectionSummary). A list with the corresponding summary domain
        objects.
    """
    return [
        (get_collection_summary_from_model(model) if model else None)
        for model in collection_models.CollectionSummaryModel.get_multi(
            collection_ids)]


# TODO(bhenning): Update this function to support also matching the query to
# explorations contained within this collection. Introduce tests to verify this
# behavior.
def get_collection_ids_matching_query(query_string, cursor=None):
    """Returns a list with all collection ids matching the given search query
    string, as well as a search cursor for future fetches.

    Args:
        query_string: str. The search query string.
        cursor: str or None. Cursor indicating where, in the list of
            collections, to start the search from.

    Returns:
        2-tuple of (returned_collection_ids, search_cursor), where:
            returned_collection_ids : list(str). A list with all collection ids
                matching the given search query string, as well as a search
                cursor for future fetches. The list contains exactly
                feconf.SEARCH_RESULTS_PAGE_SIZE results if there are at least
                that many, otherwise it contains all remaining results. (If this
                behaviour does not occur, an error will be logged.)
            search_cursor: str. Search cursor for future fetches.
    """
    returned_collection_ids = []
    search_cursor = cursor

    for _ in range(MAX_ITERATIONS):
        remaining_to_fetch = feconf.SEARCH_RESULTS_PAGE_SIZE - len(
            returned_collection_ids)

        collection_ids, search_cursor = search_collections(
            query_string, remaining_to_fetch, cursor=search_cursor)

        invalid_collection_ids = []
        for ind, model in enumerate(
                collection_models.CollectionSummaryModel.get_multi(
                    collection_ids)):
            if model is not None:
                returned_collection_ids.append(collection_ids[ind])
            else:
                invalid_collection_ids.append(collection_ids[ind])

        if len(returned_collection_ids) == feconf.SEARCH_RESULTS_PAGE_SIZE or (
                search_cursor is None):
            break
        else:
            logging.error(
                'Search index contains stale collection ids: %s' %
                ', '.join(invalid_collection_ids))

    if (len(returned_collection_ids) < feconf.SEARCH_RESULTS_PAGE_SIZE
            and search_cursor is not None):
        logging.error(
            'Could not fulfill search request for query string %s; at least '
            '%s retries were needed.' % (query_string, MAX_ITERATIONS))

    return (returned_collection_ids, search_cursor)

# Repository SAVE and DELETE methods.
def apply_change_list(collection_id, change_list):
    """Applies a changelist to a pristine collection and returns the result.

    Args:
        collection_id: str. ID of the given collection.
        change_list: list(dict). A change list to be applied to the given
            collection. Each entry in change_list is a dict that represents an
            CollectionChange.
    object.

    Returns:
      Collection. The resulting collection domain object.
    """
    collection = get_collection_by_id(collection_id)
    try:
        changes = [collection_domain.CollectionChange(change_dict)
                   for change_dict in change_list]

        for change in changes:
            if change.cmd == collection_domain.CMD_ADD_COLLECTION_NODE:
                collection.add_node(change.exploration_id)
            elif change.cmd == collection_domain.CMD_DELETE_COLLECTION_NODE:
                collection.delete_node(change.exploration_id)
            elif (
                    change.cmd ==
                    collection_domain.CMD_EDIT_COLLECTION_NODE_PROPERTY):
                collection_node = collection.get_node(change.exploration_id)
                if (change.property_name ==
                        collection_domain.COLLECTION_NODE_PROPERTY_PREREQUISITE_SKILL_IDS): # pylint: disable=line-too-long
                    collection_node.update_prerequisite_skill_ids(
                        change.new_value)
                elif (change.property_name ==
                      collection_domain.COLLECTION_NODE_PROPERTY_ACQUIRED_SKILL_IDS): # pylint: disable=line-too-long
                    collection_node.update_acquired_skill_ids(change.new_value)
            elif change.cmd == collection_domain.CMD_EDIT_COLLECTION_PROPERTY:
                if (change.property_name ==
                        collection_domain.COLLECTION_PROPERTY_TITLE):
                    collection.update_title(change.new_value)
                elif (change.property_name ==
                      collection_domain.COLLECTION_PROPERTY_CATEGORY):
                    collection.update_category(change.new_value)
                elif (change.property_name ==
                      collection_domain.COLLECTION_PROPERTY_OBJECTIVE):
                    collection.update_objective(change.new_value)
                elif (change.property_name ==
                      collection_domain.COLLECTION_PROPERTY_LANGUAGE_CODE):
                    collection.update_language_code(change.new_value)
                elif (change.property_name ==
                      collection_domain.COLLECTION_PROPERTY_TAGS):
                    collection.update_tags(change.new_value)
            elif (
                    change.cmd ==
                    collection_domain.CMD_MIGRATE_SCHEMA_TO_LATEST_VERSION):
                # Loading the collection model from the datastore into an
                # Collection domain object automatically converts it to use the
                # latest schema version. As a result, simply resaving the
                # collection is sufficient to apply the schema migration.
                continue
            elif change.cmd == collection_domain.CMD_ADD_COLLECTION_SKILL:
                collection.add_skill(change.name)
            elif change.cmd == collection_domain.CMD_DELETE_COLLECTION_SKILL:
                collection.delete_skill(change.skill_id)
        return collection

    except Exception as e:
        logging.error(
            '%s %s %s %s' % (
                e.__class__.__name__, e, collection_id, change_list)
        )
        raise


def validate_exps_in_collection_are_public(collection):
    """Validates that explorations in a given collection are public.

    Args:
        collection: Collection. Collection to be validated.

    Raises:
        ValidationError: The collection contains at least one private
            exploration.
    """
    for exploration_id in collection.exploration_ids:
        if rights_manager.is_exploration_private(exploration_id):
            raise utils.ValidationError(
                'Cannot reference a private exploration within a public '
                'collection, exploration ID: %s' % exploration_id)


def _save_collection(committer_id, collection, commit_message, change_list):
    """Validates a collection and commits it to persistent storage. If
    successful, increments the version number of the incoming collection domain
    object by 1.

    Args:
        committer_id: str. ID of the given committer.
        collection: Collection. The collection domain object to be saved.
        commit_message: str. The commit message.
        change_list: list(dict). List of changes applied to a collection. Each
            entry in change_list is a dict that represents a CollectionChange.

    Raises:
        ValidationError: An invalid exploration was referenced in the
            collection.
        Exception: The collection model and the incoming collection domain
            object have different version numbers.
    """
    if not change_list:
        raise Exception(
            'Unexpected error: received an invalid change list when trying to '
            'save collection %s: %s' % (collection.id, change_list))

    collection_rights = rights_manager.get_collection_rights(collection.id)
    if collection_rights.status != rights_manager.ACTIVITY_STATUS_PRIVATE:
        collection.validate(strict=True)
    else:
        collection.validate(strict=False)

    # Validate that all explorations referenced by the collection exist.
    exp_ids = collection.exploration_ids
    exp_summaries = (
        exp_services.get_exploration_summaries_matching_ids(exp_ids))
    exp_summaries_dict = {
        exp_id: exp_summaries[ind] for (ind, exp_id) in enumerate(exp_ids)
    }
    for collection_node in collection.nodes:
        if not exp_summaries_dict[collection_node.exploration_id]:
            raise utils.ValidationError(
                'Expected collection to only reference valid explorations, '
                'but found an exploration with ID: %s (was it deleted?)' %
                collection_node.exploration_id)

    # Ensure no explorations are being added that are 'below' the public status
    # of this collection. If the collection is private, it can have both
    # private and public explorations. If it's public, it can only have public
    # explorations.
    # TODO(bhenning): Ensure the latter is enforced above when trying to
    # publish a collection.
    if rights_manager.is_collection_public(collection.id):
        validate_exps_in_collection_are_public(collection)

    collection_model = collection_models.CollectionModel.get(
        collection.id, strict=False)
    if collection_model is None:
        collection_model = collection_models.CollectionModel(id=collection.id)
    else:
        if collection.version > collection_model.version:
            raise Exception(
                'Unexpected error: trying to update version %s of collection '
                'from version %s. Please reload the page and try again.'
                % (collection_model.version, collection.version))
        elif collection.version < collection_model.version:
            raise Exception(
                'Trying to update version %s of collection from version %s, '
                'which is too old. Please reload the page and try again.'
                % (collection_model.version, collection.version))

    collection_model.category = collection.category
    collection_model.title = collection.title
    collection_model.objective = collection.objective
    collection_model.language_code = collection.language_code
    collection_model.tags = collection.tags
    collection_model.schema_version = collection.schema_version
    collection_model.collection_contents = {
        'nodes': [
            collection_node.to_dict() for collection_node in collection.nodes
        ],
        'skills': {
            skill_id: skill.to_dict()
            for skill_id, skill in collection.skills.iteritems()
        },
        'next_skill_id': collection.next_skill_id
    }
    collection_model.node_count = len(collection_model.nodes)
    collection_model.commit(committer_id, commit_message, change_list)
    memcache_services.delete(_get_collection_memcache_key(collection.id))
    index_collections_given_ids([collection.id])

    collection.version += 1


def _create_collection(committer_id, collection, commit_message, commit_cmds):
    """Creates a new collection, and ensures that rights for a new collection
    are saved first. This is because _save_collection() depends on the rights
    object being present to tell it whether to do strict validation or not.

    Args:
        committer_id: str. ID of the committer.
        collection: Collection. collection domain object.
        commit_message: str. A description of changes made to the collection.
        commit_cmds: list(dict). A list of change commands made to the given
            collection.
    """
    # This line is needed because otherwise a rights object will be created,
    # but the creation of an collection object will fail.
    collection.validate(strict=False)
    rights_manager.create_new_collection_rights(collection.id, committer_id)
    model = collection_models.CollectionModel(
        id=collection.id,
        category=collection.category,
        title=collection.title,
        objective=collection.objective,
        language_code=collection.language_code,
        tags=collection.tags,
        schema_version=collection.schema_version,
        collection_contents={
            'nodes': [
                collection_node.to_dict()
                for collection_node in collection.nodes
            ],
            'skills': {
                skill_id: skill.to_dict()
                for skill_id, skill in collection.skills.iteritems()
            },
            'next_skill_id': collection.next_skill_id
        },
    )
    model.commit(committer_id, commit_message, commit_cmds)
    collection.version += 1
    create_collection_summary(collection.id, committer_id)


def save_new_collection(committer_id, collection):
    """Saves a new collection.

    Args:
        committer_id: str. ID of the committer.
        collection: Collection. Collection to be saved.
    """
    commit_message = (
        'New collection created with title \'%s\'.' % collection.title)
    _create_collection(committer_id, collection, commit_message, [{
        'cmd': CMD_CREATE_NEW,
        'title': collection.title,
        'category': collection.category,
    }])


def delete_collection(committer_id, collection_id, force_deletion=False):
    """Deletes the collection with the given collection_id.

    IMPORTANT: Callers of this function should ensure that committer_id has
    permissions to delete this collection, prior to calling this function.

    Args:
        committer_id: str. ID of the committer.
        collection_id: str. ID of the collection to be deleted.
        force_deletion: bool. If true, the collection and its history are fully
            deleted and are unrecoverable. Otherwise, the collection and all
            its history are marked as deleted, but the corresponding models are
            still retained in the datastore. This last option is the preferred
            one.
    """
    collection_rights_model = collection_models.CollectionRightsModel.get(
        collection_id)
    collection_rights_model.delete(
        committer_id, '', force_deletion=force_deletion)

    collection_model = collection_models.CollectionModel.get(collection_id)
    collection_model.delete(
        committer_id, feconf.COMMIT_MESSAGE_COLLECTION_DELETED,
        force_deletion=force_deletion)

    # This must come after the collection is retrieved. Otherwise the memcache
    # key will be reinstated.
    collection_memcache_key = _get_collection_memcache_key(collection_id)
    memcache_services.delete(collection_memcache_key)

    # Delete the collection from search.
    delete_documents_from_search_index([collection_id])

    # Delete the summary of the collection (regardless of whether
    # force_deletion is True or not).
    delete_collection_summary(collection_id)

    # Remove the collection from the featured activity list, if necessary.
    activity_services.remove_featured_activity(
        constants.ACTIVITY_TYPE_COLLECTION, collection_id)


def get_collection_snapshots_metadata(collection_id):
    """Returns the snapshots for this collection, as dicts.

    Args:
        collection_id: str. The id of the collection in question.

    Returns:
        list of dicts, each representing a recent snapshot. Each dict has the
        following keys: committer_id, commit_message, commit_cmds, commit_type,
        created_on_ms, version_number. The version numbers are consecutive and
        in ascending order. There are collection.version_number items in the
        returned list.
    """
    collection = get_collection_by_id(collection_id)
    current_version = collection.version
    version_nums = range(1, current_version + 1)

    return collection_models.CollectionModel.get_snapshots_metadata(
        collection_id, version_nums)


def publish_collection_and_update_user_profiles(committer, collection_id):
    """Publishes the collection with publish_collection() function in
    rights_manager.py, as well as updates first_contribution_msec.

    It is the responsibility of the caller to check that the collection is
    valid prior to publication.

    Args:
        committer: UserActionsInfo. UserActionsInfo object for the committer.
        collection_id: str. ID of the collection to be published.
    """
    rights_manager.publish_collection(committer, collection_id)
    contribution_time_msec = utils.get_current_time_in_millisecs()
    collection_summary = get_collection_summary_by_id(collection_id)
    contributor_ids = collection_summary.contributor_ids
    for contributor in contributor_ids:
        user_services.update_first_contribution_msec_if_not_set(
            contributor, contribution_time_msec)


def update_collection(
        committer_id, collection_id, change_list, commit_message):
    """Updates a collection. Commits changes.

    Args:
    - committer_id: str. The id of the user who is performing the update
        action.
    - collection_id: str. The collection id.
    - change_list: list of dicts, each representing a CollectionChange object.
        These changes are applied in sequence to produce the resulting
        collection.
    - commit_message: str or None. A description of changes made to the
        collection. For published collections, this must be present; for
        unpublished collections, it may be equal to None.
    """
    is_public = rights_manager.is_collection_public(collection_id)

    if is_public and not commit_message:
        raise ValueError(
            'Collection is public so expected a commit message but '
            'received none.')

    collection = apply_change_list(collection_id, change_list)

    _save_collection(committer_id, collection, commit_message, change_list)
    update_collection_summary(collection.id, committer_id)

    if (not rights_manager.is_collection_private(collection.id) and
            committer_id != feconf.MIGRATION_BOT_USER_ID):
        user_services.update_first_contribution_msec_if_not_set(
            committer_id, utils.get_current_time_in_millisecs())


def create_collection_summary(collection_id, contributor_id_to_add):
    """Creates and stores a summary of the given collection.

    Args:
        collection_id: str. ID of the collection.
        contributor_id_to_add: str. ID of the contributor to be added to the
            collection summary.
    """
    collection = get_collection_by_id(collection_id)
    collection_summary = compute_summary_of_collection(
        collection, contributor_id_to_add)
    save_collection_summary(collection_summary)


def update_collection_summary(collection_id, contributor_id_to_add):
    """Update the summary of an collection.

    Args:
        collection_id: str. ID of the collection.
        contributor_id_to_add: str. ID of the contributor to be added to the
            collection summary.
    """
    create_collection_summary(collection_id, contributor_id_to_add)


def compute_summary_of_collection(collection, contributor_id_to_add):
    """Create a CollectionSummary domain object for a given Collection domain
    object and return it.

    Args:
        collection: Collection. The domain object represting the collection.
        contributor_id_to_add: str. ID of the contributor to be added to the
            collection summary.

    Returns:
        CollectionSummary. The computed summary for the given collection.
    """
    collection_rights = collection_models.CollectionRightsModel.get_by_id(
        collection.id)
    collection_summary_model = (
        collection_models.CollectionSummaryModel.get_by_id(collection.id))

    # Update the contributor id list if necessary (contributors
    # defined as humans who have made a positive (i.e. not just
    # a revert) change to an collection's content).
    if collection_summary_model:
        contributor_ids = collection_summary_model.contributor_ids
        contributors_summary = collection_summary_model.contributors_summary
    else:
        contributor_ids = []
        contributors_summary = {}

    if (contributor_id_to_add is not None and
            contributor_id_to_add not in feconf.SYSTEM_USER_IDS and
            contributor_id_to_add not in contributor_ids):
        contributor_ids.append(contributor_id_to_add)

    if contributor_id_to_add not in feconf.SYSTEM_USER_IDS:
        if contributor_id_to_add is None:
            # Revert commit or other non-positive commit
            contributors_summary = compute_collection_contributors_summary(
                collection.id)
        else:
            if contributor_id_to_add in contributors_summary:
                contributors_summary[contributor_id_to_add] += 1
            else:
                contributors_summary[contributor_id_to_add] = 1

    collection_model_last_updated = collection.last_updated
    collection_model_created_on = collection.created_on
    collection_model_node_count = len(collection.nodes)

    collection_summary = collection_domain.CollectionSummary(
        collection.id, collection.title, collection.category,
        collection.objective, collection.language_code, collection.tags,
        collection_rights.status, collection_rights.community_owned,
        collection_rights.owner_ids, collection_rights.editor_ids,
        collection_rights.viewer_ids, contributor_ids, contributors_summary,
        collection.version, collection_model_node_count,
        collection_model_created_on,
        collection_model_last_updated
    )

    return collection_summary


def compute_collection_contributors_summary(collection_id):
    """Computes the contributors' summary for a given collection.

    Args:
        collection_id: str. ID of the collection.

    Returns:
        A dict whose keys are user_ids and whose values are the number of
        (non-revert) commits made to the given collection by that user_id.
        This does not count commits which have since been reverted.
    """
    snapshots_metadata = get_collection_snapshots_metadata(collection_id)
    current_version = len(snapshots_metadata)
    contributors_summary = collections.defaultdict(int)
    while True:
        snapshot_metadata = snapshots_metadata[current_version - 1]
        committer_id = snapshot_metadata['committer_id']
        is_revert = (snapshot_metadata['commit_type'] == 'revert')
        if not is_revert and committer_id not in feconf.SYSTEM_USER_IDS:
            contributors_summary[committer_id] += 1

        if current_version == 1:
            break

        if is_revert:
            current_version = snapshot_metadata['commit_cmds'][0][
                'version_number']
        else:
            current_version -= 1
    return contributors_summary


def save_collection_summary(collection_summary):
    """Save a collection summary domain object as a CollectionSummaryModel
    entity in the datastore.

    Args:
        collection_summary: The collection summary object to be saved in the
            datastore.
    """
    collection_summary_model = collection_models.CollectionSummaryModel(
        id=collection_summary.id,
        title=collection_summary.title,
        category=collection_summary.category,
        objective=collection_summary.objective,
        language_code=collection_summary.language_code,
        tags=collection_summary.tags,
        status=collection_summary.status,
        community_owned=collection_summary.community_owned,
        owner_ids=collection_summary.owner_ids,
        editor_ids=collection_summary.editor_ids,
        viewer_ids=collection_summary.viewer_ids,
        contributor_ids=collection_summary.contributor_ids,
        contributors_summary=collection_summary.contributors_summary,
        version=collection_summary.version,
        node_count=collection_summary.node_count,
        collection_model_last_updated=(
            collection_summary.collection_model_last_updated),
        collection_model_created_on=(
            collection_summary.collection_model_created_on)
    )

    collection_summary_model.put()


def delete_collection_summary(collection_id):
    """Delete a collection summary model.

    Args:
        collection_id: str. ID of the collection whose collection summary is to
            be deleted.
    """

    collection_models.CollectionSummaryModel.get(collection_id).delete()


def save_new_collection_from_yaml(committer_id, yaml_content, collection_id):
    """Saves a new collection from a yaml content string.

    Args:
        committer_id: str. ID of the committer.
        yaml_content: str. The yaml content string specifying a collection.
        collection_id: str. ID of the saved collection.
    """
    collection = collection_domain.Collection.from_yaml(
        collection_id, yaml_content)
    commit_message = (
        'New collection created from YAML file with title \'%s\'.'
        % collection.title)

    _create_collection(committer_id, collection, commit_message, [{
        'cmd': CMD_CREATE_NEW,
        'title': collection.title,
        'category': collection.category,
    }])

    return collection


def delete_demo(collection_id):
    """Deletes a single demo collection.

    Args:
        collection_id: str. ID of the demo collection to be deleted.
    """
    if not collection_domain.Collection.is_demo_collection_id(collection_id):
        raise Exception('Invalid demo collection id %s' % collection_id)

    collection = get_collection_by_id(collection_id, strict=False)
    if not collection:
        logging.info('Collection with id %s was not deleted, because it '
                     'does not exist.' % collection_id)
    else:
        delete_collection(
            feconf.SYSTEM_COMMITTER_ID, collection_id, force_deletion=True)


def load_demo(collection_id):
    """Loads a demo collection.

    The resulting collection will have version 2 (one for its initial
    creation and one for its subsequent modification.)

    Args:
        collection_id: str. ID of the collection to be loaded.
    """
    delete_demo(collection_id)

    if not collection_domain.Collection.is_demo_collection_id(collection_id):
        raise Exception('Invalid demo collection id %s' % collection_id)

    demo_filepath = os.path.join(
        feconf.SAMPLE_COLLECTIONS_DIR,
        feconf.DEMO_COLLECTIONS[collection_id])

    if demo_filepath.endswith('yaml'):
        yaml_content = utils.get_file_contents(demo_filepath)
    else:
        raise Exception('Unrecognized file path: %s' % demo_filepath)

    collection = save_new_collection_from_yaml(
        feconf.SYSTEM_COMMITTER_ID, yaml_content, collection_id)

    system_user = user_services.get_system_user()
    publish_collection_and_update_user_profiles(system_user, collection_id)

    index_collections_given_ids([collection_id])

    # Now, load all of the demo explorations that are part of the collection.
    for collection_node in collection.nodes:
        exp_id = collection_node.exploration_id
        # Only load the demo exploration if it is not yet loaded.
        if exp_services.get_exploration_by_id(exp_id, strict=False) is None:
            exp_services.load_demo(exp_id)

    logging.info('Collection with id %s was loaded.' % collection_id)


# TODO(bhenning): Cleanup search logic and abstract it between explorations and
# collections to avoid code duplication.


def get_next_page_of_all_commits(
        page_size=feconf.COMMIT_LIST_PAGE_SIZE, urlsafe_start_cursor=None):
    """Returns a page of commits to all collections in reverse time order.

    Args:
        page_size: int. Number of pages of commits to be returned.
        urlsafe_start_cursor: str or None. If provided, the list of returned
            commits starts from this datastore cursor. Otherwise, the returned
            commits start from the beginning of the full list of commits.

    Returns:
        3-tuple of (results, cursor, more) as described in fetch_page() at:
        https://developers.google.com/appengine/docs/python/ndb/queryclass,
        where:
            results: list(CollectionCommitLogEntry). List of query results.
            cursor: str or None. A query cursor pointing to the next batch of
                results. If there are no more results, this will be None.
            more: bool. Whether there are more results after this
                batch.
    """
    results, new_urlsafe_start_cursor, more = (
        collection_models.CollectionCommitLogEntryModel.get_all_commits(
            page_size, urlsafe_start_cursor))

    return ([collection_domain.CollectionCommitLogEntry(
        entry.created_on, entry.last_updated, entry.user_id, entry.username,
        entry.collection_id, entry.commit_type, entry.commit_message,
        entry.commit_cmds, entry.version, entry.post_commit_status,
        entry.post_commit_community_owned, entry.post_commit_is_private
    ) for entry in results], new_urlsafe_start_cursor, more)


def get_next_page_of_all_non_private_commits(
        page_size=feconf.COMMIT_LIST_PAGE_SIZE, urlsafe_start_cursor=None,
        max_age=None):
    """Returns a page of non-private commits to all collections in reverse time
    order.

    Args:
        page_size: int. Number of pages of commits to be returned.
        urlsafe_start_cursor: str or None. If provided, the list of returned
            commits starts from this datastore cursor. Otherwise, the returned
            commits start from the beginning of the full list of commits.
        max_age: datetime.timedelta. The maximum age of a non-private commit to
            be included in the return page. It should be a datetime.timedelta
            instance.

    Returns:
        3-tuple of (results, cursor, more) as described in fetch_page() at:
        https://developers.google.com/appengine/docs/python/ndb/queryclass,
        where:
            results: list(CollectionCommitLogEntry). List of query results.
            cursor: str or None. A query cursor pointing to the next batch of
                results. If there are no more results, this will be None.
            more: bool. Whether there are more results after this
                batch.
    """
    if max_age is not None and not isinstance(max_age, datetime.timedelta):
        raise ValueError(
            "max_age must be a datetime.timedelta instance. or None.")

    results, new_urlsafe_start_cursor, more = (
        collection_models.CollectionCommitLogEntryModel.get_all_non_private_commits( # pylint: disable=line-too-long
            page_size, urlsafe_start_cursor, max_age=max_age))

    return ([collection_domain.CollectionCommitLogEntry(
        entry.created_on, entry.last_updated, entry.user_id, entry.username,
        entry.collection_id, entry.commit_type, entry.commit_message,
        entry.commit_cmds, entry.version, entry.post_commit_status,
        entry.post_commit_community_owned, entry.post_commit_is_private
    ) for entry in results], new_urlsafe_start_cursor, more)


<<<<<<< HEAD
def _collection_rights_to_search_dict(rights):
    """Returns a search dict with information about the collection rights. This
    allows searches like "is:featured".

    Args:
        rights: ActivityRights. Rights object for a collection.
    """

    doc = {}
    if rights.status == rights_manager.ACTIVITY_STATUS_PUBLICIZED:
        doc['is'] = 'featured'
=======
def _should_index(collection):
    """Checks if a particular collection should be indexed.

    Args:
        collection: Collection.
    """
    rights = rights_manager.get_collection_rights(collection.id)
    return rights.status != rights_manager.ACTIVITY_STATUS_PRIVATE


def _collection_to_search_dict(collection):
    """Converts a collection domain object to a search dict.

    Args:
        collection: Collection. The collection domain object to be converted.

    Returns:
        The search dict of the collection domain object.
    """
    doc = {
        'id': collection.id,
        'title': collection.title,
        'category': collection.category,
        'objective': collection.objective,
        'language_code': collection.language_code,
        'tags': collection.tags,
        'rank': _DEFAULT_RANK,
    }
>>>>>>> c8d6d7f5
    return doc


def clear_search_index():
    """Clears the search index.

    WARNING: This runs in-request, and may therefore fail if there are too
    many entries in the index.
    """
    search_services.clear_index(SEARCH_INDEX_COLLECTIONS)


def index_collections_given_ids(collection_ids):
    """Adds the given collections to the search index.

    Args:
        collection_ids: list(str). List of collection ids whose collections
        are to be indexed.
    """
    activity_search_services.index_collection_summaries([
        get_collection_summary_by_id(collection_id) for
        collection_id in collection_ids])


def patch_collection_search_document(collection_id, update):
    """Patches an collection's current search document, with the values
    from the 'update' dictionary.

    Args:
        collection_id: str. ID of the collection to be patched.
        update: dict. Key-value pairs to patch the current search document with.
    """
    doc = search_services.get_document_from_index(
        collection_id, SEARCH_INDEX_COLLECTIONS)
    doc.update(update)
    search_services.add_documents_to_index([doc], SEARCH_INDEX_COLLECTIONS)


def update_collection_status_in_search(collection_id):
    """Updates the status field of a collection in the search index.

    Args:
        collection_id: str. ID of the collection.
    """
    rights = rights_manager.get_collection_rights(collection_id)
    if rights.status == rights_manager.ACTIVITY_STATUS_PRIVATE:
        delete_documents_from_search_index([collection_id])
    else:
        patch_collection_search_document(rights.id, {})


def delete_documents_from_search_index(collection_ids):
    """Removes the given collections from the search index.

    Args:
        collection_ids: list(str). List of IDs of the collections to be removed
            from the search index.
    """
    search_services.delete_documents_from_index(
        collection_ids, SEARCH_INDEX_COLLECTIONS)


def search_collections(query, limit, sort=None, cursor=None):
    """Searches through the available collections.

    Args:
        query_string: str. the query string to search for.
        sort: str. This indicates how to sort results. This should be a string
            of space separated values. Each value should start with a '+' or a
            '-' character indicating whether to sort in ascending or descending
            order respectively. This character should be followed by a field
            name to sort on. When this is None, results are returned based on
            their ranking (which is currently set to the same default value
            for all collections).
        limit: int. the maximum number of results to return.
        cursor: str. A cursor, used to get the next page of results.
            If there are more documents that match the query than 'limit', this
            function will return a cursor to get the next page.

    Returns:
        A 2-tuple with the following elements:
            - A list of collection ids that match the query.
            - A cursor if there are more matching collections to fetch, None
              otherwise. If a cursor is returned, it will be a web-safe string
              that can be used in URLs.
    """
    return search_services.search(
        query, SEARCH_INDEX_COLLECTIONS, cursor, limit, sort, ids_only=True)<|MERGE_RESOLUTION|>--- conflicted
+++ resolved
@@ -1244,7 +1244,6 @@
     ) for entry in results], new_urlsafe_start_cursor, more)
 
 
-<<<<<<< HEAD
 def _collection_rights_to_search_dict(rights):
     """Returns a search dict with information about the collection rights. This
     allows searches like "is:featured".
@@ -1256,36 +1255,6 @@
     doc = {}
     if rights.status == rights_manager.ACTIVITY_STATUS_PUBLICIZED:
         doc['is'] = 'featured'
-=======
-def _should_index(collection):
-    """Checks if a particular collection should be indexed.
-
-    Args:
-        collection: Collection.
-    """
-    rights = rights_manager.get_collection_rights(collection.id)
-    return rights.status != rights_manager.ACTIVITY_STATUS_PRIVATE
-
-
-def _collection_to_search_dict(collection):
-    """Converts a collection domain object to a search dict.
-
-    Args:
-        collection: Collection. The collection domain object to be converted.
-
-    Returns:
-        The search dict of the collection domain object.
-    """
-    doc = {
-        'id': collection.id,
-        'title': collection.title,
-        'category': collection.category,
-        'objective': collection.objective,
-        'language_code': collection.language_code,
-        'tags': collection.tags,
-        'rank': _DEFAULT_RANK,
-    }
->>>>>>> c8d6d7f5
     return doc
 
 
