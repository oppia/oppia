--- conflicted
+++ resolved
@@ -243,12 +243,9 @@
         return draft_change_list
 
     @classmethod
-<<<<<<< HEAD
-    def _convert_states_v49_dict_to_v50_dict(
-        cls, draft_change_list: List[exp_domain.ExplorationChange]
-    ) -> List[exp_domain.ExplorationChange]:
-=======
-    def _convert_states_v50_dict_to_v51_dict(cls, draft_change_list):
+    def _convert_states_v50_dict_to_v51_dict(
+        cls, draft_change_list: List[exp_domain.ExplorationChange]
+    ) -> List[exp_domain.ExplorationChange]:
         """Converts from version 50 to 51. Version 51 adds a new
         dest_if_really_stuck field to Outcome class to redirect learners
         to a state for strengthening concepts when they get really stuck. As
@@ -265,8 +262,9 @@
         return draft_change_list
 
     @classmethod
-    def _convert_states_v49_dict_to_v50_dict(cls, draft_change_list):
->>>>>>> 5f1b2e12
+    def _convert_states_v49_dict_to_v50_dict(
+        cls, draft_change_list: List[exp_domain.ExplorationChange]
+    ) -> List[exp_domain.ExplorationChange]:
         """Converts draft change list from state version 49 to 50. State
         version 50 removes rules from explorations that use one of the following
         rules: [ContainsSomeOf, OmitsSomeOf, MatchesWithGeneralForm]. It also
