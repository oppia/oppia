--- conflicted
+++ resolved
@@ -104,24 +104,16 @@
     """Wrapper class that contains util functions to upgrade drafts."""
 
     @classmethod
-    def _convert_states_v44_dict_to_v45_dict(cls, draft_change_list):
-<<<<<<< HEAD
-        """Converts draft change list from state version 44 to 45.
-=======
-        """Converts draft change list from state version 44 to 45. State
-        version 45 adds a linked skill id property to the
-        state. As this is a new property and therefore doesn't affect any
-        pre-existing drafts, there should be no changes to drafts.
->>>>>>> f8c80893
-
-        Args:
-            draft_change_list: list(ExplorationChange). The list of
-                ExplorationChange domain objects to upgrade.
-
-        Returns:
-            list(ExplorationChange). The converted draft_change_list.
-        """
-<<<<<<< HEAD
+    def _convert_states_v45_dict_to_v46_dict(cls, draft_change_list):
+        """Converts draft change list from state version 45 to 46.
+
+        Args:
+            draft_change_list: list(ExplorationChange). The list of
+                ExplorationChange domain objects to upgrade.
+
+        Returns:
+            list(ExplorationChange). The converted draft_change_list.
+        """
         for change in draft_change_list:
             if (change.property_name ==
                     exp_domain.STATE_PROPERTY_INTERACTION_ANSWER_GROUPS):
@@ -134,8 +126,22 @@
                 # Exception to indicate that the conversion cannot be completed.
                 raise InvalidDraftConversionException(
                     'Conversion cannot be completed.')
-=======
->>>>>>> f8c80893
+        return draft_change_list
+
+    @classmethod
+    def _convert_states_v44_dict_to_v45_dict(cls, draft_change_list):
+        """Converts draft change list from state version 44 to 45. State
+        version 45 adds a linked skill id property to the
+        state. As this is a new property and therefore doesn't affect any
+        pre-existing drafts, there should be no changes to drafts.
+
+        Args:
+            draft_change_list: list(ExplorationChange). The list of
+                ExplorationChange domain objects to upgrade.
+
+        Returns:
+            list(ExplorationChange). The converted draft_change_list.
+        """
         return draft_change_list
 
     @classmethod
