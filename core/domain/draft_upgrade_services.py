# coding: utf-8
#
# Copyright 2019 The Oppia Authors. All Rights Reserved.
#
# Licensed under the Apache License, Version 2.0 (the "License");
# you may not use this file except in compliance with the License.
# You may obtain a copy of the License at
#
#      http://www.apache.org/licenses/LICENSE-2.0
#
# Unless required by applicable law or agreed to in writing, software
# distributed under the License is distributed on an "AS-IS" BASIS,
# WITHOUT WARRANTIES OR CONDITIONS OF ANY KIND, either express or implied.
# See the License for the specific language governing permissions and
# limitations under the License.

"""Commands that can be used to upgrade draft to newer Exploration versions."""

from __future__ import annotations

import logging

from core import utils
from core.domain import exp_domain
from core.domain import html_validation_service
from core.domain import rules_registry
from core.domain import state_domain
from core.platform import models

(exp_models, feedback_models, user_models) = models.Registry.import_models([
    models.NAMES.exploration, models.NAMES.feedback, models.NAMES.user
])


class InvalidDraftConversionException(Exception):
    """Error class for invalid draft conversion. Should be raised in a draft
    conversion function if it is not possible to upgrade a draft, and indicates
    that try_upgrading_draft_to_exp_version should return None.
    """

    pass


def try_upgrading_draft_to_exp_version(
        draft_change_list, current_draft_version, to_exp_version, exp_id):
    """Try upgrading a list of ExplorationChange domain objects to match the
    latest exploration version.

    For now, this handles the scenario where all commits between
    current_draft_version and to_exp_version migrate only the state schema.

    Args:
        draft_change_list: list(ExplorationChange). The list of
            ExplorationChange domain objects to upgrade.
        current_draft_version: int. Current draft version.
        to_exp_version: int. Target exploration version.
        exp_id: str. Exploration id.

    Returns:
        list(ExplorationChange) or None. A list of ExplorationChange domain
        objects after upgrade or None if upgrade fails.

    Raises:
        InvalidInputException. The current_draft_version is greater than
            to_exp_version.
    """
    if current_draft_version > to_exp_version:
        raise utils.InvalidInputException(
            'Current draft version is greater than the exploration version.')
    if current_draft_version == to_exp_version:
        return None

    exp_versions = list(range(current_draft_version + 1, to_exp_version + 1))
    commits_list = (
        exp_models.ExplorationCommitLogEntryModel.get_multi(
            exp_id, exp_versions))
    upgrade_times = 0
    while current_draft_version + upgrade_times < to_exp_version:
        commit = commits_list[upgrade_times]
        if (
                len(commit.commit_cmds) != 1 or
                commit.commit_cmds[0]['cmd'] !=
                exp_domain.CMD_MIGRATE_STATES_SCHEMA_TO_LATEST_VERSION):
            return None
        conversion_fn_name = '_convert_states_v%s_dict_to_v%s_dict' % (
            commit.commit_cmds[0]['from_version'],
            commit.commit_cmds[0]['to_version'])
        if not hasattr(DraftUpgradeUtil, conversion_fn_name):
            logging.warning('%s is not implemented' % conversion_fn_name)
            return None
        conversion_fn = getattr(DraftUpgradeUtil, conversion_fn_name)
        try:
            draft_change_list = conversion_fn(draft_change_list)
        except InvalidDraftConversionException:
            return None
        upgrade_times += 1
    return draft_change_list


class DraftUpgradeUtil:
    """Wrapper class that contains util functions to upgrade drafts."""

    @classmethod
    def _convert_html_in_draft_change_list(
            cls, draft_change_list, conversion_fn):
        """Applies a conversion function on all HTML fields in the provided
        draft change list.

        Args:
            draft_change_list: list(ExplorationChange). The list of
                ExplorationChange domain objects to upgrade.
            conversion_fn: function. The function to be used for converting the
                HTML.

        Returns:
            list(ExplorationChange). The converted draft_change_list.
        """
        for i, change in enumerate(draft_change_list):
            new_value = None
            if not change.cmd == exp_domain.CMD_EDIT_STATE_PROPERTY:
                continue
            # The change object has the key 'new_value' only if the
            # cmd is 'CMD_EDIT_STATE_PROPERTY' or
            # 'CMD_EDIT_EXPLORATION_PROPERTY'.
            new_value = change.new_value
            if change.property_name == exp_domain.STATE_PROPERTY_CONTENT:
                new_value['html'] = conversion_fn(new_value['html'])
            elif (change.property_name ==
                  exp_domain.STATE_PROPERTY_INTERACTION_CUST_ARGS):
                # Only customization args with the key 'choices' have HTML
                # content in them.
                if 'choices' in new_value.keys():
                    for value_index, value in enumerate(
                            new_value['choices']['value']):
                        if isinstance(value, dict) and 'html' in value:
                            new_value['choices']['value'][value_index][
                                'html'
                            ] = conversion_fn(value['html'])
                        elif isinstance(value, str):
                            new_value['choices']['value'][value_index] = (
                                conversion_fn(value))
            elif (change.property_name == 'written_translations'):
                for content_id, language_code_to_written_translation in (
                        new_value['translations_mapping'].items()):
                    for language_code in (
                            language_code_to_written_translation.keys()):
                        new_value['translations_mapping'][
                            content_id][language_code]['html'] = (
                                conversion_fn(new_value[
                                    'translations_mapping'][content_id][
                                        language_code]['html'])
                            )
            elif (change.property_name ==
                  exp_domain.STATE_PROPERTY_INTERACTION_DEFAULT_OUTCOME and
                  new_value is not None):
                new_value = (
                    state_domain.Outcome.convert_html_in_outcome(
                        new_value, conversion_fn))
            elif (change.property_name ==
                  exp_domain.STATE_PROPERTY_INTERACTION_HINTS):
                new_value = [
                    (state_domain.Hint.convert_html_in_hint(
                        hint_dict, conversion_fn))
                    for hint_dict in new_value]
            elif (change.property_name ==
                  exp_domain.STATE_PROPERTY_INTERACTION_SOLUTION and
                  new_value is not None):
                new_value['explanation']['html'] = (
                    conversion_fn(new_value['explanation']['html']))
                # TODO(#9413): Find a way to include a reference to the
                # interaction type in the Draft change lists.
                # See issue: https://github.com/oppia/oppia/issues/9413.
                # currently, only DragAndDropSortInput interaction allows
                # solution correct answers having HTML in them.
                # This code below should be updated if any new interaction
                # is allowed to have HTML in the solution correct answer
                # The typecheckings below can be avoided once #9413 is fixed.
                if new_value['correct_answer']:
                    if isinstance(new_value['correct_answer'], list):
                        for list_index, html_list in enumerate(
                                new_value['correct_answer']):
                            if isinstance(html_list, list):
                                for answer_html_index, answer_html in enumerate(
                                        html_list):
                                    if isinstance(answer_html, str):
                                        new_value['correct_answer'][list_index][
                                            answer_html_index] = (
                                                conversion_fn(answer_html))
            elif (change.property_name ==
                  exp_domain.STATE_PROPERTY_INTERACTION_ANSWER_GROUPS):
                html_field_types_to_rule_specs = (
                    rules_registry.Registry.get_html_field_types_to_rule_specs(
                        state_schema_version=41))
                new_value = [
                    state_domain.AnswerGroup.convert_html_in_answer_group(
                        answer_group, conversion_fn,
                        html_field_types_to_rule_specs
                    )
                    for answer_group in new_value]
            if new_value is not None:
                draft_change_list[i] = exp_domain.ExplorationChange({
                    'cmd': change.cmd,
                    'property_name': change.property_name,
                    'state_name': change.state_name,
                    'new_value': new_value
                })
        return draft_change_list

    @classmethod
    def _convert_states_v50_dict_to_v51_dict(cls, draft_change_list):
<<<<<<< HEAD
        """Converts draft change list from state version 50 to 51. Version 51
        changes content ids for content and removes written_translation property
        form the state, converting draft to anew version won't be possible.
=======
        """Converts from version 50 to 51. Version 51 adds a new
        dest_if_really_stuck field to Outcome class to redirect learners
        to a state for strengthening concepts when they get really stuck. As
        this is a new property and therefore doesn't affect any pre-existing
        drafts, there should be no changes to drafts.
>>>>>>> 8f04c4b5

        Args:
            draft_change_list: list(ExplorationChange). The list of
                ExplorationChange domain objects to upgrade.

<<<<<<< HEAD
        Raises:
            InvalidDraftConversionException. The conversion cannot be
                completed.
        """
        raise InvalidDraftConversionException('Conversion cannot be completed.')
=======
        Returns:
            list(ExplorationChange). The converted draft_change_list.
        """
        return draft_change_list
>>>>>>> 8f04c4b5

    @classmethod
    def _convert_states_v49_dict_to_v50_dict(cls, draft_change_list):
        """Converts draft change list from state version 49 to 50. State
        version 50 removes rules from explorations that use one of the following
        rules: [ContainsSomeOf, OmitsSomeOf, MatchesWithGeneralForm]. It also
        renames `customOskLetters` cust arg to `allowedVariables`. This should
        not affect drafts.

        Args:
            draft_change_list: list(ExplorationChange). The list of
                ExplorationChange domain objects to upgrade.

        Returns:
            list(ExplorationChange). The converted draft_change_list.
        """
        return draft_change_list

    @classmethod
    def _convert_states_v48_dict_to_v49_dict(cls, draft_change_list):
        """Converts draft change list from state version 48 to 49. State
        version 49 adds requireNonnegativeInput customization_arg to
        NumericInput interaction.

        Args:
            draft_change_list: list(ExplorationChange). The list of
                ExplorationChange domain objects to upgrade.

        Returns:
            list(ExplorationChange). The converted draft_change_list.
        """
        return draft_change_list

    @classmethod
    def _convert_states_v47_dict_to_v48_dict(cls, draft_change_list):
        """Converts draft change list from state version 47 to 48. State
        version 48 fixes encoding issues in HTML fields.

        Args:
            draft_change_list: list(ExplorationChange). The list of
                ExplorationChange domain objects to upgrade.

        Returns:
            list(ExplorationChange). The converted draft_change_list.
        """
        conversion_fn = (
            html_validation_service.fix_incorrectly_encoded_chars)
        return cls._convert_html_in_draft_change_list(
            draft_change_list, conversion_fn)

    @classmethod
    def _convert_states_v46_dict_to_v47_dict(cls, draft_change_list):
        """Converts draft change list from state version 46 to 47. State
        version 47 deprecates oppia-noninteractive-svgdiagram tag and converts
        existing occurences of it to oppia-noninteractive-image tag.

        Args:
            draft_change_list: list(ExplorationChange). The list of
                ExplorationChange domain objects to upgrade.

        Returns:
            list(ExplorationChange). The converted draft_change_list.
        """
        conversion_fn = (
            html_validation_service.convert_svg_diagram_tags_to_image_tags)
        return cls._convert_html_in_draft_change_list(
            draft_change_list, conversion_fn)

    @classmethod
    def _convert_states_v45_dict_to_v46_dict(cls, draft_change_list):
        """Converts draft change list from state version 45 to 46. State
        version 46 ensures that written translations corresponding to
        unicode text have data_format field set to 'unicode' and that they
        do not contain any HTML tags. This should not affect drafts.

        Args:
            draft_change_list: list(ExplorationChange). The list of
                ExplorationChange domain objects to upgrade.

        Returns:
            list(ExplorationChange). The converted draft_change_list.
        """
        return draft_change_list

    @classmethod
    def _convert_states_v44_dict_to_v45_dict(cls, draft_change_list):
        """Converts draft change list from state version 44 to 45. State
        version 45 adds a linked skill id property to the
        state. As this is a new property and therefore doesn't affect any
        pre-existing drafts, there should be no changes to drafts.

        Args:
            draft_change_list: list(ExplorationChange). The list of
                ExplorationChange domain objects to upgrade.

        Returns:
            list(ExplorationChange). The converted draft_change_list.
        """
        return draft_change_list

    @classmethod
    def _convert_states_v43_dict_to_v44_dict(cls, draft_change_list):
        """Converts draft change list from state version 43 to 44. State
        version 44 adds card_is_checkpoint boolean variable to the
        state, for which there should be no changes to drafts.

        Args:
            draft_change_list: list(ExplorationChange). The list of
                ExplorationChange domain objects to upgrade.

        Returns:
            list(ExplorationChange). The converted draft_change_list.
        """
        return draft_change_list

    @classmethod
    def _convert_states_v42_dict_to_v43_dict(cls, draft_change_list):
        """Converts draft change list from state version 42 to 43.

        Args:
            draft_change_list: list(ExplorationChange). The list of
                ExplorationChange domain objects to upgrade.

        Returns:
            list(ExplorationChange). The converted draft_change_list.

        Raises:
            InvalidDraftConversionException. The conversion cannot be
                completed.
        """
        for change in draft_change_list:
            if (change.property_name ==
                    exp_domain.STATE_PROPERTY_INTERACTION_ANSWER_GROUPS):
                # Converting the answer groups depends on getting an
                # exploration state of v42, because we need an interaction's
                # customization arguments to properly convert ExplorationChanges
                # that set DragAndDropSortInput and ItemSelectionInput rules.
                # Since we do not yet support passing an exploration state of a
                # given version into draft conversion functions, we throw an
                # Exception to indicate that the conversion cannot be completed.
                raise InvalidDraftConversionException(
                    'Conversion cannot be completed.')
        return draft_change_list

    @classmethod
    def _convert_states_v41_dict_to_v42_dict(cls, draft_change_list):
        """Converts draft change list from state version 41 to 42.

        Args:
            draft_change_list: list(ExplorationChange). The list of
                ExplorationChange domain objects to upgrade.

        Returns:
            list(ExplorationChange). The converted draft_change_list.

        Raises:
            InvalidDraftConversionException. The conversion cannot be
                completed.
        """
        for change in draft_change_list:
            if (change.property_name ==
                    exp_domain.STATE_PROPERTY_INTERACTION_ANSWER_GROUPS):
                # Converting the answer groups depends on getting an
                # exploration state of v41, because we need an interaction's
                # customization arguments to properly convert ExplorationChanges
                # that set DragAndDropSortInput and ItemSelectionInput rules.
                # Since we do not yet support passing an exploration state of a
                # given version into draft conversion functions, we throw an
                # Exception to indicate that the conversion cannot be completed.
                raise InvalidDraftConversionException(
                    'Conversion cannot be completed.')
        return draft_change_list

    @classmethod
    def _convert_states_v40_dict_to_v41_dict(cls, draft_change_list):
        """Converts draft change list from state version 40 to 41.

        Args:
            draft_change_list: list(ExplorationChange). The list of
                ExplorationChange domain objects to upgrade.

        Returns:
            list(ExplorationChange). The converted draft_change_list.

        Raises:
            InvalidDraftConversionException. The conversion cannot be
                completed.
        """
        for change in draft_change_list:
            if (change.property_name ==
                    exp_domain.STATE_PROPERTY_INTERACTION_ANSWER_GROUPS):
                # Converting the answer groups depends on getting an
                # exploration state of v40, because we need an interaction's id
                # to properly convert ExplorationChanges that set answer groups.
                # Since we do not yet support passing an exploration state of a
                # given version into draft conversion functions, we throw an
                # Exception to indicate that the conversion cannot be completed.
                raise InvalidDraftConversionException(
                    'Conversion cannot be completed.')
        return draft_change_list

    @classmethod
    def _convert_states_v39_dict_to_v40_dict(cls, draft_change_list):
        """Converts draft change list from state version 39 to 40.

        Args:
            draft_change_list: list(ExplorationChange). The list of
                ExplorationChange domain objects to upgrade.

        Returns:
            list(ExplorationChange). The converted draft_change_list.

        Raises:
            InvalidDraftConversionException. The conversion cannot be
                completed.
        """
        for change in draft_change_list:
            if (change.property_name ==
                    exp_domain.STATE_PROPERTY_INTERACTION_CUST_ARGS):
                # Converting the answer groups depends on getting an
                # exploration state of v38, because we need an interaction's id
                # to properly convert ExplorationChanges that set answer groups.
                # Since we do not yet support passing an exploration state of a
                # given version into draft conversion functions, we throw an
                # Exception to indicate that the conversion cannot be completed.
                raise InvalidDraftConversionException(
                    'Conversion cannot be completed.')
        return draft_change_list

    @classmethod
    def _convert_states_v38_dict_to_v39_dict(cls, draft_change_list):
        """Converts draft change list from state version 38 to 39. State
        version 39 adds a customization arg for the Numeric Expression Input
        interactions that allows creators to modify the placeholder text,
        for which there should be no changes to drafts.

        Args:
            draft_change_list: list(ExplorationChange). The list of
                ExplorationChange domain objects to upgrade.

        Returns:
            list(ExplorationChange). The converted draft_change_list.
        """
        return draft_change_list

    @classmethod
    def _convert_states_v37_dict_to_v38_dict(cls, draft_change_list):
        """Converts draft change list from state version 37 to 38. State
        version 38 adds a customization arg for the Math interactions that
        allows creators to specify the letters that would be displayed to the
        learner, for which there should be no changes to drafts.

        Args:
            draft_change_list: list(ExplorationChange). The list of
                ExplorationChange domain objects to upgrade.

        Returns:
            list(ExplorationChange). The converted draft_change_list.
        """
        return draft_change_list

    @classmethod
    def _convert_states_v36_dict_to_v37_dict(cls, draft_change_list):
        """Converts draft change list from version 36 to 37.

        Args:
            draft_change_list: list(ExplorationChange). The list of
                ExplorationChange domain objects to upgrade.

        Returns:
            list(ExplorationChange). The converted draft_change_list.
        """
        for change in draft_change_list:
            if (change.property_name ==
                    exp_domain.STATE_PROPERTY_INTERACTION_ANSWER_GROUPS):
                # Find all RuleSpecs in AnwerGroups and change
                # CaseSensitiveEquals rule types to Equals.
                for answer_group_dict in change.new_value:
                    for rule_spec_dict in answer_group_dict['rule_specs']:
                        if rule_spec_dict['rule_type'] == 'CaseSensitiveEquals':
                            rule_spec_dict['rule_type'] = 'Equals'

        return draft_change_list

    @classmethod
    def _convert_states_v35_dict_to_v36_dict(cls, draft_change_list):
        """Converts draft change list from version 35 to 36.

        Args:
            draft_change_list: list(ExplorationChange). The list of
                ExplorationChange domain objects to upgrade.

        Returns:
            list(ExplorationChange). The converted draft_change_list.

        Raises:
            InvalidDraftConversionException. Conversion cannot be completed.
        """
        for change in draft_change_list:
            if (change.property_name ==
                    exp_domain.STATE_PROPERTY_INTERACTION_CUST_ARGS):
                # Converting the customization arguments depends on getting an
                # exploration state of v35, because we need an interaction's id
                # to properly convert ExplorationChanges that set customization
                # arguments. Since we do not yet support passing
                # an exploration state of a given version into draft conversion
                # functions, we throw an Exception to indicate that the
                # conversion cannot be completed.
                raise InvalidDraftConversionException(
                    'Conversion cannot be completed.')
        return draft_change_list

    @classmethod
    def _convert_states_v34_dict_to_v35_dict(cls, draft_change_list):
        """Converts draft change list from state version 34 to 35. State
        version 35 upgrades all explorations that use the MathExpressionInput
        interaction to use one of AlgebraicExpressionInput,
        NumericExpressionInput, or MathEquationInput interactions. There should
        be no changes to the draft for this migration.

        Args:
            draft_change_list: list(ExplorationChange). The list of
                ExplorationChange domain objects to upgrade.

        Returns:
            list(ExplorationChange). The converted draft_change_list.

        Raises:
            InvalidDraftConversionException. Conversion cannot be completed.
        """
        for change in draft_change_list:
            # We don't want to migrate any changes that involve the
            # MathExpressionInput interaction.
            interaction_id_change_condition = (
                change.property_name ==
                exp_domain.STATE_PROPERTY_INTERACTION_ID and (
                    change.new_value == 'MathExpressionInput'))
            answer_groups_change_condition = (
                change.property_name ==
                exp_domain.STATE_PROPERTY_INTERACTION_ANSWER_GROUPS and (
                    change.new_value[0]['rule_specs'][0]['rule_type'] == (
                        'IsMathematicallyEquivalentTo')))
            if interaction_id_change_condition or (
                    answer_groups_change_condition):
                raise InvalidDraftConversionException(
                    'Conversion cannot be completed.')

        return draft_change_list

    @classmethod
    def _convert_states_v33_dict_to_v34_dict(cls, draft_change_list):
        """Converts draft change list from state version 33 to 34. State
        version 34 adds the new schema for Math components.

        Args:
            draft_change_list: list(ExplorationChange). The list of
                ExplorationChange domain objects to upgrade.

        Returns:
            list(ExplorationChange). The converted draft_change_list.
        """
        conversion_fn = (
            html_validation_service.add_math_content_to_math_rte_components)
        return cls._convert_html_in_draft_change_list(
            draft_change_list, conversion_fn)

    @classmethod
    def _convert_states_v32_dict_to_v33_dict(cls, draft_change_list):
        """Converts draft change list from state version 32 to 33. State
        version 33 adds showChoicesInShuffledOrder boolean variable to the
        MultipleChoiceInput interaction.

        Args:
            draft_change_list: list(ExplorationChange). The list of
                ExplorationChange domain objects to upgrade.

        Returns:
            list(ExplorationChange). The converted draft_change_list.
        """
        for i, change in enumerate(draft_change_list):
            if (change.cmd == exp_domain.CMD_EDIT_STATE_PROPERTY and
                    change.property_name ==
                    exp_domain.STATE_PROPERTY_INTERACTION_CUST_ARGS):
                if list(change.new_value.keys()) == ['choices']:
                    change.new_value['showChoicesInShuffledOrder'] = {
                        'value': False
                    }
                    draft_change_list[i] = exp_domain.ExplorationChange({
                        'cmd': exp_domain.CMD_EDIT_STATE_PROPERTY,
                        'property_name': (
                            exp_domain.STATE_PROPERTY_INTERACTION_CUST_ARGS),
                        'state_name': change.state_name,
                        'new_value': change.new_value
                    })
        return draft_change_list

    @classmethod
    def _convert_states_v31_dict_to_v32_dict(cls, draft_change_list):
        """Converts draft change list from state version 31 to 32. State
        version 32 adds a customization arg for the "Add" button text
        in SetInput interaction, for which there should be no changes
        to drafts.

        Args:
            draft_change_list: list(ExplorationChange). The list of
                ExplorationChange domain objects to upgrade.

        Returns:
            list(ExplorationChange). The converted draft_change_list.
        """
        return draft_change_list

    @classmethod
    def _convert_states_v30_dict_to_v31_dict(cls, draft_change_list):
        """Converts draft change list from state version 30 to 31. State
        Version 31 adds the duration_secs float for the Voiceover
        section of state.

        Args:
            draft_change_list: list(ExplorationChange). The list of
                ExplorationChange domain objects to upgrade.

        Returns:
            list(ExplorationChange). The converted draft_change_list.
        """
        for i, change in enumerate(draft_change_list):
            if (change.cmd == exp_domain.CMD_EDIT_STATE_PROPERTY and
                    change.property_name ==
                    exp_domain.STATE_PROPERTY_RECORDED_VOICEOVERS):
                # Get the language code to access the language code correctly.
                new_voiceovers_mapping = change.new_value['voiceovers_mapping']
                # Initialize the value to migrate draft state to v31.
                language_codes_to_audio_metadata = (
                    new_voiceovers_mapping.values())
                for language_codes in language_codes_to_audio_metadata:
                    for audio_metadata in language_codes.values():
                        audio_metadata['duration_secs'] = 0.0
                draft_change_list[i] = exp_domain.ExplorationChange({
                    'cmd': exp_domain.CMD_EDIT_STATE_PROPERTY,
                    'property_name': (
                        exp_domain.STATE_PROPERTY_RECORDED_VOICEOVERS),
                    'state_name': change.state_name,
                    'new_value': {
                        'voiceovers_mapping': new_voiceovers_mapping
                    }
                })
        return draft_change_list

    @classmethod
    def _convert_states_v29_dict_to_v30_dict(cls, draft_change_list):
        """Converts draft change list from state version 29 to 30. State
        version 30 replaces tagged_misconception_id with
        tagged_skill_misconception_id.

        Args:
            draft_change_list: list(ExplorationChange). The list of
                ExplorationChange domain objects to upgrade.

        Returns:
            list(ExplorationChange). The converted draft_change_list.
        """
        for i, change in enumerate(draft_change_list):
            if (change.cmd == exp_domain.CMD_EDIT_STATE_PROPERTY and
                    change.property_name ==
                    exp_domain.STATE_PROPERTY_INTERACTION_ANSWER_GROUPS):
                draft_change_list[i] = exp_domain.ExplorationChange({
                    'cmd': exp_domain.CMD_EDIT_STATE_PROPERTY,
                    'property_name': (
                        exp_domain.STATE_PROPERTY_INTERACTION_ANSWER_GROUPS),
                    'state_name': change.state_name,
                    'new_value': {
                        'rule_specs': change.new_value['rule_specs'],
                        'outcome': change.new_value['outcome'],
                        'training_data': change.new_value['training_data'],
                        'tagged_skill_misconception_id': None
                    }
                })
        return draft_change_list

    @classmethod
    def _convert_states_v28_dict_to_v29_dict(cls, draft_change_list):
        """Converts draft change list from state version 28 to 29. State
        version 29 adds solicit_answer_details boolean variable to the
        state, for which there should be no changes to drafts.

        Args:
            draft_change_list: list(ExplorationChange). The list of
                ExplorationChange domain objects to upgrade.

        Returns:
            list(ExplorationChange). The converted draft_change_list.
        """
        return draft_change_list

    @classmethod
    def _convert_states_v27_dict_to_v28_dict(cls, draft_change_list):
        """Converts draft change list from state version 27 to 28. State
        version 28 replaces content_ids_to_audio_translations with
        recorded_voiceovers.

        Args:
            draft_change_list: list(ExplorationChange). The list of
                ExplorationChange domain objects to upgrade.

        Returns:
            list(ExplorationChange). The converted draft_change_list.
        """
        for i, change in enumerate(draft_change_list):
            if (change.cmd == exp_domain.CMD_EDIT_STATE_PROPERTY and
                    change.property_name ==
                    exp_domain.STATE_PROPERTY_CONTENT_IDS_TO_AUDIO_TRANSLATIONS_DEPRECATED):  # pylint: disable=line-too-long
                draft_change_list[i] = exp_domain.ExplorationChange({
                    'cmd': exp_domain.CMD_EDIT_STATE_PROPERTY,
                    'property_name': (
                        exp_domain.STATE_PROPERTY_RECORDED_VOICEOVERS),
                    'state_name': change.state_name,
                    'new_value': {
                        'voiceovers_mapping': change.new_value
                    }
                })

        return draft_change_list<|MERGE_RESOLUTION|>--- conflicted
+++ resolved
@@ -207,35 +207,38 @@
         return draft_change_list
 
     @classmethod
-    def _convert_states_v50_dict_to_v51_dict(cls, draft_change_list):
-<<<<<<< HEAD
+    def _convert_states_v51_dict_to_v52_dict(cls, draft_change_list):
         """Converts draft change list from state version 50 to 51. Version 51
         changes content ids for content and removes written_translation property
         form the state, converting draft to anew version won't be possible.
-=======
+
+
+        Args:
+            draft_change_list: list(ExplorationChange). The list of
+                ExplorationChange domain objects to upgrade.
+
+        Raises:
+            InvalidDraftConversionException. The conversion cannot be
+                completed.
+        """
+        raise InvalidDraftConversionException('Conversion cannot be completed.')
+
+    @classmethod
+    def _convert_states_v50_dict_to_v51_dict(cls, draft_change_list):
         """Converts from version 50 to 51. Version 51 adds a new
         dest_if_really_stuck field to Outcome class to redirect learners
         to a state for strengthening concepts when they get really stuck. As
         this is a new property and therefore doesn't affect any pre-existing
         drafts, there should be no changes to drafts.
->>>>>>> 8f04c4b5
-
-        Args:
-            draft_change_list: list(ExplorationChange). The list of
-                ExplorationChange domain objects to upgrade.
-
-<<<<<<< HEAD
-        Raises:
-            InvalidDraftConversionException. The conversion cannot be
-                completed.
-        """
-        raise InvalidDraftConversionException('Conversion cannot be completed.')
-=======
-        Returns:
-            list(ExplorationChange). The converted draft_change_list.
-        """
-        return draft_change_list
->>>>>>> 8f04c4b5
+
+        Args:
+            draft_change_list: list(ExplorationChange). The list of
+                ExplorationChange domain objects to upgrade.
+
+        Returns:
+            list(ExplorationChange). The converted draft_change_list.
+        """
+        return draft_change_list
 
     @classmethod
     def _convert_states_v49_dict_to_v50_dict(cls, draft_change_list):
