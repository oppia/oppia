--- conflicted
+++ resolved
@@ -295,21 +295,37 @@
         return draft_change_list
 
     @classmethod
-    def _convert_states_v52_dict_to_v53_dict(
-        cls, draft_change_list: List[exp_domain.ExplorationChange]
-    ) -> List[exp_domain.ExplorationChange]:
-<<<<<<< HEAD
-        """Converts draft change list from state version 50 to 51. Version 51
+    def _convert_states_v53_dict_to_v54_dict(
+        cls, draft_change_list: List[exp_domain.ExplorationChange]
+    ) -> List[exp_domain.ExplorationChange]:
+        """Converts draft change list from state version 53 to 54. Version 54
         changes content ids for content and removes written_translation property
         form the state, converting draft to anew version won't be possible.
-=======
+        Args:
+            draft_change_list: list(ExplorationChange). The list of
+                ExplorationChange domain objects to upgrade.
+        Returns:
+            list(ExplorationChange). The converted draft_change_list.
+        Raises:
+            InvalidDraftConversionException. The conversion cannot be
+                completed.
+        """
+        for exp_change in draft_change_list:
+            if exp_change.cmd == exp_domain.CMD_EDIT_STATE_PROPERTY:
+                raise InvalidDraftConversionException(
+                    'Conversion cannot be completed.')
+        return draft_change_list
+
+    @classmethod
+    def _convert_states_v52_dict_to_v53_dict(
+        cls, draft_change_list: List[exp_domain.ExplorationChange]
+    ) -> List[exp_domain.ExplorationChange]:
         """Converts from version 52 to 53. Version 53 fixes general
         state, interaction and rte data. This will update the drafts
         for state and RTE part but won't be able to do for interaction.
         The `ExplorationChange` object for interaction is divided into
         further properties and we won't be able to collect enough info
         to update the draft.
->>>>>>> 82bc285e
 
         Args:
             draft_change_list: list(ExplorationChange). The list of
@@ -322,12 +338,6 @@
             InvalidDraftConversionException. The conversion cannot be
                 completed.
         """
-<<<<<<< HEAD
-        for exp_change in draft_change_list:
-            if exp_change.cmd == exp_domain.CMD_EDIT_STATE_PROPERTY:
-                raise InvalidDraftConversionException(
-                    'Conversion cannot be completed.')
-=======
         drafts_to_remove = [
             exp_domain.STATE_PROPERTY_INTERACTION_CUST_ARGS,
             exp_domain.STATE_PROPERTY_INTERACTION_STICKY,
@@ -379,7 +389,6 @@
                                     written_translation['translation']))
                             written_translation['translation'] = (
                                 fixed_translation)
->>>>>>> 82bc285e
         return draft_change_list
 
     @classmethod
