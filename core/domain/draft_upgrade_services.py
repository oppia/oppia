--- conflicted
+++ resolved
@@ -209,19 +209,11 @@
 
     @classmethod
     def _convert_states_v50_dict_to_v51_dict(cls, draft_change_list):
-<<<<<<< HEAD
-        """Converts draft change list from state version 49 to 50. Version 50
-        adds a new dest_if_really_stuck field to the Outcome class to redirect
-        the learners to a state for strengthening concepts. As this is a new
-        property and therefore doesn't affect anypre-existing drafts,
-        there should be no changes to drafts.
-=======
         """Converts from version 50 to 51. Version 51 adds a new
         dest_if_really_stuck field to Outcome class to redirect learners
         to a state for strengthening concepts when they get really stuck. As
         this is a new property and therefore doesn't affect any pre-existing
         drafts, there should be no changes to drafts.
->>>>>>> 1ac423ec
 
         Args:
             draft_change_list: list(ExplorationChange). The list of
