--- conflicted
+++ resolved
@@ -91,14 +91,9 @@
     @classmethod
     def _convert_states_v31_dict_to_v32_dict(cls, draft_change_list):
         """Converts draft change list from state version 31 to 32. State
-<<<<<<< HEAD
-        version 32 adds showChoicesInShuffledOrder boolean variable to the
-        state, for which there should be no changes to drafts.
-=======
         version 32 adds a customization arg for the "Add" button text
         in SetInput interaction, for which there should be no changes
         to drafts.
->>>>>>> 50f75e69
 
         Args:
             draft_change_list: list(ExplorationChange). The list of
