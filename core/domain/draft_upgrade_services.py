--- conflicted
+++ resolved
@@ -171,8 +171,8 @@
     """Wrapper class that contains util functions to upgrade drafts."""
 
     @classmethod
-    def _convert_states_v36_dict_to_v37_dict(cls, draft_change_list):
-        """Converts draft change list from version 36 to 37.
+    def _convert_states_v37_dict_to_v38_dict(cls, draft_change_list):
+        """Converts draft change list from version 37 to 38.
 
         Args:
             draft_change_list: list(ExplorationChange). The list of
@@ -184,7 +184,6 @@
         for change in draft_change_list:
             if (change.property_name ==
                     exp_domain.STATE_PROPERTY_INTERACTION_ANSWER_GROUPS):
-<<<<<<< HEAD
                 for answer_group_dict in change.new_value:
                     # Convert the list of rule specs into the new rule_inputs dict
                     # format.
@@ -198,14 +197,29 @@
                     del answer_group_dict['rule_specs']
                     answer_group_dict['rule_input_translations_mapping'] = {}
                     answer_group_dict['rule_inputs'] = rule_inputs
-=======
+
+        return draft_change_list
+
+    @classmethod
+    def _convert_states_v36_dict_to_v37_dict(cls, draft_change_list):
+        """Converts draft change list from version 36 to 37.
+
+        Args:
+            draft_change_list: list(ExplorationChange). The list of
+                ExplorationChange domain objects to upgrade.
+
+        Returns:
+            list(ExplorationChange). The converted draft_change_list.
+        """
+        for change in draft_change_list:
+            if (change.property_name ==
+                    exp_domain.STATE_PROPERTY_INTERACTION_ANSWER_GROUPS):
                 # Find all RuleSpecs in AnwerGroups and change
                 # CaseSensitiveEquals rule types to Equals.
                 for answer_group_dict in change.new_value:
                     for rule_spec_dict in answer_group_dict['rule_specs']:
                         if rule_spec_dict['rule_type'] == 'CaseSensitiveEquals':
                             rule_spec_dict['rule_type'] = 'Equals'
->>>>>>> 102d67b3
 
         return draft_change_list
 
