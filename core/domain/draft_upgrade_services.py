# coding: utf-8
#
# Copyright 2019 The Oppia Authors. All Rights Reserved.
#
# Licensed under the Apache License, Version 2.0 (the "License");
# you may not use this file except in compliance with the License.
# You may obtain a copy of the License at
#
#      http://www.apache.org/licenses/LICENSE-2.0
#
# Unless required by applicable law or agreed to in writing, software
# distributed under the License is distributed on an "AS-IS" BASIS,
# WITHOUT WARRANTIES OR CONDITIONS OF ANY KIND, either express or implied.
# See the License for the specific language governing permissions and
# limitations under the License.

"""Commands that can be used to upgrade draft to newer Exploration versions."""

from __future__ import annotations

import logging

from core import utils
from core.domain import exp_domain
from core.domain import html_validation_service
from core.domain import rules_registry
from core.domain import state_domain
from core.platform import models

from typing import Callable, List, Optional, Union, cast

MYPY = False
if MYPY:  # pragma: no cover
    from mypy_imports import exp_models

(exp_models,) = models.Registry.import_models([models.NAMES.exploration])


AllowedDraftChangeListTypes = Union[
    state_domain.SubtitledHtmlDict,
    state_domain.CustomizationArgsDictType,
    state_domain.WrittenTranslationsDict,
    state_domain.OutcomeDict,
    List[state_domain.HintDict],
    state_domain.SolutionDict,
    List[state_domain.AnswerGroupDict],
    str
]


class InvalidDraftConversionException(Exception):
    """Error class for invalid draft conversion. Should be raised in a draft
    conversion function if it is not possible to upgrade a draft, and indicates
    that try_upgrading_draft_to_exp_version should return None.
    """

    pass


def try_upgrading_draft_to_exp_version(
    draft_change_list: List[exp_domain.ExplorationChange],
    current_draft_version: int,
    to_exp_version: int,
    exp_id: str
) -> Optional[List[exp_domain.ExplorationChange]]:
    """Try upgrading a list of ExplorationChange domain objects to match the
    latest exploration version.

    For now, this handles the scenario where all commits between
    current_draft_version and to_exp_version migrate only the state schema.

    Args:
        draft_change_list: list(ExplorationChange). The list of
            ExplorationChange domain objects to upgrade.
        current_draft_version: int. Current draft version.
        to_exp_version: int. Target exploration version.
        exp_id: str. Exploration id.

    Returns:
        list(ExplorationChange) or None. A list of ExplorationChange domain
        objects after upgrade or None if upgrade fails.

    Raises:
        InvalidInputException. The current_draft_version is greater than
            to_exp_version.
    """
    if current_draft_version > to_exp_version:
        raise utils.InvalidInputException(
            'Current draft version is greater than the exploration version.')
    if current_draft_version == to_exp_version:
        return None

    exp_versions = list(range(current_draft_version + 1, to_exp_version + 1))
    commits_list = (
        exp_models.ExplorationCommitLogEntryModel.get_multi(
            exp_id, exp_versions))
    upgrade_times = 0
    while current_draft_version + upgrade_times < to_exp_version:
        commit = commits_list[upgrade_times]
        # Here we are assured that the commit is never going to be None, because
        # every time a commit to ExplorationModel or ExplorationRightsModel
        # occurs an instance of ExplorationCommitLogEntryModel is saved. Even
        # if we create an exploration, a commit occurs.
        assert commit is not None
        if (
                len(commit.commit_cmds) != 1 or
                commit.commit_cmds[0]['cmd'] !=
                exp_domain.CMD_MIGRATE_STATES_SCHEMA_TO_LATEST_VERSION):
            return None
        conversion_fn_name = '_convert_states_v%s_dict_to_v%s_dict' % (
            commit.commit_cmds[0]['from_version'],
            commit.commit_cmds[0]['to_version'])
        if not hasattr(DraftUpgradeUtil, conversion_fn_name):
            logging.warning('%s is not implemented' % conversion_fn_name)
            return None
        conversion_fn = getattr(DraftUpgradeUtil, conversion_fn_name)
        try:
            draft_change_list = conversion_fn(draft_change_list)
        except InvalidDraftConversionException:
            return None
        upgrade_times += 1
    return draft_change_list


class DraftUpgradeUtil:
    """Wrapper class that contains util functions to upgrade drafts."""

    @classmethod
    def _convert_html_in_draft_change_list(
        cls,
        draft_change_list: List[exp_domain.ExplorationChange],
        conversion_fn: Callable[[str], str]
    ) -> List[exp_domain.ExplorationChange]:
        """Applies a conversion function on all HTML fields in the provided
        draft change list.

        Args:
            draft_change_list: list(ExplorationChange). The list of
                ExplorationChange domain objects to upgrade.
            conversion_fn: function. The function to be used for converting the
                HTML.

        Returns:
            list(ExplorationChange). The converted draft_change_list.
        """
        for i, change in enumerate(draft_change_list):
            if not change.cmd == exp_domain.CMD_EDIT_STATE_PROPERTY:
                continue
            # The change object has the key 'new_value' only if the
            # cmd is 'CMD_EDIT_STATE_PROPERTY' or
            # 'CMD_EDIT_EXPLORATION_PROPERTY'.
            new_value: AllowedDraftChangeListTypes = change.new_value
            if change.property_name == exp_domain.STATE_PROPERTY_CONTENT:
                # Here we use cast because this 'if' condition forces
                # change to have type EditExpStatePropertyContentCmd.
                edit_content_property_cmd = cast(
                    exp_domain.EditExpStatePropertyContentCmd,
                    change
                )
                new_value = edit_content_property_cmd.new_value
                new_value['html'] = conversion_fn(new_value['html'])
            elif (change.property_name ==
                  exp_domain.STATE_PROPERTY_INTERACTION_CUST_ARGS):
                # Only customization args with the key 'choices' have HTML
                # content in them.
                # Here we use cast because this 'elif' condition forces change
                # to have type EditExpStatePropertyInteractionCustArgsCmd.
                edit_interaction_cust_args_cmd = cast(
                    exp_domain.EditExpStatePropertyInteractionCustArgsCmd,
                    change
                )
                new_value = edit_interaction_cust_args_cmd.new_value
                if 'choices' in new_value.keys():
                    for value_index, value in enumerate(
                            new_value['choices']['value']):
                        if isinstance(value, dict) and 'html' in value:
                            new_value['choices']['value'][value_index][
                                'html'
                            ] = conversion_fn(value['html'])
                        elif isinstance(value, str):
                            new_value['choices']['value'][value_index] = (
                                conversion_fn(value))
<<<<<<< HEAD
            elif (change.property_name == 'written_translations'):
=======
            elif (change.property_name ==
                  exp_domain.STATE_PROPERTY_WRITTEN_TRANSLATIONS):
                # Here we use cast because this 'elif' condition forces change
                # to have type EditExpStatePropertyWrittenTranslationsCmd.
                edit_written_translations_dict_cmd = cast(
                    exp_domain.EditExpStatePropertyWrittenTranslationsCmd,
                    change
                )
                new_value = edit_written_translations_dict_cmd.new_value
>>>>>>> dd3c482c
                for content_id, language_code_to_written_translation in (
                        new_value['translations_mapping'].items()):
                    for language_code in (
                            language_code_to_written_translation.keys()):
                        translation_dict = new_value['translations_mapping'][
                            content_id][language_code]
                        if 'html' in translation_dict:
                            # In _convert_* functions, we allow less strict
                            # typing because here we are working with previous
                            # versions of the domain object and in previous
                            # versions of the domain object there are some
                            # fields that are discontinued in the latest domain
                            # object and here 'html' field is discontinued. So,
                            # while accessing this discontinued 'html' field
                            # MyPy throws an error. Thus to avoid the error,
                            # we used ignore here.
                            new_value['translations_mapping'][
                                content_id][language_code]['html'] = (  # type: ignore[misc]
                                    conversion_fn(new_value[
                                        'translations_mapping'][content_id][
                                            language_code]['html'])  # type: ignore[misc]
                                )
            elif (change.property_name ==
                  exp_domain.STATE_PROPERTY_INTERACTION_DEFAULT_OUTCOME and
                  new_value is not None):
                # Here we use cast because this 'elif' condition forces change
                # to have type EditExpStatePropertyInteractionDefaultOutcomeCmd.
                edit_interaction_default_outcome_cmd = cast(
                    exp_domain.EditExpStatePropertyInteractionDefaultOutcomeCmd,
                    change
                )
                new_value = (
                    state_domain.Outcome.convert_html_in_outcome(
                        edit_interaction_default_outcome_cmd.new_value,
                        conversion_fn
                    )
                )
            elif (change.property_name ==
                  exp_domain.STATE_PROPERTY_INTERACTION_HINTS):
                # Here we use cast because this 'elif' condition forces change
                # to have type EditExpStatePropertyInteractionHintsCmd.
                edit_interaction_hints_cmd = cast(
                    exp_domain.EditExpStatePropertyInteractionHintsCmd,
                    change
                )
                hint_dicts = edit_interaction_hints_cmd.new_value
                new_value = [
                    (state_domain.Hint.convert_html_in_hint(
                        hint_dict, conversion_fn))
                    for hint_dict in hint_dicts]
            elif (change.property_name ==
                  exp_domain.STATE_PROPERTY_INTERACTION_SOLUTION and
                  new_value is not None):
                # Here we use cast because this 'elif' condition forces change
                # to have type EditExpStatePropertyInteractionSolutionCmd.
                edit_interaction_solution_cmd = cast(
                    exp_domain.EditExpStatePropertyInteractionSolutionCmd,
                    change
                )
                new_value = edit_interaction_solution_cmd.new_value
                new_value['explanation']['html'] = (
                    conversion_fn(new_value['explanation']['html']))
                # TODO(#9413): Find a way to include a reference to the
                # interaction type in the Draft change lists.
                # See issue: https://github.com/oppia/oppia/issues/9413.
                # currently, only DragAndDropSortInput interaction allows
                # solution correct answers having HTML in them.
                # This code below should be updated if any new interaction
                # is allowed to have HTML in the solution correct answer
                # The typecheckings below can be avoided once #9413 is fixed.
                if new_value['correct_answer']:
                    if isinstance(new_value['correct_answer'], list):
                        for list_index, html_list in enumerate(
                                new_value['correct_answer']):
                            if isinstance(html_list, list):
                                for answer_html_index, answer_html in enumerate(
                                        html_list):
                                    if isinstance(answer_html, str):
                                        # Here we use cast because all
                                        # of the above 'if' conditions
                                        # forces 'correct_answer' to be
                                        # of type List[List[str]].
                                        correct_answer = cast(
                                            List[List[str]],
                                            new_value['correct_answer']
                                        )
                                        correct_answer[list_index][
                                            answer_html_index] = (
                                                conversion_fn(answer_html))
            elif (change.property_name ==
                  exp_domain.STATE_PROPERTY_INTERACTION_ANSWER_GROUPS):
                html_field_types_to_rule_specs = (
                    rules_registry.Registry.get_html_field_types_to_rule_specs(
                        state_schema_version=41))
                # Here we use cast because this 'elif' condition forces change
                # to have type EditExpStatePropertyInteractionAnswerGroupsCmd.
                edit_interaction_answer_groups_cmd = cast(
                    exp_domain.EditExpStatePropertyInteractionAnswerGroupsCmd,
                    change
                )
                answer_group_dicts = (
                    edit_interaction_answer_groups_cmd.new_value
                )
                new_value = [
                    state_domain.AnswerGroup.convert_html_in_answer_group(
                        answer_group, conversion_fn,
                        html_field_types_to_rule_specs
                    )
                    for answer_group in answer_group_dicts]
            if new_value is not None:
                draft_change_list[i] = exp_domain.ExplorationChange({
                    'cmd': change.cmd,
                    'property_name': change.property_name,
                    'state_name': change.state_name,
                    'new_value': new_value
                })
        return draft_change_list

    @classmethod
    def _convert_states_v52_dict_to_v53_dict(
        cls, draft_change_list: List[exp_domain.ExplorationChange]
    ) -> List[exp_domain.ExplorationChange]:
        """Converts draft change list from state version 50 to 51. Version 51
        changes content ids for content and removes written_translation property
        form the state, converting draft to anew version won't be possible.


        Args:
            draft_change_list: list(ExplorationChange). The list of
                ExplorationChange domain objects to upgrade.

        Raises:
            InvalidDraftConversionException. The conversion cannot be
                completed.
        """
        raise InvalidDraftConversionException('Conversion cannot be completed.')

    @classmethod
    def _convert_states_v51_dict_to_v52_dict(
        cls, draft_change_list: List[exp_domain.ExplorationChange]
    ) -> List[exp_domain.ExplorationChange]:
        """Converts from version 51 to 52. Version 52 fixes content IDs
        in translations and voiceovers (some content IDs are removed).
        We discard drafts that work with content IDs to make sure that they
        don't contain content IDs that were removed.

        Args:
            draft_change_list: list(ExplorationChange). The list of
                ExplorationChange domain objects to upgrade.

        Returns:
            list(ExplorationChange). The converted draft_change_list.

        Raises:
            InvalidDraftConversionException. The conversion cannot be
                completed.
        """
        for exp_change in draft_change_list:
            if exp_change.cmd in (
                exp_domain.CMD_MARK_WRITTEN_TRANSLATIONS_AS_NEEDING_UPDATE,
                exp_domain.CMD_MARK_WRITTEN_TRANSLATION_AS_NEEDING_UPDATE,
                exp_domain.CMD_ADD_WRITTEN_TRANSLATION,
                exp_domain.DEPRECATED_CMD_ADD_TRANSLATION,
            ):
                # All cmds above somehow work with content IDs and as in
                # the 51 to 52 conversion we remove some content IDs we raise
                # an exception so that these drafts are removed.
                raise InvalidDraftConversionException(
                    'Conversion cannot be completed.')
            if exp_change.cmd == exp_domain.CMD_EDIT_STATE_PROPERTY:
                if (
                    exp_change.property_name ==
                    exp_domain.STATE_PROPERTY_NEXT_CONTENT_ID_INDEX
                ):
                    # If we change the next content ID index in the draft
                    # we rather remove it as in the 51 to 52 conversion
                    # we remove some content IDs.
                    raise InvalidDraftConversionException(
                        'Conversion cannot be completed.')
        return draft_change_list

    @classmethod
    def _convert_states_v50_dict_to_v51_dict(cls, draft_change_list):
        """Converts from version 50 to 51. Version 51 adds a new
        dest_if_really_stuck field to Outcome class to redirect learners
        to a state for strengthening concepts when they get really stuck. As
        this is a new property and therefore doesn't affect any pre-existing
        drafts, there should be no changes to drafts.

        Args:
            draft_change_list: list(ExplorationChange). The list of
                ExplorationChange domain objects to upgrade.

        Returns:
            list(ExplorationChange). The converted draft_change_list.
        """
        return draft_change_list

    @classmethod
    def _convert_states_v49_dict_to_v50_dict(
        cls, draft_change_list: List[exp_domain.ExplorationChange]
    ) -> List[exp_domain.ExplorationChange]:
        """Converts draft change list from state version 49 to 50. State
        version 50 removes rules from explorations that use one of the following
        rules: [ContainsSomeOf, OmitsSomeOf, MatchesWithGeneralForm]. It also
        renames `customOskLetters` cust arg to `allowedVariables`. This should
        not affect drafts.

        Args:
            draft_change_list: list(ExplorationChange). The list of
                ExplorationChange domain objects to upgrade.

        Returns:
            list(ExplorationChange). The converted draft_change_list.
        """
        return draft_change_list

    @classmethod
    def _convert_states_v48_dict_to_v49_dict(
        cls, draft_change_list: List[exp_domain.ExplorationChange]
    ) -> List[exp_domain.ExplorationChange]:
        """Converts draft change list from state version 48 to 49. State
        version 49 adds requireNonnegativeInput customization_arg to
        NumericInput interaction.

        Args:
            draft_change_list: list(ExplorationChange). The list of
                ExplorationChange domain objects to upgrade.

        Returns:
            list(ExplorationChange). The converted draft_change_list.
        """
        return draft_change_list

    @classmethod
    def _convert_states_v47_dict_to_v48_dict(
        cls, draft_change_list: List[exp_domain.ExplorationChange]
    ) -> List[exp_domain.ExplorationChange]:
        """Converts draft change list from state version 47 to 48. State
        version 48 fixes encoding issues in HTML fields.

        Args:
            draft_change_list: list(ExplorationChange). The list of
                ExplorationChange domain objects to upgrade.

        Returns:
            list(ExplorationChange). The converted draft_change_list.
        """
        conversion_fn = (
            html_validation_service.fix_incorrectly_encoded_chars)
        return cls._convert_html_in_draft_change_list(
            draft_change_list, conversion_fn)

    @classmethod
    def _convert_states_v46_dict_to_v47_dict(
        cls, draft_change_list: List[exp_domain.ExplorationChange]
    ) -> List[exp_domain.ExplorationChange]:
        """Converts draft change list from state version 46 to 47. State
        version 47 deprecates oppia-noninteractive-svgdiagram tag and converts
        existing occurences of it to oppia-noninteractive-image tag.

        Args:
            draft_change_list: list(ExplorationChange). The list of
                ExplorationChange domain objects to upgrade.

        Returns:
            list(ExplorationChange). The converted draft_change_list.
        """
        conversion_fn = (
            html_validation_service.convert_svg_diagram_tags_to_image_tags)
        return cls._convert_html_in_draft_change_list(
            draft_change_list, conversion_fn)

    @classmethod
    def _convert_states_v45_dict_to_v46_dict(
        cls, draft_change_list: List[exp_domain.ExplorationChange]
    ) -> List[exp_domain.ExplorationChange]:
        """Converts draft change list from state version 45 to 46. State
        version 46 ensures that written translations corresponding to
        unicode text have data_format field set to 'unicode' and that they
        do not contain any HTML tags. This should not affect drafts.

        Args:
            draft_change_list: list(ExplorationChange). The list of
                ExplorationChange domain objects to upgrade.

        Returns:
            list(ExplorationChange). The converted draft_change_list.
        """
        return draft_change_list

    @classmethod
    def _convert_states_v44_dict_to_v45_dict(
        cls, draft_change_list: List[exp_domain.ExplorationChange]
    ) -> List[exp_domain.ExplorationChange]:
        """Converts draft change list from state version 44 to 45. State
        version 45 adds a linked skill id property to the
        state. As this is a new property and therefore doesn't affect any
        pre-existing drafts, there should be no changes to drafts.

        Args:
            draft_change_list: list(ExplorationChange). The list of
                ExplorationChange domain objects to upgrade.

        Returns:
            list(ExplorationChange). The converted draft_change_list.
        """
        return draft_change_list

    @classmethod
    def _convert_states_v43_dict_to_v44_dict(
        cls, draft_change_list: List[exp_domain.ExplorationChange]
    ) -> List[exp_domain.ExplorationChange]:
        """Converts draft change list from state version 43 to 44. State
        version 44 adds card_is_checkpoint boolean variable to the
        state, for which there should be no changes to drafts.

        Args:
            draft_change_list: list(ExplorationChange). The list of
                ExplorationChange domain objects to upgrade.

        Returns:
            list(ExplorationChange). The converted draft_change_list.
        """
        return draft_change_list

    @classmethod
    def _convert_states_v42_dict_to_v43_dict(
        cls, draft_change_list: List[exp_domain.ExplorationChange]
    ) -> List[exp_domain.ExplorationChange]:
        """Converts draft change list from state version 42 to 43.

        Args:
            draft_change_list: list(ExplorationChange). The list of
                ExplorationChange domain objects to upgrade.

        Returns:
            list(ExplorationChange). The converted draft_change_list.

        Raises:
            InvalidDraftConversionException. The conversion cannot be
                completed.
        """
        for change in draft_change_list:
            if (change.property_name ==
                    exp_domain.STATE_PROPERTY_INTERACTION_ANSWER_GROUPS):
                # Converting the answer groups depends on getting an
                # exploration state of v42, because we need an interaction's
                # customization arguments to properly convert ExplorationChanges
                # that set DragAndDropSortInput and ItemSelectionInput rules.
                # Since we do not yet support passing an exploration state of a
                # given version into draft conversion functions, we throw an
                # Exception to indicate that the conversion cannot be completed.
                raise InvalidDraftConversionException(
                    'Conversion cannot be completed.')
        return draft_change_list

    @classmethod
    def _convert_states_v41_dict_to_v42_dict(
        cls, draft_change_list: List[exp_domain.ExplorationChange]
    ) -> List[exp_domain.ExplorationChange]:
        """Converts draft change list from state version 41 to 42.

        Args:
            draft_change_list: list(ExplorationChange). The list of
                ExplorationChange domain objects to upgrade.

        Returns:
            list(ExplorationChange). The converted draft_change_list.

        Raises:
            InvalidDraftConversionException. The conversion cannot be
                completed.
        """
        for change in draft_change_list:
            if (change.property_name ==
                    exp_domain.STATE_PROPERTY_INTERACTION_ANSWER_GROUPS):
                # Converting the answer groups depends on getting an
                # exploration state of v41, because we need an interaction's
                # customization arguments to properly convert ExplorationChanges
                # that set DragAndDropSortInput and ItemSelectionInput rules.
                # Since we do not yet support passing an exploration state of a
                # given version into draft conversion functions, we throw an
                # Exception to indicate that the conversion cannot be completed.
                raise InvalidDraftConversionException(
                    'Conversion cannot be completed.')
        return draft_change_list

    @classmethod
    def _convert_states_v40_dict_to_v41_dict(
        cls, draft_change_list: List[exp_domain.ExplorationChange]
    ) -> List[exp_domain.ExplorationChange]:
        """Converts draft change list from state version 40 to 41.

        Args:
            draft_change_list: list(ExplorationChange). The list of
                ExplorationChange domain objects to upgrade.

        Returns:
            list(ExplorationChange). The converted draft_change_list.

        Raises:
            InvalidDraftConversionException. The conversion cannot be
                completed.
        """
        for change in draft_change_list:
            if (change.property_name ==
                    exp_domain.STATE_PROPERTY_INTERACTION_ANSWER_GROUPS):
                # Converting the answer groups depends on getting an
                # exploration state of v40, because we need an interaction's id
                # to properly convert ExplorationChanges that set answer groups.
                # Since we do not yet support passing an exploration state of a
                # given version into draft conversion functions, we throw an
                # Exception to indicate that the conversion cannot be completed.
                raise InvalidDraftConversionException(
                    'Conversion cannot be completed.')
        return draft_change_list

    @classmethod
    def _convert_states_v39_dict_to_v40_dict(
        cls, draft_change_list: List[exp_domain.ExplorationChange]
    ) -> List[exp_domain.ExplorationChange]:
        """Converts draft change list from state version 39 to 40.

        Args:
            draft_change_list: list(ExplorationChange). The list of
                ExplorationChange domain objects to upgrade.

        Returns:
            list(ExplorationChange). The converted draft_change_list.

        Raises:
            InvalidDraftConversionException. The conversion cannot be
                completed.
        """
        for change in draft_change_list:
            if (change.property_name ==
                    exp_domain.STATE_PROPERTY_INTERACTION_CUST_ARGS):
                # Converting the answer groups depends on getting an
                # exploration state of v38, because we need an interaction's id
                # to properly convert ExplorationChanges that set answer groups.
                # Since we do not yet support passing an exploration state of a
                # given version into draft conversion functions, we throw an
                # Exception to indicate that the conversion cannot be completed.
                raise InvalidDraftConversionException(
                    'Conversion cannot be completed.')
        return draft_change_list

    @classmethod
    def _convert_states_v38_dict_to_v39_dict(
        cls, draft_change_list: List[exp_domain.ExplorationChange]
    ) -> List[exp_domain.ExplorationChange]:
        """Converts draft change list from state version 38 to 39. State
        version 39 adds a customization arg for the Numeric Expression Input
        interactions that allows creators to modify the placeholder text,
        for which there should be no changes to drafts.

        Args:
            draft_change_list: list(ExplorationChange). The list of
                ExplorationChange domain objects to upgrade.

        Returns:
            list(ExplorationChange). The converted draft_change_list.
        """
        return draft_change_list

    @classmethod
    def _convert_states_v37_dict_to_v38_dict(
        cls, draft_change_list: List[exp_domain.ExplorationChange]
    ) -> List[exp_domain.ExplorationChange]:
        """Converts draft change list from state version 37 to 38. State
        version 38 adds a customization arg for the Math interactions that
        allows creators to specify the letters that would be displayed to the
        learner, for which there should be no changes to drafts.

        Args:
            draft_change_list: list(ExplorationChange). The list of
                ExplorationChange domain objects to upgrade.

        Returns:
            list(ExplorationChange). The converted draft_change_list.
        """
        return draft_change_list

    @classmethod
    def _convert_states_v36_dict_to_v37_dict(
        cls, draft_change_list: List[exp_domain.ExplorationChange]
    ) -> List[exp_domain.ExplorationChange]:
        """Converts draft change list from version 36 to 37.

        Args:
            draft_change_list: list(ExplorationChange). The list of
                ExplorationChange domain objects to upgrade.

        Returns:
            list(ExplorationChange). The converted draft_change_list.
        """
        for change in draft_change_list:
            if (change.property_name ==
                    exp_domain.STATE_PROPERTY_INTERACTION_ANSWER_GROUPS):
                # Here we use cast because this 'if' condition forces change to
                # have type EditExpStatePropertyInteractionAnswerGroupsCmd.
                edit_interaction_answer_groups_cmd = cast(
                    exp_domain.EditExpStatePropertyInteractionAnswerGroupsCmd,
                    change
                )
                answer_group_dicts = (
                    edit_interaction_answer_groups_cmd.new_value
                )
                for answer_group_dict in answer_group_dicts:
                    for rule_spec_dict in answer_group_dict['rule_specs']:
                        if rule_spec_dict['rule_type'] == 'CaseSensitiveEquals':
                            rule_spec_dict['rule_type'] = 'Equals'

        return draft_change_list

    @classmethod
    def _convert_states_v35_dict_to_v36_dict(
        cls, draft_change_list: List[exp_domain.ExplorationChange]
    ) -> List[exp_domain.ExplorationChange]:
        """Converts draft change list from version 35 to 36.

        Args:
            draft_change_list: list(ExplorationChange). The list of
                ExplorationChange domain objects to upgrade.

        Returns:
            list(ExplorationChange). The converted draft_change_list.

        Raises:
            InvalidDraftConversionException. Conversion cannot be completed.
        """
        for change in draft_change_list:
            if (change.property_name ==
                    exp_domain.STATE_PROPERTY_INTERACTION_CUST_ARGS):
                # Converting the customization arguments depends on getting an
                # exploration state of v35, because we need an interaction's id
                # to properly convert ExplorationChanges that set customization
                # arguments. Since we do not yet support passing
                # an exploration state of a given version into draft conversion
                # functions, we throw an Exception to indicate that the
                # conversion cannot be completed.
                raise InvalidDraftConversionException(
                    'Conversion cannot be completed.')
        return draft_change_list

    @classmethod
    def _convert_states_v34_dict_to_v35_dict(
        cls, draft_change_list: List[exp_domain.ExplorationChange]
    ) -> List[exp_domain.ExplorationChange]:
        """Converts draft change list from state version 34 to 35. State
        version 35 upgrades all explorations that use the MathExpressionInput
        interaction to use one of AlgebraicExpressionInput,
        NumericExpressionInput, or MathEquationInput interactions. There should
        be no changes to the draft for this migration.

        Args:
            draft_change_list: list(ExplorationChange). The list of
                ExplorationChange domain objects to upgrade.

        Returns:
            list(ExplorationChange). The converted draft_change_list.

        Raises:
            InvalidDraftConversionException. Conversion cannot be completed.
        """
        for change in draft_change_list:
            # We don't want to migrate any changes that involve the
            # MathExpressionInput interaction.
            interaction_id_change_condition = (
                change.property_name ==
                exp_domain.STATE_PROPERTY_INTERACTION_ID and (
                    change.new_value == 'MathExpressionInput'))
            answer_groups_change_condition = (
                change.property_name ==
                exp_domain.STATE_PROPERTY_INTERACTION_ANSWER_GROUPS and
                isinstance(change.new_value, list) and (
                    change.new_value[0]['rule_specs'][0]['rule_type'] == (
                        'IsMathematicallyEquivalentTo')
                )
            )
            if interaction_id_change_condition or (
                    answer_groups_change_condition):
                raise InvalidDraftConversionException(
                    'Conversion cannot be completed.')

        return draft_change_list

    @classmethod
    def _convert_states_v33_dict_to_v34_dict(
        cls, draft_change_list: List[exp_domain.ExplorationChange]
    ) -> List[exp_domain.ExplorationChange]:
        """Converts draft change list from state version 33 to 34. State
        version 34 adds the new schema for Math components.

        Args:
            draft_change_list: list(ExplorationChange). The list of
                ExplorationChange domain objects to upgrade.

        Returns:
            list(ExplorationChange). The converted draft_change_list.
        """
        conversion_fn = (
            html_validation_service.add_math_content_to_math_rte_components)
        return cls._convert_html_in_draft_change_list(
            draft_change_list, conversion_fn)

    @classmethod
    def _convert_states_v32_dict_to_v33_dict(
        cls, draft_change_list: List[exp_domain.ExplorationChange]
    ) -> List[exp_domain.ExplorationChange]:
        """Converts draft change list from state version 32 to 33. State
        version 33 adds showChoicesInShuffledOrder boolean variable to the
        MultipleChoiceInput interaction.

        Args:
            draft_change_list: list(ExplorationChange). The list of
                ExplorationChange domain objects to upgrade.

        Returns:
            list(ExplorationChange). The converted draft_change_list.
        """
        for i, change in enumerate(draft_change_list):
            if (change.cmd == exp_domain.CMD_EDIT_STATE_PROPERTY and
                    change.property_name ==
                    exp_domain.STATE_PROPERTY_INTERACTION_CUST_ARGS):
                # Ruling out the possibility of any other type for mypy
                # type checking.
                assert isinstance(change.new_value, dict)
                if list(change.new_value.keys()) == ['choices']:
                    change.new_value['showChoicesInShuffledOrder'] = {
                        'value': False
                    }
                    draft_change_list[i] = exp_domain.ExplorationChange({
                        'cmd': exp_domain.CMD_EDIT_STATE_PROPERTY,
                        'property_name': (
                            exp_domain.STATE_PROPERTY_INTERACTION_CUST_ARGS),
                        'state_name': change.state_name,
                        'new_value': change.new_value
                    })
        return draft_change_list

    @classmethod
    def _convert_states_v31_dict_to_v32_dict(
        cls, draft_change_list: List[exp_domain.ExplorationChange]
    ) -> List[exp_domain.ExplorationChange]:
        """Converts draft change list from state version 31 to 32. State
        version 32 adds a customization arg for the "Add" button text
        in SetInput interaction, for which there should be no changes
        to drafts.

        Args:
            draft_change_list: list(ExplorationChange). The list of
                ExplorationChange domain objects to upgrade.

        Returns:
            list(ExplorationChange). The converted draft_change_list.
        """
        return draft_change_list

    @classmethod
    def _convert_states_v30_dict_to_v31_dict(
        cls, draft_change_list: List[exp_domain.ExplorationChange]
    ) -> List[exp_domain.ExplorationChange]:
        """Converts draft change list from state version 30 to 31. State
        Version 31 adds the duration_secs float for the Voiceover
        section of state.

        Args:
            draft_change_list: list(ExplorationChange). The list of
                ExplorationChange domain objects to upgrade.

        Returns:
            list(ExplorationChange). The converted draft_change_list.
        """
        for i, change in enumerate(draft_change_list):
            if (change.cmd == exp_domain.CMD_EDIT_STATE_PROPERTY and
                    change.property_name ==
                    exp_domain.STATE_PROPERTY_RECORDED_VOICEOVERS):
                # Here we use cast because this 'if' condition forces change to
                # have type EditExpStatePropertyRecordedVoiceoversCmd.
                edit_recorded_voiceovers_cmd = cast(
                    exp_domain.EditExpStatePropertyRecordedVoiceoversCmd,
                    change
                )
                recorded_voiceovers_dict = (
                    edit_recorded_voiceovers_cmd.new_value
                )
                new_voiceovers_mapping = recorded_voiceovers_dict[
                    'voiceovers_mapping'
                ]
                # Initialize the value to migrate draft state to v31.
                language_codes_to_audio_metadata = (
                    new_voiceovers_mapping.values())
                for language_codes in language_codes_to_audio_metadata:
                    for audio_metadata in language_codes.values():
                        audio_metadata['duration_secs'] = 0.0
                draft_change_list[i] = exp_domain.ExplorationChange({
                    'cmd': exp_domain.CMD_EDIT_STATE_PROPERTY,
                    'property_name': (
                        exp_domain.STATE_PROPERTY_RECORDED_VOICEOVERS),
                    'state_name': change.state_name,
                    'new_value': {
                        'voiceovers_mapping': new_voiceovers_mapping
                    }
                })
        return draft_change_list

    @classmethod
    def _convert_states_v29_dict_to_v30_dict(
        cls, draft_change_list: List[exp_domain.ExplorationChange]
    ) -> List[exp_domain.ExplorationChange]:
        """Converts draft change list from state version 29 to 30. State
        version 30 replaces tagged_misconception_id with
        tagged_skill_misconception_id.

        Args:
            draft_change_list: list(ExplorationChange). The list of
                ExplorationChange domain objects to upgrade.

        Returns:
            list(ExplorationChange). The converted draft_change_list.
        """
        for i, change in enumerate(draft_change_list):
            if (change.cmd == exp_domain.CMD_EDIT_STATE_PROPERTY and
                    change.property_name ==
                    exp_domain.STATE_PROPERTY_INTERACTION_ANSWER_GROUPS):
                # Here we use cast because this 'if' condition forces change to
                # have type EditExpStatePropertyInteractionAnswerGroupsCmd.
                edit_interaction_answer_groups_cmd = cast(
                    exp_domain.EditExpStatePropertyInteractionAnswerGroupsCmd,
                    change
                )
                new_answer_groups_dicts = (
                    edit_interaction_answer_groups_cmd.new_value
                )
                answer_group_dicts: List[state_domain.AnswerGroupDict] = []
                for answer_group_dict in new_answer_groups_dicts:
                    answer_group_dicts.append({
                        'rule_specs': answer_group_dict['rule_specs'],
                        'outcome': answer_group_dict['outcome'],
                        'training_data': answer_group_dict['training_data'],
                        'tagged_skill_misconception_id': None
                    })
                draft_change_list[i] = exp_domain.ExplorationChange({
                    'cmd': exp_domain.CMD_EDIT_STATE_PROPERTY,
                    'property_name': (
                        exp_domain.STATE_PROPERTY_INTERACTION_ANSWER_GROUPS),
                    'state_name': change.state_name,
                    'new_value': answer_group_dicts
                })
        return draft_change_list

    @classmethod
    def _convert_states_v28_dict_to_v29_dict(
        cls, draft_change_list: List[exp_domain.ExplorationChange]
    ) -> List[exp_domain.ExplorationChange]:
        """Converts draft change list from state version 28 to 29. State
        version 29 adds solicit_answer_details boolean variable to the
        state, for which there should be no changes to drafts.

        Args:
            draft_change_list: list(ExplorationChange). The list of
                ExplorationChange domain objects to upgrade.

        Returns:
            list(ExplorationChange). The converted draft_change_list.
        """
        return draft_change_list

    @classmethod
    def _convert_states_v27_dict_to_v28_dict(
        cls, draft_change_list: List[exp_domain.ExplorationChange]
    ) -> List[exp_domain.ExplorationChange]:
        """Converts draft change list from state version 27 to 28. State
        version 28 replaces content_ids_to_audio_translations with
        recorded_voiceovers.

        Args:
            draft_change_list: list(ExplorationChange). The list of
                ExplorationChange domain objects to upgrade.

        Returns:
            list(ExplorationChange). The converted draft_change_list.
        """
        for i, change in enumerate(draft_change_list):
            if (change.cmd == exp_domain.CMD_EDIT_STATE_PROPERTY and
                    change.property_name ==
                    exp_domain.STATE_PROPERTY_CONTENT_IDS_TO_AUDIO_TRANSLATIONS_DEPRECATED):  # pylint: disable=line-too-long
                # Here we use cast because this 'if'
                # condition forces change to have type
                # EditExpStatePropertyContentIdToAudioTranslationsDeprecatedCmd.
                content_ids_to_audio_translations_cmd = cast(
                    exp_domain.EditExpStatePropertyContentIdsToAudioTranslationsDeprecatedCmd,  # pylint: disable=line-too-long
                    change
                )
                voiceovers_dict = (
                    content_ids_to_audio_translations_cmd.new_value
                )
                draft_change_list[i] = exp_domain.ExplorationChange({
                    'cmd': exp_domain.CMD_EDIT_STATE_PROPERTY,
                    'property_name': (
                        exp_domain.STATE_PROPERTY_RECORDED_VOICEOVERS),
                    'state_name': change.state_name,
                    'new_value': {
                        'voiceovers_mapping': voiceovers_dict
                    }
                })

        return draft_change_list<|MERGE_RESOLUTION|>--- conflicted
+++ resolved
@@ -180,19 +180,7 @@
                         elif isinstance(value, str):
                             new_value['choices']['value'][value_index] = (
                                 conversion_fn(value))
-<<<<<<< HEAD
             elif (change.property_name == 'written_translations'):
-=======
-            elif (change.property_name ==
-                  exp_domain.STATE_PROPERTY_WRITTEN_TRANSLATIONS):
-                # Here we use cast because this 'elif' condition forces change
-                # to have type EditExpStatePropertyWrittenTranslationsCmd.
-                edit_written_translations_dict_cmd = cast(
-                    exp_domain.EditExpStatePropertyWrittenTranslationsCmd,
-                    change
-                )
-                new_value = edit_written_translations_dict_cmd.new_value
->>>>>>> dd3c482c
                 for content_id, language_code_to_written_translation in (
                         new_value['translations_mapping'].items()):
                     for language_code in (
