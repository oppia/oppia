# coding: utf-8
#
# Copyright 2019 The Oppia Authors. All Rights Reserved.
#
# Licensed under the Apache License, Version 2.0 (the "License");
# you may not use this file except in compliance with the License.
# You may obtain a copy of the License at
#
#      http://www.apache.org/licenses/LICENSE-2.0
#
# Unless required by applicable law or agreed to in writing, software
# distributed under the License is distributed on an "AS-IS" BASIS,
# WITHOUT WARRANTIES OR CONDITIONS OF ANY KIND, either express or implied.
# See the License for the specific language governing permissions and
# limitations under the License.

"""Commands that can be used to upgrade draft to newer Exploration versions."""

from __future__ import absolute_import  # pylint: disable=import-only-modules
from __future__ import unicode_literals  # pylint: disable=import-only-modules

import logging

from core.domain import exp_domain
from core.domain import html_validation_service
from core.domain import rules_registry
from core.domain import state_domain
from core.platform import models
import python_utils
import utils

(exp_models, feedback_models, user_models) = models.Registry.import_models([
    models.NAMES.exploration, models.NAMES.feedback, models.NAMES.user
])


class InvalidDraftConversionException(Exception):
    """Error class for invalid draft conversion. Should be raised in a draft
    conversion function if it is not possible to upgrade a draft, and indicates
    that try_upgrading_draft_to_exp_version should return None.
    """

    pass


def try_upgrading_draft_to_exp_version(
        draft_change_list, current_draft_version, to_exp_version, exp_id):
    """Try upgrading a list of ExplorationChange domain objects to match the
    latest exploration version.

    For now, this handles the scenario where all commits between
    current_draft_version and to_exp_version migrate only the state schema.

    Args:
        draft_change_list: list(ExplorationChange). The list of
            ExplorationChange domain objects to upgrade.
        current_draft_version: int. Current draft version.
        to_exp_version: int. Target exploration version.
        exp_id: str. Exploration id.

    Returns:
        list(ExplorationChange) or None. A list of ExplorationChange domain
        objects after upgrade or None if upgrade fails.

    Raises:
        InvalidInputException. The current_draft_version is greater than
            to_exp_version.
    """
    if current_draft_version > to_exp_version:
        raise utils.InvalidInputException(
            'Current draft version is greater than the exploration version.')
    if current_draft_version == to_exp_version:
        return None

    exp_versions = list(
        python_utils.RANGE(current_draft_version + 1, to_exp_version + 1))
    commits_list = (
        exp_models.ExplorationCommitLogEntryModel.get_multi(
            exp_id, exp_versions))
    upgrade_times = 0
    while current_draft_version + upgrade_times < to_exp_version:
        commit = commits_list[upgrade_times]
        if (
                len(commit.commit_cmds) != 1 or
                commit.commit_cmds[0]['cmd'] !=
                exp_domain.CMD_MIGRATE_STATES_SCHEMA_TO_LATEST_VERSION):
            return None
        conversion_fn_name = '_convert_states_v%s_dict_to_v%s_dict' % (
            commit.commit_cmds[0]['from_version'],
            commit.commit_cmds[0]['to_version'])
        if not hasattr(DraftUpgradeUtil, conversion_fn_name):
            logging.warning('%s is not implemented' % conversion_fn_name)
            return None
        conversion_fn = getattr(DraftUpgradeUtil, conversion_fn_name)
        try:
            draft_change_list = conversion_fn(draft_change_list)
        except InvalidDraftConversionException:
            return None
        upgrade_times += 1
    return draft_change_list


class DraftUpgradeUtil(python_utils.OBJECT):
    """Wrapper class that contains util functions to upgrade drafts."""

    @classmethod
    def _convert_states_v42_dict_to_v43_dict(cls, draft_change_list):
<<<<<<< HEAD
        """Converts draft change list from state version 42 to 43. State
        version 43 adds a customization arg for the Numeric Input
        interactions that allows creators to set input range greater
        than or equal to zero.
=======
        """Converts draft change list from state version 42 to 43.
>>>>>>> 8ae75438

        Args:
            draft_change_list: list(ExplorationChange). The list of
                ExplorationChange domain objects to upgrade.

        Returns:
            list(ExplorationChange). The converted draft_change_list.
        """
<<<<<<< HEAD
=======
        for change in draft_change_list:
            if (change.property_name ==
                    exp_domain.STATE_PROPERTY_INTERACTION_ANSWER_GROUPS):
                # Converting the answer groups depends on getting an
                # exploration state of v42, because we need an interaction's
                # customization arguments to properly convert ExplorationChanges
                # that set DragAndDropSortInput and ItemSelectionInput rules.
                # Since we do not yet support passing an exploration state of a
                # given version into draft conversion functions, we throw an
                # Exception to indicate that the conversion cannot be completed.
                raise InvalidDraftConversionException(
                    'Conversion cannot be completed.')
>>>>>>> 8ae75438
        return draft_change_list

    @classmethod
    def _convert_states_v41_dict_to_v42_dict(cls, draft_change_list):
        """Converts draft change list from state version 41 to 42.

        Args:
            draft_change_list: list(ExplorationChange). The list of
                ExplorationChange domain objects to upgrade.

        Returns:
            list(ExplorationChange). The converted draft_change_list.
        """
        for change in draft_change_list:
            if (change.property_name ==
                    exp_domain.STATE_PROPERTY_INTERACTION_ANSWER_GROUPS):
                # Converting the answer groups depends on getting an
                # exploration state of v41, because we need an interaction's
                # customization arguments to properly convert ExplorationChanges
                # that set DragAndDropSortInput and ItemSelectionInput rules.
                # Since we do not yet support passing an exploration state of a
                # given version into draft conversion functions, we throw an
                # Exception to indicate that the conversion cannot be completed.
                raise InvalidDraftConversionException(
                    'Conversion cannot be completed.')
        return draft_change_list

    @classmethod
    def _convert_states_v40_dict_to_v41_dict(cls, draft_change_list):
        """Converts draft change list from state version 40 to 41.

        Args:
            draft_change_list: list(ExplorationChange). The list of
                ExplorationChange domain objects to upgrade.

        Returns:
            list(ExplorationChange). The converted draft_change_list.
        """
        for change in draft_change_list:
            if (change.property_name ==
                    exp_domain.STATE_PROPERTY_INTERACTION_ANSWER_GROUPS):
                # Converting the answer groups depends on getting an
                # exploration state of v40, because we need an interaction's id
                # to properly convert ExplorationChanges that set answer groups.
                # Since we do not yet support passing an exploration state of a
                # given version into draft conversion functions, we throw an
                # Exception to indicate that the conversion cannot be completed.
                raise InvalidDraftConversionException(
                    'Conversion cannot be completed.')
        return draft_change_list

    @classmethod
    def _convert_states_v39_dict_to_v40_dict(cls, draft_change_list):
        """Converts draft change list from state version 39 to 40.

        Args:
            draft_change_list: list(ExplorationChange). The list of
                ExplorationChange domain objects to upgrade.

        Returns:
            list(ExplorationChange). The converted draft_change_list.
        """
        for change in draft_change_list:
            if (change.property_name ==
                    exp_domain.STATE_PROPERTY_INTERACTION_CUST_ARGS):
                # Converting the answer groups depends on getting an
                # exploration state of v38, because we need an interaction's id
                # to properly convert ExplorationChanges that set answer groups.
                # Since we do not yet support passing an exploration state of a
                # given version into draft conversion functions, we throw an
                # Exception to indicate that the conversion cannot be completed.
                raise InvalidDraftConversionException(
                    'Conversion cannot be completed.')
        return draft_change_list

    @classmethod
    def _convert_states_v38_dict_to_v39_dict(cls, draft_change_list):
        """Converts draft change list from state version 38 to 39. State
        version 39 adds a customization arg for the Numeric Expression Input
        interactions that allows creators to modify the placeholder text,
        for which there should be no changes to drafts.

        Args:
            draft_change_list: list(ExplorationChange). The list of
                ExplorationChange domain objects to upgrade.

        Returns:
            list(ExplorationChange). The converted draft_change_list.
        """
        return draft_change_list

    @classmethod
    def _convert_states_v37_dict_to_v38_dict(cls, draft_change_list):
        """Converts draft change list from state version 37 to 38. State
        version 38 adds a customization arg for the Math interactions that
        allows creators to specify the letters that would be displayed to the
        learner, for which there should be no changes to drafts.

        Args:
            draft_change_list: list(ExplorationChange). The list of
                ExplorationChange domain objects to upgrade.

        Returns:
            list(ExplorationChange). The converted draft_change_list.
        """
        return draft_change_list

    @classmethod
    def _convert_states_v36_dict_to_v37_dict(cls, draft_change_list):
        """Converts draft change list from version 36 to 37.

        Args:
            draft_change_list: list(ExplorationChange). The list of
                ExplorationChange domain objects to upgrade.

        Returns:
            list(ExplorationChange). The converted draft_change_list.
        """
        for change in draft_change_list:
            if (change.property_name ==
                    exp_domain.STATE_PROPERTY_INTERACTION_ANSWER_GROUPS):
                # Find all RuleSpecs in AnwerGroups and change
                # CaseSensitiveEquals rule types to Equals.
                for answer_group_dict in change.new_value:
                    for rule_spec_dict in answer_group_dict['rule_specs']:
                        if rule_spec_dict['rule_type'] == 'CaseSensitiveEquals':
                            rule_spec_dict['rule_type'] = 'Equals'

        return draft_change_list

    @classmethod
    def _convert_states_v35_dict_to_v36_dict(cls, draft_change_list):
        """Converts draft change list from version 35 to 36.

        Args:
            draft_change_list: list(ExplorationChange). The list of
                ExplorationChange domain objects to upgrade.

        Returns:
            list(ExplorationChange). The converted draft_change_list.

        Raises:
            InvalidDraftConversionException. Conversion cannot be completed.
        """
        for change in draft_change_list:
            if (change.property_name ==
                    exp_domain.STATE_PROPERTY_INTERACTION_CUST_ARGS):
                # Converting the customization arguments depends on getting an
                # exploration state of v35, because we need an interaction's id
                # to properly convert ExplorationChanges that set customization
                # arguments. Since we do not yet support passing
                # an exploration state of a given version into draft conversion
                # functions, we throw an Exception to indicate that the
                # conversion cannot be completed.
                raise InvalidDraftConversionException(
                    'Conversion cannot be completed.')
        return draft_change_list

    @classmethod
    def _convert_states_v34_dict_to_v35_dict(cls, draft_change_list):
        """Converts draft change list from state version 34 to 35. State
        version 35 upgrades all explorations that use the MathExpressionInput
        interaction to use one of AlgebraicExpressionInput,
        NumericExpressionInput, or MathEquationInput interactions. There should
        be no changes to the draft for this migration.

        Args:
            draft_change_list: list(ExplorationChange). The list of
                ExplorationChange domain objects to upgrade.

        Returns:
            list(ExplorationChange). The converted draft_change_list.

        Raises:
            InvalidDraftConversionException. Conversion cannot be completed.
        """
        for change in draft_change_list:
            # We don't want to migrate any changes that involve the
            # MathExpressionInput interaction.
            interaction_id_change_condition = (
                change.property_name ==
                exp_domain.STATE_PROPERTY_INTERACTION_ID and (
                    change.new_value == 'MathExpressionInput'))
            answer_groups_change_condition = (
                change.property_name ==
                exp_domain.STATE_PROPERTY_INTERACTION_ANSWER_GROUPS and (
                    change.new_value[0]['rule_specs'][0]['rule_type'] == (
                        'IsMathematicallyEquivalentTo')))
            if interaction_id_change_condition or (
                    answer_groups_change_condition):
                raise InvalidDraftConversionException(
                    'Conversion cannot be completed.')

        return draft_change_list

    @classmethod
    def _convert_states_v33_dict_to_v34_dict(cls, draft_change_list):
        """Converts draft change list from state version 33 to 34. State
        version 34 adds the new schema for Math components.

        Args:
            draft_change_list: list(ExplorationChange). The list of
                ExplorationChange domain objects to upgrade.

        Returns:
            list(ExplorationChange). The converted draft_change_list.
        """
        conversion_fn = (
            html_validation_service.add_math_content_to_math_rte_components)
        for i, change in enumerate(draft_change_list):
            new_value = None
            if not change.cmd == exp_domain.CMD_EDIT_STATE_PROPERTY:
                continue
            # The change object has the key 'new_value' only if the
            # cmd is 'CMD_EDIT_STATE_PROPERTY' or
            # 'CMD_EDIT_EXPLORATION_PROPERTY'.
            new_value = change.new_value
            if change.property_name == exp_domain.STATE_PROPERTY_CONTENT:
                new_value['html'] = conversion_fn(new_value['html'])
            elif (change.property_name ==
                  exp_domain.STATE_PROPERTY_INTERACTION_CUST_ARGS):
                # Only customization args with the key 'choices' have HTML
                # content in them.
                if 'choices' in new_value.keys():
                    for value_index, value in enumerate(
                            new_value['choices']['value']):
                        new_value['choices']['value'][value_index] = (
                            conversion_fn(value))
            elif (change.property_name ==
                  exp_domain.STATE_PROPERTY_WRITTEN_TRANSLATIONS):
                for content_id, language_code_to_written_translation in (
                        new_value['translations_mapping'].items()):
                    for language_code in (
                            language_code_to_written_translation.keys()):
                        new_value['translations_mapping'][
                            content_id][language_code]['html'] = (
                                conversion_fn(new_value[
                                    'translations_mapping'][content_id][
                                        language_code]['html'])
                            )
            elif (change.property_name ==
                  exp_domain.STATE_PROPERTY_INTERACTION_DEFAULT_OUTCOME and
                  new_value is not None):
                new_value = (
                    state_domain.Outcome.convert_html_in_outcome(
                        new_value, conversion_fn))
            elif (change.property_name ==
                  exp_domain.STATE_PROPERTY_INTERACTION_HINTS):
                new_value = [
                    (state_domain.Hint.convert_html_in_hint(
                        hint_dict, conversion_fn))
                    for hint_dict in new_value]
            elif (change.property_name ==
                  exp_domain.STATE_PROPERTY_INTERACTION_SOLUTION and
                  new_value is not None):
                new_value['explanation']['html'] = (
                    conversion_fn(new_value['explanation']['html']))
                # TODO(#9413): Find a way to include a reference to the
                # interaction type in the Draft change lists.
                # See issue: https://github.com/oppia/oppia/issues/9413.
                # currently, only DragAndDropSortInput interaction allows
                # solution correct answers having HTML in them.
                # This code below should be updated if any new interaction
                # is allowed to have HTML in the solution correct answer
                # The typecheckings below can be avoided once #9413 is fixed.
                if new_value['correct_answer']:
                    if isinstance(new_value['correct_answer'], list):
                        for list_index, html_list in enumerate(
                                new_value['correct_answer']):
                            if isinstance(html_list, list):
                                for answer_html_index, answer_html in enumerate(
                                        html_list):
                                    if isinstance(
                                            answer_html, python_utils.UNICODE):
                                        new_value['correct_answer'][list_index][
                                            answer_html_index] = (
                                                conversion_fn(answer_html))
            elif (change.property_name ==
                  exp_domain.STATE_PROPERTY_INTERACTION_ANSWER_GROUPS):
                html_field_types_to_rule_specs = (
                    rules_registry.Registry.get_html_field_types_to_rule_specs(
                        state_schema_version=41))
                new_value = [
                    state_domain.AnswerGroup.convert_html_in_answer_group(
                        answer_group, conversion_fn,
                        html_field_types_to_rule_specs
                    )
                    for answer_group in new_value]
            if new_value is not None:
                draft_change_list[i] = exp_domain.ExplorationChange({
                    'cmd': change.cmd,
                    'property_name': change.property_name,
                    'state_name': change.state_name,
                    'new_value': new_value
                })
        return draft_change_list

    @classmethod
    def _convert_states_v32_dict_to_v33_dict(cls, draft_change_list):
        """Converts draft change list from state version 32 to 33. State
        version 33 adds showChoicesInShuffledOrder boolean variable to the
        MultipleChoiceInput interaction.

        Args:
            draft_change_list: list(ExplorationChange). The list of
                ExplorationChange domain objects to upgrade.

        Returns:
            list(ExplorationChange). The converted draft_change_list.
        """
        for i, change in enumerate(draft_change_list):
            if (change.cmd == exp_domain.CMD_EDIT_STATE_PROPERTY and
                    change.property_name ==
                    exp_domain.STATE_PROPERTY_INTERACTION_CUST_ARGS):
                if change.new_value.keys() == ['choices']:
                    change.new_value['showChoicesInShuffledOrder'] = {
                        'value': False
                    }
                    draft_change_list[i] = exp_domain.ExplorationChange({
                        'cmd': exp_domain.CMD_EDIT_STATE_PROPERTY,
                        'property_name': (
                            exp_domain.STATE_PROPERTY_INTERACTION_CUST_ARGS),
                        'state_name': change.state_name,
                        'new_value': change.new_value
                    })
        return draft_change_list

    @classmethod
    def _convert_states_v31_dict_to_v32_dict(cls, draft_change_list):
        """Converts draft change list from state version 31 to 32. State
        version 32 adds a customization arg for the "Add" button text
        in SetInput interaction, for which there should be no changes
        to drafts.

        Args:
            draft_change_list: list(ExplorationChange). The list of
                ExplorationChange domain objects to upgrade.

        Returns:
            list(ExplorationChange). The converted draft_change_list.
        """
        return draft_change_list

    @classmethod
    def _convert_states_v30_dict_to_v31_dict(cls, draft_change_list):
        """Converts draft change list from state version 30 to 31. State
        Version 31 adds the duration_secs float for the Voiceover
        section of state.

        Args:
            draft_change_list: list(ExplorationChange). The list of
                ExplorationChange domain objects to upgrade.

        Returns:
            list(ExplorationChange). The converted draft_change_list.
        """
        for i, change in enumerate(draft_change_list):
            if (change.cmd == exp_domain.CMD_EDIT_STATE_PROPERTY and
                    change.property_name ==
                    exp_domain.STATE_PROPERTY_RECORDED_VOICEOVERS):
                # Get the language code to access the language code correctly.
                new_voiceovers_mapping = change.new_value['voiceovers_mapping']
                # Initialize the value to migrate draft state to v31.
                language_codes_to_audio_metadata = (
                    new_voiceovers_mapping.values())
                for language_codes in language_codes_to_audio_metadata:
                    for audio_metadata in language_codes.values():
                        audio_metadata['duration_secs'] = 0.0
                draft_change_list[i] = exp_domain.ExplorationChange({
                    'cmd': exp_domain.CMD_EDIT_STATE_PROPERTY,
                    'property_name': (
                        exp_domain.STATE_PROPERTY_RECORDED_VOICEOVERS),
                    'state_name': change.state_name,
                    'new_value': {
                        'voiceovers_mapping': new_voiceovers_mapping
                    }
                })
        return draft_change_list

    @classmethod
    def _convert_states_v29_dict_to_v30_dict(cls, draft_change_list):
        """Converts draft change list from state version 29 to 30. State
        version 30 replaces tagged_misconception_id with
        tagged_skill_misconception_id.

        Args:
            draft_change_list: list(ExplorationChange). The list of
                ExplorationChange domain objects to upgrade.

        Returns:
            list(ExplorationChange). The converted draft_change_list.
        """
        for i, change in enumerate(draft_change_list):
            if (change.cmd == exp_domain.CMD_EDIT_STATE_PROPERTY and
                    change.property_name ==
                    exp_domain.STATE_PROPERTY_INTERACTION_ANSWER_GROUPS):
                draft_change_list[i] = exp_domain.ExplorationChange({
                    'cmd': exp_domain.CMD_EDIT_STATE_PROPERTY,
                    'property_name': (
                        exp_domain.STATE_PROPERTY_INTERACTION_ANSWER_GROUPS),
                    'state_name': change.state_name,
                    'new_value': {
                        'rule_specs': change.new_value['rule_specs'],
                        'outcome': change.new_value['outcome'],
                        'training_data': change.new_value['training_data'],
                        'tagged_skill_misconception_id': None
                    }
                })
        return draft_change_list

    @classmethod
    def _convert_states_v28_dict_to_v29_dict(cls, draft_change_list):
        """Converts draft change list from state version 28 to 29. State
        version 29 adds solicit_answer_details boolean variable to the
        state, for which there should be no changes to drafts.

        Args:
            draft_change_list: list(ExplorationChange). The list of
                ExplorationChange domain objects to upgrade.

        Returns:
            list(ExplorationChange). The converted draft_change_list.
        """
        return draft_change_list

    @classmethod
    def _convert_states_v27_dict_to_v28_dict(cls, draft_change_list):
        """Converts draft change list from state version 27 to 28. State
        version 28 replaces content_ids_to_audio_translations with
        recorded_voiceovers.

        Args:
            draft_change_list: list(ExplorationChange). The list of
                ExplorationChange domain objects to upgrade.

        Returns:
            list(ExplorationChange). The converted draft_change_list.
        """
        for i, change in enumerate(draft_change_list):
            if (change.cmd == exp_domain.CMD_EDIT_STATE_PROPERTY and
                    change.property_name ==
                    exp_domain.STATE_PROPERTY_CONTENT_IDS_TO_AUDIO_TRANSLATIONS_DEPRECATED):  # pylint: disable=line-too-long
                draft_change_list[i] = exp_domain.ExplorationChange({
                    'cmd': exp_domain.CMD_EDIT_STATE_PROPERTY,
                    'property_name': (
                        exp_domain.STATE_PROPERTY_RECORDED_VOICEOVERS),
                    'state_name': change.state_name,
                    'new_value': {
                        'voiceovers_mapping': change.new_value
                    }
                })

        return draft_change_list<|MERGE_RESOLUTION|>--- conflicted
+++ resolved
@@ -105,24 +105,15 @@
 
     @classmethod
     def _convert_states_v42_dict_to_v43_dict(cls, draft_change_list):
-<<<<<<< HEAD
-        """Converts draft change list from state version 42 to 43. State
-        version 43 adds a customization arg for the Numeric Input
-        interactions that allows creators to set input range greater
-        than or equal to zero.
-=======
         """Converts draft change list from state version 42 to 43.
->>>>>>> 8ae75438
-
-        Args:
-            draft_change_list: list(ExplorationChange). The list of
-                ExplorationChange domain objects to upgrade.
-
-        Returns:
-            list(ExplorationChange). The converted draft_change_list.
-        """
-<<<<<<< HEAD
-=======
+
+        Args:
+            draft_change_list: list(ExplorationChange). The list of
+                ExplorationChange domain objects to upgrade.
+
+        Returns:
+            list(ExplorationChange). The converted draft_change_list.
+        """
         for change in draft_change_list:
             if (change.property_name ==
                     exp_domain.STATE_PROPERTY_INTERACTION_ANSWER_GROUPS):
@@ -135,7 +126,6 @@
                 # Exception to indicate that the conversion cannot be completed.
                 raise InvalidDraftConversionException(
                     'Conversion cannot be completed.')
->>>>>>> 8ae75438
         return draft_change_list
 
     @classmethod
