# Copyright 2018 The Oppia Authors. All Rights Reserved.
#
# Licensed under the Apache License, Version 2.0 (the "License");
# you may not use this file except in compliance with the License.
# You may obtain a copy of the License at
#
#      http://www.apache.org/licenses/LICENSE-2.0
#
# Unless required by applicable law or agreed to in writing, software
# distributed under the License is distributed on an "AS-IS" BASIS,
# WITHOUT WARRANTIES OR CONDITIONS OF ANY KIND, either express or implied.
# See the License for the specific language governing permissions and
# limitations under the License.

"""Commands that can be used to operate on skills."""

from __future__ import annotations

import collections
import itertools
import logging

from core import feconf
from core.constants import constants
from core.domain import caching_services
from core.domain import config_domain
from core.domain import html_cleaner
from core.domain import opportunity_services
from core.domain import role_services
from core.domain import skill_domain
from core.domain import skill_fetchers
from core.domain import state_domain
from core.domain import suggestion_services
from core.domain import taskqueue_services
from core.domain import topic_domain
from core.domain import topic_fetchers
from core.domain import topic_services
from core.domain import user_services
from core.platform import models

from typing import Callable, Dict, List, Optional, Set, Tuple, overload
from typing_extensions import Literal

MYPY = False
if MYPY: # pragma: no cover
    from mypy_imports import question_models
    from mypy_imports import skill_models
    from mypy_imports import topic_models
    from mypy_imports import user_models

(skill_models, user_models, question_models, topic_models) = (
    models.Registry.import_models([
        models.NAMES.skill, models.NAMES.user, models.NAMES.question,
        models.NAMES.topic]))


# Repository GET methods.
def get_merged_skill_ids() -> List[str]:
    """Returns the skill IDs of skills that have been merged.

    Returns:
        list(str). List of skill IDs of merged skills.
    """
    return [skill.id for skill in skill_models.SkillModel.get_merged_skills()]


def get_all_skill_summaries() -> List[skill_domain.SkillSummary]:
    """Returns the summaries of all skills present in the datastore.

    Returns:
        list(SkillSummary). The list of summaries of all skills present in the
        datastore.
    """
    skill_summaries_models = skill_models.SkillSummaryModel.get_all()
    skill_summaries = [
        get_skill_summary_from_model(summary)
        for summary in skill_summaries_models]
    return skill_summaries


def _get_skill_summaries_in_batches(
    num_skills_to_fetch: int,
    urlsafe_start_cursor: Optional[str],
    sort_by: Optional[str]
) -> Tuple[List[skill_domain.SkillSummary], Optional[str], bool]:
    """Returns the summaries of skills present in the datastore.

    Args:
        num_skills_to_fetch: int. Number of skills to fetch.
        urlsafe_start_cursor: str or None. The cursor to the next page.
        sort_by: str|None. A string indicating how to sort the result, or None
            if no sort is required.

    Returns:
        3-tuple(skill_summaries, new_urlsafe_start_cursor, more). where:
            skill_summaries: list(SkillSummary). The list of skill summaries.
                The number of returned skill summaries might include more than
                the requested number. Hence, the cursor returned will represent
                the point to which those results were fetched (and not the
                "num_skills_to_fetch" point).
            urlsafe_start_cursor: str or None. A query cursor pointing to the
                next batch of results. If there are no more results, this might
                be None.
            more: bool. If True, there are (probably) more results after this
                batch. If False, there are no further results after this batch.
    """
    # The fetched skills will be filtered afterwards and filtering may result
    # in having less number of skills than requested. Hence, fetching twice
    # the number of requested skills will help reduce the number of datastore
    # calls.
    skill_summaries_models, new_urlsafe_start_cursor, more = (
        skill_models.SkillSummaryModel.fetch_page(
            2 * num_skills_to_fetch, urlsafe_start_cursor, sort_by))

    skill_summaries = [
        get_skill_summary_from_model(summary)
        for summary in skill_summaries_models]
    return skill_summaries, new_urlsafe_start_cursor, more


def get_filtered_skill_summaries(
    num_skills_to_fetch: int,
    status: Optional[str],
    classroom_name: Optional[str],
    keywords: List[str],
    sort_by: Optional[str],
    urlsafe_start_cursor: Optional[str]
) -> Tuple[List[skill_domain.AugmentedSkillSummary], Optional[str], bool]:
    """Returns all the skill summary dicts after filtering.

    Args:
        num_skills_to_fetch: int. Number of skills to fetch.
        status: str|None. The status of the skill, or None if no status is
            provided to filter skills id.
        classroom_name: str|None. The classroom_name of the topic to which
            the skill is assigned to.
        keywords: list(str). The keywords to look for
            in the skill description.
        sort_by: str|None. A string indicating how to sort the result, or None
            if no sorting is required.
        urlsafe_start_cursor: str or None. The cursor to the next page.

    Returns:
        3-tuple(augmented_skill_summaries, new_urlsafe_start_cursor, more).
        Where:
            augmented_skill_summaries: list(AugmentedSkillSummary). The list of
                augmented skill summaries. The number of returned skills might
                include more than the requested number. Hence, the cursor
                returned will represent the point to which those results were
                fetched (and not the "num_skills_to_fetch" point).
            new_urlsafe_start_cursor: str or None. A query cursor pointing to
                the next batch of results. If there are no more results, this
                might be None.
            more: bool. If True, there are (probably) more results after this
                batch. If False, there are no further results after this batch.
    """
    augmented_skill_summaries: List[skill_domain.AugmentedSkillSummary] = []
    new_urlsafe_start_cursor = urlsafe_start_cursor
    more = True

    while len(augmented_skill_summaries) < num_skills_to_fetch and more:
        augmented_skill_summaries_batch, new_urlsafe_start_cursor, more = (
            _get_augmented_skill_summaries_in_batches(
                num_skills_to_fetch, new_urlsafe_start_cursor, sort_by))

        filtered_augmented_skill_summaries = _filter_skills_by_status(
            augmented_skill_summaries_batch, status)
        filtered_augmented_skill_summaries = _filter_skills_by_classroom(
            filtered_augmented_skill_summaries, classroom_name)
        filtered_augmented_skill_summaries = _filter_skills_by_keywords(
            filtered_augmented_skill_summaries, keywords)
        augmented_skill_summaries.extend(filtered_augmented_skill_summaries)

    return augmented_skill_summaries, new_urlsafe_start_cursor, more


def _get_augmented_skill_summaries_in_batches(
    num_skills_to_fetch: int,
    urlsafe_start_cursor: Optional[str],
    sort_by: Optional[str]
) -> Tuple[List[skill_domain.AugmentedSkillSummary], Optional[str], bool]:
    """Returns all the Augmented skill summaries after attaching
    topic and classroom.

    Returns:
        3-tuple(augmented_skill_summaries, urlsafe_start_cursor, more). Where:
            augmented_skill_summaries: list(AugmentedSkillSummary). The list of
                skill summaries.
            urlsafe_start_cursor: str or None. A query cursor pointing to the
                next batch of results. If there are no more results, this might
                be None.
            more: bool. If True, there are (probably) more results after this
                batch. If False, there are no further results after this batch.
    """
    skill_summaries, new_urlsafe_start_cursor, more = (
        _get_skill_summaries_in_batches(
            num_skills_to_fetch, urlsafe_start_cursor, sort_by))

    assigned_skill_ids: Dict[
        str, Dict[str, List[str]]
    ] = collections.defaultdict(lambda: {
        'topic_names': [],
        'classroom_names': []
    })

    all_topic_models = topic_models.TopicModel.get_all()
    all_topics = [topic_fetchers.get_topic_from_model(topic_model)
                  for topic_model in all_topic_models
                  if topic_model is not None]

    topic_classroom_dict = {}
    all_classrooms_dict = config_domain.CLASSROOM_PAGES_DATA.value

    for classroom in all_classrooms_dict:
        for topic_id in classroom['topic_ids']:
            topic_classroom_dict[topic_id] = classroom['name']

    for topic in all_topics:
        for skill_id in topic.get_all_skill_ids():
            assigned_skill_ids[skill_id]['topic_names'].append(topic.name)
            assigned_skill_ids[skill_id]['classroom_names'].append(
                topic_classroom_dict.get(topic.id, None))

    augmented_skill_summaries = []
    for skill_summary in skill_summaries:
        topic_names = []
        classroom_names = []
        if skill_summary.id in assigned_skill_ids:
            topic_names = assigned_skill_ids[skill_summary.id]['topic_names']
            classroom_names = (
                assigned_skill_ids[skill_summary.id]['classroom_names'])

        augmented_skill_summary = skill_domain.AugmentedSkillSummary(
            skill_summary.id,
            skill_summary.description,
            skill_summary.language_code,
            skill_summary.version,
            skill_summary.misconception_count,
            skill_summary.worked_examples_count,
            topic_names,
            classroom_names,
            skill_summary.skill_model_created_on,
            skill_summary.skill_model_last_updated)
        augmented_skill_summaries.append(augmented_skill_summary)

    return augmented_skill_summaries, new_urlsafe_start_cursor, more


def _filter_skills_by_status(
    augmented_skill_summaries: List[skill_domain.AugmentedSkillSummary],
    status: Optional[str]
) -> List[skill_domain.AugmentedSkillSummary]:
    """Returns the skill summary dicts after filtering by status.

    Args:
        augmented_skill_summaries: list(AugmentedSkillSummary). The list
            of augmented skill summaries.
        status: str|None. The status of the skill, or None if no status is
            provided to filter skills id.

    Returns:
        list(AugmentedSkillSummary). The list of AugmentedSkillSummaries
        matching the given status.
    """

    if status is None or status == constants.SKILL_STATUS_OPTIONS['ALL']:
        return augmented_skill_summaries

    elif status == constants.SKILL_STATUS_OPTIONS['UNASSIGNED']:
        unassigned_augmented_skill_summaries = []
        for augmented_skill_summary in augmented_skill_summaries:
            if not augmented_skill_summary.topic_names:
                unassigned_augmented_skill_summaries.append(
                    augmented_skill_summary)

        return unassigned_augmented_skill_summaries

    elif status == constants.SKILL_STATUS_OPTIONS['ASSIGNED']:
        assigned_augmented_skill_summaries = []
        for augmented_skill_summary in augmented_skill_summaries:
            if augmented_skill_summary.topic_names:
                assigned_augmented_skill_summaries.append(
                    augmented_skill_summary)
        return assigned_augmented_skill_summaries

    return []


def _filter_skills_by_classroom(
    augmented_skill_summaries: List[skill_domain.AugmentedSkillSummary],
    classroom_name: Optional[str]
) -> List[skill_domain.AugmentedSkillSummary]:
    """Returns the skill summary dicts after filtering by classroom_name.

    Args:
        augmented_skill_summaries: list(AugmentedSkillSummary).
            The list of augmented skill summaries.
        classroom_name: str|None. The classroom_name of the topic to which
            the skill is assigned to.

    Returns:
        list(AugmentedSkillSummary). The list of augmented skill summaries with
        the given classroom name.
    """

    if classroom_name is None or classroom_name == 'All':
        return augmented_skill_summaries

    augmented_skill_summaries_with_classroom_name = []
    for augmented_skill_summary in augmented_skill_summaries:
        if classroom_name in augmented_skill_summary.classroom_names:
            augmented_skill_summaries_with_classroom_name.append(
                augmented_skill_summary)

    return augmented_skill_summaries_with_classroom_name


def _filter_skills_by_keywords(
    augmented_skill_summaries: List[skill_domain.AugmentedSkillSummary],
    keywords: List[str]
) -> List[skill_domain.AugmentedSkillSummary]:
    """Returns whether the keywords match the skill description.

    Args:
        augmented_skill_summaries: list(AugmentedSkillSummary). The augmented
            skill summaries.
        keywords: list(str). The keywords to match.

    Returns:
        list(AugmentedSkillSummary). The list of augmented skill summaries
        matching the given keywords.
    """
    if not keywords:
        return augmented_skill_summaries

    filtered_augmented_skill_summaries = []

    for augmented_skill_summary in augmented_skill_summaries:
        if any((augmented_skill_summary.description.lower().find(
                keyword.lower()) != -1) for keyword in keywords):
            filtered_augmented_skill_summaries.append(augmented_skill_summary)

    return filtered_augmented_skill_summaries


def get_multi_skill_summaries(
    skill_ids: List[str]
) -> List[skill_domain.SkillSummary]:
    """Returns a list of skill summaries matching the skill IDs provided.

    Args:
        skill_ids: list(str). List of skill IDs to get skill summaries for.

    Returns:
        list(SkillSummary). The list of summaries of skills matching the
        provided IDs.
    """
    skill_summaries_models = skill_models.SkillSummaryModel.get_multi(skill_ids)
    skill_summaries = [
        get_skill_summary_from_model(skill_summary_model)
        for skill_summary_model in skill_summaries_models
        if skill_summary_model is not None]
    return skill_summaries


def get_rubrics_of_skills(
    skill_ids: List[str]
) -> Tuple[Dict[str, Optional[List[skill_domain.RubricDict]]], List[str]]:
    """Returns a list of rubrics corresponding to given skills.

    Args:
        skill_ids: list(str). The list of skill IDs.

    Returns:
        dict, list(str). The skill rubrics of skills keyed by their
        corresponding ids and the list of deleted skill ids, if any.
    """
    skills = skill_fetchers.get_multi_skills(skill_ids, strict=False)
    skill_id_to_rubrics_dict: Dict[
        str, Optional[List[skill_domain.RubricDict]]
    ] = {}

    for skill in skills:
        if skill is not None:
            rubric_dicts = [rubric.to_dict() for rubric in skill.rubrics]
            skill_id_to_rubrics_dict[skill.id] = rubric_dicts

    deleted_skill_ids = []
    for skill_id in skill_ids:
        if skill_id not in skill_id_to_rubrics_dict:
            skill_id_to_rubrics_dict[skill_id] = None
            deleted_skill_ids.append(skill_id)

    return skill_id_to_rubrics_dict, deleted_skill_ids


def get_descriptions_of_skills(
    skill_ids: List[str]
) -> Tuple[Dict[str, str], List[str]]:
    """Returns a list of skill descriptions corresponding to the given skills.

    Args:
        skill_ids: list(str). The list of skill ids.

    Returns:
        dict, list(str). The skill descriptions of skills keyed by their
        corresponding ids and the list of deleted skill ids, if any.
    """
    skill_summaries = get_multi_skill_summaries(skill_ids)
    skill_id_to_description_dict: Dict[str, str] = {}

    for skill_summary in skill_summaries:
        if skill_summary is not None:
            skill_id_to_description_dict[skill_summary.id] = (
                skill_summary.description)

    deleted_skill_ids = []
    for skill_id in skill_ids:
        if skill_id not in skill_id_to_description_dict:
            deleted_skill_ids.append(skill_id)

    return skill_id_to_description_dict, deleted_skill_ids


def get_skill_summary_from_model(
    skill_summary_model: skill_models.SkillSummaryModel
) -> skill_domain.SkillSummary:
    """Returns a domain object for an Oppia skill summary given a
    skill summary model.

    Args:
        skill_summary_model: SkillSummaryModel. The skill summary model object
            to get corresponding domain object.

    Returns:
        SkillSummary. The domain object corresponding to given skill summmary
        model.
    """
    return skill_domain.SkillSummary(
        skill_summary_model.id, skill_summary_model.description,
        skill_summary_model.language_code,
        skill_summary_model.version,
        skill_summary_model.misconception_count,
        skill_summary_model.worked_examples_count,
        skill_summary_model.skill_model_created_on,
        skill_summary_model.skill_model_last_updated
    )


def get_image_filenames_from_skill(skill: skill_domain.Skill) -> List[str]:
    """Get the image filenames from the skill.

    Args:
        skill: Skill. The skill itself.

    Returns:
        list(str). List containing the name of the image files in skill.
    """
    html_list = skill.get_all_html_content_strings()
    return html_cleaner.get_image_filenames_from_html_strings(html_list)


def get_all_topic_assignments_for_skill(
    skill_id: str
) -> List[skill_domain.TopicAssignment]:
    """Returns a list containing all the topics to which the given skill is
    assigned along with topic details.

    Args:
        skill_id: str. ID of the skill.

    Returns:
        list(TopicAssignment). A list of TopicAssignment domain objects.
    """
    topic_assignments = []
    topics = topic_fetchers.get_all_topics()
    for topic in topics:
        if skill_id in topic.get_all_skill_ids():
            subtopic_id = None
            for subtopic in topic.subtopics:
                if skill_id in subtopic.skill_ids:
                    subtopic_id = subtopic.id
                    break

            topic_assignments.append(skill_domain.TopicAssignment(
                topic.id, topic.name, topic.version, subtopic_id))

    return topic_assignments


<<<<<<< HEAD
def get_topic_names_with_given_skill_in_diagnostic_test(skill_id):
    """Returns a list of topic names for which the given skill is assigned
    to that topic's diagnostic test.

    Args:
        skill_id: str. ID of the skill.

    Returns:
        list(str). A list of topic names for which the given skill is assigned
        to that topic's diagnostic test.
    """
    topics = topic_fetchers.get_all_topics()
    topic_names = []
    for topic in topics:
        if skill_id in topic.skill_ids_for_diagnostic_test:
            topic_names.append(topic.name)
    return topic_names


def replace_skill_id_in_all_topics(user_id, old_skill_id, new_skill_id):
=======
def replace_skill_id_in_all_topics(
    user_id: str, old_skill_id: str, new_skill_id: str
) -> None:
>>>>>>> d9edb1be
    """Replaces the old skill id with the new one in all the associated topics.

    Args:
        user_id: str. The unique user ID of the user.
        old_skill_id: str. The old skill id.
        new_skill_id: str. The new skill id.

    Raises:
        Exception. The new skill already present.
    """
    all_topics = topic_fetchers.get_all_topics()
    for topic in all_topics:
        change_list = []
        if old_skill_id in topic.get_all_skill_ids():
            if new_skill_id in topic.get_all_skill_ids():
                raise Exception(
                    'Found topic \'%s\' contains the two skills to be merged. '
                    'Please unassign one of these skills from topic '
                    'and retry this operation.' % topic.name)
            if old_skill_id in topic.uncategorized_skill_ids:
                change_list.extend([topic_domain.TopicChange({
                    'cmd': 'remove_uncategorized_skill_id',
                    'uncategorized_skill_id': old_skill_id
                }), topic_domain.TopicChange({
                    'cmd': 'add_uncategorized_skill_id',
                    'new_uncategorized_skill_id': new_skill_id
                })])
            for subtopic in topic.subtopics:
                if old_skill_id in subtopic.skill_ids:
                    change_list.extend([topic_domain.TopicChange({
                        'cmd': topic_domain.CMD_REMOVE_SKILL_ID_FROM_SUBTOPIC,
                        'subtopic_id': subtopic.id,
                        'skill_id': old_skill_id
                    }), topic_domain.TopicChange({
                        'cmd': 'remove_uncategorized_skill_id',
                        'uncategorized_skill_id': old_skill_id
                    }), topic_domain.TopicChange({
                        'cmd': 'add_uncategorized_skill_id',
                        'new_uncategorized_skill_id': new_skill_id
                    }), topic_domain.TopicChange({
                        'cmd': topic_domain.CMD_MOVE_SKILL_ID_TO_SUBTOPIC,
                        'old_subtopic_id': None,
                        'new_subtopic_id': subtopic.id,
                        'skill_id': new_skill_id
                    })])
                    break
            topic_services.update_topic_and_subtopic_pages(  # type: ignore[no-untyped-call]
                user_id, topic.id, change_list,
                'Replace skill id %s with skill id %s in the topic' % (
                    old_skill_id, new_skill_id))


def remove_skill_from_all_topics(user_id: str, skill_id: str) -> None:
    """Deletes the skill with the given id from all the associated topics.

    Args:
        user_id: str. The unique user ID of the user.
        skill_id: str. ID of the skill.
    """
    all_topics = topic_fetchers.get_all_topics()
    for topic in all_topics:
        change_list = []
        if skill_id in topic.get_all_skill_ids():
            for subtopic in topic.subtopics:
                if skill_id in subtopic.skill_ids:
                    change_list.append(topic_domain.TopicChange({
                        'cmd': 'remove_skill_id_from_subtopic',
                        'subtopic_id': subtopic.id,
                        'skill_id': skill_id
                    }))
                    break

            change_list.append(topic_domain.TopicChange({
                'cmd': 'remove_uncategorized_skill_id',
                'uncategorized_skill_id': skill_id
            }))
            skill_name = get_skill_summary_by_id(skill_id).description
            topic_services.update_topic_and_subtopic_pages(  # type: ignore[no-untyped-call]
                user_id, topic.id, change_list,
                'Removed skill with id %s and name %s from the topic' % (
                    skill_id, skill_name))


@overload
def get_skill_summary_by_id(
    skill_id: str
) -> skill_domain.SkillSummary: ...


@overload
def get_skill_summary_by_id(
    skill_id: str, *, strict: Literal[True]
) -> skill_domain.SkillSummary: ...


@overload
def get_skill_summary_by_id(
    skill_id: str, *, strict: Literal[False]
) -> Optional[skill_domain.SkillSummary]: ...


def get_skill_summary_by_id(
    skill_id: str, strict: bool = True
) -> Optional[skill_domain.SkillSummary]:
    """Returns a domain object representing a skill summary.

    Args:
        skill_id: str. ID of the skill summary.
        strict: bool. Whether to fail noisily if no skill summary with the given
            id exists in the datastore.

    Returns:
        SkillSummary. The skill summary domain object corresponding to a skill
        with the given skill_id.
    """
    skill_summary_model = skill_models.SkillSummaryModel.get(
        skill_id, strict=strict)
    if skill_summary_model:
        skill_summary = get_skill_summary_from_model(
            skill_summary_model)
        return skill_summary
    else:
        return None


def get_new_skill_id() -> str:
    """Returns a new skill id.

    Returns:
        str. A new skill id.
    """
    return skill_models.SkillModel.get_new_id('')


def _create_skill(
    committer_id: str,
    skill: skill_domain.Skill,
    commit_message: str,
    commit_cmds: List[skill_domain.SkillChange]
) -> None:
    """Creates a new skill.

    Args:
        committer_id: str. ID of the committer.
        skill: Skill. The skill domain object.
        commit_message: str. A description of changes made to the skill.
        commit_cmds: list(SkillChange). A list of change commands made to the
            given skill.
    """
    skill.validate()
    model = skill_models.SkillModel(
        id=skill.id,
        description=skill.description,
        language_code=skill.language_code,
        misconceptions=[
            misconception.to_dict()
            for misconception in skill.misconceptions
        ],
        rubrics=[
            rubric.to_dict()
            for rubric in skill.rubrics
        ],
        skill_contents=skill.skill_contents.to_dict(),
        next_misconception_id=skill.next_misconception_id,
        misconceptions_schema_version=skill.misconceptions_schema_version,
        rubric_schema_version=skill.rubric_schema_version,
        skill_contents_schema_version=skill.skill_contents_schema_version,
        superseding_skill_id=skill.superseding_skill_id,
        all_questions_merged=skill.all_questions_merged,
        prerequisite_skill_ids=skill.prerequisite_skill_ids
    )
    commit_cmd_dicts = [commit_cmd.to_dict() for commit_cmd in commit_cmds]
    model.commit(committer_id, commit_message, commit_cmd_dicts)
    skill.version += 1
    create_skill_summary(skill.id)
    opportunity_services.create_skill_opportunity(
        skill.id,
        skill.description)


def does_skill_with_description_exist(description: str) -> bool:
    """Checks if skill with provided description exists.

    Args:
        description: str. The description for the skill.

    Returns:
        bool. Whether the the description for the skill exists.
    """
    existing_skill = (
        skill_fetchers.get_skill_by_description(description))
    return existing_skill is not None


def save_new_skill(committer_id: str, skill: skill_domain.Skill) -> None:
    """Saves a new skill.

    Args:
        committer_id: str. ID of the committer.
        skill: Skill. Skill to be saved.
    """
    commit_message = 'New skill created.'
    _create_skill(
        committer_id, skill, commit_message, [skill_domain.SkillChange({
            'cmd': skill_domain.CMD_CREATE_NEW
        })])


def apply_change_list(
    skill_id: str,
    change_list: List[skill_domain.SkillChange],
    committer_id: str
) -> skill_domain.Skill:
    """Applies a changelist to a skill and returns the result.

    Args:
        skill_id: str. ID of the given skill.
        change_list: list(SkillChange). A change list to be applied to the given
            skill.
        committer_id: str. The ID of the committer of this change list.

    Returns:
        Skill. The resulting skill domain object.

    Raises:
        Exception. The user does not have enough rights to edit the
            skill description.
        Exception. Invalid change dict.
    """
    skill = skill_fetchers.get_skill_by_id(skill_id)
    user = user_services.get_user_actions_info(committer_id)
    try:
        for change in change_list:
            if change.cmd == skill_domain.CMD_UPDATE_SKILL_PROPERTY:
                if (change.property_name ==
                        skill_domain.SKILL_PROPERTY_DESCRIPTION):
                    if role_services.ACTION_EDIT_SKILL_DESCRIPTION not in (
                            user.actions):
                        raise Exception(
                            'The user does not have enough rights to edit the '
                            'skill description.')
                    skill.update_description(change.new_value)
                    (
                        opportunity_services
                        .update_skill_opportunity_skill_description(
                            skill.id, change.new_value))
                elif (change.property_name ==
                      skill_domain.SKILL_PROPERTY_LANGUAGE_CODE):
                    skill.update_language_code(change.new_value)
                elif (change.property_name ==
                      skill_domain.SKILL_PROPERTY_SUPERSEDING_SKILL_ID):
                    skill.update_superseding_skill_id(change.new_value)
                elif (change.property_name ==
                      skill_domain.SKILL_PROPERTY_ALL_QUESTIONS_MERGED):
                    # Ruling out the possibility of any other type for mypy type
                    # checking.
                    assert isinstance(change.new_value, bool)
                    skill.record_that_all_questions_are_merged(change.new_value)
            elif change.cmd == skill_domain.CMD_UPDATE_SKILL_CONTENTS_PROPERTY:
                if (change.property_name ==
                        skill_domain.SKILL_CONTENTS_PROPERTY_EXPLANATION):
                    # Ruling out the possibility of any other type for mypy type
                    # checking.
                    assert isinstance(change.new_value, dict)
                    explanation = (
                        state_domain.SubtitledHtml.from_dict(change.new_value))
                    explanation.validate()
                    skill.update_explanation(explanation)
                elif (change.property_name ==
                      skill_domain.SKILL_CONTENTS_PROPERTY_WORKED_EXAMPLES):
                    worked_examples_list: List[skill_domain.WorkedExample] = []
                    for worked_example in change.new_value:
                        # Ruling out the possibility of any other type for mypy
                        # type checking.
                        assert isinstance(worked_example, dict)
                        worked_examples_list.append(
                            skill_domain.WorkedExample.from_dict(worked_example)
                        )
                    skill.update_worked_examples(worked_examples_list)
            elif change.cmd == skill_domain.CMD_ADD_SKILL_MISCONCEPTION:
                # Ruling out the possibility of any other type for mypy type
                # checking.
                assert isinstance(change.new_misconception_dict, dict)
                misconception = skill_domain.Misconception.from_dict(
                    change.new_misconception_dict)
                skill.add_misconception(misconception)
            elif change.cmd == skill_domain.CMD_DELETE_SKILL_MISCONCEPTION:
                # Ruling out the possibility of any other type for mypy type
                # checking.
                assert isinstance(change.misconception_id, int)
                skill.delete_misconception(change.misconception_id)
            elif change.cmd == skill_domain.CMD_ADD_PREREQUISITE_SKILL:
                skill.add_prerequisite_skill(change.skill_id)
            elif change.cmd == skill_domain.CMD_DELETE_PREREQUISITE_SKILL:
                skill.delete_prerequisite_skill(change.skill_id)
            elif change.cmd == skill_domain.CMD_UPDATE_RUBRICS:
                # Ruling out the possibility of any other type for mypy type
                # checking.
                assert isinstance(change.explanations, list)
                skill.update_rubric(
                    change.difficulty, change.explanations)
            elif (change.cmd ==
                  skill_domain.CMD_UPDATE_SKILL_MISCONCEPTIONS_PROPERTY):
                if (change.property_name ==
                        skill_domain.SKILL_MISCONCEPTIONS_PROPERTY_NAME):
                    # Ruling out the possibility of any other type for mypy type
                    # checking.
                    assert isinstance(change.misconception_id, int)
                    skill.update_misconception_name(
                        change.misconception_id, change.new_value)
                elif (change.property_name ==
                      skill_domain.SKILL_MISCONCEPTIONS_PROPERTY_NOTES):
                    # Ruling out the possibility of any other type for mypy type
                    # checking.
                    assert isinstance(change.misconception_id, int)
                    skill.update_misconception_notes(
                        change.misconception_id, change.new_value)
                elif (change.property_name ==
                      skill_domain.SKILL_MISCONCEPTIONS_PROPERTY_FEEDBACK):
                    # Ruling out the possibility of any other type for mypy type
                    # checking.
                    assert isinstance(change.misconception_id, int)
                    skill.update_misconception_feedback(
                        change.misconception_id, change.new_value)
                elif (change.property_name ==
                      skill_domain.SKILL_MISCONCEPTIONS_PROPERTY_MUST_BE_ADDRESSED): # pylint: disable=line-too-long
                    # Ruling out the possibility of any other type for mypy type
                    # checking.
                    assert isinstance(change.misconception_id, int)
                    assert isinstance(change.new_value, bool)
                    skill.update_misconception_must_be_addressed(
                        change.misconception_id, change.new_value)
                else:
                    raise Exception('Invalid change dict.')
            elif (change.cmd in (
                    skill_domain.CMD_MIGRATE_CONTENTS_SCHEMA_TO_LATEST_VERSION,
                    skill_domain.CMD_MIGRATE_MISCONCEPTIONS_SCHEMA_TO_LATEST_VERSION, # pylint: disable=line-too-long
                    skill_domain.CMD_MIGRATE_RUBRICS_SCHEMA_TO_LATEST_VERSION
            )):
                # Loading the skill model from the datastore into a
                # skill domain object automatically converts it to use the
                # latest schema version. As a result, simply resaving the
                # skill is sufficient to apply the schema migration.
                continue

        return skill

    except Exception as e:
        logging.error(
            '%s %s %s %s' % (
                e.__class__.__name__, e, skill_id, change_list)
        )
        raise e


def populate_skill_model_fields(
    skill_model: skill_models.SkillModel, skill: skill_domain.Skill
) -> skill_models.SkillModel:
    """Populate skill model with the data from skill object.

    Args:
        skill_model: SkillModel. The model to populate.
        skill: Skill. The skill domain object which should be used to
            populate the model.

    Returns:
        SkillModel. Populated model.
    """
    skill_model.description = skill.description
    skill_model.language_code = skill.language_code
    skill_model.superseding_skill_id = skill.superseding_skill_id
    skill_model.all_questions_merged = skill.all_questions_merged
    skill_model.prerequisite_skill_ids = skill.prerequisite_skill_ids
    skill_model.misconceptions_schema_version = (
        skill.misconceptions_schema_version)
    skill_model.rubric_schema_version = (
        skill.rubric_schema_version)
    skill_model.skill_contents_schema_version = (
        skill.skill_contents_schema_version)
    skill_model.skill_contents = skill.skill_contents.to_dict()
    skill_model.misconceptions = [
        misconception.to_dict() for misconception in skill.misconceptions
    ]
    skill_model.rubrics = [
        rubric.to_dict() for rubric in skill.rubrics
    ]
    skill_model.next_misconception_id = skill.next_misconception_id
    return skill_model


def _save_skill(
    committer_id: str,
    skill: skill_domain.Skill,
    commit_message: str,
    change_list: List[skill_domain.SkillChange]
) -> None:
    """Validates a skill and commits it to persistent storage. If
    successful, increments the version number of the incoming skill domain
    object by 1.

    Args:
        committer_id: str. ID of the given committer.
        skill: Skill. The skill domain object to be saved.
        commit_message: str. The commit message.
        change_list: list(SkillChange). List of changes applied to a skill.

    Raises:
        Exception. The skill model and the incoming skill domain object have
            different version numbers.
        Exception. Received invalid change list.
    """
    if not change_list:
        raise Exception(
            'Unexpected error: received an invalid change list when trying to '
            'save skill %s: %s' % (skill.id, change_list))
    skill.validate()

    # Skill model cannot be None as skill is passed as parameter here and that
    # is only possible if a skill model with that skill id exists.
    skill_model = skill_models.SkillModel.get(
        skill.id, strict=True)

    if skill.version > skill_model.version:
        raise Exception(
            'Unexpected error: trying to update version %s of skill '
            'from version %s. Please reload the page and try again.'
            % (skill_model.version, skill.version))

    if skill.version < skill_model.version:
        raise Exception(
            'Trying to update version %s of skill from version %s, '
            'which is too old. Please reload the page and try again.'
            % (skill_model.version, skill.version))

    skill_model = populate_skill_model_fields(skill_model, skill)
    change_dicts = [change.to_dict() for change in change_list]
    skill_model.commit(committer_id, commit_message, change_dicts)
    caching_services.delete_multi(
        caching_services.CACHE_NAMESPACE_SKILL, None, [skill.id])
    skill.version += 1


def update_skill(
    committer_id: str,
    skill_id: str,
    change_list: List[skill_domain.SkillChange],
    commit_message: Optional[str]
) -> None:
    """Updates a skill. Commits changes.

    Args:
        committer_id: str. The id of the user who is performing the update
            action.
        skill_id: str. The skill id.
        change_list: list(SkillChange). These changes are applied in sequence to
            produce the resulting skill.
        commit_message: str or None. A description of changes made to the
            skill. For published skills, this must be present; for
            unpublished skills, it may be equal to None.

    Raises:
        ValueError. No commit message was provided.
    """
    if not commit_message:
        raise ValueError(
            'Expected a commit message, received none.')

    skill = apply_change_list(skill_id, change_list, committer_id)
    _save_skill(committer_id, skill, commit_message, change_list)
    create_skill_summary(skill.id)
    misconception_is_deleted = any(
        change.cmd == skill_domain.CMD_DELETE_SKILL_MISCONCEPTION
        for change in change_list
    )
    if misconception_is_deleted:
        deleted_skill_misconception_ids: List[str] = []
        for change in change_list:
            if change.cmd == skill_domain.CMD_DELETE_SKILL_MISCONCEPTION:
                # Ruling out the possibility of any other type for mypy type
                # checking.
                assert isinstance(change.misconception_id, int)
                deleted_skill_misconception_ids.append(
                    skill.generate_skill_misconception_id(
                        change.misconception_id
                    )
                )
        taskqueue_services.defer(
            taskqueue_services.FUNCTION_ID_UNTAG_DELETED_MISCONCEPTIONS,
            taskqueue_services.QUEUE_NAME_ONE_OFF_JOBS,
            committer_id, skill_id, skill.description,
            deleted_skill_misconception_ids)


def delete_skill(
    committer_id: str,
    skill_id: str,
    force_deletion: bool = False
) -> None:
    """Deletes the skill with the given skill_id.

    Args:
        committer_id: str. ID of the committer.
        skill_id: str. ID of the skill to be deleted.
        force_deletion: bool. If true, the skill and its history are fully
            deleted and are unrecoverable. Otherwise, the skill and all
            its history are marked as deleted, but the corresponding models are
            still retained in the datastore. This last option is the preferred
            one.
    """
    skill_models.SkillModel.delete_multi(
        [skill_id], committer_id, '', force_deletion=force_deletion)

    # This must come after the skill is retrieved. Otherwise the memcache
    # key will be reinstated.
    caching_services.delete_multi(
        caching_services.CACHE_NAMESPACE_SKILL, None, [skill_id])

    # Delete the summary of the skill (regardless of whether
    # force_deletion is True or not).
    delete_skill_summary(skill_id)
    opportunity_services.delete_skill_opportunity(skill_id)
    suggestion_services.auto_reject_question_suggestions_for_skill_id(
        skill_id)


def delete_skill_summary(skill_id: str) -> None:
    """Delete a skill summary model.

    Args:
        skill_id: str. ID of the skill whose skill summary is to
            be deleted.
    """

    skill_summary_model = (
        skill_models.SkillSummaryModel.get(skill_id, False))
    if skill_summary_model is not None:
        skill_summary_model.delete()


def compute_summary_of_skill(
    skill: skill_domain.Skill
) -> skill_domain.SkillSummary:
    """Create a SkillSummary domain object for a given Skill domain
    object and return it.

    Args:
        skill: Skill. The skill object, for which the summary is to be computed.

    Returns:
        SkillSummary. The computed summary for the given skill.

    Raises:
        Exception. No data available for when the skill was last_updated.
        Exception. No data available for when the skill was created.
    """
    skill_model_misconception_count = len(skill.misconceptions)
    skill_model_worked_examples_count = len(
        skill.skill_contents.worked_examples)

    if skill.created_on is None:
        raise Exception(
            'No data available for when the skill was created.'
        )

    if skill.last_updated is None:
        raise Exception(
            'No data available for when the skill was last_updated.'
        )
    skill_summary = skill_domain.SkillSummary(
        skill.id, skill.description, skill.language_code,
        skill.version, skill_model_misconception_count,
        skill_model_worked_examples_count,
        skill.created_on, skill.last_updated
    )

    return skill_summary


def create_skill_summary(skill_id: str) -> None:
    """Creates and stores a summary of the given skill.

    Args:
        skill_id: str. ID of the skill.
    """
    skill = skill_fetchers.get_skill_by_id(skill_id)
    skill_summary = compute_summary_of_skill(skill)
    save_skill_summary(skill_summary)


def populate_skill_summary_model_fields(
    skill_summary_model: skill_models.SkillSummaryModel,
    skill_summary: skill_domain.SkillSummary
) -> skill_models.SkillSummaryModel:
    """Populate skill summary model with the data from skill summary object.

    Args:
        skill_summary_model: SkillSummaryModel. The model to populate.
        skill_summary: SkillSummary. The skill summary domain object which
            should be used to populate the model.

    Returns:
        SkillSummaryModel. Populated model.
    """
    skill_summary_dict = {
        'description': skill_summary.description,
        'language_code': skill_summary.language_code,
        'version': skill_summary.version,
        'misconception_count': skill_summary.misconception_count,
        'worked_examples_count': skill_summary.worked_examples_count,
        'skill_model_last_updated': skill_summary.skill_model_last_updated,
        'skill_model_created_on': skill_summary.skill_model_created_on
    }
    if skill_summary_model is not None:
        skill_summary_model.populate(**skill_summary_dict)
    else:
        skill_summary_dict['id'] = skill_summary.id
        skill_summary_model = skill_models.SkillSummaryModel(
            **skill_summary_dict)

    return skill_summary_model


def save_skill_summary(skill_summary: skill_domain.SkillSummary) -> None:
    """Save a skill summary domain object as a SkillSummaryModel
    entity in the datastore.

    Args:
        skill_summary: SkillSummaryModel. The skill summary object to be saved
            in the datastore.
    """
    existing_skill_summary_model = (
        skill_models.SkillSummaryModel.get_by_id(skill_summary.id))
    skill_summary_model = populate_skill_summary_model_fields(
        existing_skill_summary_model, skill_summary
    )
    skill_summary_model.update_timestamps()
    skill_summary_model.put()


def create_user_skill_mastery(
    user_id: str, skill_id: str, degree_of_mastery: float
) -> None:
    """Creates skill mastery of a user.

    Args:
        user_id: str. The user ID of the user for whom to create the model.
        skill_id: str. The unique id of the skill.
        degree_of_mastery: float. The degree of mastery of user in the skill.
    """

    user_skill_mastery = skill_domain.UserSkillMastery(
        user_id, skill_id, degree_of_mastery)
    save_user_skill_mastery(user_skill_mastery)


def save_user_skill_mastery(
    user_skill_mastery: skill_domain.UserSkillMastery
) -> None:
    """Stores skill mastery of a user.

    Args:
        user_skill_mastery: dict. The user skill mastery model of a user.
    """
    user_skill_mastery_model = user_models.UserSkillMasteryModel(
        id=user_models.UserSkillMasteryModel.construct_model_id(
            user_skill_mastery.user_id, user_skill_mastery.skill_id),
        user_id=user_skill_mastery.user_id,
        skill_id=user_skill_mastery.skill_id,
        degree_of_mastery=user_skill_mastery.degree_of_mastery)

    user_skill_mastery_model.update_timestamps()
    user_skill_mastery_model.put()


def create_multi_user_skill_mastery(
    user_id: str, degrees_of_mastery: Dict[str, float]
) -> None:
    """Creates the mastery of a user in multiple skills.

    Args:
        user_id: str. The user ID of the user.
        degrees_of_mastery: dict(str, float). The keys are the requested
            skill IDs. The values are the corresponding mastery degree of
            the user.
    """
    user_skill_mastery_models = []

    for skill_id, degree_of_mastery in degrees_of_mastery.items():
        user_skill_mastery_models.append(user_models.UserSkillMasteryModel(
            id=user_models.UserSkillMasteryModel.construct_model_id(
                user_id, skill_id),
            user_id=user_id, skill_id=skill_id,
            degree_of_mastery=degree_of_mastery))
    user_models.UserSkillMasteryModel.update_timestamps_multi(
        user_skill_mastery_models)
    user_models.UserSkillMasteryModel.put_multi(user_skill_mastery_models)


def get_user_skill_mastery(user_id: str, skill_id: str) -> Optional[float]:
    """Fetches the mastery of user in a particular skill.

    Args:
        user_id: str. The user ID of the user.
        skill_id: str. Unique id of the skill for which mastery degree is
            requested.

    Returns:
        float or None. Mastery degree of the user for the requested skill, or
        None if UserSkillMasteryModel does not exist for the skill.
    """
    model_id = user_models.UserSkillMasteryModel.construct_model_id(
        user_id, skill_id)
    user_skill_mastery_model = user_models.UserSkillMasteryModel.get(
        model_id, strict=False)

    if not user_skill_mastery_model:
        return None

    # TODO(#15621): The explicit declaration of type for ndb properties
    # should be removed. Currently, these ndb properties are annotated with
    # Any return type. Once we have proper return type we can remove this.
    degree_of_mastery: float = user_skill_mastery_model.degree_of_mastery
    return degree_of_mastery


def get_multi_user_skill_mastery(
    user_id: str, skill_ids: List[str]
) -> Dict[str, Optional[float]]:
    """Fetches the mastery of user in multiple skills.

    Args:
        user_id: str. The user ID of the user.
        skill_ids: list(str). Skill IDs of the skill for which mastery degree is
            requested.

    Returns:
        dict(str, float|None). The keys are the requested skill IDs. The values
        are the corresponding mastery degree of the user or None if
        UserSkillMasteryModel does not exist for the skill.
    """
    degrees_of_mastery: Dict[str, Optional[float]] = {}
    model_ids = []

    for skill_id in skill_ids:
        model_ids.append(user_models.UserSkillMasteryModel.construct_model_id(
            user_id, skill_id))

    skill_mastery_models = user_models.UserSkillMasteryModel.get_multi(
        model_ids)

    for skill_id, skill_mastery_model in zip(skill_ids, skill_mastery_models):
        if skill_mastery_model is None:
            degrees_of_mastery[skill_id] = None
        else:
            degrees_of_mastery[skill_id] = skill_mastery_model.degree_of_mastery

    return degrees_of_mastery


def get_multi_users_skills_mastery(
    user_ids: List[str], skill_ids: List[str]
) -> Dict[str, Dict[str, Optional[float]]]:
    """Fetches the mastery of user in multiple skills.

    Args:
        user_ids: list(str). The user IDs of the users.
        skill_ids: list(str). Skill IDs of the skill for which mastery degree is
            requested.

    Returns:
        dict(str, dict(str, float|None)). The keys are the user IDs and values
        are dictionaries with keys as requested skill IDs and values
        as the corresponding mastery degree of the user or None if
        UserSkillMasteryModel does not exist for the skill.
    """
    # We need to convert the resultant object of itertools product to a list
    # to be able to use it multiple times as it otherwise gets exhausted after
    # being iterated over once.
    all_combinations = list(itertools.product(user_ids, skill_ids))
    model_ids = []
    for (user_id, skill_id) in all_combinations:
        model_ids.append(user_models.UserSkillMasteryModel.construct_model_id(
            user_id, skill_id))

    skill_mastery_models = user_models.UserSkillMasteryModel.get_multi(
        model_ids)
    degrees_of_masteries: Dict[
        str, Dict[str, Optional[float]]
    ] = {user_id: {} for user_id in user_ids}
    for i, (user_id, skill_id) in enumerate(all_combinations):
        skill_mastery_model = skill_mastery_models[i]
        if skill_mastery_model is None:
            degrees_of_masteries[user_id][skill_id] = None
        else:
            degrees_of_masteries[user_id][skill_id] = (
                skill_mastery_model.degree_of_mastery
            )

    return degrees_of_masteries


def skill_has_associated_questions(skill_id: str) -> bool:
    """Returns whether or not any question has this skill attached.

    Args:
        skill_id: str. The skill ID of the user.

    Returns:
        bool. Whether any question has this skill attached.
    """
    question_ids = (
        question_models.QuestionSkillLinkModel.get_all_question_ids_linked_to_skill_id( # pylint: disable=line-too-long
            skill_id))
    return len(question_ids) > 0


def get_sorted_skill_ids(
    degrees_of_mastery: Dict[str, Optional[float]]
) -> List[str]:
    """Sort the dict based on the mastery value.

    Args:
        degrees_of_mastery: dict(str, float|None). Dict mapping
            skill ids to mastery level. The mastery level can be
            float or None.

    Returns:
        list. List of the initial skill id's based on the mastery level.
    """
    skill_dict_with_float_value = {
        skill_id: degree for skill_id, degree in degrees_of_mastery.items()
        if degree is not None}

    sort_fn: Callable[[str], float] = (
        lambda skill_id: skill_dict_with_float_value[skill_id]
            if skill_dict_with_float_value.get(skill_id) else 0
        )
    sorted_skill_ids_with_float_value = sorted(
        skill_dict_with_float_value, key=sort_fn)
    skill_ids_with_none_value = [
        skill_id for skill_id, degree in degrees_of_mastery.items()
        if degree is None]

    sorted_skill_ids = (
        skill_ids_with_none_value + sorted_skill_ids_with_float_value)
    return sorted_skill_ids[:feconf.MAX_NUMBER_OF_SKILL_IDS]


def filter_skills_by_mastery(user_id: str, skill_ids: List[str]) -> List[str]:
    """Given a list of skill_ids, it returns a list of
    feconf.MAX_NUMBER_OF_SKILL_IDS skill_ids in which the user has
    the least mastery.(Please note that python 2.7 considers the None
    type smaller than any value, so None types will be returned first)

    Args:
        user_id: str. The unique user ID of the user.
        skill_ids: list(str). The skill_ids that are to be filtered.

    Returns:
        list(str). A list of the filtered skill_ids.
    """
    degrees_of_mastery = get_multi_user_skill_mastery(user_id, skill_ids)
    filtered_skill_ids = get_sorted_skill_ids(degrees_of_mastery)

    # Arranges the skill_ids in the order as it was received.
    arranged_filtered_skill_ids = []
    for skill_id in skill_ids:
        if skill_id in filtered_skill_ids:
            arranged_filtered_skill_ids.append(skill_id)
    return arranged_filtered_skill_ids


def get_untriaged_skill_summaries(
    skill_summaries: List[skill_domain.SkillSummary],
    skill_ids_assigned_to_some_topic: Set[str],
    merged_skill_ids: List[str]
) -> List[skill_domain.SkillSummary]:
    """Returns a list of skill summaries for all skills that are untriaged.

    Args:
        skill_summaries: list(SkillSummary). The list of all skill summary
            domain objects.
        skill_ids_assigned_to_some_topic: set(str). The set of skill ids which
            are assigned to some topic.
        merged_skill_ids: list(str). List of skill IDs of merged skills.

    Returns:
        list(SkillSummary). A list of skill summaries for all skills that
        are untriaged.
    """
    untriaged_skill_summaries = []

    for skill_summary in skill_summaries:
        skill_id = skill_summary.id
        if (skill_id not in skill_ids_assigned_to_some_topic) and (
                skill_id not in merged_skill_ids):
            untriaged_skill_summaries.append(skill_summary)

    return untriaged_skill_summaries


def get_categorized_skill_ids_and_descriptions(
) -> skill_domain.CategorizedSkills:
    """Returns a CategorizedSkills domain object for all the skills that are
    categorized.

    Returns:
        CategorizedSkills. An instance of the CategorizedSkills domain object
        for all the skills that are categorized.
    """
    topics = topic_fetchers.get_all_topics()

    categorized_skills = skill_domain.CategorizedSkills()

    skill_ids = []

    for topic in topics:
        subtopics = topic.subtopics
        subtopic_titles = [subtopic.title for subtopic in subtopics]
        categorized_skills.add_topic(topic.name, subtopic_titles)
        for skill_id in topic.uncategorized_skill_ids:
            skill_ids.append(skill_id)
        for subtopic in subtopics:
            for skill_id in subtopic.skill_ids:
                skill_ids.append(skill_id)

    skill_descriptions = get_descriptions_of_skills(skill_ids)[0]

    for topic in topics:
        subtopics = topic.subtopics
        for skill_id in topic.uncategorized_skill_ids:
            description = skill_descriptions[skill_id]
            categorized_skills.add_uncategorized_skill(
                topic.name, skill_id,
                description)
        for subtopic in subtopics:
            for skill_id in subtopic.skill_ids:
                description = skill_descriptions[skill_id]
                categorized_skills.add_subtopic_skill(
                    topic.name, subtopic.title,
                    skill_id, description)

    return categorized_skills<|MERGE_RESOLUTION|>--- conflicted
+++ resolved
@@ -488,8 +488,9 @@
     return topic_assignments
 
 
-<<<<<<< HEAD
-def get_topic_names_with_given_skill_in_diagnostic_test(skill_id):
+def get_topic_names_with_given_skill_in_diagnostic_test(
+    skill_id: str
+) -> List[str]:
     """Returns a list of topic names for which the given skill is assigned
     to that topic's diagnostic test.
 
@@ -508,12 +509,9 @@
     return topic_names
 
 
-def replace_skill_id_in_all_topics(user_id, old_skill_id, new_skill_id):
-=======
 def replace_skill_id_in_all_topics(
     user_id: str, old_skill_id: str, new_skill_id: str
 ) -> None:
->>>>>>> d9edb1be
     """Replaces the old skill id with the new one in all the associated topics.
 
     Args:
