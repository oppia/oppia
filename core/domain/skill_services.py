# Copyright 2018 The Oppia Authors. All Rights Reserved.
#
# Licensed under the Apache License, Version 2.0 (the "License");
# you may not use this file except in compliance with the License.
# You may obtain a copy of the License at
#
#      http://www.apache.org/licenses/LICENSE-2.0
#
# Unless required by applicable law or agreed to in writing, software
# distributed under the License is distributed on an "AS-IS" BASIS,
# WITHOUT WARRANTIES OR CONDITIONS OF ANY KIND, either express or implied.
# See the License for the specific language governing permissions and
# limitations under the License.

"""Commands that can be used to operate on skills.
"""

import copy
import logging

from core.domain import email_manager
from core.domain import role_services
from core.domain import skill_domain
from core.domain import user_services
from core.platform import models
import feconf

(skill_models, user_models, question_models) = models.Registry.import_models(
    [models.NAMES.skill, models.NAMES.user, models.NAMES.question])
datastore_services = models.Registry.import_datastore_services()
memcache_services = models.Registry.import_memcache_services()


def _migrate_skill_contents_to_latest_schema(versioned_skill_contents):
    """Holds the responsibility of performing a step-by-step, sequential update
    of the skill contents structure based on the schema version of the input
    skill contents dictionary. If the current skill_contents schema changes, a
    new conversion function must be added and some code appended to this
    function to account for that new version.

    Args:
        versioned_skill_contents: A dict with two keys:
          - schema_version: int. The schema version for the skill_contents dict.
          - skill_contents: dict. The dict comprising the skill contents.

    Raises:
        Exception: The schema version of the skill_contents is outside of what
            is supported at present.
    """
    skill_contents_schema_version = versioned_skill_contents['schema_version']
    if not (1 <= skill_contents_schema_version
            <= feconf.CURRENT_SKILL_CONTENTS_SCHEMA_VERSION):
        raise Exception(
            'Sorry, we can only process v1-v%d skill schemas at '
            'present.' % feconf.CURRENT_SKILL_CONTENTS_SCHEMA_VERSION)

    while (skill_contents_schema_version <
           feconf.CURRENT_SKILL_CONTENTS_SCHEMA_VERSION):
        skill_domain.Skill.update_skill_contents_from_model(
            versioned_skill_contents, skill_contents_schema_version)
        skill_contents_schema_version += 1


def _migrate_misconceptions_to_latest_schema(versioned_misconceptions):
    """Holds the responsibility of performing a step-by-step, sequential update
    of the misconceptions structure based on the schema version of the input
    misconceptions dictionary. If the current misconceptions schema changes, a
    new conversion function must be added and some code appended to this
    function to account for that new version.

    Args:
        versioned_misconceptions: A dict with two keys:
          - schema_version: int. The schema version for the misconceptions dict.
          - misconceptions: list(dict). The list of dicts comprising the skill
              misconceptions.

    Raises:
        Exception: The schema version of misconceptions is outside of what
            is supported at present.
    """
    misconception_schema_version = versioned_misconceptions['schema_version']
    if not (1 <= misconception_schema_version
            <= feconf.CURRENT_MISCONCEPTIONS_SCHEMA_VERSION):
        raise Exception(
            'Sorry, we can only process v1-v%d misconception schemas at '
            'present.' % feconf.CURRENT_MISCONCEPTIONS_SCHEMA_VERSION)

    while (misconception_schema_version <
           feconf.CURRENT_MISCONCEPTIONS_SCHEMA_VERSION):
        skill_domain.Skill.update_misconceptions_from_model(
            versioned_misconceptions, misconception_schema_version)
        misconception_schema_version += 1


# Repository GET methods.
def _get_skill_memcache_key(skill_id, version=None):
    """Returns a memcache key for the skill.

    Args:
        skill_id: str. ID of the skill.
        version: int or None. Schema version of the skill.

    Returns:
        str. The memcache key of the skill.
    """
    if version:
        return 'skill-version:%s:%s' % (skill_id, version)
    else:
        return 'skill:%s' % skill_id


def get_merged_skill_ids():
    """Returns the skill IDs of skills that have been merged.

    Returns:
<<<<<<< HEAD
        list(str). List of skill IDs of merged skills
=======
        list(str). List of skill IDs of merged skills.
>>>>>>> 21d5416b
    """
    return [skill.id for skill in skill_models.SkillModel.get_merged_skills()]


def get_skill_from_model(skill_model, run_conversion=True):
    """Returns a skill domain object given a skill model loaded
    from the datastore.

    Args:
        skill_model: SkillModel. The skill model loaded from the
            datastore.
        run_conversion: bool. If true, the the skill's schema version will
            be checked against the current schema version. If they do not match,
            the skill will be automatically updated to the latest schema
            version.

    Returns:
        skill. A Skill domain object corresponding to the given
        skill model.
    """

    # Ensure the original skill model does not get altered.
    versioned_skill_contents = {
        'schema_version': skill_model.skill_contents_schema_version,
        'skill_contents': copy.deepcopy(skill_model.skill_contents)
    }

    versioned_misconceptions = {
        'schema_version': skill_model.misconceptions_schema_version,
        'misconceptions': copy.deepcopy(skill_model.misconceptions)
    }

    # Migrate the skill if it is not using the latest schema version.
    if (run_conversion and skill_model.skill_contents_schema_version !=
            feconf.CURRENT_SKILL_CONTENTS_SCHEMA_VERSION):
        _migrate_skill_contents_to_latest_schema(versioned_skill_contents)

    if (run_conversion and skill_model.misconceptions_schema_version !=
            feconf.CURRENT_MISCONCEPTIONS_SCHEMA_VERSION):
        _migrate_misconceptions_to_latest_schema(versioned_misconceptions)

    return skill_domain.Skill(
        skill_model.id, skill_model.description,
        [
            skill_domain.Misconception.from_dict(misconception)
            for misconception in versioned_misconceptions['misconceptions']
        ], skill_domain.SkillContents.from_dict(
            versioned_skill_contents['skill_contents']),
        versioned_misconceptions['schema_version'],
        versioned_skill_contents['schema_version'],
        skill_model.language_code,
        skill_model.version, skill_model.next_misconception_id,
        skill_model.superseding_skill_id, skill_model.all_questions_merged,
        skill_model.created_on, skill_model.last_updated)


def get_all_skill_summaries():
    """Returns the summaries of all skills present in the datastore.

    Returns:
        list(SkillSummary). The list of summaries of all skills present in the
            datastore.
    """
    skill_summaries_models = skill_models.SkillSummaryModel.get_all()
    skill_summaries = [
        get_skill_summary_from_model(summary)
        for summary in skill_summaries_models]
    return skill_summaries


def get_multi_skill_summaries(skill_ids):
    """Returns a list of skill summaries matching the skill IDs provided.

    Args:
        skill_ids: list(str). List of skill IDs to get skill summaries for.

    Returns:
        list(SkillSummary). The list of summaries of skills matching the
            provided IDs.
    """
    skill_summaries_models = skill_models.SkillSummaryModel.get_multi(skill_ids)
    skill_summaries = [
        get_skill_summary_from_model(skill_summary_model)
        for skill_summary_model in skill_summaries_models]
    return skill_summaries


def get_skill_summary_from_model(skill_summary_model):
    """Returns a domain object for an Oppia skill summary given a
    skill summary model.

    Args:
        skill_summary_model: SkillSummaryModel.

    Returns:
        SkillSummary.
    """
    return skill_domain.SkillSummary(
        skill_summary_model.id, skill_summary_model.description,
        skill_summary_model.language_code,
        skill_summary_model.version,
        skill_summary_model.misconception_count,
        skill_summary_model.worked_examples_count,
        skill_summary_model.skill_model_created_on,
        skill_summary_model.skill_model_last_updated
    )


def get_skill_by_id(skill_id, strict=True, version=None):
    """Returns a domain object representing a skill.

    Args:
        skill_id: str. ID of the skill.
        strict: bool. Whether to fail noisily if no skill with the given
            id exists in the datastore.
        version: int or None. The version number of the skill to be
            retrieved. If it is None, the latest version will be retrieved.

    Returns:
        Skill or None. The domain object representing a skill with the
        given id, or None if it does not exist.
    """
    skill_memcache_key = _get_skill_memcache_key(
        skill_id, version=version)
    memcached_skill = memcache_services.get_multi(
        [skill_memcache_key]).get(skill_memcache_key)

    if memcached_skill is not None:
        return memcached_skill
    else:
        skill_model = skill_models.SkillModel.get(
            skill_id, strict=strict, version=version)
        if skill_model:
            skill = get_skill_from_model(skill_model)
            memcache_services.set_multi({skill_memcache_key: skill})
            return skill
        else:
            return None


def get_skill_summary_by_id(skill_id, strict=True):
    """Returns a domain object representing a skill summary.

    Args:
        skill_id: str. ID of the skill summary.
        strict: bool. Whether to fail noisily if no skill summary with the given
            id exists in the datastore.

    Returns:
        SkillSummary. The skill summary domain object corresponding to
        a skill with the given skill_id.
    """
    skill_summary_model = skill_models.SkillSummaryModel.get(
        skill_id, strict=strict)
    if skill_summary_model:
        skill_summary = get_skill_summary_from_model(
            skill_summary_model)
        return skill_summary
    else:
        return None


def get_skill_descriptions_by_ids(topic_id, skill_ids):
    """Returns a list of skill descriptions corresponding to given skill ids.

    Args:
        topic_id: str. The id of the topic that these skills are a part of.
        skill_ids: list(str). The list of skill ids.

    Returns:
        dict. The skill descriptions of skills keyed by their corresponding ids.
    """
    skill_summary_models = skill_models.SkillSummaryModel.get_multi(skill_ids)
    skill_id_to_description_dict = {}

    for skill_summary_model in skill_summary_models:
        if skill_summary_model is not None:
            skill_id_to_description_dict[skill_summary_model.id] = (
                skill_summary_model.description)

    deleted_skill_ids = []
    for skill_id in skill_ids:
        if skill_id not in skill_id_to_description_dict:
            skill_id_to_description_dict[skill_id] = None
            deleted_skill_ids.append(skill_id)

    if deleted_skill_ids:
        deleted_skills_string = ', '.join(deleted_skill_ids)
        logging.error(
            'The deleted skills: %s are still present in topic with id %s'
            % (deleted_skills_string, topic_id)
        )
        if feconf.CAN_SEND_EMAILS:
            email_manager.send_mail_to_admin(
                'Deleted skills present in topic',
                'The deleted skills: %s are still present in topic with id %s'
                % (deleted_skills_string, topic_id))

    return skill_id_to_description_dict


def get_new_skill_id():
    """Returns a new skill id.

    Returns:
        str. A new skill id.
    """
    return skill_models.SkillModel.get_new_id('')


def _create_skill(committer_id, skill, commit_message, commit_cmds):
    """Creates a new skill.

    Args:
        committer_id: str. ID of the committer.
        skill: Skill. The skill domain object.
        commit_message: str. A description of changes made to the skill.
        commit_cmds: list(SkillChange). A list of change commands made to the
            given skill.
    """
    create_new_skill_rights(skill.id, committer_id)
    model = skill_models.SkillModel(
        id=skill.id,
        description=skill.description,
        language_code=skill.language_code,
        misconceptions=[
            misconception.to_dict()
            for misconception in skill.misconceptions
        ],
        skill_contents=skill.skill_contents.to_dict(),
        next_misconception_id=skill.next_misconception_id,
        misconceptions_schema_version=skill.misconceptions_schema_version,
        skill_contents_schema_version=skill.skill_contents_schema_version,
        superseding_skill_id=skill.superseding_skill_id,
        all_questions_merged=skill.all_questions_merged
    )
    commit_cmd_dicts = [commit_cmd.to_dict() for commit_cmd in commit_cmds]
    model.commit(committer_id, commit_message, commit_cmd_dicts)
    skill.version += 1
    create_skill_summary(skill.id)


def save_new_skill(committer_id, skill):
    """Saves a new skill.

    Args:
        committer_id: str. ID of the committer.
        skill: Skill. Skill to be saved.
    """
    commit_message = 'New skill created.'
    _create_skill(
        committer_id, skill, commit_message, [skill_domain.SkillChange({
            'cmd': skill_domain.CMD_CREATE_NEW
        })])


def apply_change_list(skill_id, change_list, committer_id):
    """Applies a changelist to a skill and returns the result.

    Args:
        skill_id: str. ID of the given skill.
        change_list: list(SkillChange). A change list to be applied to the given
            skill.
        committer_id: str. The ID of the committer of this change list.

    Returns:
        Skill. The resulting skill domain object.
    """
    skill = get_skill_by_id(skill_id)
    user = user_services.UserActionsInfo(committer_id)
    try:
        for change in change_list:
            if change.cmd == skill_domain.CMD_UPDATE_SKILL_PROPERTY:
                if (change.property_name ==
                        skill_domain.SKILL_PROPERTY_DESCRIPTION):
                    if role_services.ACTION_EDIT_SKILL_DESCRIPTION not in (
                            user.actions):
                        raise Exception(
                            'The user does not have enough rights to edit the '
                            'skill description.')
                    skill.update_description(change.new_value)
                elif (change.property_name ==
                      skill_domain.SKILL_PROPERTY_LANGUAGE_CODE):
                    skill.update_language_code(change.new_value)
                elif (change.property_name ==
                      skill_domain.SKILL_PROPERTY_SUPERSEDING_SKILL_ID):
                    skill.update_superseding_skill_id(change.new_value)
                elif (change.property_name ==
                      skill_domain.SKILL_PROPERTY_ALL_QUESTIONS_MERGED):
                    skill.record_that_all_questions_are_merged(change.new_value)
                else:
                    raise Exception('Invalid change dict.')
            elif change.cmd == skill_domain.CMD_UPDATE_SKILL_CONTENTS_PROPERTY:
                if (change.property_name ==
                        skill_domain.SKILL_CONTENTS_PROPERTY_EXPLANATION):
                    skill.update_explanation(change.new_value)
                elif (change.property_name ==
                      skill_domain.SKILL_CONTENTS_PROPERTY_WORKED_EXAMPLES):
                    skill.update_worked_examples(change.new_value)
                else:
                    raise Exception('Invalid change dict.')
            elif change.cmd == skill_domain.CMD_ADD_SKILL_MISCONCEPTION:
                skill.add_misconception(change.new_value)
            elif change.cmd == skill_domain.CMD_DELETE_SKILL_MISCONCEPTION:
                skill.delete_misconception(change.misconception_id)
            elif (change.cmd ==
                  skill_domain.CMD_UPDATE_SKILL_MISCONCEPTIONS_PROPERTY):
                if (change.property_name ==
                        skill_domain.SKILL_MISCONCEPTIONS_PROPERTY_NAME):
                    skill.update_misconception_name(
                        change.misconception_id, change.new_value)
                elif (change.property_name ==
                      skill_domain.SKILL_MISCONCEPTIONS_PROPERTY_NOTES):
                    skill.update_misconception_notes(
                        change.misconception_id, change.new_value)
                elif (change.property_name ==
                      skill_domain.SKILL_MISCONCEPTIONS_PROPERTY_FEEDBACK):
                    skill.update_misconception_feedback(
                        change.misconception_id, change.new_value)
                else:
                    raise Exception('Invalid change dict.')
            elif (change.cmd ==
                  skill_domain.CMD_MIGRATE_CONTENTS_SCHEMA_TO_LATEST_VERSION
                  or change.cmd ==
                  skill_domain.CMD_MIGRATE_MISCONCEPTIONS_SCHEMA_TO_LATEST_VERSION): # pylint: disable=line-too-long
                # Loading the skill model from the datastore into a
                # skill domain object automatically converts it to use the
                # latest schema version. As a result, simply resaving the
                # skill is sufficient to apply the schema migration.
                continue
            else:
                raise Exception('Invalid change dict.')
        return skill

    except Exception as e:
        logging.error(
            '%s %s %s %s' % (
                e.__class__.__name__, e, skill_id, change_list)
        )
        raise


def _save_skill(committer_id, skill, commit_message, change_list):
    """Validates a skill and commits it to persistent storage. If
    successful, increments the version number of the incoming skill domain
    object by 1.

    Args:
        committer_id: str. ID of the given committer.
        skill: Skill. The skill domain object to be saved.
        commit_message: str. The commit message.
        change_list: list(SkillChange). List of changes applied to a skill.

    Raises:
        Exception: The skill model and the incoming skill domain
            object have different version numbers.
        Exception: Received invalid change list.
    """
    if not change_list:
        raise Exception(
            'Unexpected error: received an invalid change list when trying to '
            'save skill %s: %s' % (skill.id, change_list))

    skill_model = skill_models.SkillModel.get(
        skill.id, strict=False)
    if skill_model is None:
        skill_model = skill_models.SkillModel(id=skill.id)
    else:
        if skill.version > skill_model.version:
            raise Exception(
                'Unexpected error: trying to update version %s of skill '
                'from version %s. Please reload the page and try again.'
                % (skill_model.version, skill.version))
        elif skill.version < skill_model.version:
            raise Exception(
                'Trying to update version %s of skill from version %s, '
                'which is too old. Please reload the page and try again.'
                % (skill_model.version, skill.version))

    skill_model.description = skill.description
    skill_model.language_code = skill.language_code
    skill_model.superseding_skill_id = skill.superseding_skill_id
    skill_model.all_questions_merged = skill.all_questions_merged
    skill_model.misconceptions_schema_version = (
        skill.misconceptions_schema_version)
    skill_model.skill_contents_schema_version = (
        skill.skill_contents_schema_version)
    skill_model.skill_contents = skill.skill_contents.to_dict()
    skill_model.misconceptions = [
        misconception.to_dict() for misconception in skill.misconceptions
    ]
    skill_model.next_misconception_id = skill.next_misconception_id
    change_dicts = [change.to_dict() for change in change_list]
    skill_model.commit(committer_id, commit_message, change_dicts)
    memcache_services.delete(_get_skill_memcache_key(skill.id))
    skill.version += 1


def update_skill(committer_id, skill_id, change_list, commit_message):
    """Updates a skill. Commits changes.

    Args:
    - committer_id: str. The id of the user who is performing the update
        action.
    - skill_id: str. The skill id.
    - change_list: list(SkillChange). These changes are applied in sequence to
        produce the resulting skill.
    - commit_message: str or None. A description of changes made to the
        skill. For published skills, this must be present; for
        unpublished skills, it may be equal to None.

    Raises:
        ValueError: No commit message was provided.
    """
    if not commit_message:
        raise ValueError(
            'Expected a commit message, received none.')

    skill = apply_change_list(skill_id, change_list, committer_id)
    _save_skill(committer_id, skill, commit_message, change_list)
    create_skill_summary(skill.id)


def publish_skill(skill_id, committer_id):
    """Marks the given skill as published.

    Args:
        skill_id: str. The id of the given skill.
        committer_id: str. The user id of the committer.

    Raises:
        Exception. The given skill does not exist.
        Exception. The skill is already published.
        Exception. The user does not have permissions to publish the skill.
    """
    skill_rights = get_skill_rights(skill_id, strict=False)
    if skill_rights is None:
        raise Exception('The given skill does not exist.')
    user = user_services.UserActionsInfo(committer_id)
    if role_services.ACTION_PUBLISH_OWNED_SKILL not in user.actions:
        raise Exception(
            'The user does not have enough rights to publish the skill.')

    if not skill_rights.skill_is_private:
        raise Exception('The skill is already published.')
    skill_rights.skill_is_private = False
    commit_cmds = [skill_domain.SkillRightsChange({
        'cmd': skill_domain.CMD_PUBLISH_SKILL
    })]
    save_skill_rights(
        skill_rights, committer_id, 'Published the skill', commit_cmds)


def save_skill_rights(skill_rights, committer_id, commit_message, commit_cmds):
    """Saves a SkillRights domain object to the datastore.

    Args:
        skill_rights: SkillRights. The rights object for the given skill.
        committer_id: str. ID of the committer.
        commit_message: str. Descriptive message for the commit.
        commit_cmds: list(SkillRightsChange). A list of commands describing
            what kind of commit was done.
    """

    model = skill_models.SkillRightsModel.get(skill_rights.id, strict=False)

    model.skill_is_private = skill_rights.skill_is_private
    model.creator_id = skill_rights.creator_id
    commit_cmd_dicts = [commit_cmd.to_dict() for commit_cmd in commit_cmds]
    model.commit(committer_id, commit_message, commit_cmd_dicts)


def delete_skill(committer_id, skill_id, force_deletion=False):
    """Deletes the skill with the given skill_id.

    Args:
        committer_id: str. ID of the committer.
        skill_id: str. ID of the skill to be deleted.
        force_deletion: bool. If true, the skill and its history are fully
            deleted and are unrecoverable. Otherwise, the skill and all
            its history are marked as deleted, but the corresponding models are
            still retained in the datastore. This last option is the preferred
            one.
    """
    skill_rights_model = skill_models.SkillRightsModel.get(skill_id)
    skill_rights_model.delete(
        committer_id, feconf.COMMIT_MESSAGE_SKILL_DELETED,
        force_deletion=force_deletion)

    skill_model = skill_models.SkillModel.get(skill_id)
    skill_model.delete(
        committer_id, feconf.COMMIT_MESSAGE_SKILL_DELETED,
        force_deletion=force_deletion)

    # This must come after the skill is retrieved. Otherwise the memcache
    # key will be reinstated.
    skill_memcache_key = _get_skill_memcache_key(skill_id)
    memcache_services.delete(skill_memcache_key)

    # Delete the summary of the skill (regardless of whether
    # force_deletion is True or not).
    delete_skill_summary(skill_id)


def delete_skill_summary(skill_id):
    """Delete a skill summary model.

    Args:
        skill_id: str. ID of the skill whose skill summary is to
            be deleted.
    """

    skill_models.SkillSummaryModel.get(skill_id).delete()


def compute_summary_of_skill(skill):
    """Create a SkillSummary domain object for a given Skill domain
    object and return it.

    Args:
        skill: Skill. The skill object, for which the summary is to be computed.

    Returns:
        SkillSummary. The computed summary for the given skill.
    """
    skill_model_misconception_count = len(skill.misconceptions)
    skill_model_worked_examples_count = len(
        skill.skill_contents.worked_examples)

    skill_summary = skill_domain.SkillSummary(
        skill.id, skill.description, skill.language_code,
        skill.version, skill_model_misconception_count,
        skill_model_worked_examples_count,
        skill.created_on, skill.last_updated
    )

    return skill_summary


def create_skill_summary(skill_id):
    """Creates and stores a summary of the given skill.

    Args:
        skill_id: str. ID of the skill.
    """
    skill = get_skill_by_id(skill_id)
    skill_summary = compute_summary_of_skill(skill)
    save_skill_summary(skill_summary)


def save_skill_summary(skill_summary):
    """Save a skill summary domain object as a SkillSummaryModel
    entity in the datastore.

    Args:
        skill_summary: The skill summary object to be saved in the
            datastore.
    """
    skill_summary_model = skill_models.SkillSummaryModel(
        id=skill_summary.id,
        description=skill_summary.description,
        language_code=skill_summary.language_code,
        version=skill_summary.version,
        misconception_count=skill_summary.misconception_count,
        worked_examples_count=skill_summary.worked_examples_count,
        skill_model_last_updated=(
            skill_summary.skill_model_last_updated),
        skill_model_created_on=(
            skill_summary.skill_model_created_on)
    )

    skill_summary_model.put()


def create_new_skill_rights(skill_id, committer_id):
    """Creates a new skill rights object and saves it to the datastore.

    Args:
        skill_id: str. ID of the skill.
        committer_id: str. ID of the committer.
    """
    skill_rights = skill_domain.SkillRights(skill_id, True, committer_id)
    commit_cmds = [{'cmd': skill_domain.CMD_CREATE_NEW}]
    skill_models.SkillRightsModel(
        id=skill_rights.id,
        creator_id=skill_rights.creator_id,
        skill_is_private=skill_rights.skill_is_private
    ).commit(committer_id, 'Created new skill rights', commit_cmds)


def get_skill_rights_from_model(skill_rights_model):
    """Constructs a SkillRights object from the given skill rights model.

    Args:
        skill_rights_model: SkillRightsModel. Skill rights from the datastore.

    Returns:
        SkillRights. The rights object created from the model.
    """

    return skill_domain.SkillRights(
        skill_rights_model.id,
        skill_rights_model.skill_is_private,
        skill_rights_model.creator_id
    )


def get_skill_rights(skill_id, strict=True):
    """Retrieves the rights object for the given skill.

    Args:
        skill_id: str. ID of the skill.
        strict: bool. Whether to fail noisily if no skill with the given id
            exists in the datastore.

    Returns:
        SkillRights. The rights object associated with the given skill.

    Raises:
        EntityNotFoundError. The skill with ID skill_id was not found
            in the datastore.
    """

    model = skill_models.SkillRightsModel.get(skill_id, strict=strict)

    if model is None:
        return None

    return get_skill_rights_from_model(model)


def get_unpublished_skill_rights_by_creator(user_id):
    """Retrives the rights objects that are private and were created by the
    user with the provided user ID.

    Args:
        user_id: str. The user ID of the user that created the skills being
            fetched.

    Returns:
        list(SkillRights). The list of skill rights objects that are private
        and created by the provided user.
    """

    skill_rights_models = (
        skill_models.SkillRightsModel.get_unpublished_by_creator_id(
            user_id))
    return [get_skill_rights_from_model(skill_rights_model)
            for skill_rights_model in skill_rights_models]


def get_all_unpublished_skill_rights():
    """Retrieves the rights objects that are private.

    Returns:
        list(SkillRights). The list of skill rights objects that are private.
    """

    skill_rights_models = (
        skill_models.SkillRightsModel.get_unpublished())
    return [get_skill_rights_from_model(skill_rights_model)
            for skill_rights_model in skill_rights_models]


def create_user_skill_mastery(user_id, skill_id, degree_of_mastery):
    """Creates skill mastery of a user.

    Args:
        user_id: str. The user ID of the user for whom to create the model.
        skill_id: str. The unique id of the skill.
        degree_of_mastery: float. The degree of mastery of user in the skill.
    """

    user_skill_mastery = skill_domain.UserSkillMastery(
        user_id, skill_id, degree_of_mastery)
    save_user_skill_mastery(user_skill_mastery)


def save_user_skill_mastery(user_skill_mastery):
    """Stores skill mastery of a user.

    Args:
        user_skill_mastery: dict. The user skill mastery model of a user.
    """
    user_skill_mastery_model = user_models.UserSkillMasteryModel(
        id=user_models.UserSkillMasteryModel.construct_model_id(
            user_skill_mastery.user_id, user_skill_mastery.skill_id),
        user_id=user_skill_mastery.user_id,
        skill_id=user_skill_mastery.skill_id,
        degree_of_mastery=user_skill_mastery.degree_of_mastery)

    user_skill_mastery_model.put()


def get_skill_mastery(user_id, skill_id):
    """Fetches the mastery of user in a particular skill.

    Args:
        user_id: str. The user ID of the user.
        skill_id: str. Unique id of the skill for which mastery degree is
            requested.

    Returns:
        degree_of_mastery: float. Mastery degree of the user for the
            requested skill.
    """
    model_id = user_models.UserSkillMasteryModel.construct_model_id(
        user_id, skill_id)
    degree_of_mastery = user_models.UserSkillMasteryModel.get(
        model_id).degree_of_mastery

    return degree_of_mastery


def get_multi_skill_mastery(user_id, skill_ids):
    """Fetches the mastery of user in multiple skills.

    Args:
        user_id: str. The user ID of the user.
        skill_ids: list(str). Skill IDs of the skill for which mastery degree is
            requested.

    Returns:
        degree_of_mastery: list(float). Mastery degree of the user for requested
            skills.
    """
    degrees_of_mastery = []
    model_ids = []

    for skill_id in skill_ids:
        model_ids.append(user_models.UserSkillMasteryModel.construct_model_id(
            user_id, skill_id))

    skill_mastery_models = user_models.UserSkillMasteryModel.get_multi(
        model_ids)

    for skill_mastery_model in skill_mastery_models:
        degrees_of_mastery.append(skill_mastery_model.degree_of_mastery)

    return degrees_of_mastery


def skill_has_associated_questions(skill_id):
    """Returns whether or not any question has this skill attached.

    Args:
        skill_id: str. The skill ID of the user.

    Returns:
        bool. Whether any question has this skill attached.
    """
    question_ids = (
        question_models.QuestionSkillLinkModel.get_all_question_ids_linked_to_skill_id( # pylint: disable=line-too-long
            skill_id))
    return len(question_ids) > 0<|MERGE_RESOLUTION|>--- conflicted
+++ resolved
@@ -113,11 +113,7 @@
     """Returns the skill IDs of skills that have been merged.
 
     Returns:
-<<<<<<< HEAD
-        list(str). List of skill IDs of merged skills
-=======
         list(str). List of skill IDs of merged skills.
->>>>>>> 21d5416b
     """
     return [skill.id for skill in skill_models.SkillModel.get_merged_skills()]
 
