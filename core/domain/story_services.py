# Copyright 2018 The Oppia Authors. All Rights Reserved.
#
# Licensed under the Apache License, Version 2.0 (the "License");
# you may not use this file except in compliance with the License.
# You may obtain a copy of the License at
#
#      http://www.apache.org/licenses/LICENSE-2.0
#
# Unless required by applicable law or agreed to in writing, software
# distributed under the License is distributed on an "AS-IS" BASIS,
# WITHOUT WARRANTIES OR CONDITIONS OF ANY KIND, either express or implied.
# See the License for the specific language governing permissions and
# limitations under the License.

"""Commands that can be used to operate on stories.

All functions here should be agnostic of how StoryModel objects are
stored in the database. In particular, the various query methods should
delegate to the Story model class. This will enable the story
storage model to be changed without affecting this module and others above it.
"""

import copy

from core.domain import story_domain
from core.platform import models
import feconf

(story_models,) = models.Registry.import_models([models.NAMES.story])
datastore_services = models.Registry.import_datastore_services()
memcache_services = models.Registry.import_memcache_services()


def _migrate_story_contents_to_latest_schema(versioned_story_contents):
    """Holds the responsibility of performing a step-by-step, sequential update
    of the story structure based on the schema version of the input
    story dictionary. If the current story_contents schema changes, a new
    conversion function must be added and some code appended to this function
    to account for that new version.

    Args:
        versioned_story_contents: A dict with two keys:
          - schema_version: str. The schema version for the story_contents dict.
          - story_contents: dict. The dict comprising the story
              contents.

    Raises:
        Exception: The schema version of the story_contents is outside of what
        is supported at present.
    """
    story_schema_version = versioned_story_contents['schema_version']
    if not (1 <= story_schema_version
            <= feconf.CURRENT_STORY_CONTENTS_SCHEMA_VERSION):
        raise Exception(
            'Sorry, we can only process v1-v%d story schemas at '
            'present.' % feconf.CURRENT_STORY_CONTENTS_SCHEMA_VERSION)

    while (story_schema_version <
           feconf.CURRENT_STORY_CONTENTS_SCHEMA_VERSION):
        story_domain.Story.update_story_contents_from_model(
            versioned_story_contents, story_schema_version)
        story_schema_version += 1


# Repository GET methods.
def _get_story_memcache_key(story_id, version=None):
    """Returns a memcache key for the story.

    Args:
        story_id: str. ID of the story.
        version: str. Schema version of the story.

    Returns:
        str. The memcache key of the story.
    """
    if version:
        return 'story-version:%s:%s' % (story_id, version)
    else:
        return 'story:%s' % story_id


def get_story_from_model(story_model, run_conversion=True):
    """Returns a story domain object given a story model loaded
    from the datastore.

    Args:
        story_model: StoryModel. The story model loaded from the
            datastore.
        run_conversion: bool. If true, the the story's schema version will
            be checked against the current schema version. If they do not match,
            the story will be automatically updated to the latest schema
            version.

    Returns:
        story. A Story domain object corresponding to the given
        story model.
    """

    # Ensure the original story model does not get altered.
    versioned_story_contents = {
        'schema_version': story_model.schema_version,
        'story_contents': copy.deepcopy(
            story_model.story_contents)
    }

    # Migrate the story if it is not using the latest schema version.
    if (run_conversion and story_model.schema_version !=
            feconf.CURRENT_STORY_CONTENTS_SCHEMA_VERSION):
        _migrate_story_contents_to_latest_schema(
            versioned_story_contents)

    return story_domain.Story(
        story_model.id, story_model.title,
        story_model.description, story_model.notes,
        story_domain.StoryContents.from_dict(
            versioned_story_contents['story_contents']),
        versioned_story_contents['schema_version'],
        story_model.language_code,
        story_model.version, story_model.created_on,
        story_model.last_updated)


def get_story_summary_from_model(story_summary_model):
    """Returns a domain object for an Oppia story summary given a
    story summary model.

    Args:
        story_summary_model: StorySummaryModel.

    Returns:
        StorySummary.
    """
    return story_domain.StorySummary(
        story_summary_model.id, story_summary_model.title,
        story_summary_model.language_code,
        story_summary_model.version,
        story_summary_model.node_count,
        story_summary_model.story_model_created_on,
        story_summary_model.story_model_last_updated
    )


def get_story_by_id(story_id, strict=True, version=None):
    """Returns a domain object representing a story.

    Args:
        story_id: str. ID of the story.
        strict: bool. Whether to fail noisily if no story with the given
            id exists in the datastore.
        version: str or None. The version number of the story to be
            retrieved. If it is None, the latest version will be retrieved.

    Returns:
        Story or None. The domain object representing a story with the
        given id, or None if it does not exist.
    """
    story_memcache_key = _get_story_memcache_key(
        story_id, version=version)
    memcached_story = memcache_services.get_multi(
        [story_memcache_key]).get(story_memcache_key)

    if memcached_story is not None:
        return memcached_story
    else:
        story_model = story_models.StoryModel.get(
            story_id, strict=strict, version=version)
        if story_model:
            story = get_story_from_model(story_model)
            memcache_services.set_multi({story_memcache_key: story})
            return story
        else:
            return None


def get_story_summary_by_id(story_id):
    """Returns a domain object representing a story summary.

    Args:
        story_id: str. ID of the story summary.

    Returns:
        StorySummary. The story summary domain object corresponding to
        a story with the given story_id.
    """
    story_summary_model = story_models.StorySummaryModel.get(
        story_id)
    if story_summary_model:
        story_summary = get_story_summary_from_model(
            story_summary_model)
        return story_summary
    else:
        return None


def get_new_story_id():
    """Returns a new story id.

    Returns:
        str. A new story id.
    """
    return story_models.StoryModel.get_new_id('')


def _create_story(committer_id, story, commit_message, commit_cmds):
    """Creates a new story.

    Args:
        committer_id: str. ID of the committer.
        story: Story. The story domain object.
        commit_message: str. A description of changes made to the story.
        commit_cmds: list(dict). A list of change commands made to the given
            story.
    """
    model = story_models.StoryModel(
        id=story.id,
        description=story.description,
        title=story.title,
        language_code=story.language_code,
        schema_version=story.schema_version,
        notes=story.notes,
        story_contents=story.story_contents.to_dict()
    )
    model.commit(committer_id, commit_message, commit_cmds)
    story.version += 1
    create_story_summary(story.id)


def save_new_story(committer_id, story):
    """Saves a new story.

    Args:
        committer_id: str. ID of the committer.
        story: Story. Story to be saved.
    """
    commit_message = (
        'New story created with title \'%s\'.' % story.title)
    _create_story(
        committer_id, story, commit_message, [{
            'cmd': story_domain.CMD_CREATE_NEW,
            'title': story.title
        }])


def compute_summary_of_story(story):
    """Create a StorySummary domain object for a given Story domain
    object and return it.

    Args:
<<<<<<< HEAD
        story: Story. The story domain object.
=======
        story: Story. The story object, for which the summary is to be computed.
>>>>>>> afe37925

    Returns:
        StorySummary. The computed summary for the given story.
    """
    story_model_node_count = len(story.story_contents.nodes)
    story_summary = story_domain.StorySummary(
        story.id, story.title, story.language_code,
        story.version, story_model_node_count,
        story.created_on, story.last_updated
    )

    return story_summary


def create_story_summary(story_id):
    """Creates and stores a summary of the given story.

    Args:
        story_id: str. ID of the story.
    """
    story = get_story_by_id(story_id)
    story_summary = compute_summary_of_story(story)
    save_story_summary(story_summary)


def save_story_summary(story_summary):
    """Save a story summary domain object as a StorySummaryModel
    entity in the datastore.

    Args:
        story_summary: The story summary object to be saved in the
            datastore.
    """
    story_summary_model = story_models.StorySummaryModel(
        id=story_summary.id,
        title=story_summary.title,
        language_code=story_summary.language_code,
        version=story_summary.version,
        node_count=story_summary.node_count,
        story_model_last_updated=(
            story_summary.story_model_last_updated),
        story_model_created_on=(
            story_summary.story_model_created_on)
    )

    story_summary_model.put()<|MERGE_RESOLUTION|>--- conflicted
+++ resolved
@@ -246,11 +246,7 @@
     object and return it.
 
     Args:
-<<<<<<< HEAD
-        story: Story. The story domain object.
-=======
         story: Story. The story object, for which the summary is to be computed.
->>>>>>> afe37925
 
     Returns:
         StorySummary. The computed summary for the given story.
