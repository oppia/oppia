--- conflicted
+++ resolved
@@ -41,13 +41,10 @@
 
 from typing import List
 
-<<<<<<< HEAD
-=======
 MYPY = False
 if MYPY: # pragma: no cover
     from mypy_imports import story_models
 
->>>>>>> 8f04c4b5
 (exp_models, story_models, user_models,) = models.Registry.import_models(
     [models.NAMES.exploration, models.NAMES.story, models.NAMES.user])
 transaction_services = models.Registry.import_transaction_services()
