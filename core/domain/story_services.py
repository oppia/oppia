--- conflicted
+++ resolved
@@ -301,13 +301,8 @@
                     story.update_language_code(change.new_value)
             elif change.cmd == story_domain.CMD_UPDATE_STORY_CONTENTS_PROPERTY:
                 if (change.property_name ==
-<<<<<<< HEAD
-                        story_domain.STORY_CONTENTS_PROPERTY_STARTING_NODE_ID):
-                    story.update_starting_node(change.new_value)
-=======
                         story_domain.INITIAL_NODE_ID):
                     story.update_initial_node(change.new_value)
->>>>>>> c175cd95
             elif (
                     change.cmd ==
                     story_domain.CMD_MIGRATE_SCHEMA_TO_LATEST_VERSION):
