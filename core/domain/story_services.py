# Copyright 2018 The Oppia Authors. All Rights Reserved.
#
# Licensed under the Apache License, Version 2.0 (the "License");
# you may not use this file except in compliance with the License.
# You may obtain a copy of the License at
#
#      http://www.apache.org/licenses/LICENSE-2.0
#
# Unless required by applicable law or agreed to in writing, software
# distributed under the License is distributed on an "AS-IS" BASIS,
# WITHOUT WARRANTIES OR CONDITIONS OF ANY KIND, either express or implied.
# See the License for the specific language governing permissions and
# limitations under the License.

"""Commands that can be used to operate on stories.

All functions here should be agnostic of how StoryModel objects are
stored in the database. In particular, the various query methods should
delegate to the Story model class. This will enable the story
storage model to be changed without affecting this module and others above it.
"""

import logging

from core.domain import exp_fetchers
<<<<<<< HEAD
from core.domain import opportunity_services
from core.domain import rights_manager
from core.domain import role_services
=======
>>>>>>> c0218e13
from core.domain import story_domain
from core.domain import story_fetchers
from core.domain import topic_fetchers
from core.platform import models
import feconf
import utils

(story_models, user_models,) = models.Registry.import_models(
    [models.NAMES.story, models.NAMES.user])
memcache_services = models.Registry.import_memcache_services()


def get_new_story_id():
    """Returns a new story id.

    Returns:
        str. A new story id.
    """
    return story_models.StoryModel.get_new_id('')


def _create_story(committer_id, story, commit_message, commit_cmds):
    """Creates a new story.

    Args:
        committer_id: str. ID of the committer.
        story: Story. The story domain object.
        commit_message: str. A description of changes made to the story.
        commit_cmds: list(StoryChange). A list of change commands made to the
            given story.
    """
    story.validate()
    model = story_models.StoryModel(
        id=story.id,
        description=story.description,
        title=story.title,
        language_code=story.language_code,
        story_contents_schema_version=story.story_contents_schema_version,
        notes=story.notes,
        story_contents=story.story_contents.to_dict(),
        corresponding_topic_id=story.corresponding_topic_id
    )
    commit_cmd_dicts = [commit_cmd.to_dict() for commit_cmd in commit_cmds]
    model.commit(committer_id, commit_message, commit_cmd_dicts)
    story.version += 1
    create_story_summary(story.id)


def save_new_story(committer_id, story):
    """Saves a new story.

    Args:
        committer_id: str. ID of the committer.
        story: Story. Story to be saved.
    """
    commit_message = (
        'New story created with title \'%s\'.' % story.title)
    _create_story(
        committer_id, story, commit_message, [story_domain.StoryChange({
            'cmd': story_domain.CMD_CREATE_NEW,
            'title': story.title
        })])


# Repository SAVE and DELETE methods.
def apply_change_list(story_id, change_list):
    """Applies a changelist to a story and returns the result.

    Args:
        story_id: str. ID of the given story.
        change_list: list(StoryChange). A change list to be applied to the given
            story.

    Returns:
        Story. The resulting story domain object.
    """
    story = story_fetchers.get_story_by_id(story_id)
    try:
        for change in change_list:
            if not isinstance(change, story_domain.StoryChange):
                raise Exception('Expected change to be of type StoryChange')
            if change.cmd == story_domain.CMD_ADD_STORY_NODE:
                story.add_node(change.node_id, change.title)
            elif change.cmd == story_domain.CMD_DELETE_STORY_NODE:
                story.delete_node(change.node_id)
            elif (change.cmd ==
                  story_domain.CMD_UPDATE_STORY_NODE_OUTLINE_STATUS):
                if change.new_value:
                    story.mark_node_outline_as_finalized(change.node_id)
                else:
                    story.mark_node_outline_as_unfinalized(change.node_id)
            elif change.cmd == story_domain.CMD_UPDATE_STORY_NODE_PROPERTY:
                if (change.property_name ==
                        story_domain.STORY_NODE_PROPERTY_OUTLINE):
                    story.update_node_outline(change.node_id, change.new_value)
                elif (change.property_name ==
                      story_domain.STORY_NODE_PROPERTY_TITLE):
                    story.update_node_title(change.node_id, change.new_value)
                elif (change.property_name ==
                      story_domain.STORY_NODE_PROPERTY_ACQUIRED_SKILL_IDS):
                    story.update_node_acquired_skill_ids(
                        change.node_id, change.new_value)
                elif (change.property_name ==
                      story_domain.STORY_NODE_PROPERTY_PREREQUISITE_SKILL_IDS):
                    story.update_node_prerequisite_skill_ids(
                        change.node_id, change.new_value)
                elif (change.property_name ==
                      story_domain.STORY_NODE_PROPERTY_DESTINATION_NODE_IDS):
                    story.update_node_destination_node_ids(
                        change.node_id, change.new_value)
                elif (change.property_name ==
                      story_domain.STORY_NODE_PROPERTY_EXPLORATION_ID):
                    story.update_node_exploration_id(
                        change.node_id, change.new_value)
            elif change.cmd == story_domain.CMD_UPDATE_STORY_PROPERTY:
                if (change.property_name ==
                        story_domain.STORY_PROPERTY_TITLE):
                    story.update_title(change.new_value)
                elif (change.property_name ==
                      story_domain.STORY_PROPERTY_DESCRIPTION):
                    story.update_description(change.new_value)
                elif (change.property_name ==
                      story_domain.STORY_PROPERTY_NOTES):
                    story.update_notes(change.new_value)
                elif (change.property_name ==
                      story_domain.STORY_PROPERTY_LANGUAGE_CODE):
                    story.update_language_code(change.new_value)
            elif change.cmd == story_domain.CMD_UPDATE_STORY_CONTENTS_PROPERTY:
                if (change.property_name ==
                        story_domain.INITIAL_NODE_ID):
                    story.update_initial_node(change.new_value)
            elif (
                    change.cmd ==
                    story_domain.CMD_MIGRATE_SCHEMA_TO_LATEST_VERSION):
                # Loading the story model from the datastore into a
                # Story domain object automatically converts it to use the
                # latest schema version. As a result, simply resaving the
                # story is sufficient to apply the schema migration.
                continue
        return story

    except Exception as e:
        logging.error(
            '%s %s %s %s' % (
                e.__class__.__name__, e, story_id, change_list)
        )
        raise


def _save_story(committer_id, story, commit_message, change_list):
    """Validates a story and commits it to persistent storage. If
    successful, increments the version number of the incoming story domain
    object by 1.

    Args:
        committer_id: str. ID of the given committer.
        story: Story. The story domain object to be saved.
        commit_message: str. The commit message.
        change_list: list(StoryChange). List of changes applied to a story.

    Raises:
        ValidationError: An invalid exploration was referenced in the
            story.
        Exception: The story model and the incoming story domain
            object have different version numbers.
    """
    if not change_list:
        raise Exception(
            'Unexpected error: received an invalid change list when trying to '
            'save story %s: %s' % (story.id, change_list))

    story.validate()
    # Validate that all explorations referenced by the story exist.
    exp_ids = []
    for node in story.story_contents.nodes:
        if node.exploration_id is not None:
            exp_ids.append(node.exploration_id)
    exp_summaries = (
        exp_fetchers.get_exploration_summaries_matching_ids(exp_ids))
    exp_summaries_dict = {
        exp_id: exp_summaries[ind] for (ind, exp_id) in enumerate(exp_ids)
    }
    for node in story.story_contents.nodes:
        if (node.exploration_id is not None) and (
                not exp_summaries_dict[node.exploration_id]):
            raise utils.ValidationError(
                'Expected story to only reference valid explorations, '
                'but found an exploration with ID: %s (was it deleted?)' %
                node.exploration_id)

    # Story model cannot be None as story is passed as parameter here and that
    # is only possible if a story model with that story id exists. Also this is
    # a private function and so it cannot be called independently with any
    # story object.
    story_model = story_models.StoryModel.get(story.id)
    if story.version > story_model.version:
        raise Exception(
            'Unexpected error: trying to update version %s of story '
            'from version %s. Please reload the page and try again.'
            % (story_model.version, story.version))
    elif story.version < story_model.version:
        raise Exception(
            'Trying to update version %s of story from version %s, '
            'which is too old. Please reload the page and try again.'
            % (story_model.version, story.version))

    topic = topic_fetchers.get_topic_by_id(
        story.corresponding_topic_id, strict=False)
    if topic is None:
        raise utils.ValidationError(
            'Expected story to only belong to a valid topic, but found an '
            'topic with ID: %s' % story.corresponding_topic_id)

    canonical_story_ids = topic.get_canonical_story_ids()
    additional_story_ids = topic.get_additional_story_ids()
    if story.id not in canonical_story_ids + additional_story_ids:
        raise Exception(
            'Expected story to belong to the topic %s, but it is '
            'neither a part of the canonical stories or the additional stories '
            'of the topic.' % story.corresponding_topic_id)

    story_model.description = story.description
    story_model.title = story.title
    story_model.notes = story.notes
    story_model.language_code = story.language_code
    story_model.story_contents_schema_version = (
        story.story_contents_schema_version)
    story_model.story_contents = story.story_contents.to_dict()
    story_model.corresponding_topic_id = story.corresponding_topic_id
    story_model.version = story.version
    change_dicts = [change.to_dict() for change in change_list]
    story_model.commit(committer_id, commit_message, change_dicts)
    memcache_services.delete(story_fetchers.get_story_memcache_key(story.id))
    story.version += 1


def update_story(
        committer_id, story_id, change_list, commit_message):
    """Updates a story. Commits changes.

    Args:
        committer_id: str. The id of the user who is performing the update
            action.
        story_id: str. The story id.
        change_list: list(StoryChange).These changes are applied in sequence to
            produce the resulting story.
        commit_message: str or None. A description of changes made to the
            story.
    """
    if not commit_message:
        raise ValueError('Expected a commit message but received none.')

    old_story = get_story_by_id(story_id)
    new_story = apply_change_list(story_id, change_list)
    _save_story(committer_id, new_story, commit_message, change_list)
    create_story_summary(new_story.id)
    opportunity_services.update_exploration_opportunities(old_story, new_story)


def delete_story(committer_id, story_id, force_deletion=False):
    """Deletes the story with the given story_id.

    Args:
        committer_id: str. ID of the committer.
        story_id: str. ID of the story to be deleted.
        force_deletion: bool. If true, the story and its history are fully
            deleted and are unrecoverable. Otherwise, the story and all
            its history are marked as deleted, but the corresponding models are
            still retained in the datastore. This last option is the preferred
            one.
    """
    story_model = story_models.StoryModel.get(story_id)
    story = get_story_from_model(story_model)
    exp_ids = story.story_contents.get_all_linked_exp_ids()
    story_model.delete(
        committer_id, feconf.COMMIT_MESSAGE_STORY_DELETED,
        force_deletion=force_deletion)

    # This must come after the story is retrieved. Otherwise the memcache
    # key will be reinstated.
    story_memcache_key = story_fetchers.get_story_memcache_key(story_id)
    memcache_services.delete(story_memcache_key)

    # Delete the summary of the story (regardless of whether
    # force_deletion is True or not).
    delete_story_summary(story_id)

    if len(exp_ids) > 0:
        opportunity_services.delete_exploration_opportunities(exp_ids)


def delete_story_summary(story_id):
    """Delete a story summary model.

    Args:
        story_id: str. ID of the story whose story summary is to
            be deleted.
    """

    story_models.StorySummaryModel.get(story_id).delete()


def compute_summary_of_story(story):
    """Create a StorySummary domain object for a given Story domain
    object and return it.

    Args:
        story: Story. The story object, for which the summary is to be computed.

    Returns:
        StorySummary. The computed summary for the given story.
    """
    story_model_node_count = len(story.story_contents.nodes)
    story_summary = story_domain.StorySummary(
        story.id, story.title, story.description, story.language_code,
        story.version, story_model_node_count,
        story.created_on, story.last_updated
    )

    return story_summary


def create_story_summary(story_id):
    """Creates and stores a summary of the given story.

    Args:
        story_id: str. ID of the story.
    """
    story = story_fetchers.get_story_by_id(story_id)
    story_summary = compute_summary_of_story(story)
    save_story_summary(story_summary)


def save_story_summary(story_summary):
    """Save a story summary domain object as a StorySummaryModel
    entity in the datastore.

    Args:
        story_summary: The story summary object to be saved in the
            datastore.
    """
    story_summary_model = story_models.StorySummaryModel(
        id=story_summary.id,
        title=story_summary.title,
        description=story_summary.description,
        language_code=story_summary.language_code,
        version=story_summary.version,
        node_count=story_summary.node_count,
        story_model_last_updated=(
            story_summary.story_model_last_updated),
        story_model_created_on=(
            story_summary.story_model_created_on)
    )

    story_summary_model.put()


def record_completed_node_in_story_context(user_id, story_id, node_id):
    """Records a node by a given user in a given story
    context as having been played.

    Args:
        user_id: str. ID of the given user.
        story_id: str. ID of the given story.
        node_id: str. ID of the given node.
    """
    progress_model = user_models.StoryProgressModel.get_or_create(
        user_id, story_id)

    if node_id not in progress_model.completed_node_ids:
        progress_model.completed_node_ids.append(node_id)
        progress_model.put()<|MERGE_RESOLUTION|>--- conflicted
+++ resolved
@@ -23,12 +23,7 @@
 import logging
 
 from core.domain import exp_fetchers
-<<<<<<< HEAD
 from core.domain import opportunity_services
-from core.domain import rights_manager
-from core.domain import role_services
-=======
->>>>>>> c0218e13
 from core.domain import story_domain
 from core.domain import story_fetchers
 from core.domain import topic_fetchers
@@ -281,7 +276,7 @@
     if not commit_message:
         raise ValueError('Expected a commit message but received none.')
 
-    old_story = get_story_by_id(story_id)
+    old_story = story_fetchers.get_story_by_id(story_id)
     new_story = apply_change_list(story_id, change_list)
     _save_story(committer_id, new_story, commit_message, change_list)
     create_story_summary(new_story.id)
@@ -301,7 +296,7 @@
             one.
     """
     story_model = story_models.StoryModel.get(story_id)
-    story = get_story_from_model(story_model)
+    story = story_fetchers.get_story_from_model(story_model)
     exp_ids = story.story_contents.get_all_linked_exp_ids()
     story_model.delete(
         committer_id, feconf.COMMIT_MESSAGE_STORY_DELETED,
@@ -316,8 +311,9 @@
     # force_deletion is True or not).
     delete_story_summary(story_id)
 
-    if len(exp_ids) > 0:
-        opportunity_services.delete_exploration_opportunities(exp_ids)
+    # Delete the opportunities available related to the exploration used in the
+    # story.
+    opportunity_services.delete_exploration_opportunities(exp_ids)
 
 
 def delete_story_summary(story_id):
