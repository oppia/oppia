--- conflicted
+++ resolved
@@ -1235,14 +1235,11 @@
         self.user_settings.validate()
         self.assertEqual(self.owner.role, feconf.ROLE_ID_EXPLORATION_EDITOR)
 
-<<<<<<< HEAD
-=======
     def test_gae_id_is_user_id(self):
         self.assertEqual(
             self.user_settings.user_id, self.user_settings.gae_id
         )
 
->>>>>>> c843b417
     def test_validate_non_str_user_id(self):
         self.user_settings.user_id = 0
         with self.assertRaisesRegexp(
