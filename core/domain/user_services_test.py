# coding: utf-8
#
# Copyright 2014 The Oppia Authors. All Rights Reserved.
#
# Licensed under the Apache License, Version 2.0 (the "License");
# you may not use this file except in compliance with the License.
# You may obtain a copy of the License at
#
#      http://www.apache.org/licenses/LICENSE-2.0
#
# Unless required by applicable law or agreed to in writing, software
# distributed under the License is distributed on an "AS-IS" BASIS,
# WITHOUT WARRANTIES OR CONDITIONS OF ANY KIND, either express or implied.
# See the License for the specific language governing permissions and
# limitations under the License.

"""Unit tests for core.domain.user_services."""

from __future__ import absolute_import  # pylint: disable=import-only-modules
from __future__ import unicode_literals  # pylint: disable=import-only-modules

import datetime
import logging
import os

from constants import constants
from core.domain import collection_services
from core.domain import event_services
from core.domain import exp_domain
from core.domain import exp_services
from core.domain import rights_manager
from core.domain import user_domain
from core.domain import user_jobs_continuous
from core.domain import user_services
from core.platform import models
from core.tests import test_utils
import feconf
import python_utils
import utils

from google.appengine.api import urlfetch

(user_models,) = models.Registry.import_models([models.NAMES.user])


class MockUserStatsAggregator(
        user_jobs_continuous.UserStatsAggregator):
    """A modified UserStatsAggregator that does not start a new
     batch job when the previous one has finished.
    """

    @classmethod
    def _get_batch_job_manager_class(cls):
        return MockUserStatsMRJobManager

    @classmethod
    def _kickoff_batch_job_after_previous_one_ends(cls):
        pass


class MockUserStatsMRJobManager(
        user_jobs_continuous.UserStatsMRJobManager):

    @classmethod
    def _get_continuous_computation_class(cls):
        return MockUserStatsAggregator


class UserServicesUnitTests(test_utils.GenericTestBase):
    """Test the user services methods."""

    def setUp(self):
        super(UserServicesUnitTests, self).setUp()
        schema_version = 1
        self.modifiable_user_data = user_domain.ModifiableUserData(
            'display_alias', '12345', [constants.DEFAULT_LANGUAGE_CODE],
            None, None, schema_version, 'user_id'
        )
        self.modifiable_new_user_data = user_domain.ModifiableUserData(
            'display_alias3', '12345', [constants.DEFAULT_LANGUAGE_CODE],
            None, None, schema_version
        )

    def test_is_user_id_valid(self):
        self.assertTrue(
            user_services.is_user_id_valid(feconf.SYSTEM_COMMITTER_ID))
        self.assertTrue(
            user_services.is_user_id_valid(feconf.MIGRATION_BOT_USER_ID))
        self.assertTrue(
            user_services.is_user_id_valid(feconf.SUGGESTION_BOT_USER_ID))
<<<<<<< HEAD
        self.assertTrue(user_services.is_user_id_valid('uid_' + 'a' * 32))
        self.assertFalse(
            user_services.is_user_id_valid('uid_' + 'a' * 31 + 'A'))
        self.assertFalse(user_services.is_user_id_valid('uid_' + 'a' * 31))
        self.assertFalse(user_services.is_user_id_valid('a' * 36))

    def test_is_pseudonymous_id(self):
        self.assertTrue(user_services.is_pseudonymous_id('pid_' + 'a' * 32))
        self.assertFalse(user_services.is_pseudonymous_id('uid_' + 'a' * 32))
        self.assertFalse(
            user_services.is_pseudonymous_id('uid_' + 'a' * 31 + 'A'))
        self.assertFalse(user_services.is_pseudonymous_id('uid_' + 'a' * 31))
        self.assertFalse(user_services.is_pseudonymous_id('a' * 36))
=======
        self.assertTrue(user_services.is_user_id_valid('uid_%s' % ('a' * 32)))
        self.assertFalse(
            user_services.is_user_id_valid('uid_%s%s' % ('a' * 31, 'A')))
        self.assertFalse(user_services.is_user_id_valid('uid_%s' % ('a' * 31)))
        self.assertFalse(user_services.is_user_id_valid('a' * 36))
>>>>>>> 8b054373

    def test_set_and_get_username(self):
        gae_id = 'someUser'
        username = 'username'
        with self.assertRaisesRegexp(Exception, 'User not found.'):
            user_services.set_username(gae_id, username)

        user_settings = user_services.create_new_user(
            gae_id, 'user@example.com')

        user_services.set_username(user_settings.user_id, username)
        self.assertEqual(
            username, user_services.get_username(user_settings.user_id))

    def test_get_username_for_system_user(self):
        self.assertEqual(
            feconf.SYSTEM_COMMITTER_ID,
            user_services.get_username(feconf.SYSTEM_COMMITTER_ID))
        self.assertEqual(
            feconf.MIGRATION_BOT_USERNAME,
            user_services.get_username(feconf.MIGRATION_BOT_USER_ID))

    def test_get_username_for_pseudonymous_id(self):
        self.assertEqual(
            'UserAaaaaaaa',
            user_services.get_username('pid_' + 'a' * 32))
        self.assertEqual(
            'UserBbbbbbbb',
            user_services.get_username('pid_' + 'b' * 32))

    def test_get_usernames_for_pseudonymous_ids(self):

        # Handle usernames that exists.
        self.assertEqual(
            ['UserAaaaaaaa', 'UserBbbbbbbb'],
            user_services.get_usernames(['pid_' + 'a' * 32, 'pid_' + 'b' * 32]))

    def test_get_usernames_empty_list(self):
        # Return empty list when no user id passed.
        self.assertEqual([], user_services.get_usernames([]))

    def test_get_usernames_system_admin(self):
        # Check that system admin has correct username.
        self.assertEqual(
            [feconf.SYSTEM_COMMITTER_ID],
            user_services.get_usernames([feconf.SYSTEM_COMMITTER_ID]))

    def test_get_username_for_nonexistent_user(self):
        with self.assertRaisesRegexp(
            Exception,
            'User with ID \'fakeUser\' not found.'
        ):
            user_services.get_username('fakeUser')

    def test_get_username_none(self):
        user_id = user_services.create_new_user(
            'fakeUser', 'user@example.com').user_id
        self.assertEqual(None, user_services.get_username(user_id))

    def test_is_username_taken_false(self):
        self.assertFalse(user_services.is_username_taken('fakeUsername'))

    def test_is_username_taken_true(self):
        gae_id = 'someUser'
        username = 'newUsername'
        user_id = user_services.create_new_user(
            gae_id, 'user@example.com').user_id
        user_services.set_username(user_id, username)
        self.assertTrue(user_services.is_username_taken(username))

    def test_is_username_taken_different_case(self):
        gae_id = 'someUser'
        username = 'camelCase'
        user_id = user_services.create_new_user(
            gae_id, 'user@example.com').user_id
        user_services.set_username(user_id, username)
        self.assertTrue(user_services.is_username_taken('CaMeLcAsE'))

    def test_set_invalid_usernames(self):
        gae_id = 'someUser'
        user_id = user_services.create_new_user(
            gae_id, 'user@example.com').user_id
        bad_usernames_with_expected_error_message = [
            (' bob ', 'Usernames can only have alphanumeric characters.'),
            ('@', 'Usernames can only have alphanumeric characters.'),
            ('', 'Empty username supplied.'),
            ('a' * 100, 'A username can have at most 30 characters.'),
            ('ADMIN', 'This username is not available.'),
            ('admin', 'This username is not available.'),
            ('AdMiN2020', 'This username is not available.'),
            ('AbcOppiaMigrationBotXyz', 'This username is not available.'),
            ('OppiaMigrATIONBOTXyz', 'This username is not available.'),
            ('AbcOppiaSuggestionBotXyz', 'This username is not available.'),
            ('AAAOPPIASuggestionBotBBB', 'This username is not available.'),
            ('xyzOppia', 'This username is not available.'),
            ('oppiaXyz', 'This username is not available.'),
            ('abcOppiaXyz', 'This username is not available.')]
        for username, error_msg in bad_usernames_with_expected_error_message:
            with self.assertRaisesRegexp(utils.ValidationError, error_msg):
                user_services.set_username(user_id, username)

    def test_update_user_settings_for_invalid_display_alias_raises_error(self):
        gae_id = 'someUser'
        user_id = user_services.create_new_user(
            gae_id, 'user@example.com').user_id
        bad_display_aliases_with_expected_error = [
            ('', 'Expected display_alias to be a string, received .'),
            (0, 'Expected display_alias to be a string, received 0.'),
            (None, 'Expected display_alias to be a string, received None.')
        ]
        self.modifiable_new_user_data.user_id = user_id
        self.modifiable_new_user_data.pin = None
        for display_alias, error_msg in bad_display_aliases_with_expected_error:
            with self.assertRaisesRegexp(utils.ValidationError, error_msg):
                self.modifiable_new_user_data.display_alias = display_alias
                user_services.update_multiple_users_data(
                    [self.modifiable_new_user_data])

    def test_update_user_settings_valid_display_alias_set_successfully(self):
        gae_id = 'someUser'
        user_id = user_services.create_new_user(
            gae_id, 'user@example.com').user_id
        display_alias = 'Name'
        user_settings = user_services.get_user_settings(user_id)
        self.assertIsNone(user_settings.display_alias)
        self.modifiable_user_data.user_id = user_id
        self.modifiable_user_data.pin = None
        self.modifiable_user_data.display_alias = display_alias
        user_services.update_multiple_users_data([self.modifiable_user_data])
        user_settings = user_services.get_user_settings(user_id)
        self.assertEqual(user_settings.display_alias, display_alias)

    def test_create_new_user_with_invalid_emails_raises_exception(self):
        bad_email_addresses_with_expected_error_message = [
            ('@', 'Invalid email address: @'),
            ('@@', 'Invalid email address: @@'),
            ('abc', 'Invalid email address: abc'),
            ('', 'No user email specified.'),
            (None, 'Expected email to be a string, received None'),
            (
                ['a', '@', 'b.com'],
                r'Expected email to be a string, received '
                r'\[u\'a\', u\'@\', u\'b.com\'\]')]
        for email, error_msg in bad_email_addresses_with_expected_error_message:
            with self.assertRaisesRegexp(utils.ValidationError, error_msg):
                user_services.create_new_user('gae_id', email)

    def test_create_new_user_with_invalid_email_creates_no_user_models(self):
        bad_email = '@'
        error_msg = 'Invalid email address: @'
        with self.assertRaisesRegexp(utils.ValidationError, error_msg):
            user_services.create_new_user('gae_id', bad_email)
        tmp_admin_user_id = self.get_user_id_from_email(self.SUPER_ADMIN_EMAIL)
        user_ids_in_user_settings = [
            model.id for model in user_models.UserSettingsModel.get_all()]
        user_ids_in_user_auth_details = [
            model.id for model in user_models.UserAuthDetailsModel.get_all()]
        user_ids_in_user_contributions = [
            model.id for model in user_models.UserContributionsModel.get_all()]
        self.assertEqual(user_ids_in_user_settings, [tmp_admin_user_id])
        self.assertEqual(user_ids_in_user_auth_details, [tmp_admin_user_id])
        self.assertEqual(user_ids_in_user_contributions, [tmp_admin_user_id])

    def test_email_truncation(self):
        email_addresses = [
            ('a@b.c', '..@b.c'),
            ('ab@c.d', 'a..@c.d'),
            ('abc@def.gh', 'a..@def.gh'),
            ('abcd@efg.h', 'a..@efg.h'),
            ('abcdefgh@efg.h', 'abcde..@efg.h'),
        ]
        for ind, (actual_email, expected_email) in enumerate(email_addresses):
            user_settings = user_services.create_new_user(
                python_utils.convert_to_bytes(ind), actual_email)
            self.assertEqual(user_settings.truncated_email, expected_email)

    def test_get_email_from_username(self):
        gae_id = 'someUser'
        username = 'username'
        user_email = 'user@example.com'

        user_settings = user_services.create_new_user(gae_id, user_email)
        user_services.set_username(user_settings.user_id, username)
        self.assertEqual(
            user_services.get_username(user_settings.user_id), username)

        # Handle usernames that exist.
        self.assertEqual(
            user_services.get_email_from_username(username), user_email)

        # Handle usernames in the same equivalence class correctly.
        self.assertEqual(
            user_services.get_email_from_username('USERNAME'), user_email)

        # Return None for usernames which don't exist.
        self.assertIsNone(
            user_services.get_email_from_username('fakeUsername'))

    def test_get_user_id_from_username(self):
        gae_id = 'someUser'
        username = 'username'
        user_email = 'user@example.com'

        user_settings = user_services.create_new_user(gae_id, user_email)
        user_services.set_username(user_settings.user_id, username)
        self.assertEqual(
            user_services.get_username(user_settings.user_id), username)

        # Handle usernames that exist.
        self.assertEqual(
            user_services.get_user_id_from_username(username),
            user_settings.user_id)

        # Handle usernames in the same equivalence class correctly.
        self.assertEqual(
            user_services.get_user_id_from_username('USERNAME'),
            user_settings.user_id)

        # Return None for usernames which don't exist.
        self.assertIsNone(
            user_services.get_user_id_from_username('fakeUsername'))

    def test_get_user_settings_by_gae_id_for_existing_user_is_correct(self):
        gae_id = 'gae_id'
        email = 'user@example.com'
        user_id = 'user_id'
        username = 'username'
        user_models.UserSettingsModel(
            id=user_id,
            gae_id=gae_id,
            email=email,
            username=username,
        ).put()
        user_models.UserAuthDetailsModel(
            id=user_id,
            gae_id=gae_id
        ).put()
        user_settings_model = user_models.UserSettingsModel.get_by_id(user_id)
        user_settings = user_services.get_user_settings_by_gae_id(gae_id)
        self.assertEqual(user_settings_model.id, user_settings.user_id)
        self.assertEqual(user_settings_model.gae_id, user_settings.gae_id)
        self.assertEqual(user_settings_model.email, user_settings.email)
        self.assertEqual(user_settings_model.username, user_settings.username)

    def test_get_user_settings_by_gae_id_for_nonexistent_gae_id_is_none(self):
        self.assertIsNone(user_services.get_user_settings_by_gae_id('gae_id_x'))

    def test_get_auth_details_by_gae_id_for_nonexistent_gae_id_is_none(self):
        self.assertIsNone(user_services.get_user_settings_by_gae_id('gae_id_x'))

    def test_get_user_settings_by_gae_id_strict_existing_user_is_correct(self):
        non_existent_user_id = 'id_x'
        gae_id = 'gae_id'
        email = 'user@example.com'
        user_id = 'user_id'
        username = 'username'
        user_models.UserSettingsModel(
            id=user_id,
            gae_id=gae_id,
            email=email,
            username=username,
        ).put()
        user_models.UserAuthDetailsModel(
            id=user_id,
            gae_id=gae_id
        ).put()
        user_settings_model = user_models.UserSettingsModel.get_by_id(user_id)
        user_settings = user_services.get_user_settings_by_gae_id(gae_id)
        self.assertEqual(user_settings_model.id, user_settings.user_id)
        self.assertEqual(user_settings_model.gae_id, user_settings.gae_id)
        self.assertEqual(user_settings_model.email, user_settings.email)
        self.assertEqual(user_settings_model.username, user_settings.username)

        with self.assertRaisesRegexp(Exception, 'User not found.'):
            user_services.get_user_settings_by_gae_id(
                non_existent_user_id, strict=True)

    def test_fetch_gravatar_success(self):
        user_email = 'user@example.com'
        expected_gravatar_filepath = os.path.join(
            self.get_static_asset_filepath(), 'assets', 'images', 'avatar',
            'gravatar_example.png')
        with python_utils.open_file(
            expected_gravatar_filepath, 'rb', encoding=None) as f:
            gravatar = f.read()
        with self.urlfetch_mock(content=gravatar):
            profile_picture = user_services.fetch_gravatar(user_email)
            gravatar_data_url = utils.convert_png_to_data_url(
                expected_gravatar_filepath)
            self.assertEqual(profile_picture, gravatar_data_url)

    def test_fetch_gravatar_failure_404(self):
        user_email = 'user@example.com'

        error_messages = []
        def mock_log_function(message):
            error_messages.append(message)

        gravatar_url = user_services.get_gravatar_url(user_email)
        expected_error_message = (
            '[Status 404] Failed to fetch Gravatar from %s' % gravatar_url)
        logging_error_mock = test_utils.CallCounter(mock_log_function)
        urlfetch_counter = test_utils.CallCounter(urlfetch.fetch)
        urlfetch_mock_ctx = self.urlfetch_mock(status_code=404)
        log_swap_ctx = self.swap(logging, 'error', logging_error_mock)
        fetch_swap_ctx = self.swap(urlfetch, 'fetch', urlfetch_counter)
        with urlfetch_mock_ctx, log_swap_ctx, fetch_swap_ctx:
            profile_picture = user_services.fetch_gravatar(user_email)
            self.assertEqual(urlfetch_counter.times_called, 1)
            self.assertEqual(logging_error_mock.times_called, 1)
            self.assertEqual(expected_error_message, error_messages[0])
            self.assertEqual(
                profile_picture, user_services.DEFAULT_IDENTICON_DATA_URL)

    def test_fetch_gravatar_failure_exception(self):
        user_email = 'user@example.com'

        error_messages = []
        def mock_log_function(message):
            error_messages.append(message)

        gravatar_url = user_services.get_gravatar_url(user_email)
        expected_error_message = (
            'Failed to fetch Gravatar from %s' % gravatar_url)
        logging_error_mock = test_utils.CallCounter(mock_log_function)
        urlfetch_fail_mock = test_utils.FailingFunction(
            urlfetch.fetch, urlfetch.InvalidURLError,
            test_utils.FailingFunction.INFINITY)
        log_swap_ctx = self.swap(logging, 'error', logging_error_mock)
        fetch_swap_ctx = self.swap(urlfetch, 'fetch', urlfetch_fail_mock)
        with log_swap_ctx, fetch_swap_ctx:
            profile_picture = user_services.fetch_gravatar(user_email)
            self.assertEqual(logging_error_mock.times_called, 1)
            self.assertEqual(expected_error_message, error_messages[0])
            self.assertEqual(
                profile_picture, user_services.DEFAULT_IDENTICON_DATA_URL)

    def test_default_identicon_data_url(self):
        identicon_filepath = os.path.join(
            self.get_static_asset_filepath(), 'assets', 'images', 'avatar',
            'user_blue_72px.png')
        identicon_data_url = utils.convert_png_to_data_url(identicon_filepath)
        self.assertEqual(
            identicon_data_url, user_services.DEFAULT_IDENTICON_DATA_URL)

    def test_set_and_get_user_email_preferences(self):
        gae_id = 'someUser'
        username = 'username'
        user_email = 'user@example.com'

        user_id = user_services.create_new_user(gae_id, user_email).user_id
        user_services.set_username(user_id, username)

        # When UserEmailPreferencesModel is yet to be created,
        # the value returned by get_email_preferences() should be True.
        email_preferences = user_services.get_email_preferences(user_id)
        self.assertEqual(
            email_preferences.can_receive_editor_role_email,
            feconf.DEFAULT_EDITOR_ROLE_EMAIL_PREFERENCE)

        email_preferences = user_services.get_email_preferences(user_id)
        self.assertEqual(
            email_preferences.can_receive_feedback_message_email,
            feconf.DEFAULT_FEEDBACK_MESSAGE_EMAIL_PREFERENCE)

        # The user retrieves their email preferences. This initializes
        # a UserEmailPreferencesModel instance with the default values.
        user_services.update_email_preferences(
            user_id, feconf.DEFAULT_EMAIL_UPDATES_PREFERENCE,
            feconf.DEFAULT_EDITOR_ROLE_EMAIL_PREFERENCE,
            feconf.DEFAULT_FEEDBACK_MESSAGE_EMAIL_PREFERENCE,
            feconf.DEFAULT_SUBSCRIPTION_EMAIL_PREFERENCE)

        email_preferences = user_services.get_email_preferences(user_id)
        self.assertEqual(
            email_preferences.can_receive_editor_role_email,
            feconf.DEFAULT_EDITOR_ROLE_EMAIL_PREFERENCE)
        self.assertEqual(
            email_preferences.can_receive_feedback_message_email,
            feconf.DEFAULT_FEEDBACK_MESSAGE_EMAIL_PREFERENCE)

        # The user sets their membership email preference to False.
        user_services.update_email_preferences(
            user_id, feconf.DEFAULT_EMAIL_UPDATES_PREFERENCE, False, False,
            False)

        email_preferences = user_services.get_email_preferences(user_id)

        self.assertFalse(email_preferences.can_receive_editor_role_email)
        self.assertFalse(email_preferences.can_receive_feedback_message_email)
        self.assertFalse(email_preferences.can_receive_subscription_email)

    def test_set_and_get_user_email_preferences_for_exploration(self):
        gae_id = 'someUser'
        exploration_id = 'someExploration'
        username = 'username'
        user_email = 'user@example.com'

        user_id = user_services.create_new_user(gae_id, user_email).user_id
        user_services.set_username(user_id, username)

        # When ExplorationUserDataModel is yet to be created, the value
        # of mute_feedback_notifications and mute_suggestion_notifications
        # should match the default values.
        exploration_user_model = (
            user_services.user_models.ExplorationUserDataModel.get(
                user_id, exploration_id))
        self.assertIsNone(exploration_user_model)
        email_preferences = user_services.get_email_preferences_for_exploration(
            user_id, exploration_id)
        self.assertEqual(
            email_preferences.mute_feedback_notifications,
            feconf.DEFAULT_FEEDBACK_NOTIFICATIONS_MUTED_PREFERENCE)
        self.assertEqual(
            email_preferences.mute_suggestion_notifications,
            feconf.DEFAULT_SUGGESTION_NOTIFICATIONS_MUTED_PREFERENCE)

        # This initializes a ExplorationUserDataModel instance with
        # the default mute values.
        user_services.set_email_preferences_for_exploration(
            user_id, exploration_id,
            mute_feedback_notifications=(
                feconf.DEFAULT_FEEDBACK_NOTIFICATIONS_MUTED_PREFERENCE),
            mute_suggestion_notifications=(
                feconf.DEFAULT_SUGGESTION_NOTIFICATIONS_MUTED_PREFERENCE))

        email_preferences = user_services.get_email_preferences_for_exploration(
            user_id, exploration_id)
        self.assertEqual(
            email_preferences.mute_feedback_notifications,
            feconf.DEFAULT_FEEDBACK_NOTIFICATIONS_MUTED_PREFERENCE)
        self.assertEqual(
            email_preferences.mute_suggestion_notifications,
            feconf.DEFAULT_SUGGESTION_NOTIFICATIONS_MUTED_PREFERENCE)

        # This sets only mute_suggestion_notifications property to True.
        # mute_feedback_notifications should remain same as before.
        user_services.set_email_preferences_for_exploration(
            user_id, exploration_id, mute_suggestion_notifications=True)

        email_preferences = user_services.get_email_preferences_for_exploration(
            user_id, exploration_id)
        self.assertEqual(
            email_preferences.mute_feedback_notifications,
            feconf.DEFAULT_FEEDBACK_NOTIFICATIONS_MUTED_PREFERENCE)
        self.assertTrue(email_preferences.mute_suggestion_notifications)

        # This sets only mute_feedback_notifications property to True.
        # mute_suggestion_notifications should remain same as before.
        user_services.set_email_preferences_for_exploration(
            user_id, exploration_id, mute_feedback_notifications=True)

        email_preferences = user_services.get_email_preferences_for_exploration(
            user_id, exploration_id)
        self.assertTrue(email_preferences.mute_feedback_notifications)
        self.assertTrue(email_preferences.mute_suggestion_notifications)

    def test_get_usernames_by_role(self):
        gae_ids = ['test1', 'test2', 'test3', 'test4']
        usernames = ['name1', 'name2', 'name3', 'name4']
        user_emails = [
            'test1@email.com', 'test2@email.com',
            'test3@email.com', 'test4@email.com']

        user_ids = []
        for gae_id, email, name in python_utils.ZIP(
                gae_ids, user_emails, usernames):
            user_id = user_services.create_new_user(gae_id, email).user_id
            user_ids.append(user_id)
            user_services.set_username(user_id, name)

        user_services.update_user_role(user_ids[0], feconf.ROLE_ID_MODERATOR)
        user_services.update_user_role(user_ids[1], feconf.ROLE_ID_MODERATOR)
        user_services.update_user_role(user_ids[2], feconf.ROLE_ID_BANNED_USER)
        user_services.update_user_role(user_ids[3], feconf.ROLE_ID_BANNED_USER)

        self.assertEqual(
            set(user_services.get_usernames_by_role(feconf.ROLE_ID_MODERATOR)),
            set(['name1', 'name2']))

        self.assertEqual(
            set(user_services.get_usernames_by_role(
                feconf.ROLE_ID_BANNED_USER)),
            set(['name3', 'name4']))

    def test_get_user_ids_by_role(self):
        gae_ids = ['test1', 'test2', 'test3', 'test4']
        usernames = ['name1', 'name2', 'name3', 'name4']
        user_emails = [
            'test1@email.com', 'test2@email.com',
            'test3@email.com', 'test4@email.com']

        user_ids = []
        for uid, email, name in python_utils.ZIP(
                gae_ids, user_emails, usernames):
            user_id = user_services.create_new_user(uid, email).user_id
            user_ids.append(user_id)
            user_services.set_username(user_id, name)

        user_services.update_user_role(user_ids[0], feconf.ROLE_ID_MODERATOR)
        user_services.update_user_role(user_ids[1], feconf.ROLE_ID_MODERATOR)
        user_services.update_user_role(user_ids[2], feconf.ROLE_ID_BANNED_USER)
        user_services.update_user_role(user_ids[3], feconf.ROLE_ID_BANNED_USER)

        self.assertEqual(
            set(user_services.get_user_ids_by_role(feconf.ROLE_ID_MODERATOR)),
            set([user_ids[0], user_ids[1]]))

        self.assertEqual(
            set(user_services.get_user_ids_by_role(
                feconf.ROLE_ID_BANNED_USER)),
            set([user_ids[2], user_ids[3]]))

    def test_update_user_creator_dashboard_display(self):
        gae_id = 'test_id'
        username = 'testname'
        user_email = 'test@email.com'

        user_id = user_services.create_new_user(gae_id, user_email).user_id
        user_services.set_username(user_id, username)

        user_setting = user_services.get_user_settings(user_id)
        self.assertEqual(
            user_setting.creator_dashboard_display_pref,
            constants.ALLOWED_CREATOR_DASHBOARD_DISPLAY_PREFS['CARD'])

        user_services.update_user_creator_dashboard_display(
            user_id, constants.ALLOWED_CREATOR_DASHBOARD_DISPLAY_PREFS['LIST'])
        user_setting = user_services.get_user_settings(user_id)
        self.assertEqual(
            user_setting.creator_dashboard_display_pref,
            constants.ALLOWED_CREATOR_DASHBOARD_DISPLAY_PREFS['LIST'])

    def test_update_user_role(self):
        gae_id = 'test_id'
        username = 'testname'
        user_email = 'test@email.com'

        user_id = user_services.create_new_user(gae_id, user_email).user_id
        user_services.set_username(user_id, username)

        self.assertEqual(
            user_services.get_user_role_from_id(user_id),
            feconf.ROLE_ID_EXPLORATION_EDITOR)

        user_services.update_user_role(
            user_id, feconf.ROLE_ID_COLLECTION_EDITOR)
        self.assertEqual(
            user_services.get_user_role_from_id(user_id),
            feconf.ROLE_ID_COLLECTION_EDITOR)

    def test_get_all_profiles_auth_details_non_existent_id_raises_error(self):
        non_existent_user_id = 'id_x'
        error_msg = 'Parent user not found.'
        with self.assertRaisesRegexp(Exception, error_msg):
            user_services.get_all_profiles_auth_details_by_parent_user_id(
                non_existent_user_id)

    def test_update_user_role_from_learner_to_other_role_raises_exception(self):
        gae_id = 'test_id'
        user_email = 'test@email.com'
        user_pin = '12345'
        profile_pin = '123'
        display_alias = 'display_alias'
        display_alias_2 = 'display_alias_2'
        user_id = user_services.create_new_user(gae_id, user_email).user_id

        self.modifiable_user_data.user_id = user_id
        self.modifiable_user_data.pin = user_pin
        self.modifiable_user_data.display_alias = display_alias
        user_services.update_multiple_users_data([self.modifiable_user_data])
        self.modifiable_new_user_data.display_alias = display_alias_2
        self.modifiable_new_user_data.pin = profile_pin

        user_services.create_new_profiles(
            gae_id, user_email, [self.modifiable_new_user_data])
        profile_user_id = (
            user_services.get_all_profiles_auth_details_by_parent_user_id(
                user_id)[0].user_id
        )
        self.assertEqual(
            user_services.get_user_role_from_id(profile_user_id),
            feconf.ROLE_ID_LEARNER)
        error_msg = 'The role of a Learner cannot be changed.'
        with self.assertRaisesRegexp(Exception, error_msg):
            user_services.update_user_role(
                profile_user_id, feconf.ROLE_ID_EXPLORATION_EDITOR)

    def test_update_user_role_from_other_role_to_learner_raises_exception(self):
        gae_id = 'test_id'
        user_email = 'test@email.com'

        user_id = user_services.create_new_user(gae_id, user_email).user_id
        self.assertEqual(
            user_services.get_user_role_from_id(user_id),
            feconf.ROLE_ID_EXPLORATION_EDITOR)
        error_msg = 'Updating to a Learner role is not allowed.'
        with self.assertRaisesRegexp(Exception, error_msg):
            user_services.update_user_role(
                user_id, feconf.ROLE_ID_LEARNER)

    def test_create_new_user_also_creates_a_new_user_auth_details_entry(self):
        new_gae_id = 'new_gae_id'
        new_email = 'new@example.com'

        self.assertIsNone(
            user_models.UserAuthDetailsModel.get_by_auth_id(
                feconf.AUTH_METHOD_GAE, new_gae_id)
        )

        user_services.create_new_user(new_gae_id, new_email)
        user_settings = user_services.get_user_settings_by_gae_id(
            new_gae_id)
        user_auth_details = user_models.UserAuthDetailsModel.get_by_id(
            user_settings.user_id)
        self.assertEqual(user_auth_details.gae_id, user_settings.gae_id)

    def test_get_auth_details_by_user_id_for_existing_user_works_fine(self):
        gae_id = 'new_gae_id'
        email = 'new@example.com'
        user_services.create_new_user(gae_id, email)
        user_auth_details_model = (
            user_models.UserAuthDetailsModel.get_by_auth_id(
                feconf.AUTH_METHOD_GAE, gae_id)
        )
        user_auth_details = user_services.get_auth_details_by_user_id(
            user_auth_details_model.id)
        self.assertEqual(
            user_auth_details.user_id, user_auth_details_model.id)
        self.assertEqual(
            user_auth_details.gae_id, user_auth_details_model.gae_id)
        self.assertEqual(
            user_auth_details.parent_user_id,
            user_auth_details_model.parent_user_id
        )

    def test_get_auth_details_by_user_id_non_existing_user_returns_none(self):
        non_existent_user_id = 'id_x'
        self.assertIsNone(
            user_services.get_auth_details_by_user_id(non_existent_user_id))

    def test_get_auth_details_by_user_id_strict_non_existing_user_error(self):
        non_existent_user_id = 'id_x'
        error_msg = 'User not found'
        with self.assertRaisesRegexp(Exception, error_msg):
            user_services.get_auth_details_by_user_id(
                non_existent_user_id, strict=True)

    def test_get_auth_details_by_gae_id_non_existing_user_returns_none(self):
        non_existent_user_id = 'id_x'
        self.assertIsNone(
            user_services.get_auth_details_by_user_id(non_existent_user_id))

    def test_create_new_profile_with_parent_user_pin_set_is_success(self):
        gae_id = 'gae_id'
        email = 'new@example.com'
        display_alias = 'display_alias'
        display_alias_2 = 'display_alias2'
        user_pin = '12345'
        profile_pin = '123'
        user_services.create_new_user(gae_id, email)
        user_auth_details_model = (
            user_models.UserAuthDetailsModel.get_by_auth_id(
                feconf.AUTH_METHOD_GAE, gae_id)
        )
        user_id = user_auth_details_model.id
        self.modifiable_user_data.user_id = user_id
        self.modifiable_user_data.pin = user_pin
        self.modifiable_user_data.display_alias = display_alias
        user_services.update_multiple_users_data([self.modifiable_user_data])
        self.modifiable_new_user_data.display_alias = display_alias_2
        self.modifiable_new_user_data.pin = profile_pin
        user_services.create_new_profiles(
            gae_id, email, [self.modifiable_new_user_data]
        )

        user_auth_details_models = (
            user_services.get_all_profiles_auth_details_by_parent_user_id(
                user_id)
        )
        self.assertEqual(len(user_auth_details_models), 1)
        self.assertEqual(user_auth_details_models[0].parent_user_id, user_id)
        self.assertIsNone(user_auth_details_models[0].gae_id)

    def test_create_new_profile_with_parent_user_pin_not_set_raises_error(self):
        gae_id = 'gae_id'
        email = 'new@example.com'
        display_alias = 'display_alias'
        profile_pin = '123'
        user_services.create_new_user(gae_id, email)
        error_msg = 'Pin must be set for a full user before creating a profile.'
        with self.assertRaisesRegexp(Exception, error_msg):
            self.modifiable_new_user_data.display_alias = display_alias
            self.modifiable_new_user_data.pin = profile_pin
            user_services.create_new_profiles(
                gae_id, email, [self.modifiable_new_user_data])

    def test_create_multiple_new_profiles_for_same_user_works_correctly(self):
        schema_version = 1
        gae_id = 'gae_id'
        email = 'new@example.com'
        display_alias = 'display_alias'
        display_alias_2 = 'display_alias2'
        display_alias_3 = 'display_alias3'
        user_pin = '12345'
        profile_pin = '123'
        user_services.create_new_user(gae_id, email)
        user_auth_details_model = (
            user_models.UserAuthDetailsModel.get_by_auth_id(
                feconf.AUTH_METHOD_GAE, gae_id)
        )
        user_id = user_auth_details_model.id
        self.modifiable_user_data.user_id = user_id
        self.modifiable_user_data.pin = user_pin
        self.modifiable_user_data.display_alias = display_alias
        user_services.update_multiple_users_data([self.modifiable_user_data])
        self.modifiable_new_user_data.display_alias = display_alias_2
        self.modifiable_new_user_data.pin = profile_pin
        modifiable_new_user_data_2 = user_domain.ModifiableUserData(
            display_alias_3, None, [constants.DEFAULT_LANGUAGE_CODE],
            None, None, schema_version
        )
        user_settings_list = user_services.create_new_profiles(
            gae_id, email, [
                self.modifiable_new_user_data, modifiable_new_user_data_2
            ]
        )
        profile_1_id = user_settings_list[0].user_id
        profile_2_id = user_settings_list[1].user_id

        user_auth_details_models = [
            {
                'id': model.id,
                'gae_id': model.gae_id,
                'parent_user_id': model.parent_user_id
            } for model in
            user_models.UserAuthDetailsModel.get_all_profiles_by_parent_user_id(
                user_id)
        ]

        expected_user_auth_output = [
            {
                'id': profile_1_id,
                'gae_id': None,
                'parent_user_id': user_id
            },
            {
                'id': profile_2_id,
                'gae_id': None,
                'parent_user_id': user_id
            }
        ]
        self.assertItemsEqual(
            user_auth_details_models, expected_user_auth_output)

        user_settings_models = [
            {
                'id': model.id,
                'display_alias': model.display_alias,
                'pin': model.pin,
                'role': model.role
            } for model in
            user_models.UserSettingsModel.get_multi(
                [profile_1_id, profile_2_id])
        ]

        expected_user_settings_output = [
            {
                'id': profile_1_id,
                'display_alias': display_alias_2,
                'pin': profile_pin,
                'role': feconf.ROLE_ID_LEARNER
            },
            {
                'id': profile_2_id,
                'display_alias': display_alias_3,
                'pin': None,
                'role': feconf.ROLE_ID_LEARNER
            }
        ]
        self.assertItemsEqual(
            user_settings_models, expected_user_settings_output)

    def test_create_new_profile_with_nonexistent_user_raises_error(self):
        non_existent_gae_id = 'gae_id_x'
        non_existent_email = 'x@example.com'
        profile_pin = '123'
        display_alias = 'display_alias'
        error_msg = 'User not found.'
        with self.assertRaisesRegexp(Exception, error_msg):
            self.modifiable_new_user_data.display_alias = display_alias
            self.modifiable_new_user_data.pin = profile_pin
            user_services.create_new_profiles(
                non_existent_gae_id, non_existent_email,
                [self.modifiable_new_user_data]
            )

    def test_create_new_profile_modifiable_user_with_user_id_raises_error(self):
        gae_id = 'gae_id'
        email = 'new@example.com'
        display_alias = 'display_alias'
        display_alias_2 = 'display_alias2'
        user_pin = '12345'
        profile_pin = '123'
        user_services.create_new_user(gae_id, email)
        user_auth_details_model = (
            user_models.UserAuthDetailsModel.get_by_auth_id(
                feconf.AUTH_METHOD_GAE, gae_id)
        )
        user_id = user_auth_details_model.id
        self.modifiable_user_data.user_id = user_id
        self.modifiable_user_data.pin = user_pin
        self.modifiable_user_data.display_alias = display_alias
        user_services.update_multiple_users_data([self.modifiable_user_data])
        error_msg = 'User id cannot already exist for a new user.'
        with self.assertRaisesRegexp(Exception, error_msg):
            self.modifiable_new_user_data.display_alias = display_alias_2
            self.modifiable_new_user_data.pin = profile_pin
            self.modifiable_new_user_data.user_id = 'user_id'
            user_services.create_new_profiles(
                gae_id, email, [self.modifiable_new_user_data]
            )

    def test_update_users_modifiable_object_user_id_not_set_raises_error(self):
        gae_id = 'gae_id'
        email = 'new@example.com'
        display_alias = 'display_alias2'
        user_pin = '12345'
        user_services.create_new_user(gae_id, email)
        self.modifiable_user_data.user_id = None
        self.modifiable_user_data.pin = user_pin
        self.modifiable_user_data.display_alias = display_alias

        error_msg = 'Missing user ID.'
        with self.assertRaisesRegexp(Exception, error_msg):
            user_services.update_multiple_users_data(
                [self.modifiable_user_data])

    def test_update_users_for_user_with_non_existent_id_raises_error(self):
        gae_id = 'gae_id'
        non_existent_user_id = 'id_x'
        email = 'new@example.com'
        display_alias = 'display_alias2'
        user_pin = '12345'
        user_services.create_new_user(gae_id, email)
        self.modifiable_user_data.user_id = non_existent_user_id
        self.modifiable_user_data.pin = user_pin
        self.modifiable_user_data.display_alias = display_alias

        error_msg = 'User not found.'
        with self.assertRaisesRegexp(Exception, error_msg):
            user_services.update_multiple_users_data(
                [self.modifiable_user_data])

    def test_update_users_data_for_multiple_users_works_correctly(self):
        # Preparing for the test.
        schema_version = 1
        gae_id = 'gae_id'
        email = 'new@example.com'
        display_alias = 'display_alias'
        display_alias_2 = 'display_alias2'
        display_alias_3 = 'display_alias3'
        user_pin = '12345'
        profile_pin = '123'
        user_services.create_new_user(gae_id, email)
        user_auth_details_model = (
            user_models.UserAuthDetailsModel.get_by_auth_id(
                feconf.AUTH_METHOD_GAE, gae_id)
        )
        user_id = user_auth_details_model.id
        self.modifiable_user_data.user_id = user_id
        self.modifiable_user_data.pin = user_pin
        self.modifiable_user_data.display_alias = display_alias
        user_services.update_multiple_users_data([self.modifiable_user_data])
        self.modifiable_new_user_data.display_alias = display_alias_2
        self.modifiable_new_user_data.pin = profile_pin
        modifiable_new_user_data_2 = user_domain.ModifiableUserData(
            display_alias_3, None, [constants.DEFAULT_LANGUAGE_CODE],
            None, None, schema_version
        )
        user_settings_list = user_services.create_new_profiles(
            gae_id, email, [
                self.modifiable_new_user_data, modifiable_new_user_data_2
            ]
        )
        profile_user_ids = [
            user_settings_list[0].user_id, user_settings_list[1].user_id]
        self.modifiable_new_user_data.user_id = profile_user_ids[0]
        modifiable_new_user_data_2.user_id = profile_user_ids[1]

        # Performing the actual action.
        modifiable_new_user_data_2.pin = '345'
        self.modifiable_new_user_data.display_alias = 'xyz'
        user_services.update_multiple_users_data(
            [self.modifiable_new_user_data, modifiable_new_user_data_2])

        # Post-checking.
        user_auth_details_models = [
            {
                'id': model.id,
                'gae_id': model.gae_id,
                'parent_user_id': model.parent_user_id
            } for model in
            user_models.UserAuthDetailsModel.get_multi(profile_user_ids)
        ]

        expected_auth_details_output = [
            {
                'id': profile_user_ids[0],
                'gae_id': None,
                'parent_user_id': user_id
            },
            {
                'id': profile_user_ids[1],
                'gae_id': None,
                'parent_user_id': user_id
            }
        ]
        self.assertItemsEqual(
            expected_auth_details_output, user_auth_details_models)

        user_settings_models = [
            {
                'id': model.id,
                'display_alias': model.display_alias,
                'pin': model.pin
            } for model in
            user_models.UserSettingsModel.get_multi(profile_user_ids)
        ]

        expected_user_settings_output = [
            {
                'id': profile_user_ids[0],
                'display_alias': 'xyz',
                'pin': profile_pin
            },
            {
                'id': profile_user_ids[1],
                'display_alias': display_alias_3,
                'pin': '345'
            }
        ]
        self.assertItemsEqual(
            expected_user_settings_output, user_settings_models)

    def test_mark_user_for_deletion_deletes_user_settings(self):
        gae_id = 'test_id'
        username = 'testname'
        user_email = 'test@email.com'

        user_id = user_services.create_new_user(gae_id, user_email).user_id
        user_services.set_username(user_id, username)

        user_settings = user_services.get_user_settings_by_gae_id(gae_id)
        self.assertFalse(user_settings.deleted)

        user_services.mark_user_for_deletion(user_id)

        user_settings = user_services.get_user_settings_by_gae_id(gae_id)
        self.assertTrue(user_settings.deleted)

    def test_mark_user_for_deletion_deletes_user_auth_details_entry(self):
        gae_id = 'test_id'
        username = 'testname'
        user_email = 'test@email.com'

        user_id = user_services.create_new_user(gae_id, user_email).user_id
        user_services.set_username(user_id, username)

        user_auth_details = user_models.UserAuthDetailsModel.get_by_id(user_id)
        self.assertFalse(user_auth_details.deleted)

        user_services.mark_user_for_deletion(user_id)

        user_auth_details = user_models.UserAuthDetailsModel.get_by_id(user_id)
        self.assertTrue(user_auth_details.deleted)

    def test_get_current_date_as_string(self):
        custom_datetimes = [
            datetime.date(2011, 1, 1),
            datetime.date(2012, 2, 28)
        ]
        datetime_strings = [custom_datetime.strftime(
            feconf.DASHBOARD_STATS_DATETIME_STRING_FORMAT)
                            for custom_datetime in custom_datetimes]

        self.assertEqual(len(datetime_strings[0].split('-')[0]), 4)
        self.assertEqual(len(datetime_strings[0].split('-')[1]), 2)
        self.assertEqual(len(datetime_strings[0].split('-')[2]), 2)

        self.assertEqual(len(datetime_strings[1].split('-')[0]), 4)
        self.assertEqual(len(datetime_strings[1].split('-')[1]), 2)
        self.assertEqual(len(datetime_strings[1].split('-')[2]), 2)

        self.assertEqual(datetime_strings[0], '2011-01-01')
        self.assertEqual(datetime_strings[1], '2012-02-28')

    def test_parse_date_from_string(self):
        test_datetime_strings = [
            '2016-06-30',
            '2016-07-05',
            '2016-13-01',
            '2016-03-32'
        ]

        self.assertEqual(
            user_services.parse_date_from_string(test_datetime_strings[0]),
            {
                'year': 2016,
                'month': 6,
                'day': 30
            })
        self.assertEqual(
            user_services.parse_date_from_string(test_datetime_strings[1]),
            {
                'year': 2016,
                'month': 7,
                'day': 5
            })

        with self.assertRaisesRegexp(
            ValueError,
            'time data \'2016-13-01\' does not match format \'%Y-%m-%d\''):
            user_services.parse_date_from_string(test_datetime_strings[2])
        with self.assertRaisesRegexp(ValueError, 'unconverted data remains: 2'):
            user_services.parse_date_from_string(test_datetime_strings[3])

    def test_record_user_started_state_translation_tutorial(self):
        # Testing of the user translation tutorial firsttime state storage.
        gae_id = 'someUser'
        username = 'username'
        user_id = user_services.create_new_user(
            gae_id, 'user@example.com').user_id
        user_services.set_username(user_id, username)
        user_services.record_user_started_state_translation_tutorial(user_id)
        user_settings = user_services.get_user_settings(user_id)
        self.assertIsInstance(
            user_settings.last_started_state_translation_tutorial,
            datetime.datetime)
        self.assertTrue(
            user_settings.last_started_state_translation_tutorial is not None)


class UpdateContributionMsecTests(test_utils.GenericTestBase):
    """Test whether contribution date changes with publication of
    exploration/collection and update of already published
    exploration/collection.
    """

    EXP_ID = 'test_exp'
    COL_ID = 'test_col'
    COLLECTION_TITLE = 'title'
    COLLECTION_CATEGORY = 'category'
    COLLECTION_OBJECTIVE = 'objective'

    def setUp(self):
        super(UpdateContributionMsecTests, self).setUp()

        self.signup(self.ADMIN_EMAIL, self.ADMIN_USERNAME)
        self.admin_id = self.get_user_id_from_email(self.ADMIN_EMAIL)
        self.set_admins([self.ADMIN_USERNAME])

        self.signup(self.EDITOR_EMAIL, self.EDITOR_USERNAME)
        self.editor_id = self.get_user_id_from_email(self.EDITOR_EMAIL)
        self.signup(self.OWNER_EMAIL, self.OWNER_USERNAME)
        self.owner_id = self.get_user_id_from_email(self.OWNER_EMAIL)

        self.admin = user_services.UserActionsInfo(self.admin_id)
        self.owner = user_services.UserActionsInfo(self.owner_id)

    def test_contribution_msec_updates_on_published_explorations(self):
        exploration = self.save_new_valid_exploration(
            self.EXP_ID, self.admin_id, end_state_name='End')
        init_state_name = exploration.init_state_name
        exp_services.publish_exploration_and_update_user_profiles(
            self.admin, self.EXP_ID)

        # Test all owners and editors of exploration after publication have
        # updated first contribution times in msecs.
        self.assertIsNotNone(user_services.get_user_settings(
            self.admin_id).first_contribution_msec)

        # Test editor of published exploration has updated contribution time.
        rights_manager.release_ownership_of_exploration(
            self.admin, self.EXP_ID)

        exp_services.update_exploration(
            self.editor_id, self.EXP_ID, [exp_domain.ExplorationChange({
                'cmd': 'edit_state_property',
                'state_name': init_state_name,
                'property_name': 'widget_id',
                'new_value': 'MultipleChoiceInput'
            }), exp_domain.ExplorationChange({
                'cmd': 'edit_state_property',
                'state_name': init_state_name,
                'property_name': 'widget_customization_args',
                'new_value': {
                    'choices': {
                        'value': [{
                            'content_id': 'ca_choices_0',
                            'html': '<p>Choice 1</p>'
                        }]
                    },
                    'showChoicesInShuffledOrder': {'value': True}
                }
            })], 'commit')

        self.assertIsNotNone(user_services.get_user_settings(
            self.editor_id).first_contribution_msec)

    def test_contribution_msec_does_not_update_until_exp_is_published(self):
        exploration = self.save_new_valid_exploration(
            self.EXP_ID, self.admin_id, end_state_name='End')
        init_state_name = exploration.init_state_name

        # Test that saving an exploration does not update first contribution
        # time.
        self.assertIsNone(user_services.get_user_settings(
            self.admin_id).first_contribution_msec)

        # Test that commit to unpublished exploration does not update
        # contribution time.
        exp_services.update_exploration(
            self.admin_id, self.EXP_ID, [exp_domain.ExplorationChange({
                'cmd': 'edit_state_property',
                'state_name': init_state_name,
                'property_name': 'widget_id',
                'new_value': 'MultipleChoiceInput'
            }), exp_domain.ExplorationChange({
                'cmd': 'edit_state_property',
                'state_name': init_state_name,
                'property_name': 'widget_customization_args',
                'new_value': {
                    'choices': {
                        'value': [{
                            'content_id': 'ca_choices_0',
                            'html': '<p>Choice 1</p>'
                        }]
                    },
                    'showChoicesInShuffledOrder': {'value': True}
                }
            })], '')
        self.assertIsNone(user_services.get_user_settings(
            self.admin_id).first_contribution_msec)

        # Test that another user who commits to unpublished exploration does not
        # have updated first contribution time.
        rights_manager.assign_role_for_exploration(
            self.admin, self.EXP_ID, self.editor_id, 'editor')
        exp_services.update_exploration(
            self.editor_id, self.EXP_ID, [exp_domain.ExplorationChange({
                'cmd': 'rename_state',
                'old_state_name': feconf.DEFAULT_INIT_STATE_NAME,
                'new_state_name': u'¡Hola! αβγ',
            })], '')
        self.assertIsNone(user_services.get_user_settings(
            self.editor_id).first_contribution_msec)

        # Test that after an exploration is published, all contributors have
        # updated first contribution time.
        exp_services.publish_exploration_and_update_user_profiles(
            self.admin, self.EXP_ID)
        self.assertIsNotNone(user_services.get_user_settings(
            self.admin_id).first_contribution_msec)
        self.assertIsNotNone(user_services.get_user_settings(
            self.editor_id).first_contribution_msec)

    def test_contribution_msec_does_not_change_if_no_contribution_to_exp(self):
        self.save_new_valid_exploration(
            self.EXP_ID, self.admin_id, end_state_name='End')
        rights_manager.assign_role_for_exploration(
            self.admin, self.EXP_ID, self.editor_id, 'editor')
        exp_services.publish_exploration_and_update_user_profiles(
            self.admin, self.EXP_ID)

        # Test that contribution time is not given to an editor that has not
        # contributed.
        self.assertIsNotNone(user_services.get_user_settings(
            self.admin_id).first_contribution_msec)
        self.assertIsNone(user_services.get_user_settings(
            self.editor_id).first_contribution_msec)

    def test_contribution_msec_does_not_change_if_exp_unpublished(self):
        self.save_new_valid_exploration(
            self.EXP_ID, self.owner_id, end_state_name='End')

        exp_services.publish_exploration_and_update_user_profiles(
            self.owner, self.EXP_ID)
        rights_manager.unpublish_exploration(self.admin, self.EXP_ID)

        # Test that contribution time is not eliminated if exploration is
        # unpublished.
        self.assertIsNotNone(user_services.get_user_settings(
            self.owner_id).first_contribution_msec)

    def test_contribution_msec_updates_on_published_collections(self):
        self.save_new_valid_collection(
            self.COL_ID, self.admin_id, title=self.COLLECTION_TITLE,
            category=self.COLLECTION_CATEGORY,
            objective=self.COLLECTION_OBJECTIVE,
            exploration_id=self.EXP_ID)

        collection_services.publish_collection_and_update_user_profiles(
            self.admin, self.COL_ID)
        exp_services.publish_exploration_and_update_user_profiles(
            self.admin, self.EXP_ID)

        # Test all owners and editors of collection after publication have
        # updated first contribution times.
        self.assertIsNotNone(user_services.get_user_settings(
            self.admin_id).first_contribution_msec)

        # Test editor of published collection has updated
        # first contribution time.
        rights_manager.release_ownership_of_collection(
            self.admin, self.COL_ID)

        collection_services.update_collection(
            self.editor_id, self.COL_ID, [{
                'cmd': 'edit_collection_property',
                'property_name': 'title',
                'new_value': 'Some new title'
            }], 'Changed the title')

        self.assertIsNotNone(user_services.get_user_settings(
            self.editor_id).first_contribution_msec)

    def test_contribution_msec_does_not_update_until_collection_is_published(
            self):
        self.save_new_valid_collection(
            self.COL_ID, self.admin_id, title=self.COLLECTION_TITLE,
            category=self.COLLECTION_CATEGORY,
            objective=self.COLLECTION_OBJECTIVE,
            exploration_id=self.EXP_ID)

        # Test that saving a collection does not update first contribution
        # time.
        self.assertIsNone(user_services.get_user_settings(
            self.admin_id).first_contribution_msec)

        # Test that commit to unpublished collection does not update
        # contribution time.
        collection_services.update_collection(
            self.admin_id, self.COL_ID, [{
                'cmd': 'edit_collection_property',
                'property_name': 'title',
                'new_value': 'Some new title'
            }], '')
        self.assertIsNone(user_services.get_user_settings(
            self.admin_id).first_contribution_msec)

        # Test that another user who commits to unpublished collection does not
        # have updated first contribution time.
        rights_manager.assign_role_for_collection(
            self.admin, self.COL_ID, self.editor_id, 'editor')
        collection_services.update_collection(
            self.editor_id, self.COL_ID, [{
                'cmd': 'edit_collection_property',
                'property_name': 'category',
                'new_value': 'Some new category'
            }], '')
        self.assertIsNone(user_services.get_user_settings(
            self.editor_id).first_contribution_msec)

        # Test that after an collection is published, all contributors have
        # updated first contribution times.
        collection_services.publish_collection_and_update_user_profiles(
            self.admin, self.COL_ID)
        self.assertIsNotNone(user_services.get_user_settings(
            self.admin_id).first_contribution_msec)
        self.assertIsNotNone(user_services.get_user_settings(
            self.editor_id).first_contribution_msec)

    def test_contribution_msec_does_not_change_if_no_contribution_to_collection(
            self):
        self.save_new_valid_collection(
            self.COL_ID, self.admin_id, title=self.COLLECTION_TITLE,
            category=self.COLLECTION_CATEGORY,
            objective=self.COLLECTION_OBJECTIVE,
            exploration_id=self.EXP_ID)
        rights_manager.assign_role_for_collection(
            self.admin, self.COL_ID, self.editor_id, 'editor')
        collection_services.publish_collection_and_update_user_profiles(
            self.admin, self.COL_ID)

        # Test that contribution time is not given to an editor that has not
        # contributed.
        self.assertIsNotNone(user_services.get_user_settings(
            self.admin_id).first_contribution_msec)
        self.assertIsNone(user_services.get_user_settings(
            self.editor_id).first_contribution_msec)

    def test_contribution_msec_does_not_change_if_collection_unpublished(self):
        self.save_new_valid_collection(
            self.COL_ID, self.owner_id, title=self.COLLECTION_TITLE,
            category=self.COLLECTION_CATEGORY,
            objective=self.COLLECTION_OBJECTIVE,
            exploration_id=self.EXP_ID)
        collection_services.publish_collection_and_update_user_profiles(
            self.owner, self.COL_ID)
        rights_manager.unpublish_collection(self.admin, self.COL_ID)

        # Test that first contribution msec is not eliminated if collection is
        # unpublished.
        self.assertIsNotNone(user_services.get_user_settings(
            self.owner_id).first_contribution_msec)


class UserDashboardStatsTests(test_utils.GenericTestBase):
    """Test whether exploration-related statistics of a user change as events
    are registered.
    """

    OWNER_EMAIL = 'owner@example.com'
    OWNER_USERNAME = 'owner'
    EXP_ID = 'exp1'

    USER_SESSION_ID = 'session1'

    CURRENT_DATE_AS_STRING = user_services.get_current_date_as_string()

    def setUp(self):
        super(UserDashboardStatsTests, self).setUp()
        self.signup(self.OWNER_EMAIL, self.OWNER_USERNAME)
        self.owner_id = self.get_user_id_from_email(self.OWNER_EMAIL)

    def mock_get_current_date_as_string(self):
        return self.CURRENT_DATE_AS_STRING

    def test_get_user_dashboard_stats(self):
        exploration = self.save_new_valid_exploration(
            self.EXP_ID, self.owner_id, end_state_name='End')
        init_state_name = exploration.init_state_name
        event_services.StartExplorationEventHandler.record(
            self.EXP_ID, 1, init_state_name, self.USER_SESSION_ID, {},
            feconf.PLAY_TYPE_NORMAL)
        event_services.StatsEventsHandler.record(
            self.EXP_ID, 1, {
                'num_starts': 1,
                'num_actual_starts': 0,
                'num_completions': 0,
                'state_stats_mapping': {}
            })
        self.assertEqual(
            user_jobs_continuous.UserStatsAggregator.get_dashboard_stats(
                self.owner_id),
            {
                'total_plays': 0,
                'num_ratings': 0,
                'average_ratings': None
            })
        MockUserStatsAggregator.start_computation()
        self.process_and_flush_pending_tasks()
        self.assertEqual(
            user_jobs_continuous.UserStatsAggregator.get_dashboard_stats(
                self.owner_id),
            {
                'total_plays': 1,
                'num_ratings': 0,
                'average_ratings': None
            })

    def test_get_weekly_dashboard_stats_when_stats_model_is_none(self):
        exploration = self.save_new_valid_exploration(
            self.EXP_ID, self.owner_id, end_state_name='End')
        init_state_name = exploration.init_state_name
        event_services.StartExplorationEventHandler.record(
            self.EXP_ID, 1, init_state_name, self.USER_SESSION_ID, {},
            feconf.PLAY_TYPE_NORMAL)
        self.assertEqual(
            user_services.get_weekly_dashboard_stats(self.owner_id), None)
        self.assertEqual(
            user_services.get_last_week_dashboard_stats(self.owner_id), None)

        with self.swap(
            user_services, 'get_current_date_as_string',
            self.mock_get_current_date_as_string):
            user_services.update_dashboard_stats_log(self.owner_id)

        self.assertEqual(
            user_services.get_weekly_dashboard_stats(self.owner_id), [{
                self.CURRENT_DATE_AS_STRING: {
                    'total_plays': 0,
                    'num_ratings': 0,
                    'average_ratings': None
                }
            }])

    def test_get_weekly_dashboard_stats(self):
        exploration = self.save_new_valid_exploration(
            self.EXP_ID, self.owner_id, end_state_name='End')
        init_state_name = exploration.init_state_name
        event_services.StartExplorationEventHandler.record(
            self.EXP_ID, 1, init_state_name, self.USER_SESSION_ID, {},
            feconf.PLAY_TYPE_NORMAL)
        event_services.StatsEventsHandler.record(
            self.EXP_ID, 1, {
                'num_starts': 1,
                'num_actual_starts': 0,
                'num_completions': 0,
                'state_stats_mapping': {}
            })

        self.assertEqual(
            user_services.get_weekly_dashboard_stats(self.owner_id), None)
        self.assertEqual(
            user_services.get_last_week_dashboard_stats(self.owner_id), None)

        MockUserStatsAggregator.start_computation()
        self.process_and_flush_pending_tasks()

        self.assertEqual(
            user_services.get_weekly_dashboard_stats(self.owner_id), None)
        self.assertEqual(
            user_services.get_last_week_dashboard_stats(self.owner_id), None)

        with self.swap(
            user_services, 'get_current_date_as_string',
            self.mock_get_current_date_as_string):
            user_services.update_dashboard_stats_log(self.owner_id)

        self.assertEqual(
            user_services.get_weekly_dashboard_stats(self.owner_id), [{
                self.CURRENT_DATE_AS_STRING: {
                    'total_plays': 1,
                    'num_ratings': 0,
                    'average_ratings': None
                }
            }])


class SubjectInterestsUnitTests(test_utils.GenericTestBase):
    """Test the update_subject_interests method."""

    def setUp(self):
        super(SubjectInterestsUnitTests, self).setUp()
        self.gae_id = 'someUser'
        self.username = 'username'
        self.user_email = 'user@example.com'

        self.user_id = user_services.create_new_user(
            self.gae_id, self.user_email).user_id
        user_services.set_username(self.user_id, self.username)

    def test_invalid_subject_interests_are_not_accepted(self):
        with self.assertRaisesRegexp(utils.ValidationError, 'to be a list'):
            user_services.update_subject_interests(self.user_id, 'not a list')

        with self.assertRaisesRegexp(utils.ValidationError, 'to be a string'):
            user_services.update_subject_interests(self.user_id, [1, 2, 3])

        with self.assertRaisesRegexp(utils.ValidationError, 'to be non-empty'):
            user_services.update_subject_interests(self.user_id, ['', 'ab'])

        with self.assertRaisesRegexp(
            utils.ValidationError,
            'to consist only of lowercase alphabetic characters and spaces'
            ):
            user_services.update_subject_interests(self.user_id, ['!'])

        with self.assertRaisesRegexp(
            utils.ValidationError,
            'to consist only of lowercase alphabetic characters and spaces'
            ):
            user_services.update_subject_interests(
                self.user_id, ['has-hyphens'])

        with self.assertRaisesRegexp(
            utils.ValidationError,
            'to consist only of lowercase alphabetic characters and spaces'
            ):
            user_services.update_subject_interests(
                self.user_id, ['HasCapitalLetters'])

        with self.assertRaisesRegexp(utils.ValidationError, 'to be distinct'):
            user_services.update_subject_interests(self.user_id, ['a', 'a'])

        # The following cases are all valid.
        user_services.update_subject_interests(self.user_id, [])
        user_services.update_subject_interests(
            self.user_id, ['singleword', 'has spaces'])


class LastLoginIntegrationTests(test_utils.GenericTestBase):
    """Integration tests for testing that the last login time for a user updates
    correctly.
    """

    def setUp(self):
        """Create exploration with two versions."""
        super(LastLoginIntegrationTests, self).setUp()

        self.signup(self.VIEWER_EMAIL, self.VIEWER_USERNAME)
        self.viewer_id = self.get_user_id_from_email(self.VIEWER_EMAIL)

    def test_legacy_user(self):
        """Test the case of a user who existed in the system before the
        last-login check was introduced.
        """
        previous_last_logged_in_datetime = (
            user_services.get_user_settings(self.viewer_id).last_logged_in)
        self.assertIsNotNone(previous_last_logged_in_datetime)

        current_datetime = datetime.datetime.utcnow()
        mocked_datetime_utcnow = current_datetime - datetime.timedelta(days=1)
        with self.mock_datetime_utcnow(mocked_datetime_utcnow):
            user_services.record_user_logged_in(self.viewer_id)

        user_settings = user_services.get_user_settings(self.viewer_id)
        last_logged_in = user_settings.last_logged_in

        # After logging in and requesting a URL, the last_logged_in property is
        # changed.
        self.login(self.VIEWER_EMAIL)
        self.get_html_response(feconf.LIBRARY_INDEX_URL)
        self.assertLess(
            last_logged_in,
            user_services.get_user_settings(self.viewer_id).last_logged_in)
        self.logout()

    def test_last_logged_in_only_updated_if_enough_time_has_elapsed(self):
        # The last logged-in time has already been set when the user
        # registered.
        previous_last_logged_in_datetime = (
            user_services.get_user_settings(self.viewer_id).last_logged_in)
        self.assertIsNotNone(previous_last_logged_in_datetime)

        current_datetime = datetime.datetime.utcnow()

        mocked_datetime_utcnow = current_datetime + datetime.timedelta(hours=11)
        with self.mock_datetime_utcnow(mocked_datetime_utcnow):
            self.login(self.VIEWER_EMAIL)
            self.get_html_response(feconf.LIBRARY_INDEX_URL)
            self.assertEqual(
                user_services.get_user_settings(self.viewer_id).last_logged_in,
                previous_last_logged_in_datetime)
            self.logout()

        mocked_datetime_utcnow = current_datetime + datetime.timedelta(hours=13)
        with self.mock_datetime_utcnow(mocked_datetime_utcnow):
            self.login(self.VIEWER_EMAIL)
            self.get_html_response(feconf.LIBRARY_INDEX_URL)
            self.assertGreater(
                user_services.get_user_settings(self.viewer_id).last_logged_in,
                previous_last_logged_in_datetime)
            self.logout()


class LastExplorationEditedIntegrationTests(test_utils.GenericTestBase):
    """Integration tests for testing the time the user last edited an
    exploration updates correctly.
    """

    EXP_ID = 'exp'

    def setUp(self):
        """Create users for creating and editing exploration."""
        super(LastExplorationEditedIntegrationTests, self).setUp()
        self.signup(self.OWNER_EMAIL, self.OWNER_USERNAME)
        self.owner_id = self.get_user_id_from_email(self.OWNER_EMAIL)
        self.signup(self.EDITOR_EMAIL, self.EDITOR_USERNAME)
        self.editor_id = self.get_user_id_from_email(self.EDITOR_EMAIL)

        self.save_new_valid_exploration(
            self.EXP_ID, self.owner_id, end_state_name='End')

    def test_legacy_user(self):
        """Test the case of a user who are editing exploration for first time
        after the last edited time check was introduced.
        """
        editor_settings = user_services.get_user_settings(self.editor_id)
        self.assertIsNone(editor_settings.last_edited_an_exploration)

        exp_services.update_exploration(
            self.editor_id, self.EXP_ID, [exp_domain.ExplorationChange({
                'cmd': 'edit_exploration_property',
                'property_name': 'objective',
                'new_value': 'the objective'
            })], 'Test edit')

        editor_settings = user_services.get_user_settings(self.editor_id)
        self.assertIsNotNone(editor_settings.last_edited_an_exploration)

    def test_last_exp_edit_time_gets_updated(self):
        exp_services.update_exploration(
            self.editor_id, self.EXP_ID, [exp_domain.ExplorationChange({
                'cmd': 'edit_exploration_property',
                'property_name': 'objective',
                'new_value': 'the objective'
            })], 'Test edit')

        # Decrease last exploration edited time by 13 hours.
        user_settings = user_services.get_user_settings(self.editor_id)
        mocked_datetime_utcnow = (
            user_settings.last_edited_an_exploration -
            datetime.timedelta(hours=13))
        with self.mock_datetime_utcnow(mocked_datetime_utcnow):
            user_services.record_user_edited_an_exploration(self.editor_id)

        editor_settings = user_services.get_user_settings(self.editor_id)
        previous_last_edited_an_exploration = (
            editor_settings.last_edited_an_exploration)
        self.assertIsNotNone(previous_last_edited_an_exploration)

        # The editor edits the exploration 13 hours after it was created.
        exp_services.update_exploration(
            self.editor_id, self.EXP_ID, [exp_domain.ExplorationChange({
                'cmd': 'edit_exploration_property',
                'property_name': 'objective',
                'new_value': 'new objective'
            })], 'Test edit 2')

        # Make sure last exploration edited time gets updated.
        editor_settings = user_services.get_user_settings(self.editor_id)
        self.assertGreater(
            (editor_settings.last_edited_an_exploration),
            previous_last_edited_an_exploration)


class LastExplorationCreatedIntegrationTests(test_utils.GenericTestBase):
    """Integration tests for the time the user last created an exploration
    updates correctly.
    """

    EXP_ID_A = 'exp_a'
    EXP_ID_B = 'exp_b'

    def setUp(self):
        """Create user for creating exploration."""
        super(LastExplorationCreatedIntegrationTests, self).setUp()
        self.signup(self.OWNER_EMAIL, self.OWNER_USERNAME)
        self.owner_id = self.get_user_id_from_email(self.OWNER_EMAIL)

    def test_legacy_user(self):
        """Test the case of a user who are creating exploration for first time
        after the last edited time check was introduced.
        """
        owner_settings = user_services.get_user_settings(self.owner_id)
        self.assertIsNone(owner_settings.last_created_an_exploration)

        self.save_new_valid_exploration(
            self.EXP_ID_A, self.owner_id, end_state_name='End')

        owner_settings = user_services.get_user_settings(self.owner_id)
        self.assertIsNotNone(owner_settings.last_created_an_exploration)

    def test_last_exp_edit_time_gets_updated(self):
        self.save_new_valid_exploration(
            self.EXP_ID_A, self.owner_id, end_state_name='End')

        # Decrease last exploration created time by 13 hours.
        user_settings = user_services.get_user_settings(self.owner_id)
        with self.mock_datetime_utcnow(
            user_settings.last_created_an_exploration -
            datetime.timedelta(hours=13)):
            user_services.record_user_created_an_exploration(self.owner_id)

        owner_settings = user_services.get_user_settings(self.owner_id)
        previous_last_created_an_exploration = (
            owner_settings.last_created_an_exploration)
        self.assertIsNotNone(previous_last_created_an_exploration)

        # The creator creates another exploration 13 hours later.
        self.save_new_valid_exploration(
            self.EXP_ID_B, self.owner_id, end_state_name='End')

        # Make sure that last exploration created time gets updated.
        owner_settings = user_services.get_user_settings(self.owner_id)
        self.assertGreater(
            (owner_settings.last_created_an_exploration),
            previous_last_created_an_exploration)


class UserSettingsTests(test_utils.GenericTestBase):

    def setUp(self):
        super(UserSettingsTests, self).setUp()
        self.signup(self.OWNER_EMAIL, self.OWNER_USERNAME)
        self.owner_id = self.get_user_id_from_email(self.OWNER_EMAIL)
        self.owner = user_services.UserActionsInfo(self.owner_id)

        self.user_settings = user_services.get_user_settings(self.owner_id)
        self.user_settings.validate()
        self.assertEqual(self.owner.role, feconf.ROLE_ID_EXPLORATION_EDITOR)
        schema_version = 1
        self.modifiable_user_data = user_domain.ModifiableUserData(
            'display_alias', '12345', [constants.DEFAULT_LANGUAGE_CODE],
            None, None, schema_version, 'user_id'
        )
        self.modifiable_new_user_data = user_domain.ModifiableUserData(
            'display_alias3', '12345', [constants.DEFAULT_LANGUAGE_CODE],
            None, None, schema_version
        )

    def test_validate_non_str_user_id_raises_exception(self):
        self.user_settings.user_id = 0
        with self.assertRaisesRegexp(
            utils.ValidationError, 'Expected user_id to be a string'
        ):
            self.user_settings.validate()

    def test_validate_wrong_format_user_id_raises_exception(self):
        self.user_settings.user_id = 'uid_%sA' % ('a' * 31)
        with self.assertRaisesRegexp(
            utils.ValidationError, 'The user ID is in a wrong format.'
        ):
            self.user_settings.validate()

        self.user_settings.user_id = 'uid_%s' % ('a' * 31)
        with self.assertRaisesRegexp(
            utils.ValidationError, 'The user ID is in a wrong format.'
        ):
            self.user_settings.validate()

        self.user_settings.user_id = 'a' * 36
        with self.assertRaisesRegexp(
            utils.ValidationError, 'The user ID is in a wrong format.'
        ):
            self.user_settings.validate()

    def test_validate_non_str_gae_id_raises_exception(self):
        self.user_settings.gae_id = 0
        with self.assertRaisesRegexp(
            utils.ValidationError, 'Expected gae_id to be a string'
        ):
            self.user_settings.validate()

    def test_validate_non_str_pin_id(self):
        self.user_settings.pin = 0
        with self.assertRaisesRegexp(
            utils.ValidationError, 'Expected PIN to be a string'
        ):
            self.user_settings.validate()

    def test_validate_invalid_length_pin_raises_error(self):
        invalid_pin_values_list = ['1', '12', '1234', '123@#6', 'ABCa', '1!#a']
        error_msg = (
            'User PIN can only be of length %s or %s' %
            (feconf.FULL_USER_PIN_LENGTH, feconf.PROFILE_USER_PIN_LENGTH)
        )
        for pin in invalid_pin_values_list:
            with self.assertRaisesRegexp(
                utils.ValidationError, error_msg
            ):
                self.user_settings.pin = pin
                self.user_settings.validate()

    def test_validate_valid_length_with_numeric_char_pin_works_fine(self):
        valid_pin_values_list = ['123', '12345', '764', '42343']
        for pin in valid_pin_values_list:
            self.user_settings.pin = pin
            self.user_settings.validate()

    def test_validate_valid_length_pin_with_non_numeric_char_raises_error(self):
        valid_pin_values_list = ['AbC', '123A}', '1!2', 'AB!', '[123]']
        error_msg = 'Only numeric characters are allowed in PIN'
        for pin in valid_pin_values_list:
            with self.assertRaisesRegexp(
                utils.ValidationError, error_msg
            ):
                self.user_settings.pin = pin
                self.user_settings.validate()

    def test_validate_empty_user_id_raises_exception(self):
        self.user_settings.user_id = ''
        with self.assertRaisesRegexp(
            utils.ValidationError, 'No user id specified.'
        ):
            self.user_settings.validate()

    def test_validate_non_str_role_raises_exception(self):
        self.user_settings.role = 0
        with self.assertRaisesRegexp(
            utils.ValidationError, 'Expected role to be a string'
        ):
            self.user_settings.validate()

    def test_validate_invalid_role_name_raises_exception(self):
        self.user_settings.role = 'invalid_role'
        with self.assertRaisesRegexp(
            utils.ValidationError, 'Role invalid_role does not exist.'):
            self.user_settings.validate()

    def test_validate_non_str_display_alias_raises_error(self):
        self.user_settings.display_alias = 0
        with self.assertRaisesRegexp(
            utils.ValidationError, 'Expected display_alias to be a string,'
            ' received %s' % self.user_settings.display_alias):
            self.user_settings.validate()

    def test_validate_non_str_creator_dashboard_display_pref_raises_error(self):
        self.user_settings.creator_dashboard_display_pref = 0
        with self.assertRaisesRegexp(
            utils.ValidationError,
            'Expected dashboard display preference to be a string'
        ):
            self.user_settings.validate()

    def test_validate_invalid_creator_dashboard_display_pref_raises_error(self):
        self.user_settings.creator_dashboard_display_pref = (
            'invalid_creator_dashboard_display_pref')
        with self.assertRaisesRegexp(
            utils.ValidationError,
            'invalid_creator_dashboard_display_pref is not a valid '
            'value for the dashboard display preferences.'
        ):
            self.user_settings.validate()

    def test_validate_empty_display_alias_for_profiles_raises_error(self):
        self.modifiable_user_data.user_id = self.owner_id
        self.modifiable_user_data.pin = '12345'
        self.modifiable_user_data.display_alias = 'temp_name'
        user_services.update_multiple_users_data([self.modifiable_user_data])

        gae_id = self.get_gae_id_from_email(self.OWNER_EMAIL)
        profile_pin = '123'
        error_msg = 'Expected display_alias to be a string, received'
        with self.assertRaisesRegexp(utils.ValidationError, error_msg):
            self.modifiable_new_user_data.display_alias = ''
            self.modifiable_new_user_data.pin = profile_pin
            user_services.create_new_profiles(
                gae_id, self.OWNER_EMAIL, [self.modifiable_new_user_data]
            )

    def test_has_not_fully_registered_for_guest_user_is_false(self):
        self.assertFalse(user_services.has_fully_registered_account(None))

    def test_create_new_user_with_existing_gae_id_raises_error(self):
        user_id = self.user_settings.user_id
        user_gae_id = self.user_settings.gae_id
        with self.assertRaisesRegexp(
            Exception, 'User %s already exists for gae_id %s.'
            % (user_id, user_gae_id)
        ):
            user_services.create_new_user(
                user_gae_id, self.OWNER_EMAIL)

    def test_cannot_set_existing_username(self):
        with self.assertRaisesRegexp(
            utils.ValidationError,
            'Sorry, the username \"%s\" is already taken! Please pick '
            'a different one.' % self.OWNER_USERNAME
        ):
            user_services.set_username(self.owner_id, self.OWNER_USERNAME)

    def test_cannot_update_user_role_with_invalid_role(self):
        with self.assertRaisesRegexp(
            Exception, 'Role invalid_role does not exist.'
        ):
            user_services.update_user_role(self.owner_id, 'invalid_role')

    def test_cannot_get_human_readable_user_ids_with_invalid_user_ids(self):
        observed_log_messages = []

        def _mock_logging_function(msg, *args):
            """Mocks logging.error()."""
            observed_log_messages.append(msg % args)

        logging_swap = self.swap(logging, 'error', _mock_logging_function)
        assert_raises_user_not_found = self.assertRaisesRegexp(
            Exception, 'User not found.')

        with logging_swap, assert_raises_user_not_found:
            user_services.get_human_readable_user_ids(['invalid_user_id'])

        self.assertEqual(
            observed_log_messages,
            [
                'User id invalid_user_id not known in list of user_ids '
                '[u\'invalid_user_id\']'
            ])

    def test_get_human_readable_user_ids(self):
        # Create an unregistered user who has no username.
        user_models.UserSettingsModel(
            id='unregistered_user_id',
            gae_id='gae_unregistered_user_id',
            email='user@example.com',
            username='').put()

        user_ids = user_services.get_human_readable_user_ids(
            [self.owner_id, feconf.SYSTEM_COMMITTER_ID, 'unregistered_user_id'])
        expected_user_ids = [
            'owner', 'admin',
            '[Awaiting user registration: u..@example.com]']

        self.assertEqual(user_ids, expected_user_ids)

    def test_created_on_gets_updated_correctly(self):
        # created_on should not be updated upon updating other attributes of
        # the user settings model.
        user_settings = user_services.create_new_user(
            'gae_id', 'user@example.com')

        user_settings_model = user_models.UserSettingsModel.get_by_id(
            user_settings.user_id)
        time_of_creation = user_settings_model.created_on

        user_services.update_user_bio(user_settings.user_id, 'New bio.')

        user_settings_model = user_models.UserSettingsModel.get_by_id(
            user_settings.user_id)
        self.assertEqual(user_settings_model.created_on, time_of_creation)


class UserAuthDetailsTests(test_utils.GenericTestBase):

    def setUp(self):
        super(UserAuthDetailsTests, self).setUp()
        self.signup(self.OWNER_EMAIL, self.OWNER_USERNAME)
        self.owner_id = self.get_user_id_from_email(self.OWNER_EMAIL)
        self.user_auth_details_model = (
            user_models.UserAuthDetailsModel.get_by_id(self.owner_id))
        self.user_auth_details = user_services.UserAuthDetails(
            self.user_auth_details_model.id,
            self.user_auth_details_model.gae_id
        )
        self.user_auth_details.validate()

    def test_validate_non_str_user_id(self):
        self.user_auth_details.user_id = 0
        with self.assertRaisesRegexp(
            utils.ValidationError, 'Expected user_id to be a string'
        ):
            self.user_auth_details.validate()

    def test_validate_user_id(self):
        self.user_auth_details.user_id = 'uid_%sA' % ('a' * 31)
        with self.assertRaisesRegexp(
            utils.ValidationError, 'The user ID is in a wrong format.'
        ):
            self.user_auth_details.validate()

        self.user_auth_details.user_id = 'uid_%s' % ('a' * 31)
        with self.assertRaisesRegexp(
            utils.ValidationError, 'The user ID is in a wrong format.'
        ):
            self.user_auth_details.validate()

        self.user_auth_details.user_id = 'a' * 36
        with self.assertRaisesRegexp(
            utils.ValidationError, 'The user ID is in a wrong format.'
        ):
            self.user_auth_details.validate()

    def test_validate_empty_user_id(self):
        self.user_auth_details.user_id = ''
        with self.assertRaisesRegexp(
            utils.ValidationError, 'No user id specified.'
        ):
            self.user_auth_details.validate()

    def test_validate_parent_user_id(self):
        self.user_auth_details.parent_user_id = 'uid_%sA' % ('a' * 31)
        with self.assertRaisesRegexp(
            utils.ValidationError, 'The parent user ID is in a wrong format.'
        ):
            self.user_auth_details.validate()

        self.user_auth_details.parent_user_id = 'uid_%s' % ('a' * 31)
        with self.assertRaisesRegexp(
            utils.ValidationError, 'The parent user ID is in a wrong format.'
        ):
            self.user_auth_details.validate()

        self.user_auth_details.parent_user_id = 'a' * 36
        with self.assertRaisesRegexp(
            utils.ValidationError, 'The parent user ID is in a wrong format.'
        ):
            self.user_auth_details.validate()

    def test_validate_non_str_gae_id(self):
        self.user_auth_details.gae_id = 0
        with self.assertRaisesRegexp(
            utils.ValidationError, 'Expected gae_id to be a string'
        ):
            self.user_auth_details.validate()

    def test_parent_user_id_gae_id_together_raises_error(self):
        self.user_auth_details.parent_user_id = (
            user_models.UserSettingsModel.get_new_id(''))
        with self.assertRaisesRegexp(
            utils.ValidationError, 'The parent user ID and gae_id cannot be '
            'present together for a user.'
        ):
            self.user_auth_details.validate()

    def test_both_parent_user_id_and_gae_id_none_raises_error(self):
        self.user_auth_details.parent_user_id = None
        self.user_auth_details.gae_id = None
        with self.assertRaisesRegexp(
            utils.ValidationError, 'The parent user ID and gae_id cannot be '
            'None together for a user.'
        ):
            self.user_auth_details.validate()


class UserContributionsTests(test_utils.GenericTestBase):

    def setUp(self):
        super(UserContributionsTests, self).setUp()
        self.signup(self.OWNER_EMAIL, self.OWNER_USERNAME)
        self.owner_id = self.get_user_id_from_email(self.OWNER_EMAIL)
        self.user_contributions = user_services.get_user_contributions(
            self.owner_id)
        self.user_contributions.validate()

    def test_validate_non_str_user_id(self):
        self.user_contributions.user_id = 0
        with self.assertRaisesRegexp(
            Exception, 'Expected user_id to be a string'):
            self.user_contributions.validate()

    def test_validate_user_id(self):
        self.user_contributions.user_id = ''
        with self.assertRaisesRegexp(Exception, 'No user id specified.'):
            self.user_contributions.validate()

    def test_validate_non_list_created_exploration_ids(self):
        self.user_contributions.created_exploration_ids = 0
        with self.assertRaisesRegexp(
            Exception, 'Expected created_exploration_ids to be a list'):
            self.user_contributions.validate()

    def test_validate_created_exploration_ids(self):
        self.user_contributions.created_exploration_ids = [0]
        with self.assertRaisesRegexp(
            Exception, 'Expected exploration_id in created_exploration_ids '
            'to be a string'):
            self.user_contributions.validate()

    def test_validate_non_list_edited_exploration_ids(self):
        self.user_contributions.edited_exploration_ids = 0
        with self.assertRaisesRegexp(
            Exception, 'Expected edited_exploration_ids to be a list'):
            self.user_contributions.validate()

    def test_validate_edited_exploration_ids(self):
        self.user_contributions.edited_exploration_ids = [0]
        with self.assertRaisesRegexp(
            Exception, 'Expected exploration_id in edited_exploration_ids '
            'to be a string'):
            self.user_contributions.validate()

    def test_cannot_create_user_contributions_with_existing_user_id(self):
        with self.assertRaisesRegexp(
            Exception,
            'User contributions model for user %s already exists.'
            % self.owner_id):
            user_services.create_user_contributions(self.owner_id, [], [])

    def test_cannot_update_user_contributions_with_invalid_user_id(self):
        with self.assertRaisesRegexp(
            Exception,
            'User contributions model for user invalid_user_id does not exist'):
            user_services.update_user_contributions('invalid_user_id', [], [])

    def test_cannot_update_dashboard_stats_log_with_invalid_schema_version(
            self):
        model = user_models.UserStatsModel.get_or_create(self.owner_id)
        model.schema_version = 0
        model.put()

        self.assertIsNone(user_services.get_user_impact_score(self.owner_id))
        with self.assertRaisesRegexp(
            Exception,
            'Sorry, we can only process v1-v%d dashboard stats schemas at '
            'present.' % feconf.CURRENT_DASHBOARD_STATS_SCHEMA_VERSION):
            user_services.update_dashboard_stats_log(self.owner_id)

    def test_flush_migration_bot_contributions_model(self):
        created_exploration_ids = ['exp_1', 'exp_2']
        edited_exploration_ids = ['exp_3', 'exp_4']
        user_services.create_user_contributions(
            feconf.MIGRATION_BOT_USER_ID, created_exploration_ids,
            edited_exploration_ids)

        migration_bot_contributions_model = (
            user_services.get_user_contributions(feconf.MIGRATION_BOT_USER_ID))
        self.assertEqual(
            migration_bot_contributions_model.created_exploration_ids,
            created_exploration_ids)
        self.assertEqual(
            migration_bot_contributions_model.edited_exploration_ids,
            edited_exploration_ids)

        user_services.flush_migration_bot_contributions_model()
        migration_bot_contributions_model = (
            user_services.get_user_contributions(feconf.MIGRATION_BOT_USER_ID))
        self.assertEqual(
            migration_bot_contributions_model.created_exploration_ids, [])
        self.assertEqual(
            migration_bot_contributions_model.edited_exploration_ids, [])


class UserContributionReviewRightsTests(test_utils.GenericTestBase):

    TRANSLATOR_EMAIL = 'translator@community.org'
    TRANSLATOR_USERNAME = 'translator'

    VOICE_ARTIST_EMAIL = 'voiceartist@community.org'
    VOICE_ARTIST_USERNAME = 'voiceartist'

    QUESTION_REVIEWER_EMAIL = 'question@community.org'
    QUESTION_REVIEWER_USERNAME = 'questionreviewer'

    def setUp(self):
        super(UserContributionReviewRightsTests, self).setUp()
        self.signup(self.TRANSLATOR_EMAIL, self.TRANSLATOR_USERNAME)
        self.translator_id = self.get_user_id_from_email(self.TRANSLATOR_EMAIL)

        self.signup(self.VOICE_ARTIST_EMAIL, self.VOICE_ARTIST_USERNAME)
        self.voice_artist_id = self.get_user_id_from_email(
            self.VOICE_ARTIST_EMAIL)

        self.signup(
            self.QUESTION_REVIEWER_EMAIL, self.QUESTION_REVIEWER_USERNAME)
        self.question_reviewer_id = (
            self.get_user_id_from_email(self.QUESTION_REVIEWER_EMAIL))

    def test_assign_user_review_translation_suggestion_in_language(self):
        self.assertFalse(
            user_services.can_review_translation_suggestions(
                self.translator_id))

        user_services.allow_user_to_review_translation_in_language(
            self.translator_id, 'hi')

        self.assertTrue(
            user_services.can_review_translation_suggestions(
                self.translator_id, language_code='hi'))

    def test_translation_review_assignement_adds_language_in_sorted_order(self):
        user_services.allow_user_to_review_translation_in_language(
            self.translator_id, 'hi')
        user_contribution_rights = user_services.get_user_contribution_rights(
            self.translator_id)
        self.assertEqual(
            user_contribution_rights.can_review_translation_for_language_codes,
            ['hi'])

        user_services.allow_user_to_review_translation_in_language(
            self.translator_id, 'en')
        user_contribution_rights = user_services.get_user_contribution_rights(
            self.translator_id)
        self.assertEqual(
            user_contribution_rights.can_review_translation_for_language_codes,
            ['en', 'hi'])

    def test_assign_user_review_voiceover_application_in_language(self):
        self.assertFalse(
            user_services.can_review_voiceover_applications(
                self.voice_artist_id))

        user_services.allow_user_to_review_voiceover_in_language(
            self.voice_artist_id, 'hi')

        self.assertTrue(
            user_services.can_review_voiceover_applications(
                self.voice_artist_id, language_code='hi'))

    def test_voiceover_review_assignement_adds_language_in_sorted_order(self):
        user_services.allow_user_to_review_voiceover_in_language(
            self.voice_artist_id, 'hi')
        user_contribution_rights = user_services.get_user_contribution_rights(
            self.voice_artist_id)
        self.assertEqual(
            user_contribution_rights.can_review_voiceover_for_language_codes,
            ['hi'])

        user_services.allow_user_to_review_voiceover_in_language(
            self.voice_artist_id, 'en')
        user_contribution_rights = user_services.get_user_contribution_rights(
            self.voice_artist_id)
        self.assertEqual(
            user_contribution_rights.can_review_voiceover_for_language_codes,
            ['en', 'hi'])

    def test_assign_user_review_question_suggestion(self):
        self.assertFalse(
            user_services.can_review_question_suggestions(self.voice_artist_id))

        user_services.allow_user_to_review_question(self.voice_artist_id)

        self.assertTrue(
            user_services.can_review_question_suggestions(self.voice_artist_id))

    def test_get_users_contribution_rights_with_multiple_reviewer_user_ids(
            self):
        user_services.allow_user_to_review_question(self.question_reviewer_id)
        user_services.allow_user_to_review_translation_in_language(
            self.translator_id, 'hi')
        user_services.allow_user_to_review_translation_in_language(
            self.translator_id, 'en')
        expected_reviewer_ids = [self.question_reviewer_id, self.translator_id]

        users_contribution_rights = (
            user_services.get_users_contribution_rights(expected_reviewer_ids)
        )

        reviewer_ids = [
            user_contribution_rights.id for user_contribution_rights in
            users_contribution_rights
        ]
        self.assertEqual(len(users_contribution_rights), 2)
        self.assertItemsEqual(reviewer_ids, expected_reviewer_ids)

    def test_get_users_contribution_rights_with_one_reviewer_user_id(
            self):
        user_services.allow_user_to_review_translation_in_language(
            self.translator_id, 'hi')
        user_services.allow_user_to_review_translation_in_language(
            self.translator_id, 'en')

        users_contribution_rights = (
            user_services.get_users_contribution_rights([self.translator_id])
        )

        self.assertEqual(len(users_contribution_rights), 1)
        self.assertEqual(users_contribution_rights[0].id, self.translator_id)
        self.assertEqual(
            (
                users_contribution_rights[0]
                .can_review_translation_for_language_codes
            ), ['en', 'hi']
        )

    def test_get_users_contribution_rights_returns_empty_for_no_reviewers_ids(
            self):
        users_contribution_rights = (
            user_services.get_users_contribution_rights([])
        )

        self.assertEqual(len(users_contribution_rights), 0)

    def test_get_all_reviewers_contribution_rights(self):
        self.assertEqual(
            user_services.get_all_reviewers_contribution_rights(), [])

        user_services.allow_user_to_review_voiceover_in_language(
            self.voice_artist_id, 'hi')

        user_services.allow_user_to_review_translation_in_language(
            self.translator_id, 'hi')

        all_reviewers = user_services.get_all_reviewers_contribution_rights()
        self.assertItemsEqual(
            [reviewer.id for reviewer in all_reviewers],
            [self.voice_artist_id, self.translator_id])

    def test_get_reviewer_user_ids_to_notify_when_reviewers_want_notifications(
            self):
        # Assert that there are no reviewers at the start.
        self.assertEqual(
            user_services.get_all_reviewers_contribution_rights(), [])
        # Add a question reviewer and a translation reviewer.
        user_services.allow_user_to_review_question(self.question_reviewer_id)
        user_services.allow_user_to_review_translation_in_language(
            self.translator_id, 'hi')
        # Ensure that these reviewers want email updates.
        user_services.update_email_preferences(
            self.question_reviewer_id, True,
            feconf.DEFAULT_EDITOR_ROLE_EMAIL_PREFERENCE,
            feconf.DEFAULT_FEEDBACK_MESSAGE_EMAIL_PREFERENCE,
            feconf.DEFAULT_SUBSCRIPTION_EMAIL_PREFERENCE)
        user_services.update_email_preferences(
            self.translator_id, True,
            feconf.DEFAULT_EDITOR_ROLE_EMAIL_PREFERENCE,
            feconf.DEFAULT_FEEDBACK_MESSAGE_EMAIL_PREFERENCE,
            feconf.DEFAULT_SUBSCRIPTION_EMAIL_PREFERENCE)

        reviewer_ids_to_notify = (
            user_services.get_reviewer_user_ids_to_notify())

        self.assertEqual(len(reviewer_ids_to_notify), 2)
        self.assertIn(self.question_reviewer_id, reviewer_ids_to_notify)
        self.assertIn(self.translator_id, reviewer_ids_to_notify)

    def test_get_reviewer_user_ids_to_notify_when_reviewers_do_not_want_emails(
            self):
        # Assert that there are no reviewers at the start.
        self.assertEqual(
            user_services.get_all_reviewers_contribution_rights(), [])
        # Add a question reviewer and a translation reviewer.
        user_services.allow_user_to_review_question(self.question_reviewer_id)
        user_services.allow_user_to_review_translation_in_language(
            self.translator_id, 'hi')
        # Ensure that these reviewers do not want email updates.
        user_services.update_email_preferences(
            self.question_reviewer_id, False,
            feconf.DEFAULT_EDITOR_ROLE_EMAIL_PREFERENCE,
            feconf.DEFAULT_FEEDBACK_MESSAGE_EMAIL_PREFERENCE,
            feconf.DEFAULT_SUBSCRIPTION_EMAIL_PREFERENCE)
        user_services.update_email_preferences(
            self.translator_id, False,
            feconf.DEFAULT_EDITOR_ROLE_EMAIL_PREFERENCE,
            feconf.DEFAULT_FEEDBACK_MESSAGE_EMAIL_PREFERENCE,
            feconf.DEFAULT_SUBSCRIPTION_EMAIL_PREFERENCE)

        reviewer_ids_to_notify = (
            user_services.get_reviewer_user_ids_to_notify())

        self.assertEqual(len(reviewer_ids_to_notify), 0)

    def test_get_reviewer_user_ids_to_notify_returns_empty_for_no_reviewers(
            self):
        # Assert that there are no reviewers.
        self.assertEqual(
            user_services.get_all_reviewers_contribution_rights(), [])

        reviewer_ids_to_notify = (
            user_services.get_reviewer_user_ids_to_notify())

        self.assertEqual(len(reviewer_ids_to_notify), 0)

    def test_remove_translation_review_rights_in_language(self):
        user_services.allow_user_to_review_translation_in_language(
            self.translator_id, 'hi')
        self.assertTrue(
            user_services.can_review_translation_suggestions(
                self.translator_id, language_code='hi'))
        user_services.remove_translation_review_rights_in_language(
            self.translator_id, 'hi')

        self.assertFalse(
            user_services.can_review_translation_suggestions(
                self.translator_id, language_code='hi'))

    def test_remove_voiceover_review_rights_in_language(self):
        user_services.allow_user_to_review_voiceover_in_language(
            self.voice_artist_id, 'hi')
        self.assertTrue(
            user_services.can_review_voiceover_applications(
                self.voice_artist_id, language_code='hi'))
        user_services.remove_voiceover_review_rights_in_language(
            self.voice_artist_id, 'hi')

        self.assertFalse(
            user_services.can_review_voiceover_applications(
                self.voice_artist_id, language_code='hi'))

    def test_remove_question_review_rights(self):
        user_services.allow_user_to_review_question(self.question_reviewer_id)
        self.assertTrue(
            user_services.can_review_question_suggestions(
                self.question_reviewer_id))
        user_services.remove_question_review_rights(self.question_reviewer_id)

        self.assertFalse(
            user_services.can_review_question_suggestions(
                self.question_reviewer_id))

    def test_remove_contribution_reviewer(self):
        user_services.allow_user_to_review_translation_in_language(
            self.translator_id, 'hi')
        user_services.allow_user_to_review_voiceover_in_language(
            self.translator_id, 'hi')
        user_services.allow_user_to_review_question(self.translator_id)
        self.assertTrue(
            user_services.can_review_translation_suggestions(
                self.translator_id, language_code='hi'))
        self.assertTrue(
            user_services.can_review_voiceover_applications(
                self.translator_id, language_code='hi'))
        self.assertTrue(
            user_services.can_review_question_suggestions(
                self.translator_id))

        user_services.remove_contribution_reviewer(self.translator_id)

        self.assertFalse(
            user_services.can_review_translation_suggestions(
                self.translator_id, language_code='hi'))
        self.assertFalse(
            user_services.can_review_voiceover_applications(
                self.translator_id, language_code='hi'))
        self.assertFalse(
            user_services.can_review_question_suggestions(
                self.translator_id))

    def test_removal_of_all_review_rights_delets_model(self):
        user_services.allow_user_to_review_translation_in_language(
            self.translator_id, 'hi')
        user_services.allow_user_to_review_question(self.translator_id)

        user_services.remove_question_review_rights(self.translator_id)

        right_model = user_models.UserContributionRightsModel.get_by_id(
            self.translator_id)
        self.assertFalse(right_model is None)

        user_services.remove_translation_review_rights_in_language(
            self.translator_id, 'hi')

        right_model = user_models.UserContributionRightsModel.get_by_id(
            self.translator_id)
        self.assertTrue(right_model is None)

    def test_get_question_reviewer_usernames_with_lanaguge_code_raise_error(
            self):
        with self.assertRaisesRegexp(
            Exception, 'Expected language_code to be None'):
            user_services.get_contribution_reviewer_usernames(
                constants.REVIEW_CATEGORY_QUESTION, language_code='hi')

    def test_get_contribution_reviewer_usernames_in_invalid_category_raise_error( # pylint: disable=line-too-long
            self):
        with self.assertRaisesRegexp(
            Exception, 'Invalid review category: invalid_category'):
            user_services.get_contribution_reviewer_usernames(
                'invalid_category', language_code='hi')<|MERGE_RESOLUTION|>--- conflicted
+++ resolved
@@ -88,27 +88,11 @@
             user_services.is_user_id_valid(feconf.MIGRATION_BOT_USER_ID))
         self.assertTrue(
             user_services.is_user_id_valid(feconf.SUGGESTION_BOT_USER_ID))
-<<<<<<< HEAD
-        self.assertTrue(user_services.is_user_id_valid('uid_' + 'a' * 32))
-        self.assertFalse(
-            user_services.is_user_id_valid('uid_' + 'a' * 31 + 'A'))
-        self.assertFalse(user_services.is_user_id_valid('uid_' + 'a' * 31))
-        self.assertFalse(user_services.is_user_id_valid('a' * 36))
-
-    def test_is_pseudonymous_id(self):
-        self.assertTrue(user_services.is_pseudonymous_id('pid_' + 'a' * 32))
-        self.assertFalse(user_services.is_pseudonymous_id('uid_' + 'a' * 32))
-        self.assertFalse(
-            user_services.is_pseudonymous_id('uid_' + 'a' * 31 + 'A'))
-        self.assertFalse(user_services.is_pseudonymous_id('uid_' + 'a' * 31))
-        self.assertFalse(user_services.is_pseudonymous_id('a' * 36))
-=======
         self.assertTrue(user_services.is_user_id_valid('uid_%s' % ('a' * 32)))
         self.assertFalse(
             user_services.is_user_id_valid('uid_%s%s' % ('a' * 31, 'A')))
         self.assertFalse(user_services.is_user_id_valid('uid_%s' % ('a' * 31)))
         self.assertFalse(user_services.is_user_id_valid('a' * 36))
->>>>>>> 8b054373
 
     def test_set_and_get_username(self):
         gae_id = 'someUser'
