--- conflicted
+++ resolved
@@ -190,11 +190,7 @@
 
         self.assertEqual(
             user_services.get_username(user_id),
-<<<<<<< HEAD
-            user_services.USER_IDENTIFICATION_FOR_USER_BEING_DELETED)
-=======
             user_services.USERNAME_FOR_USER_BEING_DELETED)
->>>>>>> 8770031e
 
     def test_get_username_none(self):
         user_id = user_services.create_new_user(
@@ -2108,13 +2104,6 @@
 
     def test_get_human_readable_user_ids_with_nonexistent_id_non_strict_passes(
             self):
-<<<<<<< HEAD
-        user_ids = user_services.get_human_readable_user_ids(
-            ['nonexistent_id'], strict=False)
-        self.assertEqual(
-            user_ids,
-            [user_services.USER_IDENTIFICATION_FOR_USER_BEING_DELETED])
-=======
         user_id = (
             user_services.create_new_user('gae_id', 'user@example.com').user_id)
         user_services.set_username(user_id, 'username')
@@ -2125,7 +2114,6 @@
         self.assertEqual(
             human_readable_user_ids,
             [user_services.LABEL_FOR_USER_BEING_DELETED])
->>>>>>> 8770031e
 
     def test_created_on_gets_updated_correctly(self):
         # created_on should not be updated upon updating other attributes of
