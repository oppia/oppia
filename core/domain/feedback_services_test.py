--- conflicted
+++ resolved
@@ -1103,11 +1103,7 @@
     def test_that_emails_are_not_sent_for_anonymous_user(self) -> None:
         with self.can_send_emails_ctx, self.can_send_feedback_email_ctx:
             feedback_services.create_thread(
-<<<<<<< HEAD
-                'exploration', self.exploration.id, 'anonymous_user',
-=======
                 'exploration', self.exploration.id, 'test_id',
->>>>>>> 99126158
                 'a subject', 'some text')
 
             messages = self._get_sent_email_messages(
@@ -1601,11 +1597,7 @@
             # Create thread as anonoymous user.
             feedback_services.create_thread(
                 'exploration', self.exploration.id,
-<<<<<<< HEAD
-                'anonymous_user', 'a subject', 'some text')
-=======
                 'test_id', 'a subject', 'some text')
->>>>>>> 99126158
             self.process_and_flush_pending_tasks()
 
             threadlist = feedback_services.get_all_threads(
