# coding: utf-8
#
# Copyright 2014 The Oppia Authors. All Rights Reserved.
#
# Licensed under the Apache License, Version 2.0 (the "License");
# you may not use this file except in compliance with the License.
# You may obtain a copy of the License at
#
#      http://www.apache.org/licenses/LICENSE-2.0
#
# Unless required by applicable law or agreed to in writing, software
# distributed under the License is distributed on an "AS-IS" BASIS,
# WITHOUT WARRANTIES OR CONDITIONS OF ANY KIND, either express or implied.
# See the License for the specific language governing permissions and
# limitations under the License.

"""Domain objects for an exploration, its states, and their constituents.

Domain objects capture domain-specific logic and are agnostic of how the
objects they represent are stored. All methods and properties in this file
should therefore be independent of the specific storage models used.
"""

from __future__ import annotations

import collections
import copy
import datetime
import json
import re
import string

from core import feconf
from core import schema_utils
from core import utils
from core.constants import constants
from core.domain import change_domain
from core.domain import param_domain
from core.domain import state_domain
from core.domain import translation_domain
from extensions.objects.models import objects

from typing import (
<<<<<<< HEAD
        Callable, Dict, Final, List, Mapping, Optional, Sequence, Set, Tuple,
        TypedDict, Union, cast)
=======
    Callable, Dict, List, Mapping, Optional, Sequence,
    Set, Tuple, Union, cast
)
from typing_extensions import Final, Literal, TypedDict
>>>>>>> 8e710ba0

from core.domain import html_cleaner  # pylint: disable=invalid-import-from # isort:skip
from core.domain import html_validation_service  # pylint: disable=invalid-import-from # isort:skip
from core.domain import interaction_registry  # pylint: disable=invalid-import-from # isort:skip
from core.platform import models  # pylint: disable=invalid-import-from # isort:skip

# TODO(#14537): Refactor this file and remove imports marked
# with 'invalid-import-from'.

MYPY = False
if MYPY:  # pragma: no cover
    from mypy_imports import exp_models

(exp_models,) = models.Registry.import_models([models.Names.EXPLORATION])


# Do not modify the values of these constants. This is to preserve backwards
# compatibility with previous change dicts.
# TODO(bhenning): Prior to July 2015, exploration changes involving rules were
# logged using the key 'widget_handlers'. These need to be migrated to
# 'answer_groups' and 'default_outcome'.
STATE_PROPERTY_PARAM_CHANGES: Final = 'param_changes'
STATE_PROPERTY_CONTENT: Final = 'content'
STATE_PROPERTY_SOLICIT_ANSWER_DETAILS: Final = 'solicit_answer_details'
STATE_PROPERTY_CARD_IS_CHECKPOINT: Final = 'card_is_checkpoint'
STATE_PROPERTY_RECORDED_VOICEOVERS: Final = 'recorded_voiceovers'
STATE_PROPERTY_WRITTEN_TRANSLATIONS: Final = 'written_translations'
STATE_PROPERTY_INTERACTION_ID: Final = 'widget_id'
STATE_PROPERTY_NEXT_CONTENT_ID_INDEX: Final = 'next_content_id_index'
STATE_PROPERTY_LINKED_SKILL_ID: Final = 'linked_skill_id'
STATE_PROPERTY_INTERACTION_CUST_ARGS: Final = 'widget_customization_args'
STATE_PROPERTY_INTERACTION_ANSWER_GROUPS: Final = 'answer_groups'
STATE_PROPERTY_INTERACTION_DEFAULT_OUTCOME: Final = 'default_outcome'
STATE_PROPERTY_UNCLASSIFIED_ANSWERS: Final = (
    'confirmed_unclassified_answers')
STATE_PROPERTY_INTERACTION_HINTS: Final = 'hints'
STATE_PROPERTY_INTERACTION_SOLUTION: Final = 'solution'
# Deprecated state properties.
STATE_PROPERTY_CONTENT_IDS_TO_AUDIO_TRANSLATIONS_DEPRECATED: Final = (
    # Deprecated in state schema v27.
    'content_ids_to_audio_translations')

# These four properties are kept for legacy purposes and are not used anymore.
STATE_PROPERTY_INTERACTION_HANDLERS: Final = 'widget_handlers'
STATE_PROPERTY_INTERACTION_STICKY: Final = 'widget_sticky'
GADGET_PROPERTY_VISIBILITY: Final = 'gadget_visibility'
GADGET_PROPERTY_CUST_ARGS: Final = 'gadget_customization_args'

# This takes additional 'title' and 'category' parameters.
CMD_CREATE_NEW: Final = 'create_new'
# This takes an additional 'state_name' parameter.
CMD_ADD_STATE: Final = 'add_state'
# This takes additional 'old_state_name' and 'new_state_name' parameters.
CMD_RENAME_STATE: Final = 'rename_state'
# This takes an additional 'state_name' parameter.
CMD_DELETE_STATE: Final = 'delete_state'
# TODO(#12981): Write a one-off job to modify all existing translation
# suggestions that use DEPRECATED_CMD_ADD_TRANSLATION to use
# CMD_ADD_WRITTEN_TRANSLATION instead. Suggestions in the future will only use
# CMD_ADD_WRITTEN_TRANSLATION.
# DEPRECATED: This command is deprecated. Please do not use. The command remains
# here to support old suggestions. This takes additional 'state_name',
# 'content_id', 'language_code' and 'content_html' and 'translation_html'
# parameters.
DEPRECATED_CMD_ADD_TRANSLATION: Final = 'add_translation'
# This takes additional 'state_name', 'content_id', 'language_code',
# 'data_format', 'content_html' and 'translation_html' parameters.
CMD_ADD_WRITTEN_TRANSLATION: Final = 'add_written_translation'
# This takes additional 'content_id', 'language_code' and 'state_name'
# parameters.
CMD_MARK_WRITTEN_TRANSLATION_AS_NEEDING_UPDATE: Final = (
    'mark_written_translation_as_needing_update')
# This takes additional 'content_id' and 'state_name' parameters.
CMD_MARK_WRITTEN_TRANSLATIONS_AS_NEEDING_UPDATE: Final = (
    'mark_written_translations_as_needing_update')
# This takes additional 'property_name' and 'new_value' parameters.
CMD_EDIT_STATE_PROPERTY: Final = 'edit_state_property'
# This takes additional 'property_name' and 'new_value' parameters.
CMD_EDIT_EXPLORATION_PROPERTY: Final = 'edit_exploration_property'
# This takes additional 'from_version' and 'to_version' parameters for logging.
CMD_MIGRATE_STATES_SCHEMA_TO_LATEST_VERSION: Final = (
    'migrate_states_schema_to_latest_version')

# These are categories to which answers may be classified. These values should
# not be changed because they are persisted in the data store within answer
# logs.

# Represents answers classified using rules defined as part of an interaction.
EXPLICIT_CLASSIFICATION: Final = 'explicit'
# Represents answers which are contained within the training data of an answer
# group.
TRAINING_DATA_CLASSIFICATION: Final = 'training_data_match'
# Represents answers which were predicted using a statistical training model
# from training data within an answer group.
STATISTICAL_CLASSIFICATION: Final = 'statistical_classifier'
# Represents answers which led to the 'default outcome' of an interaction,
# rather than belonging to a specific answer group.
DEFAULT_OUTCOME_CLASSIFICATION: Final = 'default_outcome'

TYPE_INVALID_EXPRESSION: Final = 'Invalid'
TYPE_VALID_ALGEBRAIC_EXPRESSION: Final = 'AlgebraicExpressionInput'
TYPE_VALID_NUMERIC_EXPRESSION: Final = 'NumericExpressionInput'
TYPE_VALID_MATH_EQUATION: Final = 'MathEquationInput'
MATH_INTERACTION_TYPES: Final = [
    TYPE_VALID_ALGEBRAIC_EXPRESSION,
    TYPE_VALID_NUMERIC_EXPRESSION,
    TYPE_VALID_MATH_EQUATION
]
ALGEBRAIC_MATH_INTERACTIONS: Final = [
    TYPE_VALID_ALGEBRAIC_EXPRESSION,
    TYPE_VALID_MATH_EQUATION
]
MATH_INTERACTION_DEPRECATED_RULES: Final = [
    'ContainsSomeOf', 'OmitsSomeOf', 'MatchesWithGeneralForm']


def clean_math_expression(math_expression: str) -> str:
    """Cleans a given math expression and formats it so that it is compatible
    with the new interactions' validators.

    Args:
        math_expression: str. The string representing the math expression.

    Returns:
        str. The correctly formatted string representing the math expression.
    """
    unicode_to_text = {
        u'\u221a': 'sqrt',
        u'\xb7': '*',
        u'\u03b1': 'alpha',
        u'\u03b2': 'beta',
        u'\u03b3': 'gamma',
        u'\u03b4': 'delta',
        u'\u03b5': 'epsilon',
        u'\u03b6': 'zeta',
        u'\u03b7': 'eta',
        u'\u03b8': 'theta',
        u'\u03b9': 'iota',
        u'\u03ba': 'kappa',
        u'\u03bb': 'lambda',
        u'\u03bc': 'mu',
        u'\u03bd': 'nu',
        u'\u03be': 'xi',
        u'\u03c0': 'pi',
        u'\u03c1': 'rho',
        u'\u03c3': 'sigma',
        u'\u03c4': 'tau',
        u'\u03c5': 'upsilon',
        u'\u03c6': 'phi',
        u'\u03c7': 'chi',
        u'\u03c8': 'psi',
        u'\u03c9': 'omega',
    }
    inverse_trig_fns_mapping = {
        'asin': 'arcsin',
        'acos': 'arccos',
        'atan': 'arctan'
    }
    trig_fns = ['sin', 'cos', 'tan', 'csc', 'sec', 'cot']

    # Shifting powers in trig functions to the end.
    # For eg. 'sin^2(x)' -> '(sin(x))^2'.
    for trig_fn in trig_fns:
        math_expression = re.sub(
            r'%s(\^\d)\((.)\)' % trig_fn,
            r'(%s(\2))\1' % trig_fn, math_expression)

    # Adding parens to trig functions that don't have
    # any. For eg. 'cosA' -> 'cos(A)'.
    for trig_fn in trig_fns:
        math_expression = re.sub(
            r'%s(?!\()(.)' % trig_fn, r'%s(\1)' % trig_fn, math_expression)

    # The pylatexenc lib outputs the unicode values of special characters like
    # sqrt and pi, which is why they need to be replaced with their
    # corresponding text values before performing validation. Other unicode
    # characters will be left in the string as-is, and will be rejected by the
    # expression parser.
    for unicode_char, text in unicode_to_text.items():
        math_expression = math_expression.replace(unicode_char, text)

    # Replacing trig functions that have format which is
    # incompatible with the validations.
    for invalid_trig_fn, valid_trig_fn in inverse_trig_fns_mapping.items():
        math_expression = math_expression.replace(
            invalid_trig_fn, valid_trig_fn)

    # Replacing comma used in place of a decimal point with a decimal point.
    if re.match(r'\d+,\d+', math_expression):
        math_expression = math_expression.replace(',', '.')

    # Replacing \cdot with *.
    math_expression = re.sub(r'\\cdot', '*', math_expression)

    return math_expression


class MetadataVersionHistoryDict(TypedDict):
    """Dictionary representing MetadataVersionHistory object."""

    last_edited_version_number: Optional[int]
    last_edited_committer_id: str


class ExplorationVersionHistoryDict(TypedDict):
    """Dictionary representing ExplorationVersionHistory object."""

    exploration_id: str
    exploration_version: int
    state_version_history: Dict[str, state_domain.StateVersionHistoryDict]
    metadata_version_history: MetadataVersionHistoryDict
    committer_ids: List[str]


class ExplorationChange(change_domain.BaseChange):
    """Domain object class for an exploration change.

    IMPORTANT: Ensure that all changes to this class (and how these cmds are
    interpreted in general) preserve backward-compatibility with the
    exploration snapshots in the datastore. Do not modify the definitions of
    cmd keys that already exist.

    NOTE TO DEVELOPERS: Please note that, for a brief period around
    Feb - Apr 2017, change dicts related to editing of answer groups
    accidentally stored the old_value using a ruleSpecs key instead of a
    rule_specs key. So, if you are making use of this data, make sure to
    verify the format of the old_value before doing any processing.

    The allowed commands, together with the attributes:
        - 'add_state' (with state_name)
        - 'rename_state' (with old_state_name and new_state_name)
        - 'delete_state' (with state_name)
        - 'edit_state_property' (with state_name, property_name,
            new_value and, optionally, old_value)
        - 'edit_exploration_property' (with property_name,
            new_value and, optionally, old_value)
        - 'migrate_states_schema' (with from_version, to_version)
    For a state, property_name must be one of STATE_PROPERTIES.
    For an exploration, property_name must be one of
    EXPLORATION_PROPERTIES.
    """

    # The allowed list of state properties which can be used in
    # edit_state_property command.
    STATE_PROPERTIES: List[str] = [
        STATE_PROPERTY_PARAM_CHANGES,
        STATE_PROPERTY_CONTENT,
        STATE_PROPERTY_SOLICIT_ANSWER_DETAILS,
        STATE_PROPERTY_CARD_IS_CHECKPOINT,
        STATE_PROPERTY_RECORDED_VOICEOVERS,
        STATE_PROPERTY_WRITTEN_TRANSLATIONS,
        STATE_PROPERTY_INTERACTION_ID,
        STATE_PROPERTY_NEXT_CONTENT_ID_INDEX,
        STATE_PROPERTY_LINKED_SKILL_ID,
        STATE_PROPERTY_INTERACTION_CUST_ARGS,
        STATE_PROPERTY_INTERACTION_STICKY,
        STATE_PROPERTY_INTERACTION_HANDLERS,
        STATE_PROPERTY_INTERACTION_ANSWER_GROUPS,
        STATE_PROPERTY_INTERACTION_DEFAULT_OUTCOME,
        STATE_PROPERTY_INTERACTION_HINTS,
        STATE_PROPERTY_INTERACTION_SOLUTION,
        STATE_PROPERTY_UNCLASSIFIED_ANSWERS,
        # Deprecated state properties.
        STATE_PROPERTY_CONTENT_IDS_TO_AUDIO_TRANSLATIONS_DEPRECATED
    ]

    # The allowed list of exploration properties which can be used in
    # edit_exploration_property command.
    EXPLORATION_PROPERTIES: List[str] = [
        'title', 'category', 'objective', 'language_code', 'tags',
        'blurb', 'author_notes', 'param_specs', 'param_changes',
        'init_state_name', 'auto_tts_enabled', 'correctness_feedback_enabled',
        'edits_allowed'
    ]

    ALLOWED_COMMANDS: List[feconf.ValidCmdDict] = [{
        'name': CMD_CREATE_NEW,
        'required_attribute_names': ['category', 'title'],
        'optional_attribute_names': [],
        'user_id_attribute_names': [],
        'allowed_values': {},
        'deprecated_values': {}
    }, {
        'name': CMD_ADD_STATE,
        'required_attribute_names': ['state_name'],
        'optional_attribute_names': [],
        'user_id_attribute_names': [],
        'allowed_values': {},
        'deprecated_values': {}
    }, {
        'name': CMD_DELETE_STATE,
        'required_attribute_names': ['state_name'],
        'optional_attribute_names': [],
        'user_id_attribute_names': [],
        'allowed_values': {},
        'deprecated_values': {}
    }, {
        'name': CMD_RENAME_STATE,
        'required_attribute_names': ['new_state_name', 'old_state_name'],
        'optional_attribute_names': [],
        'user_id_attribute_names': [],
        'allowed_values': {},
        'deprecated_values': {}
    }, {
        'name': DEPRECATED_CMD_ADD_TRANSLATION,
        'required_attribute_names': [
            'state_name', 'content_id', 'language_code', 'content_html',
            'translation_html'],
        'optional_attribute_names': [],
        'user_id_attribute_names': [],
        'allowed_values': {},
        'deprecated_values': {}
    }, {
        'name': CMD_ADD_WRITTEN_TRANSLATION,
        'required_attribute_names': [
            'state_name', 'content_id', 'language_code', 'content_html',
            'translation_html', 'data_format'],
        'optional_attribute_names': [],
        'user_id_attribute_names': [],
        'allowed_values': {},
        'deprecated_values': {}
    }, {
        'name': CMD_MARK_WRITTEN_TRANSLATION_AS_NEEDING_UPDATE,
        'required_attribute_names': [
            'content_id',
            'language_code',
            'state_name'
        ],
        'optional_attribute_names': [],
        'user_id_attribute_names': [],
        'allowed_values': {},
        'deprecated_values': {}
    }, {
        'name': CMD_MARK_WRITTEN_TRANSLATIONS_AS_NEEDING_UPDATE,
        'required_attribute_names': ['content_id', 'state_name'],
        'optional_attribute_names': [],
        'user_id_attribute_names': [],
        'allowed_values': {},
        'deprecated_values': {}
    }, {
        'name': CMD_EDIT_STATE_PROPERTY,
        'required_attribute_names': [
            'property_name', 'state_name', 'new_value'],
        'optional_attribute_names': ['old_value'],
        'user_id_attribute_names': [],
        'allowed_values': {'property_name': STATE_PROPERTIES},
        # TODO(#12991): Remove this once once we use the migration jobs to
        # remove the deprecated values from the server data.
        'deprecated_values': {'property_name': ['fallbacks']}
    }, {
        'name': CMD_EDIT_EXPLORATION_PROPERTY,
        'required_attribute_names': ['property_name', 'new_value'],
        'optional_attribute_names': ['old_value'],
        'user_id_attribute_names': [],
        'allowed_values': {'property_name': EXPLORATION_PROPERTIES},
        'deprecated_values': {}
    }, {
        'name': CMD_MIGRATE_STATES_SCHEMA_TO_LATEST_VERSION,
        'required_attribute_names': ['from_version', 'to_version'],
        'optional_attribute_names': [],
        'user_id_attribute_names': [],
        'allowed_values': {},
        'deprecated_values': {}
    }, {
        'name': exp_models.ExplorationModel.CMD_REVERT_COMMIT,
        'required_attribute_names': ['version_number'],
        'optional_attribute_names': [],
        'user_id_attribute_names': [],
        'allowed_values': {},
        'deprecated_values': {}
    }]

    # TODO(#12991): Remove this once once we use the migration jobs to remove
    # the deprecated commands from the server data.
    DEPRECATED_COMMANDS: List[str] = [
        'clone', 'add_gadget', 'edit_gadget_property',
        'delete_gadget', 'rename_gadget']


class CreateNewExplorationCmd(ExplorationChange):
    """Class representing the ExplorationChange's
    CMD_CREATE_NEW command.
    """

    category: str
    title: str


class AddExplorationStateCmd(ExplorationChange):
    """Class representing the ExplorationChange's
    CMD_ADD_STATE command.
    """

    state_name: str


class DeleteExplorationStateCmd(ExplorationChange):
    """Class representing the ExplorationChange's
    CMD_DELETE_STATE command.
    """

    state_name: str


class RenameExplorationStateCmd(ExplorationChange):
    """Class representing the ExplorationChange's
    CMD_RENAME_STATE command.
    """

    new_state_name: str
    old_state_name: str


class AddWrittenTranslationCmd(ExplorationChange):
    """Class representing the ExplorationChange's
    CMD_ADD_WRITTEN_TRANSLATION command.
    """

    state_name: str
    content_id: str
    language_code: str
    content_html: str
    translation_html: str
    data_format: str


class MarkWrittenTranslationAsNeedingUpdateCmd(ExplorationChange):
    """Class representing the ExplorationChange's
    CMD_MARK_WRITTEN_TRANSLATION_AS_NEEDING_UPDATE command.
    """

    content_id: str
    language_code: str
    state_name: str


class MarkWrittenTranslationsAsNeedingUpdateCmd(ExplorationChange):
    """Class representing the ExplorationChange's
    CMD_MARK_WRITTEN_TRANSLATIONS_AS_NEEDING_UPDATE command.
    """

    content_id: str
    state_name: str


class EditExpStatePropertyParamChangesCmd(ExplorationChange):
    """Class representing the ExplorationChange's
    CMD_EDIT_STATE_PROPERTY command with
    STATE_PROPERTY_PARAM_CHANGES as allowed value.
    """

    property_name: Literal['param_changes']
    state_name: str
    new_value: List[param_domain.ParamChangeDict]
    old_value: List[param_domain.ParamChangeDict]


class EditExpStatePropertyContentCmd(ExplorationChange):
    """Class representing the ExplorationChange's
    CMD_EDIT_STATE_PROPERTY command with
    STATE_PROPERTY_CONTENT as allowed value.
    """

    property_name: Literal['content']
    state_name: str
    new_value: state_domain.SubtitledHtmlDict
    old_value: Optional[state_domain.SubtitledHtmlDict]


class EditExpStatePropertySolicitAnswerDetailsCmd(ExplorationChange):
    """Class representing the ExplorationChange's
    CMD_EDIT_STATE_PROPERTY command with
    STATE_PROPERTY_SOLICIT_ANSWER_DETAILS as allowed value.
    """

    property_name: Literal['solicit_answer_details']
    state_name: str
    new_value: bool
    old_value: bool


class EditExpStatePropertyCardIsCheckpointCmd(ExplorationChange):
    """Class representing the ExplorationChange's
    CMD_EDIT_STATE_PROPERTY command with
    STATE_PROPERTY_CARD_IS_CHECKPOINT as allowed value.
    """

    property_name: Literal['card_is_checkpoint']
    state_name: str
    new_value: bool
    old_value: bool


class EditExpStatePropertyRecordedVoiceoversCmd(ExplorationChange):
    """Class representing the ExplorationChange's
    CMD_EDIT_STATE_PROPERTY command with
    STATE_PROPERTY_RECORDED_VOICEOVERS as allowed value.
    """

    property_name: Literal['recorded_voiceovers']
    state_name: str
    new_value: state_domain.RecordedVoiceoversDict
    old_value: state_domain.RecordedVoiceoversDict


class EditExpStatePropertyWrittenTranslationsCmd(ExplorationChange):
    """Class representing the ExplorationChange's
    CMD_EDIT_STATE_PROPERTY command with
    STATE_PROPERTY_WRITTEN_TRANSLATIONS as allowed value.
    """

    property_name: Literal['written_translations']
    state_name: str
    new_value: state_domain.WrittenTranslationsDict
    old_value: state_domain.WrittenTranslationsDict


class EditExpStatePropertyInteractionIdCmd(ExplorationChange):
    """Class representing the ExplorationChange's
    CMD_EDIT_STATE_PROPERTY command with
    STATE_PROPERTY_INTERACTION_ID as allowed value.
    """

    property_name: Literal['widget_id']
    state_name: str
    new_value: str
    old_value: str


class EditExpStatePropertyNextContentIdIndexCmd(ExplorationChange):
    """Class representing the ExplorationChange's
    CMD_EDIT_STATE_PROPERTY command with
    STATE_PROPERTY_NEXT_CONTENT_ID_INDEX as allowed value.
    """

    property_name: Literal['next_content_id_index']
    state_name: str
    new_value: int
    old_value: int


class EditExpStatePropertyLinkedSkillIdCmd(ExplorationChange):
    """Class representing the ExplorationChange's
    CMD_EDIT_STATE_PROPERTY command with
    STATE_PROPERTY_LINKED_SKILL_ID as allowed value.
    """

    property_name: Literal['linked_skill_id']
    state_name: str
    new_value: str
    old_value: str


class EditExpStatePropertyInteractionCustArgsCmd(ExplorationChange):
    """Class representing the ExplorationChange's
    CMD_EDIT_STATE_PROPERTY command with
    STATE_PROPERTY_INTERACTION_CUST_ARGS as allowed value.
    """

    property_name: Literal['widget_customization_args']
    state_name: str
    new_value: state_domain.CustomizationArgsDictType
    old_value: state_domain.CustomizationArgsDictType


class EditExpStatePropertyInteractionStickyCmd(ExplorationChange):
    """Class representing the ExplorationChange's
    CMD_EDIT_STATE_PROPERTY command with
    STATE_PROPERTY_INTERACTION_STICKY as allowed value.
    """

    property_name: Literal['widget_sticky']
    state_name: str
    new_value: bool
    old_value: bool


class EditExpStatePropertyInteractionHandlersCmd(ExplorationChange):
    """Class representing the ExplorationChange's
    CMD_EDIT_STATE_PROPERTY command with
    STATE_PROPERTY_INTERACTION_HANDLERS as allowed value.
    """

    property_name: Literal['widget_handlers']
    state_name: str
    new_value: List[state_domain.AnswerGroupDict]
    old_value: List[state_domain.AnswerGroupDict]


class EditExpStatePropertyInteractionAnswerGroupsCmd(ExplorationChange):
    """Class representing the ExplorationChange's
    CMD_EDIT_STATE_PROPERTY command with
    STATE_PROPERTY_INTERACTION_ANSWER_GROUPS as allowed value.
    """

    property_name: Literal['answer_groups']
    state_name: str
    new_value: List[state_domain.AnswerGroupDict]
    old_value: List[state_domain.AnswerGroupDict]


class EditExpStatePropertyInteractionDefaultOutcomeCmd(ExplorationChange):
    """Class representing the ExplorationChange's
    CMD_EDIT_STATE_PROPERTY command with
    STATE_PROPERTY_INTERACTION_DEFAULT_OUTCOME as allowed value.
    """

    property_name: Literal['default_outcome']
    state_name: str
    new_value: state_domain.OutcomeDict
    old_value: state_domain.OutcomeDict


class EditExpStatePropertyInteractionHintsCmd(ExplorationChange):
    """Class representing the ExplorationChange's
    CMD_EDIT_STATE_PROPERTY command with
    STATE_PROPERTY_INTERACTION_HINTS as allowed value.
    """

    property_name: Literal['hints']
    state_name: str
    new_value: List[state_domain.HintDict]
    old_value: List[state_domain.HintDict]


class EditExpStatePropertyInteractionSolutionCmd(ExplorationChange):
    """Class representing the ExplorationChange's
    CMD_EDIT_STATE_PROPERTY command with
    STATE_PROPERTY_INTERACTION_SOLUTION as allowed value.
    """

    property_name: Literal['solution']
    state_name: str
    new_value: state_domain.SolutionDict
    old_value: state_domain.SolutionDict


class EditExpStatePropertyUnclassifiedAnswersCmd(ExplorationChange):
    """Class representing the ExplorationChange's
    CMD_EDIT_STATE_PROPERTY command with
    STATE_PROPERTY_UNCLASSIFIED_ANSWERS as allowed value.
    """

    property_name: Literal['confirmed_unclassified_answers']
    state_name: str
    new_value: List[state_domain.AnswerGroup]
    old_value: List[state_domain.AnswerGroup]


class EditExpStatePropertyContentIdsToAudioTranslationsDeprecatedCmd(
    ExplorationChange
):
    """Class representing the ExplorationChange's
    CMD_EDIT_STATE_PROPERTY command with
    STATE_PROPERTY_CONTENT_IDS_TO_AUDIO_TRANSLATIONS_DEPRECATED
    as allowed value.
    """

    property_name: Literal['content_ids_to_audio_translations']
    state_name: str
    new_value: Dict[str, Dict[str, state_domain.VoiceoverDict]]
    old_value: Dict[str, Dict[str, state_domain.VoiceoverDict]]


class EditExplorationPropertyTitleCmd(ExplorationChange):
    """Class representing the ExplorationChange's
    CMD_EDIT_EXPLORATION_PROPERTY command with
    'title' as allowed value.
    """

    property_name: Literal['title']
    new_value: str
    old_value: str


class EditExplorationPropertyCategoryCmd(ExplorationChange):
    """Class representing the ExplorationChange's
    CMD_EDIT_EXPLORATION_PROPERTY command with
    'category' as allowed value.
    """

    property_name: Literal['category']
    new_value: str
    old_value: str


class EditExplorationPropertyObjectiveCmd(ExplorationChange):
    """Class representing the ExplorationChange's
    CMD_EDIT_EXPLORATION_PROPERTY command with
    'objective' as allowed value.
    """

    property_name: Literal['objective']
    new_value: str
    old_value: str


class EditExplorationPropertyLanguageCodeCmd(ExplorationChange):
    """Class representing the ExplorationChange's
    CMD_EDIT_EXPLORATION_PROPERTY command with
    'language_code' as allowed value.
    """

    property_name: Literal['language_code']
    new_value: str
    old_value: str


class EditExplorationPropertyTagsCmd(ExplorationChange):
    """Class representing the ExplorationChange's
    CMD_EDIT_EXPLORATION_PROPERTY command with
    'tags' as allowed value.
    """

    property_name: Literal['tags']
    new_value: List[str]
    old_value: List[str]


class EditExplorationPropertyBlurbCmd(ExplorationChange):
    """Class representing the ExplorationChange's
    CMD_EDIT_EXPLORATION_PROPERTY command with
    'blurb' as allowed value.
    """

    property_name: Literal['blurb']
    new_value: str
    old_value: str


class EditExplorationPropertyAuthorNotesCmd(ExplorationChange):
    """Class representing the ExplorationChange's
    CMD_EDIT_EXPLORATION_PROPERTY command with
    'author_notes' as allowed value.
    """

    property_name: Literal['author_notes']
    new_value: str
    old_value: str


class EditExplorationPropertyParamSpecsCmd(ExplorationChange):
    """Class representing the ExplorationChange's
    CMD_EDIT_EXPLORATION_PROPERTY command with
    'param_specs' as allowed value.
    """

    property_name: Literal['param_specs']
    new_value: Dict[str, param_domain.ParamSpecDict]
    old_value: Dict[str, param_domain.ParamSpecDict]


class EditExplorationPropertyParamChangesCmd(ExplorationChange):
    """Class representing the ExplorationChange's
    CMD_EDIT_EXPLORATION_PROPERTY command with
    'param_changes' as allowed value.
    """

    property_name: Literal['param_changes']
    new_value: List[param_domain.ParamChangeDict]
    old_value: List[param_domain.ParamChangeDict]


class EditExplorationPropertyInitStateNameCmd(ExplorationChange):
    """Class representing the ExplorationChange's
    CMD_EDIT_EXPLORATION_PROPERTY command with
    'init_state_name' as allowed value.
    """

    property_name: Literal['init_state_name']
    new_value: str
    old_value: str


class EditExplorationPropertyAutoTtsEnabledCmd(ExplorationChange):
    """Class representing the ExplorationChange's
    CMD_EDIT_EXPLORATION_PROPERTY command with
    'auto_tts_enabled' as allowed value.
    """

    property_name: Literal['auto_tts_enabled']
    new_value: bool
    old_value: bool


class EditExplorationPropertyCorrectnessFeedbackEnabledCmd(ExplorationChange):
    """Class representing the ExplorationChange's
    CMD_EDIT_EXPLORATION_PROPERTY command with
    'correctness_feedback_enabled' as allowed value.
    """

    property_name: Literal['correctness_feedback_enabled']
    new_value: bool
    old_value: bool


class EditExplorationPropertyEditsAllowedCmd(ExplorationChange):
    """Class representing the ExplorationChange's
    CMD_EDIT_EXPLORATION_PROPERTY command with
    'edits_allowed' as allowed value.
    """

    property_name: Literal['edits_allowed']
    new_value: bool
    old_value: bool


class MigrateStatesSchemaToLatestVersionCmd(ExplorationChange):
    """Class representing the ExplorationChange's
    CMD_MIGRATE_STATES_SCHEMA_TO_LATEST_VERSION command.
    """

    from_version: str
    to_version: str


class RevertExplorationCmd(ExplorationChange):
    """Class representing the ExplorationChange's
    CMD_REVERT_COMMIT command.
    """

    version_number: int


class TransientCheckpointUrlDict(TypedDict):
    """Dictionary representing the TransientCheckpointUrl object."""

    exploration_id: str
    furthest_reached_checkpoint_state_name: str
    furthest_reached_checkpoint_exp_version: int
    most_recently_reached_checkpoint_state_name: str
    most_recently_reached_checkpoint_exp_version: int


class TransientCheckpointUrl:
    """Domain object representing the checkpoint progress of a
    logged-out user.
    """

    def __init__(
        self,
        exploration_id: str,
        furthest_reached_checkpoint_state_name: str,
        furthest_reached_checkpoint_exp_version: int,
        most_recently_reached_checkpoint_state_name: str,
        most_recently_reached_checkpoint_exp_version: int
    ) -> None:
        """Initializes a TransientCheckpointUrl domain object.

        Args:
            exploration_id: str. Id of the exploration.
            furthest_reached_checkpoint_state_name: str. State name of the
                furthest reached checkpoint in the exploration.
            furthest_reached_checkpoint_exp_version: int. Exploration version
                in which the user has completed most checkpoints.
            most_recently_reached_checkpoint_state_name: str. State name of
                the most recently reached checkpoint in the exploration.
            most_recently_reached_checkpoint_exp_version: int. Exploration
                version in which a checkpoint was most recently reached.
        """
        self.exploration_id = exploration_id
        self.furthest_reached_checkpoint_state_name = (
            furthest_reached_checkpoint_state_name)
        self.furthest_reached_checkpoint_exp_version = (
            furthest_reached_checkpoint_exp_version)
        self.most_recently_reached_checkpoint_state_name = (
            most_recently_reached_checkpoint_state_name)
        self.most_recently_reached_checkpoint_exp_version = (
            most_recently_reached_checkpoint_exp_version)

    def to_dict(self) -> TransientCheckpointUrlDict:
        """Convert the TransientCheckpointUrl domain instance into a dictionary
        form with its keys as the attributes of this class.

        Returns:
            dict. A dictionary containing the TransientCheckpointUrl class
            information in a dictionary form.
        """

        return {
            'exploration_id': self.exploration_id,
            'furthest_reached_checkpoint_exp_version': (
                self.furthest_reached_checkpoint_exp_version),
            'furthest_reached_checkpoint_state_name': (
                self.furthest_reached_checkpoint_state_name),
            'most_recently_reached_checkpoint_exp_version': (
                self.most_recently_reached_checkpoint_exp_version),
            'most_recently_reached_checkpoint_state_name': (
                self.most_recently_reached_checkpoint_state_name)
        }

    def validate(self) -> None:
        """Validates properties of the TransientCheckpointUrl object.

        Raises:
            ValidationError. One or more attributes of the
                TransientCheckpointUrl are invalid.
        """
        if not isinstance(self.exploration_id, str):
            raise utils.ValidationError(
            'Expected exploration_id to be a str, received %s'
                % self.exploration_id)

        if not isinstance(self.furthest_reached_checkpoint_state_name, str):
            raise utils.ValidationError(
                'Expected furthest_reached_checkpoint_state_name to be a str,'
                'received %s' % self.furthest_reached_checkpoint_state_name
            )

        if not isinstance(self.furthest_reached_checkpoint_exp_version, int):
            raise utils.ValidationError(
                'Expected furthest_reached_checkpoint_exp_version to be an int'
            )

        if not isinstance(
            self.most_recently_reached_checkpoint_state_name, str
        ):
            raise utils.ValidationError(
                'Expected most_recently_reached_checkpoint_state_name to be a'
                ' str, received %s'
                % self.most_recently_reached_checkpoint_state_name
            )

        if not isinstance(
            self.most_recently_reached_checkpoint_exp_version, int
        ):
            raise utils.ValidationError(
                'Expected most_recently_reached_checkpoint_exp_version'
                ' to be an int'
            )


class ExplorationCommitLogEntryDict(TypedDict):
    """Dictionary representing the ExplorationCommitLogEntry object."""

    last_updated: float
    exploration_id: str
    commit_type: str
    commit_message: str
    version: int
    post_commit_status: str
    post_commit_community_owned: bool
    post_commit_is_private: bool


class ExplorationCommitLogEntry:
    """Value object representing a commit to an exploration."""

    # Here, Any is used because argument `commit_cmds` can accept
    # List of dictionaries that can contain arbitrary no of keys
    # with different types of values like int, str, List[str], Dict
    # and other types too. So, to make the argument generalized for
    # every dictionary we used Any type here.
    def __init__(
        self,
        created_on: datetime.datetime,
        last_updated: datetime.datetime,
        user_id: str,
        exploration_id: str,
        commit_type: str,
        commit_message: str,
        commit_cmds: Sequence[
            Mapping[str, change_domain.AcceptableChangeDictTypes]
        ],
        version: int,
        post_commit_status: str,
        post_commit_community_owned: bool,
        post_commit_is_private: bool
    ) -> None:
        """Initializes a ExplorationCommitLogEntry domain object.

        Args:
            created_on: datetime.datetime. Date and time when the exploration
                commit was created.
            last_updated: datetime.datetime. Date and time when the exploration
                commit was last updated.
            user_id: str. User id of the user who has made the commit.
            exploration_id: str. Id of the exploration.
            commit_type: str. The type of commit.
            commit_message: str. A description of changes made to the
                exploration.
            commit_cmds: list(dict). A list of commands, describing changes
                made in this model, which should give sufficient information to
                reconstruct the commit. Each dict always contains the following
                key:
                    - cmd: str. Unique command.
                and then additional arguments for that command.
            version: int. The version of the exploration after the commit.
            post_commit_status: str. The new exploration status after the
                commit.
            post_commit_community_owned: bool. Whether the exploration is
                community-owned after the edit event.
            post_commit_is_private: bool. Whether the exploration is private
                after the edit event.
        """
        self.created_on = created_on
        self.last_updated = last_updated
        self.user_id = user_id
        self.exploration_id = exploration_id
        self.commit_type = commit_type
        self.commit_message = commit_message
        self.commit_cmds = commit_cmds
        self.version = version
        self.post_commit_status = post_commit_status
        self.post_commit_community_owned = post_commit_community_owned
        self.post_commit_is_private = post_commit_is_private

    def to_dict(self) -> ExplorationCommitLogEntryDict:
        """Returns a dict representing this ExplorationCommitLogEntry domain
        object. This omits created_on, user_id and commit_cmds and adds username
        (derived from user_id).

        Returns:
            dict. A dict, mapping all fields of ExplorationCommitLogEntry
            instance, except created_on, user_id and commit_cmds fields and
            adding username (derived from user_id).
        """
        return {
            'last_updated': utils.get_time_in_millisecs(self.last_updated),
            'exploration_id': self.exploration_id,
            'commit_type': self.commit_type,
            'commit_message': self.commit_message,
            'version': self.version,
            'post_commit_status': self.post_commit_status,
            'post_commit_community_owned': self.post_commit_community_owned,
            'post_commit_is_private': self.post_commit_is_private,
        }


class ExpVersionReferenceDict(TypedDict):
    """Dictionary representing the ExpVersionReference object."""

    exp_id: str
    version: int


class ExpVersionReference:
    """Value object representing an exploration ID and a version number."""

    def __init__(self, exp_id: str, version: int) -> None:
        """Initializes an ExpVersionReference domain object.

        Args:
            exp_id: str. ID of the exploration.
            version: int. Version of the exploration.
        """
        self.exp_id = exp_id
        self.version = version
        self.validate()

    def to_dict(self) -> ExpVersionReferenceDict:
        """Returns a dict representing this ExpVersionReference domain object.

        Returns:
            dict. A dict, mapping all fields of ExpVersionReference instance.
        """
        return {
            'exp_id': self.exp_id,
            'version': self.version
        }

    def validate(self) -> None:
        """Validates properties of the ExpVersionReference.

        Raises:
            ValidationError. One or more attributes of the ExpVersionReference
                are invalid.
        """
        if not isinstance(self.exp_id, str):
            raise utils.ValidationError(
                'Expected exp_id to be a str, received %s' % self.exp_id)

        if not isinstance(self.version, int):
            raise utils.ValidationError(
                'Expected version to be an int, received %s' % self.version)


class ExplorationVersionsDiff:
    """Domain object for the difference between two versions of an Oppia
    exploration.

    Attributes:
        added_state_names: list(str). Names of the states added to the
            exploration from prev_exp_version to current_exp_version. It stores
            the newest names of the added states.
        deleted_state_names: list(str). Name sof the states deleted from the
            exploration from prev_exp_version to current_exp_version. It stores
            the initial names of the deleted states from pre_exp_version.
        new_to_old_state_names: dict. Dictionary mapping state names of
            current_exp_version to the state names of prev_exp_version.
            It doesn't include the name changes of added/deleted states.
        old_to_new_state_names: dict. Dictionary mapping state names of
            prev_exp_version to the state names of current_exp_version.
            It doesn't include the name changes of added/deleted states.
    """

    def __init__(self, change_list: List[ExplorationChange]) -> None:
        """Constructs an ExplorationVersionsDiff domain object.

        Args:
            change_list: list(ExplorationChange). A list of all of the commit
                cmds from the old version of the exploration up to the next
                version.
        """

        added_state_names: List[str] = []
        deleted_state_names: List[str] = []
        new_to_old_state_names: Dict[str, str] = {}

        for change in change_list:
            if change.cmd == CMD_ADD_STATE:
                added_state_names.append(change.state_name)
            elif change.cmd == CMD_DELETE_STATE:
                state_name = change.state_name
                if state_name in added_state_names:
                    added_state_names.remove(state_name)
                else:
                    original_state_name = state_name
                    if original_state_name in new_to_old_state_names:
                        original_state_name = new_to_old_state_names.pop(
                            original_state_name)
                    deleted_state_names.append(original_state_name)
            elif change.cmd == CMD_RENAME_STATE:
                old_state_name = change.old_state_name
                new_state_name = change.new_state_name
                if old_state_name in added_state_names:
                    added_state_names.remove(old_state_name)
                    added_state_names.append(new_state_name)
                elif old_state_name in new_to_old_state_names:
                    new_to_old_state_names[new_state_name] = (
                        new_to_old_state_names.pop(old_state_name))
                else:
                    new_to_old_state_names[new_state_name] = old_state_name

        self.added_state_names = added_state_names
        self.deleted_state_names = deleted_state_names
        self.new_to_old_state_names = new_to_old_state_names
        self.old_to_new_state_names = {
            value: key for key, value in new_to_old_state_names.items()
        }


class VersionedExplorationInteractionIdsMapping:
    """Domain object representing the mapping of state names to interaction ids
    in an exploration.
    """

    def __init__(
        self,
        version: int,
        state_interaction_ids_dict: Dict[str, str]
    ) -> None:
        """Initialises an VersionedExplorationInteractionIdsMapping domain
        object.

        Args:
            version: int. The version of the exploration.
            state_interaction_ids_dict: dict. A dict where each key-value pair
                represents, respectively, a state name and an interaction id.
        """
        self.version = version
        self.state_interaction_ids_dict = state_interaction_ids_dict


class ExplorationDict(TypedDict):
    """Dictionary representing the Exploration object."""

    id: str
    title: str
    category: str
    objective: str
    language_code: str
    tags: List[str]
    blurb: str
    author_notes: str
    states_schema_version: int
    init_state_name: str
    states: Dict[str, state_domain.StateDict]
    param_specs: Dict[str, param_domain.ParamSpecDict]
    param_changes: List[param_domain.ParamChangeDict]
    auto_tts_enabled: bool
    correctness_feedback_enabled: bool
    edits_allowed: bool


class VersionedExplorationDict(ExplorationDict):
    """Dictionary representing versioned Exploration object."""

    schema_version: int


class ExplorationPlayerDict(TypedDict):
    """Dictionary representing Exploration for learner view."""

    init_state_name: str
    param_changes: List[param_domain.ParamChangeDict]
    param_specs: Dict[str, param_domain.ParamSpecDict]
    states: Dict[str, state_domain.StateDict]
    title: str
    objective: str
    language_code: str
    correctness_feedback_enabled: bool


class VersionedExplorationStatesDict(TypedDict):
    """Dictionary representing the versioned Exploration state."""

    states_schema_version: int
    states: Dict[str, state_domain.StateDict]


class Exploration(translation_domain.BaseTranslatableObject):
    """Domain object for an Oppia exploration."""

    def __init__(
        self,
        exploration_id: str,
        title: str,
        category: str,
        objective: str,
        language_code: str,
        tags: List[str],
        blurb: str,
        author_notes: str,
        states_schema_version: int,
        init_state_name: str,
        states_dict: Dict[str, state_domain.StateDict],
        param_specs_dict: Dict[str, param_domain.ParamSpecDict],
        param_changes_list: List[param_domain.ParamChangeDict],
        version: int,
        auto_tts_enabled: bool,
        correctness_feedback_enabled: bool,
        edits_allowed: bool,
        created_on: Optional[datetime.datetime] = None,
        last_updated: Optional[datetime.datetime] = None
    ) -> None:
        """Initializes an Exploration domain object.

        Args:
            exploration_id: str. The exploration id.
            title: str. The exploration title.
            category: str. The category of the exploration.
            objective: str. The objective of the exploration.
            language_code: str. The language code of the exploration.
            tags: list(str). The tags given to the exploration.
            blurb: str. The blurb of the exploration.
            author_notes: str. The author notes.
            states_schema_version: int. Tbe schema version of the exploration.
            init_state_name: str. The name for the initial state of the
                exploration.
            states_dict: dict. A dict where each key-value pair represents,
                respectively, a state name and a dict used to initialize a
                State domain object.
            param_specs_dict: dict. A dict where each key-value pair represents
                respectively, a param spec name and a dict used to initialize a
                ParamSpec domain object.
            param_changes_list: list(dict). List of dict where each dict is
                used to initialize a ParamChange domain object.
            version: int. The version of the exploration.
            auto_tts_enabled: bool. True if automatic text-to-speech is
                enabled.
            correctness_feedback_enabled: bool. True if correctness feedback is
                enabled.
            edits_allowed: bool. True when edits to the exploration is allowed.
            created_on: datetime.datetime. Date and time when the exploration
                is created.
            last_updated: datetime.datetime. Date and time when the exploration
                was last updated.
        """
        self.id = exploration_id
        self.title = title
        self.category = category
        self.objective = objective
        self.language_code = language_code
        self.tags = tags
        self.blurb = blurb
        self.author_notes = author_notes
        self.states_schema_version = states_schema_version
        self.init_state_name = init_state_name

        self.states: Dict[str, state_domain.State] = {}
        for (state_name, state_dict) in states_dict.items():
            self.states[state_name] = state_domain.State.from_dict(state_dict)

        self.param_specs = {
            ps_name: param_domain.ParamSpec.from_dict(ps_val)
            for (ps_name, ps_val) in param_specs_dict.items()
        }
        self.param_changes = [
            param_domain.ParamChange.from_dict(param_change_dict)
            for param_change_dict in param_changes_list]

        self.version = version
        self.created_on = created_on
        self.last_updated = last_updated
        self.auto_tts_enabled = auto_tts_enabled
        self.correctness_feedback_enabled = correctness_feedback_enabled
        self.edits_allowed = edits_allowed

    def get_translatable_contents_collection(
        self
    ) -> translation_domain.TranslatableContentsCollection:
        """Get all translatable fields/objects in the exploration.

        Returns:
            translatable_contents_collection: TranslatableContentsCollection.
            An instance of TranslatableContentsCollection class.
        """
        translatable_contents_collection = (
            translation_domain.TranslatableContentsCollection())

        for state in self.states.values():
            (
                translatable_contents_collection
                .add_fields_from_translatable_object(state)
            )
        return translatable_contents_collection

    @classmethod
    def create_default_exploration(
        cls,
        exploration_id: str,
        title: str = feconf.DEFAULT_EXPLORATION_TITLE,
        init_state_name: str = feconf.DEFAULT_INIT_STATE_NAME,
        category: str = feconf.DEFAULT_EXPLORATION_CATEGORY,
        objective: str = feconf.DEFAULT_EXPLORATION_OBJECTIVE,
        language_code: str = constants.DEFAULT_LANGUAGE_CODE
    ) -> Exploration:
        """Returns a Exploration domain object with default values.

        'title', 'init_state_name', 'category', 'objective' if not provided are
        taken from feconf; 'tags' and 'param_changes_list' are initialized to
        empty list; 'states_schema_version' is taken from feconf; 'states_dict'
        is derived from feconf; 'param_specs_dict' is an empty dict; 'blurb' and
        'author_notes' are initialized to empty string; 'version' is
        initializated to 0.

        Args:
            exploration_id: str. The id of the exploration.
            title: str. The exploration title.
            init_state_name: str. The name of the initial state.
            category: str. The category of the exploration.
            objective: str. The objective of the exploration.
            language_code: str. The language code of the exploration.

        Returns:
            Exploration. The Exploration domain object with default
            values.
        """
        init_state_dict = state_domain.State.create_default_state(
            init_state_name, is_initial_state=True).to_dict()

        states_dict = {
            init_state_name: init_state_dict
        }

        return cls(
            exploration_id, title, category, objective, language_code, [], '',
            '', feconf.CURRENT_STATE_SCHEMA_VERSION,
            init_state_name, states_dict, {}, [], 0,
            feconf.DEFAULT_AUTO_TTS_ENABLED,
            feconf.DEFAULT_CORRECTNESS_FEEDBACK_ENABLED, True)

    @classmethod
    def from_dict(
        cls,
        exploration_dict: ExplorationDict,
        exploration_version: int = 0,
        exploration_created_on: Optional[datetime.datetime] = None,
        exploration_last_updated: Optional[datetime.datetime] = None
    ) -> Exploration:
        """Return a Exploration domain object from a dict.

        Args:
            exploration_dict: dict. The dict representation of Exploration
                object.
            exploration_version: int. The version of the exploration.
            exploration_created_on: datetime.datetime. Date and time when the
                exploration is created.
            exploration_last_updated: datetime.datetime. Date and time when the
                exploration was last updated.

        Returns:
            Exploration. The corresponding Exploration domain object.

        Raises:
            Exception. Some parameter was used in a state but not declared
                in the Exploration dict.
        """
        # NOTE TO DEVELOPERS: It is absolutely ESSENTIAL this conversion to and
        # from an ExplorationModel/dictionary MUST be exhaustive and complete.
        exploration = cls.create_default_exploration(
            exploration_dict['id'],
            title=exploration_dict['title'],
            category=exploration_dict['category'],
            objective=exploration_dict['objective'],
            language_code=exploration_dict['language_code'])
        exploration.tags = exploration_dict['tags']
        exploration.blurb = exploration_dict['blurb']
        exploration.author_notes = exploration_dict['author_notes']
        exploration.auto_tts_enabled = exploration_dict['auto_tts_enabled']
        exploration.correctness_feedback_enabled = exploration_dict[
            'correctness_feedback_enabled']
        exploration.edits_allowed = exploration_dict['edits_allowed']

        exploration.param_specs = {
            ps_name: param_domain.ParamSpec.from_dict(ps_val) for
            (ps_name, ps_val) in exploration_dict['param_specs'].items()
        }

        exploration.states_schema_version = exploration_dict[
            'states_schema_version']
        init_state_name = exploration_dict['init_state_name']
        exploration.rename_state(exploration.init_state_name, init_state_name)
        exploration.add_states([
            state_name for state_name in exploration_dict['states']
            if state_name != init_state_name])

        for (state_name, sdict) in exploration_dict['states'].items():
            state = exploration.states[state_name]

            state.content = state_domain.SubtitledHtml(
                sdict['content']['content_id'], sdict['content']['html'])
            state.content.validate()

            state.param_changes = [param_domain.ParamChange(
                pc['name'], pc['generator_id'], pc['customization_args']
            ) for pc in sdict['param_changes']]

            for pc in state.param_changes:
                if pc.name not in exploration.param_specs:
                    raise Exception(
                        'Parameter %s was used in a state but not '
                        'declared in the exploration param_specs.' % pc.name)

            idict = sdict['interaction']
            interaction_answer_groups = [
                state_domain.AnswerGroup.from_dict(group)
                for group in idict['answer_groups']]

            default_outcome = (
                state_domain.Outcome.from_dict(idict['default_outcome'])
                if idict['default_outcome'] is not None else None)

            solution = (
                state_domain.Solution.from_dict(idict['id'], idict['solution'])
                if idict['solution'] is not None and idict['id'] is not None
                else None
            )

            customization_args = (
                state_domain.InteractionInstance.
                convert_customization_args_dict_to_customization_args(
                    idict['id'],
                    idict['customization_args']
                )
            )
            state.interaction = state_domain.InteractionInstance(
                idict['id'], customization_args,
                interaction_answer_groups, default_outcome,
                idict['confirmed_unclassified_answers'],
                [state_domain.Hint.from_dict(h) for h in idict['hints']],
                solution)

            state.recorded_voiceovers = (
                state_domain.RecordedVoiceovers.from_dict(
                    sdict['recorded_voiceovers']))

            state.written_translations = (
                state_domain.WrittenTranslations.from_dict(
                    sdict['written_translations']))

            state.next_content_id_index = sdict['next_content_id_index']

            state.linked_skill_id = sdict['linked_skill_id']

            state.solicit_answer_details = sdict['solicit_answer_details']

            state.card_is_checkpoint = sdict['card_is_checkpoint']

            exploration.states[state_name] = state

        exploration.param_changes = [
            param_domain.ParamChange.from_dict(pc)
            for pc in exploration_dict['param_changes']]

        exploration.version = exploration_version
        exploration.created_on = exploration_created_on
        exploration.last_updated = exploration_last_updated

        return exploration

    @classmethod
    def _validate_state_name(cls, name: str) -> None:
        """Validates name string.

        Args:
            name: str. The name to validate.
        """
        utils.require_valid_name(name, 'a state name')

    def validate(self, strict: bool = False) -> None:
        """Validates various properties of the Exploration.

        Args:
            strict: bool. If True, the exploration is assumed to be published,
                and the validation checks are stricter.

        Raises:
            ValidationError. One or more attributes of the Exploration are
                invalid.
        """
        if not isinstance(self.title, str):
            raise utils.ValidationError(
                'Expected title to be a string, received %s' % self.title)
        utils.require_valid_name(
            self.title, 'the exploration title', allow_empty=True)

        if not isinstance(self.category, str):
            raise utils.ValidationError(
                'Expected category to be a string, received %s'
                % self.category)
        utils.require_valid_name(
            self.category, 'the exploration category', allow_empty=True)

        if not isinstance(self.objective, str):
            raise utils.ValidationError(
                'Expected objective to be a string, received %s' %
                self.objective)

        if not isinstance(self.language_code, str):
            raise utils.ValidationError(
                'Expected language_code to be a string, received %s' %
                self.language_code)
        if not utils.is_valid_language_code(self.language_code):
            raise utils.ValidationError(
                'Invalid language_code: %s' % self.language_code)

        if not isinstance(self.tags, list):
            raise utils.ValidationError(
                'Expected \'tags\' to be a list, received %s' % self.tags)
        for tag in self.tags:
            if not isinstance(tag, str):
                raise utils.ValidationError(
                    'Expected each tag in \'tags\' to be a string, received '
                    '\'%s\'' % tag)

            if not tag:
                raise utils.ValidationError('Tags should be non-empty.')

            if not re.match(constants.TAG_REGEX, tag):
                raise utils.ValidationError(
                    'Tags should only contain lowercase letters and spaces, '
                    'received \'%s\'' % tag)

            if (tag[0] not in string.ascii_lowercase or
                    tag[-1] not in string.ascii_lowercase):
                raise utils.ValidationError(
                    'Tags should not start or end with whitespace, received '
                    ' \'%s\'' % tag)

            if re.search(r'\s\s+', tag):
                raise utils.ValidationError(
                    'Adjacent whitespace in tags should be collapsed, '
                    'received \'%s\'' % tag)
        if len(set(self.tags)) != len(self.tags):
            raise utils.ValidationError('Some tags duplicate each other')

        if not isinstance(self.blurb, str):
            raise utils.ValidationError(
                'Expected blurb to be a string, received %s' % self.blurb)

        if not isinstance(self.author_notes, str):
            raise utils.ValidationError(
                'Expected author_notes to be a string, received %s' %
                self.author_notes)

        if not isinstance(self.states, dict):
            raise utils.ValidationError(
                'Expected states to be a dict, received %s' % self.states)
        if not self.states:
            raise utils.ValidationError('This exploration has no states.')
        for state_name, state in self.states.items():
            self._validate_state_name(state_name)
            state.validate(
                self.param_specs,
                allow_null_interaction=not strict)
            # The checks below perform validation on the Outcome domain object
            # that is specific to answer groups in explorations, but not
            # questions. This logic is here because the validation checks in
            # the Outcome domain object are used by both explorations and
            # questions.
            for answer_group in state.interaction.answer_groups:
                if not answer_group.outcome.dest:
                    raise utils.ValidationError(
                        'Every outcome should have a destination.')
                if not isinstance(answer_group.outcome.dest, str):
                    raise utils.ValidationError(
                        'Expected outcome dest to be a string, received %s'
                        % answer_group.outcome.dest)

                outcome = answer_group.outcome
                if outcome.dest_if_really_stuck is not None:
                    if not isinstance(outcome.dest_if_really_stuck, str):
                        raise utils.ValidationError(
                            'Expected dest_if_really_stuck to be a '
                            'string, received %s' %
                            outcome.dest_if_really_stuck)

            if state.interaction.default_outcome is not None:
                if not state.interaction.default_outcome.dest:
                    raise utils.ValidationError(
                        'Every outcome should have a destination.')
                if not isinstance(state.interaction.default_outcome.dest, str):
                    raise utils.ValidationError(
                        'Expected outcome dest to be a string, received %s'
                        % state.interaction.default_outcome.dest)

                interaction_default_outcome = state.interaction.default_outcome
                if interaction_default_outcome.dest_if_really_stuck is not None:
                    if not isinstance(
                        interaction_default_outcome.dest_if_really_stuck, str
                    ):
                        raise utils.ValidationError(
                            'Expected dest_if_really_stuck to be a '
                            'string, received %s'
                            % interaction_default_outcome.dest_if_really_stuck)

        if self.states_schema_version is None:
            raise utils.ValidationError(
                'This exploration has no states schema version.')
        if not self.init_state_name:
            raise utils.ValidationError(
                'This exploration has no initial state name specified.')
        if self.init_state_name not in self.states:
            raise utils.ValidationError(
                'There is no state in %s corresponding to the exploration\'s '
                'initial state name %s.' %
                (list(self.states.keys()), self.init_state_name))

        if not isinstance(self.param_specs, dict):
            raise utils.ValidationError(
                'Expected param_specs to be a dict, received %s'
                % self.param_specs)

        if not isinstance(self.auto_tts_enabled, bool):
            raise utils.ValidationError(
                'Expected auto_tts_enabled to be a bool, received %s'
                % self.auto_tts_enabled)

        if not isinstance(self.correctness_feedback_enabled, bool):
            raise utils.ValidationError(
                'Expected correctness_feedback_enabled to be a bool, received '
                '%s' % self.correctness_feedback_enabled)

        if not isinstance(self.edits_allowed, bool):
            raise utils.ValidationError(
                'Expected edits_allowed to be a bool, received '
                '%s' % self.edits_allowed)

        for param_name in self.param_specs:
            if not isinstance(param_name, str):
                raise utils.ValidationError(
                    'Expected parameter name to be a string, received %s (%s).'
                    % (param_name, type(param_name)))
            if not re.match(feconf.ALPHANUMERIC_REGEX, param_name):
                raise utils.ValidationError(
                    'Only parameter names with characters in [a-zA-Z0-9] are '
                    'accepted.')
            self.param_specs[param_name].validate()

        if not isinstance(self.param_changes, list):
            raise utils.ValidationError(
                'Expected param_changes to be a list, received %s'
                % self.param_changes)
        for param_change in self.param_changes:
            param_change.validate()

            if param_change.name in constants.INVALID_PARAMETER_NAMES:
                raise utils.ValidationError(
                    'The exploration-level parameter with name \'%s\' is '
                    'reserved. Please choose a different name.'
                    % param_change.name)
            if param_change.name not in self.param_specs:
                raise utils.ValidationError(
                    'No parameter named \'%s\' exists in this exploration'
                    % param_change.name)

        # TODO(sll): Find a way to verify the param change customization args
        # when they depend on exploration/state parameters (e.g. the generated
        # values must have the correct obj_type). Can we get sample values for
        # the reader's answer and these parameters by looking at states that
        # link to this one?

        # Check that all state param changes are valid.
        for state_name, state in self.states.items():
            for param_change in state.param_changes:
                param_change.validate()
                if param_change.name in constants.INVALID_PARAMETER_NAMES:
                    raise utils.ValidationError(
                        'The parameter name \'%s\' is reserved. Please choose '
                        'a different name for the parameter being set in '
                        'state \'%s\'.' % (param_change.name, state_name))
                if param_change.name not in self.param_specs:
                    raise utils.ValidationError(
                        'The parameter with name \'%s\' was set in state '
                        '\'%s\', but it does not exist in the list of '
                        'parameter specifications for this exploration.'
                        % (param_change.name, state_name))

        # Check that all answer groups, outcomes, and param_changes are valid.
        all_state_names = list(self.states.keys())
        for state_name, state in self.states.items():
            interaction = state.interaction
            default_outcome = interaction.default_outcome

            if default_outcome is not None:
                # Check the default destination, if any.
                if default_outcome.dest not in all_state_names:
                    raise utils.ValidationError(
                        'The destination %s is not a valid state.'
                        % default_outcome.dest)

                # Check default if-stuck destinations.
                if (
                    default_outcome.dest_if_really_stuck is not None and
                    default_outcome.dest_if_really_stuck not in all_state_names
                ):
                    raise utils.ValidationError(
                        'The destination for the stuck learner %s '
                        'is not a valid state.'
                        % default_outcome.dest_if_really_stuck)

                # Check that, if the outcome is a non-self-loop, then the
                # refresher_exploration_id is None.
                if (
                    default_outcome.refresher_exploration_id is not None and
                    default_outcome.dest != state_name
                ):
                    raise utils.ValidationError(
                        'The default outcome for state %s has a refresher '
                        'exploration ID, but is not a self-loop.' % state_name)

            for group in interaction.answer_groups:
                # Check group destinations.
                if group.outcome.dest not in all_state_names:
                    raise utils.ValidationError(
                        'The destination %s is not a valid state.'
                        % group.outcome.dest)

                # Check group if-stuck destinations.
                if (
                    group.outcome.dest_if_really_stuck is not None and
                    group.outcome.dest_if_really_stuck not in all_state_names
                ):
                    raise utils.ValidationError(
                        'The destination for the stuck learner %s '
                        'is not a valid state.'
                        % group.outcome.dest_if_really_stuck)

                # Check that, if the outcome is a non-self-loop, then the
                # refresher_exploration_id is None.
                if (
                    group.outcome.refresher_exploration_id is not None and
                    group.outcome.dest != state_name
                ):
                    raise utils.ValidationError(
                        'The outcome for an answer group in state %s has a '
                        'refresher exploration ID, but is not a self-loop.'
                        % state_name)

                for param_change in group.outcome.param_changes:
                    if param_change.name not in self.param_specs:
                        raise utils.ValidationError(
                            'The parameter %s was used in an answer group, '
                            'but it does not exist in this exploration'
                            % param_change.name)

        if strict:
            warnings_list = []

            # Check if first state is a checkpoint or not.
            if not self.states[self.init_state_name].card_is_checkpoint:
                raise utils.ValidationError(
                    'Expected card_is_checkpoint of first state to be True'
                    ' but found it to be %s'
                    % (self.states[self.init_state_name].card_is_checkpoint)
                )

            # Check if terminal states are checkpoints.
            for state_name, state in self.states.items():
                interaction = state.interaction
                if interaction.is_terminal:
                    if state_name != self.init_state_name:
                        if state.card_is_checkpoint:
                            raise utils.ValidationError(
                                'Expected card_is_checkpoint of terminal state '
                                'to be False but found it to be %s'
                                % state.card_is_checkpoint
                            )

            # Check if checkpoint count is between 1 and 8, inclusive.
            checkpoint_count = 0
            for state_name, state in self.states.items():
                if state.card_is_checkpoint:
                    checkpoint_count = checkpoint_count + 1
            if not 1 <= checkpoint_count <= 8:
                raise utils.ValidationError(
                    'Expected checkpoint count to be between 1 and 8 inclusive '
                    'but found it to be %s'
                    % checkpoint_count
                )

            # Check if a state marked as a checkpoint is bypassable.
            non_initial_checkpoint_state_names = []
            for state_name, state in self.states.items():
                if (state_name != self.init_state_name
                        and state.card_is_checkpoint):
                    non_initial_checkpoint_state_names.append(state_name)

            # For every non-initial checkpoint state we remove it from the
            # states dict. Then we check if we can reach a terminal state after
            # removing the state with checkpoint. As soon as we find a terminal
            # state, we break out of the loop and raise a validation error.
            # Since, we reached a terminal state, this implies that the user was
            # not required to go through the checkpoint. Hence, the checkpoint
            # is bypassable.
            for state_name_to_exclude in non_initial_checkpoint_state_names:
                new_states = copy.deepcopy(self.states)
                new_states.pop(state_name_to_exclude)
                processed_state_names = set()
                curr_queue = [self.init_state_name]
                excluded_state_is_bypassable = False
                while curr_queue:
                    if curr_queue[0] == state_name_to_exclude:
                        curr_queue.pop(0)
                        continue
                    curr_state_name = curr_queue[0]
                    curr_queue = curr_queue[1:]
                    if not curr_state_name in processed_state_names:
                        processed_state_names.add(curr_state_name)
                        curr_state = new_states[curr_state_name]

                        # We do not need to check if the current state is
                        # terminal or not before getting all outcomes, as when
                        # we find a terminal state in an outcome, we break out
                        # of the for loop and raise a validation error.
                        all_outcomes = (
                            curr_state.interaction.get_all_outcomes())
                        for outcome in all_outcomes:
                            dest_state = outcome.dest
                            # Ruling out the possibility of None for mypy type
                            # checking, because above we are already validating
                            # if outcome exists then it should have destination.
                            assert dest_state is not None
                            if self.states[dest_state].interaction.is_terminal:
                                excluded_state_is_bypassable = True
                                break
                            if (dest_state not in curr_queue and
                                    dest_state not in processed_state_names):
                                curr_queue.append(dest_state)
                    if excluded_state_is_bypassable:
                        raise utils.ValidationError(
                            'Cannot make %s a checkpoint as it is bypassable'
                            % state_name_to_exclude)

            try:
                self._verify_all_states_reachable()
            except utils.ValidationError as e:
                warnings_list.append(str(e))

            try:
                self._verify_no_dead_ends()
            except utils.ValidationError as e:
                warnings_list.append(str(e))

            if not self.title:
                warnings_list.append(
                    'A title must be specified (in the \'Settings\' tab).')

            if not self.category:
                warnings_list.append(
                    'A category must be specified (in the \'Settings\' tab).')

            if not self.objective:
                warnings_list.append(
                    'An objective must be specified (in the \'Settings\' tab).'
                )

            # Check that self-loop outcomes are not labelled as correct.
            all_state_names = list(self.states.keys())
            for state_name, state in self.states.items():
                interaction = state.interaction
                default_outcome = interaction.default_outcome

                if default_outcome is not None:
                    # Check that, if the outcome is a self-loop, then the
                    # outcome is not labelled as correct.
                    if (
                        default_outcome.dest == state_name and
                        default_outcome.labelled_as_correct
                    ):
                        raise utils.ValidationError(
                            'The default outcome for state %s is labelled '
                            'correct but is a self-loop.' % state_name)

                for group in interaction.answer_groups:
                    # Check that, if the outcome is a self-loop, then the
                    # outcome is not labelled as correct.
                    if (
                        group.outcome.dest == state_name and
                        group.outcome.labelled_as_correct
                    ):
                        raise utils.ValidationError(
                            'The outcome for an answer group in state %s is '
                            'labelled correct but is a self-loop.' % state_name)

                    if (
                        group.outcome.labelled_as_correct and
                        group.outcome.dest_if_really_stuck is not None
                    ):
                        raise utils.ValidationError(
                            'The outcome for the state is labelled '
                            'correct but a destination for the stuck learner '
                            'is specified.')

            if len(warnings_list) > 0:
                warning_str = ''
                for ind, warning in enumerate(warnings_list):
                    warning_str += '%s. %s ' % (ind + 1, warning)
                raise utils.ValidationError(
                    'Please fix the following issues before saving this '
                    'exploration: %s' % warning_str)

    def _verify_all_states_reachable(self) -> None:
        """Verifies that all states are reachable from the initial state.

        Raises:
            ValidationError. One or more states are not reachable from the
                initial state of the Exploration.
        """
        # This queue stores state names.
        processed_queue = []
        curr_queue = [self.init_state_name]

        while curr_queue:
            curr_state_name = curr_queue[0]
            curr_queue = curr_queue[1:]

            if not curr_state_name in processed_queue:
                processed_queue.append(curr_state_name)

                curr_state = self.states[curr_state_name]

                if not curr_state.interaction.is_terminal:
                    all_outcomes = curr_state.interaction.get_all_outcomes()
                    for outcome in all_outcomes:
                        dest_state = outcome.dest
                        if (
                            dest_state is not None and
                            dest_state not in curr_queue and
                            dest_state not in processed_queue
                        ):
                            curr_queue.append(dest_state)

        if len(self.states) != len(processed_queue):
            unseen_states = list(
                set(self.states.keys()) - set(processed_queue))
            raise utils.ValidationError(
                'The following states are not reachable from the initial '
                'state: %s' % ', '.join(unseen_states))

    def _verify_no_dead_ends(self) -> None:
        """Verifies that all states can reach a terminal state.

        Raises:
            ValidationError. If is impossible to complete the exploration from
                a state.
        """
        # This queue stores state names.
        processed_queue = []
        curr_queue = []

        for (state_name, state) in self.states.items():
            if state.interaction.is_terminal:
                curr_queue.append(state_name)

        while curr_queue:
            curr_state_name = curr_queue[0]
            curr_queue = curr_queue[1:]

            if not curr_state_name in processed_queue:
                processed_queue.append(curr_state_name)

                for (state_name, state) in self.states.items():
                    if (state_name not in curr_queue
                            and state_name not in processed_queue):
                        all_outcomes = (
                            state.interaction.get_all_outcomes())
                        for outcome in all_outcomes:
                            if outcome.dest == curr_state_name:
                                curr_queue.append(state_name)
                                break

        if len(self.states) != len(processed_queue):
            dead_end_states = list(
                set(self.states.keys()) - set(processed_queue))
            raise utils.ValidationError(
                'It is impossible to complete the exploration from the '
                'following states: %s' % ', '.join(dead_end_states))

    def get_content_html(self, state_name: str, content_id: str) -> str:
        """Return the content for a given content id of a state.

        Args:
            state_name: str. The name of the state.
            content_id: str. The id of the content.

        Returns:
            str. The html content corresponding to the given content id of a
            state.

        Raises:
            ValueError. The given state_name does not exist.
        """
        if state_name not in self.states:
            raise ValueError('State %s does not exist' % state_name)

        return self.states[state_name].get_content_html(content_id)

    # Derived attributes of an exploration.
    @property
    def init_state(self) -> state_domain.State:
        """The state which forms the start of this exploration.

        Returns:
            State. The corresponding State domain object.
        """
        return self.states[self.init_state_name]

    @property
    def param_specs_dict(self) -> Dict[str, param_domain.ParamSpecDict]:
        """A dict of param specs, each represented as Python dicts.

        Returns:
            dict. Dict of parameter specs.
        """
        return {ps_name: ps_val.to_dict()
                for (ps_name, ps_val) in self.param_specs.items()}

    @property
    def param_change_dicts(self) -> List[param_domain.ParamChangeDict]:
        """A list of param changes, represented as JSONifiable Python dicts.

        Returns:
            list(dict). List of dicts, each representing a parameter change.
        """
        return [param_change.to_dict() for param_change in self.param_changes]

    @classmethod
    def is_demo_exploration_id(cls, exploration_id: str) -> bool:
        """Whether the given exploration id is a demo exploration.

        Args:
            exploration_id: str. The exploration id.

        Returns:
            bool. Whether the corresponding exploration is a demo exploration.
        """
        return exploration_id in feconf.DEMO_EXPLORATIONS

    @property
    def is_demo(self) -> bool:
        """Whether the exploration is one of the demo explorations.

        Returns:
            bool. True is the current exploration is a demo exploration.
        """
        return self.is_demo_exploration_id(self.id)

    def has_state_name(self, state_name: str) -> bool:
        """Whether the exploration has a state with the given state name.

        Args:
            state_name: str. The name of the state.

        Returns:
            bool. Returns true if the exploration has the given state name.
        """
        state_names = list(self.states.keys())
        return state_name in state_names

    def get_interaction_id_by_state_name(
        self, state_name: str
    ) -> Optional[str]:
        """Returns the interaction id of the state.

        Args:
            state_name: str. The name of the state.

        Returns:
            str|None. The ID of the interaction.
        """
        return self.states[state_name].interaction.id

    def update_title(self, title: str) -> None:
        """Update the exploration title.

        Args:
            title: str. The exploration title to set.
        """
        self.title = title

    def update_category(self, category: str) -> None:
        """Update the exploration category.

        Args:
            category: str. The exploration category to set.
        """
        self.category = category

    def update_objective(self, objective: str) -> None:
        """Update the exploration objective.

        Args:
            objective: str. The exploration objective to set.
        """
        self.objective = objective

    def update_language_code(self, language_code: str) -> None:
        """Update the exploration language code.

        Args:
            language_code: str. The exploration language code to set.
        """
        self.language_code = language_code

    def update_tags(self, tags: List[str]) -> None:
        """Update the tags of the exploration.

        Args:
            tags: list(str). List of tags to set.
        """
        self.tags = tags

    def update_blurb(self, blurb: str) -> None:
        """Update the blurb of the exploration.

        Args:
            blurb: str. The blurb to set.
        """
        self.blurb = blurb

    def update_author_notes(self, author_notes: str) -> None:
        """Update the author notes of the exploration.

        Args:
            author_notes: str. The author notes to set.
        """
        self.author_notes = author_notes

    def update_param_specs(
        self, param_specs_dict: Dict[str, param_domain.ParamSpecDict]
    ) -> None:
        """Update the param spec dict.

        Args:
            param_specs_dict: dict. A dict where each key-value pair represents
                respectively, a param spec name and a dict used to initialize a
                ParamSpec domain object.
        """
        self.param_specs = {
            ps_name: param_domain.ParamSpec.from_dict(ps_val)
            for (ps_name, ps_val) in param_specs_dict.items()
        }

    def update_param_changes(
        self, param_changes: List[param_domain.ParamChange]
    ) -> None:
        """Update the param change dict.

        Args:
            param_changes: list(ParamChange). List of ParamChange objects.
        """
        self.param_changes = param_changes

    def update_init_state_name(self, init_state_name: str) -> None:
        """Update the name for the initial state of the exploration.

        Args:
            init_state_name: str. The new name of the initial state.

        Raises:
            Exception. Invalid initial state name.
        """
        old_init_state_name = self.init_state_name
        if init_state_name not in self.states:
            raise Exception(
                'Invalid new initial state name: %s; '
                'it is not in the list of states %s for this '
                'exploration.' % (init_state_name, list(self.states.keys())))
        self.init_state_name = init_state_name
        if old_init_state_name in self.states:
            self.states[old_init_state_name].card_is_checkpoint = False
        self.init_state.card_is_checkpoint = True

    def update_auto_tts_enabled(self, auto_tts_enabled: bool) -> None:
        """Update whether automatic text-to-speech is enabled.

        Args:
            auto_tts_enabled: bool. Whether automatic text-to-speech
                is enabled or not.
        """
        self.auto_tts_enabled = auto_tts_enabled

    def update_correctness_feedback_enabled(
        self, correctness_feedback_enabled: bool
    ) -> None:
        """Update whether correctness feedback is enabled.

        Args:
            correctness_feedback_enabled: bool. Whether correctness feedback
                is enabled or not.
        """
        self.correctness_feedback_enabled = correctness_feedback_enabled

    # Methods relating to states.
    def add_states(self, state_names: List[str]) -> None:
        """Adds multiple states to the exploration.

        Args:
            state_names: list(str). List of state names to add.

        Raises:
            ValueError. At least one of the new state names already exists in
                the states dict.
        """
        for state_name in state_names:
            if state_name in self.states:
                raise ValueError('Duplicate state name %s' % state_name)

        for state_name in state_names:
            self.states[state_name] = state_domain.State.create_default_state(
                state_name)

    def rename_state(self, old_state_name: str, new_state_name: str) -> None:
        """Renames the given state.

        Args:
            old_state_name: str. The old name of state to rename.
            new_state_name: str. The new state name.

        Raises:
            ValueError. The old state name does not exist or the new state name
                is already in states dict.
        """
        if old_state_name not in self.states:
            raise ValueError('State %s does not exist' % old_state_name)
        if (old_state_name != new_state_name and
                new_state_name in self.states):
            raise ValueError('Duplicate state name: %s' % new_state_name)

        if old_state_name == new_state_name:
            return

        self._validate_state_name(new_state_name)

        self.states[new_state_name] = copy.deepcopy(
            self.states[old_state_name])
        del self.states[old_state_name]

        if self.init_state_name == old_state_name:
            self.update_init_state_name(new_state_name)
        # Find all destinations in the exploration which equal the renamed
        # state, and change the name appropriately.
        for other_state in self.states.values():
            other_outcomes = other_state.interaction.get_all_outcomes()
            for outcome in other_outcomes:
                if outcome.dest == old_state_name:
                    outcome.dest = new_state_name

    def delete_state(self, state_name: str) -> None:
        """Deletes the given state.

        Args:
            state_name: str. The state name to be deleted.

        Raises:
            ValueError. The state does not exist or is the initial state of the
                exploration.
        """
        if state_name not in self.states:
            raise ValueError('State %s does not exist' % state_name)

        # Do not allow deletion of initial states.
        if self.init_state_name == state_name:
            raise ValueError('Cannot delete initial state of an exploration.')

        # Find all destinations in the exploration which equal the deleted
        # state, and change them to loop back to their containing state.
        for other_state_name, other_state in self.states.items():
            all_outcomes = other_state.interaction.get_all_outcomes()
            for outcome in all_outcomes:
                if outcome.dest == state_name:
                    outcome.dest = other_state_name
                if outcome and outcome.dest_if_really_stuck == state_name:
                    outcome.dest_if_really_stuck = other_state_name

        del self.states[state_name]

    def get_translatable_text(
        self, language_code: str
    ) -> Dict[str, Dict[str, state_domain.TranslatableItem]]:
        """Returns all the contents which needs translation in the given
        language.

        Args:
            language_code: str. The language code in which translation is
                required.

        Returns:
            dict(str, dict(str, str)). A dict where state_name is the key and a
            dict with content_id as the key and html content as value.
        """
        state_names_to_content_id_mapping = {}
        for state_name, state in self.states.items():
            state_names_to_content_id_mapping[state_name] = (
                state.get_content_id_mapping_needing_translations(
                    language_code))

        return state_names_to_content_id_mapping

    def get_trainable_states_dict(
        self,
        old_states: Dict[str, state_domain.State],
        exp_versions_diff: ExplorationVersionsDiff
    ) -> Dict[str, List[str]]:
        """Retrieves the state names of all trainable states in an exploration
        segregated into state names with changed and unchanged answer groups.
        In this method, the new_state_name refers to the name of the state in
        the current version of the exploration whereas the old_state_name refers
        to the name of the state in the previous version of the exploration.

        Args:
            old_states: dict. Dictionary containing all State domain objects.
            exp_versions_diff: ExplorationVersionsDiff. An instance of the
                exploration versions diff class.

        Returns:
            dict. The trainable states dict. This dict has three keys
            representing state names with changed answer groups and
            unchanged answer groups respectively.
        """
        trainable_states_dict: Dict[str, List[str]] = {
            'state_names_with_changed_answer_groups': [],
            'state_names_with_unchanged_answer_groups': []
        }
        new_states = self.states

        for new_state_name, new_state in new_states.items():
            if not new_state.can_undergo_classification():
                continue

            old_state_name = new_state_name
            if new_state_name in exp_versions_diff.new_to_old_state_names:
                old_state_name = exp_versions_diff.new_to_old_state_names[
                    new_state_name]

            # The case where a new state is added. When this happens, the
            # old_state_name will be equal to the new_state_name and it will not
            # be present in the exploration's older version.
            if old_state_name not in old_states:
                trainable_states_dict[
                    'state_names_with_changed_answer_groups'].append(
                        new_state_name)
                continue
            old_state = old_states[old_state_name]
            old_training_data = old_state.get_training_data()
            new_training_data = new_state.get_training_data()

            # Check if the training data and interaction_id of the state in the
            # previous version of the exploration and the state in the new
            # version of the exploration match. If any of them are not equal,
            # we create a new job for the state in the current version.
            if new_training_data == old_training_data and (
                    new_state.interaction.id == old_state.interaction.id):
                trainable_states_dict[
                    'state_names_with_unchanged_answer_groups'].append(
                        new_state_name)
            else:
                trainable_states_dict[
                    'state_names_with_changed_answer_groups'].append(
                        new_state_name)

        return trainable_states_dict

    def get_languages_with_complete_translation(self) -> List[str]:
        """Returns a list of language code in which the exploration translation
        is 100%.

        Returns:
            list(str). A list of language code in which the translation for the
            exploration is complete i.e, 100%.
        """
        content_count = self.get_content_count()
        language_code_list = []
        for language_code, count in self.get_translation_counts().items():
            if count == content_count:
                language_code_list.append(language_code)

        return language_code_list

    def get_translation_counts(self) -> Dict[str, int]:
        """Returns a dict representing the number of translations available in a
        language for which there exists at least one translation in the
        exploration.

        Returns:
            dict(str, int). A dict with language code as a key and number of
            translation available in that language as the value.
        """
        exploration_translation_counts: Dict[
            str, int
        ] = collections.defaultdict(int)
        for state in self.states.values():
            state_translation_counts = state.get_translation_counts()
            for language, count in state_translation_counts.items():
                exploration_translation_counts[language] += count

        return dict(exploration_translation_counts)

    def get_content_count(self) -> int:
        """Returns the total number of distinct content fields available in the
        exploration which are user facing and can be translated into
        different languages.

        (The content field includes state content, feedback, hints, solutions.)

        Returns:
            int. The total number of distinct content fields available inside
            the exploration.
        """
        content_count = 0
        for state in self.states.values():
            content_count += state.get_translatable_content_count()

        return content_count

    def get_metadata(self) -> ExplorationMetadata:
        """Gets the ExplorationMetadata domain object for the exploration."""
        return ExplorationMetadata(
            self.title, self. category, self.objective, self.language_code,
            self.tags, self.blurb, self.author_notes,
            self.states_schema_version, self.init_state_name,
            self.param_specs, self.param_changes, self.auto_tts_enabled,
            self.correctness_feedback_enabled, self.edits_allowed
        )

    @classmethod
    def _convert_states_v41_dict_to_v42_dict(
        cls, states_dict: Dict[str, state_domain.StateDict]
    ) -> Dict[str, state_domain.StateDict]:
        """Converts from version 41 to 42. Version 42 changes rule input types
        for DragAndDropSortInput and ItemSelectionInput interactions to better
        support translations. Specifically, the rule inputs will store content
        ids of the html rather than the raw html. Solution answers for
        DragAndDropSortInput and ItemSelectionInput interactions are also
        updated.

        Args:
            states_dict: dict. A dict where each key-value pair represents,
                respectively, a state name and a dict used to initialize a
                State domain object.

        Returns:
            dict. The converted states_dict.
        """

        # Here we use MyPy ignore because MyPy expects a return value in
        # every condition when we define a return type but here we are
        # returning only in if-else conditions and we are not returning
        # when none of the condition matches which causes MyPy to throw
        # a 'Missing return statement' error. Thus to avoid the error,
        # we used ignore here.
        def migrate_rule_inputs_and_answers(  # type: ignore[return]
            new_type: str,
            value: Union[List[List[str]], List[str], str],
            choices: List[state_domain.SubtitledHtmlDict]
        ) -> Union[List[str], str]:
            """Migrates SetOfHtmlString to SetOfTranslatableHtmlContentIds,
            ListOfSetsOfHtmlStrings to ListOfSetsOfTranslatableHtmlContentIds,
            and DragAndDropHtmlString to TranslatableHtmlContentId. These
            migrations are necessary to have rules work easily for multiple
            languages; instead of comparing html for equality, we compare
            content_ids for equality.

            Args:
                new_type: str. The type to migrate to.
                value: *. The value to migrate.
                choices: list(dict). The list of subtitled html dicts to extract
                    content ids from.

            Returns:
                *. The migrated rule input.
            """

            def extract_content_id_from_choices(html: str) -> str:
                """Given a html, find its associated content id in choices,
                which is a list of subtitled html dicts.

                Args:
                    html: str. The html to find the content id of.

                Returns:
                    str. The content id of html.
                """
                for subtitled_html_dict in choices:
                    if subtitled_html_dict['html'] == html:
                        return subtitled_html_dict['content_id']
                # If there is no match, we discard the rule input. The frontend
                # will handle invalid content ids similar to how it handled
                # non-matching html.
                return feconf.INVALID_CONTENT_ID

            if new_type == 'TranslatableHtmlContentId':
                # Here 'TranslatableHtmlContentId' can only be of str type, thus
                # to narrow down the type we used assert here.
                assert isinstance(value, str)
                return extract_content_id_from_choices(value)
            elif new_type == 'SetOfTranslatableHtmlContentIds':
                # Here 'migrate_rule_inputs_and_answers' method calls itself
                # recursively and because of this MyPy assumes its type as
                # recursive, like if this method returns List[str] then MyPy
                # assumes its type as List[List[str]]. So, because of this,
                # MyPy throws an error. Thus to avoid the error, we used
                # ignore here.
                return [
                    migrate_rule_inputs_and_answers(  # type: ignore[misc]
                        'TranslatableHtmlContentId', html, choices
                    ) for html in value
                ]
            elif new_type == 'ListOfSetsOfTranslatableHtmlContentIds':
                # Here 'migrate_rule_inputs_and_answers' method calls itself
                # recursively and because of this MyPy assumes its type as
                # recursive, like if this method returns List[str] then MyPy
                # assumes its type as List[List[str]]. So, because of this,
                # MyPy throws an error. Thus to avoid the error, we used
                # ignore here.
                return [
                    migrate_rule_inputs_and_answers(  # type: ignore[misc]
                        'SetOfTranslatableHtmlContentIds', html_set, choices
                    ) for html_set in value
                ]

        for state_dict in states_dict.values():
            interaction_id = state_dict['interaction']['id']
            if interaction_id not in [
                    'DragAndDropSortInput', 'ItemSelectionInput']:
                continue

            solution = state_dict['interaction']['solution']
            choices = state_dict['interaction']['customization_args'][
                'choices']['value']
            if interaction_id == 'ItemSelectionInput':
                # The solution type will be migrated from SetOfHtmlString to
                # SetOfTranslatableHtmlContentIds.
                if solution is not None:
                    # Ruling out the possibility of any other type for MyPy type
                    # checking because for interaction 'ItemSelectionInput',
                    # the correct_answer is formatted as List[str] type.
                    assert isinstance(solution['correct_answer'], list)
                    list_of_html_contents = []
                    for html_content in solution['correct_answer']:
                        assert isinstance(html_content, str)
                        list_of_html_contents.append(html_content)
                    solution['correct_answer'] = (
                        migrate_rule_inputs_and_answers(
                            'SetOfTranslatableHtmlContentIds',
                            list_of_html_contents,
                            choices)
                    )
            if interaction_id == 'DragAndDropSortInput':
                # The solution type will be migrated from ListOfSetsOfHtmlString
                # to ListOfSetsOfTranslatableHtmlContentIds.
                if solution is not None:
                    # Ruling out the possibility of any other type for MyPy type
                    # checking because for interaction 'DragAndDropSortInput',
                    # the correct_answer is formatted as List[List[str]] type.
                    assert isinstance(solution['correct_answer'], list)
                    list_of_html_content_list = []
                    for html_content_list in solution['correct_answer']:
                        assert isinstance(html_content_list, list)
                        list_of_html_content_list.append(html_content_list)
                    solution['correct_answer'] = (
                        migrate_rule_inputs_and_answers(
                            'ListOfSetsOfTranslatableHtmlContentIds',
                            list_of_html_content_list,
                            choices)
                    )

            for answer_group_dict in state_dict['interaction']['answer_groups']:
                for rule_spec_dict in answer_group_dict['rule_specs']:
                    rule_type = rule_spec_dict['rule_type']
                    rule_inputs = rule_spec_dict['inputs']

                    if interaction_id == 'ItemSelectionInput':
                        # All rule inputs for ItemSelectionInput will be
                        # migrated from SetOfHtmlString to
                        # SetOfTranslatableHtmlContentIds.
                        # Ruling out the possibility of any other type
                        # for MyPy type checking because for interaction
                        # 'ItemSelectionInput', the rule inputs are formatted
                        # as List[str] type.
                        assert isinstance(rule_inputs['x'], list)
                        list_of_html_contents = []
                        for html_content in rule_inputs['x']:
                            assert isinstance(html_content, str)
                            list_of_html_contents.append(html_content)
                        rule_inputs['x'] = migrate_rule_inputs_and_answers(
                            'SetOfTranslatableHtmlContentIds',
                            list_of_html_contents,
                            choices)
                    if interaction_id == 'DragAndDropSortInput':
                        rule_types_with_list_of_sets = [
                            'IsEqualToOrdering',
                            'IsEqualToOrderingWithOneItemAtIncorrectPosition'
                        ]
                        if rule_type in rule_types_with_list_of_sets:
                            # For rule type IsEqualToOrdering and
                            # IsEqualToOrderingWithOneItemAtIncorrectPosition,
                            # the x input will be migrated from
                            # ListOfSetsOfHtmlStrings to
                            # ListOfSetsOfTranslatableHtmlContentIds.
                            # Ruling out the possibility of any other type
                            # for MyPy type checking because for interaction
                            # 'DragAndDropSortInput', the rule inputs are
                            # formatted as List[List[str]] type.
                            assert isinstance(rule_inputs['x'], list)
                            list_of_html_content_list = []
                            for html_content_list in rule_inputs['x']:
                                assert isinstance(html_content_list, list)
                                list_of_html_content_list.append(
                                    html_content_list
                                )
                            rule_inputs['x'] = migrate_rule_inputs_and_answers(
                                'ListOfSetsOfTranslatableHtmlContentIds',
                                list_of_html_content_list,
                                choices)
                        elif rule_type == 'HasElementXAtPositionY':
                            # For rule type HasElementXAtPositionY,
                            # the x input will be migrated from
                            # DragAndDropHtmlString to
                            # TranslatableHtmlContentId, and the y input will
                            # remain as DragAndDropPositiveInt.
                            # Ruling out the possibility of any other type
                            # for MyPy type checking because for interaction
                            # 'HasElementXAtPositionY', the rule inputs are
                            # formatted as str type.
                            assert isinstance(rule_inputs['x'], str)
                            rule_inputs['x'] = migrate_rule_inputs_and_answers(
                                'TranslatableHtmlContentId',
                                rule_inputs['x'],
                                choices)
                        elif rule_type == 'HasElementXBeforeElementY':
                            # For rule type HasElementXBeforeElementY,
                            # the x and y inputs will be migrated from
                            # DragAndDropHtmlString to
                            # TranslatableHtmlContentId.
                            for rule_input_name in ['x', 'y']:
                                rule_input_value = rule_inputs[rule_input_name]
                                # Ruling out the possibility of any other type
                                # for MyPy type checking because for interaction
                                # 'HasElementXBeforeElementY', the rule inputs
                                # are formatted as str type.
                                assert isinstance(rule_input_value, str)
                                rule_inputs[rule_input_name] = (
                                    migrate_rule_inputs_and_answers(
                                        'TranslatableHtmlContentId',
                                        rule_input_value,
                                        choices))

        return states_dict

    @classmethod
    def _convert_states_v42_dict_to_v43_dict(
        cls, states_dict: Dict[str, state_domain.StateDict]
    ) -> Dict[str, state_domain.StateDict]:
        """Converts from version 42 to 43. Version 43 adds a new customization
        arg to NumericExpressionInput, AlgebraicExpressionInput, and
        MathEquationInput. The customization arg will allow creators to choose
        whether to render the division sign (÷) instead of a fraction for the
        division operation.

        Args:
            states_dict: dict. A dict where each key-value pair represents,
                respectively, a state name and a dict used to initialize a
                State domain object.

        Returns:
            dict. The converted states_dict.
        """
        for state_dict in states_dict.values():
            interaction_id = state_dict['interaction']['id']
            if interaction_id not in [
                    'NumericExpressionInput', 'AlgebraicExpressionInput',
                    'MathEquationInput']:
                continue

            customization_args = state_dict['interaction']['customization_args']
            customization_args.update({
                'useFractionForDivision': {
                    'value': True
                }
            })

        return states_dict

    @classmethod
    def _convert_states_v43_dict_to_v44_dict(
        cls,
        states_dict: Dict[str, state_domain.StateDict],
        init_state_name: str
    ) -> Dict[str, state_domain.StateDict]:
        """Converts from version 43 to version 44. Version 44 adds
        card_is_checkpoint boolean to the state, which allows creators to
        mark a state as a checkpoint for the learners

        Args:
            states_dict: dict. A dict where each key-value pair represents,
                respectively, a state name and a dict used to initalize a
                State domain object.
            init_state_name: str. Name of the first state.

        Returns:
            dict. The converted states_dict.
        """
        for (state_name, state_dict) in states_dict.items():
            state_dict['card_is_checkpoint'] = bool(
                state_name == init_state_name)
        return states_dict

    @classmethod
    def _convert_states_v44_dict_to_v45_dict(
        cls, states_dict: Dict[str, state_domain.StateDict]
    ) -> Dict[str, state_domain.StateDict]:
        """Converts from version 44 to 45. Version 45 contains
        linked skill id.

        Args:
            states_dict: dict. A dict where each key-value pair represents,
                respectively, a state name and a dict used to initialize a
                State domain object.

        Returns:
            dict. The converted states_dict.
        """

        for state_dict in states_dict.values():
            state_dict['linked_skill_id'] = None
        return states_dict

    @classmethod
    def _convert_states_v45_dict_to_v46_dict(
        cls, states_dict: Dict[str, state_domain.StateDict]
    ) -> Dict[str, state_domain.StateDict]:
        """Converts from version 45 to 46. Version 46 ensures that the written
        translations in a state containing unicode content do not contain HTML
        tags and the data_format is unicode.

        Args:
            states_dict: dict. A dict where each key-value pair represents,
                respectively, a state name and a dict used to initialize a
                State domain object.

        Returns:
            dict. The converted states_dict.
        """

        for state_dict in states_dict.values():
            list_of_subtitled_unicode_content_ids = []
            interaction_customisation_args = state_dict['interaction'][
                'customization_args']
            if interaction_customisation_args:
                customisation_args = (
                    state_domain.InteractionInstance
                    .convert_customization_args_dict_to_customization_args(
                        state_dict['interaction']['id'],
                        state_dict['interaction']['customization_args'],
                        state_schema_version=45))
                for ca_name in customisation_args:
                    list_of_subtitled_unicode_content_ids.extend(
                        state_domain.InteractionCustomizationArg
                        .traverse_by_schema_and_get(
                            customisation_args[ca_name].schema,
                            customisation_args[ca_name].value,
                            [schema_utils.SCHEMA_OBJ_TYPE_SUBTITLED_UNICODE],
                            lambda subtitled_unicode:
                            subtitled_unicode.content_id
                        )
                    )
                translations_mapping = (
                    state_dict['written_translations']['translations_mapping'])
                for content_id in translations_mapping:
                    if content_id in list_of_subtitled_unicode_content_ids:
                        for language_code in translations_mapping[content_id]:
                            written_translation = (
                                translations_mapping[content_id][language_code])
                            written_translation['data_format'] = (
                                schema_utils.SCHEMA_TYPE_UNICODE)
                            # Here, we are narrowing down the type from
                            # Union[List[str], str] to str.
                            assert isinstance(
                                written_translation['translation'],
                                str
                            )
                            written_translation['translation'] = (
                                html_cleaner.strip_html_tags(
                                    written_translation['translation']))
        return states_dict

    @classmethod
    def _convert_states_v46_dict_to_v47_dict(
        cls, states_dict: Dict[str, state_domain.StateDict]
    ) -> Dict[str, state_domain.StateDict]:
        """Converts from version 46 to 47. Version 52 deprecates
        oppia-noninteractive-svgdiagram tag and converts existing occurences of
        it to oppia-noninteractive-image tag.

        Args:
            states_dict: dict. A dict where each key-value pair represents,
                respectively, a state name and a dict used to initialize a
                State domain object.

        Returns:
            dict. The converted states_dict.
        """

        for state_dict in states_dict.values():
            interaction_customisation_args = state_dict['interaction'][
                'customization_args']
            if interaction_customisation_args:
                state_domain.State.convert_html_fields_in_state(
                    state_dict,
                    html_validation_service
                    .convert_svg_diagram_tags_to_image_tags, 46)
        return states_dict

    @classmethod
    def _convert_states_v47_dict_to_v48_dict(
        cls, states_dict: Dict[str, state_domain.StateDict]
    ) -> Dict[str, state_domain.StateDict]:
        """Converts from version 47 to 48. Version 48 fixes encoding issues in
        HTML fields.

        Args:
            states_dict: dict. A dict where each key-value pair represents,
                respectively, a state name and a dict used to initialize a
                State domain object.

        Returns:
            dict. The converted states_dict.
        """

        for state_dict in states_dict.values():
            interaction_customisation_args = state_dict['interaction'][
                'customization_args']
            if interaction_customisation_args:
                state_domain.State.convert_html_fields_in_state(
                    state_dict,
                    html_validation_service.fix_incorrectly_encoded_chars,
                    state_schema_version=48)
        return states_dict

    @classmethod
    def _convert_states_v48_dict_to_v49_dict(
        cls, states_dict: Dict[str, state_domain.StateDict]
    ) -> Dict[str, state_domain.StateDict]:
        """Converts from version 48 to 49. Version 49 adds
        requireNonnegativeInput customization arg to NumericInput
        interaction which allows creators to set input should be greater
        than or equal to zero.

        Args:
            states_dict: dict. A dict where each key-value pair represents,
                respectively, a state name and a dict used to initialize a
                State domain object.

        Returns:
            dict. The converted states_dict.
        """

        for state_dict in states_dict.values():
            if state_dict['interaction']['id'] == 'NumericInput':
                customization_args = state_dict['interaction'][
                    'customization_args']
                customization_args.update({
                    'requireNonnegativeInput': {
                        'value': False
                    }
                })

        return states_dict

    @classmethod
    def _convert_states_v49_dict_to_v50_dict(
        cls, states_dict: Dict[str, state_domain.StateDict]
    ) -> Dict[str, state_domain.StateDict]:
        """Converts from version 49 to 50. Version 50 removes rules from
        explorations that use one of the following rules:
        [ContainsSomeOf, OmitsSomeOf, MatchesWithGeneralForm]. It also renames
        `customOskLetters` cust arg to `allowedVariables`.

        Args:
            states_dict: dict. A dict where each key-value pair represents,
                respectively, a state name and a dict used to initialize a
                State domain object.

        Returns:
            dict. The converted states_dict.
        """
        for state_dict in states_dict.values():
            if state_dict['interaction']['id'] in MATH_INTERACTION_TYPES:
                filtered_answer_groups = []
                for answer_group_dict in state_dict[
                        'interaction']['answer_groups']:
                    filtered_rule_specs = []
                    for rule_spec_dict in answer_group_dict['rule_specs']:
                        rule_type = rule_spec_dict['rule_type']
                        if rule_type not in MATH_INTERACTION_DEPRECATED_RULES:
                            filtered_rule_specs.append(
                                copy.deepcopy(rule_spec_dict))
                    answer_group_dict['rule_specs'] = filtered_rule_specs
                    if len(filtered_rule_specs) > 0:
                        filtered_answer_groups.append(
                            copy.deepcopy(answer_group_dict))
                state_dict[
                    'interaction']['answer_groups'] = filtered_answer_groups

                # Renaming cust arg.
                if state_dict[
                        'interaction']['id'] in ALGEBRAIC_MATH_INTERACTIONS:
                    customization_args = state_dict[
                        'interaction']['customization_args']
                    customization_args['allowedVariables'] = copy.deepcopy(
                        customization_args['customOskLetters'])
                    del customization_args['customOskLetters']

        return states_dict

    @classmethod
    def _convert_states_v50_dict_to_v51_dict(
        cls, states_dict: Dict[str, state_domain.StateDict]
    ) -> Dict[str, state_domain.StateDict]:
        """Converts from version 50 to 51. Version 51 adds a new
        dest_if_really_stuck field to Outcome class to redirect learners
        to a state for strengthening concepts when they get really stuck.

        Args:
            states_dict: dict. A dict where each key-value pair represents,
                respectively, a state name and a dict used to initialize a
                State domain object.

        Returns:
            dict. The converted states_dict.
        """
        for state_dict in states_dict.values():
            answer_groups = state_dict['interaction']['answer_groups']
            for answer_group in answer_groups:
                answer_group['outcome']['dest_if_really_stuck'] = None

            if state_dict['interaction']['default_outcome'] is not None:
                state_dict['interaction'][
                    'default_outcome']['dest_if_really_stuck'] = None

        return states_dict

    @classmethod
    def _convert_states_v51_dict_to_v52_dict(
        cls, states_dict: Dict[str, state_domain.StateDict]
    ) -> Dict[str, state_domain.StateDict]:
        """Converts from version 51 to 52. Version 52 correctly updates
        the content IDs for translations and for voiceovers. In the 49 to 50
        conversion we removed some interaction rules and thus also some parts of
        the exploration that had its content IDs, but then the content IDs in
        translations and voiceovers were not updated.

        Args:
            states_dict: dict. A dict where each key-value pair represents,
                respectively, a state name and a dict used to initialize a
                State domain object.

        Returns:
            dict. The converted states_dict.
        """
        for state_dict in states_dict.values():
            interaction = state_dict['interaction']
            content_id_list = [state_dict['content']['content_id']]

            for answer_group in interaction['answer_groups']:
                content_id_list.append(
                    answer_group['outcome']['feedback']['content_id']
                )

                for rule_spec in answer_group['rule_specs']:
                    for param_name, value in rule_spec['inputs'].items():
                        interaction_id = interaction['id']
                        param_type = (
                            interaction_registry.Registry.get_interaction_by_id( # type: ignore[no-untyped-call]
                                interaction_id
                            ).get_rule_param_type(
                                rule_spec['rule_type'], param_name
                            )
                        )

                        if issubclass(
                            param_type, objects.BaseTranslatableObject
                        ):
                            # We can assume that the value will be a dict,
                            # as the param_type is BaseTranslatableObject.
                            assert isinstance(value, dict)
                            content_id = value['contentId']
                            # We can assume the contentId will be str,
                            # as the param_type is BaseTranslatableObject.
                            assert isinstance(content_id, str)
                            content_id_list.append(content_id)

            default_outcome = interaction['default_outcome']
            if default_outcome:
                content_id_list.append(
                    default_outcome['feedback']['content_id'])

            for hint in interaction['hints']:
                content_id_list.append(hint['hint_content']['content_id'])

            interaction_solution = interaction['solution']
            if interaction_solution:
                content_id_list.append(
                    interaction_solution['explanation']['content_id'])

            if interaction['id'] is not None:
                customisation_args = (
                    state_domain.InteractionInstance
                    .convert_customization_args_dict_to_customization_args(
                        interaction['id'],
                        interaction['customization_args'],
                        state_schema_version=51
                    )
                )
                for ca_name in customisation_args:
                    content_id_list.extend(
                        customisation_args[ca_name].get_content_ids()
                    )

            translations_mapping = (
                state_dict['written_translations']['translations_mapping'])
            new_translations_mapping = {}
            for content_id, translation_item in translations_mapping.items():
                if content_id in content_id_list:
                    new_translations_mapping[content_id] = translation_item
            state_dict['written_translations']['translations_mapping'] = (
                new_translations_mapping)

            voiceovers_mapping = (
                state_dict['recorded_voiceovers']['voiceovers_mapping'])
            new_voiceovers_mapping = {}
            for content_id, voiceover_item in voiceovers_mapping.items():
                if content_id in content_id_list:
                    new_voiceovers_mapping[content_id] = voiceover_item
            state_dict['recorded_voiceovers']['voiceovers_mapping'] = (
                new_voiceovers_mapping)

        return states_dict

    @classmethod
    def update_states_from_model(
        cls,
        versioned_exploration_states: VersionedExplorationStatesDict,
        current_states_schema_version: int,
        init_state_name: str
    ) -> None:
        """Converts the states blob contained in the given
        versioned_exploration_states dict from current_states_schema_version to
        current_states_schema_version + 1.
        Note that the versioned_exploration_states being passed in is modified
        in-place.

        Args:
            versioned_exploration_states: dict. A dict with two keys:
                - states_schema_version: int. The states schema version for
                    the exploration.
                - states: dict. The dict of states which is contained in the
                    exploration. The keys are state names and the values are
                    dicts used to initialize a State domain object.
            current_states_schema_version: int. The current states
                schema version.
            init_state_name: str. Name of initial state.
        """
        versioned_exploration_states['states_schema_version'] = (
            current_states_schema_version + 1)

        conversion_fn = getattr(cls, '_convert_states_v%s_dict_to_v%s_dict' % (
            current_states_schema_version, current_states_schema_version + 1))
        if current_states_schema_version == 43:
            versioned_exploration_states['states'] = conversion_fn(
                versioned_exploration_states['states'], init_state_name)
        else:
            versioned_exploration_states['states'] = conversion_fn(
                versioned_exploration_states['states'])

    # The current version of the exploration YAML schema. If any backward-
    # incompatible changes are made to the exploration schema in the YAML
    # definitions, this version number must be changed and a migration process
    # put in place.
    CURRENT_EXP_SCHEMA_VERSION = 57
    EARLIEST_SUPPORTED_EXP_SCHEMA_VERSION = 46

    @classmethod
    def _convert_v46_dict_to_v47_dict(
        cls, exploration_dict: VersionedExplorationDict
    ) -> VersionedExplorationDict:
        """Converts a v46 exploration dict into a v47 exploration dict.
        Changes rule input types for DragAndDropSortInput and ItemSelectionInput
        interactions to better support translations. Specifically, the rule
        inputs will store content ids of html rather than the raw html.

        Args:
            exploration_dict: dict. The dict representation of an exploration
                with schema version v46.

        Returns:
            dict. The dict representation of the Exploration domain object,
            following schema version v47.
        """
        exploration_dict['schema_version'] = 47

        exploration_dict['states'] = cls._convert_states_v41_dict_to_v42_dict(
            exploration_dict['states'])
        exploration_dict['states_schema_version'] = 42

        return exploration_dict

    @classmethod
    def _convert_v47_dict_to_v48_dict(
        cls, exploration_dict: VersionedExplorationDict
    ) -> VersionedExplorationDict:
        """Converts a v47 exploration dict into a v48 exploration dict.
        Adds a new customization arg to NumericExpressionInput,
        AlgebraicExpressionInput, and MathEquationInput. The customization arg
        will allow creators to choose whether to render the division sign (÷)
        instead of a fraction for the division operation.

        Args:
            exploration_dict: dict. The dict representation of an exploration
                with schema version v47.

        Returns:
            dict. The dict representation of the Exploration domain object,
            following schema version v48.
        """
        exploration_dict['schema_version'] = 48

        exploration_dict['states'] = cls._convert_states_v42_dict_to_v43_dict(
            exploration_dict['states'])
        exploration_dict['states_schema_version'] = 43

        return exploration_dict

    @classmethod
    def _convert_v48_dict_to_v49_dict(
        cls, exploration_dict: VersionedExplorationDict
    ) -> VersionedExplorationDict:
        """Converts a v48 exploration dict into a v49 exploration dict.
        Adds card_is_checkpoint to mark a state as a checkpoint for the
        learners.

        Args:
            exploration_dict: dict. The dict representation of an exploration
                with schema version v48.

        Returns:
            dict. The dict representation of the Exploration domain object,
            following schema version v49.
        """
        exploration_dict['schema_version'] = 49
        exploration_dict['states'] = cls._convert_states_v43_dict_to_v44_dict(
            exploration_dict['states'], exploration_dict['init_state_name'])
        exploration_dict['states_schema_version'] = 44

        return exploration_dict

    @classmethod
    def _convert_v49_dict_to_v50_dict(
        cls, exploration_dict: VersionedExplorationDict
    ) -> VersionedExplorationDict:
        """Converts a v49 exploration dict into a v50 exploration dict.
        Version 50 contains linked skill id to exploration state.

        Args:
            exploration_dict: dict. The dict representation of an exploration
                with schema version v49.

        Returns:
            dict. The dict representation of the Exploration domain object,
            following schema version v50.
        """

        exploration_dict['schema_version'] = 50

        exploration_dict['states'] = cls._convert_states_v44_dict_to_v45_dict(
            exploration_dict['states'])
        exploration_dict['states_schema_version'] = 45

        return exploration_dict

    @classmethod
    def _convert_v50_dict_to_v51_dict(
        cls, exploration_dict: VersionedExplorationDict
    ) -> VersionedExplorationDict:
        """Converts a v50 exploration dict into a v51 exploration dict.
        Version 51 ensures that unicode written_translations are stripped of
        HTML tags and have data_format field set to unicode.

        Args:
            exploration_dict: dict. The dict representation of an exploration
                with schema version v50.

        Returns:
            dict. The dict representation of the Exploration domain object,
            following schema version v51.
        """

        exploration_dict['schema_version'] = 51

        exploration_dict['states'] = cls._convert_states_v45_dict_to_v46_dict(
            exploration_dict['states'])
        exploration_dict['states_schema_version'] = 46

        return exploration_dict

    @classmethod
    def _convert_v51_dict_to_v52_dict(
        cls, exploration_dict: VersionedExplorationDict
    ) -> VersionedExplorationDict:
        """Converts a v51 exploration dict into a v52 exploration dict.
        Version 52 deprecates oppia-noninteractive-svgdiagram tag and converts
        existing occurences of it to oppia-noninteractive-image tag.

        Args:
            exploration_dict: dict. The dict representation of an exploration
                with schema version v51.

        Returns:
            dict. The dict representation of the Exploration domain object,
            following schema version v52.
        """

        exploration_dict['schema_version'] = 52

        exploration_dict['states'] = cls._convert_states_v46_dict_to_v47_dict(
            exploration_dict['states'])
        exploration_dict['states_schema_version'] = 47

        return exploration_dict

    @classmethod
    def _convert_v52_dict_to_v53_dict(
        cls, exploration_dict: VersionedExplorationDict
    ) -> VersionedExplorationDict:
        """Converts a v52 exploration dict into a v53 exploration dict.
        Version 53 fixes encoding issues in HTML fields.

        Args:
            exploration_dict: dict. The dict representation of an exploration
                with schema version v51.

        Returns:
            dict. The dict representation of the Exploration domain object,
            following schema version v52.
        """

        exploration_dict['schema_version'] = 53

        exploration_dict['states'] = cls._convert_states_v47_dict_to_v48_dict(
            exploration_dict['states'])
        exploration_dict['states_schema_version'] = 48

        return exploration_dict

    @classmethod
    def _convert_v53_dict_to_v54_dict(
        cls, exploration_dict: VersionedExplorationDict
    ) -> VersionedExplorationDict:
        """Converts a v53 exploration dict into a v54 exploration dict.
        Adds a new customization arg to NumericInput interaction
        which allows creators to set input greator than or equal to zero.

        Args:
            exploration_dict: dict. The dict representation of an exploration
                with schema version v53.

        Returns:
            dict. The dict representation of the Exploration domain object,
            following schema version v54.
        """
        exploration_dict['schema_version'] = 54

        exploration_dict['states'] = cls._convert_states_v48_dict_to_v49_dict(
            exploration_dict['states'])
        exploration_dict['states_schema_version'] = 49

        return exploration_dict

    @classmethod
    def _convert_v54_dict_to_v55_dict(
        cls, exploration_dict: VersionedExplorationDict
    ) -> VersionedExplorationDict:
        """Converts a v54 exploration dict into a v55 exploration dict.
        Removes rules from explorations that use one of the following rules:
        [ContainsSomeOf, OmitsSomeOf, MatchesWithGeneralForm]. It also renames
        `customOskLetters` cust arg to `allowedVariables`.

        Args:
            exploration_dict: dict. The dict representation of an exploration
                with schema version v54.

        Returns:
            dict. The dict representation of the Exploration domain object,
            following schema version v55.
        """
        exploration_dict['schema_version'] = 55

        exploration_dict['states'] = cls._convert_states_v49_dict_to_v50_dict(
            exploration_dict['states'])
        exploration_dict['states_schema_version'] = 50

        return exploration_dict

    @classmethod
    def _convert_v55_dict_to_v56_dict(
        cls, exploration_dict: VersionedExplorationDict
    ) -> VersionedExplorationDict:
        """Converts a v55 exploration dict into a v56 exploration dict.
        Version 56 adds a new dest_if_really_stuck field to the Outcome class
        to redirect the learners to a state for strengthening concepts when
        they get really stuck.

        Args:
            exploration_dict: dict. The dict representation of an exploration
                with schema version v55.

        Returns:
            dict. The dict representation of the Exploration domain object,
            following schema version v56.
        """
        exploration_dict['schema_version'] = 56

        exploration_dict['states'] = cls._convert_states_v50_dict_to_v51_dict(
            exploration_dict['states'])
        exploration_dict['states_schema_version'] = 51

        return exploration_dict

    @classmethod
    def _convert_v56_dict_to_v57_dict(
        cls, exploration_dict: VersionedExplorationDict
    ) -> VersionedExplorationDict:
        """Converts a v56 exploration dict into a v57 exploration dict.
        Version 57 correctly updates the content IDs for translations and
        for voiceovers.

        Args:
            exploration_dict: dict. The dict representation of an exploration
                with schema version v56.

        Returns:
            dict. The dict representation of the Exploration domain object,
            following schema version v57.
        """
        exploration_dict['schema_version'] = 57

        exploration_dict['states'] = cls._convert_states_v51_dict_to_v52_dict(
            exploration_dict['states'])
        exploration_dict['states_schema_version'] = 52

        return exploration_dict

    @classmethod
    def _migrate_to_latest_yaml_version(
        cls, yaml_content: str
    ) -> VersionedExplorationDict:
        """Return the YAML content of the exploration in the latest schema
        format.

        Args:
            yaml_content: str. The YAML representation of the exploration.

        Returns:
            exploration_dict. The dict 'exploration_dict' is the representation
            of the Exploration.

        Raises:
            InvalidInputException. The 'yaml_content' or the schema version
                is not specified.
            Exception. The exploration schema version is not valid.
        """
        # Here, cast is used to narrow down the return type of dict_from_yaml()
        # from Dict[str, Any] to VersionedExplorationDict.
        try:
            exploration_dict = cast(
                VersionedExplorationDict,
                utils.dict_from_yaml(yaml_content)
            )
        except utils.InvalidInputException as e:
            raise utils.InvalidInputException(
                'Please ensure that you are uploading a YAML text file, not '
                'a zip file. The YAML parser returned the following error: %s'
                % e)

        exploration_schema_version = exploration_dict['schema_version']
        if not (cls.EARLIEST_SUPPORTED_EXP_SCHEMA_VERSION <=
                exploration_schema_version
                <= cls.CURRENT_EXP_SCHEMA_VERSION):
            raise Exception(
                'Sorry, we can only process v%s to v%s exploration YAML files '
                'at present.' % (
                    cls.EARLIEST_SUPPORTED_EXP_SCHEMA_VERSION,
                    cls.CURRENT_EXP_SCHEMA_VERSION))

        if exploration_schema_version == 46:
            exploration_dict = cls._convert_v46_dict_to_v47_dict(
                exploration_dict)
            exploration_schema_version = 47

        if exploration_schema_version == 47:
            exploration_dict = cls._convert_v47_dict_to_v48_dict(
                exploration_dict)
            exploration_schema_version = 48

        if exploration_schema_version == 48:
            exploration_dict = cls._convert_v48_dict_to_v49_dict(
                exploration_dict)
            exploration_schema_version = 49

        if exploration_schema_version == 49:
            exploration_dict = cls._convert_v49_dict_to_v50_dict(
                exploration_dict)
            exploration_schema_version = 50

        if exploration_schema_version == 50:
            exploration_dict = cls._convert_v50_dict_to_v51_dict(
                exploration_dict)
            exploration_schema_version = 51

        if exploration_schema_version == 51:
            exploration_dict = cls._convert_v51_dict_to_v52_dict(
                exploration_dict)
            exploration_schema_version = 52

        if exploration_schema_version == 52:
            exploration_dict = cls._convert_v52_dict_to_v53_dict(
                exploration_dict)
            exploration_schema_version = 53

        if exploration_schema_version == 53:
            exploration_dict = cls._convert_v53_dict_to_v54_dict(
                exploration_dict)
            exploration_schema_version = 54

        if exploration_schema_version == 54:
            exploration_dict = cls._convert_v54_dict_to_v55_dict(
                exploration_dict)
            exploration_schema_version = 55

        if exploration_schema_version == 55:
            exploration_dict = cls._convert_v55_dict_to_v56_dict(
                exploration_dict)
            exploration_schema_version = 56

        if exploration_schema_version == 56:
            exploration_dict = cls._convert_v56_dict_to_v57_dict(
                exploration_dict)
            exploration_schema_version = 57

        return exploration_dict

    @classmethod
    def from_yaml(cls, exploration_id: str, yaml_content: str) -> Exploration:
        """Creates and returns exploration from a YAML text string for YAML
        schema versions 10 and later.

        Args:
            exploration_id: str. The id of the exploration.
            yaml_content: str. The YAML representation of the exploration.

        Returns:
            Exploration. The corresponding exploration domain object.

        Raises:
            InvalidInputException. The initial schema version of exploration is
                outside the range [EARLIEST_SUPPORTED_EXP_SCHEMA_VERSION,
                CURRENT_EXP_SCHEMA_VERSION].
        """
        exploration_dict = cls._migrate_to_latest_yaml_version(yaml_content)
        exploration_dict['id'] = exploration_id
        return Exploration.from_dict(exploration_dict)

    def to_yaml(self) -> str:
        """Convert the exploration domain object into YAML string.

        Returns:
            str. The YAML representation of this exploration.
        """
        exp_dict = self.to_dict()
        # The dictionary returned by `to_dict()` method is ExplorationDict
        # and ExplorationDict does not contain `schema_version` key, but here
        # we are defining a `schema_version` key which causes MyPy to throw
        # error TypedDict has no key 'schema_version'. Thus to silent the error,
        # we used ignore here.
        exp_dict['schema_version'] = self.CURRENT_EXP_SCHEMA_VERSION  # type: ignore[misc]

        # The ID is the only property which should not be stored within the
        # YAML representation.
        # MyPy doesn't allow key deletion from TypedDict, thus we add an ignore.
        del exp_dict['id']  # type: ignore[misc]

        return utils.yaml_from_dict(exp_dict)

    def to_dict(self) -> ExplorationDict:
        """Returns a copy of the exploration as a dictionary. It includes all
        necessary information to represent the exploration.

        Returns:
            dict. A dict mapping all fields of Exploration instance.
        """
        exploration_dict: ExplorationDict = ({
            'id': self.id,
            'title': self.title,
            'category': self.category,
            'author_notes': self.author_notes,
            'blurb': self.blurb,
            'states_schema_version': self.states_schema_version,
            'init_state_name': self.init_state_name,
            'language_code': self.language_code,
            'objective': self.objective,
            'param_changes': self.param_change_dicts,
            'param_specs': self.param_specs_dict,
            'tags': self.tags,
            'auto_tts_enabled': self.auto_tts_enabled,
            'correctness_feedback_enabled': self.correctness_feedback_enabled,
            'edits_allowed': self.edits_allowed,
            'states': {state_name: state.to_dict()
                       for (state_name, state) in self.states.items()}
        })
        exploration_dict_deepcopy = copy.deepcopy(exploration_dict)
        return exploration_dict_deepcopy

    def serialize(self) -> str:
        """Returns the object serialized as a JSON string.

        Returns:
            str. JSON-encoded str encoding all of the information composing
            the object.
        """
        exploration_dict = self.to_dict()
        # The only reason we add the version parameter separately is that our
        # yaml encoding/decoding of this object does not handle the version
        # parameter.
        # NOTE: If this changes in the future (i.e the version parameter is
        # added as part of the yaml representation of this object), all YAML
        # files must add a version parameter to their files with the correct
        # version of this object. The line below must then be moved to
        # to_dict().
        # The dictionary returned by `to_dict()` method is ExplorationDict
        # and ExplorationDict does not contain `version`, `created_on` and
        # `last_updated` keys, but here we are defining those keys which
        # causes MyPy to throw error TypedDict has no `version` key. Thus
        # to silent the error, we used ignore here.
        exploration_dict['version'] = self.version  # type: ignore[misc]

        if self.created_on:
            exploration_dict['created_on'] = (  # type: ignore[misc]
                utils.convert_naive_datetime_to_string(self.created_on))

        if self.last_updated:
            exploration_dict['last_updated'] = (  # type: ignore[misc]
                utils.convert_naive_datetime_to_string(self.last_updated))

        return json.dumps(exploration_dict)

    @classmethod
    def deserialize(cls, json_string: str) -> Exploration:
        """Returns an Exploration domain object decoded from a JSON string.

        Args:
            json_string: str. A JSON-encoded string that can be
                decoded into a dictionary representing a Exploration.
                Only call on strings that were created using serialize().

        Returns:
            Exploration. The corresponding Exploration domain object.
        """
        exploration_dict = json.loads(json_string)
        created_on = (
            utils.convert_string_to_naive_datetime_object(
                exploration_dict['created_on'])
            if 'created_on' in exploration_dict else None)
        last_updated = (
            utils.convert_string_to_naive_datetime_object(
                exploration_dict['last_updated'])
            if 'last_updated' in exploration_dict else None)
        exploration = cls.from_dict(
            exploration_dict,
            exploration_version=exploration_dict['version'],
            exploration_created_on=created_on,
            exploration_last_updated=last_updated)

        return exploration

    def to_player_dict(self) -> ExplorationPlayerDict:
        """Returns a copy of the exploration suitable for inclusion in the
        learner view.

        Returns:
            dict. A dict mapping some fields of Exploration instance. The
            fields inserted in the dict (as key) are:
                - init_state_name: str. The name for the initial state of the
                    exploration.
                - param_change. list(dict). List of param_change dicts that
                    represent ParamChange domain object.
                - param_specs: dict. A dict where each key-value pair
                    represents respectively, a param spec name and a dict used
                    to initialize a ParamSpec domain object.
                - states: dict. Keys are states names and values are dict
                    representation of State domain object.
                - title: str. The exploration title.
                - objective: str. The exploration objective.
                - language_code: str. The language code of the exploration.
                - correctness_feedback_enabled: bool. Whether to show
                    correctness feedback.
        """
        return {
            'init_state_name': self.init_state_name,
            'param_changes': self.param_change_dicts,
            'param_specs': self.param_specs_dict,
            'states': {
                state_name: state.to_dict()
                for (state_name, state) in self.states.items()
            },
            'title': self.title,
            'objective': self.objective,
            'language_code': self.language_code,
            'correctness_feedback_enabled': self.correctness_feedback_enabled,
        }

    def get_all_html_content_strings(self) -> List[str]:
        """Gets all html content strings used in this exploration.

        Returns:
            list(str). The list of html content strings.
        """
        html_list = []
        for state in self.states.values():
            content_html = state.content.html
            interaction_html_list = (
                state.interaction.get_all_html_content_strings())
            html_list += [content_html] + interaction_html_list

        return html_list


class ExplorationSummaryMetadataDict(TypedDict):
    """Dictionary representing the meta data for exploration summary."""

    id: str
    title: str
    objective: str


class ExplorationSummary:
    """Domain object for an Oppia exploration summary."""

    def __init__(
        self,
        exploration_id: str,
        title: str,
        category: str,
        objective: str,
        language_code: str,
        tags: List[str],
        ratings: Dict[str, int],
        scaled_average_rating: float,
        status: str,
        community_owned: bool,
        owner_ids: List[str],
        editor_ids: List[str],
        voice_artist_ids: List[str],
        viewer_ids: List[str],
        contributor_ids: List[str],
        contributors_summary: Dict[str, int],
        version: int,
        exploration_model_created_on: datetime.datetime,
        exploration_model_last_updated: datetime.datetime,
        first_published_msec: Optional[float],
        deleted: bool = False
    ) -> None:
        """Initializes a ExplorationSummary domain object.

        Args:
            exploration_id: str. The exploration id.
            title: str. The exploration title.
            category: str. The exploration category.
            objective: str. The exploration objective.
            language_code: str. The code that represents the exploration
                language.
            tags: list(str). List of tags.
            ratings: dict. Dict whose keys are '1', '2', '3', '4', '5' and
                whose values are nonnegative integers representing frequency
                counts. Note that the keys need to be strings in order for this
                dict to be JSON-serializable.
            scaled_average_rating: float. The average rating.
            status: str. The status of the exploration.
            community_owned: bool. Whether the exploration is community-owned.
            owner_ids: list(str). List of the users ids who are the owners of
                this exploration.
            editor_ids: list(str). List of the users ids who have access to
                edit this exploration.
            voice_artist_ids: list(str). List of the users ids who have access
                to voiceover this exploration.
            viewer_ids: list(str). List of the users ids who have access to
                view this exploration.
            contributor_ids: list(str). List of the users ids of the user who
                have contributed to this exploration.
            contributors_summary: dict. A summary about contributors of current
                exploration. The keys are user ids and the values are the
                number of commits made by that user.
            version: int. The version of the exploration.
            exploration_model_created_on: datetime.datetime. Date and time when
                the exploration model is created.
            exploration_model_last_updated: datetime.datetime. Date and time
                when the exploration model was last updated.
            first_published_msec: float|None. Time in milliseconds since the
                Epoch, when the exploration was first published, or None if
                Exploration is not published yet.
            deleted: bool. Whether the exploration is marked as deleted.
        """
        self.id = exploration_id
        self.title = title
        self.category = category
        self.objective = objective
        self.language_code = language_code
        self.tags = tags
        self.ratings = ratings
        self.scaled_average_rating = scaled_average_rating
        self.status = status
        self.community_owned = community_owned
        self.owner_ids = owner_ids
        self.editor_ids = editor_ids
        self.voice_artist_ids = voice_artist_ids
        self.viewer_ids = viewer_ids
        self.contributor_ids = contributor_ids
        self.contributors_summary = contributors_summary
        self.version = version
        self.exploration_model_created_on = exploration_model_created_on
        self.exploration_model_last_updated = exploration_model_last_updated
        self.first_published_msec = first_published_msec
        self.deleted = deleted

    def validate(self) -> None:
        """Validates various properties of the ExplorationSummary.

        Raises:
            ValidationError. One or more attributes of the ExplorationSummary
                are invalid.
        """
        if not isinstance(self.title, str):
            raise utils.ValidationError(
                'Expected title to be a string, received %s' % self.title)
        utils.require_valid_name(
            self.title, 'the exploration title', allow_empty=True)

        if not isinstance(self.category, str):
            raise utils.ValidationError(
                'Expected category to be a string, received %s'
                % self.category)
        utils.require_valid_name(
            self.category, 'the exploration category', allow_empty=True)

        if not isinstance(self.objective, str):
            raise utils.ValidationError(
                'Expected objective to be a string, received %s' %
                self.objective)

        if not isinstance(self.language_code, str):
            raise utils.ValidationError(
                'Expected language_code to be a string, received %s' %
                self.language_code)
        if not utils.is_valid_language_code(self.language_code):
            raise utils.ValidationError(
                'Invalid language_code: %s' % self.language_code)

        if not isinstance(self.tags, list):
            raise utils.ValidationError(
                'Expected \'tags\' to be a list, received %s' % self.tags)
        for tag in self.tags:
            if not isinstance(tag, str):
                raise utils.ValidationError(
                    'Expected each tag in \'tags\' to be a string, received '
                    '\'%s\'' % tag)

            if not tag:
                raise utils.ValidationError('Tags should be non-empty.')

            if not re.match(constants.TAG_REGEX, tag):
                raise utils.ValidationError(
                    'Tags should only contain lowercase letters and spaces, '
                    'received \'%s\'' % tag)

            if (tag[0] not in string.ascii_lowercase or
                    tag[-1] not in string.ascii_lowercase):
                raise utils.ValidationError(
                    'Tags should not start or end with whitespace, received '
                    '\'%s\'' % tag)

            if re.search(r'\s\s+', tag):
                raise utils.ValidationError(
                    'Adjacent whitespace in tags should be collapsed, '
                    'received \'%s\'' % tag)
        if len(set(self.tags)) != len(self.tags):
            raise utils.ValidationError('Some tags duplicate each other')

        if not isinstance(self.ratings, dict):
            raise utils.ValidationError(
                'Expected ratings to be a dict, received %s' % self.ratings)

        valid_rating_keys = ['1', '2', '3', '4', '5']
        actual_rating_keys = sorted(self.ratings.keys())
        if valid_rating_keys != actual_rating_keys:
            raise utils.ValidationError(
                'Expected ratings to have keys: %s, received %s' % (
                    (', ').join(valid_rating_keys),
                    (', ').join(actual_rating_keys)))
        for value in self.ratings.values():
            if not isinstance(value, int):
                raise utils.ValidationError(
                    'Expected value to be int, received %s' % value)
            if value < 0:
                raise utils.ValidationError(
                    'Expected value to be non-negative, received %s' % (
                        value))

        if not isinstance(self.scaled_average_rating, (float, int)):
            raise utils.ValidationError(
                'Expected scaled_average_rating to be float, received %s' % (
                    self.scaled_average_rating))

        if not isinstance(self.status, str):
            raise utils.ValidationError(
                'Expected status to be string, received %s' % self.status)

        if not isinstance(self.community_owned, bool):
            raise utils.ValidationError(
                'Expected community_owned to be bool, received %s' % (
                    self.community_owned))

        if not isinstance(self.owner_ids, list):
            raise utils.ValidationError(
                'Expected owner_ids to be list, received %s' % self.owner_ids)
        for owner_id in self.owner_ids:
            if not isinstance(owner_id, str):
                raise utils.ValidationError(
                    'Expected each id in owner_ids to '
                    'be string, received %s' % owner_id)

        if not isinstance(self.editor_ids, list):
            raise utils.ValidationError(
                'Expected editor_ids to be list, received %s' % self.editor_ids)
        for editor_id in self.editor_ids:
            if not isinstance(editor_id, str):
                raise utils.ValidationError(
                    'Expected each id in editor_ids to '
                    'be string, received %s' % editor_id)

        if not isinstance(self.voice_artist_ids, list):
            raise utils.ValidationError(
                'Expected voice_artist_ids to be list, received %s' % (
                    self.voice_artist_ids))
        for voice_artist_id in self.voice_artist_ids:
            if not isinstance(voice_artist_id, str):
                raise utils.ValidationError(
                    'Expected each id in voice_artist_ids to '
                    'be string, received %s' % voice_artist_id)

        if not isinstance(self.viewer_ids, list):
            raise utils.ValidationError(
                'Expected viewer_ids to be list, received %s' % self.viewer_ids)
        for viewer_id in self.viewer_ids:
            if not isinstance(viewer_id, str):
                raise utils.ValidationError(
                    'Expected each id in viewer_ids to '
                    'be string, received %s' % viewer_id)

        all_user_ids_with_rights = (
            self.owner_ids + self.editor_ids + self.voice_artist_ids +
            self.viewer_ids)
        if len(all_user_ids_with_rights) != len(set(all_user_ids_with_rights)):
            raise utils.ValidationError(
                'Users should not be assigned to multiple roles at once, '
                'received users: %s' % ', '.join(all_user_ids_with_rights))

        if not isinstance(self.contributor_ids, list):
            raise utils.ValidationError(
                'Expected contributor_ids to be list, received %s' % (
                    self.contributor_ids))
        for contributor_id in self.contributor_ids:
            if not isinstance(contributor_id, str):
                raise utils.ValidationError(
                    'Expected each id in contributor_ids to '
                    'be string, received %s' % contributor_id)

        if not isinstance(self.contributors_summary, dict):
            raise utils.ValidationError(
                'Expected contributors_summary to be dict, received %s' % (
                    self.contributors_summary))

    def to_metadata_dict(self) -> ExplorationSummaryMetadataDict:
        """Given an exploration summary, this method returns a dict containing
        id, title and objective of the exploration.

        Returns:
            dict. A metadata dict for the given exploration summary.
            The metadata dict has three keys:
                - 'id': str. The exploration ID.
                - 'title': str. The exploration title.
                - 'objective': str. The exploration objective.
        """
        return {
            'id': self.id,
            'title': self.title,
            'objective': self.objective,
        }

    def is_private(self) -> bool:
        """Checks whether the exploration is private.

        Returns:
            bool. Whether the exploration is private.
        """
        return bool(self.status == constants.ACTIVITY_STATUS_PRIVATE)

    def is_solely_owned_by_user(self, user_id: str) -> bool:
        """Checks whether the exploration is solely owned by the user.

        Args:
            user_id: str. The id of the user.

        Returns:
            bool. Whether the exploration is solely owned by the user.
        """
        return user_id in self.owner_ids and len(self.owner_ids) == 1

    def does_user_have_any_role(self, user_id: str) -> bool:
        """Checks if a given user has any role within the exploration.

        Args:
            user_id: str. User id of the user.

        Returns:
            bool. Whether the given user has any role in the exploration.
        """
        return (
            user_id in self.owner_ids or
            user_id in self.editor_ids or
            user_id in self.voice_artist_ids or
            user_id in self.viewer_ids
        )

    def add_contribution_by_user(self, contributor_id: str) -> None:
        """Add a new contributor to the contributors summary.

        Args:
            contributor_id: str. ID of the contributor to be added.
        """
        # We don't want to record the contributions of system users.
        if contributor_id not in constants.SYSTEM_USER_IDS:
            self.contributors_summary[contributor_id] = (
                self.contributors_summary.get(contributor_id, 0) + 1)

        self.contributor_ids = list(self.contributors_summary.keys())


class ExplorationChangeMergeVerifier:
    """Class to check for mergeability.

    Attributes:
        added_state_names: list(str). Names of the states added to the
            exploration from prev_exp_version to current_exp_version. It
            stores the latest name of the added state.
        deleted_state_names: list(str). Names of the states deleted from
            the exploration from prev_exp_version to current_exp_version.
            It stores the initial name of the deleted state from
            pre_exp_version.
        new_to_old_state_names: dict. Dictionary mapping state names of
            current_exp_version to the state names of prev_exp_version.
            It doesn't include the name changes of added/deleted states.
        changed_properties: dict. List of all the properties changed
            according to the state and property name.
        changed_translations: dict. List of all the translations changed
            according to the state and content_id name.
    """

    # PROPERTIES_CONFLICTING_INTERACTION_ID_CHANGE: List of the properties
    # in which if there are any changes then interaction id
    # changes can not be merged. This list can be changed when any
    # new property is added or deleted which affects or is affected
    # by interaction id and whose changes directly conflicts with
    # interaction id changes.
    PROPERTIES_CONFLICTING_INTERACTION_ID_CHANGES: List[str] = [
        STATE_PROPERTY_INTERACTION_CUST_ARGS,
        STATE_PROPERTY_INTERACTION_SOLUTION,
        STATE_PROPERTY_INTERACTION_ANSWER_GROUPS
    ]

    # PROPERTIES_CONFLICTING_CUST_ARGS_CHANGES: List of the properties
    # in which if there are any changes then customization args
    # changes can not be merged. This list can be changed when any
    # new property is added or deleted which affects or is affected
    # by customization args and whose changes directly conflicts with
    # cust args changes.
    PROPERTIES_CONFLICTING_CUST_ARGS_CHANGES: List[str] = [
        STATE_PROPERTY_INTERACTION_SOLUTION,
        STATE_PROPERTY_RECORDED_VOICEOVERS,
        STATE_PROPERTY_INTERACTION_ANSWER_GROUPS
    ]

    # PROPERTIES_CONFLICTING_ANSWER_GROUPS_CHANGES: List of the properties
    # in which if there are any changes then answer groups
    # changes can not be merged. This list can be changed when any
    # new property is added or deleted which affects or is affected
    # by answer groups and whose changes directly conflicts with
    # answer groups changes.
    PROPERTIES_CONFLICTING_ANSWER_GROUPS_CHANGES: List[str] = [
        STATE_PROPERTY_INTERACTION_SOLUTION,
        STATE_PROPERTY_RECORDED_VOICEOVERS,
        STATE_PROPERTY_INTERACTION_CUST_ARGS
    ]

    # PROPERTIES_CONFLICTING_SOLUTION_CHANGES: List of the properties
    # in which if there are any changes then solution
    # changes can not be merged. This list can be changed when any
    # new property is added or deleted which affects or is affected
    # by solution and whose changes directly conflicts with
    # solution changes.
    PROPERTIES_CONFLICTING_SOLUTION_CHANGES: List[str] = [
        STATE_PROPERTY_INTERACTION_ANSWER_GROUPS,
        STATE_PROPERTY_RECORDED_VOICEOVERS,
        STATE_PROPERTY_INTERACTION_CUST_ARGS
    ]

    # PROPERTIES_CONFLICTING_VOICEOVERS_CHANGES: List of the properties
    # in which if there are any changes then voiceovers
    # changes can not be merged. This list can be changed when any
    # new property is added or deleted which affects or is affected
    # by voiceovers and whose changes directly conflicts with
    # voiceovers changes.
    PROPERTIES_CONFLICTING_VOICEOVERS_CHANGES: List[str] = [
        STATE_PROPERTY_CONTENT,
        STATE_PROPERTY_INTERACTION_SOLUTION,
        STATE_PROPERTY_INTERACTION_HINTS,
        STATE_PROPERTY_WRITTEN_TRANSLATIONS,
        STATE_PROPERTY_INTERACTION_ANSWER_GROUPS,
        STATE_PROPERTY_INTERACTION_DEFAULT_OUTCOME,
        STATE_PROPERTY_INTERACTION_CUST_ARGS
    ]

    # NON_CONFLICTING_PROPERTIES: List of the properties
    # in which if there are any changes then they are always mergeable.
    NON_CONFLICTING_PROPERTIES: List[str] = [
        STATE_PROPERTY_UNCLASSIFIED_ANSWERS,
        STATE_PROPERTY_NEXT_CONTENT_ID_INDEX,
        STATE_PROPERTY_LINKED_SKILL_ID,
        STATE_PROPERTY_CARD_IS_CHECKPOINT
    ]

    def __init__(self, composite_change_list: List[ExplorationChange]) -> None:

        self.added_state_names: List[str] = []
        self.deleted_state_names: List[str] = []
        self.new_to_old_state_names: Dict[str, str] = (
            collections.defaultdict(str)
        )
        self.changed_properties: Dict[str, Set[str]] = (
            collections.defaultdict(set)
        )
        self.changed_translations: Dict[str, Set[str]] = (
            collections.defaultdict(set)
        )

        for change in composite_change_list:
            self._parse_exp_change(change)

    def _get_property_name_from_content_id(self, content_id: str) -> str:
        """Returns property name from content id.

        Args:
            content_id: string. Id of the content.

        Returns:
            string. Name of the property of which the
            content is part of.
        """
        property_name_to_content_id_identifier: Dict[
            str, Callable[[str], bool]
        ] = {
            STATE_PROPERTY_CONTENT: (
                lambda content_id: content_id == 'content'),
            STATE_PROPERTY_INTERACTION_CUST_ARGS: (
                lambda content_id: content_id[:3] == 'ca_'),
            STATE_PROPERTY_INTERACTION_DEFAULT_OUTCOME: (
                lambda content_id: content_id == 'default_outcome'),
            STATE_PROPERTY_INTERACTION_SOLUTION: (
                lambda content_id: content_id == 'solution'),
            STATE_PROPERTY_INTERACTION_HINTS: (
                lambda content_id: content_id[:4] == 'hint'),
            STATE_PROPERTY_INTERACTION_ANSWER_GROUPS: (
                lambda content_id: (
                    content_id[:8] == 'feedback' or
                    content_id[:10] == 'rule_input')),
        }

        for prop_name, identifier_function in (
                property_name_to_content_id_identifier.items()):
            if identifier_function(content_id):
                property_name = prop_name
                break
        return property_name

    def _parse_exp_change(self, change: ExplorationChange) -> None:
        """This function take the change and according to the cmd
        add the property name in the lists defined above.

        Args:
            change: ExplorationChange. A change from the
                composite_change_list.
        """
        if change.cmd == CMD_ADD_STATE:
            self.added_state_names.append(change.state_name)
        elif change.cmd == CMD_DELETE_STATE:
            state_name = change.state_name
            if state_name in self.added_state_names:
                self.added_state_names.remove(state_name)
            else:
                original_state_name = state_name
                if original_state_name in self.new_to_old_state_names:
                    original_state_name = self.new_to_old_state_names.pop(
                        original_state_name)
                self.deleted_state_names.append(original_state_name)
        elif change.cmd == CMD_RENAME_STATE:
            old_state_name = change.old_state_name
            new_state_name = change.new_state_name
            if old_state_name in self.added_state_names:
                self.added_state_names.remove(old_state_name)
                self.added_state_names.append(new_state_name)
            elif old_state_name in self.new_to_old_state_names:
                self.new_to_old_state_names[new_state_name] = (
                    self.new_to_old_state_names.pop(old_state_name))
            else:
                self.new_to_old_state_names[new_state_name] = old_state_name

        elif change.cmd == CMD_EDIT_STATE_PROPERTY:
            # A condition to store the name of the properties changed
            # in changed_properties dict.
            state_name = change.state_name
            if state_name in self.new_to_old_state_names:
                state_name = self.new_to_old_state_names[change.state_name]
            self.changed_properties[state_name].add(
                change.property_name)
        elif change.cmd == CMD_ADD_WRITTEN_TRANSLATION:
            changed_property = self._get_property_name_from_content_id(
                change.content_id)
            # A condition to store the name of the properties changed
            # in changed_properties dict.
            state_name = change.state_name
            if state_name in self.new_to_old_state_names:
                state_name = self.new_to_old_state_names[change.state_name]
            self.changed_translations[state_name].add(
                changed_property)
            self.changed_properties[state_name].add(
                STATE_PROPERTY_WRITTEN_TRANSLATIONS)

    def is_change_list_mergeable(
        self,
        change_list: List[ExplorationChange],
        exp_at_change_list_version: Exploration,
        current_exploration: Exploration
    ) -> Tuple[bool, bool]:
        """Checks whether the change list from the old version of an
        exploration can be merged on the latest version of an exploration.

        Args:
            change_list: list(ExplorationChange). List of the changes made
                by the user on the frontend, which needs to be checked
                for mergeability.
            exp_at_change_list_version: obj. Old version of an exploration.
            current_exploration: obj. Exploration on which the change list
                is to be applied.

        Returns:
            tuple(boolean, boolean). A tuple consisting of two fields.
            1. boolean. Whether the given change list is mergeable on
            the current_exploration or not.
            2. boolean. Whether we need to send the change list to the
            admin to review for the future improvement of the cases
            to merge the change list.
        """
        old_to_new_state_names = {
            value: key for key, value in self.new_to_old_state_names.items()
        }

        if self.added_state_names or self.deleted_state_names:
            # In case of the addition and the deletion of the state,
            # we are rejecting the mergebility because these cases
            # change the flow of the exploration and are quite complex
            # for now to handle. So in such cases, we are sending the
            # changelist, frontend_version, backend_version and
            # exploration id to the admin, so that we can look into the
            # situations and can figure out the way if it’s possible to
            # handle these cases.

            return False, True

        changes_are_mergeable = False

        # state_names_of_renamed_states: dict. Stores the changes in
        # states names in change_list where the key is the state name in
        # frontend version and the value is the renamed name from the
        # change list if there is any rename state change.
        state_names_of_renamed_states: Dict[str, str] = {}
        for change in change_list:
            change_is_mergeable = False
            if change.cmd == CMD_RENAME_STATE:
                old_state_name = change.old_state_name
                new_state_name = change.new_state_name
                if old_state_name in state_names_of_renamed_states:
                    state_names_of_renamed_states[new_state_name] = (
                        state_names_of_renamed_states.pop(old_state_name))
                else:
                    state_names_of_renamed_states[new_state_name] = (
                        old_state_name)
                if (state_names_of_renamed_states[new_state_name] not in
                        old_to_new_state_names):
                    change_is_mergeable = True
            elif change.cmd == CMD_EDIT_STATE_PROPERTY:
                state_name = state_names_of_renamed_states.get(
                    change.state_name) or change.state_name
                if state_name in old_to_new_state_names:
                    # Here we will send the changelist, frontend_version,
                    # backend_version and exploration to the admin, so
                    # that the changes related to state renames can be
                    # reviewed and the proper conditions can be written
                    # to handle those cases.
                    return False, True
                old_exp_states = (
                    exp_at_change_list_version.states[state_name])
                current_exp_states = (
                    current_exploration.states[state_name])
                if (change.property_name ==
                        STATE_PROPERTY_CONTENT):
                    if (old_exp_states.content.html ==
                            current_exp_states.content.html):
                        if (STATE_PROPERTY_CONTENT not in
                                self.changed_translations[state_name] and
                                STATE_PROPERTY_RECORDED_VOICEOVERS not in
                                self.changed_properties[state_name]):
                            change_is_mergeable = True
                    if not self.changed_properties[state_name]:
                        change_is_mergeable = True
                elif (change.property_name ==
                      STATE_PROPERTY_INTERACTION_ID):
                    if (old_exp_states.interaction.id ==
                            current_exp_states.interaction.id):
                        if not self.changed_properties[state_name].intersection(
                                (self
                                 .PROPERTIES_CONFLICTING_INTERACTION_ID_CHANGES
                                )):
                            change_is_mergeable = True
                    if not self.changed_properties[state_name]:
                        change_is_mergeable = True
                # Customization args differ for every interaction, so in
                # case of different interactions merging is simply not
                # possible, but in case of same interaction, the values in
                # the customization_args are often lists so if someone
                # changes even one item of that list then determining which
                # item is changed is not feasible, so suppose there is long
                # list of values in item selection interaction and one user
                # deletes one value and another one edits another value,
                # so after deletion the indices of all the values will be
                # changed and it will not be possible to compare and know
                # that which value is changed by second user.
                # So we will not be handling the merge on the basis of
                # individual fields.
                elif (change.property_name ==
                      STATE_PROPERTY_INTERACTION_CUST_ARGS):
                    if (old_exp_states.interaction.id ==
                            current_exp_states.interaction.id):
                        if not self.changed_properties[state_name].intersection(
                                self.PROPERTIES_CONFLICTING_CUST_ARGS_CHANGES +
                                [STATE_PROPERTY_INTERACTION_CUST_ARGS]):
                            if (change.property_name not in
                                    self.changed_translations[state_name]):
                                change_is_mergeable = True
                    if not self.changed_properties[state_name]:
                        change_is_mergeable = True
                elif (change.property_name ==
                      STATE_PROPERTY_INTERACTION_ANSWER_GROUPS):
                    if (old_exp_states.interaction.id ==
                            current_exp_states.interaction.id):
                        if not self.changed_properties[state_name].intersection(
                                self.PROPERTIES_CONFLICTING_CUST_ARGS_CHANGES +
                                [STATE_PROPERTY_INTERACTION_ANSWER_GROUPS]):
                            if (change.property_name not in
                                    self.changed_translations[state_name]):
                                change_is_mergeable = True
                    if not self.changed_properties[state_name]:
                        change_is_mergeable = True
                elif (change.property_name ==
                      STATE_PROPERTY_INTERACTION_DEFAULT_OUTCOME
                     ):
                    if (change.property_name not in
                            self.changed_properties[state_name] and
                            change.property_name not in
                            self.changed_translations[state_name]):
                        change_is_mergeable = True
                    if not self.changed_properties[state_name]:
                        change_is_mergeable = True
                elif change.property_name in self.NON_CONFLICTING_PROPERTIES:
                    change_is_mergeable = True
                # We’ll not be able to handle the merge if changelists
                # affect the different indices of the hint in the same
                # state because whenever there is even a small change
                # in one field of any hint, they treat the whole hints
                # list as a new value.
                # So it will not be possible to find out the exact change.
                elif (change.property_name ==
                      STATE_PROPERTY_INTERACTION_HINTS):
                    if (change.property_name not in
                            self.changed_properties[state_name] and
                            change.property_name not in
                            self.changed_translations[state_name]):
                        change_is_mergeable = True
                    if not self.changed_properties[state_name]:
                        change_is_mergeable = True
                elif (change.property_name ==
                      STATE_PROPERTY_INTERACTION_SOLUTION):
                    if (old_exp_states.interaction.id ==
                            current_exp_states.interaction.id):
                        if not self.changed_properties[state_name].intersection(
                                self.PROPERTIES_CONFLICTING_CUST_ARGS_CHANGES +
                                [STATE_PROPERTY_INTERACTION_SOLUTION]):
                            if (change.property_name not in
                                    self.changed_translations[state_name]):
                                change_is_mergeable = True
                    if not self.changed_properties[state_name]:
                        change_is_mergeable = True
                elif (change.property_name ==
                      STATE_PROPERTY_SOLICIT_ANSWER_DETAILS):
                    if (old_exp_states.interaction.id ==
                            current_exp_states.interaction.id and
                            old_exp_states.solicit_answer_details ==
                            current_exp_states.solicit_answer_details):
                        change_is_mergeable = True
                    if not self.changed_properties[state_name]:
                        change_is_mergeable = True
                elif (change.property_name ==
                      STATE_PROPERTY_RECORDED_VOICEOVERS):
                    if not self.changed_properties[state_name].intersection(
                            self.PROPERTIES_CONFLICTING_VOICEOVERS_CHANGES +
                            [STATE_PROPERTY_RECORDED_VOICEOVERS]):
                        change_is_mergeable = True
                    if not self.changed_properties[state_name]:
                        change_is_mergeable = True
            elif change.cmd == CMD_ADD_WRITTEN_TRANSLATION:
                state_name = state_names_of_renamed_states.get(
                    change.state_name) or change.state_name
                if state_name in old_to_new_state_names:
                    # Here we will send the changelist, frontend_version,
                    # backend_version and exploration to the admin, so
                    # that the changes related to state renames can be
                    # reviewed and the proper conditions can be written
                    # to handle those cases.
                    return False, True
                changed_property = self._get_property_name_from_content_id(
                    change.content_id)
                if (changed_property not in
                        (self.changed_properties[state_name] |
                         self.changed_translations[state_name])):
                    change_is_mergeable = True
                if not self.changed_properties[state_name]:
                    change_is_mergeable = True
            elif change.cmd == CMD_MARK_WRITTEN_TRANSLATION_AS_NEEDING_UPDATE:
                change_is_mergeable = True
            elif change.cmd == CMD_MARK_WRITTEN_TRANSLATIONS_AS_NEEDING_UPDATE:
                change_is_mergeable = True
            elif change.cmd == CMD_EDIT_EXPLORATION_PROPERTY:
                change_is_mergeable = (
                    exp_at_change_list_version.__getattribute__(
                        change.property_name) ==
                    current_exploration.__getattribute__(
                        change.property_name))

            if change_is_mergeable:
                changes_are_mergeable = True
                continue
            changes_are_mergeable = False
            break

        return changes_are_mergeable, False


class ExplorationMetadataDict(TypedDict):
    """Dictionary representing the ExplorationMetadata object."""

    title: str
    category: str
    objective: str
    language_code: str
    tags: List[str]
    blurb: str
    author_notes: str
    states_schema_version: int
    init_state_name: str
    param_specs: Dict[str, param_domain.ParamSpecDict]
    param_changes: List[param_domain.ParamChangeDict]
    auto_tts_enabled: bool
    correctness_feedback_enabled: bool
    edits_allowed: bool


class ExplorationMetadata:
    """Class to represent the exploration metadata properties."""

    def __init__(
        self,
        title: str,
        category: str,
        objective: str,
        language_code: str,
        tags: List[str],
        blurb: str,
        author_notes: str,
        states_schema_version: int,
        init_state_name: str,
        param_specs: Dict[str, param_domain.ParamSpec],
        param_changes: List[param_domain.ParamChange],
        auto_tts_enabled: bool,
        correctness_feedback_enabled: bool,
        edits_allowed: bool
    ) -> None:
        """Initializes an ExplorationMetadata domain object.

        Args:
            title: str. The exploration title.
            category: str. The category of the exploration.
            objective: str. The objective of the exploration.
            language_code: str. The language code of the exploration.
            tags: list(str). The tags given to the exploration.
            blurb: str. The blurb of the exploration.
            author_notes: str. The author notes.
            states_schema_version: int. Tbe schema version of the exploration.
            init_state_name: str. The name for the initial state of the
                exploration.
            param_specs: dict(str, ParamSpec). A dict where each key-value pair
                represents respectively, a param spec name and a ParamSpec
                domain object.
            param_changes: list(ParamChange). List of ParamChange domain
                objects.
            auto_tts_enabled: bool. True if automatic text-to-speech is
                enabled.
            correctness_feedback_enabled: bool. True if correctness feedback is
                enabled.
            edits_allowed: bool. True when edits to the exploration is allowed.
        """
        self.title = title
        self.category = category
        self.objective = objective
        self.language_code = language_code
        self.tags = tags
        self.blurb = blurb
        self.author_notes = author_notes
        self.states_schema_version = states_schema_version
        self.init_state_name = init_state_name
        self.param_specs = param_specs
        self.param_changes = param_changes
        self.auto_tts_enabled = auto_tts_enabled
        self.correctness_feedback_enabled = correctness_feedback_enabled
        self.edits_allowed = edits_allowed

    def to_dict(self) -> ExplorationMetadataDict:
        """Gets the dict representation of ExplorationMetadata domain object.

        Returns:
            dict. The dict representation of the ExplorationMetadata
            domain object.
        """
        return {
            'title': self.title,
            'category': self.category,
            'objective': self.objective,
            'language_code': self.language_code,
            'tags': self.tags,
            'blurb': self.blurb,
            'author_notes': self.author_notes,
            'states_schema_version': self.states_schema_version,
            'init_state_name': self.init_state_name,
            'param_specs': {
                ps_name: ps_value.to_dict()
                for (ps_name, ps_value) in self.param_specs.items()
            },
            'param_changes': [
                p_change.to_dict() for p_change in self.param_changes
            ],
            'auto_tts_enabled': self.auto_tts_enabled,
            'correctness_feedback_enabled': self.correctness_feedback_enabled,
            'edits_allowed': self.edits_allowed
        }


class MetadataVersionHistory:
    """Class to represent an element of the version history list of the
    exploration metadata.

    Attributes:
        last_edited_version_number: int. The version number of the
            exploration in which the metadata was last edited.
        last_edited_committer_id: str. The user id of the user who committed
            the latest changes to the exploration metadata.
    """

    def __init__(
        self,
        last_edited_version_number: Optional[int],
        last_edited_committer_id: str
    ):
        """Initializes the MetadataVersionHistory domain object.

        Args:
            last_edited_version_number: int. The version number of the
                exploration in which the metadata was last edited.
            last_edited_committer_id: str. The user id of the user who
                committed the latest changes to the exploration metadata.
        """
        self.last_edited_version_number = last_edited_version_number
        self.last_edited_committer_id = last_edited_committer_id

    def to_dict(self) -> MetadataVersionHistoryDict:
        """Returns a dict representation of the MetadataVersionHistory domain
        object.

        Returns:
            dict. The dict representation of the MetadataVersionHistory domain
            object.
        """
        return {
            'last_edited_version_number': self.last_edited_version_number,
            'last_edited_committer_id': self.last_edited_committer_id
        }

    @classmethod
    def from_dict(
        cls, metadata_version_history_dict: MetadataVersionHistoryDict
    ) -> MetadataVersionHistory:
        """Returns an MetadataVersionHistory domain object from a dict.

        Args:
            metadata_version_history_dict: dict. The dict representation of
                MetadataVersionHistory object.

        Returns:
            MetadataVersionHistory. The corresponding MetadataVersionHistory
            domain object.
        """
        return cls(
            metadata_version_history_dict['last_edited_version_number'],
            metadata_version_history_dict['last_edited_committer_id']
        )


class ExplorationVersionHistory:
    """Class to represent the version history of an exploration at a
    particular version.

    Attributes:
        exploration_id: str. The id of the exploration.
        exploration_version: int. The version number of the exploration.
        state_version_history: Dict[str, StateVersionHistory].
            The mapping of state names and StateVersionHistory domain objects.
        metadata_version_history: MetadataVersionHistory. The details of the
            last commit on the exploration metadata.
        committer_ids: List[str]. A list of user ids who made the
            'previous commit' on each state and the exploration metadata.
    """

    def __init__(
        self,
        exploration_id: str,
        exploration_version: int,
        state_version_history_dict: Dict[
            str, state_domain.StateVersionHistoryDict
        ],
        metadata_last_edited_version_number: Optional[int],
        metadata_last_edited_committer_id: str,
        committer_ids: List[str]
    ) -> None:
        """Initializes the ExplorationVersionHistory domain object.

        Args:
            exploration_id: str. The id of the exploration.
            exploration_version: int. The version number of the exploration.
            state_version_history_dict: dict. The mapping of state names and
                dicts of StateVersionHistory domain objects.
            metadata_last_edited_version_number: int. The version number of the
                exploration in which the metadata was last edited.
            metadata_last_edited_committer_id: str. The user id of the user who
                committed the latest changes to the exploration metadata.
            committer_ids: List[str]. A list of user ids who made the
                'previous commit' on each state and the exploration metadata.
        """
        self.exploration_id = exploration_id
        self.exploration_version = exploration_version
        self.state_version_history = {
            state_name: state_domain.StateVersionHistory.from_dict(vh_dict)
            for state_name, vh_dict in state_version_history_dict.items()
        }
        self.metadata_version_history = MetadataVersionHistory(
            metadata_last_edited_version_number,
            metadata_last_edited_committer_id
        )
        self.committer_ids = committer_ids

    def to_dict(self) -> ExplorationVersionHistoryDict:
        """Returns a dict representation of the ExplorationVersionHistory
        domain object.

        Returns:
            dict. A dict representation of the ExplorationVersionHistory
            domain object.
        """
        return {
            'exploration_id': self.exploration_id,
            'exploration_version': self.exploration_version,
            'state_version_history': {
                state_name: state_vh.to_dict()
                for state_name, state_vh in self.state_version_history.items()
            },
            'metadata_version_history': (
                self.metadata_version_history.to_dict()
            ),
            'committer_ids': self.committer_ids
        }<|MERGE_RESOLUTION|>--- conflicted
+++ resolved
@@ -41,15 +41,8 @@
 from extensions.objects.models import objects
 
 from typing import (
-<<<<<<< HEAD
-        Callable, Dict, Final, List, Mapping, Optional, Sequence, Set, Tuple,
-        TypedDict, Union, cast)
-=======
-    Callable, Dict, List, Mapping, Optional, Sequence,
-    Set, Tuple, Union, cast
-)
-from typing_extensions import Final, Literal, TypedDict
->>>>>>> 8e710ba0
+        Callable, Dict, Final, List, Literal, Mapping, Optional, Sequence, Set,
+        Tuple, TypedDict, Union, cast)
 
 from core.domain import html_cleaner  # pylint: disable=invalid-import-from # isort:skip
 from core.domain import html_validation_service  # pylint: disable=invalid-import-from # isort:skip
