# coding: utf-8
#
# Copyright 2014 The Oppia Authors. All Rights Reserved.
#
# Licensed under the Apache License, Version 2.0 (the "License");
# you may not use this file except in compliance with the License.
# You may obtain a copy of the License at
#
#      http://www.apache.org/licenses/LICENSE-2.0
#
# Unless required by applicable law or agreed to in writing, software
# distributed under the License is distributed on an "AS-IS" BASIS,
# WITHOUT WARRANTIES OR CONDITIONS OF ANY KIND, either express or implied.
# See the License for the specific language governing permissions and
# limitations under the License.

"""Domain objects for an exploration, its states, and their constituents.

Domain objects capture domain-specific logic and are agnostic of how the
objects they represent are stored. All methods and properties in this file
should therefore be independent of the specific storage models used.
"""

import copy
import functools
import re
import string

from constants import constants
from core.domain import html_validation_service
from core.domain import interaction_registry
from core.domain import param_domain
from core.domain import state_domain
from core.platform import models
import feconf
import utils

(exp_models,) = models.Registry.import_models([models.NAMES.exploration])


# Do not modify the values of these constants. This is to preserve backwards
# compatibility with previous change dicts.
# TODO(bhenning): Prior to July 2015, exploration changes involving rules were
# logged using the key 'widget_handlers'. These need to be migrated to
# 'answer_groups' and 'default_outcome'.
STATE_PROPERTY_PARAM_CHANGES = 'param_changes'
STATE_PROPERTY_CONTENT = 'content'
STATE_PROPERTY_CONTENT_IDS_TO_AUDIO_TRANSLATIONS = (
    'content_ids_to_audio_translations')
STATE_PROPERTY_WRITTEN_TRANSLATIONS = 'written_translations'
STATE_PROPERTY_INTERACTION_ID = 'widget_id'
STATE_PROPERTY_INTERACTION_CUST_ARGS = 'widget_customization_args'
STATE_PROPERTY_INTERACTION_ANSWER_GROUPS = 'answer_groups'
STATE_PROPERTY_INTERACTION_DEFAULT_OUTCOME = 'default_outcome'
STATE_PROPERTY_UNCLASSIFIED_ANSWERS = (
    'confirmed_unclassified_answers')
STATE_PROPERTY_INTERACTION_HINTS = 'hints'
STATE_PROPERTY_INTERACTION_SOLUTION = 'solution'
# These four properties are kept for legacy purposes and are not used anymore.
STATE_PROPERTY_INTERACTION_HANDLERS = 'widget_handlers'
STATE_PROPERTY_INTERACTION_STICKY = 'widget_sticky'
GADGET_PROPERTY_VISIBILITY = 'gadget_visibility'
GADGET_PROPERTY_CUST_ARGS = 'gadget_customization_args'

# This takes additional 'title' and 'category' parameters.
CMD_CREATE_NEW = 'create_new'
# This takes an additional 'state_name' parameter.
CMD_ADD_STATE = 'add_state'
# This takes additional 'old_state_name' and 'new_state_name' parameters.
CMD_RENAME_STATE = 'rename_state'
# This takes an additional 'state_name' parameter.
CMD_DELETE_STATE = 'delete_state'
# This takes additional 'property_name' and 'new_value' parameters.
CMD_EDIT_STATE_PROPERTY = 'edit_state_property'
# This takes additional 'property_name' and 'new_value' parameters.
CMD_EDIT_EXPLORATION_PROPERTY = 'edit_exploration_property'
# This takes additional 'from_version' and 'to_version' parameters for logging.
CMD_MIGRATE_STATES_SCHEMA_TO_LATEST_VERSION = (
    'migrate_states_schema_to_latest_version')

# These are categories to which answers may be classified. These values should
# not be changed because they are persisted in the data store within answer
# logs.

# Represents answers classified using rules defined as part of an interaction.
EXPLICIT_CLASSIFICATION = 'explicit'
# Represents answers which are contained within the training data of an answer
# group.
TRAINING_DATA_CLASSIFICATION = 'training_data_match'
# Represents answers which were predicted using a statistical training model
# from training data within an answer group.
STATISTICAL_CLASSIFICATION = 'statistical_classifier'
# Represents answers which led to the 'default outcome' of an interaction,
# rather than belonging to a specific answer group.
DEFAULT_OUTCOME_CLASSIFICATION = 'default_outcome'


class ExplorationChange(object):
    """Domain object class for an exploration change.

    IMPORTANT: Ensure that all changes to this class (and how these cmds are
    interpreted in general) preserve backward-compatibility with the
    exploration snapshots in the datastore. Do not modify the definitions of
    cmd keys that already exist.

    NOTE TO DEVELOPERS: Please note that, for a brief period around
    Feb - Apr 2017, change dicts related to editing of answer groups
    accidentally stored the old_value using a ruleSpecs key instead of a
    rule_specs key. So, if you are making use of this data, make sure to
    verify the format of the old_value before doing any processing.
    """

    STATE_PROPERTIES = (
        STATE_PROPERTY_PARAM_CHANGES,
        STATE_PROPERTY_CONTENT,
        STATE_PROPERTY_CONTENT_IDS_TO_AUDIO_TRANSLATIONS,
        STATE_PROPERTY_WRITTEN_TRANSLATIONS,
        STATE_PROPERTY_INTERACTION_ID,
        STATE_PROPERTY_INTERACTION_CUST_ARGS,
        STATE_PROPERTY_INTERACTION_STICKY,
        STATE_PROPERTY_INTERACTION_HANDLERS,
        STATE_PROPERTY_INTERACTION_ANSWER_GROUPS,
        STATE_PROPERTY_INTERACTION_DEFAULT_OUTCOME,
        STATE_PROPERTY_INTERACTION_HINTS,
        STATE_PROPERTY_INTERACTION_SOLUTION,
        STATE_PROPERTY_UNCLASSIFIED_ANSWERS)

    EXPLORATION_PROPERTIES = (
        'title', 'category', 'objective', 'language_code', 'tags',
        'blurb', 'author_notes', 'param_specs', 'param_changes',
        'init_state_name', 'auto_tts_enabled', 'correctness_feedback_enabled')

    OPTIONAL_CMD_ATTRIBUTE_NAMES = [
        'state_name', 'old_state_name', 'new_state_name',
        'property_name', 'new_value', 'old_value', 'name', 'from_version',
        'to_version', 'title', 'category'
    ]

    def __init__(self, change_dict):
        """Initializes an ExplorationChange object from a dict.

        Args:
            change_dict: dict. Represents a command. It should have a 'cmd' key
                and one or more other keys. The keys depend on what the value
                for 'cmd' is. The possible values for 'cmd' are listed below,
                together with the other keys in the dict:
                    - 'add_state' (with state_name)
                    - 'rename_state' (with old_state_name and new_state_name)
                    - 'delete_state' (with state_name)
                    - 'edit_state_property' (with state_name, property_name,
                        new_value and, optionally, old_value)
                    - 'edit_exploration_property' (with property_name,
                        new_value and, optionally, old_value)
                    - 'migrate_states_schema' (with from_version, to_version)
                For a state, property_name must be one of STATE_PROPERTIES.
                For an exploration, property_name must be one of
                EXPLORATION_PROPERTIES.

        Raises:
            Exception: The given change_dict is not valid.
        """
        if 'cmd' not in change_dict:
            raise Exception('Invalid change_dict: %s' % change_dict)
        self.cmd = change_dict['cmd']

        if self.cmd == CMD_ADD_STATE:
            self.state_name = change_dict['state_name']
        elif self.cmd == CMD_RENAME_STATE:
            self.old_state_name = change_dict['old_state_name']
            self.new_state_name = change_dict['new_state_name']
        elif self.cmd == CMD_DELETE_STATE:
            self.state_name = change_dict['state_name']
        elif self.cmd == CMD_EDIT_STATE_PROPERTY:
            if change_dict['property_name'] not in self.STATE_PROPERTIES:
                raise Exception('Invalid change_dict: %s' % change_dict)
            self.state_name = change_dict['state_name']
            self.property_name = change_dict['property_name']
            self.new_value = change_dict['new_value']
            self.old_value = change_dict.get('old_value')
        elif self.cmd == CMD_EDIT_EXPLORATION_PROPERTY:
            if (change_dict['property_name'] not in
                    self.EXPLORATION_PROPERTIES):
                raise Exception('Invalid change_dict: %s' % change_dict)
            self.property_name = change_dict['property_name']
            self.new_value = change_dict['new_value']
            self.old_value = change_dict.get('old_value')
        elif self.cmd == CMD_MIGRATE_STATES_SCHEMA_TO_LATEST_VERSION:
            self.from_version = change_dict['from_version']
            self.to_version = change_dict['to_version']
        elif self.cmd == CMD_CREATE_NEW:
            self.title = change_dict['title']
            self.category = change_dict['category']
        elif self.cmd == exp_models.ExplorationModel.CMD_REVERT_COMMIT:
            # If commit is an exploration version revert commit.
            self.version_number = change_dict['version_number']
        else:
            raise Exception('Invalid change_dict: %s' % change_dict)

    def to_dict(self):
        """Returns a dict representing the ExplorationChange domain object.

        Returns:
            A dict, mapping all fields of ExplorationChange instance.
        """
        exploration_change_dict = {}
        exploration_change_dict['cmd'] = self.cmd
        for attribute_name in self.OPTIONAL_CMD_ATTRIBUTE_NAMES:
            if hasattr(self, attribute_name):
                exploration_change_dict[attribute_name] = getattr(
                    self, attribute_name)

        return exploration_change_dict


class ExplorationCommitLogEntry(object):
    """Value object representing a commit to an exploration."""

    def __init__(
            self, created_on, last_updated, user_id, username, exploration_id,
            commit_type, commit_message, commit_cmds, version,
            post_commit_status, post_commit_community_owned,
            post_commit_is_private):
        """Initializes a ExplorationCommitLogEntry domain object.

        Args:
            created_on: datetime.datetime. Date and time when the exploration
                commit was created.
            last_updated: datetime.datetime. Date and time when the exploration
                commit was last updated.
            user_id: str. User id of the user who has made the commit.
            username: str. Username of the user who has made the commit.
            exploration_id: str. Id of the exploration.
            commit_type: str. The type of commit.
            commit_message: str. A description of changes made to the
                exploration.
            commit_cmds: list(dict). A list of commands, describing changes
                made in this model, which should give sufficient information to
                reconstruct the commit. Each dict always contains the following
                key:
                    - cmd: str. Unique command.
                and then additional arguments for that command.
            version: int. The version of the exploration after the commit.
            post_commit_status: str. The new exploration status after the
                commit.
            post_commit_community_owned: bool. Whether the exploration is
                community-owned after the edit event.
            post_commit_is_private: bool. Whether the exploration is private
                after the edit event.
        """
        self.created_on = created_on
        self.last_updated = last_updated
        self.user_id = user_id
        self.username = username
        self.exploration_id = exploration_id
        self.commit_type = commit_type
        self.commit_message = commit_message
        self.commit_cmds = commit_cmds
        self.version = version
        self.post_commit_status = post_commit_status
        self.post_commit_community_owned = post_commit_community_owned
        self.post_commit_is_private = post_commit_is_private

    def to_dict(self):
        """Returns a dict representing this ExplorationCommitLogEntry domain
        object. This omits created_on, user_id and commit_cmds.

        Returns:
            dict. A dict, mapping all fields of ExplorationCommitLogEntry
            instance, except created_on, user_id and commit_cmds fields.
        """
        return {
            'last_updated': utils.get_time_in_millisecs(self.last_updated),
            'username': self.username,
            'exploration_id': self.exploration_id,
            'commit_type': self.commit_type,
            'commit_message': self.commit_message,
            'version': self.version,
            'post_commit_status': self.post_commit_status,
            'post_commit_community_owned': self.post_commit_community_owned,
            'post_commit_is_private': self.post_commit_is_private,
        }


class ExpVersionReference(object):
    """Value object representing an exploration ID and a version number."""

    def __init__(self, exp_id, version):
        """Initializes an ExpVersionReference domain object.

        Args:
            exp_id: str. ID of the exploration.
            version: int. Version of the exploration.
        """
        self.exp_id = exp_id
        self.version = version
        self.validate()

    def to_dict(self):
        """Returns a dict representing this ExpVersionReference domain object.

        Returns:
            dict. A dict, mapping all fields of ExpVersionReference instance.
        """
        return {
            'exp_id': self.exp_id,
            'version': self.version
        }

    def validate(self):
        """Validates properties of the ExpVersionReference.

        Raises:
            ValidationError: One or more attributes of the ExpVersionReference
            are invalid.
        """
        if not isinstance(self.exp_id, str):
            raise utils.ValidationError(
                'Expected exp_id to be a str, received %s' % self.exp_id)

        if not isinstance(self.version, int):
            raise utils.ValidationError(
                'Expected version to be an int, received %s' % self.version)


class ExplorationVersionsDiff(object):
    """Domain object for the difference between two versions of an Oppia
    exploration.

    Attributes:
        added_state_names: list(str). Name of the states added to the
            exploration from prev_exp_version to current_exp_version.
        deleted_state_names: list(str). Name of the states deleted from the
            exploration from prev_exp_version to current_exp_version.
        new_to_old_state_names: dict. Dictionary mapping state names of
            current_exp_version to the state names of prev_exp_version.
        old_to_new_state_names: dict. Dictionary mapping state names of
            prev_exp_version to the state names of current_exp_version.
    """

    def __init__(self, change_list):
        """Constructs an ExplorationVersionsDiff domain object.

        Args:
            change_list: list(ExplorationChange). A list of all of the commit
                cmds from the old version of the exploration up to the next
                version.
        """

        added_state_names = []
        deleted_state_names = []
        new_to_old_state_names = {}

        for change in change_list:
            if change.cmd == CMD_ADD_STATE:
                added_state_names.append(change.state_name)
            elif change.cmd == CMD_DELETE_STATE:
                state_name = change.state_name
                if state_name in added_state_names:
                    added_state_names.remove(state_name)
                else:
                    original_state_name = state_name
                    if original_state_name in new_to_old_state_names:
                        original_state_name = new_to_old_state_names.pop(
                            original_state_name)
                    deleted_state_names.append(original_state_name)
            elif change.cmd == CMD_RENAME_STATE:
                old_state_name = change.old_state_name
                new_state_name = change.new_state_name
                if old_state_name in added_state_names:
                    added_state_names.remove(old_state_name)
                    added_state_names.append(new_state_name)
                elif old_state_name in new_to_old_state_names:
                    new_to_old_state_names[new_state_name] = (
                        new_to_old_state_names.pop(old_state_name))
                else:
                    new_to_old_state_names[new_state_name] = old_state_name

        self.added_state_names = added_state_names
        self.deleted_state_names = deleted_state_names
        self.new_to_old_state_names = new_to_old_state_names
        self.old_to_new_state_names = {
            value: key for key, value in new_to_old_state_names.iteritems()
        }


class Exploration(object):
    """Domain object for an Oppia exploration."""

    def __init__(
            self, exploration_id, title, category, objective,
            language_code, tags, blurb, author_notes,
            states_schema_version, init_state_name, states_dict,
            param_specs_dict, param_changes_list, version,
            auto_tts_enabled, correctness_feedback_enabled,
            created_on=None, last_updated=None):
        """Initializes an Exploration domain object.

        Args:
            exploration_id: str. The exploration id.
            title: str. The exploration title.
            category: str. The category of the exploration.
            objective: str. The objective of the exploration.
            language_code: str. The language code of the exploration.
            tags: list(str). The tags given to the exploration.
            blurb: str. The blurb of the exploration.
            author_notes: str. The author notes.
            states_schema_version: int. Tbe schema version of the exploration.
            init_state_name: str. The name for the initial state of the
                exploration.
            states_dict: dict. A dict where each key-value pair represents,
                respectively, a state name and a dict used to initialize a
                State domain object.
            param_specs_dict: dict. A dict where each key-value pair represents
                respectively, a param spec name and a dict used to initialize a
                ParamSpec domain object.
            param_changes_list: list(dict). List of dict where each dict is
                used to initialize a ParamChange domain object.
            version: int. The version of the exploration.
            auto_tts_enabled: bool. True if automatic text-to-speech is
                enabled.
            correctness_feedback_enabled: bool. True if correctness feedback is
                enabled.
            created_on: datetime.datetime. Date and time when the exploration
                is created.
            last_updated: datetime.datetime. Date and time when the exploration
                was last updated.
        """
        self.id = exploration_id
        self.title = title
        self.category = category
        self.objective = objective
        self.language_code = language_code
        self.tags = tags
        self.blurb = blurb
        self.author_notes = author_notes
        self.states_schema_version = states_schema_version
        self.init_state_name = init_state_name

        self.states = {}
        for (state_name, state_dict) in states_dict.iteritems():
            self.states[state_name] = state_domain.State.from_dict(state_dict)

        self.param_specs = {
            ps_name: param_domain.ParamSpec.from_dict(ps_val)
            for (ps_name, ps_val) in param_specs_dict.iteritems()
        }
        self.param_changes = [
            param_domain.ParamChange.from_dict(param_change_dict)
            for param_change_dict in param_changes_list]

        self.version = version
        self.created_on = created_on
        self.last_updated = last_updated
        self.auto_tts_enabled = auto_tts_enabled
        self.correctness_feedback_enabled = correctness_feedback_enabled

    @classmethod
    def create_default_exploration(
            cls, exploration_id, title=feconf.DEFAULT_EXPLORATION_TITLE,
            init_state_name=feconf.DEFAULT_INIT_STATE_NAME,
            category=feconf.DEFAULT_EXPLORATION_CATEGORY,
            objective=feconf.DEFAULT_EXPLORATION_OBJECTIVE,
            language_code=constants.DEFAULT_LANGUAGE_CODE):
        """Returns a Exploration domain object with default values.

        'title', 'init_state_name', 'category', 'objective' if not provided are
        taken from feconf; 'tags' and 'param_changes_list' are initialized to
        empty list; 'states_schema_version' is taken from feconf; 'states_dict'
        is derived from feconf; 'param_specs_dict' is an empty dict; 'blurb' and
        'author_notes' are initialized to empty string; 'version' is
        initializated to 0.

        Args:
            exploration_id: str. The id of the exploration.
            title: str. The exploration title.
            init_state_name: str. The name of the initial state.
            category: str. The category of the exploration.
            objective: str. The objective of the exploration.
            language_code: str. The language code of the exploration.

        Returns:
            Exploration. The Exploration domain object with default
            values.
        """
        init_state_dict = state_domain.State.create_default_state(
            init_state_name, is_initial_state=True).to_dict()

        states_dict = {
            init_state_name: init_state_dict
        }

        return cls(
            exploration_id, title, category, objective, language_code, [], '',
            '', feconf.CURRENT_STATES_SCHEMA_VERSION,
            init_state_name, states_dict, {}, [], 0,
            feconf.DEFAULT_AUTO_TTS_ENABLED, False)

    @classmethod
    def from_dict(
            cls, exploration_dict,
            exploration_version=0, exploration_created_on=None,
            exploration_last_updated=None):
        """Return a Exploration domain object from a dict.

        Args:
            exploration_dict: dict. The dict representation of Exploration
                object.
            exploration_version: int. The version of the exploration.
            exploration_created_on: datetime.datetime. Date and time when the
                exploration is created.
            exploration_last_updated: datetime.datetime. Date and time when the
                exploration was last updated.

        Returns:
            Exploration. The corresponding Exploration domain object.
        """
        # NOTE TO DEVELOPERS: It is absolutely ESSENTIAL this conversion to and
        # from an ExplorationModel/dictionary MUST be exhaustive and complete.
        exploration = cls.create_default_exploration(
            exploration_dict['id'],
            title=exploration_dict['title'],
            category=exploration_dict['category'],
            objective=exploration_dict['objective'],
            language_code=exploration_dict['language_code'])
        exploration.tags = exploration_dict['tags']
        exploration.blurb = exploration_dict['blurb']
        exploration.author_notes = exploration_dict['author_notes']
        exploration.auto_tts_enabled = exploration_dict['auto_tts_enabled']
        exploration.correctness_feedback_enabled = exploration_dict[
            'correctness_feedback_enabled']

        exploration.param_specs = {
            ps_name: param_domain.ParamSpec.from_dict(ps_val) for
            (ps_name, ps_val) in exploration_dict['param_specs'].iteritems()
        }

        exploration.states_schema_version = exploration_dict[
            'states_schema_version']
        init_state_name = exploration_dict['init_state_name']
        exploration.rename_state(exploration.init_state_name, init_state_name)
        exploration.add_states([
            state_name for state_name in exploration_dict['states']
            if state_name != init_state_name])

        for (state_name, sdict) in exploration_dict['states'].iteritems():
            state = exploration.states[state_name]

            state.content = state_domain.SubtitledHtml(
                sdict['content']['content_id'], sdict['content']['html'])

            state.param_changes = [param_domain.ParamChange(
                pc['name'], pc['generator_id'], pc['customization_args']
            ) for pc in sdict['param_changes']]

            for pc in state.param_changes:
                if pc.name not in exploration.param_specs:
                    raise Exception('Parameter %s was used in a state but not '
                                    'declared in the exploration param_specs.'
                                    % pc.name)

            idict = sdict['interaction']
            interaction_answer_groups = [
                state_domain.AnswerGroup.from_dict(group)
                for group in idict['answer_groups']]

            default_outcome = (
                state_domain.Outcome.from_dict(idict['default_outcome'])
                if idict['default_outcome'] is not None else None)

            solution = (
                state_domain.Solution.from_dict(idict['id'], idict['solution'])
                if idict['solution'] else None)

            state.interaction = state_domain.InteractionInstance(
                idict['id'], idict['customization_args'],
                interaction_answer_groups, default_outcome,
                idict['confirmed_unclassified_answers'],
                [state_domain.Hint.from_dict(h) for h in idict['hints']],
                solution)

            state.content_ids_to_audio_translations = {
                content_id: {
                    language_code: state_domain.AudioTranslation.from_dict(
                        audio_translation_dict)
                    for language_code, audio_translation_dict in
                    audio_translations.iteritems()
                } for content_id, audio_translations in (
                    sdict['content_ids_to_audio_translations'].iteritems())
            }
            state.written_translations = (
                state_domain.WrittenTranslations.from_dict(
                    sdict['written_translations']))

            exploration.states[state_name] = state

        exploration.param_changes = [
            param_domain.ParamChange.from_dict(pc)
            for pc in exploration_dict['param_changes']]

        exploration.version = exploration_version
        exploration.created_on = exploration_created_on
        exploration.last_updated = exploration_last_updated

        return exploration

    @classmethod
    def _require_valid_state_name(cls, name):
        """Validates name string.

        Args:
            name: str. The name to validate.
        """
        utils.require_valid_name(name, 'a state name')

    def validate(self, strict=False):
        """Validates various properties of the Exploration.

        Args:
            strict: bool. If True, the exploration is assumed to be published,
                and the validation checks are stricter.

        Raises:
            ValidationError: One or more attributes of the Exploration are
            invalid.
        """
        if not isinstance(self.title, basestring):
            raise utils.ValidationError(
                'Expected title to be a string, received %s' % self.title)
        utils.require_valid_name(
            self.title, 'the exploration title', allow_empty=True)

        if not isinstance(self.category, basestring):
            raise utils.ValidationError(
                'Expected category to be a string, received %s'
                % self.category)
        utils.require_valid_name(
            self.category, 'the exploration category', allow_empty=True)

        if not isinstance(self.objective, basestring):
            raise utils.ValidationError(
                'Expected objective to be a string, received %s' %
                self.objective)

        if not isinstance(self.language_code, basestring):
            raise utils.ValidationError(
                'Expected language_code to be a string, received %s' %
                self.language_code)
        if not utils.is_valid_language_code(self.language_code):
            raise utils.ValidationError(
                'Invalid language_code: %s' % self.language_code)

        if not isinstance(self.tags, list):
            raise utils.ValidationError(
                'Expected \'tags\' to be a list, received %s' % self.tags)
        for tag in self.tags:
            if not isinstance(tag, basestring):
                raise utils.ValidationError(
                    'Expected each tag in \'tags\' to be a string, received '
                    '\'%s\'' % tag)

            if not tag:
                raise utils.ValidationError('Tags should be non-empty.')

            if not re.match(feconf.TAG_REGEX, tag):
                raise utils.ValidationError(
                    'Tags should only contain lowercase letters and spaces, '
                    'received \'%s\'' % tag)

            if (tag[0] not in string.ascii_lowercase or
                    tag[-1] not in string.ascii_lowercase):
                raise utils.ValidationError(
                    'Tags should not start or end with whitespace, received '
                    ' \'%s\'' % tag)

            if re.search(r'\s\s+', tag):
                raise utils.ValidationError(
                    'Adjacent whitespace in tags should be collapsed, '
                    'received \'%s\'' % tag)
        if len(set(self.tags)) != len(self.tags):
            raise utils.ValidationError('Some tags duplicate each other')

        if not isinstance(self.blurb, basestring):
            raise utils.ValidationError(
                'Expected blurb to be a string, received %s' % self.blurb)

        if not isinstance(self.author_notes, basestring):
            raise utils.ValidationError(
                'Expected author_notes to be a string, received %s' %
                self.author_notes)

        if not isinstance(self.states, dict):
            raise utils.ValidationError(
                'Expected states to be a dict, received %s' % self.states)
        if not self.states:
            raise utils.ValidationError('This exploration has no states.')
        for state_name in self.states:
            self._require_valid_state_name(state_name)
            state = self.states[state_name]
            state.validate(
                self.param_specs,
                allow_null_interaction=not strict)
            # The checks below perform validation on the Outcome domain object
            # that is specific to answer groups in explorations, but not
            # questions. This logic is here because the validation checks in
            # the Outcome domain object are used by both explorations and
            # questions.
            for answer_group in state.interaction.answer_groups:
                if not answer_group.outcome.dest:
                    raise utils.ValidationError(
                        'Every outcome should have a destination.')
                if not isinstance(answer_group.outcome.dest, basestring):
                    raise utils.ValidationError(
                        'Expected outcome dest to be a string, received %s'
                        % answer_group.outcome.dest)
            if state.interaction.default_outcome is not None:
                if not state.interaction.default_outcome.dest:
                    raise utils.ValidationError(
                        'Every outcome should have a destination.')
                if not isinstance(
                        state.interaction.default_outcome.dest, basestring):
                    raise utils.ValidationError(
                        'Expected outcome dest to be a string, received %s'
                        % state.interaction.default_outcome.dest)
            if self.language_code in (
                    state.written_translations.get_available_languages()):
                raise utils.ValidationError(
                    'This exploration has a text translation in its own '
                    'language.')

        if self.states_schema_version is None:
            raise utils.ValidationError(
                'This exploration has no states schema version.')
        if not self.init_state_name:
            raise utils.ValidationError(
                'This exploration has no initial state name specified.')
        if self.init_state_name not in self.states:
            raise utils.ValidationError(
                'There is no state in %s corresponding to the exploration\'s '
                'initial state name %s.' %
                (self.states.keys(), self.init_state_name))

        if not isinstance(self.param_specs, dict):
            raise utils.ValidationError(
                'Expected param_specs to be a dict, received %s'
                % self.param_specs)

        if not isinstance(self.auto_tts_enabled, bool):
            raise utils.ValidationError(
                'Expected auto_tts_enabled to be a bool, received %s'
                % self.auto_tts_enabled)

        if not isinstance(self.correctness_feedback_enabled, bool):
            raise utils.ValidationError(
                'Expected correctness_feedback_enabled to be a bool, received '
                '%s' % self.correctness_feedback_enabled)

        for param_name in self.param_specs:
            if not isinstance(param_name, basestring):
                raise utils.ValidationError(
                    'Expected parameter name to be a string, received %s (%s).'
                    % param_name, type(param_name))
            if not re.match(feconf.ALPHANUMERIC_REGEX, param_name):
                raise utils.ValidationError(
                    'Only parameter names with characters in [a-zA-Z0-9] are '
                    'accepted.')
            self.param_specs[param_name].validate()

        if not isinstance(self.param_changes, list):
            raise utils.ValidationError(
                'Expected param_changes to be a list, received %s'
                % self.param_changes)
        for param_change in self.param_changes:
            param_change.validate()
            if param_change.name not in self.param_specs:
                raise utils.ValidationError(
                    'No parameter named \'%s\' exists in this exploration'
                    % param_change.name)
            if param_change.name in feconf.INVALID_PARAMETER_NAMES:
                raise utils.ValidationError(
                    'The exploration-level parameter with name \'%s\' is '
                    'reserved. Please choose a different name.'
                    % param_change.name)

        # TODO(sll): Find a way to verify the param change customization args
        # when they depend on exploration/state parameters (e.g. the generated
        # values must have the correct obj_type). Can we get sample values for
        # the reader's answer and these parameters by looking at states that
        # link to this one?

        # Check that all state param changes are valid.
        for state_name, state in self.states.iteritems():
            for param_change in state.param_changes:
                param_change.validate()
                if param_change.name not in self.param_specs:
                    raise utils.ValidationError(
                        'The parameter with name \'%s\' was set in state '
                        '\'%s\', but it does not exist in the list of '
                        'parameter specifications for this exploration.'
                        % (param_change.name, state_name))
                if param_change.name in feconf.INVALID_PARAMETER_NAMES:
                    raise utils.ValidationError(
                        'The parameter name \'%s\' is reserved. Please choose '
                        'a different name for the parameter being set in '
                        'state \'%s\'.' % (param_change.name, state_name))

        # Check that all answer groups, outcomes, and param_changes are valid.
        all_state_names = self.states.keys()
        for state_name, state in self.states.iteritems():
            interaction = state.interaction
            default_outcome = interaction.default_outcome

            if default_outcome is not None:
                # Check the default destination, if any.
                if default_outcome.dest not in all_state_names:
                    raise utils.ValidationError(
                        'The destination %s is not a valid state.'
                        % default_outcome.dest)

                # Check that, if the outcome is a non-self-loop, then the
                # refresher_exploration_id is None.
                if (default_outcome.refresher_exploration_id is not None and
                        default_outcome.dest != state_name):
                    raise utils.ValidationError(
                        'The default outcome for state %s has a refresher '
                        'exploration ID, but is not a self-loop.' % state_name)

            for group in interaction.answer_groups:
                # Check group destinations.
                if group.outcome.dest not in all_state_names:
                    raise utils.ValidationError(
                        'The destination %s is not a valid state.'
                        % group.outcome.dest)

                # Check that, if the outcome is a non-self-loop, then the
                # refresher_exploration_id is None.
                if (group.outcome.refresher_exploration_id is not None and
                        group.outcome.dest != state_name):
                    raise utils.ValidationError(
                        'The outcome for an answer group in state %s has a '
                        'refresher exploration ID, but is not a self-loop.'
                        % state_name)

                for param_change in group.outcome.param_changes:
                    if param_change.name not in self.param_specs:
                        raise utils.ValidationError(
                            'The parameter %s was used in an answer group, '
                            'but it does not exist in this exploration'
                            % param_change.name)

        if strict:
            warnings_list = []

            try:
                self._verify_all_states_reachable()
            except utils.ValidationError as e:
                warnings_list.append(unicode(e))

            try:
                self._verify_no_dead_ends()
            except utils.ValidationError as e:
                warnings_list.append(unicode(e))

            if not self.title:
                warnings_list.append(
                    'A title must be specified (in the \'Settings\' tab).')

            if not self.category:
                warnings_list.append(
                    'A category must be specified (in the \'Settings\' tab).')

            if not self.objective:
                warnings_list.append(
                    'An objective must be specified (in the \'Settings\' tab).'
                )

            if not self.language_code:
                warnings_list.append(
                    'A language must be specified (in the \'Settings\' tab).')

            # Check that self-loop outcomes are not labelled as correct.
            all_state_names = self.states.keys()
            for state_name, state in self.states.iteritems():
                interaction = state.interaction
                default_outcome = interaction.default_outcome

                if default_outcome is not None:
                    # Check that, if the outcome is a self-loop, then the
                    # outcome is not labelled as correct.
                    if (default_outcome.dest == state_name and
                            default_outcome.labelled_as_correct):
                        raise utils.ValidationError(
                            'The default outcome for state %s is labelled '
                            'correct but is a self-loop.' % state_name)

                for group in interaction.answer_groups:
                    # Check that, if the outcome is a self-loop, then the
                    # outcome is not labelled as correct.
                    if (group.outcome.dest == state_name and
                            group.outcome.labelled_as_correct):
                        raise utils.ValidationError(
                            'The outcome for an answer group in state %s is '
                            'labelled correct but is a self-loop.' % state_name)

            if len(warnings_list) > 0:
                warning_str = ''
                for ind, warning in enumerate(warnings_list):
                    warning_str += '%s. %s ' % (ind + 1, warning)
                raise utils.ValidationError(
                    'Please fix the following issues before saving this '
                    'exploration: %s' % warning_str)

    def _verify_all_states_reachable(self):
        """Verifies that all states are reachable from the initial state.

        Raises:
            ValidationError: One or more states are not reachable from the
            initial state of the Exploration.
        """
        # This queue stores state names.
        processed_queue = []
        curr_queue = [self.init_state_name]

        while curr_queue:
            curr_state_name = curr_queue[0]
            curr_queue = curr_queue[1:]

            if curr_state_name in processed_queue:
                continue

            processed_queue.append(curr_state_name)

            curr_state = self.states[curr_state_name]

            if not curr_state.interaction.is_terminal:
                all_outcomes = curr_state.interaction.get_all_outcomes()
                for outcome in all_outcomes:
                    dest_state = outcome.dest
                    if (dest_state not in curr_queue and
                            dest_state not in processed_queue):
                        curr_queue.append(dest_state)

        if len(self.states) != len(processed_queue):
            unseen_states = list(
                set(self.states.keys()) - set(processed_queue))
            raise utils.ValidationError(
                'The following states are not reachable from the initial '
                'state: %s' % ', '.join(unseen_states))

    def _verify_no_dead_ends(self):
        """Verifies that all states can reach a terminal state.

        Raises:
            ValidationError: If is impossible to complete the exploration from
                a state.
        """
        # This queue stores state names.
        processed_queue = []
        curr_queue = []

        for (state_name, state) in self.states.iteritems():
            if state.interaction.is_terminal:
                curr_queue.append(state_name)

        while curr_queue:
            curr_state_name = curr_queue[0]
            curr_queue = curr_queue[1:]

            if curr_state_name in processed_queue:
                continue

            processed_queue.append(curr_state_name)

            for (state_name, state) in self.states.iteritems():
                if (state_name not in curr_queue
                        and state_name not in processed_queue):
                    all_outcomes = (
                        state.interaction.get_all_outcomes())
                    for outcome in all_outcomes:
                        if outcome.dest == curr_state_name:
                            curr_queue.append(state_name)
                            break

        if len(self.states) != len(processed_queue):
            dead_end_states = list(
                set(self.states.keys()) - set(processed_queue))
            raise utils.ValidationError(
                'It is impossible to complete the exploration from the '
                'following states: %s' % ', '.join(dead_end_states))

    # Derived attributes of an exploration.
    @property
    def init_state(self):
        """The state which forms the start of this exploration.

        Returns:
            State. The corresponding State domain object.
        """
        return self.states[self.init_state_name]

    @property
    def param_specs_dict(self):
        """A dict of param specs, each represented as Python dicts.

        Returns:
            dict. Dict of parameter specs.
        """
        return {ps_name: ps_val.to_dict()
                for (ps_name, ps_val) in self.param_specs.iteritems()}

    @property
    def param_change_dicts(self):
        """A list of param changes, represented as JSONifiable Python dicts.

        Returns:
            list(dict). List of dicts, each representing a parameter change.
        """
        return [param_change.to_dict() for param_change in self.param_changes]

    @classmethod
    def is_demo_exploration_id(cls, exploration_id):
        """Whether the given exploration id is a demo exploration.

        Args:
            exploration_id: str. The exploration id.

        Returns:
            bool. Whether the corresponding exploration is a demo exploration.
        """
        return exploration_id in feconf.DEMO_EXPLORATIONS

    @property
    def is_demo(self):
        """Whether the exploration is one of the demo explorations.

        Returns:
            bool. True is the current exploration is a demo exploration.
        """
        return self.is_demo_exploration_id(self.id)

    def update_title(self, title):
        """Update the exploration title.

        Args:
            title: str. The exploration title to set.
        """
        self.title = title

    def update_category(self, category):
        """Update the exploration category.

        Args:
            category: str. The exploration category to set.
        """
        self.category = category

    def update_objective(self, objective):
        """Update the exploration objective.

        Args:
            objective: str. The exploration objective to set.
        """
        self.objective = objective

    def update_language_code(self, language_code):
        """Update the exploration language code.

        Args:
            language_code: str. The exploration language code to set.
        """
        self.language_code = language_code

    def update_tags(self, tags):
        """Update the tags of the exploration.

        Args:
            tags: list(str). List of tags to set.
        """
        self.tags = tags

    def update_blurb(self, blurb):
        """Update the blurb of the exploration.

        Args:
            blurb: str. The blurb to set.
        """
        self.blurb = blurb

    def update_author_notes(self, author_notes):
        """Update the author notes of the exploration.

        Args:
            author_notes: str. The author notes to set.
        """
        self.author_notes = author_notes

    def update_param_specs(self, param_specs_dict):
        """Update the param spec dict.

        Args:
            param_specs_dict: dict. A dict where each key-value pair represents
                respectively, a param spec name and a dict used to initialize a
                ParamSpec domain object.
        """
        self.param_specs = {
            ps_name: param_domain.ParamSpec.from_dict(ps_val)
            for (ps_name, ps_val) in param_specs_dict.iteritems()
        }

    def update_param_changes(self, param_changes_list):
        """Update the param change dict.

        Args:
           param_changes_list: list(dict). List of dict where each dict is
                used to initialize a ParamChange domain object.
        """
        self.param_changes = [
            param_domain.ParamChange.from_dict(param_change)
            for param_change in param_changes_list
        ]

    def update_init_state_name(self, init_state_name):
        """Update the name for the initial state of the exploration.

        Args:
            init_state_name: str. The new name of the initial state.
        """
        if init_state_name not in self.states:
            raise Exception(
                'Invalid new initial state name: %s; '
                'it is not in the list of states %s for this '
                'exploration.' % (init_state_name, self.states.keys()))
        self.init_state_name = init_state_name

    def update_auto_tts_enabled(self, auto_tts_enabled):
        """Update whether automatic text-to-speech is enabled.

        Args:
            auto_tts_enabled: bool. Whether automatic text-to-speech
                is enabled or not.
        """
        self.auto_tts_enabled = auto_tts_enabled

    def update_correctness_feedback_enabled(self, correctness_feedback_enabled):
        """Update whether correctness feedback is enabled.

        Args:
            correctness_feedback_enabled: bool. Whether correctness feedback
                is enabled or not.
        """
        self.correctness_feedback_enabled = correctness_feedback_enabled

    # Methods relating to states.
    def add_states(self, state_names):
        """Adds multiple states to the exploration.

        Args:
            state_names: list(str). List of state names to add.

        Raises:
            ValueError: At least one of the new state names already exists in
            the states dict.
        """
        for state_name in state_names:
            if state_name in self.states:
                raise ValueError('Duplicate state name %s' % state_name)

        for state_name in state_names:
            self.states[state_name] = state_domain.State.create_default_state(
                state_name)

    def rename_state(self, old_state_name, new_state_name):
        """Renames the given state.

        Args:
            old_state_name: str. The old name of state to rename.
            new_state_name: str. The new state name.

        Raises:
            ValueError: The old state name does not exist or the new state name
            is already in states dict.
        """
        if old_state_name not in self.states:
            raise ValueError('State %s does not exist' % old_state_name)
        if (old_state_name != new_state_name and
                new_state_name in self.states):
            raise ValueError('Duplicate state name: %s' % new_state_name)

        if old_state_name == new_state_name:
            return

        self._require_valid_state_name(new_state_name)

        self.states[new_state_name] = copy.deepcopy(
            self.states[old_state_name])
        del self.states[old_state_name]

        if self.init_state_name == old_state_name:
            self.update_init_state_name(new_state_name)

        # Find all destinations in the exploration which equal the renamed
        # state, and change the name appropriately.
        for other_state_name in self.states:
            other_state = self.states[other_state_name]
            other_outcomes = other_state.interaction.get_all_outcomes()
            for outcome in other_outcomes:
                if outcome.dest == old_state_name:
                    outcome.dest = new_state_name

    def delete_state(self, state_name):
        """Deletes the given state.

        Args:
            state_name: str. The state name to be deleted.

        Raises:
            ValueError: The state does not exist or is the initial state of the
            exploration.
        """
        if state_name not in self.states:
            raise ValueError('State %s does not exist' % state_name)

        # Do not allow deletion of initial states.
        if self.init_state_name == state_name:
            raise ValueError('Cannot delete initial state of an exploration.')

        # Find all destinations in the exploration which equal the deleted
        # state, and change them to loop back to their containing state.
        for other_state_name in self.states:
            other_state = self.states[other_state_name]
            all_outcomes = other_state.interaction.get_all_outcomes()
            for outcome in all_outcomes:
                if outcome.dest == state_name:
                    outcome.dest = other_state_name

        del self.states[state_name]


    def get_trainable_states_dict(self, old_states, exp_versions_diff):
        """Retrieves the state names of all trainable states in an exploration
        segregated into state names with changed and unchanged answer groups.
        In this method, the new_state_name refers to the name of the state in
        the current version of the exploration whereas the old_state_name refers
        to the name of the state in the previous version of the exploration.

        Args:
            old_states: dict. Dictionary containing all State domain objects.
            exp_versions_diff: ExplorationVersionsDiff. An instance of the
                exploration versions diff class.

        Returns:
            dict. The trainable states dict. This dict has three keys
                representing state names with changed answer groups and
                unchanged answer groups respectively.
        """
        trainable_states_dict = {
            'state_names_with_changed_answer_groups': [],
            'state_names_with_unchanged_answer_groups': []
        }
        new_states = self.states

        for new_state_name in new_states:
            new_state = new_states[new_state_name]
            if not new_state.can_undergo_classification():
                continue

            old_state_name = new_state_name
            if new_state_name in exp_versions_diff.new_to_old_state_names:
                old_state_name = exp_versions_diff.new_to_old_state_names[
                    new_state_name]

            # The case where a new state is added. When this happens, the
            # old_state_name will be equal to the new_state_name and it will not
            # be present in the exploration's older version.
            if old_state_name not in old_states:
                trainable_states_dict[
                    'state_names_with_changed_answer_groups'].append(
                        new_state_name)
                continue
            old_state = old_states[old_state_name]
            old_training_data = old_state.get_training_data()
            new_training_data = new_state.get_training_data()

            # Check if the training data and interaction_id of the state in the
            # previous version of the exploration and the state in the new
            # version of the exploration match. If any of them are not equal,
            # we create a new job for the state in the current version.
            if new_training_data == old_training_data and (
                    new_state.interaction.id == old_state.interaction.id):
                trainable_states_dict[
                    'state_names_with_unchanged_answer_groups'].append(
                        new_state_name)
            else:
                trainable_states_dict[
                    'state_names_with_changed_answer_groups'].append(
                        new_state_name)

        return trainable_states_dict

    @classmethod
    def _convert_states_v0_dict_to_v1_dict(cls, states_dict):
        """Converts old states schema to the modern v1 schema. v1 contains the
        schema version 1 and does not contain any old constructs, such as
        widgets. This is a complete migration of everything previous to the
        schema versioning update to the earliest versioned schema.
        Note that the states_dict being passed in is modified in-place.

        Args:
            states_dict: dict. A dict where each key-value pair represents,
                respectively, a state name and a dict used to initialize a
                State domain object.

        Returns:
            dict. The converted states_dict.
        """
        # Ensure widgets are renamed to be interactions.
        for _, state_defn in states_dict.iteritems():
            if 'widget' not in state_defn:
                continue
            state_defn['interaction'] = copy.deepcopy(state_defn['widget'])
            state_defn['interaction']['id'] = copy.deepcopy(
                state_defn['interaction']['widget_id'])
            del state_defn['interaction']['widget_id']
            if 'sticky' in state_defn['interaction']:
                del state_defn['interaction']['sticky']
            del state_defn['widget']
        return states_dict

    @classmethod
    def _convert_states_v1_dict_to_v2_dict(cls, states_dict):
        """Converts from version 1 to 2. Version 1 assumes the existence of an
        implicit 'END' state, but version 2 does not. As a result, the
        conversion process involves introducing a proper ending state for all
        explorations previously designed under this assumption.
        Note that the states_dict being passed in is modified in-place.

        Args:
            states_dict: dict. A dict where each key-value pair represents,
                respectively, a state name and a dict used to initialize a
                State domain object.

        Returns:
            dict. The converted states_dict.
        """
        # The name of the implicit END state before the migration. Needed here
        # to migrate old explorations which expect that implicit END state.
        old_end_dest = 'END'

        # Adds an explicit state called 'END' with an EndExploration to replace
        # links other states have to an implicit 'END' state. Otherwise, if no
        # states refer to a state called 'END', no new state will be introduced
        # since it would be isolated from all other states in the graph and
        # create additional warnings for the user. If they were not referring
        # to an 'END' state before, then they would only be receiving warnings
        # about not being able to complete the exploration. The introduction of
        # a real END state would produce additional warnings (state cannot be
        # reached from other states, etc.).
        targets_end_state = False
        has_end_state = False
        for (state_name, sdict) in states_dict.iteritems():
            if not has_end_state and state_name == old_end_dest:
                has_end_state = True

            if not targets_end_state:
                for handler in sdict['interaction']['handlers']:
                    for rule_spec in handler['rule_specs']:
                        if rule_spec['dest'] == old_end_dest:
                            targets_end_state = True
                            break

        # Ensure any explorations pointing to an END state has a valid END
        # state to end with (in case it expects an END state).
        if targets_end_state and not has_end_state:
            states_dict[old_end_dest] = {
                'content': [{
                    'type': 'text',
                    'value': 'Congratulations, you have finished!'
                }],
                'interaction': {
                    'id': 'EndExploration',
                    'customization_args': {
                        'recommendedExplorationIds': {
                            'value': []
                        }
                    },
                    'handlers': [{
                        'name': 'submit',
                        'rule_specs': [{
                            'definition': {
                                'rule_type': 'default'
                            },
                            'dest': old_end_dest,
                            'feedback': [],
                            'param_changes': []
                        }]
                    }],
                },
                'param_changes': []
            }

        return states_dict

    @classmethod
    def _convert_states_v2_dict_to_v3_dict(cls, states_dict):
        """Converts from version 2 to 3. Version 3 introduces a triggers list
        within interactions.
        Note that the states_dict being passed in is modified in-place.

        Args:
            states_dict: dict. A dict where each key-value pair represents,
                respectively, a state name and a dict used to initialize a
                State domain object.

        Returns:
            dict. The converted states_dict.
        """
        # Ensure all states interactions have a triggers list.
        for sdict in states_dict.values():
            interaction = sdict['interaction']
            if 'triggers' not in interaction:
                interaction['triggers'] = []

        return states_dict

    @classmethod
    def _convert_states_v3_dict_to_v4_dict(cls, states_dict):
        """Converts from version 3 to 4. Version 4 introduces a new structure
        for rules by organizing them into answer groups instead of handlers.
        This migration involves a 1:1 mapping from rule specs to answer groups
        containing just that single rule. Default rules have their destination
        state name and feedback copied to the default_outcome portion of an
        interaction instance.
        Note that the states_dict being passed in is modified in-place.

        Args:
            states_dict: dict. A dict where each key-value pair represents,
                respectively, a state name and a dict used to initialize a
                State domain object.

        Returns:
            dict. The converted states_dict.
        """
        for state_dict in states_dict.values():
            interaction = state_dict['interaction']
            answer_groups = []
            default_outcome = None
            for handler in interaction['handlers']:
                # Ensure the name is 'submit'.
                if 'name' in handler and handler['name'] != 'submit':
                    raise utils.ExplorationConversionError(
                        'Error: Can only convert rules with a name '
                        '\'submit\' in states v3 to v4 conversion process. '
                        'Encountered name: %s' % handler['name'])

                # Each rule spec becomes a new answer group.
                for rule_spec in handler['rule_specs']:
                    group = {}

                    # Rules don't have a rule_type key anymore.
                    is_default_rule = False
                    if 'rule_type' in rule_spec['definition']:
                        rule_type = rule_spec['definition']['rule_type']
                        is_default_rule = (rule_type == 'default')

                        # Ensure the rule type is either default or atomic.
                        if not is_default_rule and rule_type != 'atomic':
                            raise utils.ExplorationConversionError(
                                'Error: Can only convert default and atomic '
                                'rules in states v3 to v4 conversion process. '
                                'Encountered rule of type: %s' % rule_type)

                    # Ensure the subject is answer.
                    if ('subject' in rule_spec['definition'] and
                            rule_spec['definition']['subject'] != 'answer'):
                        raise utils.ExplorationConversionError(
                            'Error: Can only convert rules with an \'answer\' '
                            'subject in states v3 to v4 conversion process. '
                            'Encountered subject: %s'
                            % rule_spec['definition']['subject'])

                    # The rule turns into the group's only rule. Rules do not
                    # have definitions anymore. Do not copy the inputs and name
                    # if it is a default rule.
                    if not is_default_rule:
                        definition = rule_spec['definition']
                        group['rule_specs'] = [{
                            'inputs': copy.deepcopy(definition['inputs']),
                            'rule_type': copy.deepcopy(definition['name'])
                        }]

                    # Answer groups now have an outcome.
                    group['outcome'] = {
                        'dest': copy.deepcopy(rule_spec['dest']),
                        'feedback': copy.deepcopy(rule_spec['feedback']),
                        'param_changes': (
                            copy.deepcopy(rule_spec['param_changes'])
                            if 'param_changes' in rule_spec else [])
                    }

                    if is_default_rule:
                        default_outcome = group['outcome']
                    else:
                        answer_groups.append(group)

            try:
                is_terminal = (
                    interaction_registry.Registry.get_interaction_by_id(
                        interaction['id']
                    ).is_terminal if interaction['id'] is not None else False)
            except KeyError:
                raise utils.ExplorationConversionError(
                    'Trying to migrate exploration containing non-existent '
                    'interaction ID: %s' % interaction['id'])
            if not is_terminal:
                interaction['answer_groups'] = answer_groups
                interaction['default_outcome'] = default_outcome
            else:
                # Terminal nodes have no answer groups or outcomes.
                interaction['answer_groups'] = []
                interaction['default_outcome'] = None
            del interaction['handlers']

        return states_dict

    @classmethod
    def _convert_states_v4_dict_to_v5_dict(cls, states_dict):
        """Converts from version 4 to 5. Version 5 removes the triggers list
        within interactions, and replaces it with a fallbacks list.
        Note that the states_dict being passed in is modified in-place.

        Args:
            states_dict: dict. A dict where each key-value pair represents,
                respectively, a state name and a dict used to initialize a
                State domain object.

        Returns:
            dict. The converted states_dict.
        """
        # Ensure all states interactions have a fallbacks list.
        for state_dict in states_dict.values():
            interaction = state_dict['interaction']
            if 'triggers' in interaction:
                del interaction['triggers']
            if 'fallbacks' not in interaction:
                interaction['fallbacks'] = []

        return states_dict

    @classmethod
    def _convert_states_v5_dict_to_v6_dict(cls, states_dict):
        """Converts from version 5 to 6. Version 6 introduces a list of
        confirmed unclassified answers. Those are answers which are confirmed
        to be associated with the default outcome during classification.

        Args:
            states_dict: dict. A dict where each key-value pair represents,
                respectively, a state name and a dict used to initialize a
                State domain object.

        Returns:
            dict. The converted states_dict.
        """
        for state_dict in states_dict.values():
            interaction = state_dict['interaction']
            if 'confirmed_unclassified_answers' not in interaction:
                interaction['confirmed_unclassified_answers'] = []

        return states_dict

    @classmethod
    def _convert_states_v6_dict_to_v7_dict(cls, states_dict):
        """Converts from version 6 to 7. Version 7 forces all CodeRepl
        interactions to use Python.

        Args:
            states_dict: dict. A dict where each key-value pair represents,
                respectively, a state name and a dict used to initialize a
                State domain object.

        Returns:
            dict. The converted states_dict.
        """
        for state_dict in states_dict.values():
            interaction = state_dict['interaction']
            if interaction['id'] == 'CodeRepl':
                interaction['customization_args']['language']['value'] = (
                    'python')

        return states_dict

    # TODO(bhenning): Remove pre_v4_states_conversion_func when the answer
    # migration is completed.
    @classmethod
    def _convert_states_v7_dict_to_v8_dict(cls, states_dict):
        """Converts from version 7 to 8. Version 8 contains classifier
        model id.

        Args:
            states_dict: dict. A dict where each key-value pair represents,
                respectively, a state name and a dict used to initialize a
                State domain object.

        Returns:
            dict. The converted states_dict.
        """
        for state_dict in states_dict.values():
            state_dict['classifier_model_id'] = None
        return states_dict

    @classmethod
    def _convert_states_v8_dict_to_v9_dict(cls, states_dict):
        """Converts from version 8 to 9. Version 9 contains 'correct'
        field in answer groups.

        Args:
            states_dict: dict. A dict where each key-value pair represents,
                respectively, a state name and a dict used to initialize a
                State domain object.

        Returns:
            dict. The converted states_dict.
        """
        for state_dict in states_dict.values():
            answer_groups = state_dict['interaction']['answer_groups']
            for answer_group in answer_groups:
                answer_group['correct'] = False
        return states_dict

    @classmethod
    def _convert_states_v9_dict_to_v10_dict(cls, states_dict):
        """Converts from version 9 to 10. Version 10 contains hints
        and solution in each interaction.

        Args:
            states_dict: dict. A dict where each key-value pair represents,
                respectively, a state name and a dict used to initialize a
                State domain object.

        Returns:
            dict. The converted states_dict.
        """
        for state_dict in states_dict.values():
            interaction = state_dict['interaction']
            if 'hints' not in interaction:
                interaction['hints'] = []
                for fallback in interaction['fallbacks']:
                    if fallback['outcome']['feedback']:
                        interaction['hints'].append({
                            'hint_text': fallback['outcome']['feedback'][0]
                        })
            if 'solution' not in interaction:
                interaction['solution'] = None
        return states_dict

    @classmethod
    def _convert_states_v10_dict_to_v11_dict(cls, states_dict):
        """Converts from version 10 to 11. Version 11 refactors the content to
        be an HTML string with audio translations.

        Args:
            states_dict: dict. A dict where each key-value pair represents,
                respectively, a state name and a dict used to initialize a
                State domain object.

        Returns:
            dict. The converted states_dict.
        """
        for state_dict in states_dict.values():
            content_html = state_dict['content'][0]['value']
            state_dict['content'] = {
                'html': content_html,
                'audio_translations': []
            }
        return states_dict

    @classmethod
    def _convert_states_v11_dict_to_v12_dict(cls, states_dict):
        """Converts from version 11 to 12. Version 12 refactors audio
        translations from a list to a dict keyed by language code.

        Args:
            states_dict: dict. A dict where each key-value pair represents,
                respectively, a state name and a dict used to initialize a
                State domain object.

        Returns:
            dict. The converted states_dict.
        """
        for state_dict in states_dict.values():
            old_audio_translations = state_dict['content']['audio_translations']
            state_dict['content']['audio_translations'] = {
                old_translation['language_code']: {
                    'filename': old_translation['filename'],
                    'file_size_bytes': old_translation['file_size_bytes'],
                    'needs_update': old_translation['needs_update'],
                }
                for old_translation in old_audio_translations
            }
        return states_dict

    @classmethod
    def _convert_states_v12_dict_to_v13_dict(cls, states_dict):
        """Converts from version 12 to 13. Version 13 sets empty
        solutions to None and removes fallbacks.

        Args:
            states_dict: dict. A dict where each key-value pair represents,
                respectively, a state name and a dict used to initialize a
                State domain object.

        Returns:
            dict. The converted states_dict.
        """
        for state_dict in states_dict.values():
            if 'fallbacks' in state_dict['interaction']:
                del state_dict['interaction']['fallbacks']
            if not state_dict['interaction']['solution']:
                state_dict['interaction']['solution'] = None
        return states_dict

    @classmethod
    def _convert_states_v13_dict_to_v14_dict(cls, states_dict):
        """Converts from version 13 to 14. Version 14 adds
        audio translations to feedback, hints, and solutions.

        Args:
            states_dict: dict. A dict where each key-value pair represents,
                respectively, a state name and a dict used to initialize a
                State domain object.

        Returns:
            dict. The converted states_dict.
        """
        for state_dict in states_dict.values():
            if state_dict['interaction']['default_outcome'] is not None:
                old_feedback_list = (
                    state_dict['interaction']['default_outcome']['feedback'])
                default_feedback_html = (
                    old_feedback_list[0] if len(old_feedback_list) > 0 else '')
                state_dict['interaction']['default_outcome']['feedback'] = {
                    'html': default_feedback_html,
                    'audio_translations': {}
                }
            for answer_group_dict in state_dict['interaction']['answer_groups']:
                old_answer_group_feedback_list = (
                    answer_group_dict['outcome']['feedback'])
                feedback_html = (
                    old_answer_group_feedback_list[0]
                    if len(old_answer_group_feedback_list) > 0 else '')
                answer_group_dict['outcome']['feedback'] = {
                    'html': feedback_html,
                    'audio_translations': {}
                }
            for hint_dict in state_dict['interaction']['hints']:
                hint_content_html = hint_dict['hint_text']
                del hint_dict['hint_text']
                hint_dict['hint_content'] = {
                    'html': hint_content_html,
                    'audio_translations': {}
                }
            if state_dict['interaction']['solution']:
                explanation = (
                    state_dict['interaction']['solution']['explanation'])
                state_dict['interaction']['solution']['explanation'] = {
                    'html': explanation,
                    'audio_translations': {}
                }
        return states_dict

    @classmethod
    def _convert_states_v14_dict_to_v15_dict(cls, states_dict):
        """Converts from version 14 to 15. Version 15 renames the "correct"
        field in answer groups to "labelled_as_correct" and (for safety) resets
        all "labelled_as_correct" values to False.

        Args:
            states_dict: dict. A dict where each key-value pair represents,
                respectively, a state name and a dict used to initialize a
                State domain object.

        Returns:
            dict. The converted states_dict.
        """
        for state_dict in states_dict.values():
            answer_groups = state_dict['interaction']['answer_groups']
            for answer_group in answer_groups:
                answer_group['labelled_as_correct'] = False
                del answer_group['correct']
        return states_dict

    @classmethod
    def _convert_states_v15_dict_to_v16_dict(cls, states_dict):
        """Converts from version 15 to 16. Version 16 adds a
        refresher_exploration_id field to each outcome.

        Args:
            states_dict: dict. A dict where each key-value pair represents,
                respectively, a state name and a dict used to initialize a
                State domain object.

        Returns:
            dict. The converted states_dict.
        """
        for state_dict in states_dict.values():
            answer_groups = state_dict['interaction']['answer_groups']
            for answer_group in answer_groups:
                answer_group['outcome']['refresher_exploration_id'] = None

            if state_dict['interaction']['default_outcome'] is not None:
                default_outcome = state_dict['interaction']['default_outcome']
                default_outcome['refresher_exploration_id'] = None
        return states_dict

    @classmethod
    def _convert_states_v16_dict_to_v17_dict(cls, states_dict):
        """Converts from version 16 to 17. Version 17 moves the
        labelled_as_correct field to the outcome dict (so that it also appears
        for the default outcome) and adds two new customization args to
        FractionInput interactions.

        Args:
            states_dict: dict. A dict where each key-value pair represents,
                respectively, a state name and a dict used to initialize a
                State domain object.

        Returns:
            dict. The converted states_dict.
        """
        for state_dict in states_dict.values():
            answer_groups = state_dict['interaction']['answer_groups']
            for answer_group in answer_groups:
                answer_group['outcome']['labelled_as_correct'] = (
                    answer_group['labelled_as_correct'])
                del answer_group['labelled_as_correct']

            default_outcome = state_dict['interaction']['default_outcome']
            if default_outcome is not None:
                default_outcome['labelled_as_correct'] = False

            if state_dict['interaction']['id'] == 'FractionInput':
                customization_args = state_dict[
                    'interaction']['customization_args']
                customization_args.update({
                    'allowImproperFraction': {
                        'value': True
                    },
                    'allowNonzeroIntegerPart': {
                        'value': True
                    }
                })

        return states_dict

    @classmethod
    def _convert_states_v17_dict_to_v18_dict(cls, states_dict):
        """Converts from version 17 to 18. Version 18 adds a new
        customization arg to FractionInput interactions which allows
        you to add custom placeholders.

        Args:
            states_dict: dict. A dict where each key-value pair represents,
                respectively, a state name and a dict used to initialize a
                State domain object.

        Returns:
            dict. The converted states_dict.
        """
        for state_dict in states_dict.values():
            if state_dict['interaction']['id'] == 'FractionInput':
                customization_args = state_dict[
                    'interaction']['customization_args']
                customization_args.update({
                    'customPlaceholder': {
                        'value': ''
                    }
                })

        return states_dict

    @classmethod
    def _convert_states_v18_dict_to_v19_dict(cls, states_dict):
        """Converts from version 18 to 19. Version 19 adds training_data
        parameter to each answer group to store training data of that
        answer group.

        Args:
            states_dict: dict. A dict where each key-value pair represents,
                respectively, a state name and a dict used to initialize a
                State domain object.

        Returns:
            dict. The converted states_dict.
        """
        for state_dict in states_dict.values():
            answer_group_indexes_to_preserve = []
            answer_groups = state_dict['interaction']['answer_groups']
            for answer_group_index, answer_group in enumerate(answer_groups):
                if answer_group['rule_specs']:
                    training_data = []
                    classifier_rule_index = None
                    rule_specs = answer_group['rule_specs']

                    for rule_index, rule in enumerate(rule_specs):
                        if rule['rule_type'] == 'FuzzyMatches':
                            training_data = rule['inputs']['training_data']
                            classifier_rule_index = rule_index
                            break

                    if classifier_rule_index is not None:
                        answer_group['rule_specs'].pop(classifier_rule_index)

                    answer_group['training_data'] = training_data

                    if training_data or answer_group['rule_specs']:
                        answer_group_indexes_to_preserve.append(
                            answer_group_index)

            preserved_answer_groups = []
            for answer_group_index in answer_group_indexes_to_preserve:
                preserved_answer_groups.append(
                    answer_groups[answer_group_index])

            state_dict['interaction']['answer_groups'] = preserved_answer_groups

        return states_dict

    @classmethod
    def _convert_states_v19_dict_to_v20_dict(cls, states_dict):
        """Converts from version 19 to 20. Version 20 adds
        tagged_misconception field to answer groups and
        missing_prerequisite_skill_id field to outcomes.

        Args:
            states_dict: dict. A dict where each key-value pair represents,
                respectively, a state name and a dict used to initialize a
                State domain object.

        Returns:
            dict. The converted states_dict.
        """
        for state_dict in states_dict.values():
            answer_groups = state_dict['interaction']['answer_groups']
            for answer_group in answer_groups:
                answer_group['outcome']['missing_prerequisite_skill_id'] = None
                answer_group['tagged_misconception_id'] = None

            default_outcome = state_dict['interaction']['default_outcome']
            if default_outcome is not None:
                default_outcome['missing_prerequisite_skill_id'] = None

        return states_dict

    @classmethod
    def _convert_states_v20_dict_to_v21_dict(cls, states_dict):
        """Converts from version 20 to 21. Version 21 moves audio_translations
        from SubtitledHTML to content_ids_to_audio_translations.

        Args:
            states_dict: dict. A dict where each key-value pair represents,
                respectively, a state name and a dict used to initialize a
                State domain object.

        Returns:
            dict. The converted states_dict.
        """
        for state_dict in states_dict.values():
            content_ids_to_audio_translations = {}
            content_id = 'content'
            content_ids_to_audio_translations[content_id] = (
                state_dict['content'].pop('audio_translations'))
            state_dict['content']['content_id'] = content_id

            for index, answer_group in enumerate(
                    state_dict['interaction']['answer_groups']):
                content_id = 'feedback_' + str(index + 1)
                content_ids_to_audio_translations[content_id] = (
                    answer_group['outcome']['feedback'].pop(
                        'audio_translations'))
                answer_group['outcome']['feedback']['content_id'] = content_id

            if state_dict['interaction']['default_outcome']:
                default_outcome = state_dict['interaction']['default_outcome']
                content_id = 'default_outcome'
                content_ids_to_audio_translations[content_id] = (
                    default_outcome['feedback'].pop('audio_translations'))
                default_outcome['feedback']['content_id'] = (content_id)

            for index, hint in enumerate(state_dict['interaction']['hints']):
                content_id = 'hint_' + str(index + 1)
                content_ids_to_audio_translations[content_id] = (
                    hint['hint_content'].pop('audio_translations'))
                hint['hint_content']['content_id'] = content_id

            if state_dict['interaction']['solution']:
                solution = state_dict['interaction']['solution']
                content_id = 'solution'
                content_ids_to_audio_translations[content_id] = (
                    solution['explanation'].pop('audio_translations'))
                solution['explanation']['content_id'] = content_id

            state_dict['content_ids_to_audio_translations'] = (
                content_ids_to_audio_translations)
        return states_dict

    @classmethod
    def _convert_states_v21_dict_to_v22_dict(cls, states_dict):
        """Converts from version 21 to 22. Version 22 converts all Rich Text
        Editor content to be compatible with the textAngular format.

        Args:
            states_dict: dict. A dict where each key-value pair represents,
                respectively, a state name and a dict used to initialize a
                State domain object.

        Returns:
            dict. The converted states_dict.
        """
        for key, state_dict in states_dict.iteritems():
            states_dict[key] = state_domain.State.convert_html_fields_in_state(
                state_dict, html_validation_service.convert_to_textangular)
        return states_dict

    @classmethod
    def _convert_states_v22_dict_to_v23_dict(cls, states_dict):
        """Converts from version 22 to 23. Version 23 ensures that all
        all oppia-noninteractive-image tags have caption attribute.
        Args:
            states_dict: dict. A dict where each key-value pair represents,
                respectively, a state name and a dict used to initialize a
                State domain object.

        Returns:
            dict. The converted states_dict.
        """
        for key, state_dict in states_dict.iteritems():
            states_dict[key] = state_domain.State.convert_html_fields_in_state(
                state_dict, html_validation_service.add_caption_attr_to_image)
        return states_dict

    @classmethod
    def _convert_states_v23_dict_to_v24_dict(cls, states_dict):
        """Converts from version 23 to 24. Version 24 converts all Rich Text
        Editor content to be compatible with the CKEditor format.

        Args:
            states_dict: dict. A dict where each key-value pair represents,
                respectively, a state name and a dict used to initialize a
                State domain object.

        Returns:
            dict. The converted states_dict.
        """
        for key, state_dict in states_dict.iteritems():
            states_dict[key] = state_domain.State.convert_html_fields_in_state(
                state_dict, html_validation_service.convert_to_ckeditor)
        return states_dict

    @classmethod
    def _convert_states_v24_dict_to_v25_dict(cls, exp_id, states_dict):
        """Converts from version 24 to 25. Version 25 adds the dimensions of
        images in the oppia-noninteractive-image tags.

        Args:
            exp_id: str. ID of the exploration.
            states_dict: dict. A dict where each key-value pair represents,
                respectively, a state name and a dict used to initialize a
                State domain object.

        Returns:
            dict. The converted states_dict.
        """
        for key, state_dict in states_dict.iteritems():
            add_dimensions_to_image_tags = functools.partial(
                html_validation_service.add_dimensions_to_image_tags, # pylint: disable=line-too-long
                exp_id)
            states_dict[key] = state_domain.State.convert_html_fields_in_state(
                state_dict,
                add_dimensions_to_image_tags)
            if state_dict['interaction']['id'] == 'ImageClickInput':
                filename = state_dict['interaction']['customization_args'][
                    'imageAndRegions']['value']['imagePath']
                state_dict['interaction']['customization_args'][
                    'imageAndRegions']['value']['imagePath'] = (
                        html_validation_service.get_filename_with_dimensions(
                            filename, exp_id))

        return states_dict

    @classmethod
    def _convert_states_v25_dict_to_v26_dict(cls, states_dict):
        """Converts from version 25 to 26. Version 26 adds a new
        customization arg to DragAndDropSortInput interaction which allows
        multiple sort items in the same position.

        Args:
            states_dict: dict. A dict where each key-value pair represents,
                respectively, a state name and a dict used to initialize a
                State domain object.

        Returns:
            dict. The converted states_dict.
        """
        for state_dict in states_dict.values():
            if state_dict['interaction']['id'] == 'DragAndDropSortInput':
                customization_args = state_dict[
                    'interaction']['customization_args']
                customization_args.update({
                    'allowMultipleItemsInSamePosition': {
                        'value': False
                    }
                })

        return states_dict

    @classmethod
    def _convert_states_v26_dict_to_v27_dict(cls, states_dict):
        """Converts from version 26 to 27. Version 27 adds written_translations
        dict to the state, which will allow translators to add translation
        script for the state contents.

        NOTE: This migration will also filter out the content_id from
        content_ids_to_audio_translations such that the state passes the new
        validation check safely. The earlier state validation used to check that
        the set of all content ids present within the state is subset of the
        content_ids_to_audio_translations keys, but the new validation will
        check whether both are equal.

         Args:
            states_dict: dict. A dict where each key-value pair represents,
                respectively, a state name and a dict used to initialize a
                State domain object.

        Returns:
            dict. The converted states_dict.
        """
        for state_dict in states_dict.itervalues():
            state_content_id_list = []

            # Add state card's content id into the state_content_id_list.
            state_content_id_list.append(state_dict['content']['content_id'])

            # Add answer_groups content id into the state_content_id_list.
            for answer_group in state_dict['interaction']['answer_groups']:
                answer_feedback = answer_group['outcome']['feedback']
                state_content_id_list.append(answer_feedback['content_id'])

            # If present, add default_outcome content id into
            # state_content_id_list.
            default_outcome = state_dict['interaction']['default_outcome']
            if default_outcome is not None:
                state_content_id_list.append(
                    default_outcome['feedback']['content_id'])

            # Add hints content id into state_content_id_list.
            for hint in state_dict['interaction']['hints']:
                state_content_id_list.append(hint['hint_content']['content_id'])

            # If present, add solution content id into state_content_id_list.
            solution = state_dict['interaction']['solution']
            if solution:
                state_content_id_list.append(
                    solution['explanation']['content_id'])

            # Filter content_ids_to_audio_translations with unwanted content id.
<<<<<<< HEAD
=======
            # These are the extra content id present within the
            # content_ids_to_audio_translations dict which is of no use as html
            # linked to these content_ids are not available in the state.
>>>>>>> f8b4c6a5
            citat = state_dict['content_ids_to_audio_translations']
            extra_content_ids_in_citat = (
                set(citat.keys()) - set(state_content_id_list))
            for content_id in extra_content_ids_in_citat:
                state_dict['content_ids_to_audio_translations'].pop(content_id)

            # Create written_translations using the state_content_id_list.
<<<<<<< HEAD
            state_dict['written_translations'] = {}
            for content_id in state_content_id_list:
                state_dict['written_translations'][content_id] = {}
=======
            translations_mapping = {}
            for content_id in state_content_id_list:
                translations_mapping[content_id] = {}

            state_dict['written_translations'] = {}
            state_dict['written_translations']['translations_mapping'] = (
                translations_mapping)
>>>>>>> f8b4c6a5

        return states_dict

    @classmethod
    def update_states_from_model(
            cls, versioned_exploration_states, current_states_schema_version,
            exploration_id):
        """Converts the states blob contained in the given
        versioned_exploration_states dict from current_states_schema_version to
        current_states_schema_version + 1.
        Note that the versioned_exploration_states being passed in is modified
        in-place.

        Args:
            versioned_exploration_states: dict. A dict with two keys:
                - states_schema_version: int. The states schema version for the
                    exploration.
                - states: dict. The dict of states comprising the exploration.
                    The keys are state names and the values are dicts used to
                    initialize a State domain object.
            current_states_schema_version: int. The current states
                schema version.
            exploration_id: str. ID of the exploration.
        """
        versioned_exploration_states['states_schema_version'] = (
            current_states_schema_version + 1)

        conversion_fn = getattr(cls, '_convert_states_v%s_dict_to_v%s_dict' % (
            current_states_schema_version, current_states_schema_version + 1))
        if current_states_schema_version == 24:
            conversion_fn = functools.partial(conversion_fn, exploration_id)
        versioned_exploration_states['states'] = conversion_fn(
            versioned_exploration_states['states'])

    # The current version of the exploration YAML schema. If any backward-
    # incompatible changes are made to the exploration schema in the YAML
    # definitions, this version number must be changed and a migration process
    # put in place.
    CURRENT_EXP_SCHEMA_VERSION = 32
    LAST_UNTITLED_SCHEMA_VERSION = 9

    @classmethod
    def _convert_v1_dict_to_v2_dict(cls, exploration_dict):
        """Converts a v1 exploration dict into a v2 exploration dict.

        Args:
            exploration_dict: dict. The dict representation of an exploration
                with schema version v1.

        Returns:
            dict. The dict representation of the Exploration domain object,
            following schema version v2.
        """
        exploration_dict['schema_version'] = 2
        exploration_dict['init_state_name'] = (
            exploration_dict['states'][0]['name'])

        states_dict = {}
        for state in exploration_dict['states']:
            states_dict[state['name']] = state
            del states_dict[state['name']]['name']
        exploration_dict['states'] = states_dict

        return exploration_dict

    @classmethod
    def _convert_v2_dict_to_v3_dict(cls, exploration_dict):
        """Converts a v2 exploration dict into a v3 exploration dict.

        Args:
            exploration_dict: dict. The dict representation of an exploration
                with schema version v2.

        Returns:
            dict. The dict representation of the Exploration domain object,
            following schema version v3.
        """
        exploration_dict['schema_version'] = 3

        exploration_dict['objective'] = ''
        exploration_dict['language_code'] = constants.DEFAULT_LANGUAGE_CODE
        exploration_dict['skill_tags'] = []
        exploration_dict['blurb'] = ''
        exploration_dict['author_notes'] = ''

        return exploration_dict

    @classmethod
    def _convert_v3_dict_to_v4_dict(cls, exploration_dict):
        """Converts a v3 exploration dict into a v4 exploration dict.

        Args:
            exploration_dict: dict. The dict representation of an exploration
                with schema version v3.

        Returns:
            dict. The dict representation of the Exploration domain object,
            following schema version v4.
        """
        exploration_dict['schema_version'] = 4

        for _, state_defn in exploration_dict['states'].iteritems():
            state_defn['interaction'] = copy.deepcopy(state_defn['widget'])
            state_defn['interaction']['id'] = copy.deepcopy(
                state_defn['interaction']['widget_id'])
            del state_defn['interaction']['widget_id']
            del state_defn['interaction']['sticky']
            del state_defn['widget']

        return exploration_dict

    @classmethod
    def _convert_v4_dict_to_v5_dict(cls, exploration_dict):
        """Converts a v4 exploration dict into a v5 exploration dict.

        Args:
            exploration_dict: dict. The dict representation of an exploration
                with schema version v4.

        Returns:
            dict. The dict representation of the Exploration domain object,
            following schema version v5.
        """
        exploration_dict['schema_version'] = 5

        # Rename the 'skill_tags' field to 'tags'.
        exploration_dict['tags'] = exploration_dict['skill_tags']
        del exploration_dict['skill_tags']

        exploration_dict['skin_customizations'] = {
            'panels_contents': {
                'bottom': [],
                'left': [],
                'right': []
            }
        }

        return exploration_dict

    @classmethod
    def _convert_v5_dict_to_v6_dict(cls, exploration_dict):
        """Converts a v5 exploration dict into a v6 exploration dict.

        Args:
            exploration_dict: dict. The dict representation of an exploration
                with schema version v5.

        Returns:
            dict. The dict representation of the Exploration domain object,
            following schema version v6.
        """
        exploration_dict['schema_version'] = 6

        # Ensure this exploration is up-to-date with states schema v3.
        exploration_dict['states'] = cls._convert_states_v0_dict_to_v1_dict(
            exploration_dict['states'])
        exploration_dict['states'] = cls._convert_states_v1_dict_to_v2_dict(
            exploration_dict['states'])
        exploration_dict['states'] = cls._convert_states_v2_dict_to_v3_dict(
            exploration_dict['states'])

        # Update the states schema version to reflect the above conversions to
        # the states dict.
        exploration_dict['states_schema_version'] = 3

        return exploration_dict

    @classmethod
    def _convert_v6_dict_to_v7_dict(cls, exploration_dict):
        """Converts a v6 exploration dict into a v7 exploration dict.

        Args:
            exploration_dict: dict. The dict representation of an exploration
                with schema version v6.

        Returns:
            dict. The dict representation of the Exploration domain object,
            following schema version v7.
        """
        exploration_dict['schema_version'] = 7

        # Ensure this exploration is up-to-date with states schema v4.
        exploration_dict['states'] = cls._convert_states_v3_dict_to_v4_dict(
            exploration_dict['states'])

        # Update the states schema version to reflect the above conversions to
        # the states dict.
        exploration_dict['states_schema_version'] = 4

        return exploration_dict

    @classmethod
    def _convert_v7_dict_to_v8_dict(cls, exploration_dict):
        """Converts a v7 exploration dict into a v8 exploration dict.

        Args:
            exploration_dict: dict. The dict representation of an exploration
                with schema version v7.

        Returns:
            dict. The dict representation of the Exploration domain object,
            following schema version v8.
        """
        exploration_dict['schema_version'] = 8

        # Ensure this exploration is up-to-date with states schema v5.
        exploration_dict['states'] = cls._convert_states_v4_dict_to_v5_dict(
            exploration_dict['states'])

        # Update the states schema version to reflect the above conversions to
        # the states dict.
        exploration_dict['states_schema_version'] = 5

        return exploration_dict

    @classmethod
    def _convert_v8_dict_to_v9_dict(cls, exploration_dict):
        """Converts a v8 exploration dict into a v9 exploration dict.

        Args:
            exploration_dict: dict. The dict representation of an exploration
                with schema version v8.

        Returns:
            dict. The dict representation of the Exploration domain object,
            following schema version v9.
        """
        exploration_dict['schema_version'] = 9

        # Ensure this exploration is up-to-date with states schema v6.
        exploration_dict['states'] = cls._convert_states_v5_dict_to_v6_dict(
            exploration_dict['states'])

        # Update the states schema version to reflect the above conversions to
        # the states dict.
        exploration_dict['states_schema_version'] = 6

        return exploration_dict

    @classmethod
    def _convert_v9_dict_to_v10_dict(cls, exploration_dict, title, category):
        """Converts a v9 exploration dict into a v10 exploration dict.

        Args:
            exploration_dict: dict. The dict representation of an exploration
                with schema version v9.
            title: str. The exploration title.
            category: str. The exploration category.

        Returns:
            dict. The dict representation of the Exploration domain object,
            following schema version v10.
        """

        exploration_dict['schema_version'] = 10

        # From v10 onwards, the title and schema version are stored in the YAML
        # file.
        exploration_dict['title'] = title
        exploration_dict['category'] = category

        # Remove the 'default_skin' property.
        del exploration_dict['default_skin']

        # Upgrade all gadget panel customizations to have exactly one empty
        # bottom panel. This is fine because, for previous schema versions,
        # gadgets functionality had not been released yet.
        exploration_dict['skin_customizations'] = {
            'panels_contents': {
                'bottom': [],
            }
        }

        # Ensure this exploration is up-to-date with states schema v7.
        exploration_dict['states'] = cls._convert_states_v6_dict_to_v7_dict(
            exploration_dict['states'])

        # Update the states schema version to reflect the above conversions to
        # the states dict.
        exploration_dict['states_schema_version'] = 7

        return exploration_dict

    @classmethod
    def _convert_v10_dict_to_v11_dict(cls, exploration_dict):
        """Converts a v10 exploration dict into a v11 exploration dict.

        Args:
            exploration_dict: dict. The dict representation of an exploration
                with schema version v10.

        Returns:
            dict. The dict representation of the Exploration domain object,
            following schema version v11.
        """

        exploration_dict['schema_version'] = 11

        exploration_dict['states'] = cls._convert_states_v7_dict_to_v8_dict(
            exploration_dict['states'])

        exploration_dict['states_schema_version'] = 8

        return exploration_dict

    @classmethod
    def _convert_v11_dict_to_v12_dict(cls, exploration_dict):
        """Converts a v11 exploration dict into a v12 exploration dict.

        Args:
            exploration_dict: dict. The dict representation of an exploration
                with schema version v11.

        Returns:
            dict. The dict representation of the Exploration domain object,
            following schema version v12.
        """

        exploration_dict['schema_version'] = 12

        exploration_dict['states'] = cls._convert_states_v8_dict_to_v9_dict(
            exploration_dict['states'])

        exploration_dict['states_schema_version'] = 9

        return exploration_dict

    @classmethod
    def _convert_v12_dict_to_v13_dict(cls, exploration_dict):
        """Converts a v12 exploration dict into a v13 exploration dict."""

        exploration_dict['schema_version'] = 13

        exploration_dict['states'] = cls._convert_states_v9_dict_to_v10_dict(
            exploration_dict['states'])

        exploration_dict['states_schema_version'] = 10

        return exploration_dict

    @classmethod
    def _convert_v13_dict_to_v14_dict(cls, exploration_dict):
        """Converts a v13 exploration dict into a v14 exploration dict."""

        exploration_dict['schema_version'] = 14

        exploration_dict['states'] = cls._convert_states_v10_dict_to_v11_dict(
            exploration_dict['states'])

        exploration_dict['states_schema_version'] = 11

        return exploration_dict

    @classmethod
    def _convert_v14_dict_to_v15_dict(cls, exploration_dict):
        """Converts a v14 exploration dict into a v15 exploration dict."""

        exploration_dict['schema_version'] = 15

        exploration_dict['states'] = cls._convert_states_v11_dict_to_v12_dict(
            exploration_dict['states'])

        exploration_dict['states_schema_version'] = 12

        return exploration_dict

    @classmethod
    def _convert_v15_dict_to_v16_dict(cls, exploration_dict):
        """Converts a v15 exploration dict into a v16 exploration dict."""
        exploration_dict['schema_version'] = 16

        exploration_dict['states'] = cls._convert_states_v12_dict_to_v13_dict(
            exploration_dict['states'])

        exploration_dict['states_schema_version'] = 13

        return exploration_dict

    @classmethod
    def _convert_v16_dict_to_v17_dict(cls, exploration_dict):
        """Converts a v16 exploration dict into a v17 exploration dict.

        Removes gadgets and skins.
        """
        exploration_dict['schema_version'] = 17

        if 'skin_customizations' in exploration_dict:
            del exploration_dict['skin_customizations']

        return exploration_dict

    @classmethod
    def _convert_v17_dict_to_v18_dict(cls, exploration_dict):
        """ Converts a v17 exploration dict into a v18 exploration dict.

        Adds auto_tts_enabled property.
        """
        exploration_dict['schema_version'] = 18

        if exploration_dict['category'] == 'Languages':
            exploration_dict['auto_tts_enabled'] = False
        else:
            exploration_dict['auto_tts_enabled'] = True

        return exploration_dict

    @classmethod
    def _convert_v18_dict_to_v19_dict(cls, exploration_dict):
        """ Converts a v18 exploration dict into a v19 exploration dict.

        Adds audio translations to feedback, hints, and solutions.
        """
        exploration_dict['schema_version'] = 19

        exploration_dict['states'] = cls._convert_states_v13_dict_to_v14_dict(
            exploration_dict['states'])
        exploration_dict['states_schema_version'] = 14

        return exploration_dict

    @classmethod
    def _convert_v19_dict_to_v20_dict(cls, exploration_dict):
        """ Converts a v19 exploration dict into a v20 exploration dict.

        Introduces a correctness property at the top level, and changes each
        answer group's "correct" field to "labelled_as_correct" instead.
        """
        exploration_dict['schema_version'] = 20

        exploration_dict['states'] = cls._convert_states_v14_dict_to_v15_dict(
            exploration_dict['states'])
        exploration_dict['states_schema_version'] = 15

        exploration_dict['correctness_feedback_enabled'] = False

        return exploration_dict

    @classmethod
    def _convert_v20_dict_to_v21_dict(cls, exploration_dict):
        """ Converts a v20 exploration dict into a v21 exploration dict.

        Adds a refresher_exploration_id field to each answer group outcome, and
        to the default outcome (if it exists).
        """
        exploration_dict['schema_version'] = 21

        exploration_dict['states'] = cls._convert_states_v15_dict_to_v16_dict(
            exploration_dict['states'])
        exploration_dict['states_schema_version'] = 16

        return exploration_dict

    @classmethod
    def _convert_v21_dict_to_v22_dict(cls, exploration_dict):
        """ Converts a v21 exploration dict into a v22 exploration dict.

        Moves the labelled_as_correct field from the answer group level to the
        outcome level, and adds two extra customization args to the
        FractionInput interaction.
        """
        exploration_dict['schema_version'] = 22

        exploration_dict['states'] = cls._convert_states_v16_dict_to_v17_dict(
            exploration_dict['states'])
        exploration_dict['states_schema_version'] = 17

        return exploration_dict

    @classmethod
    def _convert_v22_dict_to_v23_dict(cls, exploration_dict):
        """ Converts a v22 exploration dict into a v23 exploration dict.

        Adds a new customization arg to FractionInput interactions
        which allows you to add custom placeholders.
        """
        exploration_dict['schema_version'] = 23

        exploration_dict['states'] = cls._convert_states_v17_dict_to_v18_dict(
            exploration_dict['states'])
        exploration_dict['states_schema_version'] = 18

        return exploration_dict

    @classmethod
    def _convert_v23_dict_to_v24_dict(cls, exploration_dict):
        """ Converts a v23 exploration dict into a v24 exploration dict.

        Adds training_data parameter to each answer group to store training
        data of corresponding answer group.
        """
        exploration_dict['schema_version'] = 24

        exploration_dict['states'] = cls._convert_states_v18_dict_to_v19_dict(
            exploration_dict['states'])
        exploration_dict['states_schema_version'] = 19

        return exploration_dict

    @classmethod
    def _convert_v24_dict_to_v25_dict(cls, exploration_dict):
        """ Converts a v24 exploration dict into a v25 exploration dict.

        Adds additional tagged_misconception_id and
        missing_prerequisite_skill_id fields to answer groups and outcomes
        respectively.
        """
        exploration_dict['schema_version'] = 25

        exploration_dict['states'] = cls._convert_states_v19_dict_to_v20_dict(
            exploration_dict['states'])
        exploration_dict['states_schema_version'] = 20

        return exploration_dict

    @classmethod
    def _convert_v25_dict_to_v26_dict(cls, exploration_dict):
        """ Converts a v25 exploration dict into a v26 exploration dict.

        Move audio_translations into a seperate dict.
        """
        exploration_dict['schema_version'] = 26

        exploration_dict['states'] = cls._convert_states_v20_dict_to_v21_dict(
            exploration_dict['states'])
        exploration_dict['states_schema_version'] = 21

        return exploration_dict

    @classmethod
    def _convert_v26_dict_to_v27_dict(cls, exploration_dict):
        """Converts a v26 exploration dict into a v27 exploration dict.

        Converts all Rich Text Editor content to be compatible with the
        textAngular format.
        """
        exploration_dict['schema_version'] = 27

        exploration_dict['states'] = cls._convert_states_v21_dict_to_v22_dict(
            exploration_dict['states'])
        exploration_dict['states_schema_version'] = 22

        return exploration_dict

    @classmethod
    def _convert_v27_dict_to_v28_dict(cls, exploration_dict):
        """Converts a v27 exploration dict into a v28 exploration dict.

        Adds caption attribute to all oppia-noninteractive-image tags.
        """
        exploration_dict['schema_version'] = 28

        exploration_dict['states'] = cls._convert_states_v22_dict_to_v23_dict(
            exploration_dict['states'])
        exploration_dict['states_schema_version'] = 23

        return exploration_dict

    @classmethod
    def _convert_v28_dict_to_v29_dict(cls, exploration_dict):
        """Converts a v28 exploration dict into a v29 exploration dict.

        Converts all Rich Text Editor content to be compatible with the
        CKEditor format.
        """
        exploration_dict['schema_version'] = 29

        exploration_dict['states'] = cls._convert_states_v23_dict_to_v24_dict(
            exploration_dict['states'])
        exploration_dict['states_schema_version'] = 24

        return exploration_dict

    @classmethod
    def _convert_v29_dict_to_v30_dict(cls, exp_id, exploration_dict):
        """Converts a v29 exploration dict into a v30 exploration dict.

        Adds dimensions to all oppia-noninteractive-image tags.
        """
        exploration_dict['schema_version'] = 30

        exploration_dict['states'] = cls._convert_states_v24_dict_to_v25_dict(
            exp_id, exploration_dict['states'])
        exploration_dict['states_schema_version'] = 25

        return exploration_dict

    @classmethod
    def _convert_v30_dict_to_v31_dict(cls, exploration_dict):
        """Converts a v30 exploration dict into a v31 exploration dict.

        Adds a new customization arg to DragAndDropSortInput interactions
        which allows multiple sort items in the same position.
        """
        exploration_dict['schema_version'] = 31

        exploration_dict['states'] = cls._convert_states_v25_dict_to_v26_dict(
            exploration_dict['states'])
        exploration_dict['states_schema_version'] = 26

        return exploration_dict

    @classmethod
    def _convert_v31_dict_to_v32_dict(cls, exploration_dict):
        """Converts a v31 exploration dict into a v32 exploration dict.

        Adds content_tranlations in state for adding text translation.
        """
        exploration_dict['schema_version'] = 32

        exploration_dict['states'] = cls._convert_states_v26_dict_to_v27_dict(
            exploration_dict['states'])
        exploration_dict['states_schema_version'] = 27

        return exploration_dict

    @classmethod
    def _migrate_to_latest_yaml_version(
            cls, yaml_content, exp_id, title=None, category=None):
        """Return the YAML content of the exploration in the latest schema
        format.

        Args:
            yaml_content: str. The YAML representation of the exploration.
            exp_id: str. ID of the exploration.
            title: str. The exploration title.
            category: str. The exploration category.

        Returns:
            tuple(dict, int). The dict 'exploration_dict' is the representation
            of the Exploration and the 'initial_schema_version' is the initial
            schema version provided in 'yaml_content'.

        Raises:
            Exception: 'yaml_content' or the exploration schema version is not
                valid.
        """
        try:
            exploration_dict = utils.dict_from_yaml(yaml_content)
        except Exception as e:
            raise Exception(
                'Please ensure that you are uploading a YAML text file, not '
                'a zip file. The YAML parser returned the following error: %s'
                % e)

        exploration_schema_version = exploration_dict.get('schema_version')
        initial_schema_version = exploration_schema_version
        if exploration_schema_version is None:
            raise Exception('Invalid YAML file: no schema version specified.')
        if not (1 <= exploration_schema_version
                <= cls.CURRENT_EXP_SCHEMA_VERSION):
            raise Exception(
                'Sorry, we can only process v1 to v%s exploration YAML files '
                'at present.' % cls.CURRENT_EXP_SCHEMA_VERSION)
        if exploration_schema_version == 1:
            exploration_dict = cls._convert_v1_dict_to_v2_dict(
                exploration_dict)
            exploration_schema_version = 2

        if exploration_schema_version == 2:
            exploration_dict = cls._convert_v2_dict_to_v3_dict(
                exploration_dict)
            exploration_schema_version = 3

        if exploration_schema_version == 3:
            exploration_dict = cls._convert_v3_dict_to_v4_dict(
                exploration_dict)
            exploration_schema_version = 4

        if exploration_schema_version == 4:
            exploration_dict = cls._convert_v4_dict_to_v5_dict(
                exploration_dict)
            exploration_schema_version = 5

        if exploration_schema_version == 5:
            exploration_dict = cls._convert_v5_dict_to_v6_dict(
                exploration_dict)
            exploration_schema_version = 6

        if exploration_schema_version == 6:
            exploration_dict = cls._convert_v6_dict_to_v7_dict(
                exploration_dict)
            exploration_schema_version = 7

        if exploration_schema_version == 7:
            exploration_dict = cls._convert_v7_dict_to_v8_dict(
                exploration_dict)
            exploration_schema_version = 8

        if exploration_schema_version == 8:
            exploration_dict = cls._convert_v8_dict_to_v9_dict(
                exploration_dict)
            exploration_schema_version = 9

        if exploration_schema_version == 9:
            exploration_dict = cls._convert_v9_dict_to_v10_dict(
                exploration_dict, title, category)
            exploration_schema_version = 10

        if exploration_schema_version == 10:
            exploration_dict = cls._convert_v10_dict_to_v11_dict(
                exploration_dict)
            exploration_schema_version = 11

        if exploration_schema_version == 11:
            exploration_dict = cls._convert_v11_dict_to_v12_dict(
                exploration_dict)
            exploration_schema_version = 12

        if exploration_schema_version == 12:
            exploration_dict = cls._convert_v12_dict_to_v13_dict(
                exploration_dict)
            exploration_schema_version = 13

        if exploration_schema_version == 13:
            exploration_dict = cls._convert_v13_dict_to_v14_dict(
                exploration_dict)
            exploration_schema_version = 14

        if exploration_schema_version == 14:
            exploration_dict = cls._convert_v14_dict_to_v15_dict(
                exploration_dict)
            exploration_schema_version = 15

        if exploration_schema_version == 15:
            exploration_dict = cls._convert_v15_dict_to_v16_dict(
                exploration_dict)
            exploration_schema_version = 16

        if exploration_schema_version == 16:
            exploration_dict = cls._convert_v16_dict_to_v17_dict(
                exploration_dict)
            exploration_schema_version = 17

        if exploration_schema_version == 17:
            exploration_dict = cls._convert_v17_dict_to_v18_dict(
                exploration_dict)
            exploration_schema_version = 18

        if exploration_schema_version == 18:
            exploration_dict = cls._convert_v18_dict_to_v19_dict(
                exploration_dict)
            exploration_schema_version = 19

        if exploration_schema_version == 19:
            exploration_dict = cls._convert_v19_dict_to_v20_dict(
                exploration_dict)
            exploration_schema_version = 20

        if exploration_schema_version == 20:
            exploration_dict = cls._convert_v20_dict_to_v21_dict(
                exploration_dict)
            exploration_schema_version = 21

        if exploration_schema_version == 21:
            exploration_dict = cls._convert_v21_dict_to_v22_dict(
                exploration_dict)
            exploration_schema_version = 22

        if exploration_schema_version == 22:
            exploration_dict = cls._convert_v22_dict_to_v23_dict(
                exploration_dict)
            exploration_schema_version = 23

        if exploration_schema_version == 23:
            exploration_dict = cls._convert_v23_dict_to_v24_dict(
                exploration_dict)
            exploration_schema_version = 24

        if exploration_schema_version == 24:
            exploration_dict = cls._convert_v24_dict_to_v25_dict(
                exploration_dict)
            exploration_schema_version = 25

        if exploration_schema_version == 25:
            exploration_dict = cls._convert_v25_dict_to_v26_dict(
                exploration_dict)
            exploration_schema_version = 26

        if exploration_schema_version == 26:
            exploration_dict = cls._convert_v26_dict_to_v27_dict(
                exploration_dict)
            exploration_schema_version = 27

        if exploration_schema_version == 27:
            exploration_dict = cls._convert_v27_dict_to_v28_dict(
                exploration_dict)
            exploration_schema_version = 28

        if exploration_schema_version == 28:
            exploration_dict = cls._convert_v28_dict_to_v29_dict(
                exploration_dict)
            exploration_schema_version = 29

        if exploration_schema_version == 29:
            exploration_dict = cls._convert_v29_dict_to_v30_dict(
                exp_id, exploration_dict)
            exploration_schema_version = 30

        if exploration_schema_version == 30:
            exploration_dict = cls._convert_v30_dict_to_v31_dict(
                exploration_dict)
            exploration_schema_version = 31

        if exploration_schema_version == 31:
            exploration_dict = cls._convert_v31_dict_to_v32_dict(
                exploration_dict)
            exploration_schema_version = 32

        return (exploration_dict, initial_schema_version)

    @classmethod
    def from_yaml(cls, exploration_id, yaml_content):
        """Creates and returns exploration from a YAML text string for YAML
        schema versions 10 and later.

        Args:
            exploration_id: str. The id of the exploration.
            yaml_content: str. The YAML representation of the exploration.

        Returns:
            Exploration. The corresponding exploration domain object.

        Raises:
            Exception: The initial schema version of exploration is less than
                or equal to 9.
        """
        migration_result = cls._migrate_to_latest_yaml_version(
            yaml_content, exploration_id)
        exploration_dict = migration_result[0]
        initial_schema_version = migration_result[1]

        if (initial_schema_version <=
                cls.LAST_UNTITLED_SCHEMA_VERSION):
            raise Exception(
                'Expected a YAML version >= 10, received: %d' % (
                    initial_schema_version))

        exploration_dict['id'] = exploration_id
        return Exploration.from_dict(exploration_dict)

    @classmethod
    def from_untitled_yaml(cls, exploration_id, title, category, yaml_content):
        """Creates and returns exploration from a YAML text string. This is
        for importing explorations using YAML schema version 9 or earlier.

        Args:
            exploration_id: str. The id of the exploration.
            title: str. The exploration title.
            category: str. The exploration category.
            yaml_content: str. The YAML representation of the exploration.

        Returns:
            Exploration. The corresponding exploration domain object.

        Raises:
            Exception: The initial schema version of exploration is less than
                or equal to 9.
        """
        migration_result = cls._migrate_to_latest_yaml_version(
            yaml_content, exploration_id, title=title, category=category)
        exploration_dict = migration_result[0]
        initial_schema_version = migration_result[1]

        if (initial_schema_version >
                cls.LAST_UNTITLED_SCHEMA_VERSION):
            raise Exception(
                'Expected a YAML version <= 9, received: %d' % (
                    initial_schema_version))

        exploration_dict['id'] = exploration_id
        return Exploration.from_dict(exploration_dict)

    def to_yaml(self):
        """Convert the exploration domain object into YAML string.

        Returns:
            str. The YAML representation of this exploration.
        """
        exp_dict = self.to_dict()
        exp_dict['schema_version'] = self.CURRENT_EXP_SCHEMA_VERSION

        # The ID is the only property which should not be stored within the
        # YAML representation.
        del exp_dict['id']

        return utils.yaml_from_dict(exp_dict)

    def to_dict(self):
        """Returns a copy of the exploration as a dictionary. It includes all
        necessary information to represent the exploration.

        Returns:
            dict. A dict mapping all fields of Exploration instance.
        """
        return copy.deepcopy({
            'id': self.id,
            'title': self.title,
            'category': self.category,
            'author_notes': self.author_notes,
            'blurb': self.blurb,
            'states_schema_version': self.states_schema_version,
            'init_state_name': self.init_state_name,
            'language_code': self.language_code,
            'objective': self.objective,
            'param_changes': self.param_change_dicts,
            'param_specs': self.param_specs_dict,
            'tags': self.tags,
            'auto_tts_enabled': self.auto_tts_enabled,
            'correctness_feedback_enabled': self.correctness_feedback_enabled,
            'states': {state_name: state.to_dict()
                       for (state_name, state) in self.states.iteritems()}
        })

    def to_player_dict(self):
        """Returns a copy of the exploration suitable for inclusion in the
        learner view.

        Returns:
            dict. A dict mapping some fields of Exploration instance. The
            fields inserted in the dict (as key) are:
                - init_state_name: str. The name for the initial state of the
                    exploration.
                - param_change. list(dict). List of param_change dicts that
                    represent ParamChange domain object.
                - param_specs: dict. A dict where each key-value pair
                    represents respectively, a param spec name and a dict used
                    to initialize a ParamSpec domain object.
                - states: dict. Keys are states names and values are dict
                    representation of State domain object.
                - title: str. The exploration title.
                - language_code: str. The language code of the exploration.
                - correctness_feedback_enabled: str. Whether to show correctness
                    feedback.
        """
        return {
            'init_state_name': self.init_state_name,
            'param_changes': self.param_change_dicts,
            'param_specs': self.param_specs_dict,
            'states': {
                state_name: state.to_dict()
                for (state_name, state) in self.states.iteritems()
            },
            'title': self.title,
            'language_code': self.language_code,
            'correctness_feedback_enabled': self.correctness_feedback_enabled,
        }

    def get_interaction_ids(self):
        """Gets all interaction ids used in this exploration.

        Returns:
            list(str). The list of interaction ids.
        """
        return list(set([
            state.interaction.id for state in self.states.itervalues()
            if state.interaction.id is not None]))

    def get_all_html_content_strings(self):
        """Gets all html content strings used in this exploration.

        Returns:
            list(str). The list of html content strings.
        """
        html_list = []
        for state in self.states.itervalues():
            content_html = state.content.html
            interaction_html_list = (
                state.interaction.get_all_html_content_strings())
            html_list = html_list + [content_html] + interaction_html_list

        return html_list


class ExplorationSummary(object):
    """Domain object for an Oppia exploration summary."""

    def __init__(
            self, exploration_id, title, category, objective,
            language_code, tags, ratings, scaled_average_rating, status,
            community_owned, owner_ids, editor_ids, translator_ids,
            viewer_ids, contributor_ids, contributors_summary, version,
            exploration_model_created_on,
            exploration_model_last_updated,
            first_published_msec):
        """Initializes a ExplorationSummary domain object.

        Args:
            exploration_id: str. The exploration id.
            title: str. The exploration title.
            category: str. The exploration category.
            objective: str. The exploration objective.
            language_code: str. The code that represents the exploration
                language.
            tags: list(str). List of tags.
            ratings: dict. Dict whose keys are '1', '2', '3', '4', '5' and
                whose values are nonnegative integers representing frequency
                counts. Note that the keys need to be strings in order for this
                dict to be JSON-serializable.
            scaled_average_rating: float. The average rating.
            status: str. The status of the exploration.
            community_owned: bool. Whether the exploration is community-owned.
            owner_ids: list(str). List of the users ids who are the owners of
                this exploration.
            editor_ids: list(str). List of the users ids who have access to
                edit this exploration.
            translator_ids: list(str). List of the users ids who have access to
                translate this exploration.
            viewer_ids: list(str). List of the users ids who have access to
                view this exploration.
            contributor_ids: list(str). List of the users ids of the user who
                have contributed to this exploration.
            contributors_summary: dict. A summary about contributors of current
                exploration. The keys are user ids and the values are the
                number of commits made by that user.
            version: int. The version of the exploration.
            exploration_model_created_on: datetime.datetime. Date and time when
                the exploration model is created.
            exploration_model_last_updated: datetime.datetime. Date and time
                when the exploration model was last updated.
            first_published_msec: int. Time in milliseconds since the Epoch,
                when the exploration was first published.
        """
        self.id = exploration_id
        self.title = title
        self.category = category
        self.objective = objective
        self.language_code = language_code
        self.tags = tags
        self.ratings = ratings
        self.scaled_average_rating = scaled_average_rating
        self.status = status
        self.community_owned = community_owned
        self.owner_ids = owner_ids
        self.editor_ids = editor_ids
        self.translator_ids = translator_ids
        self.viewer_ids = viewer_ids
        self.contributor_ids = contributor_ids
        self.contributors_summary = contributors_summary
        self.version = version
        self.exploration_model_created_on = exploration_model_created_on
        self.exploration_model_last_updated = exploration_model_last_updated
        self.first_published_msec = first_published_msec

    def to_metadata_dict(self):
        """Given an exploration summary, this method returns a dict containing
        id, title and objective of the exploration.

        Returns:
            A metadata dict for the given exploration summary.
            The metadata dict has three keys:
                - 'id': str. The exploration ID.
                - 'title': str. The exploration title.
                - 'objective': str. The exploration objective.
        """
        return {
            'id': self.id,
            'title': self.title,
            'objective': self.objective,
        }


class StateIdMapping(object):
    """Domain object for state ID mapping model."""

    def __init__(
            self, exploration_id, exploration_version, state_names_to_ids,
            largest_state_id_used):
        """Initialize state id mapping model object.

        Args:
            exploration_id: str. The exploration id whose state names are
                mapped.
            exploration_version: int. The version of the exploration.
            state_names_to_ids: dict. A dictionary mapping a state name to
                unique ID.
            largest_state_id_used: int. The largest integer so far that has been
                used as a state ID for this exploration.
        """
        self.exploration_id = exploration_id
        self.exploration_version = exploration_version
        self.state_names_to_ids = state_names_to_ids
        self.largest_state_id_used = largest_state_id_used

    def has_state_changed_significantly(self, old_state, new_state):
        """Checks whether there is any significant change in old and new version
        of the given state.

        A significant change has happened when interaction id has been changed
        in new version of the state.

        Args:
            old_state: dict. Old version of the state.
            new_state: dict. New version of the state.

        Returns:
            bool. A boolean indicating whether change is significant or not.
        """
        # State has changed significantly if interaction id in new state is
        # different from old state.
        return old_state.interaction.id != new_state.interaction.id

    def create_mapping_for_new_version(
            self, old_exploration, new_exploration, change_list):
        """Get state name to id mapping for new exploration's states.

        Args:
            old_exploration: Exploration. Old version of the exploration.
            new_exploration: Exploration. New version of the exploration.
            change_list: list(ExplorationChange). List of changes between old
                and new exploration.

        Returns:
            StateIdMapping. Domain object for state id mapping.
        """
        new_state_names = []
        state_ids_to_names = {}

        # Generate state id to name mapping dict for old exploration.
        for state_name in old_exploration.states:
            state_ids_to_names[self.get_state_id(state_name)] = state_name

        old_state_ids_to_names = copy.deepcopy(state_ids_to_names)

        # Analyse each command in change list one by one to create state id
        # mapping for new exploration.
        for change in change_list:
            if change.cmd == CMD_ADD_STATE:
                new_state_names.append(change.state_name)
                assert change.state_name not in state_ids_to_names.values()

            elif change.cmd == CMD_DELETE_STATE:
                removed_state_name = change.state_name

                # Find state name in state id mapping. If it exists then
                # remove it from mapping.
                if removed_state_name in state_ids_to_names.values():
                    key = None
                    for (state_id, state_name) in (
                            state_ids_to_names.iteritems()):
                        if state_name == removed_state_name:
                            key = state_id
                            break
                    state_ids_to_names.pop(key)

                    assert removed_state_name not in new_state_names
                else:
                    # If the state is not present in state id mapping then
                    # remove it from new state names list.
                    new_state_names.remove(removed_state_name)

            elif change.cmd == CMD_RENAME_STATE:
                old_state_name = change.old_state_name
                new_state_name = change.new_state_name

                # Find whether old state name is present in state id mapping.
                # If it is then replace the old state name to new state name.
                if old_state_name in state_ids_to_names.values():
                    key = None
                    for (state_id, state_name) in (
                            state_ids_to_names.iteritems()):
                        if state_name == old_state_name:
                            key = state_id
                            break
                    state_ids_to_names[key] = new_state_name

                    assert old_state_name not in new_state_names
                    assert new_state_name not in new_state_names
                else:
                    # If old state name is not present in state id mapping then
                    # remove it from new state names and add new state name
                    # in new state names list.
                    new_state_names.remove(old_state_name)
                    new_state_names.append(new_state_name)

        new_state_names_to_ids = dict(
            zip(state_ids_to_names.values(), state_ids_to_names.keys()))

        # Go through each state id and name and compare the new state
        # with its corresponding old state to find whether significant
        # change has happened or not.
        for (state_id, state_name) in state_ids_to_names.iteritems():
            if state_name == 'END' and state_name not in new_exploration.states:
                # If previous version of exploration has END state but new
                # version does not have END state then exception will be raised
                # below when comparing old state and corresponding new state.
                # The exception is raised because there is no commit in change
                # list corresponding to removal or renaming of END state.

                # This problem arises when following scenario occurrs:
                # Consider an exploration with two versions a and b (a < b).
                # Both of these versions have their states dict schema version
                # set to less than 2.
                # Now version 'a' has explicit references to END
                # state and thus when its states dict schema version will be
                # upgraded to latest version, an 'END' state will be added.
                # These explicit END references are not present in version 'b',
                # however, and so no END state will be added during states dict
                # schema migration.

                # Thus we have no command of END state's removal or renaming
                # in change_list and there is no END state present in later
                # version of exploration.
                new_state_names_to_ids.pop(state_name)
                continue

            new_state = new_exploration.states[state_name]
            old_state = old_exploration.states[old_state_ids_to_names[state_id]]

            if self.has_state_changed_significantly(old_state, new_state):
                # If significant change has happend then treat that state as
                # new state and assign new state id to that state.
                new_state_names_to_ids.pop(state_name)
                new_state_names.append(state_name)

        # This may happen in exactly opposite scenario as the one written in
        # comment above. Previous version of exploration may not have any rule
        # having END state as its destination and hence during states schema
        # migration END state won't be added. But next version of exploration
        # might have END references and, hence, END state might be added
        # to exploration during states schema migration.
        # So we check whether such siatuation exists or not. If it exists then
        # we consider END as a new state to which id will be assigned.
        if 'END' in new_exploration.states and (
                'END' not in new_state_names_to_ids and (
                    'END' not in new_state_names)):
            new_state_names.append('END')

        # Assign new ids to each state in new state names list.
        largest_state_id_used = self.largest_state_id_used
        for state_name in sorted(new_state_names):
            largest_state_id_used += 1
            # Check that the state name being assigned is not present in
            # mapping.
            assert state_name not in new_state_names_to_ids.keys()
            new_state_names_to_ids[state_name] = largest_state_id_used

        state_id_map = StateIdMapping(
            new_exploration.id, new_exploration.version, new_state_names_to_ids,
            largest_state_id_used)

        # Do one final check that all state names in new exploration are present
        # in generated state names to id mapping.
        if set(new_state_names_to_ids.keys()) != set(
                new_exploration.states.keys()):
            unknown_state_names = ((
                set(new_exploration.states.keys()) -
                set(new_state_names_to_ids.keys())).union(
                    set(new_state_names_to_ids.keys()) -
                    set(new_exploration.states.keys())))
            raise Exception(
                'State names to ids mapping does not contain '
                'state names (%s) which are present in corresponding '
                'exploration %s, version %d' % (
                    unknown_state_names,
                    new_exploration.id, new_exploration.version))

        state_id_map.validate()
        return state_id_map

    @classmethod
    def create_mapping_for_new_exploration(cls, exploration):
        """Create state name to id mapping for exploration's states.

        Args:
            exploration: Exploration. New exploration for which state id mapping
                is to be generated.

        Returns:
            StateIdMapping. Domain object for state id mapping.
        """
        largest_state_id_used = -1
        state_names_to_ids = {}

        # Assign state id to each state in exploration.
        for state_name in exploration.states:
            largest_state_id_used += 1
            state_names_to_ids[state_name] = largest_state_id_used

        state_id_map = cls(
            exploration.id, exploration.version, state_names_to_ids,
            largest_state_id_used)
        state_id_map.validate()
        return state_id_map

    def validate(self):
        """Validates the state id mapping domain object."""
        state_ids = self.state_names_to_ids.values()
        if len(set(state_ids)) != len(state_ids):
            raise Exception('Assigned state ids should be unique.')

        if not all(x <= self.largest_state_id_used for x in state_ids):
            raise Exception(
                'Assigned state ids should be smaller than last state id used.')

        if not all(isinstance(x, int) for x in state_ids):
            raise Exception(
                'Assigned state ids should be integer values in '
                'exploration %s, version %d' % (
                    self.exploration_id, self.exploration_version))

    def get_state_id(self, state_name):
        """Get state id for given state name.

        Args:
            state_name: str. State name.

        Returns:
            int. Unique id assigned to given state name.
        """
        if state_name in self.state_names_to_ids:
            return self.state_names_to_ids[state_name]<|MERGE_RESOLUTION|>--- conflicted
+++ resolved
@@ -2161,12 +2161,9 @@
                     solution['explanation']['content_id'])
 
             # Filter content_ids_to_audio_translations with unwanted content id.
-<<<<<<< HEAD
-=======
             # These are the extra content id present within the
             # content_ids_to_audio_translations dict which is of no use as html
             # linked to these content_ids are not available in the state.
->>>>>>> f8b4c6a5
             citat = state_dict['content_ids_to_audio_translations']
             extra_content_ids_in_citat = (
                 set(citat.keys()) - set(state_content_id_list))
@@ -2174,11 +2171,6 @@
                 state_dict['content_ids_to_audio_translations'].pop(content_id)
 
             # Create written_translations using the state_content_id_list.
-<<<<<<< HEAD
-            state_dict['written_translations'] = {}
-            for content_id in state_content_id_list:
-                state_dict['written_translations'][content_id] = {}
-=======
             translations_mapping = {}
             for content_id in state_content_id_list:
                 translations_mapping[content_id] = {}
@@ -2186,7 +2178,6 @@
             state_dict['written_translations'] = {}
             state_dict['written_translations']['translations_mapping'] = (
                 translations_mapping)
->>>>>>> f8b4c6a5
 
         return states_dict
 
