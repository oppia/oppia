# coding: utf-8
#
# Copyright 2014 The Oppia Authors. All Rights Reserved.
#
# Licensed under the Apache License, Version 2.0 (the "License");
# you may not use this file except in compliance with the License.
# You may obtain a copy of the License at
#
#      http://www.apache.org/licenses/LICENSE-2.0
#
# Unless required by applicable law or agreed to in writing, software
# distributed under the License is distributed on an "AS-IS" BASIS,
# WITHOUT WARRANTIES OR CONDITIONS OF ANY KIND, either express or implied.
# See the License for the specific language governing permissions and
# limitations under the License.

"""Domain objects for an exploration, its states, and their constituents.

Domain objects capture domain-specific logic and are agnostic of how the
objects they represent are stored. All methods and properties in this file
should therefore be independent of the specific storage models used.
"""

from __future__ import annotations

import collections
import copy
import datetime
import json
import re
import string

from core import feconf
from core import schema_utils
from core import utils
from core.constants import constants
from core.domain import change_domain
from core.domain import param_domain
from core.domain import state_domain
from core.domain import translation_domain
from core.domain import translation_fetchers

from typing import Dict, List

from core.domain import html_cleaner  # pylint: disable=invalid-import-from # isort:skip
from core.domain import html_validation_service  # pylint: disable=invalid-import-from # isort:skip
from core.platform import models  # pylint: disable=invalid-import-from # isort:skip

# TODO(#14537): Refactor this file and remove imports marked
# with 'invalid-import-from'.

(exp_models,) = models.Registry.import_models([models.NAMES.exploration])


# Do not modify the values of these constants. This is to preserve backwards
# compatibility with previous change dicts.
# TODO(bhenning): Prior to July 2015, exploration changes involving rules were
# logged using the key 'widget_handlers'. These need to be migrated to
# 'answer_groups' and 'default_outcome'.
STATE_PROPERTY_PARAM_CHANGES = 'param_changes'
STATE_PROPERTY_CONTENT = 'content'
STATE_PROPERTY_SOLICIT_ANSWER_DETAILS = 'solicit_answer_details'
STATE_PROPERTY_CARD_IS_CHECKPOINT = 'card_is_checkpoint'
STATE_PROPERTY_RECORDED_VOICEOVERS = 'recorded_voiceovers'
DEPRECATED_STATE_PROPERTY_WRITTEN_TRANSLATIONS = 'written_translations'
STATE_PROPERTY_INTERACTION_ID = 'widget_id'
STATE_PROPERTY_LINKED_SKILL_ID = 'linked_skill_id'
STATE_PROPERTY_INTERACTION_CUST_ARGS = 'widget_customization_args'
STATE_PROPERTY_INTERACTION_ANSWER_GROUPS = 'answer_groups'
STATE_PROPERTY_INTERACTION_DEFAULT_OUTCOME = 'default_outcome'
STATE_PROPERTY_UNCLASSIFIED_ANSWERS = (
    'confirmed_unclassified_answers')
STATE_PROPERTY_INTERACTION_HINTS = 'hints'
STATE_PROPERTY_INTERACTION_SOLUTION = 'solution'
# Deprecated state properties.
STATE_PROPERTY_CONTENT_IDS_TO_AUDIO_TRANSLATIONS_DEPRECATED = (
    # Deprecated in state schema v27.
    'content_ids_to_audio_translations')

# These four properties are kept for legacy purposes and are not used anymore.
STATE_PROPERTY_INTERACTION_HANDLERS = 'widget_handlers'
STATE_PROPERTY_INTERACTION_STICKY = 'widget_sticky'
GADGET_PROPERTY_VISIBILITY = 'gadget_visibility'
GADGET_PROPERTY_CUST_ARGS = 'gadget_customization_args'

# This takes additional 'title' and 'category' parameters.
CMD_CREATE_NEW = 'create_new'
# This takes an additional 'state_name' parameter.
CMD_ADD_STATE = 'add_state'
# This takes additional 'old_state_name' and 'new_state_name' parameters.
CMD_RENAME_STATE = 'rename_state'
# This takes an additional 'state_name' parameter.
CMD_DELETE_STATE = 'delete_state'
# TODO(#12981): Write a one-off job to modify all existing translation
# suggestions that use DEPRECATED_CMD_ADD_TRANSLATION to use
# CMD_ADD_WRITTEN_TRANSLATION instead. Suggestions in the future will only use
# CMD_ADD_WRITTEN_TRANSLATION.
# DEPRECATED: This command is deprecated. Please do not use. The command remains
# here to support old suggestions. This takes additional 'state_name',
# 'content_id', 'language_code' and 'content_html' and 'translation_html'
# parameters.
DEPRECATED_CMD_ADD_TRANSLATION = 'add_translation'
# This takes additional 'state_name', 'content_id', 'language_code',
# 'data_format', 'content_html' and 'translation_html' parameters.
CMD_ADD_WRITTEN_TRANSLATION = 'add_written_translation'
# This takes additional 'content_id', 'language_code' and 'state_name'
# parameters.
DEPRECATED_CMD_MARK_WRITTEN_TRANSLATION_AS_NEEDING_UPDATE = (
    'mark_written_translation_as_needing_update')
# This takes additional 'content_id' and 'state_name' parameters.
DEPRECATED_CMD_MARK_WRITTEN_TRANSLATIONS_AS_NEEDING_UPDATE = (
    'mark_written_translations_as_needing_update')
CMD_MARK_TRANSLATIONS_NEEDS_UPDATE = 'mark_translations_as_needing_update'
# This takes additional 'content_id' parameters.
CMD_REMOVE_TRANSLATIONS = 'remove_translations'
# This takes additional 'property_name' and 'new_value' parameters.
CMD_EDIT_STATE_PROPERTY = 'edit_state_property'
# This takes additional 'property_name' and 'new_value' parameters.
CMD_EDIT_EXPLORATION_PROPERTY = 'edit_exploration_property'
# This takes additional 'from_version' and 'to_version' parameters for logging.
CMD_MIGRATE_STATES_SCHEMA_TO_LATEST_VERSION = (
    'migrate_states_schema_to_latest_version')

# These are categories to which answers may be classified. These values should
# not be changed because they are persisted in the data store within answer
# logs.

# Represents answers classified using rules defined as part of an interaction.
EXPLICIT_CLASSIFICATION = 'explicit'
# Represents answers which are contained within the training data of an answer
# group.
TRAINING_DATA_CLASSIFICATION = 'training_data_match'
# Represents answers which were predicted using a statistical training model
# from training data within an answer group.
STATISTICAL_CLASSIFICATION = 'statistical_classifier'
# Represents answers which led to the 'default outcome' of an interaction,
# rather than belonging to a specific answer group.
DEFAULT_OUTCOME_CLASSIFICATION = 'default_outcome'

TYPE_INVALID_EXPRESSION = 'Invalid'
TYPE_VALID_ALGEBRAIC_EXPRESSION = 'AlgebraicExpressionInput'
TYPE_VALID_NUMERIC_EXPRESSION = 'NumericExpressionInput'
TYPE_VALID_MATH_EQUATION = 'MathEquationInput'
MATH_INTERACTION_TYPES = [
    TYPE_VALID_ALGEBRAIC_EXPRESSION,
    TYPE_VALID_NUMERIC_EXPRESSION,
    TYPE_VALID_MATH_EQUATION
]
MATH_INTERACTION_DEPRECATED_RULES = [
    'ContainsSomeOf', 'OmitsSomeOf', 'MatchesWithGeneralForm']


def clean_math_expression(math_expression):
    """Cleans a given math expression and formats it so that it is compatible
    with the new interactions' validators.

    Args:
        math_expression: str. The string representing the math expression.

    Returns:
        str. The correctly formatted string representing the math expression.
    """
    unicode_to_text = {
        u'\u221a': 'sqrt',
        u'\xb7': '*',
        u'\u03b1': 'alpha',
        u'\u03b2': 'beta',
        u'\u03b3': 'gamma',
        u'\u03b4': 'delta',
        u'\u03b5': 'epsilon',
        u'\u03b6': 'zeta',
        u'\u03b7': 'eta',
        u'\u03b8': 'theta',
        u'\u03b9': 'iota',
        u'\u03ba': 'kappa',
        u'\u03bb': 'lambda',
        u'\u03bc': 'mu',
        u'\u03bd': 'nu',
        u'\u03be': 'xi',
        u'\u03c0': 'pi',
        u'\u03c1': 'rho',
        u'\u03c3': 'sigma',
        u'\u03c4': 'tau',
        u'\u03c5': 'upsilon',
        u'\u03c6': 'phi',
        u'\u03c7': 'chi',
        u'\u03c8': 'psi',
        u'\u03c9': 'omega',
    }
    inverse_trig_fns_mapping = {
        'asin': 'arcsin',
        'acos': 'arccos',
        'atan': 'arctan'
    }
    trig_fns = ['sin', 'cos', 'tan', 'csc', 'sec', 'cot']

    # Shifting powers in trig functions to the end.
    # For eg. 'sin^2(x)' -> '(sin(x))^2'.
    for trig_fn in trig_fns:
        math_expression = re.sub(
            r'%s(\^\d)\((.)\)' % trig_fn,
            r'(%s(\2))\1' % trig_fn, math_expression)

    # Adding parens to trig functions that don't have
    # any. For eg. 'cosA' -> 'cos(A)'.
    for trig_fn in trig_fns:
        math_expression = re.sub(
            r'%s(?!\()(.)' % trig_fn, r'%s(\1)' % trig_fn, math_expression)

    # The pylatexenc lib outputs the unicode values of special characters like
    # sqrt and pi, which is why they need to be replaced with their
    # corresponding text values before performing validation. Other unicode
    # characters will be left in the string as-is, and will be rejected by the
    # expression parser.
    for unicode_char, text in unicode_to_text.items():
        math_expression = math_expression.replace(unicode_char, text)

    # Replacing trig functions that have format which is
    # incompatible with the validations.
    for invalid_trig_fn, valid_trig_fn in inverse_trig_fns_mapping.items():
        math_expression = math_expression.replace(
            invalid_trig_fn, valid_trig_fn)

    # Replacing comma used in place of a decimal point with a decimal point.
    if re.match(r'\d+,\d+', math_expression):
        math_expression = math_expression.replace(',', '.')

    # Replacing \cdot with *.
    math_expression = re.sub(r'\\cdot', '*', math_expression)

    return math_expression


class ExplorationChange(change_domain.BaseChange):
    """Domain object class for an exploration change.

    IMPORTANT: Ensure that all changes to this class (and how these cmds are
    interpreted in general) preserve backward-compatibility with the
    exploration snapshots in the datastore. Do not modify the definitions of
    cmd keys that already exist.

    NOTE TO DEVELOPERS: Please note that, for a brief period around
    Feb - Apr 2017, change dicts related to editing of answer groups
    accidentally stored the old_value using a ruleSpecs key instead of a
    rule_specs key. So, if you are making use of this data, make sure to
    verify the format of the old_value before doing any processing.

    The allowed commands, together with the attributes:
        - 'add_state' (with state_name)
        - 'rename_state' (with old_state_name and new_state_name)
        - 'delete_state' (with state_name)
        - 'edit_state_property' (with state_name, property_name,
            new_value and, optionally, old_value)
        - 'edit_exploration_property' (with property_name,
            new_value and, optionally, old_value)
        - 'migrate_states_schema' (with from_version, to_version)
    For a state, property_name must be one of STATE_PROPERTIES.
    For an exploration, property_name must be one of
    EXPLORATION_PROPERTIES.
    """

    # The allowed list of state properties which can be used in
    # edit_state_property command.
    STATE_PROPERTIES = (
        STATE_PROPERTY_PARAM_CHANGES,
        STATE_PROPERTY_CONTENT,
        STATE_PROPERTY_SOLICIT_ANSWER_DETAILS,
        STATE_PROPERTY_CARD_IS_CHECKPOINT,
        STATE_PROPERTY_RECORDED_VOICEOVERS,
        STATE_PROPERTY_INTERACTION_ID,
        STATE_PROPERTY_LINKED_SKILL_ID,
        STATE_PROPERTY_INTERACTION_CUST_ARGS,
        STATE_PROPERTY_INTERACTION_STICKY,
        STATE_PROPERTY_INTERACTION_HANDLERS,
        STATE_PROPERTY_INTERACTION_ANSWER_GROUPS,
        STATE_PROPERTY_INTERACTION_DEFAULT_OUTCOME,
        STATE_PROPERTY_INTERACTION_HINTS,
        STATE_PROPERTY_INTERACTION_SOLUTION,
        STATE_PROPERTY_UNCLASSIFIED_ANSWERS,
        # Deprecated state properties.
        STATE_PROPERTY_CONTENT_IDS_TO_AUDIO_TRANSLATIONS_DEPRECATED)

    # The allowed list of exploration properties which can be used in
    # edit_exploration_property command.
    EXPLORATION_PROPERTIES = (
        'title', 'category', 'objective', 'language_code', 'tags',
        'blurb', 'author_notes', 'param_specs', 'param_changes',
        'init_state_name', 'auto_tts_enabled', 'correctness_feedback_enabled',
        'next_content_id_index', 'edits_allowed')

    ALLOWED_COMMANDS = [{
        'name': CMD_CREATE_NEW,
        'required_attribute_names': ['category', 'title'],
        'optional_attribute_names': [],
        'user_id_attribute_names': []
    }, {
        'name': CMD_ADD_STATE,
        'required_attribute_names': [
            'state_name',
            'content_id_for_state_content',
            'content_id_for_default_outcome'
        ],
        'optional_attribute_names': [],
        'user_id_attribute_names': []
    }, {
        'name': CMD_DELETE_STATE,
        'required_attribute_names': ['state_name'],
        'optional_attribute_names': [],
        'user_id_attribute_names': []
    }, {
        'name': CMD_RENAME_STATE,
        'required_attribute_names': ['new_state_name', 'old_state_name'],
        'optional_attribute_names': [],
        'user_id_attribute_names': []
    }, {
        'name': DEPRECATED_CMD_ADD_TRANSLATION,
        'required_attribute_names': [
            'state_name', 'content_id', 'language_code', 'content_html',
            'translation_html'],
        'optional_attribute_names': [],
        'user_id_attribute_names': []
    }, {
        'name': CMD_ADD_WRITTEN_TRANSLATION,
        'required_attribute_names': [
            'state_name', 'content_id', 'language_code', 'content_html',
            'translation_html', 'data_format'],
        'optional_attribute_names': [],
        'user_id_attribute_names': []
    }, {
        'name': DEPRECATED_CMD_MARK_WRITTEN_TRANSLATION_AS_NEEDING_UPDATE,
        'required_attribute_names': [
            'content_id',
            'language_code',
            'state_name'
        ],
        'optional_attribute_names': [],
        'user_id_attribute_names': []
    }, {
        'name': DEPRECATED_CMD_MARK_WRITTEN_TRANSLATIONS_AS_NEEDING_UPDATE,
        'required_attribute_names': ['content_id', 'state_name'],
        'optional_attribute_names': [],
        'user_id_attribute_names': []
    }, {
        'name': CMD_MARK_TRANSLATIONS_NEEDS_UPDATE,
        'required_attribute_names': ['content_id'],
        'optional_attribute_names': [],
        'user_id_attribute_names': []
    }, {
        'name': CMD_REMOVE_TRANSLATIONS,
        'required_attribute_names': ['content_id'],
        'optional_attribute_names': [],
        'user_id_attribute_names': []
    }, {
        'name': CMD_EDIT_STATE_PROPERTY,
        'required_attribute_names': [
            'property_name', 'state_name', 'new_value'],
        'optional_attribute_names': ['old_value'],
        'user_id_attribute_names': [],
        'allowed_values': {'property_name': STATE_PROPERTIES},
        # TODO(#12991): Remove this once once we use the migration jobs to
        # remove the deprecated values from the server data.
        'deprecated_values': {'property_name': ['fallbacks']}
    }, {
        'name': CMD_EDIT_EXPLORATION_PROPERTY,
        'required_attribute_names': ['property_name', 'new_value'],
        'optional_attribute_names': ['old_value'],
        'user_id_attribute_names': [],
        'allowed_values': {'property_name': EXPLORATION_PROPERTIES}
    }, {
        'name': CMD_MIGRATE_STATES_SCHEMA_TO_LATEST_VERSION,
        'required_attribute_names': ['from_version', 'to_version'],
        'optional_attribute_names': [],
        'user_id_attribute_names': []
    }, {
        'name': exp_models.ExplorationModel.CMD_REVERT_COMMIT,
        'required_attribute_names': ['version_number'],
        'optional_attribute_names': [],
        'user_id_attribute_names': []
    }]

    # TODO(#12991): Remove this once once we use the migration jobs to remove
    # the deprecated commands from the server data.
    DEPRECATED_COMMANDS = [
        'clone', 'add_gadget', 'edit_gadget_property',
        'delete_gadget', 'rename_gadget']


class ExplorationCommitLogEntry:
    """Value object representing a commit to an exploration."""

    def __init__(
            self, created_on, last_updated, user_id, exploration_id,
            commit_type, commit_message, commit_cmds, version,
            post_commit_status, post_commit_community_owned,
            post_commit_is_private):
        """Initializes a ExplorationCommitLogEntry domain object.

        Args:
            created_on: datetime.datetime. Date and time when the exploration
                commit was created.
            last_updated: datetime.datetime. Date and time when the exploration
                commit was last updated.
            user_id: str. User id of the user who has made the commit.
            exploration_id: str. Id of the exploration.
            commit_type: str. The type of commit.
            commit_message: str. A description of changes made to the
                exploration.
            commit_cmds: list(dict). A list of commands, describing changes
                made in this model, which should give sufficient information to
                reconstruct the commit. Each dict always contains the following
                key:
                    - cmd: str. Unique command.
                and then additional arguments for that command.
            version: int. The version of the exploration after the commit.
            post_commit_status: str. The new exploration status after the
                commit.
            post_commit_community_owned: bool. Whether the exploration is
                community-owned after the edit event.
            post_commit_is_private: bool. Whether the exploration is private
                after the edit event.
        """
        self.created_on = created_on
        self.last_updated = last_updated
        self.user_id = user_id
        self.exploration_id = exploration_id
        self.commit_type = commit_type
        self.commit_message = commit_message
        self.commit_cmds = commit_cmds
        self.version = version
        self.post_commit_status = post_commit_status
        self.post_commit_community_owned = post_commit_community_owned
        self.post_commit_is_private = post_commit_is_private

    def to_dict(self):
        """Returns a dict representing this ExplorationCommitLogEntry domain
        object. This omits created_on, user_id and commit_cmds and adds username
        (derived from user_id).

        Returns:
            dict. A dict, mapping all fields of ExplorationCommitLogEntry
            instance, except created_on, user_id and commit_cmds fields and
            adding username (derived from user_id).
        """
        return {
            'last_updated': utils.get_time_in_millisecs(self.last_updated),
            'exploration_id': self.exploration_id,
            'commit_type': self.commit_type,
            'commit_message': self.commit_message,
            'version': self.version,
            'post_commit_status': self.post_commit_status,
            'post_commit_community_owned': self.post_commit_community_owned,
            'post_commit_is_private': self.post_commit_is_private,
        }


class ExpVersionReference:
    """Value object representing an exploration ID and a version number."""

    def __init__(self, exp_id, version):
        """Initializes an ExpVersionReference domain object.

        Args:
            exp_id: str. ID of the exploration.
            version: int. Version of the exploration.
        """
        self.exp_id = exp_id
        self.version = version
        self.validate()

    def to_dict(self):
        """Returns a dict representing this ExpVersionReference domain object.

        Returns:
            dict. A dict, mapping all fields of ExpVersionReference instance.
        """
        return {
            'exp_id': self.exp_id,
            'version': self.version
        }

    def validate(self):
        """Validates properties of the ExpVersionReference.

        Raises:
            ValidationError. One or more attributes of the ExpVersionReference
                are invalid.
        """
        if not isinstance(self.exp_id, str):
            raise utils.ValidationError(
                'Expected exp_id to be a str, received %s' % self.exp_id)

        if not isinstance(self.version, int):
            raise utils.ValidationError(
                'Expected version to be an int, received %s' % self.version)


class ExplorationVersionsDiff:
    """Domain object for the difference between two versions of an Oppia
    exploration.

    Attributes:
        added_state_names: list(str). Names of the states added to the
            exploration from prev_exp_version to current_exp_version. It stores
            the newest names of the added states.
        deleted_state_names: list(str). Name sof the states deleted from the
            exploration from prev_exp_version to current_exp_version. It stores
            the initial names of the deleted states from pre_exp_version.
        new_to_old_state_names: dict. Dictionary mapping state names of
            current_exp_version to the state names of prev_exp_version.
            It doesn't include the name changes of added/deleted states.
        old_to_new_state_names: dict. Dictionary mapping state names of
            prev_exp_version to the state names of current_exp_version.
            It doesn't include the name changes of added/deleted states.
    """

    def __init__(self, change_list):
        """Constructs an ExplorationVersionsDiff domain object.

        Args:
            change_list: list(ExplorationChange). A list of all of the commit
                cmds from the old version of the exploration up to the next
                version.
        """

        added_state_names = []
        deleted_state_names = []
        new_to_old_state_names = {}

        for change in change_list:
            if change.cmd == CMD_ADD_STATE:
                added_state_names.append(change.state_name)
            elif change.cmd == CMD_DELETE_STATE:
                state_name = change.state_name
                if state_name in added_state_names:
                    added_state_names.remove(state_name)
                else:
                    original_state_name = state_name
                    if original_state_name in new_to_old_state_names:
                        original_state_name = new_to_old_state_names.pop(
                            original_state_name)
                    deleted_state_names.append(original_state_name)
            elif change.cmd == CMD_RENAME_STATE:
                old_state_name = change.old_state_name
                new_state_name = change.new_state_name
                if old_state_name in added_state_names:
                    added_state_names.remove(old_state_name)
                    added_state_names.append(new_state_name)
                elif old_state_name in new_to_old_state_names:
                    new_to_old_state_names[new_state_name] = (
                        new_to_old_state_names.pop(old_state_name))
                else:
                    new_to_old_state_names[new_state_name] = old_state_name

        self.added_state_names = added_state_names
        self.deleted_state_names = deleted_state_names
        self.new_to_old_state_names = new_to_old_state_names
        self.old_to_new_state_names = {
            value: key for key, value in new_to_old_state_names.items()
        }


class VersionedExplorationInteractionIdsMapping:
    """Domain object representing the mapping of state names to interaction ids
    in an exploration.
    """

    def __init__(self, version, state_interaction_ids_dict):
        """Initialises an VersionedExplorationInteractionIdsMapping domain
        object.

        Args:
            version: int. The version of the exploration.
            state_interaction_ids_dict: dict. A dict where each key-value pair
                represents, respectively, a state name and an interaction id.
        """
        self.version = version
        self.state_interaction_ids_dict = state_interaction_ids_dict


class Exploration(translation_domain.BaseTranslatableObject):
    """Domain object for an Oppia exploration."""

    def __init__(
            self, exploration_id, title, category, objective,
            language_code, tags, blurb, author_notes,
            states_schema_version, init_state_name, states_dict,
            param_specs_dict, param_changes_list, version,
            auto_tts_enabled, correctness_feedback_enabled,
            next_content_id_index, edits_allowed,
            created_on=None, last_updated=None):
        """Initializes an Exploration domain object.

        Args:
            exploration_id: str. The exploration id.
            title: str. The exploration title.
            category: str. The category of the exploration.
            objective: str. The objective of the exploration.
            language_code: str. The language code of the exploration.
            tags: list(str). The tags given to the exploration.
            blurb: str. The blurb of the exploration.
            author_notes: str. The author notes.
            states_schema_version: int. Tbe schema version of the exploration.
            init_state_name: str. The name for the initial state of the
                exploration.
            states_dict: dict. A dict where each key-value pair represents,
                respectively, a state name and a dict used to initialize a
                State domain object.
            param_specs_dict: dict. A dict where each key-value pair represents
                respectively, a param spec name and a dict used to initialize a
                ParamSpec domain object.
            param_changes_list: list(dict). List of dict where each dict is
                used to initialize a ParamChange domain object.
            version: int. The version of the exploration.
            auto_tts_enabled: bool. True if automatic text-to-speech is
                enabled.
            correctness_feedback_enabled: bool. True if correctness feedback is
                enabled.
            next_content_id_index: int. The next content_id index to use for
                generation of new content_ids.
            edits_allowed: bool. True when edits to the exploration is allowed.
            created_on: datetime.datetime. Date and time when the exploration
                is created.
            last_updated: datetime.datetime. Date and time when the exploration
                was last updated.
        """
        self.id = exploration_id
        self.title = title
        self.category = category
        self.objective = objective
        self.language_code = language_code
        self.tags = tags
        self.blurb = blurb
        self.author_notes = author_notes
        self.states_schema_version = states_schema_version
        self.init_state_name = init_state_name

        self.states = {}
        for (state_name, state_dict) in states_dict.items():
            self.states[state_name] = state_domain.State.from_dict(state_dict)

        self.param_specs = {
            ps_name: param_domain.ParamSpec.from_dict(ps_val)
            for (ps_name, ps_val) in param_specs_dict.items()
        }
        self.param_changes = [
            param_domain.ParamChange.from_dict(param_change_dict)
            for param_change_dict in param_changes_list]

        self.version = version
        self.created_on = created_on
        self.last_updated = last_updated
        self.auto_tts_enabled = auto_tts_enabled
        self.correctness_feedback_enabled = correctness_feedback_enabled
        self.next_content_id_index = next_content_id_index
        self.edits_allowed = edits_allowed

    def get_translatable_contents_collection(
        self
    ) -> translation_domain.TranslatableContentsCollection:
        """Get all translatable fields in the exploration.

        Returns:
            TranslatableContentsCollection. An instance of
            TranslatableContentsCollection class.
        """
        translatable_contents_collection = (
            translation_domain.TranslatableContentsCollection())

        for state in self.states.values():
            (
                translatable_contents_collection
                .add_fields_from_translatable_object(state)
            )
        return translatable_contents_collection

    @classmethod
    def create_default_exploration(
            cls, exploration_id, title=feconf.DEFAULT_EXPLORATION_TITLE,
            init_state_name=feconf.DEFAULT_INIT_STATE_NAME,
            category=feconf.DEFAULT_EXPLORATION_CATEGORY,
            objective=feconf.DEFAULT_EXPLORATION_OBJECTIVE,
            language_code=constants.DEFAULT_LANGUAGE_CODE):
        """Returns a Exploration domain object with default values.

        'title', 'init_state_name', 'category', 'objective' if not provided are
        taken from feconf; 'tags' and 'param_changes_list' are initialized to
        empty list; 'states_schema_version' is taken from feconf; 'states_dict'
        is derived from feconf; 'param_specs_dict' is an empty dict; 'blurb' and
        'author_notes' are initialized to empty string; 'version' is
        initializated to 0.

        Args:
            exploration_id: str. The id of the exploration.
            title: str. The exploration title.
            init_state_name: str. The name of the initial state.
            category: str. The category of the exploration.
            objective: str. The objective of the exploration.
            language_code: str. The language code of the exploration.

        Returns:
            Exploration. The Exploration domain object with default
            values.
        """
        contentIdGenerator = translation_domain.ContentIdGenerator()

        init_state_dict = state_domain.State.create_default_state(
            init_state_name,
            contentIdGenerator.generate(translation_domain.ContentType.CONTENT),
            contentIdGenerator.generate(
                translation_domain.ContentType.DEFAULT_OUTCOME),
            is_initial_state=True).to_dict()

        states_dict = {
            init_state_name: init_state_dict
        }

        return cls(
            exploration_id, title, category, objective, language_code, [], '',
            '', feconf.CURRENT_STATE_SCHEMA_VERSION,
            init_state_name, states_dict, {}, [], 0,
            feconf.DEFAULT_AUTO_TTS_ENABLED,
            feconf.DEFAULT_CORRECTNESS_FEEDBACK_ENABLED,
            contentIdGenerator.next_content_id_index, True)

    @classmethod
    def from_dict(
            cls, exploration_dict,
            exploration_version=0, exploration_created_on=None,
            exploration_last_updated=None):
        """Return a Exploration domain object from a dict.

        Args:
            exploration_dict: dict. The dict representation of Exploration
                object.
            exploration_version: int. The version of the exploration.
            exploration_created_on: datetime.datetime. Date and time when the
                exploration is created.
            exploration_last_updated: datetime.datetime. Date and time when the
                exploration was last updated.

        Returns:
            Exploration. The corresponding Exploration domain object.

        Raises:
            Exception. Some parameter was used in a state but not declared
                in the Exploration dict.
        """
        # NOTE TO DEVELOPERS: It is absolutely ESSENTIAL this conversion to and
        # from an ExplorationModel/dictionary MUST be exhaustive and complete.
        exploration = cls.create_default_exploration(
            exploration_dict['id'],
            title=exploration_dict['title'],
            category=exploration_dict['category'],
            objective=exploration_dict['objective'],
            language_code=exploration_dict['language_code'])
        exploration.tags = exploration_dict['tags']
        exploration.blurb = exploration_dict['blurb']
        exploration.author_notes = exploration_dict['author_notes']
        exploration.auto_tts_enabled = exploration_dict['auto_tts_enabled']
        exploration.correctness_feedback_enabled = exploration_dict[
            'correctness_feedback_enabled']
        exploration.next_content_id_index = exploration_dict[
            'next_content_id_index']
        exploration.edits_allowed = exploration_dict['edits_allowed']

        exploration.param_specs = {
            ps_name: param_domain.ParamSpec.from_dict(ps_val) for
            (ps_name, ps_val) in exploration_dict['param_specs'].items()
        }

        exploration.states_schema_version = exploration_dict[
            'states_schema_version']
        init_state_name = exploration_dict['init_state_name']
        exploration.rename_state(exploration.init_state_name, init_state_name)

        for (state_name, sdict) in exploration_dict['states'].items():
            if state_name != init_state_name:
                exploration.add_state(
                    state_name,
                    # These are placeholder values which will be repalced with
                    # correct values below.
                    '<placeholder1>', '<placeholder2>')

            state = exploration.states[state_name]

            state.content = state_domain.SubtitledHtml(
                sdict['content']['content_id'], sdict['content']['html'])
            state.content.validate()

            state.param_changes = [param_domain.ParamChange(
                pc['name'], pc['generator_id'], pc['customization_args']
            ) for pc in sdict['param_changes']]

            for pc in state.param_changes:
                if pc.name not in exploration.param_specs:
                    raise Exception(
                        'Parameter %s was used in a state but not '
                        'declared in the exploration param_specs.' % pc.name)

            idict = sdict['interaction']
            interaction_answer_groups = [
                state_domain.AnswerGroup.from_dict(group)
                for group in idict['answer_groups']]

            default_outcome = (
                state_domain.Outcome.from_dict(idict['default_outcome'])
                if idict['default_outcome'] is not None else None)

            solution = (
                state_domain.Solution.from_dict(idict['id'], idict['solution'])
                if idict['solution'] else None)

            customization_args = (
                state_domain.InteractionInstance.
                convert_customization_args_dict_to_customization_args(
                    idict['id'],
                    idict['customization_args']
                )
            )
            state.interaction = state_domain.InteractionInstance(
                idict['id'], customization_args,
                interaction_answer_groups, default_outcome,
                idict['confirmed_unclassified_answers'],
                [state_domain.Hint.from_dict(h) for h in idict['hints']],
                solution)

            state.recorded_voiceovers = (
                state_domain.RecordedVoiceovers.from_dict(
                    sdict['recorded_voiceovers']))


            state.linked_skill_id = sdict['linked_skill_id']

            state.solicit_answer_details = sdict['solicit_answer_details']

            state.card_is_checkpoint = sdict['card_is_checkpoint']

            exploration.states[state_name] = state

        exploration.param_changes = [
            param_domain.ParamChange.from_dict(pc)
            for pc in exploration_dict['param_changes']]

        exploration.version = exploration_version
        exploration.created_on = exploration_created_on
        exploration.last_updated = exploration_last_updated

        return exploration

    @classmethod
    def _validate_state_name(cls, name):
        """Validates name string.

        Args:
            name: str. The name to validate.
        """
        utils.require_valid_name(name, 'a state name')

    def validate(self, strict=False):
        """Validates various properties of the Exploration.

        Args:
            strict: bool. If True, the exploration is assumed to be published,
                and the validation checks are stricter.

        Raises:
            ValidationError. One or more attributes of the Exploration are
                invalid.
        """
        if not isinstance(self.title, str):
            raise utils.ValidationError(
                'Expected title to be a string, received %s' % self.title)
        utils.require_valid_name(
            self.title, 'the exploration title', allow_empty=True)

        if not isinstance(self.category, str):
            raise utils.ValidationError(
                'Expected category to be a string, received %s'
                % self.category)
        utils.require_valid_name(
            self.category, 'the exploration category', allow_empty=True)

        if not isinstance(self.objective, str):
            raise utils.ValidationError(
                'Expected objective to be a string, received %s' %
                self.objective)

        if not isinstance(self.language_code, str):
            raise utils.ValidationError(
                'Expected language_code to be a string, received %s' %
                self.language_code)
        if not utils.is_valid_language_code(self.language_code):
            raise utils.ValidationError(
                'Invalid language_code: %s' % self.language_code)

        if not isinstance(self.tags, list):
            raise utils.ValidationError(
                'Expected \'tags\' to be a list, received %s' % self.tags)
        for tag in self.tags:
            if not isinstance(tag, str):
                raise utils.ValidationError(
                    'Expected each tag in \'tags\' to be a string, received '
                    '\'%s\'' % tag)

            if not tag:
                raise utils.ValidationError('Tags should be non-empty.')

            if not re.match(constants.TAG_REGEX, tag):
                raise utils.ValidationError(
                    'Tags should only contain lowercase letters and spaces, '
                    'received \'%s\'' % tag)

            if (tag[0] not in string.ascii_lowercase or
                    tag[-1] not in string.ascii_lowercase):
                raise utils.ValidationError(
                    'Tags should not start or end with whitespace, received '
                    ' \'%s\'' % tag)

            if re.search(r'\s\s+', tag):
                raise utils.ValidationError(
                    'Adjacent whitespace in tags should be collapsed, '
                    'received \'%s\'' % tag)
        if len(set(self.tags)) != len(self.tags):
            raise utils.ValidationError('Some tags duplicate each other')

        if not isinstance(self.blurb, str):
            raise utils.ValidationError(
                'Expected blurb to be a string, received %s' % self.blurb)

        if not isinstance(self.author_notes, str):
            raise utils.ValidationError(
                'Expected author_notes to be a string, received %s' %
                self.author_notes)

        if not isinstance(self.states, dict):
            raise utils.ValidationError(
                'Expected states to be a dict, received %s' % self.states)
        if not self.states:
            raise utils.ValidationError('This exploration has no states.')
        for state_name, state in self.states.items():
            self._validate_state_name(state_name)
            state.validate(
                self.param_specs,
                allow_null_interaction=not strict)
            # The checks below perform validation on the Outcome domain object
            # that is specific to answer groups in explorations, but not
            # questions. This logic is here because the validation checks in
            # the Outcome domain object are used by both explorations and
            # questions.
            for answer_group in state.interaction.answer_groups:
                if not answer_group.outcome.dest:
                    raise utils.ValidationError(
                        'Every outcome should have a destination.')
                if not isinstance(answer_group.outcome.dest, str):
                    raise utils.ValidationError(
                        'Expected outcome dest to be a string, received %s'
                        % answer_group.outcome.dest)
            if state.interaction.default_outcome is not None:
                if not state.interaction.default_outcome.dest:
                    raise utils.ValidationError(
                        'Every outcome should have a destination.')
                if not isinstance(state.interaction.default_outcome.dest, str):
                    raise utils.ValidationError(
                        'Expected outcome dest to be a string, received %s'
                        % state.interaction.default_outcome.dest)

        if self.states_schema_version is None:
            raise utils.ValidationError(
                'This exploration has no states schema version.')
        if not self.init_state_name:
            raise utils.ValidationError(
                'This exploration has no initial state name specified.')
        if self.init_state_name not in self.states:
            raise utils.ValidationError(
                'There is no state in %s corresponding to the exploration\'s '
                'initial state name %s.' %
                (list(self.states.keys()), self.init_state_name))

        if not isinstance(self.param_specs, dict):
            raise utils.ValidationError(
                'Expected param_specs to be a dict, received %s'
                % self.param_specs)

        if not isinstance(self.auto_tts_enabled, bool):
            raise utils.ValidationError(
                'Expected auto_tts_enabled to be a bool, received %s'
                % self.auto_tts_enabled)

        if not isinstance(self.correctness_feedback_enabled, bool):
            raise utils.ValidationError(
                'Expected correctness_feedback_enabled to be a bool, received '
                '%s' % self.correctness_feedback_enabled)

        if not isinstance(self.next_content_id_index, int):
            raise utils.ValidationError(
                'Expected next_content_id_index to be an int, received '
                '%s' % self.next_content_id_index)
        if not isinstance(self.edits_allowed, bool):
            raise utils.ValidationError(
                'Expected edits_allowed to be a bool, received '
                '%s' % self.edits_allowed)

        for param_name in self.param_specs:
            if not isinstance(param_name, str):
                raise utils.ValidationError(
                    'Expected parameter name to be a string, received %s (%s).'
                    % (param_name, type(param_name)))
            if not re.match(feconf.ALPHANUMERIC_REGEX, param_name):
                raise utils.ValidationError(
                    'Only parameter names with characters in [a-zA-Z0-9] are '
                    'accepted.')
            self.param_specs[param_name].validate()

        if not isinstance(self.param_changes, list):
            raise utils.ValidationError(
                'Expected param_changes to be a list, received %s'
                % self.param_changes)
        for param_change in self.param_changes:
            param_change.validate()

            if param_change.name in constants.INVALID_PARAMETER_NAMES:
                raise utils.ValidationError(
                    'The exploration-level parameter with name \'%s\' is '
                    'reserved. Please choose a different name.'
                    % param_change.name)
            if param_change.name not in self.param_specs:
                raise utils.ValidationError(
                    'No parameter named \'%s\' exists in this exploration'
                    % param_change.name)

        # TODO(sll): Find a way to verify the param change customization args
        # when they depend on exploration/state parameters (e.g. the generated
        # values must have the correct obj_type). Can we get sample values for
        # the reader's answer and these parameters by looking at states that
        # link to this one?

        # Check that all state param changes are valid.
        for state_name, state in self.states.items():
            for param_change in state.param_changes:
                param_change.validate()
                if param_change.name in constants.INVALID_PARAMETER_NAMES:
                    raise utils.ValidationError(
                        'The parameter name \'%s\' is reserved. Please choose '
                        'a different name for the parameter being set in '
                        'state \'%s\'.' % (param_change.name, state_name))
                if param_change.name not in self.param_specs:
                    raise utils.ValidationError(
                        'The parameter with name \'%s\' was set in state '
                        '\'%s\', but it does not exist in the list of '
                        'parameter specifications for this exploration.'
                        % (param_change.name, state_name))

        # Check that all answer groups, outcomes, and param_changes are valid.
        all_state_names = list(self.states.keys())
        for state_name, state in self.states.items():
            interaction = state.interaction
            default_outcome = interaction.default_outcome

            if default_outcome is not None:
                # Check the default destination, if any.
                if default_outcome.dest not in all_state_names:
                    raise utils.ValidationError(
                        'The destination %s is not a valid state.'
                        % default_outcome.dest)

                # Check that, if the outcome is a non-self-loop, then the
                # refresher_exploration_id is None.
                if (default_outcome.refresher_exploration_id is not None and
                        default_outcome.dest != state_name):
                    raise utils.ValidationError(
                        'The default outcome for state %s has a refresher '
                        'exploration ID, but is not a self-loop.' % state_name)

            for group in interaction.answer_groups:
                # Check group destinations.
                if group.outcome.dest not in all_state_names:
                    raise utils.ValidationError(
                        'The destination %s is not a valid state.'
                        % group.outcome.dest)

                # Check that, if the outcome is a non-self-loop, then the
                # refresher_exploration_id is None.
                if (group.outcome.refresher_exploration_id is not None and
                        group.outcome.dest != state_name):
                    raise utils.ValidationError(
                        'The outcome for an answer group in state %s has a '
                        'refresher exploration ID, but is not a self-loop.'
                        % state_name)

                for param_change in group.outcome.param_changes:
                    if param_change.name not in self.param_specs:
                        raise utils.ValidationError(
                            'The parameter %s was used in an answer group, '
                            'but it does not exist in this exploration'
                            % param_change.name)

        if strict:
            warnings_list = []

            # Check if first state is a checkpoint or not.
            if not self.states[self.init_state_name].card_is_checkpoint:
                raise utils.ValidationError(
                    'Expected card_is_checkpoint of first state to be True'
                    ' but found it to be %s'
                    % (self.states[self.init_state_name].card_is_checkpoint)
                )

            # Check if terminal states are checkpoints.
            for state_name, state in self.states.items():
                interaction = state.interaction
                if interaction.is_terminal:
                    if state_name != self.init_state_name:
                        if state.card_is_checkpoint:
                            raise utils.ValidationError(
                                'Expected card_is_checkpoint of terminal state '
                                'to be False but found it to be %s'
                                % state.card_is_checkpoint
                            )

            # Check if checkpoint count is between 1 and 8, inclusive.
            checkpoint_count = 0
            for state_name, state in self.states.items():
                if state.card_is_checkpoint:
                    checkpoint_count = checkpoint_count + 1
            if not 1 <= checkpoint_count <= 8:
                raise utils.ValidationError(
                    'Expected checkpoint count to be between 1 and 8 inclusive '
                    'but found it to be %s'
                    % checkpoint_count
                )

            # Check if a state marked as a checkpoint is bypassable.
            non_initial_checkpoint_state_names = []
            for state_name, state in self.states.items():
                if (state_name != self.init_state_name
                        and state.card_is_checkpoint):
                    non_initial_checkpoint_state_names.append(state_name)

            # For every non-initial checkpoint state we remove it from the
            # states dict. Then we check if we can reach a terminal state after
            # removing the state with checkpoint. As soon as we find a terminal
            # state, we break out of the loop and raise a validation error.
            # Since, we reached a terminal state, this implies that the user was
            # not required to go through the checkpoint. Hence, the checkpoint
            # is bypassable.
            for state_name_to_exclude in non_initial_checkpoint_state_names:
                new_states = copy.deepcopy(self.states)
                new_states.pop(state_name_to_exclude)
                processed_state_names = set()
                curr_queue = [self.init_state_name]
                excluded_state_is_bypassable = False
                while curr_queue:
                    if curr_queue[0] == state_name_to_exclude:
                        curr_queue.pop(0)
                        continue
                    curr_state_name = curr_queue[0]
                    curr_queue = curr_queue[1:]
                    if not curr_state_name in processed_state_names:
                        processed_state_names.add(curr_state_name)
                        curr_state = new_states[curr_state_name]

                        # We do not need to check if the current state is
                        # terminal or not before getting all outcomes, as when
                        # we find a terminal state in an outcome, we break out
                        # of the for loop and raise a validation error.
                        all_outcomes = (
                            curr_state.interaction.get_all_outcomes())
                        for outcome in all_outcomes:
                            dest_state = outcome.dest
                            if self.states[dest_state].interaction.is_terminal:
                                excluded_state_is_bypassable = True
                                break
                            if (dest_state not in curr_queue and
                                    dest_state not in processed_state_names):
                                curr_queue.append(dest_state)
                    if excluded_state_is_bypassable:
                        raise utils.ValidationError(
                            'Cannot make %s a checkpoint as it is bypassable'
                            % state_name_to_exclude)

            try:
                self._verify_all_states_reachable()
            except utils.ValidationError as e:
                warnings_list.append(str(e))

            try:
                self._verify_no_dead_ends()
            except utils.ValidationError as e:
                warnings_list.append(str(e))

            if not self.title:
                warnings_list.append(
                    'A title must be specified (in the \'Settings\' tab).')

            if not self.category:
                warnings_list.append(
                    'A category must be specified (in the \'Settings\' tab).')

            if not self.objective:
                warnings_list.append(
                    'An objective must be specified (in the \'Settings\' tab).'
                )

            # Check that self-loop outcomes are not labelled as correct.
            all_state_names = list(self.states.keys())
            for state_name, state in self.states.items():
                interaction = state.interaction
                default_outcome = interaction.default_outcome

                if default_outcome is not None:
                    # Check that, if the outcome is a self-loop, then the
                    # outcome is not labelled as correct.
                    if (default_outcome.dest == state_name and
                            default_outcome.labelled_as_correct):
                        raise utils.ValidationError(
                            'The default outcome for state %s is labelled '
                            'correct but is a self-loop.' % state_name)

                for group in interaction.answer_groups:
                    # Check that, if the outcome is a self-loop, then the
                    # outcome is not labelled as correct.
                    if (group.outcome.dest == state_name and
                            group.outcome.labelled_as_correct):
                        raise utils.ValidationError(
                            'The outcome for an answer group in state %s is '
                            'labelled correct but is a self-loop.' % state_name)

            if len(warnings_list) > 0:
                warning_str = ''
                for ind, warning in enumerate(warnings_list):
                    warning_str += '%s. %s ' % (ind + 1, warning)
                raise utils.ValidationError(
                    'Please fix the following issues before saving this '
                    'exploration: %s' % warning_str)

    def _verify_all_states_reachable(self):
        """Verifies that all states are reachable from the initial state.

        Raises:
            ValidationError. One or more states are not reachable from the
                initial state of the Exploration.
        """
        # This queue stores state names.
        processed_queue = []
        curr_queue = [self.init_state_name]

        while curr_queue:
            curr_state_name = curr_queue[0]
            curr_queue = curr_queue[1:]

            if not curr_state_name in processed_queue:
                processed_queue.append(curr_state_name)

                curr_state = self.states[curr_state_name]

                if not curr_state.interaction.is_terminal:
                    all_outcomes = curr_state.interaction.get_all_outcomes()
                    for outcome in all_outcomes:
                        dest_state = outcome.dest
                        if (dest_state not in curr_queue and
                                dest_state not in processed_queue):
                            curr_queue.append(dest_state)

        if len(self.states) != len(processed_queue):
            unseen_states = list(
                set(self.states.keys()) - set(processed_queue))
            raise utils.ValidationError(
                'The following states are not reachable from the initial '
                'state: %s' % ', '.join(unseen_states))

    def _verify_no_dead_ends(self):
        """Verifies that all states can reach a terminal state.

        Raises:
            ValidationError. If is impossible to complete the exploration from
                a state.
        """
        # This queue stores state names.
        processed_queue = []
        curr_queue = []

        for (state_name, state) in self.states.items():
            if state.interaction.is_terminal:
                curr_queue.append(state_name)

        while curr_queue:
            curr_state_name = curr_queue[0]
            curr_queue = curr_queue[1:]

            if not curr_state_name in processed_queue:
                processed_queue.append(curr_state_name)

                for (state_name, state) in self.states.items():
                    if (state_name not in curr_queue
                            and state_name not in processed_queue):
                        all_outcomes = (
                            state.interaction.get_all_outcomes())
                        for outcome in all_outcomes:
                            if outcome.dest == curr_state_name:
                                curr_queue.append(state_name)
                                break

        if len(self.states) != len(processed_queue):
            dead_end_states = list(
                set(self.states.keys()) - set(processed_queue))
            raise utils.ValidationError(
                'It is impossible to complete the exploration from the '
                'following states: %s' % ', '.join(dead_end_states))

    def get_content_html(self, state_name, content_id):
        """Return the content for a given content id of a state.

        Args:
            state_name: str. The name of the state.
            content_id: str. The id of the content.

        Returns:
            str. The html content corresponding to the given content id of a
            state.

        Raises:
            ValueError. The given state_name does not exist.
        """
        if state_name not in self.states:
            raise ValueError('State %s does not exist' % state_name)

        return self.states[state_name].get_content_html(content_id)

    # Derived attributes of an exploration.
    @property
    def init_state(self):
        """The state which forms the start of this exploration.

        Returns:
            State. The corresponding State domain object.
        """
        return self.states[self.init_state_name]

    @property
    def param_specs_dict(self):
        """A dict of param specs, each represented as Python dicts.

        Returns:
            dict. Dict of parameter specs.
        """
        return {ps_name: ps_val.to_dict()
                for (ps_name, ps_val) in self.param_specs.items()}

    @property
    def param_change_dicts(self):
        """A list of param changes, represented as JSONifiable Python dicts.

        Returns:
            list(dict). List of dicts, each representing a parameter change.
        """
        return [param_change.to_dict() for param_change in self.param_changes]

    @classmethod
    def is_demo_exploration_id(cls, exploration_id):
        """Whether the given exploration id is a demo exploration.

        Args:
            exploration_id: str. The exploration id.

        Returns:
            bool. Whether the corresponding exploration is a demo exploration.
        """
        return exploration_id in feconf.DEMO_EXPLORATIONS

    @property
    def is_demo(self):
        """Whether the exploration is one of the demo explorations.

        Returns:
            bool. True is the current exploration is a demo exploration.
        """
        return self.is_demo_exploration_id(self.id)

    def has_state_name(self, state_name):
        """Whether the exploration has a state with the given state name.

        Args:
            state_name: str. The name of the state.

        Returns:
            bool. Returns true if the exploration has the given state name.
        """
        state_names = list(self.states.keys())
        return state_name in state_names

    def get_interaction_id_by_state_name(self, state_name):
        """Returns the interaction id of the state.

        Args:
            state_name: str. The name of the state.

        Returns:
            str or None. The ID of the interaction.
        """
        return self.states[state_name].interaction.id

    def update_title(self, title):
        """Update the exploration title.

        Args:
            title: str. The exploration title to set.
        """
        self.title = title

    def update_category(self, category):
        """Update the exploration category.

        Args:
            category: str. The exploration category to set.
        """
        self.category = category

    def update_objective(self, objective):
        """Update the exploration objective.

        Args:
            objective: str. The exploration objective to set.
        """
        self.objective = objective

    def update_language_code(self, language_code):
        """Update the exploration language code.

        Args:
            language_code: str. The exploration language code to set.
        """
        self.language_code = language_code

    def update_tags(self, tags):
        """Update the tags of the exploration.

        Args:
            tags: list(str). List of tags to set.
        """
        self.tags = tags

    def update_blurb(self, blurb):
        """Update the blurb of the exploration.

        Args:
            blurb: str. The blurb to set.
        """
        self.blurb = blurb

    def update_author_notes(self, author_notes):
        """Update the author notes of the exploration.

        Args:
            author_notes: str. The author notes to set.
        """
        self.author_notes = author_notes

    def update_param_specs(self, param_specs_dict):
        """Update the param spec dict.

        Args:
            param_specs_dict: dict. A dict where each key-value pair represents
                respectively, a param spec name and a dict used to initialize a
                ParamSpec domain object.
        """
        self.param_specs = {
            ps_name: param_domain.ParamSpec.from_dict(ps_val)
            for (ps_name, ps_val) in param_specs_dict.items()
        }

    def update_param_changes(self, param_changes):
        """Update the param change dict.

        Args:
            param_changes: list(ParamChange). List of ParamChange objects.
        """
        self.param_changes = param_changes

    def update_init_state_name(self, init_state_name):
        """Update the name for the initial state of the exploration.

        Args:
            init_state_name: str. The new name of the initial state.

        Raises:
            Exception. Invalid initial state name.
        """
        old_init_state_name = self.init_state_name
        if init_state_name not in self.states:
            raise Exception(
                'Invalid new initial state name: %s; '
                'it is not in the list of states %s for this '
                'exploration.' % (init_state_name, list(self.states.keys())))
        self.init_state_name = init_state_name
        if old_init_state_name in self.states:
            self.states[old_init_state_name].card_is_checkpoint = False
        self.init_state.card_is_checkpoint = True

    def update_auto_tts_enabled(self, auto_tts_enabled):
        """Update whether automatic text-to-speech is enabled.

        Args:
            auto_tts_enabled: bool. Whether automatic text-to-speech
                is enabled or not.
        """
        self.auto_tts_enabled = auto_tts_enabled

    def update_correctness_feedback_enabled(self, correctness_feedback_enabled):
        """Update whether correctness feedback is enabled.

        Args:
            correctness_feedback_enabled: bool. Whether correctness feedback
                is enabled or not.
        """
        self.correctness_feedback_enabled = correctness_feedback_enabled

    def update_next_content_id_index(self, next_content_id_index):
        """Update the interaction next content id index attribute.

        Args:
            next_content_id_index: int. The new next content id index to set.
        """
        self.next_content_id_index = next_content_id_index

    def add_state(
        self, state_name, content_id_for_state_content,
        content_id_for_default_outcome):
        """TODO
        """
        self.states[state_name] = state_domain.State.create_default_state(
                state_name, content_id_for_state_content,
                content_id_for_default_outcome)

    def rename_state(self, old_state_name, new_state_name):
        """Renames the given state.

        Args:
            old_state_name: str. The old name of state to rename.
            new_state_name: str. The new state name.

        Raises:
            ValueError. The old state name does not exist or the new state name
                is already in states dict.
        """
        if old_state_name not in self.states:
            raise ValueError('State %s does not exist' % old_state_name)
        if (old_state_name != new_state_name and
                new_state_name in self.states):
            raise ValueError('Duplicate state name: %s' % new_state_name)

        if old_state_name == new_state_name:
            return

        self._validate_state_name(new_state_name)

        self.states[new_state_name] = copy.deepcopy(
            self.states[old_state_name])
        del self.states[old_state_name]

        if self.init_state_name == old_state_name:
            self.update_init_state_name(new_state_name)
        # Find all destinations in the exploration which equal the renamed
        # state, and change the name appropriately.
        for other_state in self.states.values():
            other_outcomes = other_state.interaction.get_all_outcomes()
            for outcome in other_outcomes:
                if outcome.dest == old_state_name:
                    outcome.dest = new_state_name

    def delete_state(self, state_name):
        """Deletes the given state.

        Args:
            state_name: str. The state name to be deleted.

        Raises:
            ValueError. The state does not exist or is the initial state of the
                exploration.
        """
        if state_name not in self.states:
            raise ValueError('State %s does not exist' % state_name)

        # Do not allow deletion of initial states.
        if self.init_state_name == state_name:
            raise ValueError('Cannot delete initial state of an exploration.')

        # Find all destinations in the exploration which equal the deleted
        # state, and change them to loop back to their containing state.
        for other_state_name, other_state in self.states.items():
            all_outcomes = other_state.interaction.get_all_outcomes()
            for outcome in all_outcomes:
                if outcome.dest == state_name:
                    outcome.dest = other_state_name

        del self.states[state_name]

    def get_trainable_states_dict(self, old_states, exp_versions_diff):
        """Retrieves the state names of all trainable states in an exploration
        segregated into state names with changed and unchanged answer groups.
        In this method, the new_state_name refers to the name of the state in
        the current version of the exploration whereas the old_state_name refers
        to the name of the state in the previous version of the exploration.

        Args:
            old_states: dict. Dictionary containing all State domain objects.
            exp_versions_diff: ExplorationVersionsDiff. An instance of the
                exploration versions diff class.

        Returns:
            dict. The trainable states dict. This dict has three keys
            representing state names with changed answer groups and
            unchanged answer groups respectively.
        """
        trainable_states_dict = {
            'state_names_with_changed_answer_groups': [],
            'state_names_with_unchanged_answer_groups': []
        }
        new_states = self.states

        for new_state_name, new_state in new_states.items():
            if not new_state.can_undergo_classification():
                continue

            old_state_name = new_state_name
            if new_state_name in exp_versions_diff.new_to_old_state_names:
                old_state_name = exp_versions_diff.new_to_old_state_names[
                    new_state_name]

            # The case where a new state is added. When this happens, the
            # old_state_name will be equal to the new_state_name and it will not
            # be present in the exploration's older version.
            if old_state_name not in old_states:
                trainable_states_dict[
                    'state_names_with_changed_answer_groups'].append(
                        new_state_name)
                continue
            old_state = old_states[old_state_name]
            old_training_data = old_state.get_training_data()
            new_training_data = new_state.get_training_data()

            # Check if the training data and interaction_id of the state in the
            # previous version of the exploration and the state in the new
            # version of the exploration match. If any of them are not equal,
            # we create a new job for the state in the current version.
            if new_training_data == old_training_data and (
                    new_state.interaction.id == old_state.interaction.id):
                trainable_states_dict[
                    'state_names_with_unchanged_answer_groups'].append(
                        new_state_name)
            else:
                trainable_states_dict[
                    'state_names_with_changed_answer_groups'].append(
                        new_state_name)

        return trainable_states_dict

<<<<<<< HEAD
=======
    def get_languages_with_complete_translation(self):
        """Returns a list of language code in which the exploration translation
        is 100%.

        Returns:
            list(str). A list of language code in which the translation for the
            exploration is complete i.e, 100%.
        """
        content_count = self.get_content_count()
        language_code_list = []
        for language_code, count in self.get_translation_counts().items():
            if count == content_count:
                language_code_list.append(language_code)

        return language_code_list

    def get_translation_counts(self):
        """Returns a dict representing the number of translations available in a
        language for which there exists at least one translation in the
        exploration.

        Returns:
            dict(str, int). A dict with language code as a key and number of
            translation available in that language as the value.
        """
        exploration_translation_counts = collections.defaultdict(int)
        for state in self.states.values():
            state_translation_counts = state.get_translation_counts()
            for language, count in state_translation_counts.items():
                exploration_translation_counts[language] += count

        return dict(exploration_translation_counts)

    def get_content_count(self):
        """Returns the total number of distinct content fields available in the
        exploration which are user facing and can be translated into
        different languages.

        (The content field includes state content, feedback, hints, solutions.)

        Returns:
            int. The total number of distinct content fields available inside
            the exploration.
        """
        content_count = 0
        for state in self.states.values():
            content_count += state.get_translatable_content_count()

        return content_count

    def get_metadata(self):
        """Gets the ExplorationMetadata domain object for the exploration."""
        return ExplorationMetadata(
            self.title, self. category, self.objective, self.language_code,
            self.tags, self.blurb, self.author_notes,
            self.states_schema_version, self.init_state_name,
            self.param_specs, self.param_changes, self.auto_tts_enabled,
            self.correctness_feedback_enabled, self.edits_allowed
        )

>>>>>>> 19854203
    @classmethod
    def _convert_states_v41_dict_to_v42_dict(cls, states_dict):
        """Converts from version 41 to 42. Version 42 changes rule input types
        for DragAndDropSortInput and ItemSelectionInput interactions to better
        support translations. Specifically, the rule inputs will store content
        ids of the html rather than the raw html. Solution answers for
        DragAndDropSortInput and ItemSelectionInput interactions are also
        updated.

        Args:
            states_dict: dict. A dict where each key-value pair represents,
                respectively, a state name and a dict used to initialize a
                State domain object.

        Returns:
            dict. The converted states_dict.
        """

        def migrate_rule_inputs_and_answers(new_type, value, choices):
            """Migrates SetOfHtmlString to SetOfTranslatableHtmlContentIds,
            ListOfSetsOfHtmlStrings to ListOfSetsOfTranslatableHtmlContentIds,
            and DragAndDropHtmlString to TranslatableHtmlContentId. These
            migrations are necessary to have rules work easily for multiple
            languages; instead of comparing html for equality, we compare
            content_ids for equality.

            Args:
                new_type: str. The type to migrate to.
                value: *. The value to migrate.
                choices: list(dict). The list of subtitled html dicts to extract
                    content ids from.

            Returns:
                *. The migrated rule input.
            """

            def extract_content_id_from_choices(html):
                """Given a html, find its associated content id in choices,
                which is a list of subtitled html dicts.

                Args:
                    html: str. The html to find the content id of.

                Returns:
                    str. The content id of html.
                """
                for subtitled_html_dict in choices:
                    if subtitled_html_dict['html'] == html:
                        return subtitled_html_dict['content_id']
                # If there is no match, we discard the rule input. The frontend
                # will handle invalid content ids similar to how it handled
                # non-matching html.
                return feconf.INVALID_CONTENT_ID

            if new_type == 'TranslatableHtmlContentId':
                return extract_content_id_from_choices(value)
            elif new_type == 'SetOfTranslatableHtmlContentIds':
                return [
                    migrate_rule_inputs_and_answers(
                        'TranslatableHtmlContentId', html, choices
                    ) for html in value
                ]
            elif new_type == 'ListOfSetsOfTranslatableHtmlContentIds':
                return [
                    migrate_rule_inputs_and_answers(
                        'SetOfTranslatableHtmlContentIds', html_set, choices
                    ) for html_set in value
                ]

        for state_dict in states_dict.values():
            interaction_id = state_dict['interaction']['id']
            if interaction_id not in [
                    'DragAndDropSortInput', 'ItemSelectionInput']:
                continue

            solution = state_dict['interaction']['solution']
            choices = state_dict['interaction']['customization_args'][
                'choices']['value']
            if interaction_id == 'ItemSelectionInput':
                # The solution type will be migrated from SetOfHtmlString to
                # SetOfTranslatableHtmlContentIds.
                if solution is not None:
                    solution['correct_answer'] = (
                        migrate_rule_inputs_and_answers(
                            'SetOfTranslatableHtmlContentIds',
                            solution['correct_answer'],
                            choices)
                    )
            if interaction_id == 'DragAndDropSortInput':
                # The solution type will be migrated from ListOfSetsOfHtmlString
                # to ListOfSetsOfTranslatableHtmlContentIds.
                if solution is not None:
                    solution['correct_answer'] = (
                        migrate_rule_inputs_and_answers(
                            'ListOfSetsOfTranslatableHtmlContentIds',
                            solution['correct_answer'],
                            choices)
                    )

            for answer_group_dict in state_dict['interaction']['answer_groups']:
                for rule_spec_dict in answer_group_dict['rule_specs']:
                    rule_type = rule_spec_dict['rule_type']
                    rule_inputs = rule_spec_dict['inputs']

                    if interaction_id == 'ItemSelectionInput':
                        # All rule inputs for ItemSelectionInput will be
                        # migrated from SetOfHtmlString to
                        # SetOfTranslatableHtmlContentIds.
                        rule_inputs['x'] = migrate_rule_inputs_and_answers(
                            'SetOfTranslatableHtmlContentIds',
                            rule_inputs['x'],
                            choices)
                    if interaction_id == 'DragAndDropSortInput':
                        rule_types_with_list_of_sets = [
                            'IsEqualToOrdering',
                            'IsEqualToOrderingWithOneItemAtIncorrectPosition'
                        ]
                        if rule_type in rule_types_with_list_of_sets:
                            # For rule type IsEqualToOrdering and
                            # IsEqualToOrderingWithOneItemAtIncorrectPosition,
                            # the x input will be migrated from
                            # ListOfSetsOfHtmlStrings to
                            # ListOfSetsOfTranslatableHtmlContentIds.
                            rule_inputs['x'] = migrate_rule_inputs_and_answers(
                                'ListOfSetsOfTranslatableHtmlContentIds',
                                rule_inputs['x'],
                                choices)
                        elif rule_type == 'HasElementXAtPositionY':
                            # For rule type HasElementXAtPositionY,
                            # the x input will be migrated from
                            # DragAndDropHtmlString to
                            # TranslatableHtmlContentId, and the y input will
                            # remain as DragAndDropPositiveInt.
                            rule_inputs['x'] = migrate_rule_inputs_and_answers(
                                'TranslatableHtmlContentId',
                                rule_inputs['x'],
                                choices)
                        elif rule_type == 'HasElementXBeforeElementY':
                            # For rule type HasElementXBeforeElementY,
                            # the x and y inputs will be migrated from
                            # DragAndDropHtmlString to
                            # TranslatableHtmlContentId.
                            for rule_input_name in ['x', 'y']:
                                rule_inputs[rule_input_name] = (
                                    migrate_rule_inputs_and_answers(
                                        'TranslatableHtmlContentId',
                                        rule_inputs[rule_input_name],
                                        choices))

        return states_dict

    @classmethod
    def _convert_states_v42_dict_to_v43_dict(cls, states_dict):
        """Converts from version 42 to 43. Version 43 adds a new customization
        arg to NumericExpressionInput, AlgebraicExpressionInput, and
        MathEquationInput. The customization arg will allow creators to choose
        whether to render the division sign (÷) instead of a fraction for the
        division operation.

        Args:
            states_dict: dict. A dict where each key-value pair represents,
                respectively, a state name and a dict used to initialize a
                State domain object.

        Returns:
            dict. The converted states_dict.
        """
        for state_dict in states_dict.values():
            interaction_id = state_dict['interaction']['id']
            if interaction_id not in [
                    'NumericExpressionInput', 'AlgebraicExpressionInput',
                    'MathEquationInput']:
                continue

            customization_args = state_dict['interaction']['customization_args']
            customization_args.update({
                'useFractionForDivision': {
                    'value': True
                }
            })

        return states_dict

    @classmethod
    def _convert_states_v43_dict_to_v44_dict(cls, states_dict, init_state_name):
        """Converts from version 43 to version 44. Version 44 adds
        card_is_checkpoint boolean to the state, which allows creators to
        mark a state as a checkpoint for the learners

        Args:
            states_dict: dict. A dict where each key-value pair represents,
                respectively, a state name and a dict used to initalize a
                State domain object.
            init_state_name: str. Name of the first state.

        Returns:
            dict. The converted states_dict.
        """
        for (state_name, state_dict) in states_dict.items():
            state_dict['card_is_checkpoint'] = bool(
                state_name == init_state_name)
        return states_dict

    @classmethod
    def _convert_states_v44_dict_to_v45_dict(cls, states_dict):
        """Converts from version 44 to 45. Version 45 contains
        linked skill id.

        Args:
            states_dict: dict. A dict where each key-value pair represents,
                respectively, a state name and a dict used to initialize a
                State domain object.

        Returns:
            dict. The converted states_dict.
        """

        for state_dict in states_dict.values():
            state_dict['linked_skill_id'] = None
        return states_dict

    @classmethod
    def _convert_states_v45_dict_to_v46_dict(cls, states_dict):
        """Converts from version 45 to 46. Version 46 ensures that the written
        translations in a state containing unicode content do not contain HTML
        tags and the data_format is unicode.

        Args:
            states_dict: dict. A dict where each key-value pair represents,
                respectively, a state name and a dict used to initialize a
                State domain object.

        Returns:
            dict. The converted states_dict.
        """

        for state_dict in states_dict.values():
            list_of_subtitled_unicode_content_ids = []
            interaction_customisation_args = state_dict['interaction'][
                'customization_args']
            if interaction_customisation_args:
                customisation_args = (
                    state_domain.InteractionInstance
                    .convert_customization_args_dict_to_customization_args(
                        state_dict['interaction']['id'],
                        state_dict['interaction']['customization_args'],
                        state_schema_version=45))
                for ca_name in customisation_args:
                    list_of_subtitled_unicode_content_ids.extend(
                        state_domain.InteractionCustomizationArg
                        .traverse_by_schema_and_get(
                            customisation_args[ca_name].schema,
                            customisation_args[ca_name].value,
                            [schema_utils.SCHEMA_OBJ_TYPE_SUBTITLED_UNICODE],
                            lambda subtitled_unicode:
                            subtitled_unicode.content_id
                        )
                    )
                translations_mapping = (
                    state_dict['written_translations']['translations_mapping'])
                for content_id in translations_mapping:
                    if content_id in list_of_subtitled_unicode_content_ids:
                        for language_code in translations_mapping[content_id]:
                            written_translation = (
                                translations_mapping[content_id][language_code])
                            written_translation['data_format'] = (
                                schema_utils.SCHEMA_TYPE_UNICODE)
                            written_translation['translation'] = (
                                html_cleaner.strip_html_tags(
                                    written_translation['translation']))
        return states_dict

    @classmethod
    def _convert_states_v46_dict_to_v47_dict(cls, states_dict):
        """Converts from version 46 to 47. Version 52 deprecates
        oppia-noninteractive-svgdiagram tag and converts existing occurences of
        it to oppia-noninteractive-image tag.

        Args:
            states_dict: dict. A dict where each key-value pair represents,
                respectively, a state name and a dict used to initialize a
                State domain object.

        Returns:
            dict. The converted states_dict.
        """

        for state_dict in states_dict.values():
            interaction_customisation_args = state_dict['interaction'][
                'customization_args']
            if interaction_customisation_args:
                state_domain.State.convert_html_fields_in_state(
                    state_dict,
                    html_validation_service
                    .convert_svg_diagram_tags_to_image_tags, 46)
        return states_dict

    @classmethod
    def _convert_states_v47_dict_to_v48_dict(cls, states_dict):
        """Converts from version 47 to 48. Version 48 fixes encoding issues in
        HTML fields.

        Args:
            states_dict: dict. A dict where each key-value pair represents,
                respectively, a state name and a dict used to initialize a
                State domain object.

        Returns:
            dict. The converted states_dict.
        """

        for state_dict in states_dict.values():
            interaction_customisation_args = state_dict['interaction'][
                'customization_args']
            if interaction_customisation_args:
                state_domain.State.convert_html_fields_in_state(
                    state_dict,
                    html_validation_service.fix_incorrectly_encoded_chars,
                    state_schema_version=48)
        return states_dict

    @classmethod
    def _convert_states_v48_dict_to_v49_dict(cls, states_dict):
        """Converts from version 48 to 49. Version 49 adds
        requireNonnegativeInput customization arg to NumericInput
        interaction which allows creators to set input should be greater
        than or equal to zero.

        Args:
            states_dict: dict. A dict where each key-value pair represents,
                respectively, a state name and a dict used to initialize a
                State domain object.

        Returns:
            dict. The converted states_dict.
        """

        for state_dict in states_dict.values():
            if state_dict['interaction']['id'] == 'NumericInput':
                customization_args = state_dict['interaction'][
                    'customization_args']
                customization_args.update({
                    'requireNonnegativeInput': {
                        'value': False
                    }
                })

        return states_dict

    @classmethod
    def _convert_states_v49_dict_to_v50_dict(cls, states_dict):
        """Converts from version 49 to 50. Version 50 removes rules from
        explorations that use one of the following rules:
        [ContainsSomeOf, OmitsSomeOf, MatchesWithGeneralForm]. It also renames
        `customOskLetters` cust arg to `allowedVariables`.

        Args:
            states_dict: dict. A dict where each key-value pair represents,
                respectively, a state name and a dict used to initialize a
                State domain object.

        Returns:
            dict. The converted states_dict.
        """
        for state_dict in states_dict.values():
            if state_dict['interaction']['id'] in MATH_INTERACTION_TYPES:
                filtered_answer_groups = []
                for answer_group_dict in state_dict[
                        'interaction']['answer_groups']:
                    filtered_rule_specs = []
                    for rule_spec_dict in answer_group_dict['rule_specs']:
                        rule_type = rule_spec_dict['rule_type']
                        if rule_type not in MATH_INTERACTION_DEPRECATED_RULES:
                            filtered_rule_specs.append(
                                copy.deepcopy(rule_spec_dict))
                    answer_group_dict['rule_specs'] = filtered_rule_specs
                    if len(filtered_rule_specs) > 0:
                        filtered_answer_groups.append(
                            copy.deepcopy(answer_group_dict))
                state_dict[
                    'interaction']['answer_groups'] = filtered_answer_groups

                # Renaming cust arg.
                customization_args = state_dict[
                    'interaction']['customization_args']
                customization_args['allowedVariables'] = []
                if 'customOskLetters' in customization_args:
                    customization_args['allowedVariables'] = copy.deepcopy(
                        customization_args['customOskLetters'])
                    del customization_args['customOskLetters']

        return states_dict

    @classmethod
    def _convert_states_v50_dict_to_v51_dict(cls, states_dict):
        """Converts from v50 to v51. Version 51 removes next_content_id_index
        and WrittenTranslation from State. This version also updates the
        content-ids for each translatable field in the state with its new
        content-id.
        """
        for _, state_dict in states_dict.items():
            del state_dict['next_content_id_index']
            del state_dict['written_translations']
        states_dict, next_content_id_index = (
            state_domain.State
            .update_old_content_id_to_new_content_id_in_v49_states(states_dict)
        )

        return states_dict, next_content_id_index

    @classmethod
    def update_states_from_model(
            cls, versioned_exploration_states,
            current_states_schema_version, init_state_name):
        """Converts the states blob contained in the given
        versioned_exploration_states dict from current_states_schema_version to
        current_states_schema_version + 1.
        Note that the versioned_exploration_states being passed in is modified
        in-place.

        Args:
            versioned_exploration_states: dict. A dict with two keys:
                - states_schema_version: int. The states schema version for
                    the exploration.
                - states: dict. The dict of states which is contained in the
                    exploration. The keys are state names and the values are
                    dicts used to initialize a State domain object.
            current_states_schema_version: int. The current states
                schema version.
            init_state_name: str. Name of initial state.
        """
        versioned_exploration_states['states_schema_version'] = (
            current_states_schema_version + 1)

        conversion_fn = getattr(cls, '_convert_states_v%s_dict_to_v%s_dict' % (
            current_states_schema_version, current_states_schema_version + 1))
        if current_states_schema_version == 43:
            versioned_exploration_states['states'] = conversion_fn(
                versioned_exploration_states['states'], init_state_name)
        elif current_states_schema_version == 50:
            versioned_exploration_states['states'], next_content_id_index = (
                conversion_fn(
                    versioned_exploration_states['states'],
                    init_state_name
                )
            )
            return next_content_id_index
        else:
            versioned_exploration_states['states'] = conversion_fn(
                versioned_exploration_states['states'])

    # The current version of the exploration YAML schema. If any backward-
    # incompatible changes are made to the exploration schema in the YAML
    # definitions, this version number must be changed and a migration process
    # put in place.
    CURRENT_EXP_SCHEMA_VERSION = 56
    EARLIEST_SUPPORTED_EXP_SCHEMA_VERSION = 46

    @classmethod
    def _convert_v46_dict_to_v47_dict(cls, exploration_dict):
        """Converts a v46 exploration dict into a v47 exploration dict.
        Changes rule input types for DragAndDropSortInput and ItemSelectionInput
        interactions to better support translations. Specifically, the rule
        inputs will store content ids of html rather than the raw html.

        Args:
            exploration_dict: dict. The dict representation of an exploration
                with schema version v46.

        Returns:
            dict. The dict representation of the Exploration domain object,
            following schema version v47.
        """
        exploration_dict['schema_version'] = 47

        exploration_dict['states'] = cls._convert_states_v41_dict_to_v42_dict(
            exploration_dict['states'])
        exploration_dict['states_schema_version'] = 42

        return exploration_dict

    @classmethod
    def _convert_v47_dict_to_v48_dict(cls, exploration_dict):
        """Converts a v47 exploration dict into a v48 exploration dict.
        Adds a new customization arg to NumericExpressionInput,
        AlgebraicExpressionInput, and MathEquationInput. The customization arg
        will allow creators to choose whether to render the division sign (÷)
        instead of a fraction for the division operation.

        Args:
            exploration_dict: dict. The dict representation of an exploration
                with schema version v47.

        Returns:
            dict. The dict representation of the Exploration domain object,
            following schema version v48.
        """
        exploration_dict['schema_version'] = 48

        exploration_dict['states'] = cls._convert_states_v42_dict_to_v43_dict(
            exploration_dict['states'])
        exploration_dict['states_schema_version'] = 43

        return exploration_dict

    @classmethod
    def _convert_v48_dict_to_v49_dict(cls, exploration_dict):
        """Converts a v48 exploration dict into a v49 exploration dict.
        Adds card_is_checkpoint to mark a state as a checkpoint for the
        learners.

        Args:
            exploration_dict: dict. The dict representation of an exploration
                with schema version v48.

        Returns:
            dict. The dict representation of the Exploration domain object,
            following schema version v49.
        """
        exploration_dict['schema_version'] = 49
        exploration_dict['states'] = cls._convert_states_v43_dict_to_v44_dict(
            exploration_dict['states'], exploration_dict['init_state_name'])
        exploration_dict['states_schema_version'] = 44

        return exploration_dict

    @classmethod
    def _convert_v49_dict_to_v50_dict(cls, exploration_dict):
        """Converts a v49 exploration dict into a v50 exploration dict.
        Version 50 contains linked skill id to exploration state.

        Args:
            exploration_dict: dict. The dict representation of an exploration
                with schema version v49.

        Returns:
            dict. The dict representation of the Exploration domain object,
            following schema version v50.
        """

        exploration_dict['schema_version'] = 50

        exploration_dict['states'] = cls._convert_states_v44_dict_to_v45_dict(
            exploration_dict['states'])
        exploration_dict['states_schema_version'] = 45

        return exploration_dict

    @classmethod
    def _convert_v50_dict_to_v51_dict(cls, exploration_dict):
        """Converts a v50 exploration dict into a v51 exploration dict.
        Version 51 ensures that unicode written_translations are stripped of
        HTML tags and have data_format field set to unicode.

        Args:
            exploration_dict: dict. The dict representation of an exploration
                with schema version v50.

        Returns:
            dict. The dict representation of the Exploration domain object,
            following schema version v51.
        """

        exploration_dict['schema_version'] = 51

        exploration_dict['states'] = cls._convert_states_v45_dict_to_v46_dict(
            exploration_dict['states'])
        exploration_dict['states_schema_version'] = 46

        return exploration_dict

    @classmethod
    def _convert_v51_dict_to_v52_dict(cls, exploration_dict):
        """Converts a v51 exploration dict into a v52 exploration dict.
        Version 52 deprecates oppia-noninteractive-svgdiagram tag and converts
        existing occurences of it to oppia-noninteractive-image tag.

        Args:
            exploration_dict: dict. The dict representation of an exploration
                with schema version v51.

        Returns:
            dict. The dict representation of the Exploration domain object,
            following schema version v52.
        """

        exploration_dict['schema_version'] = 52

        exploration_dict['states'] = cls._convert_states_v46_dict_to_v47_dict(
            exploration_dict['states'])
        exploration_dict['states_schema_version'] = 47

        return exploration_dict

    @classmethod
    def _convert_v52_dict_to_v53_dict(cls, exploration_dict):
        """Converts a v52 exploration dict into a v53 exploration dict.
        Version 53 fixes encoding issues in HTML fields.

        Args:
            exploration_dict: dict. The dict representation of an exploration
                with schema version v51.

        Returns:
            dict. The dict representation of the Exploration domain object,
            following schema version v52.
        """

        exploration_dict['schema_version'] = 53

        exploration_dict['states'] = cls._convert_states_v47_dict_to_v48_dict(
            exploration_dict['states'])
        exploration_dict['states_schema_version'] = 48

        return exploration_dict

    @classmethod
    def _convert_v53_dict_to_v54_dict(cls, exploration_dict):
        """Converts a v53 exploration dict into a v54 exploration dict.
        Adds a new customization arg to NumericInput interaction
        which allows creators to set input greator than or equal to zero.

        Args:
            exploration_dict: dict. The dict representation of an exploration
                with schema version v53.

        Returns:
            dict. The dict representation of the Exploration domain object,
            following schema version v54.
        """
        exploration_dict['schema_version'] = 54

        exploration_dict['states'] = cls._convert_states_v48_dict_to_v49_dict(
            exploration_dict['states'])
        exploration_dict['states_schema_version'] = 49

        return exploration_dict

    @classmethod
    def _convert_v54_dict_to_v55_dict(cls, exploration_dict):
        """Converts a v54 exploration dict into a v55 exploration dict.
        Removes rules from explorations that use one of the following rules:
        [ContainsSomeOf, OmitsSomeOf, MatchesWithGeneralForm]. It also renames
        `customOskLetters` cust arg to `allowedVariables`.

        Args:
            exploration_dict: dict. The dict representation of an exploration
                with schema version v54.

        Returns:
            dict. The dict representation of the Exploration domain object,
            following schema version v55.
        """
        exploration_dict['schema_version'] = 55

        exploration_dict['states'] = cls._convert_states_v49_dict_to_v50_dict(
            exploration_dict['states'])
        exploration_dict['states_schema_version'] = 50

        return exploration_dict

    @classmethod
    def _convert_v55_dict_to_v56_dict(cls, exploration_dict):
        """Converts a v55 exploration dict into a v56 exploration dict.
        Removes written_translation, next_content_id_index from state properties
        and also introduces next_content_id_index variable into
        exploration level.

        Args:
            exploration_dict: dict. The dict representation of an exploration
                with schema version v54.

        Returns:
            dict. The dict representation of the Exploration domain object,
            following schema version v56.
        """
        exploration_dict['schema_version'] = 56

        exploration_dict['states'], next_content_id_index = (
            cls._convert_states_v50_dict_to_v51_dict(
                exploration_dict['states'])
        )
        exploration_dict['states_schema_version'] = 51
        exploration_dict['next_content_id_index'] = next_content_id_index

        return exploration_dict

    @classmethod
    def _migrate_to_latest_yaml_version(cls, yaml_content):
        """Return the YAML content of the exploration in the latest schema
        format.

        Args:
            yaml_content: str. The YAML representation of the exploration.

        Returns:
            tuple(dict, int). The dict 'exploration_dict' is the representation
            of the Exploration and the 'initial_schema_version' is the initial
            schema version provided in 'yaml_content'.

        Raises:
            InvalidInputException. The 'yaml_content' or the schema version
                is not specified.
            Exception. The exploration schema version is not valid.
        """
        try:
            exploration_dict = utils.dict_from_yaml(yaml_content)
        except utils.InvalidInputException as e:
            raise utils.InvalidInputException(
                'Please ensure that you are uploading a YAML text file, not '
                'a zip file. The YAML parser returned the following error: %s'
                % e)

        exploration_schema_version = exploration_dict['schema_version']
        if not (cls.EARLIEST_SUPPORTED_EXP_SCHEMA_VERSION <=
                exploration_schema_version
                <= cls.CURRENT_EXP_SCHEMA_VERSION):
            raise Exception(
                'Sorry, we can only process v%s to v%s exploration YAML files '
                'at present.' % (
                    cls.EARLIEST_SUPPORTED_EXP_SCHEMA_VERSION,
                    cls.CURRENT_EXP_SCHEMA_VERSION))

        if exploration_schema_version == 46:
            exploration_dict = cls._convert_v46_dict_to_v47_dict(
                exploration_dict)
            exploration_schema_version = 47

        if exploration_schema_version == 47:
            exploration_dict = cls._convert_v47_dict_to_v48_dict(
                exploration_dict)
            exploration_schema_version = 48

        if exploration_schema_version == 48:
            exploration_dict = cls._convert_v48_dict_to_v49_dict(
                exploration_dict)
            exploration_schema_version = 49

        if exploration_schema_version == 49:
            exploration_dict = cls._convert_v49_dict_to_v50_dict(
                exploration_dict)
            exploration_schema_version = 50

        if exploration_schema_version == 50:
            exploration_dict = cls._convert_v50_dict_to_v51_dict(
                exploration_dict)
            exploration_schema_version = 51

        if exploration_schema_version == 51:
            exploration_dict = cls._convert_v51_dict_to_v52_dict(
                exploration_dict)
            exploration_schema_version = 52

        if exploration_schema_version == 52:
            exploration_dict = cls._convert_v52_dict_to_v53_dict(
                exploration_dict)
            exploration_schema_version = 53

        if exploration_schema_version == 53:
            exploration_dict = cls._convert_v53_dict_to_v54_dict(
                exploration_dict)
            exploration_schema_version = 54

        if exploration_schema_version == 54:
            exploration_dict = cls._convert_v54_dict_to_v55_dict(
                exploration_dict)
            exploration_schema_version = 55

        if exploration_schema_version == 55:
            exploration_dict = cls._convert_v55_dict_to_v56_dict(
                exploration_dict)
            exploration_schema_version = 56

        return exploration_dict

    @classmethod
    def from_yaml(cls, exploration_id, yaml_content):
        """Creates and returns exploration from a YAML text string for YAML
        schema versions 10 and later.

        Args:
            exploration_id: str. The id of the exploration.
            yaml_content: str. The YAML representation of the exploration.

        Returns:
            Exploration. The corresponding exploration domain object.

        Raises:
            InvalidInputException. The initial schema version of exploration is
                outside the range [EARLIEST_SUPPORTED_EXP_SCHEMA_VERSION,
                CURRENT_EXP_SCHEMA_VERSION].
        """
        exploration_dict = cls._migrate_to_latest_yaml_version(yaml_content)

        exploration_dict['id'] = exploration_id
        return Exploration.from_dict(exploration_dict)

    def to_yaml(self):
        """Convert the exploration domain object into YAML string.

        Returns:
            str. The YAML representation of this exploration.
        """
        exp_dict = self.to_dict()
        exp_dict['schema_version'] = self.CURRENT_EXP_SCHEMA_VERSION

        # The ID is the only property which should not be stored within the
        # YAML representation.
        del exp_dict['id']

        return utils.yaml_from_dict(exp_dict)

    def to_dict(self):
        """Returns a copy of the exploration as a dictionary. It includes all
        necessary information to represent the exploration.

        Returns:
            dict. A dict mapping all fields of Exploration instance.
        """
        return copy.deepcopy({
            'id': self.id,
            'title': self.title,
            'category': self.category,
            'author_notes': self.author_notes,
            'blurb': self.blurb,
            'states_schema_version': self.states_schema_version,
            'init_state_name': self.init_state_name,
            'language_code': self.language_code,
            'objective': self.objective,
            'param_changes': self.param_change_dicts,
            'param_specs': self.param_specs_dict,
            'tags': self.tags,
            'auto_tts_enabled': self.auto_tts_enabled,
            'correctness_feedback_enabled': self.correctness_feedback_enabled,
            'next_content_id_index': self.next_content_id_index,
            'edits_allowed': self.edits_allowed,
            'states': {state_name: state.to_dict()
                       for (state_name, state) in self.states.items()}
        })

    def serialize(self):
        """Returns the object serialized as a JSON string.

        Returns:
            str. JSON-encoded str encoding all of the information composing
            the object.
        """
        exploration_dict = self.to_dict()
        # The only reason we add the version parameter separately is that our
        # yaml encoding/decoding of this object does not handle the version
        # parameter.
        # NOTE: If this changes in the future (i.e the version parameter is
        # added as part of the yaml representation of this object), all YAML
        # files must add a version parameter to their files with the correct
        # version of this object. The line below must then be moved to
        # to_dict().
        exploration_dict['version'] = self.version

        if self.created_on:
            exploration_dict['created_on'] = (
                utils.convert_naive_datetime_to_string(self.created_on))

        if self.last_updated:
            exploration_dict['last_updated'] = (
                utils.convert_naive_datetime_to_string(self.last_updated))

        return json.dumps(exploration_dict)

    @classmethod
    def deserialize(cls, json_string):
        """Returns an Exploration domain object decoded from a JSON string.

        Args:
            json_string: str. A JSON-encoded string that can be
                decoded into a dictionary representing a Exploration.
                Only call on strings that were created using serialize().

        Returns:
            Exploration. The corresponding Exploration domain object.
        """
        exploration_dict = json.loads(json_string)
        created_on = (
            utils.convert_string_to_naive_datetime_object(
                exploration_dict['created_on'])
            if 'created_on' in exploration_dict else None)
        last_updated = (
            utils.convert_string_to_naive_datetime_object(
                exploration_dict['last_updated'])
            if 'last_updated' in exploration_dict else None)
        exploration = cls.from_dict(
            exploration_dict,
            exploration_version=exploration_dict['version'],
            exploration_created_on=created_on,
            exploration_last_updated=last_updated)

        return exploration

    def to_player_dict(self):
        """Returns a copy of the exploration suitable for inclusion in the
        learner view.

        Returns:
            dict. A dict mapping some fields of Exploration instance. The
            fields inserted in the dict (as key) are:
                - init_state_name: str. The name for the initial state of the
                    exploration.
                - param_change. list(dict). List of param_change dicts that
                    represent ParamChange domain object.
                - param_specs: dict. A dict where each key-value pair
                    represents respectively, a param spec name and a dict used
                    to initialize a ParamSpec domain object.
                - states: dict. Keys are states names and values are dict
                    representation of State domain object.
                - title: str. The exploration title.
                - objective: str. The exploration objective.
                - language_code: str. The language code of the exploration.
                - correctness_feedback_enabled: str. Whether to show correctness
                    feedback.
        """
        return {
            'init_state_name': self.init_state_name,
            'param_changes': self.param_change_dicts,
            'param_specs': self.param_specs_dict,
            'states': {
                state_name: state.to_dict()
                for (state_name, state) in self.states.items()
            },
            'title': self.title,
            'objective': self.objective,
            'language_code': self.language_code,
            'correctness_feedback_enabled': self.correctness_feedback_enabled,
            'next_content_id_index': self.next_content_id_index
        }

    def get_all_html_content_strings(self):
        """Gets all html content strings used in this exploration.

        Returns:
            list(str). The list of html content strings.
        """
        html_list = []
        for state in self.states.values():
            content_html = state.content.html
            interaction_html_list = (
                state.interaction.get_all_html_content_strings())
            html_list += [content_html] + interaction_html_list

        return html_list


class ExplorationSummary:
    """Domain object for an Oppia exploration summary."""

    def __init__(
        self,
        exploration_id: str,
        title: str,
        category: str,
        objective: str,
        language_code: str,
        tags: List[str],
        ratings: Dict[str, int],
        scaled_average_rating: float,
        status: str,
        community_owned: bool,
        owner_ids: List[str],
        editor_ids: List[str],
        voice_artist_ids: List[str],
        viewer_ids: List[str],
        contributor_ids: List[str],
        contributors_summary: Dict[str, int],
        version: int,
        exploration_model_created_on: datetime.datetime,
        exploration_model_last_updated: datetime.datetime,
        first_published_msec: int,
        deleted: bool = False
    ) -> None:
        """Initializes a ExplorationSummary domain object.

        Args:
            exploration_id: str. The exploration id.
            title: str. The exploration title.
            category: str. The exploration category.
            objective: str. The exploration objective.
            language_code: str. The code that represents the exploration
                language.
            tags: list(str). List of tags.
            ratings: dict. Dict whose keys are '1', '2', '3', '4', '5' and
                whose values are nonnegative integers representing frequency
                counts. Note that the keys need to be strings in order for this
                dict to be JSON-serializable.
            scaled_average_rating: float. The average rating.
            status: str. The status of the exploration.
            community_owned: bool. Whether the exploration is community-owned.
            owner_ids: list(str). List of the users ids who are the owners of
                this exploration.
            editor_ids: list(str). List of the users ids who have access to
                edit this exploration.
            voice_artist_ids: list(str). List of the users ids who have access
                to voiceover this exploration.
            viewer_ids: list(str). List of the users ids who have access to
                view this exploration.
            contributor_ids: list(str). List of the users ids of the user who
                have contributed to this exploration.
            contributors_summary: dict. A summary about contributors of current
                exploration. The keys are user ids and the values are the
                number of commits made by that user.
            version: int. The version of the exploration.
            exploration_model_created_on: datetime.datetime. Date and time when
                the exploration model is created.
            exploration_model_last_updated: datetime.datetime. Date and time
                when the exploration model was last updated.
            first_published_msec: int. Time in milliseconds since the Epoch,
                when the exploration was first published.
            deleted: bool. Whether the exploration is marked as deleted.
        """
        self.id = exploration_id
        self.title = title
        self.category = category
        self.objective = objective
        self.language_code = language_code
        self.tags = tags
        self.ratings = ratings
        self.scaled_average_rating = scaled_average_rating
        self.status = status
        self.community_owned = community_owned
        self.owner_ids = owner_ids
        self.editor_ids = editor_ids
        self.voice_artist_ids = voice_artist_ids
        self.viewer_ids = viewer_ids
        self.contributor_ids = contributor_ids
        self.contributors_summary = contributors_summary
        self.version = version
        self.exploration_model_created_on = exploration_model_created_on
        self.exploration_model_last_updated = exploration_model_last_updated
        self.first_published_msec = first_published_msec
        self.deleted = deleted

    def validate(self):
        """Validates various properties of the ExplorationSummary.

        Raises:
            ValidationError. One or more attributes of the ExplorationSummary
                are invalid.
        """
        if not isinstance(self.title, str):
            raise utils.ValidationError(
                'Expected title to be a string, received %s' % self.title)
        utils.require_valid_name(
            self.title, 'the exploration title', allow_empty=True)

        if not isinstance(self.category, str):
            raise utils.ValidationError(
                'Expected category to be a string, received %s'
                % self.category)
        utils.require_valid_name(
            self.category, 'the exploration category', allow_empty=True)

        if not isinstance(self.objective, str):
            raise utils.ValidationError(
                'Expected objective to be a string, received %s' %
                self.objective)

        if not isinstance(self.language_code, str):
            raise utils.ValidationError(
                'Expected language_code to be a string, received %s' %
                self.language_code)
        if not utils.is_valid_language_code(self.language_code):
            raise utils.ValidationError(
                'Invalid language_code: %s' % self.language_code)

        if not isinstance(self.tags, list):
            raise utils.ValidationError(
                'Expected \'tags\' to be a list, received %s' % self.tags)
        for tag in self.tags:
            if not isinstance(tag, str):
                raise utils.ValidationError(
                    'Expected each tag in \'tags\' to be a string, received '
                    '\'%s\'' % tag)

            if not tag:
                raise utils.ValidationError('Tags should be non-empty.')

            if not re.match(constants.TAG_REGEX, tag):
                raise utils.ValidationError(
                    'Tags should only contain lowercase letters and spaces, '
                    'received \'%s\'' % tag)

            if (tag[0] not in string.ascii_lowercase or
                    tag[-1] not in string.ascii_lowercase):
                raise utils.ValidationError(
                    'Tags should not start or end with whitespace, received '
                    '\'%s\'' % tag)

            if re.search(r'\s\s+', tag):
                raise utils.ValidationError(
                    'Adjacent whitespace in tags should be collapsed, '
                    'received \'%s\'' % tag)
        if len(set(self.tags)) != len(self.tags):
            raise utils.ValidationError('Some tags duplicate each other')

        if not isinstance(self.ratings, dict):
            raise utils.ValidationError(
                'Expected ratings to be a dict, received %s' % self.ratings)

        valid_rating_keys = ['1', '2', '3', '4', '5']
        actual_rating_keys = sorted(self.ratings.keys())
        if valid_rating_keys != actual_rating_keys:
            raise utils.ValidationError(
                'Expected ratings to have keys: %s, received %s' % (
                    (', ').join(valid_rating_keys),
                    (', ').join(actual_rating_keys)))
        for value in self.ratings.values():
            if not isinstance(value, int):
                raise utils.ValidationError(
                    'Expected value to be int, received %s' % value)
            if value < 0:
                raise utils.ValidationError(
                    'Expected value to be non-negative, received %s' % (
                        value))

        if not isinstance(self.scaled_average_rating, (float, int)):
            raise utils.ValidationError(
                'Expected scaled_average_rating to be float, received %s' % (
                    self.scaled_average_rating))

        if not isinstance(self.status, str):
            raise utils.ValidationError(
                'Expected status to be string, received %s' % self.status)

        if not isinstance(self.community_owned, bool):
            raise utils.ValidationError(
                'Expected community_owned to be bool, received %s' % (
                    self.community_owned))

        if not isinstance(self.owner_ids, list):
            raise utils.ValidationError(
                'Expected owner_ids to be list, received %s' % self.owner_ids)
        for owner_id in self.owner_ids:
            if not isinstance(owner_id, str):
                raise utils.ValidationError(
                    'Expected each id in owner_ids to '
                    'be string, received %s' % owner_id)

        if not isinstance(self.editor_ids, list):
            raise utils.ValidationError(
                'Expected editor_ids to be list, received %s' % self.editor_ids)
        for editor_id in self.editor_ids:
            if not isinstance(editor_id, str):
                raise utils.ValidationError(
                    'Expected each id in editor_ids to '
                    'be string, received %s' % editor_id)

        if not isinstance(self.voice_artist_ids, list):
            raise utils.ValidationError(
                'Expected voice_artist_ids to be list, received %s' % (
                    self.voice_artist_ids))
        for voice_artist_id in self.voice_artist_ids:
            if not isinstance(voice_artist_id, str):
                raise utils.ValidationError(
                    'Expected each id in voice_artist_ids to '
                    'be string, received %s' % voice_artist_id)

        if not isinstance(self.viewer_ids, list):
            raise utils.ValidationError(
                'Expected viewer_ids to be list, received %s' % self.viewer_ids)
        for viewer_id in self.viewer_ids:
            if not isinstance(viewer_id, str):
                raise utils.ValidationError(
                    'Expected each id in viewer_ids to '
                    'be string, received %s' % viewer_id)

        all_user_ids_with_rights = (
            self.owner_ids + self.editor_ids + self.voice_artist_ids +
            self.viewer_ids)
        if len(all_user_ids_with_rights) != len(set(all_user_ids_with_rights)):
            raise utils.ValidationError(
                'Users should not be assigned to multiple roles at once, '
                'received users: %s' % ', '.join(all_user_ids_with_rights))

        if not isinstance(self.contributor_ids, list):
            raise utils.ValidationError(
                'Expected contributor_ids to be list, received %s' % (
                    self.contributor_ids))
        for contributor_id in self.contributor_ids:
            if not isinstance(contributor_id, str):
                raise utils.ValidationError(
                    'Expected each id in contributor_ids to '
                    'be string, received %s' % contributor_id)

        if not isinstance(self.contributors_summary, dict):
            raise utils.ValidationError(
                'Expected contributors_summary to be dict, received %s' % (
                    self.contributors_summary))

    def to_metadata_dict(self):
        """Given an exploration summary, this method returns a dict containing
        id, title and objective of the exploration.

        Returns:
            dict. A metadata dict for the given exploration summary.
            The metadata dict has three keys:
                - 'id': str. The exploration ID.
                - 'title': str. The exploration title.
                - 'objective': str. The exploration objective.
        """
        return {
            'id': self.id,
            'title': self.title,
            'objective': self.objective,
        }

    def is_private(self):
        """Checks whether the exploration is private.

        Returns:
            bool. Whether the exploration is private.
        """
        return self.status == constants.ACTIVITY_STATUS_PRIVATE

    def is_solely_owned_by_user(self, user_id):
        """Checks whether the exploration is solely owned by the user.

        Args:
            user_id: str. The id of the user.

        Returns:
            bool. Whether the exploration is solely owned by the user.
        """
        return user_id in self.owner_ids and len(self.owner_ids) == 1

    def does_user_have_any_role(self, user_id):
        """Checks if a given user has any role within the exploration.

        Args:
            user_id: str. User id of the user.

        Returns:
            bool. Whether the given user has any role in the exploration.
        """
        return (
            user_id in self.owner_ids or
            user_id in self.editor_ids or
            user_id in self.voice_artist_ids or
            user_id in self.viewer_ids
        )

    def add_contribution_by_user(self, contributor_id):
        """Add a new contributor to the contributors summary.

        Args:
            contributor_id: str. ID of the contributor to be added.
        """
        # We don't want to record the contributions of system users.
        if contributor_id not in constants.SYSTEM_USER_IDS:
            self.contributors_summary[contributor_id] = (
                self.contributors_summary.get(contributor_id, 0) + 1)

        self.contributor_ids = list(self.contributors_summary.keys())


class ExplorationChangeMergeVerifier:
    """Class to check for mergeability.

    Attributes:
        added_state_names: list(str). Names of the states added to the
            exploration from prev_exp_version to current_exp_version. It
            stores the latest name of the added state.
        deleted_state_names: list(str). Names of the states deleted from
            the exploration from prev_exp_version to current_exp_version.
            It stores the initial name of the deleted state from
            pre_exp_version.
        new_to_old_state_names: dict. Dictionary mapping state names of
            current_exp_version to the state names of prev_exp_version.
            It doesn't include the name changes of added/deleted states.
        changed_properties: dict. List of all the properties changed
            according to the state and property name.
        changed_translations: dict. List of all the translations changed
            according to the state and content_id name.
    """

    # PROPERTIES_CONFLICTING_INTERACTION_ID_CHANGE: List of the properties
    # in which if there are any changes then interaction id
    # changes can not be merged. This list can be changed when any
    # new property is added or deleted which affects or is affected
    # by interaction id and whose changes directly conflicts with
    # interaction id changes.
    PROPERTIES_CONFLICTING_INTERACTION_ID_CHANGES = [
        STATE_PROPERTY_INTERACTION_CUST_ARGS,
        STATE_PROPERTY_INTERACTION_SOLUTION,
        STATE_PROPERTY_INTERACTION_ANSWER_GROUPS]

    # PROPERTIES_CONFLICTING_CUST_ARGS_CHANGES: List of the properties
    # in which if there are any changes then customization args
    # changes can not be merged. This list can be changed when any
    # new property is added or deleted which affects or is affected
    # by customization args and whose changes directly conflicts with
    # cust args changes.
    PROPERTIES_CONFLICTING_CUST_ARGS_CHANGES = [
        STATE_PROPERTY_INTERACTION_SOLUTION,
        STATE_PROPERTY_RECORDED_VOICEOVERS,
        STATE_PROPERTY_INTERACTION_ANSWER_GROUPS]

    # PROPERTIES_CONFLICTING_ANSWER_GROUPS_CHANGES: List of the properties
    # in which if there are any changes then answer groups
    # changes can not be merged. This list can be changed when any
    # new property is added or deleted which affects or is affected
    # by answer groups and whose changes directly conflicts with
    # answer groups changes.
    PROPERTIES_CONFLICTING_ANSWER_GROUPS_CHANGES = [
        STATE_PROPERTY_INTERACTION_SOLUTION,
        STATE_PROPERTY_RECORDED_VOICEOVERS,
        STATE_PROPERTY_INTERACTION_CUST_ARGS]

    # PROPERTIES_CONFLICTING_SOLUTION_CHANGES: List of the properties
    # in which if there are any changes then solution
    # changes can not be merged. This list can be changed when any
    # new property is added or deleted which affects or is affected
    # by solution and whose changes directly conflicts with
    # solution changes.
    PROPERTIES_CONFLICTING_SOLUTION_CHANGES = [
        STATE_PROPERTY_INTERACTION_ANSWER_GROUPS,
        STATE_PROPERTY_RECORDED_VOICEOVERS,
        STATE_PROPERTY_INTERACTION_CUST_ARGS]

    # PROPERTIES_CONFLICTING_VOICEOVERS_CHANGES: List of the properties
    # in which if there are any changes then voiceovers
    # changes can not be merged. This list can be changed when any
    # new property is added or deleted which affects or is affected
    # by voiceovers and whose changes directly conflicts with
    # voiceovers changes.
    PROPERTIES_CONFLICTING_VOICEOVERS_CHANGES = [
        STATE_PROPERTY_CONTENT,
        STATE_PROPERTY_INTERACTION_SOLUTION,
        STATE_PROPERTY_INTERACTION_HINTS,
        STATE_PROPERTY_INTERACTION_ANSWER_GROUPS,
        STATE_PROPERTY_INTERACTION_DEFAULT_OUTCOME,
        STATE_PROPERTY_INTERACTION_CUST_ARGS]

    # NON_CONFLICTING_PROPERTIES: List of the properties
    # in which if there are any changes then they are always mergeable.
    NON_CONFLICTING_PROPERTIES = [
        STATE_PROPERTY_UNCLASSIFIED_ANSWERS,
        STATE_PROPERTY_LINKED_SKILL_ID,
        STATE_PROPERTY_CARD_IS_CHECKPOINT]

    def __init__(self, composite_change_list):

        self.added_state_names = []
        self.deleted_state_names = []
        self.new_to_old_state_names = collections.defaultdict(set)
        self.changed_properties = collections.defaultdict(set)
        self.changed_translations = collections.defaultdict(set)

        for change in composite_change_list:
            self._parse_exp_change(change)

    def _get_property_name_from_content_id(self, content_id):
        """Returns property name from content id.

        Args:
            content_id: string. Id of the content.

        Returns:
            string. Name of the property of which the
            content is part of.
        """
        property_name_to_content_id_identifier = {
            STATE_PROPERTY_CONTENT: (
                lambda content_id: content_id == 'content'),
            STATE_PROPERTY_INTERACTION_CUST_ARGS: (
                lambda content_id: content_id[:3] == 'ca_'),
            STATE_PROPERTY_INTERACTION_DEFAULT_OUTCOME: (
                lambda content_id: content_id == 'default_outcome'),
            STATE_PROPERTY_INTERACTION_SOLUTION: (
                lambda content_id: content_id == 'solution'),
            STATE_PROPERTY_INTERACTION_HINTS: (
                lambda content_id: content_id[:4] == 'hint'),
            STATE_PROPERTY_INTERACTION_ANSWER_GROUPS: (
                lambda content_id: (
                    content_id[:8] == 'feedback' or
                    content_id[:10] == 'rule_input')),
        }

        for prop_name, identifier_function in (
                property_name_to_content_id_identifier.items()):
            if identifier_function(content_id):
                return prop_name

    def _parse_exp_change(self, change):
        """This function take the change and according to the cmd
        add the property name in the lists defined above.

        Args:
            change: ExplorationChange. A change from the
                composite_change_list.
        """
        if change.cmd == CMD_ADD_STATE:
            self.added_state_names.append(change.state_name)
        elif change.cmd == CMD_DELETE_STATE:
            state_name = change.state_name
            if state_name in self.added_state_names:
                self.added_state_names.remove(state_name)
            else:
                original_state_name = state_name
                if original_state_name in self.new_to_old_state_names:
                    original_state_name = self.new_to_old_state_names.pop(
                        original_state_name)
                self.deleted_state_names.append(original_state_name)
        elif change.cmd == CMD_RENAME_STATE:
            old_state_name = change.old_state_name
            new_state_name = change.new_state_name
            if old_state_name in self.added_state_names:
                self.added_state_names.remove(old_state_name)
                self.added_state_names.append(new_state_name)
            elif old_state_name in self.new_to_old_state_names:
                self.new_to_old_state_names[new_state_name] = (
                    self.new_to_old_state_names.pop(old_state_name))
            else:
                self.new_to_old_state_names[new_state_name] = old_state_name

        elif change.cmd == CMD_EDIT_STATE_PROPERTY:
            # A condition to store the name of the properties changed
            # in changed_properties dict.
            state_name = change.state_name
            if state_name in self.new_to_old_state_names:
                state_name = self.new_to_old_state_names.get(change.state_name)
            self.changed_properties[state_name].add(
                change.property_name)
        elif change.cmd == CMD_ADD_WRITTEN_TRANSLATION:
            changed_property = self._get_property_name_from_content_id(
                change.content_id)
            # A condition to store the name of the properties changed
            # in changed_properties dict.
            state_name = change.state_name
            if state_name in self.new_to_old_state_names:
                state_name = self.new_to_old_state_names.get(change.state_name)
            self.changed_translations[state_name].add(
                changed_property)
            self.changed_properties[state_name].add(
                DEPRECATED_STATE_PROPERTY_WRITTEN_TRANSLATIONS)

    def is_change_list_mergeable(
            self, change_list,
            exp_at_change_list_version, current_exploration):
        """Checks whether the change list from the old version of an
        exploration can be merged on the latest version of an exploration.

        Args:
            change_list: list(ExplorationChange). List of the changes made
                by the user on the frontend, which needs to be checked
                for mergeability.
            exp_at_change_list_version: obj. Old version of an exploration.
            current_exploration: obj. Exploration on which the change list
                is to be applied.

        Returns:
            tuple(boolean, boolean). A tuple consisting of two fields.
            1. boolean. Whether the given change list is mergeable on
            the current_exploration or not.
            2. boolean. Whether we need to send the change list to the
            admin to review for the future improvement of the cases
            to merge the change list.
        """
        old_to_new_state_names = {
            value: key for key, value in self.new_to_old_state_names.items()
        }

        if self.added_state_names or self.deleted_state_names:
            # In case of the addition and the deletion of the state,
            # we are rejecting the mergebility because these cases
            # change the flow of the exploration and are quite complex
            # for now to handle. So in such cases, we are sending the
            # changelist, frontend_version, backend_version and
            # exploration id to the admin, so that we can look into the
            # situations and can figure out the way if it’s possible to
            # handle these cases.

            return False, True

        changes_are_mergeable = False

        # state_names_of_renamed_states: dict. Stores the changes in
        # states names in change_list where the key is the state name in
        # frontend version and the value is the renamed name from the
        # change list if there is any rename state change.
        state_names_of_renamed_states = {}
        for change in change_list:
            change_is_mergeable = False
            if change.cmd == CMD_RENAME_STATE:
                old_state_name = change.old_state_name
                new_state_name = change.new_state_name
                if old_state_name in state_names_of_renamed_states:
                    state_names_of_renamed_states[new_state_name] = (
                        state_names_of_renamed_states.pop(old_state_name))
                else:
                    state_names_of_renamed_states[new_state_name] = (
                        old_state_name)
                if (state_names_of_renamed_states[new_state_name] not in
                        old_to_new_state_names):
                    change_is_mergeable = True
            elif change.cmd == CMD_EDIT_STATE_PROPERTY:
                state_name = state_names_of_renamed_states.get(
                    change.state_name) or change.state_name
                if state_name in old_to_new_state_names:
                    # Here we will send the changelist, frontend_version,
                    # backend_version and exploration to the admin, so
                    # that the changes related to state renames can be
                    # reviewed and the proper conditions can be written
                    # to handle those cases.
                    return False, True
                old_exp_states = (
                    exp_at_change_list_version.states[state_name])
                current_exp_states = (
                    current_exploration.states[state_name])
                if (change.property_name ==
                        STATE_PROPERTY_CONTENT):
                    if (old_exp_states.content.html ==
                            current_exp_states.content.html):
                        if (STATE_PROPERTY_CONTENT not in
                                self.changed_translations[state_name] and
                                STATE_PROPERTY_RECORDED_VOICEOVERS not in
                                self.changed_properties[state_name]):
                            change_is_mergeable = True
                    if not self.changed_properties[state_name]:
                        change_is_mergeable = True
                elif (change.property_name ==
                      STATE_PROPERTY_INTERACTION_ID):
                    if (old_exp_states.interaction.id ==
                            current_exp_states.interaction.id):
                        if not self.changed_properties[state_name].intersection(
                                (self
                                 .PROPERTIES_CONFLICTING_INTERACTION_ID_CHANGES
                                )):
                            change_is_mergeable = True
                    if not self.changed_properties[state_name]:
                        change_is_mergeable = True
                # Customization args differ for every interaction, so in
                # case of different interactions merging is simply not
                # possible, but in case of same interaction, the values in
                # the customization_args are often lists so if someone
                # changes even one item of that list then determining which
                # item is changed is not feasible, so suppose there is long
                # list of values in item selection interaction and one user
                # deletes one value and another one edits another value,
                # so after deletion the indices of all the values will be
                # changed and it will not be possible to compare and know
                # that which value is changed by second user.
                # So we will not be handling the merge on the basis of
                # individual fields.
                elif (change.property_name ==
                      STATE_PROPERTY_INTERACTION_CUST_ARGS):
                    if (old_exp_states.interaction.id ==
                            current_exp_states.interaction.id):
                        if not self.changed_properties[state_name].intersection(
                                self.PROPERTIES_CONFLICTING_CUST_ARGS_CHANGES +
                                [STATE_PROPERTY_INTERACTION_CUST_ARGS]):
                            if (change.property_name not in
                                    self.changed_translations[state_name]):
                                change_is_mergeable = True
                    if not self.changed_properties[state_name]:
                        change_is_mergeable = True
                elif (change.property_name ==
                      STATE_PROPERTY_INTERACTION_ANSWER_GROUPS):
                    if (old_exp_states.interaction.id ==
                            current_exp_states.interaction.id):
                        if not self.changed_properties[state_name].intersection(
                                self.PROPERTIES_CONFLICTING_CUST_ARGS_CHANGES +
                                [STATE_PROPERTY_INTERACTION_ANSWER_GROUPS]):
                            if (change.property_name not in
                                    self.changed_translations[state_name]):
                                change_is_mergeable = True
                    if not self.changed_properties[state_name]:
                        change_is_mergeable = True
                elif (change.property_name ==
                      STATE_PROPERTY_INTERACTION_DEFAULT_OUTCOME
                     ):
                    if (change.property_name not in
                            self.changed_properties[state_name] and
                            change.property_name not in
                            self.changed_translations[state_name]):
                        change_is_mergeable = True
                    if not self.changed_properties[state_name]:
                        change_is_mergeable = True
                elif change.property_name in self.NON_CONFLICTING_PROPERTIES:
                    change_is_mergeable = True
                # We’ll not be able to handle the merge if changelists
                # affect the different indices of the hint in the same
                # state because whenever there is even a small change
                # in one field of any hint, they treat the whole hints
                # list as a new value.
                # So it will not be possible to find out the exact change.
                elif (change.property_name ==
                      STATE_PROPERTY_INTERACTION_HINTS):
                    if (change.property_name not in
                            self.changed_properties[state_name] and
                            change.property_name not in
                            self.changed_translations[state_name]):
                        change_is_mergeable = True
                    if not self.changed_properties[state_name]:
                        change_is_mergeable = True
                elif (change.property_name ==
                      STATE_PROPERTY_INTERACTION_SOLUTION):
                    if (old_exp_states.interaction.id ==
                            current_exp_states.interaction.id):
                        if not self.changed_properties[state_name].intersection(
                                self.PROPERTIES_CONFLICTING_CUST_ARGS_CHANGES +
                                [STATE_PROPERTY_INTERACTION_SOLUTION]):
                            if (change.property_name not in
                                    self.changed_translations[state_name]):
                                change_is_mergeable = True
                    if not self.changed_properties[state_name]:
                        change_is_mergeable = True
                elif (change.property_name ==
                      STATE_PROPERTY_SOLICIT_ANSWER_DETAILS):
                    if (old_exp_states.interaction.id ==
                            current_exp_states.interaction.id and
                            old_exp_states.solicit_answer_details ==
                            current_exp_states.solicit_answer_details):
                        change_is_mergeable = True
                    if not self.changed_properties[state_name]:
                        change_is_mergeable = True
                elif (change.property_name ==
                      STATE_PROPERTY_RECORDED_VOICEOVERS):
                    if not self.changed_properties[state_name].intersection(
                            self.PROPERTIES_CONFLICTING_VOICEOVERS_CHANGES +
                            [STATE_PROPERTY_RECORDED_VOICEOVERS]):
                        change_is_mergeable = True
                    if not self.changed_properties[state_name]:
                        change_is_mergeable = True
            elif change.cmd == CMD_ADD_WRITTEN_TRANSLATION:
                state_name = state_names_of_renamed_states.get(
                    change.state_name) or change.state_name
                if state_name in old_to_new_state_names:
                    # Here we will send the changelist, frontend_version,
                    # backend_version and exploration to the admin, so
                    # that the changes related to state renames can be
                    # reviewed and the proper conditions can be written
                    # to handle those cases.
                    return False, True
                changed_property = self._get_property_name_from_content_id(
                    change.content_id)
                if (changed_property not in
                        (self.changed_properties[state_name] |
                         self.changed_translations[state_name])):
                    change_is_mergeable = True
                if not self.changed_properties[state_name]:
                    change_is_mergeable = True
            elif change.cmd == (
                DEPRECATED_CMD_MARK_WRITTEN_TRANSLATION_AS_NEEDING_UPDATE):
                change_is_mergeable = True
            elif change.cmd == (
                DEPRECATED_CMD_MARK_WRITTEN_TRANSLATIONS_AS_NEEDING_UPDATE):
                change_is_mergeable = True
            elif change.cmd == CMD_EDIT_EXPLORATION_PROPERTY:
                change_is_mergeable = (
                    exp_at_change_list_version.__getattribute__(
                        change.property_name) ==
                    current_exploration.__getattribute__(
                        change.property_name))

            if change_is_mergeable:
                changes_are_mergeable = True
                continue
            changes_are_mergeable = False
            break

        return changes_are_mergeable, False


class ExplorationMetadata:
    """Class to represent the exploration metadata properties."""

    def __init__(
        self, title, category, objective, language_code, tags, blurb,
        author_notes, states_schema_version, init_state_name, param_specs,
        param_changes, auto_tts_enabled, correctness_feedback_enabled,
        edits_allowed
    ):
        """Initializes an ExplorationMetadata domain object.

        Args:
            title: str. The exploration title.
            category: str. The category of the exploration.
            objective: str. The objective of the exploration.
            language_code: str. The language code of the exploration.
            tags: list(str). The tags given to the exploration.
            blurb: str. The blurb of the exploration.
            author_notes: str. The author notes.
            states_schema_version: int. Tbe schema version of the exploration.
            init_state_name: str. The name for the initial state of the
                exploration.
            param_specs: dict(str, ParamSpec). A dict where each key-value pair
                represents respectively, a param spec name and a ParamSpec
                domain object.
            param_changes: list(ParamChange). List of ParamChange domain
                objects.
            auto_tts_enabled: bool. True if automatic text-to-speech is
                enabled.
            correctness_feedback_enabled: bool. True if correctness feedback is
                enabled.
            edits_allowed: bool. True when edits to the exploration is allowed.
        """
        self.title = title
        self.category = category
        self.objective = objective
        self.language_code = language_code
        self.tags = tags
        self.blurb = blurb
        self.author_notes = author_notes
        self.states_schema_version = states_schema_version
        self.init_state_name = init_state_name
        self.param_specs = param_specs
        self.param_changes = param_changes
        self.auto_tts_enabled = auto_tts_enabled
        self.correctness_feedback_enabled = correctness_feedback_enabled
        self.edits_allowed = edits_allowed

    def to_dict(self):
        """Gets the dict representation of ExplorationMetadata domain object.

        Returns:
            dict. The dict representation of the ExplorationMetadata
            domain object.
        """
        return {
            'title': self.title,
            'category': self.category,
            'objective': self.objective,
            'language_code': self.language_code,
            'tags': self.tags,
            'blurb': self.blurb,
            'author_notes': self.author_notes,
            'states_schema_version': self.states_schema_version,
            'init_state_name': self.init_state_name,
            'param_specs': {
                ps_name: ps_value.to_dict()
                for (ps_name, ps_value) in self.param_specs.items()
            },
            'param_changes': [
                p_change.to_dict() for p_change in self.param_changes
            ],
            'auto_tts_enabled': self.auto_tts_enabled,
            'correctness_feedback_enabled': self.correctness_feedback_enabled,
            'edits_allowed': self.edits_allowed
        }<|MERGE_RESOLUTION|>--- conflicted
+++ resolved
@@ -1654,58 +1654,6 @@
 
         return trainable_states_dict
 
-<<<<<<< HEAD
-=======
-    def get_languages_with_complete_translation(self):
-        """Returns a list of language code in which the exploration translation
-        is 100%.
-
-        Returns:
-            list(str). A list of language code in which the translation for the
-            exploration is complete i.e, 100%.
-        """
-        content_count = self.get_content_count()
-        language_code_list = []
-        for language_code, count in self.get_translation_counts().items():
-            if count == content_count:
-                language_code_list.append(language_code)
-
-        return language_code_list
-
-    def get_translation_counts(self):
-        """Returns a dict representing the number of translations available in a
-        language for which there exists at least one translation in the
-        exploration.
-
-        Returns:
-            dict(str, int). A dict with language code as a key and number of
-            translation available in that language as the value.
-        """
-        exploration_translation_counts = collections.defaultdict(int)
-        for state in self.states.values():
-            state_translation_counts = state.get_translation_counts()
-            for language, count in state_translation_counts.items():
-                exploration_translation_counts[language] += count
-
-        return dict(exploration_translation_counts)
-
-    def get_content_count(self):
-        """Returns the total number of distinct content fields available in the
-        exploration which are user facing and can be translated into
-        different languages.
-
-        (The content field includes state content, feedback, hints, solutions.)
-
-        Returns:
-            int. The total number of distinct content fields available inside
-            the exploration.
-        """
-        content_count = 0
-        for state in self.states.values():
-            content_count += state.get_translatable_content_count()
-
-        return content_count
-
     def get_metadata(self):
         """Gets the ExplorationMetadata domain object for the exploration."""
         return ExplorationMetadata(
@@ -1716,7 +1664,6 @@
             self.correctness_feedback_enabled, self.edits_allowed
         )
 
->>>>>>> 19854203
     @classmethod
     def _convert_states_v41_dict_to_v42_dict(cls, states_dict):
         """Converts from version 41 to 42. Version 42 changes rule input types
