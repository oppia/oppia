--- conflicted
+++ resolved
@@ -154,93 +154,6 @@
         'blurb', 'author_notes', 'param_specs', 'param_changes',
         'init_state_name', 'auto_tts_enabled', 'correctness_feedback_enabled')
 
-<<<<<<< HEAD
-    OPTIONAL_CMD_ATTRIBUTE_NAMES = [
-        'state_name', 'old_state_name', 'new_state_name',
-        'property_name', 'new_value', 'old_value', 'name', 'from_version',
-        'to_version', 'title', 'category', 'image_id', 'image_info', 'action'
-    ]
-
-    def __init__(self, change_dict):
-        """Initializes an ExplorationChange object from a dict.
-
-        Args:
-            change_dict: dict. Represents a command. It should have a 'cmd' key
-                and one or more other keys. The keys depend on what the value
-                for 'cmd' is. The possible values for 'cmd' are listed below,
-                together with the other keys in the dict:
-                    - 'add_state' (with state_name)
-                    - 'rename_state' (with old_state_name and new_state_name)
-                    - 'delete_state' (with state_name)
-                    - 'edit_state_property' (with state_name, property_name,
-                        new_value and, optionally, old_value)
-                    - 'edit_exploration_property' (with property_name,
-                        new_value and, optionally, old_value)
-                    - 'migrate_states_schema' (with from_version, to_version)
-                For a state, property_name must be one of STATE_PROPERTIES.
-                For an exploration, property_name must be one of
-                EXPLORATION_PROPERTIES.
-
-        Raises:
-            Exception: The given change_dict is not valid.
-        """
-        if 'cmd' not in change_dict:
-            raise Exception('Invalid change_dict: %s' % change_dict)
-        self.cmd = change_dict['cmd']
-
-        if self.cmd == CMD_ADD_STATE:
-            self.state_name = change_dict['state_name']
-        elif self.cmd == CMD_RENAME_STATE:
-            self.old_state_name = change_dict['old_state_name']
-            self.new_state_name = change_dict['new_state_name']
-        elif self.cmd == CMD_DELETE_STATE:
-            self.state_name = change_dict['state_name']
-        elif self.cmd == CMD_EDIT_STATE_PROPERTY:
-            if change_dict['property_name'] not in self.STATE_PROPERTIES:
-                raise Exception('Invalid change_dict: %s' % change_dict)
-            self.state_name = change_dict['state_name']
-            self.property_name = change_dict['property_name']
-            if change_dict['property_name'] == STATE_PROPERTY_IMAGE_ASSETS:
-                self.action = change_dict['action']
-                self.image_id = change_dict['image_id']
-                self.image_info = change_dict['image_info']
-            else:
-                self.new_value = change_dict['new_value']
-                self.old_value = change_dict.get('old_value')
-        elif self.cmd == CMD_EDIT_EXPLORATION_PROPERTY:
-            if (change_dict['property_name'] not in
-                    self.EXPLORATION_PROPERTIES):
-                raise Exception('Invalid change_dict: %s' % change_dict)
-            self.property_name = change_dict['property_name']
-            self.new_value = change_dict['new_value']
-            self.old_value = change_dict.get('old_value')
-        elif self.cmd == CMD_MIGRATE_STATES_SCHEMA_TO_LATEST_VERSION:
-            self.from_version = change_dict['from_version']
-            self.to_version = change_dict['to_version']
-        elif self.cmd == CMD_CREATE_NEW:
-            self.title = change_dict['title']
-            self.category = change_dict['category']
-        elif self.cmd == exp_models.ExplorationModel.CMD_REVERT_COMMIT:
-            # If commit is an exploration version revert commit.
-            self.version_number = change_dict['version_number']
-        else:
-            raise Exception('Invalid change_dict: %s' % change_dict)
-
-    def to_dict(self):
-        """Returns a dict representing the ExplorationChange domain object.
-
-        Returns:
-            A dict, mapping all fields of ExplorationChange instance.
-        """
-        exploration_change_dict = {}
-        exploration_change_dict['cmd'] = self.cmd
-        for attribute_name in self.OPTIONAL_CMD_ATTRIBUTE_NAMES:
-            if hasattr(self, attribute_name):
-                exploration_change_dict[attribute_name] = getattr(
-                    self, attribute_name)
-
-        return exploration_change_dict
-=======
     ALLOWED_COMMANDS = [{
         'name': CMD_CREATE_NEW,
         'required_attribute_names': ['category', 'title'],
@@ -261,7 +174,7 @@
         'name': CMD_EDIT_STATE_PROPERTY,
         'required_attribute_names': [
             'property_name', 'state_name', 'new_value'],
-        'optional_attribute_names': ['old_value'],
+        'optional_attribute_names': ['old_value', 'image_id', 'image_info', 'action'],
         'allowed_values': {'property_name': STATE_PROPERTIES}
     }, {
         'name': CMD_EDIT_EXPLORATION_PROPERTY,
@@ -277,7 +190,6 @@
         'required_attribute_names': ['version_number'],
         'optional_attribute_names': []
     }]
->>>>>>> f064c9af
 
 
 class ExplorationCommitLogEntry(object):
