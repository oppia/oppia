# coding: utf-8
#
# Copyright 2014 The Oppia Authors. All Rights Reserved.
#
# Licensed under the Apache License, Version 2.0 (the "License");
# you may not use this file except in compliance with the License.
# You may obtain a copy of the License at
#
#      http://www.apache.org/licenses/LICENSE-2.0
#
# Unless required by applicable law or agreed to in writing, software
# distributed under the License is distributed on an "AS-IS" BASIS,
# WITHOUT WARRANTIES OR CONDITIONS OF ANY KIND, either express or implied.
# See the License for the specific language governing permissions and
# limitations under the License.

"""Domain objects for an exploration, its states, and their constituents.

Domain objects capture domain-specific logic and are agnostic of how the
objects they represent are stored. All methods and properties in this file
should therefore be independent of the specific storage models used.
"""

from __future__ import annotations

import collections
import copy
import datetime
import json
import re
import string

from core import feconf
from core import schema_utils
from core import utils
from core.constants import constants
from core.domain import change_domain
from core.domain import param_domain
from core.domain import state_domain
from core.domain import translation_domain

<<<<<<< HEAD
from typing import Dict, List, Optional, TypedDict
=======
from typing import (
    Any, Callable, Dict, List, Mapping, Optional, Sequence,
    Set, Tuple, cast
)
from typing_extensions import Final, TypedDict
>>>>>>> 3c8d9fa9

from core.domain import html_cleaner  # pylint: disable=invalid-import-from # isort:skip
from core.domain import html_validation_service  # pylint: disable=invalid-import-from # isort:skip
from core.platform import models  # pylint: disable=invalid-import-from # isort:skip

# TODO(#14537): Refactor this file and remove imports marked
# with 'invalid-import-from'.

MYPY = False
if MYPY:  # pragma: no cover
    from mypy_imports import exp_models

(exp_models,) = models.Registry.import_models([models.NAMES.exploration])


# Do not modify the values of these constants. This is to preserve backwards
# compatibility with previous change dicts.
# TODO(bhenning): Prior to July 2015, exploration changes involving rules were
# logged using the key 'widget_handlers'. These need to be migrated to
# 'answer_groups' and 'default_outcome'.
STATE_PROPERTY_PARAM_CHANGES: Final = 'param_changes'
STATE_PROPERTY_CONTENT: Final = 'content'
STATE_PROPERTY_SOLICIT_ANSWER_DETAILS: Final = 'solicit_answer_details'
STATE_PROPERTY_CARD_IS_CHECKPOINT: Final = 'card_is_checkpoint'
STATE_PROPERTY_RECORDED_VOICEOVERS: Final = 'recorded_voiceovers'
STATE_PROPERTY_WRITTEN_TRANSLATIONS: Final = 'written_translations'
STATE_PROPERTY_INTERACTION_ID: Final = 'widget_id'
STATE_PROPERTY_NEXT_CONTENT_ID_INDEX: Final = 'next_content_id_index'
STATE_PROPERTY_LINKED_SKILL_ID: Final = 'linked_skill_id'
STATE_PROPERTY_INTERACTION_CUST_ARGS: Final = 'widget_customization_args'
STATE_PROPERTY_INTERACTION_ANSWER_GROUPS: Final = 'answer_groups'
STATE_PROPERTY_INTERACTION_DEFAULT_OUTCOME: Final = 'default_outcome'
STATE_PROPERTY_UNCLASSIFIED_ANSWERS: Final = (
    'confirmed_unclassified_answers')
STATE_PROPERTY_INTERACTION_HINTS: Final = 'hints'
STATE_PROPERTY_INTERACTION_SOLUTION: Final = 'solution'
# Deprecated state properties.
STATE_PROPERTY_CONTENT_IDS_TO_AUDIO_TRANSLATIONS_DEPRECATED: Final = (
    # Deprecated in state schema v27.
    'content_ids_to_audio_translations')

# These four properties are kept for legacy purposes and are not used anymore.
STATE_PROPERTY_INTERACTION_HANDLERS: Final = 'widget_handlers'
STATE_PROPERTY_INTERACTION_STICKY: Final = 'widget_sticky'
GADGET_PROPERTY_VISIBILITY: Final = 'gadget_visibility'
GADGET_PROPERTY_CUST_ARGS: Final = 'gadget_customization_args'

# This takes additional 'title' and 'category' parameters.
CMD_CREATE_NEW: Final = 'create_new'
# This takes an additional 'state_name' parameter.
CMD_ADD_STATE: Final = 'add_state'
# This takes additional 'old_state_name' and 'new_state_name' parameters.
CMD_RENAME_STATE: Final = 'rename_state'
# This takes an additional 'state_name' parameter.
CMD_DELETE_STATE: Final = 'delete_state'
# TODO(#12981): Write a one-off job to modify all existing translation
# suggestions that use DEPRECATED_CMD_ADD_TRANSLATION to use
# CMD_ADD_WRITTEN_TRANSLATION instead. Suggestions in the future will only use
# CMD_ADD_WRITTEN_TRANSLATION.
# DEPRECATED: This command is deprecated. Please do not use. The command remains
# here to support old suggestions. This takes additional 'state_name',
# 'content_id', 'language_code' and 'content_html' and 'translation_html'
# parameters.
DEPRECATED_CMD_ADD_TRANSLATION: Final = 'add_translation'
# This takes additional 'state_name', 'content_id', 'language_code',
# 'data_format', 'content_html' and 'translation_html' parameters.
CMD_ADD_WRITTEN_TRANSLATION: Final = 'add_written_translation'
# This takes additional 'content_id', 'language_code' and 'state_name'
# parameters.
CMD_MARK_WRITTEN_TRANSLATION_AS_NEEDING_UPDATE: Final = (
    'mark_written_translation_as_needing_update')
# This takes additional 'content_id' and 'state_name' parameters.
CMD_MARK_WRITTEN_TRANSLATIONS_AS_NEEDING_UPDATE: Final = (
    'mark_written_translations_as_needing_update')
# This takes additional 'property_name' and 'new_value' parameters.
CMD_EDIT_STATE_PROPERTY: Final = 'edit_state_property'
# This takes additional 'property_name' and 'new_value' parameters.
CMD_EDIT_EXPLORATION_PROPERTY: Final = 'edit_exploration_property'
# This takes additional 'from_version' and 'to_version' parameters for logging.
CMD_MIGRATE_STATES_SCHEMA_TO_LATEST_VERSION: Final = (
    'migrate_states_schema_to_latest_version')

# These are categories to which answers may be classified. These values should
# not be changed because they are persisted in the data store within answer
# logs.

# Represents answers classified using rules defined as part of an interaction.
EXPLICIT_CLASSIFICATION: Final = 'explicit'
# Represents answers which are contained within the training data of an answer
# group.
TRAINING_DATA_CLASSIFICATION: Final = 'training_data_match'
# Represents answers which were predicted using a statistical training model
# from training data within an answer group.
STATISTICAL_CLASSIFICATION: Final = 'statistical_classifier'
# Represents answers which led to the 'default outcome' of an interaction,
# rather than belonging to a specific answer group.
DEFAULT_OUTCOME_CLASSIFICATION: Final = 'default_outcome'

TYPE_INVALID_EXPRESSION: Final = 'Invalid'
TYPE_VALID_ALGEBRAIC_EXPRESSION: Final = 'AlgebraicExpressionInput'
TYPE_VALID_NUMERIC_EXPRESSION: Final = 'NumericExpressionInput'
TYPE_VALID_MATH_EQUATION: Final = 'MathEquationInput'
MATH_INTERACTION_TYPES: Final = [
    TYPE_VALID_ALGEBRAIC_EXPRESSION,
    TYPE_VALID_NUMERIC_EXPRESSION,
    TYPE_VALID_MATH_EQUATION
]
ALGEBRAIC_MATH_INTERACTIONS: Final = [
    TYPE_VALID_ALGEBRAIC_EXPRESSION,
    TYPE_VALID_MATH_EQUATION
]
MATH_INTERACTION_DEPRECATED_RULES: Final = [
    'ContainsSomeOf', 'OmitsSomeOf', 'MatchesWithGeneralForm']


def clean_math_expression(math_expression: str) -> str:
    """Cleans a given math expression and formats it so that it is compatible
    with the new interactions' validators.

    Args:
        math_expression: str. The string representing the math expression.

    Returns:
        str. The correctly formatted string representing the math expression.
    """
    unicode_to_text = {
        u'\u221a': 'sqrt',
        u'\xb7': '*',
        u'\u03b1': 'alpha',
        u'\u03b2': 'beta',
        u'\u03b3': 'gamma',
        u'\u03b4': 'delta',
        u'\u03b5': 'epsilon',
        u'\u03b6': 'zeta',
        u'\u03b7': 'eta',
        u'\u03b8': 'theta',
        u'\u03b9': 'iota',
        u'\u03ba': 'kappa',
        u'\u03bb': 'lambda',
        u'\u03bc': 'mu',
        u'\u03bd': 'nu',
        u'\u03be': 'xi',
        u'\u03c0': 'pi',
        u'\u03c1': 'rho',
        u'\u03c3': 'sigma',
        u'\u03c4': 'tau',
        u'\u03c5': 'upsilon',
        u'\u03c6': 'phi',
        u'\u03c7': 'chi',
        u'\u03c8': 'psi',
        u'\u03c9': 'omega',
    }
    inverse_trig_fns_mapping = {
        'asin': 'arcsin',
        'acos': 'arccos',
        'atan': 'arctan'
    }
    trig_fns = ['sin', 'cos', 'tan', 'csc', 'sec', 'cot']

    # Shifting powers in trig functions to the end.
    # For eg. 'sin^2(x)' -> '(sin(x))^2'.
    for trig_fn in trig_fns:
        math_expression = re.sub(
            r'%s(\^\d)\((.)\)' % trig_fn,
            r'(%s(\2))\1' % trig_fn, math_expression)

    # Adding parens to trig functions that don't have
    # any. For eg. 'cosA' -> 'cos(A)'.
    for trig_fn in trig_fns:
        math_expression = re.sub(
            r'%s(?!\()(.)' % trig_fn, r'%s(\1)' % trig_fn, math_expression)

    # The pylatexenc lib outputs the unicode values of special characters like
    # sqrt and pi, which is why they need to be replaced with their
    # corresponding text values before performing validation. Other unicode
    # characters will be left in the string as-is, and will be rejected by the
    # expression parser.
    for unicode_char, text in unicode_to_text.items():
        math_expression = math_expression.replace(unicode_char, text)

    # Replacing trig functions that have format which is
    # incompatible with the validations.
    for invalid_trig_fn, valid_trig_fn in inverse_trig_fns_mapping.items():
        math_expression = math_expression.replace(
            invalid_trig_fn, valid_trig_fn)

    # Replacing comma used in place of a decimal point with a decimal point.
    if re.match(r'\d+,\d+', math_expression):
        math_expression = math_expression.replace(',', '.')

    # Replacing \cdot with *.
    math_expression = re.sub(r'\\cdot', '*', math_expression)

    return math_expression


class MetadataVersionHistoryDict(TypedDict):
    """Dictionary representing MetadataVersionHistory object."""

    last_edited_version_number: Optional[int]
    last_edited_committer_id: str


class ExplorationVersionHistoryDict(TypedDict):
    """Dictionary representing ExplorationVersionHistory object."""

    exploration_id: str
    exploration_version: int
    state_version_history: Dict[str, state_domain.StateVersionHistoryDict]
    metadata_version_history: MetadataVersionHistoryDict
    committer_ids: List[str]


class ExplorationChange(change_domain.BaseChange):
    """Domain object class for an exploration change.

    IMPORTANT: Ensure that all changes to this class (and how these cmds are
    interpreted in general) preserve backward-compatibility with the
    exploration snapshots in the datastore. Do not modify the definitions of
    cmd keys that already exist.

    NOTE TO DEVELOPERS: Please note that, for a brief period around
    Feb - Apr 2017, change dicts related to editing of answer groups
    accidentally stored the old_value using a ruleSpecs key instead of a
    rule_specs key. So, if you are making use of this data, make sure to
    verify the format of the old_value before doing any processing.

    The allowed commands, together with the attributes:
        - 'add_state' (with state_name)
        - 'rename_state' (with old_state_name and new_state_name)
        - 'delete_state' (with state_name)
        - 'edit_state_property' (with state_name, property_name,
            new_value and, optionally, old_value)
        - 'edit_exploration_property' (with property_name,
            new_value and, optionally, old_value)
        - 'migrate_states_schema' (with from_version, to_version)
    For a state, property_name must be one of STATE_PROPERTIES.
    For an exploration, property_name must be one of
    EXPLORATION_PROPERTIES.
    """

    # The allowed list of state properties which can be used in
    # edit_state_property command.
    STATE_PROPERTIES: List[str] = [
        STATE_PROPERTY_PARAM_CHANGES,
        STATE_PROPERTY_CONTENT,
        STATE_PROPERTY_SOLICIT_ANSWER_DETAILS,
        STATE_PROPERTY_CARD_IS_CHECKPOINT,
        STATE_PROPERTY_RECORDED_VOICEOVERS,
        STATE_PROPERTY_WRITTEN_TRANSLATIONS,
        STATE_PROPERTY_INTERACTION_ID,
        STATE_PROPERTY_NEXT_CONTENT_ID_INDEX,
        STATE_PROPERTY_LINKED_SKILL_ID,
        STATE_PROPERTY_INTERACTION_CUST_ARGS,
        STATE_PROPERTY_INTERACTION_STICKY,
        STATE_PROPERTY_INTERACTION_HANDLERS,
        STATE_PROPERTY_INTERACTION_ANSWER_GROUPS,
        STATE_PROPERTY_INTERACTION_DEFAULT_OUTCOME,
        STATE_PROPERTY_INTERACTION_HINTS,
        STATE_PROPERTY_INTERACTION_SOLUTION,
        STATE_PROPERTY_UNCLASSIFIED_ANSWERS,
        # Deprecated state properties.
        STATE_PROPERTY_CONTENT_IDS_TO_AUDIO_TRANSLATIONS_DEPRECATED
    ]

    # The allowed list of exploration properties which can be used in
    # edit_exploration_property command.
    EXPLORATION_PROPERTIES: List[str] = [
        'title', 'category', 'objective', 'language_code', 'tags',
        'blurb', 'author_notes', 'param_specs', 'param_changes',
        'init_state_name', 'auto_tts_enabled', 'correctness_feedback_enabled',
        'edits_allowed'
    ]

    ALLOWED_COMMANDS: List[feconf.ValidCmdDict] = [{
        'name': CMD_CREATE_NEW,
        'required_attribute_names': ['category', 'title'],
        'optional_attribute_names': [],
        'user_id_attribute_names': [],
        'allowed_values': {},
        'deprecated_values': {}
    }, {
        'name': CMD_ADD_STATE,
        'required_attribute_names': ['state_name'],
        'optional_attribute_names': [],
        'user_id_attribute_names': [],
        'allowed_values': {},
        'deprecated_values': {}
    }, {
        'name': CMD_DELETE_STATE,
        'required_attribute_names': ['state_name'],
        'optional_attribute_names': [],
        'user_id_attribute_names': [],
        'allowed_values': {},
        'deprecated_values': {}
    }, {
        'name': CMD_RENAME_STATE,
        'required_attribute_names': ['new_state_name', 'old_state_name'],
        'optional_attribute_names': [],
        'user_id_attribute_names': [],
        'allowed_values': {},
        'deprecated_values': {}
    }, {
        'name': DEPRECATED_CMD_ADD_TRANSLATION,
        'required_attribute_names': [
            'state_name', 'content_id', 'language_code', 'content_html',
            'translation_html'],
        'optional_attribute_names': [],
        'user_id_attribute_names': [],
        'allowed_values': {},
        'deprecated_values': {}
    }, {
        'name': CMD_ADD_WRITTEN_TRANSLATION,
        'required_attribute_names': [
            'state_name', 'content_id', 'language_code', 'content_html',
            'translation_html', 'data_format'],
        'optional_attribute_names': [],
        'user_id_attribute_names': [],
        'allowed_values': {},
        'deprecated_values': {}
    }, {
        'name': CMD_MARK_WRITTEN_TRANSLATION_AS_NEEDING_UPDATE,
        'required_attribute_names': [
            'content_id',
            'language_code',
            'state_name'
        ],
        'optional_attribute_names': [],
        'user_id_attribute_names': [],
        'allowed_values': {},
        'deprecated_values': {}
    }, {
        'name': CMD_MARK_WRITTEN_TRANSLATIONS_AS_NEEDING_UPDATE,
        'required_attribute_names': ['content_id', 'state_name'],
        'optional_attribute_names': [],
        'user_id_attribute_names': [],
        'allowed_values': {},
        'deprecated_values': {}
    }, {
        'name': CMD_EDIT_STATE_PROPERTY,
        'required_attribute_names': [
            'property_name', 'state_name', 'new_value'],
        'optional_attribute_names': ['old_value'],
        'user_id_attribute_names': [],
        'allowed_values': {'property_name': STATE_PROPERTIES},
        # TODO(#12991): Remove this once once we use the migration jobs to
        # remove the deprecated values from the server data.
        'deprecated_values': {'property_name': ['fallbacks']}
    }, {
        'name': CMD_EDIT_EXPLORATION_PROPERTY,
        'required_attribute_names': ['property_name', 'new_value'],
        'optional_attribute_names': ['old_value'],
        'user_id_attribute_names': [],
        'allowed_values': {'property_name': EXPLORATION_PROPERTIES},
        'deprecated_values': {}
    }, {
        'name': CMD_MIGRATE_STATES_SCHEMA_TO_LATEST_VERSION,
        'required_attribute_names': ['from_version', 'to_version'],
        'optional_attribute_names': [],
        'user_id_attribute_names': [],
        'allowed_values': {},
        'deprecated_values': {}
    }, {
        'name': exp_models.ExplorationModel.CMD_REVERT_COMMIT,
        'required_attribute_names': ['version_number'],
        'optional_attribute_names': [],
        'user_id_attribute_names': [],
        'allowed_values': {},
        'deprecated_values': {}
    }]

    # TODO(#12991): Remove this once once we use the migration jobs to remove
    # the deprecated commands from the server data.
    DEPRECATED_COMMANDS: List[str] = [
        'clone', 'add_gadget', 'edit_gadget_property',
        'delete_gadget', 'rename_gadget']


class TransientCheckpointUrlDict(TypedDict):
    """Dictionary representing the TransientCheckpointUrl object."""

    exploration_id: str
    furthest_reached_checkpoint_state_name: str
    furthest_reached_checkpoint_exp_version: int
    most_recently_reached_checkpoint_state_name: str
    most_recently_reached_checkpoint_exp_version: int


class TransientCheckpointUrl:
    """Domain object representing the checkpoint progress of a
    logged-out user.
    """

    def __init__(
        self,
        exploration_id: str,
        furthest_reached_checkpoint_state_name: str,
        furthest_reached_checkpoint_exp_version: int,
        most_recently_reached_checkpoint_state_name: str,
        most_recently_reached_checkpoint_exp_version: int
    ) -> None:
        """Initializes a TransientCheckpointUrl domain object.

        Args:
            exploration_id: str. Id of the exploration.
            furthest_reached_checkpoint_state_name: str. State name of the
                furthest reached checkpoint in the exploration.
            furthest_reached_checkpoint_exp_version: int. Exploration version
                in which the user has completed most checkpoints.
            most_recently_reached_checkpoint_state_name: str. State name of
                the most recently reached checkpoint in the exploration.
            most_recently_reached_checkpoint_exp_version: int. Exploration
                version in which a checkpoint was most recently reached.
        """
        self.exploration_id = exploration_id
        self.furthest_reached_checkpoint_state_name = (
            furthest_reached_checkpoint_state_name)
        self.furthest_reached_checkpoint_exp_version = (
            furthest_reached_checkpoint_exp_version)
        self.most_recently_reached_checkpoint_state_name = (
            most_recently_reached_checkpoint_state_name)
        self.most_recently_reached_checkpoint_exp_version = (
            most_recently_reached_checkpoint_exp_version)

    def to_dict(self) -> TransientCheckpointUrlDict:
        """Convert the TransientCheckpointUrl domain instance into a dictionary
        form with its keys as the attributes of this class.

        Returns:
            dict. A dictionary containing the TransientCheckpointUrl class
            information in a dictionary form.
        """

        return {
            'exploration_id': self.exploration_id,
            'furthest_reached_checkpoint_exp_version': (
                self.furthest_reached_checkpoint_exp_version),
            'furthest_reached_checkpoint_state_name': (
                self.furthest_reached_checkpoint_state_name),
            'most_recently_reached_checkpoint_exp_version': (
                self.most_recently_reached_checkpoint_exp_version),
            'most_recently_reached_checkpoint_state_name': (
                self.most_recently_reached_checkpoint_state_name)
        }

    def validate(self) -> None:
        """Validates properties of the TransientCheckpointUrl object.

        Raises:
            ValidationError. One or more attributes of the
                TransientCheckpointUrl are invalid.
        """
        if not isinstance(self.exploration_id, str):
            raise utils.ValidationError(
            'Expected exploration_id to be a str, received %s'
                % self.exploration_id)

        if not isinstance(self.furthest_reached_checkpoint_state_name, str):
            raise utils.ValidationError(
                'Expected furthest_reached_checkpoint_state_name to be a str,'
                'received %s' % self.furthest_reached_checkpoint_state_name
            )

        if not isinstance(self.furthest_reached_checkpoint_exp_version, int):
            raise utils.ValidationError(
                'Expected furthest_reached_checkpoint_exp_version to be an int'
            )

        if not isinstance(
            self.most_recently_reached_checkpoint_state_name, str
        ):
            raise utils.ValidationError(
                'Expected most_recently_reached_checkpoint_state_name to be a'
                ' str, received %s'
                % self.most_recently_reached_checkpoint_state_name
            )

        if not isinstance(
            self.most_recently_reached_checkpoint_exp_version, int
        ):
            raise utils.ValidationError(
                'Expected most_recently_reached_checkpoint_exp_version'
                ' to be an int'
            )


class ExplorationCommitLogEntryDict(TypedDict):
    """Dictionary representing the ExplorationCommitLogEntry object."""

    last_updated: float
    exploration_id: str
    commit_type: str
    commit_message: str
    version: int
    post_commit_status: str
    post_commit_community_owned: bool
    post_commit_is_private: bool


class ExplorationCommitLogEntry:
    """Value object representing a commit to an exploration."""

    # Here, Any is used because argument `commit_cmds` can accept
    # List of dictionaries that can contain arbitrary no of keys
    # with different types of values like int, str, List[str], Dict
    # and other types too. So, to make the argument generalized for
    # every dictionary we used Any type here.
    def __init__(
        self,
        created_on: datetime.datetime,
        last_updated: datetime.datetime,
        user_id: str,
        exploration_id: str,
        commit_type: str,
        commit_message: str,
        commit_cmds: Sequence[
            Mapping[str, change_domain.AcceptableChangeDictTypes]
        ],
        version: int,
        post_commit_status: str,
        post_commit_community_owned: bool,
        post_commit_is_private: bool
    ) -> None:
        """Initializes a ExplorationCommitLogEntry domain object.

        Args:
            created_on: datetime.datetime. Date and time when the exploration
                commit was created.
            last_updated: datetime.datetime. Date and time when the exploration
                commit was last updated.
            user_id: str. User id of the user who has made the commit.
            exploration_id: str. Id of the exploration.
            commit_type: str. The type of commit.
            commit_message: str. A description of changes made to the
                exploration.
            commit_cmds: list(dict). A list of commands, describing changes
                made in this model, which should give sufficient information to
                reconstruct the commit. Each dict always contains the following
                key:
                    - cmd: str. Unique command.
                and then additional arguments for that command.
            version: int. The version of the exploration after the commit.
            post_commit_status: str. The new exploration status after the
                commit.
            post_commit_community_owned: bool. Whether the exploration is
                community-owned after the edit event.
            post_commit_is_private: bool. Whether the exploration is private
                after the edit event.
        """
        self.created_on = created_on
        self.last_updated = last_updated
        self.user_id = user_id
        self.exploration_id = exploration_id
        self.commit_type = commit_type
        self.commit_message = commit_message
        self.commit_cmds = commit_cmds
        self.version = version
        self.post_commit_status = post_commit_status
        self.post_commit_community_owned = post_commit_community_owned
        self.post_commit_is_private = post_commit_is_private

    def to_dict(self) -> ExplorationCommitLogEntryDict:
        """Returns a dict representing this ExplorationCommitLogEntry domain
        object. This omits created_on, user_id and commit_cmds and adds username
        (derived from user_id).

        Returns:
            dict. A dict, mapping all fields of ExplorationCommitLogEntry
            instance, except created_on, user_id and commit_cmds fields and
            adding username (derived from user_id).
        """
        return {
            'last_updated': utils.get_time_in_millisecs(self.last_updated),
            'exploration_id': self.exploration_id,
            'commit_type': self.commit_type,
            'commit_message': self.commit_message,
            'version': self.version,
            'post_commit_status': self.post_commit_status,
            'post_commit_community_owned': self.post_commit_community_owned,
            'post_commit_is_private': self.post_commit_is_private,
        }


class ExpVersionReferenceDict(TypedDict):
    """Dictionary representing the ExpVersionReference object."""

    exp_id: str
    version: int


class ExpVersionReference:
    """Value object representing an exploration ID and a version number."""

    def __init__(self, exp_id: str, version: int) -> None:
        """Initializes an ExpVersionReference domain object.

        Args:
            exp_id: str. ID of the exploration.
            version: int. Version of the exploration.
        """
        self.exp_id = exp_id
        self.version = version
        self.validate()

    def to_dict(self) -> ExpVersionReferenceDict:
        """Returns a dict representing this ExpVersionReference domain object.

        Returns:
            dict. A dict, mapping all fields of ExpVersionReference instance.
        """
        return {
            'exp_id': self.exp_id,
            'version': self.version
        }

    def validate(self) -> None:
        """Validates properties of the ExpVersionReference.

        Raises:
            ValidationError. One or more attributes of the ExpVersionReference
                are invalid.
        """
        if not isinstance(self.exp_id, str):
            raise utils.ValidationError(
                'Expected exp_id to be a str, received %s' % self.exp_id)

        if not isinstance(self.version, int):
            raise utils.ValidationError(
                'Expected version to be an int, received %s' % self.version)


class ExplorationVersionsDiff:
    """Domain object for the difference between two versions of an Oppia
    exploration.

    Attributes:
        added_state_names: list(str). Names of the states added to the
            exploration from prev_exp_version to current_exp_version. It stores
            the newest names of the added states.
        deleted_state_names: list(str). Name sof the states deleted from the
            exploration from prev_exp_version to current_exp_version. It stores
            the initial names of the deleted states from pre_exp_version.
        new_to_old_state_names: dict. Dictionary mapping state names of
            current_exp_version to the state names of prev_exp_version.
            It doesn't include the name changes of added/deleted states.
        old_to_new_state_names: dict. Dictionary mapping state names of
            prev_exp_version to the state names of current_exp_version.
            It doesn't include the name changes of added/deleted states.
    """

    def __init__(self, change_list: List[ExplorationChange]) -> None:
        """Constructs an ExplorationVersionsDiff domain object.

        Args:
            change_list: list(ExplorationChange). A list of all of the commit
                cmds from the old version of the exploration up to the next
                version.
        """

        added_state_names: List[str] = []
        deleted_state_names: List[str] = []
        new_to_old_state_names: Dict[str, str] = {}

        for change in change_list:
            if change.cmd == CMD_ADD_STATE:
                added_state_names.append(change.state_name)
            elif change.cmd == CMD_DELETE_STATE:
                state_name = change.state_name
                if state_name in added_state_names:
                    added_state_names.remove(state_name)
                else:
                    original_state_name = state_name
                    if original_state_name in new_to_old_state_names:
                        original_state_name = new_to_old_state_names.pop(
                            original_state_name)
                    deleted_state_names.append(original_state_name)
            elif change.cmd == CMD_RENAME_STATE:
                old_state_name = change.old_state_name
                new_state_name = change.new_state_name
                if old_state_name in added_state_names:
                    added_state_names.remove(old_state_name)
                    added_state_names.append(new_state_name)
                elif old_state_name in new_to_old_state_names:
                    new_to_old_state_names[new_state_name] = (
                        new_to_old_state_names.pop(old_state_name))
                else:
                    new_to_old_state_names[new_state_name] = old_state_name

        self.added_state_names = added_state_names
        self.deleted_state_names = deleted_state_names
        self.new_to_old_state_names = new_to_old_state_names
        self.old_to_new_state_names = {
            value: key for key, value in new_to_old_state_names.items()
        }


class VersionedExplorationInteractionIdsMapping:
    """Domain object representing the mapping of state names to interaction ids
    in an exploration.
    """

    def __init__(
        self,
        version: int,
        state_interaction_ids_dict: Dict[str, str]
    ) -> None:
        """Initialises an VersionedExplorationInteractionIdsMapping domain
        object.

        Args:
            version: int. The version of the exploration.
            state_interaction_ids_dict: dict. A dict where each key-value pair
                represents, respectively, a state name and an interaction id.
        """
        self.version = version
        self.state_interaction_ids_dict = state_interaction_ids_dict


class ExplorationDict(TypedDict):
    """Dictionary representing the Exploration object."""

    id: str
    title: str
    category: str
    objective: str
    language_code: str
    tags: List[str]
    blurb: str
    author_notes: str
    states_schema_version: int
    init_state_name: str
    states: Dict[str, state_domain.StateDict]
    param_specs: Dict[str, param_domain.ParamSpecDict]
    param_changes: List[param_domain.ParamChangeDict]
    auto_tts_enabled: bool
    correctness_feedback_enabled: bool
    edits_allowed: bool


class VersionedExplorationDict(ExplorationDict):
    """Dictionary representing versioned Exploration object."""

    schema_version: int


class ExplorationPlayerDict(TypedDict):
    """Dictionary representing Exploration for learner view."""

    init_state_name: str
    param_changes: List[param_domain.ParamChangeDict]
    param_specs: Dict[str, param_domain.ParamSpecDict]
    states: Dict[str, state_domain.StateDict]
    title: str
    objective: str
    language_code: str
    correctness_feedback_enabled: bool


class VersionedExplorationStatesDict(TypedDict):
    """Dictionary representing the versioned Exploration state."""

    states_schema_version: int
    states: Dict[str, state_domain.StateDict]


class Exploration(translation_domain.BaseTranslatableObject):
    """Domain object for an Oppia exploration."""

    def __init__(
        self,
        exploration_id: str,
        title: str,
        category: str,
        objective: str,
        language_code: str,
        tags: List[str],
        blurb: str,
        author_notes: str,
        states_schema_version: int,
        init_state_name: str,
        states_dict: Dict[str, state_domain.StateDict],
        param_specs_dict: Dict[str, param_domain.ParamSpecDict],
        param_changes_list: List[param_domain.ParamChangeDict],
        version: int,
        auto_tts_enabled: bool,
        correctness_feedback_enabled: bool,
        edits_allowed: bool,
        created_on: Optional[datetime.datetime] = None,
        last_updated: Optional[datetime.datetime] = None
    ) -> None:
        """Initializes an Exploration domain object.

        Args:
            exploration_id: str. The exploration id.
            title: str. The exploration title.
            category: str. The category of the exploration.
            objective: str. The objective of the exploration.
            language_code: str. The language code of the exploration.
            tags: list(str). The tags given to the exploration.
            blurb: str. The blurb of the exploration.
            author_notes: str. The author notes.
            states_schema_version: int. Tbe schema version of the exploration.
            init_state_name: str. The name for the initial state of the
                exploration.
            states_dict: dict. A dict where each key-value pair represents,
                respectively, a state name and a dict used to initialize a
                State domain object.
            param_specs_dict: dict. A dict where each key-value pair represents
                respectively, a param spec name and a dict used to initialize a
                ParamSpec domain object.
            param_changes_list: list(dict). List of dict where each dict is
                used to initialize a ParamChange domain object.
            version: int. The version of the exploration.
            auto_tts_enabled: bool. True if automatic text-to-speech is
                enabled.
            correctness_feedback_enabled: bool. True if correctness feedback is
                enabled.
            edits_allowed: bool. True when edits to the exploration is allowed.
            created_on: datetime.datetime. Date and time when the exploration
                is created.
            last_updated: datetime.datetime. Date and time when the exploration
                was last updated.
        """
        self.id = exploration_id
        self.title = title
        self.category = category
        self.objective = objective
        self.language_code = language_code
        self.tags = tags
        self.blurb = blurb
        self.author_notes = author_notes
        self.states_schema_version = states_schema_version
        self.init_state_name = init_state_name

        self.states: Dict[str, state_domain.State] = {}
        for (state_name, state_dict) in states_dict.items():
            self.states[state_name] = state_domain.State.from_dict(state_dict)

        self.param_specs = {
            ps_name: param_domain.ParamSpec.from_dict(ps_val)
            for (ps_name, ps_val) in param_specs_dict.items()
        }
        self.param_changes = [
            param_domain.ParamChange.from_dict(param_change_dict)
            for param_change_dict in param_changes_list]

        self.version = version
        self.created_on = created_on
        self.last_updated = last_updated
        self.auto_tts_enabled = auto_tts_enabled
        self.correctness_feedback_enabled = correctness_feedback_enabled
        self.edits_allowed = edits_allowed

    def get_translatable_contents_collection(
        self
    ) -> translation_domain.TranslatableContentsCollection:
        """Get all translatable fields/objects in the exploration.

        Returns:
            translatable_contents_collection: TranslatableContentsCollection.
            An instance of TranslatableContentsCollection class.
        """
        translatable_contents_collection = (
            translation_domain.TranslatableContentsCollection())

        for state in self.states.values():
            (
                translatable_contents_collection
                .add_fields_from_translatable_object(state)
            )
        return translatable_contents_collection

    @classmethod
    def create_default_exploration(
        cls,
        exploration_id: str,
        title: str = feconf.DEFAULT_EXPLORATION_TITLE,
        init_state_name: str = feconf.DEFAULT_INIT_STATE_NAME,
        category: str = feconf.DEFAULT_EXPLORATION_CATEGORY,
        objective: str = feconf.DEFAULT_EXPLORATION_OBJECTIVE,
        language_code: str = constants.DEFAULT_LANGUAGE_CODE
    ) -> Exploration:
        """Returns a Exploration domain object with default values.

        'title', 'init_state_name', 'category', 'objective' if not provided are
        taken from feconf; 'tags' and 'param_changes_list' are initialized to
        empty list; 'states_schema_version' is taken from feconf; 'states_dict'
        is derived from feconf; 'param_specs_dict' is an empty dict; 'blurb' and
        'author_notes' are initialized to empty string; 'version' is
        initializated to 0.

        Args:
            exploration_id: str. The id of the exploration.
            title: str. The exploration title.
            init_state_name: str. The name of the initial state.
            category: str. The category of the exploration.
            objective: str. The objective of the exploration.
            language_code: str. The language code of the exploration.

        Returns:
            Exploration. The Exploration domain object with default
            values.
        """
        init_state_dict = state_domain.State.create_default_state(
            init_state_name, is_initial_state=True).to_dict()

        states_dict = {
            init_state_name: init_state_dict
        }

        return cls(
            exploration_id, title, category, objective, language_code, [], '',
            '', feconf.CURRENT_STATE_SCHEMA_VERSION,
            init_state_name, states_dict, {}, [], 0,
            feconf.DEFAULT_AUTO_TTS_ENABLED,
            feconf.DEFAULT_CORRECTNESS_FEEDBACK_ENABLED, True)

    @classmethod
    def from_dict(
        cls,
        exploration_dict: ExplorationDict,
        exploration_version: int = 0,
        exploration_created_on: Optional[datetime.datetime] = None,
        exploration_last_updated: Optional[datetime.datetime] = None
    ) -> Exploration:
        """Return a Exploration domain object from a dict.

        Args:
            exploration_dict: dict. The dict representation of Exploration
                object.
            exploration_version: int. The version of the exploration.
            exploration_created_on: datetime.datetime. Date and time when the
                exploration is created.
            exploration_last_updated: datetime.datetime. Date and time when the
                exploration was last updated.

        Returns:
            Exploration. The corresponding Exploration domain object.

        Raises:
            Exception. Some parameter was used in a state but not declared
                in the Exploration dict.
        """
        # NOTE TO DEVELOPERS: It is absolutely ESSENTIAL this conversion to and
        # from an ExplorationModel/dictionary MUST be exhaustive and complete.
        exploration = cls.create_default_exploration(
            exploration_dict['id'],
            title=exploration_dict['title'],
            category=exploration_dict['category'],
            objective=exploration_dict['objective'],
            language_code=exploration_dict['language_code'])
        exploration.tags = exploration_dict['tags']
        exploration.blurb = exploration_dict['blurb']
        exploration.author_notes = exploration_dict['author_notes']
        exploration.auto_tts_enabled = exploration_dict['auto_tts_enabled']
        exploration.correctness_feedback_enabled = exploration_dict[
            'correctness_feedback_enabled']
        exploration.edits_allowed = exploration_dict['edits_allowed']

        exploration.param_specs = {
            ps_name: param_domain.ParamSpec.from_dict(ps_val) for
            (ps_name, ps_val) in exploration_dict['param_specs'].items()
        }

        exploration.states_schema_version = exploration_dict[
            'states_schema_version']
        init_state_name = exploration_dict['init_state_name']
        exploration.rename_state(exploration.init_state_name, init_state_name)
        exploration.add_states([
            state_name for state_name in exploration_dict['states']
            if state_name != init_state_name])

        for (state_name, sdict) in exploration_dict['states'].items():
            state = exploration.states[state_name]

            state.content = state_domain.SubtitledHtml(
                sdict['content']['content_id'], sdict['content']['html'])
            state.content.validate()

            state.param_changes = [param_domain.ParamChange(
                pc['name'], pc['generator_id'], pc['customization_args']
            ) for pc in sdict['param_changes']]

            for pc in state.param_changes:
                if pc.name not in exploration.param_specs:
                    raise Exception(
                        'Parameter %s was used in a state but not '
                        'declared in the exploration param_specs.' % pc.name)

            idict = sdict['interaction']
            interaction_answer_groups = [
                state_domain.AnswerGroup.from_dict(group)
                for group in idict['answer_groups']]

            default_outcome = (
                state_domain.Outcome.from_dict(idict['default_outcome'])
                if idict['default_outcome'] is not None else None)

            solution = (
                state_domain.Solution.from_dict(idict['id'], idict['solution'])
                if idict['solution'] is not None and idict['id'] is not None
                else None
            )

            customization_args = (
                state_domain.InteractionInstance.  # type: ignore[no-untyped-call]
                convert_customization_args_dict_to_customization_args(
                    idict['id'],
                    idict['customization_args']
                )
            )
            state.interaction = state_domain.InteractionInstance(
                idict['id'], customization_args,
                interaction_answer_groups, default_outcome,
                idict['confirmed_unclassified_answers'],
                [state_domain.Hint.from_dict(h) for h in idict['hints']],
                solution)

            state.recorded_voiceovers = (
                state_domain.RecordedVoiceovers.from_dict(
                    sdict['recorded_voiceovers']))

            state.written_translations = (
                state_domain.WrittenTranslations.from_dict(
                    sdict['written_translations']))

            state.next_content_id_index = sdict['next_content_id_index']

            state.linked_skill_id = sdict['linked_skill_id']

            state.solicit_answer_details = sdict['solicit_answer_details']

            state.card_is_checkpoint = sdict['card_is_checkpoint']

            exploration.states[state_name] = state

        exploration.param_changes = [
            param_domain.ParamChange.from_dict(pc)
            for pc in exploration_dict['param_changes']]

        exploration.version = exploration_version
        exploration.created_on = exploration_created_on
        exploration.last_updated = exploration_last_updated

        return exploration

    @classmethod
    def _validate_state_name(cls, name: str) -> None:
        """Validates name string.

        Args:
            name: str. The name to validate.
        """
        utils.require_valid_name(name, 'a state name')

    def validate(self, strict: bool = False) -> None:
        """Validates various properties of the Exploration.

        Args:
            strict: bool. If True, the exploration is assumed to be published,
                and the validation checks are stricter.

        Raises:
            ValidationError. One or more attributes of the Exploration are
                invalid.
        """
        if not isinstance(self.title, str):
            raise utils.ValidationError(
                'Expected title to be a string, received %s' % self.title)
        utils.require_valid_name(
            self.title, 'the exploration title', allow_empty=True)

        if not isinstance(self.category, str):
            raise utils.ValidationError(
                'Expected category to be a string, received %s'
                % self.category)
        utils.require_valid_name(
            self.category, 'the exploration category', allow_empty=True)

        if not isinstance(self.objective, str):
            raise utils.ValidationError(
                'Expected objective to be a string, received %s' %
                self.objective)

        if not isinstance(self.language_code, str):
            raise utils.ValidationError(
                'Expected language_code to be a string, received %s' %
                self.language_code)
        if not utils.is_valid_language_code(self.language_code):
            raise utils.ValidationError(
                'Invalid language_code: %s' % self.language_code)

        if not isinstance(self.tags, list):
            raise utils.ValidationError(
                'Expected \'tags\' to be a list, received %s' % self.tags)
        for tag in self.tags:
            if not isinstance(tag, str):
                raise utils.ValidationError(
                    'Expected each tag in \'tags\' to be a string, received '
                    '\'%s\'' % tag)

            if not tag:
                raise utils.ValidationError('Tags should be non-empty.')

            if not re.match(constants.TAG_REGEX, tag):
                raise utils.ValidationError(
                    'Tags should only contain lowercase letters and spaces, '
                    'received \'%s\'' % tag)

            if (tag[0] not in string.ascii_lowercase or
                    tag[-1] not in string.ascii_lowercase):
                raise utils.ValidationError(
                    'Tags should not start or end with whitespace, received '
                    ' \'%s\'' % tag)

            if re.search(r'\s\s+', tag):
                raise utils.ValidationError(
                    'Adjacent whitespace in tags should be collapsed, '
                    'received \'%s\'' % tag)
        if len(set(self.tags)) != len(self.tags):
            raise utils.ValidationError('Some tags duplicate each other')

        if not isinstance(self.blurb, str):
            raise utils.ValidationError(
                'Expected blurb to be a string, received %s' % self.blurb)

        if not isinstance(self.author_notes, str):
            raise utils.ValidationError(
                'Expected author_notes to be a string, received %s' %
                self.author_notes)

        if not isinstance(self.states, dict):
            raise utils.ValidationError(
                'Expected states to be a dict, received %s' % self.states)
        if not self.states:
            raise utils.ValidationError('This exploration has no states.')
        for state_name, state in self.states.items():
            self._validate_state_name(state_name)
            state.validate(  # type: ignore[no-untyped-call]
                self.param_specs,
                allow_null_interaction=not strict)
            # The checks below perform validation on the Outcome domain object
            # that is specific to answer groups in explorations, but not
            # questions. This logic is here because the validation checks in
            # the Outcome domain object are used by both explorations and
            # questions.
            for answer_group in state.interaction.answer_groups:
                if not answer_group.outcome.dest:
                    raise utils.ValidationError(
                        'Every outcome should have a destination.')
                if not isinstance(answer_group.outcome.dest, str):
                    raise utils.ValidationError(
                        'Expected outcome dest to be a string, received %s'
                        % answer_group.outcome.dest)

                outcome = answer_group.outcome
                if outcome.dest_if_really_stuck is not None:
                    if not isinstance(outcome.dest_if_really_stuck, str):
                        raise utils.ValidationError(
                            'Expected dest_if_really_stuck to be a '
                            'string, received %s' %
                            outcome.dest_if_really_stuck)

            if state.interaction.default_outcome is not None:
                if not state.interaction.default_outcome.dest:
                    raise utils.ValidationError(
                        'Every outcome should have a destination.')
                if not isinstance(state.interaction.default_outcome.dest, str):
                    raise utils.ValidationError(
                        'Expected outcome dest to be a string, received %s'
                        % state.interaction.default_outcome.dest)

                default_outcome = state.interaction.default_outcome
                if default_outcome.dest_if_really_stuck is not None:
                    if not isinstance(
                        default_outcome.dest_if_really_stuck, str
                    ):
                        raise utils.ValidationError(
                            'Expected dest_if_really_stuck to be a '
                            'string, received %s'
                            % default_outcome.dest_if_really_stuck)

        if self.states_schema_version is None:
            raise utils.ValidationError(
                'This exploration has no states schema version.')
        if not self.init_state_name:
            raise utils.ValidationError(
                'This exploration has no initial state name specified.')
        if self.init_state_name not in self.states:
            raise utils.ValidationError(
                'There is no state in %s corresponding to the exploration\'s '
                'initial state name %s.' %
                (list(self.states.keys()), self.init_state_name))

        if not isinstance(self.param_specs, dict):
            raise utils.ValidationError(
                'Expected param_specs to be a dict, received %s'
                % self.param_specs)

        if not isinstance(self.auto_tts_enabled, bool):
            raise utils.ValidationError(
                'Expected auto_tts_enabled to be a bool, received %s'
                % self.auto_tts_enabled)

        if not isinstance(self.correctness_feedback_enabled, bool):
            raise utils.ValidationError(
                'Expected correctness_feedback_enabled to be a bool, received '
                '%s' % self.correctness_feedback_enabled)

        if not isinstance(self.edits_allowed, bool):
            raise utils.ValidationError(
                'Expected edits_allowed to be a bool, received '
                '%s' % self.edits_allowed)

        for param_name in self.param_specs:
            if not isinstance(param_name, str):
                raise utils.ValidationError(
                    'Expected parameter name to be a string, received %s (%s).'
                    % (param_name, type(param_name)))
            if not re.match(feconf.ALPHANUMERIC_REGEX, param_name):
                raise utils.ValidationError(
                    'Only parameter names with characters in [a-zA-Z0-9] are '
                    'accepted.')
            self.param_specs[param_name].validate()

        if not isinstance(self.param_changes, list):
            raise utils.ValidationError(
                'Expected param_changes to be a list, received %s'
                % self.param_changes)
        for param_change in self.param_changes:
            param_change.validate()

            if param_change.name in constants.INVALID_PARAMETER_NAMES:
                raise utils.ValidationError(
                    'The exploration-level parameter with name \'%s\' is '
                    'reserved. Please choose a different name.'
                    % param_change.name)
            if param_change.name not in self.param_specs:
                raise utils.ValidationError(
                    'No parameter named \'%s\' exists in this exploration'
                    % param_change.name)

        # TODO(sll): Find a way to verify the param change customization args
        # when they depend on exploration/state parameters (e.g. the generated
        # values must have the correct obj_type). Can we get sample values for
        # the reader's answer and these parameters by looking at states that
        # link to this one?

        # Check that all state param changes are valid.
        for state_name, state in self.states.items():
            for param_change in state.param_changes:
                param_change.validate()
                if param_change.name in constants.INVALID_PARAMETER_NAMES:
                    raise utils.ValidationError(
                        'The parameter name \'%s\' is reserved. Please choose '
                        'a different name for the parameter being set in '
                        'state \'%s\'.' % (param_change.name, state_name))
                if param_change.name not in self.param_specs:
                    raise utils.ValidationError(
                        'The parameter with name \'%s\' was set in state '
                        '\'%s\', but it does not exist in the list of '
                        'parameter specifications for this exploration.'
                        % (param_change.name, state_name))

        # Check that all answer groups, outcomes, and param_changes are valid.
        all_state_names = list(self.states.keys())
        for state_name, state in self.states.items():
            interaction = state.interaction
            default_outcome = interaction.default_outcome

            if default_outcome is not None:
                # Check the default destination, if any.
                if default_outcome.dest not in all_state_names:
                    raise utils.ValidationError(
                        'The destination %s is not a valid state.'
                        % default_outcome.dest)

                # Check default if-stuck destinations.
                if (
                    default_outcome.dest_if_really_stuck is not None and
                    default_outcome.dest_if_really_stuck not in all_state_names
                ):
                    raise utils.ValidationError(
                        'The destination for the stuck learner %s '
                        'is not a valid state.'
                        % default_outcome.dest_if_really_stuck)

                if default_outcome.dest_if_really_stuck == state_name:
                    raise utils.ValidationError(
                        'The destination for a stuck learner cannot be the '
                        'same state.')

                # Check that, if the outcome is a non-self-loop, then the
                # refresher_exploration_id is None.
                if (
                    default_outcome.refresher_exploration_id is not None and
                    default_outcome.dest != state_name
                ):
                    raise utils.ValidationError(
                        'The default outcome for state %s has a refresher '
                        'exploration ID, but is not a self-loop.' % state_name)

            for group in interaction.answer_groups:
                # Check group destinations.
                if group.outcome.dest not in all_state_names:
                    raise utils.ValidationError(
                        'The destination %s is not a valid state.'
                        % group.outcome.dest)

                # Check group if-stuck destinations.
                if (
                    group.outcome.dest_if_really_stuck is not None and
                    group.outcome.dest_if_really_stuck not in all_state_names
                ):
                    raise utils.ValidationError(
                        'The destination for the stuck learner %s '
                        'is not a valid state.'
                        % group.outcome.dest_if_really_stuck)

                if (
                    group.outcome.dest_if_really_stuck is not None and
                    group.outcome.dest_if_really_stuck == state_name
                ):
                    raise utils.ValidationError(
                        'The destination for a stuck learner cannot be the '
                        'same state.')

                # Check that, if the outcome is a non-self-loop, then the
                # refresher_exploration_id is None.
                if (
                    group.outcome.refresher_exploration_id is not None and
                    group.outcome.dest != state_name
                ):
                    raise utils.ValidationError(
                        'The outcome for an answer group in state %s has a '
                        'refresher exploration ID, but is not a self-loop.'
                        % state_name)

                for param_change in group.outcome.param_changes:
                    if param_change.name not in self.param_specs:
                        raise utils.ValidationError(
                            'The parameter %s was used in an answer group, '
                            'but it does not exist in this exploration'
                            % param_change.name)

        if strict:
            warnings_list = []

            # Check if first state is a checkpoint or not.
            if not self.states[self.init_state_name].card_is_checkpoint:
                raise utils.ValidationError(
                    'Expected card_is_checkpoint of first state to be True'
                    ' but found it to be %s'
                    % (self.states[self.init_state_name].card_is_checkpoint)
                )

            # Check if terminal states are checkpoints.
            for state_name, state in self.states.items():
                interaction = state.interaction
                if interaction.is_terminal:
                    if state_name != self.init_state_name:
                        if state.card_is_checkpoint:
                            raise utils.ValidationError(
                                'Expected card_is_checkpoint of terminal state '
                                'to be False but found it to be %s'
                                % state.card_is_checkpoint
                            )

            # Check if checkpoint count is between 1 and 8, inclusive.
            checkpoint_count = 0
            for state_name, state in self.states.items():
                if state.card_is_checkpoint:
                    checkpoint_count = checkpoint_count + 1
            if not 1 <= checkpoint_count <= 8:
                raise utils.ValidationError(
                    'Expected checkpoint count to be between 1 and 8 inclusive '
                    'but found it to be %s'
                    % checkpoint_count
                )

            # Check if a state marked as a checkpoint is bypassable.
            non_initial_checkpoint_state_names = []
            for state_name, state in self.states.items():
                if (state_name != self.init_state_name
                        and state.card_is_checkpoint):
                    non_initial_checkpoint_state_names.append(state_name)

            # For every non-initial checkpoint state we remove it from the
            # states dict. Then we check if we can reach a terminal state after
            # removing the state with checkpoint. As soon as we find a terminal
            # state, we break out of the loop and raise a validation error.
            # Since, we reached a terminal state, this implies that the user was
            # not required to go through the checkpoint. Hence, the checkpoint
            # is bypassable.
            for state_name_to_exclude in non_initial_checkpoint_state_names:
                new_states = copy.deepcopy(self.states)
                new_states.pop(state_name_to_exclude)
                processed_state_names = set()
                curr_queue = [self.init_state_name]
                excluded_state_is_bypassable = False
                while curr_queue:
                    if curr_queue[0] == state_name_to_exclude:
                        curr_queue.pop(0)
                        continue
                    curr_state_name = curr_queue[0]
                    curr_queue = curr_queue[1:]
                    if not curr_state_name in processed_state_names:
                        processed_state_names.add(curr_state_name)
                        curr_state = new_states[curr_state_name]

                        # We do not need to check if the current state is
                        # terminal or not before getting all outcomes, as when
                        # we find a terminal state in an outcome, we break out
                        # of the for loop and raise a validation error.
                        all_outcomes = (
                            curr_state.interaction.get_all_outcomes())  # type: ignore[no-untyped-call]
                        for outcome in all_outcomes:
                            dest_state = outcome.dest
                            if self.states[dest_state].interaction.is_terminal:
                                excluded_state_is_bypassable = True
                                break
                            if (dest_state not in curr_queue and
                                    dest_state not in processed_state_names):
                                curr_queue.append(dest_state)
                    if excluded_state_is_bypassable:
                        raise utils.ValidationError(
                            'Cannot make %s a checkpoint as it is bypassable'
                            % state_name_to_exclude)

            try:
                self._verify_all_states_reachable()
            except utils.ValidationError as e:
                warnings_list.append(str(e))

            try:
                self._verify_no_dead_ends()
            except utils.ValidationError as e:
                warnings_list.append(str(e))

            if not self.title:
                warnings_list.append(
                    'A title must be specified (in the \'Settings\' tab).')

            if not self.category:
                warnings_list.append(
                    'A category must be specified (in the \'Settings\' tab).')

            if not self.objective:
                warnings_list.append(
                    'An objective must be specified (in the \'Settings\' tab).'
                )

            # Check that self-loop outcomes are not labelled as correct.
            all_state_names = list(self.states.keys())
            for state_name, state in self.states.items():
                interaction = state.interaction
                default_outcome = interaction.default_outcome

                if default_outcome is not None:
                    # Check that, if the outcome is a self-loop, then the
                    # outcome is not labelled as correct.
                    if (
                        default_outcome.dest == state_name and
                        default_outcome.labelled_as_correct
                    ):
                        raise utils.ValidationError(
                            'The default outcome for state %s is labelled '
                            'correct but is a self-loop.' % state_name)

                for group in interaction.answer_groups:
                    # Check that, if the outcome is a self-loop, then the
                    # outcome is not labelled as correct.
                    if (
                        group.outcome.dest == state_name and
                        group.outcome.labelled_as_correct
                    ):
                        raise utils.ValidationError(
                            'The outcome for an answer group in state %s is '
                            'labelled correct but is a self-loop.' % state_name)

                    if (
                        group.outcome.labelled_as_correct and
                        group.outcome.dest_if_really_stuck is not None
                    ):
                        raise utils.ValidationError(
                            'The outcome for the state is labelled '
                            'correct but a destination for the stuck learner '
                            'is specified.')

            if len(warnings_list) > 0:
                warning_str = ''
                for ind, warning in enumerate(warnings_list):
                    warning_str += '%s. %s ' % (ind + 1, warning)
                raise utils.ValidationError(
                    'Please fix the following issues before saving this '
                    'exploration: %s' % warning_str)

    def _verify_all_states_reachable(self) -> None:
        """Verifies that all states are reachable from the initial state.

        Raises:
            ValidationError. One or more states are not reachable from the
                initial state of the Exploration.
        """
        # This queue stores state names.
        processed_queue = []
        curr_queue = [self.init_state_name]

        while curr_queue:
            curr_state_name = curr_queue[0]
            curr_queue = curr_queue[1:]

            if not curr_state_name in processed_queue:
                processed_queue.append(curr_state_name)

                curr_state = self.states[curr_state_name]

                if not curr_state.interaction.is_terminal:
                    all_outcomes = curr_state.interaction.get_all_outcomes()  # type: ignore[no-untyped-call]
                    for outcome in all_outcomes:
                        dest_state = outcome.dest
                        if (dest_state not in curr_queue and
                                dest_state not in processed_queue):
                            curr_queue.append(dest_state)

        if len(self.states) != len(processed_queue):
            unseen_states = list(
                set(self.states.keys()) - set(processed_queue))
            raise utils.ValidationError(
                'The following states are not reachable from the initial '
                'state: %s' % ', '.join(unseen_states))

    def _verify_no_dead_ends(self) -> None:
        """Verifies that all states can reach a terminal state.

        Raises:
            ValidationError. If is impossible to complete the exploration from
                a state.
        """
        # This queue stores state names.
        processed_queue = []
        curr_queue = []

        for (state_name, state) in self.states.items():
            if state.interaction.is_terminal:
                curr_queue.append(state_name)

        while curr_queue:
            curr_state_name = curr_queue[0]
            curr_queue = curr_queue[1:]

            if not curr_state_name in processed_queue:
                processed_queue.append(curr_state_name)

                for (state_name, state) in self.states.items():
                    if (state_name not in curr_queue
                            and state_name not in processed_queue):
                        all_outcomes = (
                            state.interaction.get_all_outcomes())  # type: ignore[no-untyped-call]
                        for outcome in all_outcomes:
                            if outcome.dest == curr_state_name:
                                curr_queue.append(state_name)
                                break

        if len(self.states) != len(processed_queue):
            dead_end_states = list(
                set(self.states.keys()) - set(processed_queue))
            raise utils.ValidationError(
                'It is impossible to complete the exploration from the '
                'following states: %s' % ', '.join(dead_end_states))

    def get_content_html(self, state_name: str, content_id: str) -> str:
        """Return the content for a given content id of a state.

        Args:
            state_name: str. The name of the state.
            content_id: str. The id of the content.

        Returns:
            str. The html content corresponding to the given content id of a
            state.

        Raises:
            ValueError. The given state_name does not exist.
        """
        if state_name not in self.states:
            raise ValueError('State %s does not exist' % state_name)

        return self.states[state_name].get_content_html(content_id)

    # Derived attributes of an exploration.
    @property
    def init_state(self) -> state_domain.State:
        """The state which forms the start of this exploration.

        Returns:
            State. The corresponding State domain object.
        """
        return self.states[self.init_state_name]

    @property
    def param_specs_dict(self) -> Dict[str, param_domain.ParamSpecDict]:
        """A dict of param specs, each represented as Python dicts.

        Returns:
            dict. Dict of parameter specs.
        """
        return {ps_name: ps_val.to_dict()
                for (ps_name, ps_val) in self.param_specs.items()}

    @property
    def param_change_dicts(self) -> List[param_domain.ParamChangeDict]:
        """A list of param changes, represented as JSONifiable Python dicts.

        Returns:
            list(dict). List of dicts, each representing a parameter change.
        """
        return [param_change.to_dict() for param_change in self.param_changes]

    @classmethod
    def is_demo_exploration_id(cls, exploration_id: str) -> bool:
        """Whether the given exploration id is a demo exploration.

        Args:
            exploration_id: str. The exploration id.

        Returns:
            bool. Whether the corresponding exploration is a demo exploration.
        """
        return exploration_id in feconf.DEMO_EXPLORATIONS

    @property
    def is_demo(self) -> bool:
        """Whether the exploration is one of the demo explorations.

        Returns:
            bool. True is the current exploration is a demo exploration.
        """
        return self.is_demo_exploration_id(self.id)

    def has_state_name(self, state_name: str) -> bool:
        """Whether the exploration has a state with the given state name.

        Args:
            state_name: str. The name of the state.

        Returns:
            bool. Returns true if the exploration has the given state name.
        """
        state_names = list(self.states.keys())
        return state_name in state_names

    def get_interaction_id_by_state_name(
        self, state_name: str
    ) -> Optional[str]:
        """Returns the interaction id of the state.

        Args:
            state_name: str. The name of the state.

        Returns:
            str|None. The ID of the interaction.
        """
        return self.states[state_name].interaction.id

    def update_title(self, title: str) -> None:
        """Update the exploration title.

        Args:
            title: str. The exploration title to set.
        """
        self.title = title

    def update_category(self, category: str) -> None:
        """Update the exploration category.

        Args:
            category: str. The exploration category to set.
        """
        self.category = category

    def update_objective(self, objective: str) -> None:
        """Update the exploration objective.

        Args:
            objective: str. The exploration objective to set.
        """
        self.objective = objective

    def update_language_code(self, language_code: str) -> None:
        """Update the exploration language code.

        Args:
            language_code: str. The exploration language code to set.
        """
        self.language_code = language_code

    def update_tags(self, tags: List[str]) -> None:
        """Update the tags of the exploration.

        Args:
            tags: list(str). List of tags to set.
        """
        self.tags = tags

    def update_blurb(self, blurb: str) -> None:
        """Update the blurb of the exploration.

        Args:
            blurb: str. The blurb to set.
        """
        self.blurb = blurb

    def update_author_notes(self, author_notes: str) -> None:
        """Update the author notes of the exploration.

        Args:
            author_notes: str. The author notes to set.
        """
        self.author_notes = author_notes

    def update_param_specs(
        self, param_specs_dict: Dict[str, param_domain.ParamSpecDict]
    ) -> None:
        """Update the param spec dict.

        Args:
            param_specs_dict: dict. A dict where each key-value pair represents
                respectively, a param spec name and a dict used to initialize a
                ParamSpec domain object.
        """
        self.param_specs = {
            ps_name: param_domain.ParamSpec.from_dict(ps_val)
            for (ps_name, ps_val) in param_specs_dict.items()
        }

    def update_param_changes(
        self, param_changes: List[param_domain.ParamChange]
    ) -> None:
        """Update the param change dict.

        Args:
            param_changes: list(ParamChange). List of ParamChange objects.
        """
        self.param_changes = param_changes

    def update_init_state_name(self, init_state_name: str) -> None:
        """Update the name for the initial state of the exploration.

        Args:
            init_state_name: str. The new name of the initial state.

        Raises:
            Exception. Invalid initial state name.
        """
        old_init_state_name = self.init_state_name
        if init_state_name not in self.states:
            raise Exception(
                'Invalid new initial state name: %s; '
                'it is not in the list of states %s for this '
                'exploration.' % (init_state_name, list(self.states.keys())))
        self.init_state_name = init_state_name
        if old_init_state_name in self.states:
            self.states[old_init_state_name].card_is_checkpoint = False
        self.init_state.card_is_checkpoint = True

    def update_auto_tts_enabled(self, auto_tts_enabled: bool) -> None:
        """Update whether automatic text-to-speech is enabled.

        Args:
            auto_tts_enabled: bool. Whether automatic text-to-speech
                is enabled or not.
        """
        self.auto_tts_enabled = auto_tts_enabled

    def update_correctness_feedback_enabled(
        self, correctness_feedback_enabled: bool
    ) -> None:
        """Update whether correctness feedback is enabled.

        Args:
            correctness_feedback_enabled: bool. Whether correctness feedback
                is enabled or not.
        """
        self.correctness_feedback_enabled = correctness_feedback_enabled

    # Methods relating to states.
    def add_states(self, state_names: List[str]) -> None:
        """Adds multiple states to the exploration.

        Args:
            state_names: list(str). List of state names to add.

        Raises:
            ValueError. At least one of the new state names already exists in
                the states dict.
        """
        for state_name in state_names:
            if state_name in self.states:
                raise ValueError('Duplicate state name %s' % state_name)

        for state_name in state_names:
            self.states[state_name] = state_domain.State.create_default_state(
                state_name)

    def rename_state(self, old_state_name: str, new_state_name: str) -> None:
        """Renames the given state.

        Args:
            old_state_name: str. The old name of state to rename.
            new_state_name: str. The new state name.

        Raises:
            ValueError. The old state name does not exist or the new state name
                is already in states dict.
        """
        if old_state_name not in self.states:
            raise ValueError('State %s does not exist' % old_state_name)
        if (old_state_name != new_state_name and
                new_state_name in self.states):
            raise ValueError('Duplicate state name: %s' % new_state_name)

        if old_state_name == new_state_name:
            return

        self._validate_state_name(new_state_name)

        self.states[new_state_name] = copy.deepcopy(
            self.states[old_state_name])
        del self.states[old_state_name]

        if self.init_state_name == old_state_name:
            self.update_init_state_name(new_state_name)
        # Find all destinations in the exploration which equal the renamed
        # state, and change the name appropriately.
        for other_state in self.states.values():
            other_outcomes = other_state.interaction.get_all_outcomes()  # type: ignore[no-untyped-call]
            for outcome in other_outcomes:
                if outcome.dest == old_state_name:
                    outcome.dest = new_state_name

    def delete_state(self, state_name: str) -> None:
        """Deletes the given state.

        Args:
            state_name: str. The state name to be deleted.

        Raises:
            ValueError. The state does not exist or is the initial state of the
                exploration.
        """
        if state_name not in self.states:
            raise ValueError('State %s does not exist' % state_name)

        # Do not allow deletion of initial states.
        if self.init_state_name == state_name:
            raise ValueError('Cannot delete initial state of an exploration.')

        # Find all destinations in the exploration which equal the deleted
        # state, and change them to loop back to their containing state.
        for other_state_name, other_state in self.states.items():
            all_outcomes = other_state.interaction.get_all_outcomes()  # type: ignore[no-untyped-call]
            for outcome in all_outcomes:
                if outcome.dest == state_name:
                    outcome.dest = other_state_name

        del self.states[state_name]

    def get_translatable_text(
        self, language_code: str
    ) -> Dict[str, Dict[str, str]]:
        """Returns all the contents which needs translation in the given
        language.

        Args:
            language_code: str. The language code in which translation is
                required.

        Returns:
            dict(str, dict(str, str)). A dict where state_name is the key and a
            dict with content_id as the key and html content as value.
        """
        state_names_to_content_id_mapping = {}
        for state_name, state in self.states.items():
            state_names_to_content_id_mapping[state_name] = (
                state.get_content_id_mapping_needing_translations(  # type: ignore[no-untyped-call]
                    language_code))

        return state_names_to_content_id_mapping

    def get_trainable_states_dict(
        self,
        old_states: Dict[str, state_domain.State],
        exp_versions_diff: ExplorationVersionsDiff
    ) -> Dict[str, List[str]]:
        """Retrieves the state names of all trainable states in an exploration
        segregated into state names with changed and unchanged answer groups.
        In this method, the new_state_name refers to the name of the state in
        the current version of the exploration whereas the old_state_name refers
        to the name of the state in the previous version of the exploration.

        Args:
            old_states: dict. Dictionary containing all State domain objects.
            exp_versions_diff: ExplorationVersionsDiff. An instance of the
                exploration versions diff class.

        Returns:
            dict. The trainable states dict. This dict has three keys
            representing state names with changed answer groups and
            unchanged answer groups respectively.
        """
        trainable_states_dict: Dict[str, List[str]] = {
            'state_names_with_changed_answer_groups': [],
            'state_names_with_unchanged_answer_groups': []
        }
        new_states = self.states

        for new_state_name, new_state in new_states.items():
            if not new_state.can_undergo_classification():  # type: ignore[no-untyped-call]
                continue

            old_state_name = new_state_name
            if new_state_name in exp_versions_diff.new_to_old_state_names:
                old_state_name = exp_versions_diff.new_to_old_state_names[
                    new_state_name]

            # The case where a new state is added. When this happens, the
            # old_state_name will be equal to the new_state_name and it will not
            # be present in the exploration's older version.
            if old_state_name not in old_states:
                trainable_states_dict[
                    'state_names_with_changed_answer_groups'].append(
                        new_state_name)
                continue
            old_state = old_states[old_state_name]
            old_training_data = old_state.get_training_data()  # type: ignore[no-untyped-call]
            new_training_data = new_state.get_training_data()  # type: ignore[no-untyped-call]

            # Check if the training data and interaction_id of the state in the
            # previous version of the exploration and the state in the new
            # version of the exploration match. If any of them are not equal,
            # we create a new job for the state in the current version.
            if new_training_data == old_training_data and (
                    new_state.interaction.id == old_state.interaction.id):
                trainable_states_dict[
                    'state_names_with_unchanged_answer_groups'].append(
                        new_state_name)
            else:
                trainable_states_dict[
                    'state_names_with_changed_answer_groups'].append(
                        new_state_name)

        return trainable_states_dict

    def get_languages_with_complete_translation(self) -> List[str]:
        """Returns a list of language code in which the exploration translation
        is 100%.

        Returns:
            list(str). A list of language code in which the translation for the
            exploration is complete i.e, 100%.
        """
        content_count = self.get_content_count()
        language_code_list = []
        for language_code, count in self.get_translation_counts().items():
            if count == content_count:
                language_code_list.append(language_code)

        return language_code_list

    def get_translation_counts(self) -> Dict[str, int]:
        """Returns a dict representing the number of translations available in a
        language for which there exists at least one translation in the
        exploration.

        Returns:
            dict(str, int). A dict with language code as a key and number of
            translation available in that language as the value.
        """
        exploration_translation_counts: Dict[
            str, int
        ] = collections.defaultdict(int)
        for state in self.states.values():
            state_translation_counts = state.get_translation_counts()  # type: ignore[no-untyped-call]
            for language, count in state_translation_counts.items():
                exploration_translation_counts[language] += count

        return dict(exploration_translation_counts)

    def get_content_count(self) -> int:
        """Returns the total number of distinct content fields available in the
        exploration which are user facing and can be translated into
        different languages.

        (The content field includes state content, feedback, hints, solutions.)

        Returns:
            int. The total number of distinct content fields available inside
            the exploration.
        """
        content_count = 0
        for state in self.states.values():
            content_count += state.get_translatable_content_count()  # type: ignore[no-untyped-call]

        return content_count

    def get_metadata(self) -> ExplorationMetadata:
        """Gets the ExplorationMetadata domain object for the exploration."""
        return ExplorationMetadata(
            self.title, self. category, self.objective, self.language_code,
            self.tags, self.blurb, self.author_notes,
            self.states_schema_version, self.init_state_name,
            self.param_specs, self.param_changes, self.auto_tts_enabled,
            self.correctness_feedback_enabled, self.edits_allowed
        )

    @classmethod
    def _convert_states_v41_dict_to_v42_dict(
        cls, states_dict: Dict[str, state_domain.StateDict]
    ) -> Dict[str, state_domain.StateDict]:
        """Converts from version 41 to 42. Version 42 changes rule input types
        for DragAndDropSortInput and ItemSelectionInput interactions to better
        support translations. Specifically, the rule inputs will store content
        ids of the html rather than the raw html. Solution answers for
        DragAndDropSortInput and ItemSelectionInput interactions are also
        updated.

        Args:
            states_dict: dict. A dict where each key-value pair represents,
                respectively, a state name and a dict used to initialize a
                State domain object.

        Returns:
            dict. The converted states_dict.
        """

        # Here, argument 'value' can accept Solution's 'correct_answer' values
        # and 'correct_answer' can contain values of type List[Set[str]],
        # List[str], str, int, Dict and other types too. So, to make `value`
        # generalized for every types of values. We used Any type here.
        def migrate_rule_inputs_and_answers(
            new_type: str,
            value: Any,
            choices: List[state_domain.SubtitledHtmlDict]
        ) -> Any:
            """Migrates SetOfHtmlString to SetOfTranslatableHtmlContentIds,
            ListOfSetsOfHtmlStrings to ListOfSetsOfTranslatableHtmlContentIds,
            and DragAndDropHtmlString to TranslatableHtmlContentId. These
            migrations are necessary to have rules work easily for multiple
            languages; instead of comparing html for equality, we compare
            content_ids for equality.

            Args:
                new_type: str. The type to migrate to.
                value: *. The value to migrate.
                choices: list(dict). The list of subtitled html dicts to extract
                    content ids from.

            Returns:
                *. The migrated rule input.
            """

            def extract_content_id_from_choices(html: str) -> str:
                """Given a html, find its associated content id in choices,
                which is a list of subtitled html dicts.

                Args:
                    html: str. The html to find the content id of.

                Returns:
                    str. The content id of html.
                """
                for subtitled_html_dict in choices:
                    if subtitled_html_dict['html'] == html:
                        return subtitled_html_dict['content_id']
                # If there is no match, we discard the rule input. The frontend
                # will handle invalid content ids similar to how it handled
                # non-matching html.
                return feconf.INVALID_CONTENT_ID

            if new_type == 'TranslatableHtmlContentId':
                return extract_content_id_from_choices(value)
            elif new_type == 'SetOfTranslatableHtmlContentIds':
                return [
                    migrate_rule_inputs_and_answers(
                        'TranslatableHtmlContentId', html, choices
                    ) for html in value
                ]
            elif new_type == 'ListOfSetsOfTranslatableHtmlContentIds':
                return [
                    migrate_rule_inputs_and_answers(
                        'SetOfTranslatableHtmlContentIds', html_set, choices
                    ) for html_set in value
                ]

        for state_dict in states_dict.values():
            interaction_id = state_dict['interaction']['id']
            if interaction_id not in [
                    'DragAndDropSortInput', 'ItemSelectionInput']:
                continue

            solution = state_dict['interaction']['solution']
            choices = state_dict['interaction']['customization_args'][
                'choices']['value']
            if interaction_id == 'ItemSelectionInput':
                # The solution type will be migrated from SetOfHtmlString to
                # SetOfTranslatableHtmlContentIds.
                if solution is not None:
                    solution['correct_answer'] = (
                        migrate_rule_inputs_and_answers(
                            'SetOfTranslatableHtmlContentIds',
                            solution['correct_answer'],
                            choices)
                    )
            if interaction_id == 'DragAndDropSortInput':
                # The solution type will be migrated from ListOfSetsOfHtmlString
                # to ListOfSetsOfTranslatableHtmlContentIds.
                if solution is not None:
                    solution['correct_answer'] = (
                        migrate_rule_inputs_and_answers(
                            'ListOfSetsOfTranslatableHtmlContentIds',
                            solution['correct_answer'],
                            choices)
                    )

            for answer_group_dict in state_dict['interaction']['answer_groups']:
                for rule_spec_dict in answer_group_dict['rule_specs']:
                    rule_type = rule_spec_dict['rule_type']
                    rule_inputs = rule_spec_dict['inputs']

                    if interaction_id == 'ItemSelectionInput':
                        # All rule inputs for ItemSelectionInput will be
                        # migrated from SetOfHtmlString to
                        # SetOfTranslatableHtmlContentIds.
                        rule_inputs['x'] = migrate_rule_inputs_and_answers(
                            'SetOfTranslatableHtmlContentIds',
                            rule_inputs['x'],
                            choices)
                    if interaction_id == 'DragAndDropSortInput':
                        rule_types_with_list_of_sets = [
                            'IsEqualToOrdering',
                            'IsEqualToOrderingWithOneItemAtIncorrectPosition'
                        ]
                        if rule_type in rule_types_with_list_of_sets:
                            # For rule type IsEqualToOrdering and
                            # IsEqualToOrderingWithOneItemAtIncorrectPosition,
                            # the x input will be migrated from
                            # ListOfSetsOfHtmlStrings to
                            # ListOfSetsOfTranslatableHtmlContentIds.
                            rule_inputs['x'] = migrate_rule_inputs_and_answers(
                                'ListOfSetsOfTranslatableHtmlContentIds',
                                rule_inputs['x'],
                                choices)
                        elif rule_type == 'HasElementXAtPositionY':
                            # For rule type HasElementXAtPositionY,
                            # the x input will be migrated from
                            # DragAndDropHtmlString to
                            # TranslatableHtmlContentId, and the y input will
                            # remain as DragAndDropPositiveInt.
                            rule_inputs['x'] = migrate_rule_inputs_and_answers(
                                'TranslatableHtmlContentId',
                                rule_inputs['x'],
                                choices)
                        elif rule_type == 'HasElementXBeforeElementY':
                            # For rule type HasElementXBeforeElementY,
                            # the x and y inputs will be migrated from
                            # DragAndDropHtmlString to
                            # TranslatableHtmlContentId.
                            for rule_input_name in ['x', 'y']:
                                rule_inputs[rule_input_name] = (
                                    migrate_rule_inputs_and_answers(
                                        'TranslatableHtmlContentId',
                                        rule_inputs[rule_input_name],
                                        choices))

        return states_dict

    @classmethod
    def _convert_states_v42_dict_to_v43_dict(
        cls, states_dict: Dict[str, state_domain.StateDict]
    ) -> Dict[str, state_domain.StateDict]:
        """Converts from version 42 to 43. Version 43 adds a new customization
        arg to NumericExpressionInput, AlgebraicExpressionInput, and
        MathEquationInput. The customization arg will allow creators to choose
        whether to render the division sign (÷) instead of a fraction for the
        division operation.

        Args:
            states_dict: dict. A dict where each key-value pair represents,
                respectively, a state name and a dict used to initialize a
                State domain object.

        Returns:
            dict. The converted states_dict.
        """
        for state_dict in states_dict.values():
            interaction_id = state_dict['interaction']['id']
            if interaction_id not in [
                    'NumericExpressionInput', 'AlgebraicExpressionInput',
                    'MathEquationInput']:
                continue

            customization_args = state_dict['interaction']['customization_args']
            customization_args.update({
                'useFractionForDivision': {
                    'value': True
                }
            })

        return states_dict

    @classmethod
    def _convert_states_v43_dict_to_v44_dict(
        cls,
        states_dict: Dict[str, state_domain.StateDict],
        init_state_name: str
    ) -> Dict[str, state_domain.StateDict]:
        """Converts from version 43 to version 44. Version 44 adds
        card_is_checkpoint boolean to the state, which allows creators to
        mark a state as a checkpoint for the learners

        Args:
            states_dict: dict. A dict where each key-value pair represents,
                respectively, a state name and a dict used to initalize a
                State domain object.
            init_state_name: str. Name of the first state.

        Returns:
            dict. The converted states_dict.
        """
        for (state_name, state_dict) in states_dict.items():
            state_dict['card_is_checkpoint'] = bool(
                state_name == init_state_name)
        return states_dict

    @classmethod
    def _convert_states_v44_dict_to_v45_dict(
        cls, states_dict: Dict[str, state_domain.StateDict]
    ) -> Dict[str, state_domain.StateDict]:
        """Converts from version 44 to 45. Version 45 contains
        linked skill id.

        Args:
            states_dict: dict. A dict where each key-value pair represents,
                respectively, a state name and a dict used to initialize a
                State domain object.

        Returns:
            dict. The converted states_dict.
        """

        for state_dict in states_dict.values():
            state_dict['linked_skill_id'] = None
        return states_dict

    @classmethod
    def _convert_states_v45_dict_to_v46_dict(
        cls, states_dict: Dict[str, state_domain.StateDict]
    ) -> Dict[str, state_domain.StateDict]:
        """Converts from version 45 to 46. Version 46 ensures that the written
        translations in a state containing unicode content do not contain HTML
        tags and the data_format is unicode.

        Args:
            states_dict: dict. A dict where each key-value pair represents,
                respectively, a state name and a dict used to initialize a
                State domain object.

        Returns:
            dict. The converted states_dict.
        """

        for state_dict in states_dict.values():
            list_of_subtitled_unicode_content_ids = []
            interaction_customisation_args = state_dict['interaction'][
                'customization_args']
            if interaction_customisation_args:
                customisation_args = (
                    state_domain.InteractionInstance  # type: ignore[no-untyped-call]
                    .convert_customization_args_dict_to_customization_args(
                        state_dict['interaction']['id'],
                        state_dict['interaction']['customization_args'],
                        state_schema_version=45))
                for ca_name in customisation_args:
                    list_of_subtitled_unicode_content_ids.extend(
                        state_domain.InteractionCustomizationArg  # type: ignore[no-untyped-call]
                        .traverse_by_schema_and_get(
                            customisation_args[ca_name].schema,
                            customisation_args[ca_name].value,
                            [schema_utils.SCHEMA_OBJ_TYPE_SUBTITLED_UNICODE],
                            lambda subtitled_unicode:
                            subtitled_unicode.content_id
                        )
                    )
                translations_mapping = (
                    state_dict['written_translations']['translations_mapping'])
                for content_id in translations_mapping:
                    if content_id in list_of_subtitled_unicode_content_ids:
                        for language_code in translations_mapping[content_id]:
                            written_translation = (
                                translations_mapping[content_id][language_code])
                            written_translation['data_format'] = (
                                schema_utils.SCHEMA_TYPE_UNICODE)
                            # Here, we are narrowing down the type from
                            # Union[List[str], str] to str.
                            assert isinstance(
                                written_translation['translation'],
                                str
                            )
                            written_translation['translation'] = (
                                html_cleaner.strip_html_tags(
                                    written_translation['translation']))
        return states_dict

    @classmethod
    def _convert_states_v46_dict_to_v47_dict(
        cls, states_dict: Dict[str, state_domain.StateDict]
    ) -> Dict[str, state_domain.StateDict]:
        """Converts from version 46 to 47. Version 52 deprecates
        oppia-noninteractive-svgdiagram tag and converts existing occurences of
        it to oppia-noninteractive-image tag.

        Args:
            states_dict: dict. A dict where each key-value pair represents,
                respectively, a state name and a dict used to initialize a
                State domain object.

        Returns:
            dict. The converted states_dict.
        """

        for state_dict in states_dict.values():
            interaction_customisation_args = state_dict['interaction'][
                'customization_args']
            if interaction_customisation_args:
                state_domain.State.convert_html_fields_in_state(  # type: ignore[no-untyped-call]
                    state_dict,
                    html_validation_service
                    .convert_svg_diagram_tags_to_image_tags, 46)
        return states_dict

    @classmethod
    def _convert_states_v47_dict_to_v48_dict(
        cls, states_dict: Dict[str, state_domain.StateDict]
    ) -> Dict[str, state_domain.StateDict]:
        """Converts from version 47 to 48. Version 48 fixes encoding issues in
        HTML fields.

        Args:
            states_dict: dict. A dict where each key-value pair represents,
                respectively, a state name and a dict used to initialize a
                State domain object.

        Returns:
            dict. The converted states_dict.
        """

        for state_dict in states_dict.values():
            interaction_customisation_args = state_dict['interaction'][
                'customization_args']
            if interaction_customisation_args:
                state_domain.State.convert_html_fields_in_state(  # type: ignore[no-untyped-call]
                    state_dict,
                    html_validation_service.fix_incorrectly_encoded_chars,
                    state_schema_version=48)
        return states_dict

    @classmethod
    def _convert_states_v48_dict_to_v49_dict(
        cls, states_dict: Dict[str, state_domain.StateDict]
    ) -> Dict[str, state_domain.StateDict]:
        """Converts from version 48 to 49. Version 49 adds
        requireNonnegativeInput customization arg to NumericInput
        interaction which allows creators to set input should be greater
        than or equal to zero.

        Args:
            states_dict: dict. A dict where each key-value pair represents,
                respectively, a state name and a dict used to initialize a
                State domain object.

        Returns:
            dict. The converted states_dict.
        """

        for state_dict in states_dict.values():
            if state_dict['interaction']['id'] == 'NumericInput':
                customization_args = state_dict['interaction'][
                    'customization_args']
                customization_args.update({
                    'requireNonnegativeInput': {
                        'value': False
                    }
                })

        return states_dict

    @classmethod
    def _convert_states_v49_dict_to_v50_dict(
        cls, states_dict: Dict[str, state_domain.StateDict]
    ) -> Dict[str, state_domain.StateDict]:
        """Converts from version 49 to 50. Version 50 removes rules from
        explorations that use one of the following rules:
        [ContainsSomeOf, OmitsSomeOf, MatchesWithGeneralForm]. It also renames
        `customOskLetters` cust arg to `allowedVariables`.

        Args:
            states_dict: dict. A dict where each key-value pair represents,
                respectively, a state name and a dict used to initialize a
                State domain object.

        Returns:
            dict. The converted states_dict.
        """
        for state_dict in states_dict.values():
            if state_dict['interaction']['id'] in MATH_INTERACTION_TYPES:
                filtered_answer_groups = []
                for answer_group_dict in state_dict[
                        'interaction']['answer_groups']:
                    filtered_rule_specs = []
                    for rule_spec_dict in answer_group_dict['rule_specs']:
                        rule_type = rule_spec_dict['rule_type']
                        if rule_type not in MATH_INTERACTION_DEPRECATED_RULES:
                            filtered_rule_specs.append(
                                copy.deepcopy(rule_spec_dict))
                    answer_group_dict['rule_specs'] = filtered_rule_specs
                    if len(filtered_rule_specs) > 0:
                        filtered_answer_groups.append(
                            copy.deepcopy(answer_group_dict))
                state_dict[
                    'interaction']['answer_groups'] = filtered_answer_groups

                # Renaming cust arg.
                if state_dict[
                        'interaction']['id'] in ALGEBRAIC_MATH_INTERACTIONS:
                    customization_args = state_dict[
                        'interaction']['customization_args']
                    customization_args['allowedVariables'] = copy.deepcopy(
                        customization_args['customOskLetters'])
                    del customization_args['customOskLetters']

        return states_dict

    @classmethod
    def _convert_states_v50_dict_to_v51_dict(
        cls, states_dict: Dict[str, state_domain.StateDict]
    ) -> Dict[str, state_domain.StateDict]:
        """Converts from version 50 to 51. Version 51 adds a new
        dest_if_really_stuck field to Outcome class to redirect learners
        to a state for strengthening concepts when they get really stuck.

        Args:
            states_dict: dict. A dict where each key-value pair represents,
                respectively, a state name and a dict used to initialize a
                State domain object.

        Returns:
            dict. The converted states_dict.
        """
        for state_dict in states_dict.values():
            answer_groups = state_dict['interaction']['answer_groups']
            for answer_group in answer_groups:
                answer_group['outcome']['dest_if_really_stuck'] = None

            if state_dict['interaction']['default_outcome'] is not None:
                state_dict['interaction'][
                    'default_outcome']['dest_if_really_stuck'] = None

        return states_dict

    @classmethod
    def update_states_from_model(
        cls,
        versioned_exploration_states: VersionedExplorationStatesDict,
        current_states_schema_version: int,
        init_state_name: str
    ) -> None:
        """Converts the states blob contained in the given
        versioned_exploration_states dict from current_states_schema_version to
        current_states_schema_version + 1.
        Note that the versioned_exploration_states being passed in is modified
        in-place.

        Args:
            versioned_exploration_states: dict. A dict with two keys:
                - states_schema_version: int. The states schema version for
                    the exploration.
                - states: dict. The dict of states which is contained in the
                    exploration. The keys are state names and the values are
                    dicts used to initialize a State domain object.
            current_states_schema_version: int. The current states
                schema version.
            init_state_name: str. Name of initial state.
        """
        versioned_exploration_states['states_schema_version'] = (
            current_states_schema_version + 1)

        conversion_fn = getattr(cls, '_convert_states_v%s_dict_to_v%s_dict' % (
            current_states_schema_version, current_states_schema_version + 1))
        if current_states_schema_version == 43:
            versioned_exploration_states['states'] = conversion_fn(
                versioned_exploration_states['states'], init_state_name)
        else:
            versioned_exploration_states['states'] = conversion_fn(
                versioned_exploration_states['states'])

    # The current version of the exploration YAML schema. If any backward-
    # incompatible changes are made to the exploration schema in the YAML
    # definitions, this version number must be changed and a migration process
    # put in place.
    CURRENT_EXP_SCHEMA_VERSION = 56
    EARLIEST_SUPPORTED_EXP_SCHEMA_VERSION = 46

    @classmethod
    def _convert_v46_dict_to_v47_dict(
        cls, exploration_dict: VersionedExplorationDict
    ) -> VersionedExplorationDict:
        """Converts a v46 exploration dict into a v47 exploration dict.
        Changes rule input types for DragAndDropSortInput and ItemSelectionInput
        interactions to better support translations. Specifically, the rule
        inputs will store content ids of html rather than the raw html.

        Args:
            exploration_dict: dict. The dict representation of an exploration
                with schema version v46.

        Returns:
            dict. The dict representation of the Exploration domain object,
            following schema version v47.
        """
        exploration_dict['schema_version'] = 47

        exploration_dict['states'] = cls._convert_states_v41_dict_to_v42_dict(
            exploration_dict['states'])
        exploration_dict['states_schema_version'] = 42

        return exploration_dict

    @classmethod
    def _convert_v47_dict_to_v48_dict(
        cls, exploration_dict: VersionedExplorationDict
    ) -> VersionedExplorationDict:
        """Converts a v47 exploration dict into a v48 exploration dict.
        Adds a new customization arg to NumericExpressionInput,
        AlgebraicExpressionInput, and MathEquationInput. The customization arg
        will allow creators to choose whether to render the division sign (÷)
        instead of a fraction for the division operation.

        Args:
            exploration_dict: dict. The dict representation of an exploration
                with schema version v47.

        Returns:
            dict. The dict representation of the Exploration domain object,
            following schema version v48.
        """
        exploration_dict['schema_version'] = 48

        exploration_dict['states'] = cls._convert_states_v42_dict_to_v43_dict(
            exploration_dict['states'])
        exploration_dict['states_schema_version'] = 43

        return exploration_dict

    @classmethod
    def _convert_v48_dict_to_v49_dict(
        cls, exploration_dict: VersionedExplorationDict
    ) -> VersionedExplorationDict:
        """Converts a v48 exploration dict into a v49 exploration dict.
        Adds card_is_checkpoint to mark a state as a checkpoint for the
        learners.

        Args:
            exploration_dict: dict. The dict representation of an exploration
                with schema version v48.

        Returns:
            dict. The dict representation of the Exploration domain object,
            following schema version v49.
        """
        exploration_dict['schema_version'] = 49
        exploration_dict['states'] = cls._convert_states_v43_dict_to_v44_dict(
            exploration_dict['states'], exploration_dict['init_state_name'])
        exploration_dict['states_schema_version'] = 44

        return exploration_dict

    @classmethod
    def _convert_v49_dict_to_v50_dict(
        cls, exploration_dict: VersionedExplorationDict
    ) -> VersionedExplorationDict:
        """Converts a v49 exploration dict into a v50 exploration dict.
        Version 50 contains linked skill id to exploration state.

        Args:
            exploration_dict: dict. The dict representation of an exploration
                with schema version v49.

        Returns:
            dict. The dict representation of the Exploration domain object,
            following schema version v50.
        """

        exploration_dict['schema_version'] = 50

        exploration_dict['states'] = cls._convert_states_v44_dict_to_v45_dict(
            exploration_dict['states'])
        exploration_dict['states_schema_version'] = 45

        return exploration_dict

    @classmethod
    def _convert_v50_dict_to_v51_dict(
        cls, exploration_dict: VersionedExplorationDict
    ) -> VersionedExplorationDict:
        """Converts a v50 exploration dict into a v51 exploration dict.
        Version 51 ensures that unicode written_translations are stripped of
        HTML tags and have data_format field set to unicode.

        Args:
            exploration_dict: dict. The dict representation of an exploration
                with schema version v50.

        Returns:
            dict. The dict representation of the Exploration domain object,
            following schema version v51.
        """

        exploration_dict['schema_version'] = 51

        exploration_dict['states'] = cls._convert_states_v45_dict_to_v46_dict(
            exploration_dict['states'])
        exploration_dict['states_schema_version'] = 46

        return exploration_dict

    @classmethod
    def _convert_v51_dict_to_v52_dict(
        cls, exploration_dict: VersionedExplorationDict
    ) -> VersionedExplorationDict:
        """Converts a v51 exploration dict into a v52 exploration dict.
        Version 52 deprecates oppia-noninteractive-svgdiagram tag and converts
        existing occurences of it to oppia-noninteractive-image tag.

        Args:
            exploration_dict: dict. The dict representation of an exploration
                with schema version v51.

        Returns:
            dict. The dict representation of the Exploration domain object,
            following schema version v52.
        """

        exploration_dict['schema_version'] = 52

        exploration_dict['states'] = cls._convert_states_v46_dict_to_v47_dict(
            exploration_dict['states'])
        exploration_dict['states_schema_version'] = 47

        return exploration_dict

    @classmethod
    def _convert_v52_dict_to_v53_dict(
        cls, exploration_dict: VersionedExplorationDict
    ) -> VersionedExplorationDict:
        """Converts a v52 exploration dict into a v53 exploration dict.
        Version 53 fixes encoding issues in HTML fields.

        Args:
            exploration_dict: dict. The dict representation of an exploration
                with schema version v51.

        Returns:
            dict. The dict representation of the Exploration domain object,
            following schema version v52.
        """

        exploration_dict['schema_version'] = 53

        exploration_dict['states'] = cls._convert_states_v47_dict_to_v48_dict(
            exploration_dict['states'])
        exploration_dict['states_schema_version'] = 48

        return exploration_dict

    @classmethod
    def _convert_v53_dict_to_v54_dict(
        cls, exploration_dict: VersionedExplorationDict
    ) -> VersionedExplorationDict:
        """Converts a v53 exploration dict into a v54 exploration dict.
        Adds a new customization arg to NumericInput interaction
        which allows creators to set input greator than or equal to zero.

        Args:
            exploration_dict: dict. The dict representation of an exploration
                with schema version v53.

        Returns:
            dict. The dict representation of the Exploration domain object,
            following schema version v54.
        """
        exploration_dict['schema_version'] = 54

        exploration_dict['states'] = cls._convert_states_v48_dict_to_v49_dict(
            exploration_dict['states'])
        exploration_dict['states_schema_version'] = 49

        return exploration_dict

    @classmethod
    def _convert_v54_dict_to_v55_dict(
        cls, exploration_dict: VersionedExplorationDict
    ) -> VersionedExplorationDict:
        """Converts a v54 exploration dict into a v55 exploration dict.
        Removes rules from explorations that use one of the following rules:
        [ContainsSomeOf, OmitsSomeOf, MatchesWithGeneralForm]. It also renames
        `customOskLetters` cust arg to `allowedVariables`.

        Args:
            exploration_dict: dict. The dict representation of an exploration
                with schema version v54.

        Returns:
            dict. The dict representation of the Exploration domain object,
            following schema version v55.
        """
        exploration_dict['schema_version'] = 55

        exploration_dict['states'] = cls._convert_states_v49_dict_to_v50_dict(
            exploration_dict['states'])
        exploration_dict['states_schema_version'] = 50

        return exploration_dict

    @classmethod
    def _convert_v55_dict_to_v56_dict(
        cls, exploration_dict: VersionedExplorationDict
    ) -> VersionedExplorationDict:
        """Converts a v55 exploration dict into a v56 exploration dict.
        Version 56 adds a new dest_if_really_stuck field to the Outcome class
        to redirect the learners to a state for strengthening concepts when
        they get really stuck.

        Args:
            exploration_dict: dict. The dict representation of an exploration
                with schema version v55.

        Returns:
            dict. The dict representation of the Exploration domain object,
            following schema version v56.
        """
        exploration_dict['schema_version'] = 56

        exploration_dict['states'] = cls._convert_states_v50_dict_to_v51_dict(
            exploration_dict['states'])
        exploration_dict['states_schema_version'] = 51

        return exploration_dict

    @classmethod
    def _migrate_to_latest_yaml_version(
        cls, yaml_content: str
    ) -> VersionedExplorationDict:
        """Return the YAML content of the exploration in the latest schema
        format.

        Args:
            yaml_content: str. The YAML representation of the exploration.

        Returns:
            exploration_dict. The dict 'exploration_dict' is the representation
            of the Exploration.

        Raises:
            InvalidInputException. The 'yaml_content' or the schema version
                is not specified.
            Exception. The exploration schema version is not valid.
        """
        # Here, cast is used to narrow down the return type of dict_from_yaml()
        # from Dict[str, Any] to VersionedExplorationDict.
        try:
            exploration_dict = cast(
                VersionedExplorationDict,
                utils.dict_from_yaml(yaml_content)
            )
        except utils.InvalidInputException as e:
            raise utils.InvalidInputException(
                'Please ensure that you are uploading a YAML text file, not '
                'a zip file. The YAML parser returned the following error: %s'
                % e)

        exploration_schema_version = exploration_dict['schema_version']
        if not (cls.EARLIEST_SUPPORTED_EXP_SCHEMA_VERSION <=
                exploration_schema_version
                <= cls.CURRENT_EXP_SCHEMA_VERSION):
            raise Exception(
                'Sorry, we can only process v%s to v%s exploration YAML files '
                'at present.' % (
                    cls.EARLIEST_SUPPORTED_EXP_SCHEMA_VERSION,
                    cls.CURRENT_EXP_SCHEMA_VERSION))

        if exploration_schema_version == 46:
            exploration_dict = cls._convert_v46_dict_to_v47_dict(
                exploration_dict)
            exploration_schema_version = 47

        if exploration_schema_version == 47:
            exploration_dict = cls._convert_v47_dict_to_v48_dict(
                exploration_dict)
            exploration_schema_version = 48

        if exploration_schema_version == 48:
            exploration_dict = cls._convert_v48_dict_to_v49_dict(
                exploration_dict)
            exploration_schema_version = 49

        if exploration_schema_version == 49:
            exploration_dict = cls._convert_v49_dict_to_v50_dict(
                exploration_dict)
            exploration_schema_version = 50

        if exploration_schema_version == 50:
            exploration_dict = cls._convert_v50_dict_to_v51_dict(
                exploration_dict)
            exploration_schema_version = 51

        if exploration_schema_version == 51:
            exploration_dict = cls._convert_v51_dict_to_v52_dict(
                exploration_dict)
            exploration_schema_version = 52

        if exploration_schema_version == 52:
            exploration_dict = cls._convert_v52_dict_to_v53_dict(
                exploration_dict)
            exploration_schema_version = 53

        if exploration_schema_version == 53:
            exploration_dict = cls._convert_v53_dict_to_v54_dict(
                exploration_dict)
            exploration_schema_version = 54

        if exploration_schema_version == 54:
            exploration_dict = cls._convert_v54_dict_to_v55_dict(
                exploration_dict)
            exploration_schema_version = 55

        if exploration_schema_version == 55:
            exploration_dict = cls._convert_v55_dict_to_v56_dict(
                exploration_dict)
            exploration_schema_version = 56

        return exploration_dict

    @classmethod
    def from_yaml(cls, exploration_id: str, yaml_content: str) -> Exploration:
        """Creates and returns exploration from a YAML text string for YAML
        schema versions 10 and later.

        Args:
            exploration_id: str. The id of the exploration.
            yaml_content: str. The YAML representation of the exploration.

        Returns:
            Exploration. The corresponding exploration domain object.

        Raises:
            InvalidInputException. The initial schema version of exploration is
                outside the range [EARLIEST_SUPPORTED_EXP_SCHEMA_VERSION,
                CURRENT_EXP_SCHEMA_VERSION].
        """
        exploration_dict = cls._migrate_to_latest_yaml_version(yaml_content)
        exploration_dict['id'] = exploration_id
        return Exploration.from_dict(exploration_dict)

    def to_yaml(self) -> str:
        """Convert the exploration domain object into YAML string.

        Returns:
            str. The YAML representation of this exploration.
        """
        exp_dict = self.to_dict()
        # The dictionary returned by `to_dict()` method is ExplorationDict
        # and ExplorationDict does not contain `schema_version` key, but here
        # we are defining a `schema_version` key which causes MyPy to throw
        # error TypedDict has no key 'schema_version'. Thus to silent the error,
        # we used ignore here.
        exp_dict['schema_version'] = self.CURRENT_EXP_SCHEMA_VERSION  # type: ignore[misc]

        # The ID is the only property which should not be stored within the
        # YAML representation.
        # MyPy doesn't allow key deletion from TypedDict, thus we add an ignore.
        del exp_dict['id']  # type: ignore[misc]

        return utils.yaml_from_dict(exp_dict)

    def to_dict(self) -> ExplorationDict:
        """Returns a copy of the exploration as a dictionary. It includes all
        necessary information to represent the exploration.

        Returns:
            dict. A dict mapping all fields of Exploration instance.
        """
        exploration_dict: ExplorationDict = ({
            'id': self.id,
            'title': self.title,
            'category': self.category,
            'author_notes': self.author_notes,
            'blurb': self.blurb,
            'states_schema_version': self.states_schema_version,
            'init_state_name': self.init_state_name,
            'language_code': self.language_code,
            'objective': self.objective,
            'param_changes': self.param_change_dicts,
            'param_specs': self.param_specs_dict,
            'tags': self.tags,
            'auto_tts_enabled': self.auto_tts_enabled,
            'correctness_feedback_enabled': self.correctness_feedback_enabled,
            'edits_allowed': self.edits_allowed,
            'states': {state_name: state.to_dict()
                       for (state_name, state) in self.states.items()}
        })
        exploration_dict_deepcopy = copy.deepcopy(exploration_dict)
        return exploration_dict_deepcopy

    def serialize(self) -> str:
        """Returns the object serialized as a JSON string.

        Returns:
            str. JSON-encoded str encoding all of the information composing
            the object.
        """
        exploration_dict = self.to_dict()
        # The only reason we add the version parameter separately is that our
        # yaml encoding/decoding of this object does not handle the version
        # parameter.
        # NOTE: If this changes in the future (i.e the version parameter is
        # added as part of the yaml representation of this object), all YAML
        # files must add a version parameter to their files with the correct
        # version of this object. The line below must then be moved to
        # to_dict().
        # The dictionary returned by `to_dict()` method is ExplorationDict
        # and ExplorationDict does not contain `version`, `created_on` and
        # `last_updated` keys, but here we are defining those keys which
        # causes MyPy to throw error TypedDict has no `version` key. Thus
        # to silent the error, we used ignore here.
        exploration_dict['version'] = self.version  # type: ignore[misc]

        if self.created_on:
            exploration_dict['created_on'] = (  # type: ignore[misc]
                utils.convert_naive_datetime_to_string(self.created_on))

        if self.last_updated:
            exploration_dict['last_updated'] = (  # type: ignore[misc]
                utils.convert_naive_datetime_to_string(self.last_updated))

        return json.dumps(exploration_dict)

    @classmethod
    def deserialize(cls, json_string: str) -> Exploration:
        """Returns an Exploration domain object decoded from a JSON string.

        Args:
            json_string: str. A JSON-encoded string that can be
                decoded into a dictionary representing a Exploration.
                Only call on strings that were created using serialize().

        Returns:
            Exploration. The corresponding Exploration domain object.
        """
        exploration_dict = json.loads(json_string)
        created_on = (
            utils.convert_string_to_naive_datetime_object(
                exploration_dict['created_on'])
            if 'created_on' in exploration_dict else None)
        last_updated = (
            utils.convert_string_to_naive_datetime_object(
                exploration_dict['last_updated'])
            if 'last_updated' in exploration_dict else None)
        exploration = cls.from_dict(
            exploration_dict,
            exploration_version=exploration_dict['version'],
            exploration_created_on=created_on,
            exploration_last_updated=last_updated)

        return exploration

    def to_player_dict(self) -> ExplorationPlayerDict:
        """Returns a copy of the exploration suitable for inclusion in the
        learner view.

        Returns:
            dict. A dict mapping some fields of Exploration instance. The
            fields inserted in the dict (as key) are:
                - init_state_name: str. The name for the initial state of the
                    exploration.
                - param_change. list(dict). List of param_change dicts that
                    represent ParamChange domain object.
                - param_specs: dict. A dict where each key-value pair
                    represents respectively, a param spec name and a dict used
                    to initialize a ParamSpec domain object.
                - states: dict. Keys are states names and values are dict
                    representation of State domain object.
                - title: str. The exploration title.
                - objective: str. The exploration objective.
                - language_code: str. The language code of the exploration.
                - correctness_feedback_enabled: bool. Whether to show
                    correctness feedback.
        """
        return {
            'init_state_name': self.init_state_name,
            'param_changes': self.param_change_dicts,
            'param_specs': self.param_specs_dict,
            'states': {
                state_name: state.to_dict()
                for (state_name, state) in self.states.items()
            },
            'title': self.title,
            'objective': self.objective,
            'language_code': self.language_code,
            'correctness_feedback_enabled': self.correctness_feedback_enabled,
        }

    def get_all_html_content_strings(self) -> List[str]:
        """Gets all html content strings used in this exploration.

        Returns:
            list(str). The list of html content strings.
        """
        html_list = []
        for state in self.states.values():
            content_html = state.content.html
            interaction_html_list = (
                state.interaction.get_all_html_content_strings())  # type: ignore[no-untyped-call]
            html_list += [content_html] + interaction_html_list

        return html_list


class ExplorationSummaryMetadataDict(TypedDict):
    """Dictionary representing the meta data for exploration summary."""

    id: str
    title: str
    objective: str


class ExplorationSummary:
    """Domain object for an Oppia exploration summary."""

    def __init__(
        self,
        exploration_id: str,
        title: str,
        category: str,
        objective: str,
        language_code: str,
        tags: List[str],
        ratings: Dict[str, int],
        scaled_average_rating: float,
        status: str,
        community_owned: bool,
        owner_ids: List[str],
        editor_ids: List[str],
        voice_artist_ids: List[str],
        viewer_ids: List[str],
        contributor_ids: List[str],
        contributors_summary: Dict[str, int],
        version: int,
        exploration_model_created_on: datetime.datetime,
        exploration_model_last_updated: datetime.datetime,
        first_published_msec: int,
        deleted: bool = False
    ) -> None:
        """Initializes a ExplorationSummary domain object.

        Args:
            exploration_id: str. The exploration id.
            title: str. The exploration title.
            category: str. The exploration category.
            objective: str. The exploration objective.
            language_code: str. The code that represents the exploration
                language.
            tags: list(str). List of tags.
            ratings: dict. Dict whose keys are '1', '2', '3', '4', '5' and
                whose values are nonnegative integers representing frequency
                counts. Note that the keys need to be strings in order for this
                dict to be JSON-serializable.
            scaled_average_rating: float. The average rating.
            status: str. The status of the exploration.
            community_owned: bool. Whether the exploration is community-owned.
            owner_ids: list(str). List of the users ids who are the owners of
                this exploration.
            editor_ids: list(str). List of the users ids who have access to
                edit this exploration.
            voice_artist_ids: list(str). List of the users ids who have access
                to voiceover this exploration.
            viewer_ids: list(str). List of the users ids who have access to
                view this exploration.
            contributor_ids: list(str). List of the users ids of the user who
                have contributed to this exploration.
            contributors_summary: dict. A summary about contributors of current
                exploration. The keys are user ids and the values are the
                number of commits made by that user.
            version: int. The version of the exploration.
            exploration_model_created_on: datetime.datetime. Date and time when
                the exploration model is created.
            exploration_model_last_updated: datetime.datetime. Date and time
                when the exploration model was last updated.
            first_published_msec: int. Time in milliseconds since the Epoch,
                when the exploration was first published.
            deleted: bool. Whether the exploration is marked as deleted.
        """
        self.id = exploration_id
        self.title = title
        self.category = category
        self.objective = objective
        self.language_code = language_code
        self.tags = tags
        self.ratings = ratings
        self.scaled_average_rating = scaled_average_rating
        self.status = status
        self.community_owned = community_owned
        self.owner_ids = owner_ids
        self.editor_ids = editor_ids
        self.voice_artist_ids = voice_artist_ids
        self.viewer_ids = viewer_ids
        self.contributor_ids = contributor_ids
        self.contributors_summary = contributors_summary
        self.version = version
        self.exploration_model_created_on = exploration_model_created_on
        self.exploration_model_last_updated = exploration_model_last_updated
        self.first_published_msec = first_published_msec
        self.deleted = deleted

    def validate(self) -> None:
        """Validates various properties of the ExplorationSummary.

        Raises:
            ValidationError. One or more attributes of the ExplorationSummary
                are invalid.
        """
        if not isinstance(self.title, str):
            raise utils.ValidationError(
                'Expected title to be a string, received %s' % self.title)
        utils.require_valid_name(
            self.title, 'the exploration title', allow_empty=True)

        if not isinstance(self.category, str):
            raise utils.ValidationError(
                'Expected category to be a string, received %s'
                % self.category)
        utils.require_valid_name(
            self.category, 'the exploration category', allow_empty=True)

        if not isinstance(self.objective, str):
            raise utils.ValidationError(
                'Expected objective to be a string, received %s' %
                self.objective)

        if not isinstance(self.language_code, str):
            raise utils.ValidationError(
                'Expected language_code to be a string, received %s' %
                self.language_code)
        if not utils.is_valid_language_code(self.language_code):
            raise utils.ValidationError(
                'Invalid language_code: %s' % self.language_code)

        if not isinstance(self.tags, list):
            raise utils.ValidationError(
                'Expected \'tags\' to be a list, received %s' % self.tags)
        for tag in self.tags:
            if not isinstance(tag, str):
                raise utils.ValidationError(
                    'Expected each tag in \'tags\' to be a string, received '
                    '\'%s\'' % tag)

            if not tag:
                raise utils.ValidationError('Tags should be non-empty.')

            if not re.match(constants.TAG_REGEX, tag):
                raise utils.ValidationError(
                    'Tags should only contain lowercase letters and spaces, '
                    'received \'%s\'' % tag)

            if (tag[0] not in string.ascii_lowercase or
                    tag[-1] not in string.ascii_lowercase):
                raise utils.ValidationError(
                    'Tags should not start or end with whitespace, received '
                    '\'%s\'' % tag)

            if re.search(r'\s\s+', tag):
                raise utils.ValidationError(
                    'Adjacent whitespace in tags should be collapsed, '
                    'received \'%s\'' % tag)
        if len(set(self.tags)) != len(self.tags):
            raise utils.ValidationError('Some tags duplicate each other')

        if not isinstance(self.ratings, dict):
            raise utils.ValidationError(
                'Expected ratings to be a dict, received %s' % self.ratings)

        valid_rating_keys = ['1', '2', '3', '4', '5']
        actual_rating_keys = sorted(self.ratings.keys())
        if valid_rating_keys != actual_rating_keys:
            raise utils.ValidationError(
                'Expected ratings to have keys: %s, received %s' % (
                    (', ').join(valid_rating_keys),
                    (', ').join(actual_rating_keys)))
        for value in self.ratings.values():
            if not isinstance(value, int):
                raise utils.ValidationError(
                    'Expected value to be int, received %s' % value)
            if value < 0:
                raise utils.ValidationError(
                    'Expected value to be non-negative, received %s' % (
                        value))

        if not isinstance(self.scaled_average_rating, (float, int)):
            raise utils.ValidationError(
                'Expected scaled_average_rating to be float, received %s' % (
                    self.scaled_average_rating))

        if not isinstance(self.status, str):
            raise utils.ValidationError(
                'Expected status to be string, received %s' % self.status)

        if not isinstance(self.community_owned, bool):
            raise utils.ValidationError(
                'Expected community_owned to be bool, received %s' % (
                    self.community_owned))

        if not isinstance(self.owner_ids, list):
            raise utils.ValidationError(
                'Expected owner_ids to be list, received %s' % self.owner_ids)
        for owner_id in self.owner_ids:
            if not isinstance(owner_id, str):
                raise utils.ValidationError(
                    'Expected each id in owner_ids to '
                    'be string, received %s' % owner_id)

        if not isinstance(self.editor_ids, list):
            raise utils.ValidationError(
                'Expected editor_ids to be list, received %s' % self.editor_ids)
        for editor_id in self.editor_ids:
            if not isinstance(editor_id, str):
                raise utils.ValidationError(
                    'Expected each id in editor_ids to '
                    'be string, received %s' % editor_id)

        if not isinstance(self.voice_artist_ids, list):
            raise utils.ValidationError(
                'Expected voice_artist_ids to be list, received %s' % (
                    self.voice_artist_ids))
        for voice_artist_id in self.voice_artist_ids:
            if not isinstance(voice_artist_id, str):
                raise utils.ValidationError(
                    'Expected each id in voice_artist_ids to '
                    'be string, received %s' % voice_artist_id)

        if not isinstance(self.viewer_ids, list):
            raise utils.ValidationError(
                'Expected viewer_ids to be list, received %s' % self.viewer_ids)
        for viewer_id in self.viewer_ids:
            if not isinstance(viewer_id, str):
                raise utils.ValidationError(
                    'Expected each id in viewer_ids to '
                    'be string, received %s' % viewer_id)

        all_user_ids_with_rights = (
            self.owner_ids + self.editor_ids + self.voice_artist_ids +
            self.viewer_ids)
        if len(all_user_ids_with_rights) != len(set(all_user_ids_with_rights)):
            raise utils.ValidationError(
                'Users should not be assigned to multiple roles at once, '
                'received users: %s' % ', '.join(all_user_ids_with_rights))

        if not isinstance(self.contributor_ids, list):
            raise utils.ValidationError(
                'Expected contributor_ids to be list, received %s' % (
                    self.contributor_ids))
        for contributor_id in self.contributor_ids:
            if not isinstance(contributor_id, str):
                raise utils.ValidationError(
                    'Expected each id in contributor_ids to '
                    'be string, received %s' % contributor_id)

        if not isinstance(self.contributors_summary, dict):
            raise utils.ValidationError(
                'Expected contributors_summary to be dict, received %s' % (
                    self.contributors_summary))

    def to_metadata_dict(self) -> ExplorationSummaryMetadataDict:
        """Given an exploration summary, this method returns a dict containing
        id, title and objective of the exploration.

        Returns:
            dict. A metadata dict for the given exploration summary.
            The metadata dict has three keys:
                - 'id': str. The exploration ID.
                - 'title': str. The exploration title.
                - 'objective': str. The exploration objective.
        """
        return {
            'id': self.id,
            'title': self.title,
            'objective': self.objective,
        }

    def is_private(self) -> bool:
        """Checks whether the exploration is private.

        Returns:
            bool. Whether the exploration is private.
        """
        return bool(self.status == constants.ACTIVITY_STATUS_PRIVATE)

    def is_solely_owned_by_user(self, user_id: str) -> bool:
        """Checks whether the exploration is solely owned by the user.

        Args:
            user_id: str. The id of the user.

        Returns:
            bool. Whether the exploration is solely owned by the user.
        """
        return user_id in self.owner_ids and len(self.owner_ids) == 1

    def does_user_have_any_role(self, user_id: str) -> bool:
        """Checks if a given user has any role within the exploration.

        Args:
            user_id: str. User id of the user.

        Returns:
            bool. Whether the given user has any role in the exploration.
        """
        return (
            user_id in self.owner_ids or
            user_id in self.editor_ids or
            user_id in self.voice_artist_ids or
            user_id in self.viewer_ids
        )

    def add_contribution_by_user(self, contributor_id: str) -> None:
        """Add a new contributor to the contributors summary.

        Args:
            contributor_id: str. ID of the contributor to be added.
        """
        # We don't want to record the contributions of system users.
        if contributor_id not in constants.SYSTEM_USER_IDS:
            self.contributors_summary[contributor_id] = (
                self.contributors_summary.get(contributor_id, 0) + 1)

        self.contributor_ids = list(self.contributors_summary.keys())


class ExplorationChangeMergeVerifier:
    """Class to check for mergeability.

    Attributes:
        added_state_names: list(str). Names of the states added to the
            exploration from prev_exp_version to current_exp_version. It
            stores the latest name of the added state.
        deleted_state_names: list(str). Names of the states deleted from
            the exploration from prev_exp_version to current_exp_version.
            It stores the initial name of the deleted state from
            pre_exp_version.
        new_to_old_state_names: dict. Dictionary mapping state names of
            current_exp_version to the state names of prev_exp_version.
            It doesn't include the name changes of added/deleted states.
        changed_properties: dict. List of all the properties changed
            according to the state and property name.
        changed_translations: dict. List of all the translations changed
            according to the state and content_id name.
    """

    # PROPERTIES_CONFLICTING_INTERACTION_ID_CHANGE: List of the properties
    # in which if there are any changes then interaction id
    # changes can not be merged. This list can be changed when any
    # new property is added or deleted which affects or is affected
    # by interaction id and whose changes directly conflicts with
    # interaction id changes.
    PROPERTIES_CONFLICTING_INTERACTION_ID_CHANGES: List[str] = [
        STATE_PROPERTY_INTERACTION_CUST_ARGS,
        STATE_PROPERTY_INTERACTION_SOLUTION,
        STATE_PROPERTY_INTERACTION_ANSWER_GROUPS
    ]

    # PROPERTIES_CONFLICTING_CUST_ARGS_CHANGES: List of the properties
    # in which if there are any changes then customization args
    # changes can not be merged. This list can be changed when any
    # new property is added or deleted which affects or is affected
    # by customization args and whose changes directly conflicts with
    # cust args changes.
    PROPERTIES_CONFLICTING_CUST_ARGS_CHANGES: List[str] = [
        STATE_PROPERTY_INTERACTION_SOLUTION,
        STATE_PROPERTY_RECORDED_VOICEOVERS,
        STATE_PROPERTY_INTERACTION_ANSWER_GROUPS
    ]

    # PROPERTIES_CONFLICTING_ANSWER_GROUPS_CHANGES: List of the properties
    # in which if there are any changes then answer groups
    # changes can not be merged. This list can be changed when any
    # new property is added or deleted which affects or is affected
    # by answer groups and whose changes directly conflicts with
    # answer groups changes.
    PROPERTIES_CONFLICTING_ANSWER_GROUPS_CHANGES: List[str] = [
        STATE_PROPERTY_INTERACTION_SOLUTION,
        STATE_PROPERTY_RECORDED_VOICEOVERS,
        STATE_PROPERTY_INTERACTION_CUST_ARGS
    ]

    # PROPERTIES_CONFLICTING_SOLUTION_CHANGES: List of the properties
    # in which if there are any changes then solution
    # changes can not be merged. This list can be changed when any
    # new property is added or deleted which affects or is affected
    # by solution and whose changes directly conflicts with
    # solution changes.
    PROPERTIES_CONFLICTING_SOLUTION_CHANGES: List[str] = [
        STATE_PROPERTY_INTERACTION_ANSWER_GROUPS,
        STATE_PROPERTY_RECORDED_VOICEOVERS,
        STATE_PROPERTY_INTERACTION_CUST_ARGS
    ]

    # PROPERTIES_CONFLICTING_VOICEOVERS_CHANGES: List of the properties
    # in which if there are any changes then voiceovers
    # changes can not be merged. This list can be changed when any
    # new property is added or deleted which affects or is affected
    # by voiceovers and whose changes directly conflicts with
    # voiceovers changes.
    PROPERTIES_CONFLICTING_VOICEOVERS_CHANGES: List[str] = [
        STATE_PROPERTY_CONTENT,
        STATE_PROPERTY_INTERACTION_SOLUTION,
        STATE_PROPERTY_INTERACTION_HINTS,
        STATE_PROPERTY_WRITTEN_TRANSLATIONS,
        STATE_PROPERTY_INTERACTION_ANSWER_GROUPS,
        STATE_PROPERTY_INTERACTION_DEFAULT_OUTCOME,
        STATE_PROPERTY_INTERACTION_CUST_ARGS
    ]

    # NON_CONFLICTING_PROPERTIES: List of the properties
    # in which if there are any changes then they are always mergeable.
    NON_CONFLICTING_PROPERTIES: List[str] = [
        STATE_PROPERTY_UNCLASSIFIED_ANSWERS,
        STATE_PROPERTY_NEXT_CONTENT_ID_INDEX,
        STATE_PROPERTY_LINKED_SKILL_ID,
        STATE_PROPERTY_CARD_IS_CHECKPOINT
    ]

    def __init__(self, composite_change_list: List[ExplorationChange]) -> None:

        self.added_state_names: List[str] = []
        self.deleted_state_names: List[str] = []
        self.new_to_old_state_names: Dict[str, str] = (
            collections.defaultdict(str)
        )
        self.changed_properties: Dict[str, Set[str]] = (
            collections.defaultdict(set)
        )
        self.changed_translations: Dict[str, Set[str]] = (
            collections.defaultdict(set)
        )

        for change in composite_change_list:
            self._parse_exp_change(change)

    def _get_property_name_from_content_id(self, content_id: str) -> str:
        """Returns property name from content id.

        Args:
            content_id: string. Id of the content.

        Returns:
            string. Name of the property of which the
            content is part of.
        """
        property_name_to_content_id_identifier: Dict[
            str, Callable[[str], bool]
        ] = {
            STATE_PROPERTY_CONTENT: (
                lambda content_id: content_id == 'content'),
            STATE_PROPERTY_INTERACTION_CUST_ARGS: (
                lambda content_id: content_id[:3] == 'ca_'),
            STATE_PROPERTY_INTERACTION_DEFAULT_OUTCOME: (
                lambda content_id: content_id == 'default_outcome'),
            STATE_PROPERTY_INTERACTION_SOLUTION: (
                lambda content_id: content_id == 'solution'),
            STATE_PROPERTY_INTERACTION_HINTS: (
                lambda content_id: content_id[:4] == 'hint'),
            STATE_PROPERTY_INTERACTION_ANSWER_GROUPS: (
                lambda content_id: (
                    content_id[:8] == 'feedback' or
                    content_id[:10] == 'rule_input')),
        }

        for prop_name, identifier_function in (
                property_name_to_content_id_identifier.items()):
            if identifier_function(content_id):
                property_name = prop_name
                break
        return property_name

    def _parse_exp_change(self, change: ExplorationChange) -> None:
        """This function take the change and according to the cmd
        add the property name in the lists defined above.

        Args:
            change: ExplorationChange. A change from the
                composite_change_list.
        """
        if change.cmd == CMD_ADD_STATE:
            self.added_state_names.append(change.state_name)
        elif change.cmd == CMD_DELETE_STATE:
            state_name = change.state_name
            if state_name in self.added_state_names:
                self.added_state_names.remove(state_name)
            else:
                original_state_name = state_name
                if original_state_name in self.new_to_old_state_names:
                    original_state_name = self.new_to_old_state_names.pop(
                        original_state_name)
                self.deleted_state_names.append(original_state_name)
        elif change.cmd == CMD_RENAME_STATE:
            old_state_name = change.old_state_name
            new_state_name = change.new_state_name
            if old_state_name in self.added_state_names:
                self.added_state_names.remove(old_state_name)
                self.added_state_names.append(new_state_name)
            elif old_state_name in self.new_to_old_state_names:
                self.new_to_old_state_names[new_state_name] = (
                    self.new_to_old_state_names.pop(old_state_name))
            else:
                self.new_to_old_state_names[new_state_name] = old_state_name

        elif change.cmd == CMD_EDIT_STATE_PROPERTY:
            # A condition to store the name of the properties changed
            # in changed_properties dict.
            state_name = change.state_name
            if state_name in self.new_to_old_state_names:
                state_name = self.new_to_old_state_names[change.state_name]
            self.changed_properties[state_name].add(
                change.property_name)
        elif change.cmd == CMD_ADD_WRITTEN_TRANSLATION:
            changed_property = self._get_property_name_from_content_id(
                change.content_id)
            # A condition to store the name of the properties changed
            # in changed_properties dict.
            state_name = change.state_name
            if state_name in self.new_to_old_state_names:
                state_name = self.new_to_old_state_names[change.state_name]
            self.changed_translations[state_name].add(
                changed_property)
            self.changed_properties[state_name].add(
                STATE_PROPERTY_WRITTEN_TRANSLATIONS)

    def is_change_list_mergeable(
        self,
        change_list: List[ExplorationChange],
        exp_at_change_list_version: Exploration,
        current_exploration: Exploration
    ) -> Tuple[bool, bool]:
        """Checks whether the change list from the old version of an
        exploration can be merged on the latest version of an exploration.

        Args:
            change_list: list(ExplorationChange). List of the changes made
                by the user on the frontend, which needs to be checked
                for mergeability.
            exp_at_change_list_version: obj. Old version of an exploration.
            current_exploration: obj. Exploration on which the change list
                is to be applied.

        Returns:
            tuple(boolean, boolean). A tuple consisting of two fields.
            1. boolean. Whether the given change list is mergeable on
            the current_exploration or not.
            2. boolean. Whether we need to send the change list to the
            admin to review for the future improvement of the cases
            to merge the change list.
        """
        old_to_new_state_names = {
            value: key for key, value in self.new_to_old_state_names.items()
        }

        if self.added_state_names or self.deleted_state_names:
            # In case of the addition and the deletion of the state,
            # we are rejecting the mergebility because these cases
            # change the flow of the exploration and are quite complex
            # for now to handle. So in such cases, we are sending the
            # changelist, frontend_version, backend_version and
            # exploration id to the admin, so that we can look into the
            # situations and can figure out the way if it’s possible to
            # handle these cases.

            return False, True

        changes_are_mergeable = False

        # state_names_of_renamed_states: dict. Stores the changes in
        # states names in change_list where the key is the state name in
        # frontend version and the value is the renamed name from the
        # change list if there is any rename state change.
        state_names_of_renamed_states: Dict[str, str] = {}
        for change in change_list:
            change_is_mergeable = False
            if change.cmd == CMD_RENAME_STATE:
                old_state_name = change.old_state_name
                new_state_name = change.new_state_name
                if old_state_name in state_names_of_renamed_states:
                    state_names_of_renamed_states[new_state_name] = (
                        state_names_of_renamed_states.pop(old_state_name))
                else:
                    state_names_of_renamed_states[new_state_name] = (
                        old_state_name)
                if (state_names_of_renamed_states[new_state_name] not in
                        old_to_new_state_names):
                    change_is_mergeable = True
            elif change.cmd == CMD_EDIT_STATE_PROPERTY:
                state_name = state_names_of_renamed_states.get(
                    change.state_name) or change.state_name
                if state_name in old_to_new_state_names:
                    # Here we will send the changelist, frontend_version,
                    # backend_version and exploration to the admin, so
                    # that the changes related to state renames can be
                    # reviewed and the proper conditions can be written
                    # to handle those cases.
                    return False, True
                old_exp_states = (
                    exp_at_change_list_version.states[state_name])
                current_exp_states = (
                    current_exploration.states[state_name])
                if (change.property_name ==
                        STATE_PROPERTY_CONTENT):
                    if (old_exp_states.content.html ==
                            current_exp_states.content.html):
                        if (STATE_PROPERTY_CONTENT not in
                                self.changed_translations[state_name] and
                                STATE_PROPERTY_RECORDED_VOICEOVERS not in
                                self.changed_properties[state_name]):
                            change_is_mergeable = True
                    if not self.changed_properties[state_name]:
                        change_is_mergeable = True
                elif (change.property_name ==
                      STATE_PROPERTY_INTERACTION_ID):
                    if (old_exp_states.interaction.id ==
                            current_exp_states.interaction.id):
                        if not self.changed_properties[state_name].intersection(
                                (self
                                 .PROPERTIES_CONFLICTING_INTERACTION_ID_CHANGES
                                )):
                            change_is_mergeable = True
                    if not self.changed_properties[state_name]:
                        change_is_mergeable = True
                # Customization args differ for every interaction, so in
                # case of different interactions merging is simply not
                # possible, but in case of same interaction, the values in
                # the customization_args are often lists so if someone
                # changes even one item of that list then determining which
                # item is changed is not feasible, so suppose there is long
                # list of values in item selection interaction and one user
                # deletes one value and another one edits another value,
                # so after deletion the indices of all the values will be
                # changed and it will not be possible to compare and know
                # that which value is changed by second user.
                # So we will not be handling the merge on the basis of
                # individual fields.
                elif (change.property_name ==
                      STATE_PROPERTY_INTERACTION_CUST_ARGS):
                    if (old_exp_states.interaction.id ==
                            current_exp_states.interaction.id):
                        if not self.changed_properties[state_name].intersection(
                                self.PROPERTIES_CONFLICTING_CUST_ARGS_CHANGES +
                                [STATE_PROPERTY_INTERACTION_CUST_ARGS]):
                            if (change.property_name not in
                                    self.changed_translations[state_name]):
                                change_is_mergeable = True
                    if not self.changed_properties[state_name]:
                        change_is_mergeable = True
                elif (change.property_name ==
                      STATE_PROPERTY_INTERACTION_ANSWER_GROUPS):
                    if (old_exp_states.interaction.id ==
                            current_exp_states.interaction.id):
                        if not self.changed_properties[state_name].intersection(
                                self.PROPERTIES_CONFLICTING_CUST_ARGS_CHANGES +
                                [STATE_PROPERTY_INTERACTION_ANSWER_GROUPS]):
                            if (change.property_name not in
                                    self.changed_translations[state_name]):
                                change_is_mergeable = True
                    if not self.changed_properties[state_name]:
                        change_is_mergeable = True
                elif (change.property_name ==
                      STATE_PROPERTY_INTERACTION_DEFAULT_OUTCOME
                     ):
                    if (change.property_name not in
                            self.changed_properties[state_name] and
                            change.property_name not in
                            self.changed_translations[state_name]):
                        change_is_mergeable = True
                    if not self.changed_properties[state_name]:
                        change_is_mergeable = True
                elif change.property_name in self.NON_CONFLICTING_PROPERTIES:
                    change_is_mergeable = True
                # We’ll not be able to handle the merge if changelists
                # affect the different indices of the hint in the same
                # state because whenever there is even a small change
                # in one field of any hint, they treat the whole hints
                # list as a new value.
                # So it will not be possible to find out the exact change.
                elif (change.property_name ==
                      STATE_PROPERTY_INTERACTION_HINTS):
                    if (change.property_name not in
                            self.changed_properties[state_name] and
                            change.property_name not in
                            self.changed_translations[state_name]):
                        change_is_mergeable = True
                    if not self.changed_properties[state_name]:
                        change_is_mergeable = True
                elif (change.property_name ==
                      STATE_PROPERTY_INTERACTION_SOLUTION):
                    if (old_exp_states.interaction.id ==
                            current_exp_states.interaction.id):
                        if not self.changed_properties[state_name].intersection(
                                self.PROPERTIES_CONFLICTING_CUST_ARGS_CHANGES +
                                [STATE_PROPERTY_INTERACTION_SOLUTION]):
                            if (change.property_name not in
                                    self.changed_translations[state_name]):
                                change_is_mergeable = True
                    if not self.changed_properties[state_name]:
                        change_is_mergeable = True
                elif (change.property_name ==
                      STATE_PROPERTY_SOLICIT_ANSWER_DETAILS):
                    if (old_exp_states.interaction.id ==
                            current_exp_states.interaction.id and
                            old_exp_states.solicit_answer_details ==
                            current_exp_states.solicit_answer_details):
                        change_is_mergeable = True
                    if not self.changed_properties[state_name]:
                        change_is_mergeable = True
                elif (change.property_name ==
                      STATE_PROPERTY_RECORDED_VOICEOVERS):
                    if not self.changed_properties[state_name].intersection(
                            self.PROPERTIES_CONFLICTING_VOICEOVERS_CHANGES +
                            [STATE_PROPERTY_RECORDED_VOICEOVERS]):
                        change_is_mergeable = True
                    if not self.changed_properties[state_name]:
                        change_is_mergeable = True
            elif change.cmd == CMD_ADD_WRITTEN_TRANSLATION:
                state_name = state_names_of_renamed_states.get(
                    change.state_name) or change.state_name
                if state_name in old_to_new_state_names:
                    # Here we will send the changelist, frontend_version,
                    # backend_version and exploration to the admin, so
                    # that the changes related to state renames can be
                    # reviewed and the proper conditions can be written
                    # to handle those cases.
                    return False, True
                changed_property = self._get_property_name_from_content_id(
                    change.content_id)
                if (changed_property not in
                        (self.changed_properties[state_name] |
                         self.changed_translations[state_name])):
                    change_is_mergeable = True
                if not self.changed_properties[state_name]:
                    change_is_mergeable = True
            elif change.cmd == CMD_MARK_WRITTEN_TRANSLATION_AS_NEEDING_UPDATE:
                change_is_mergeable = True
            elif change.cmd == CMD_MARK_WRITTEN_TRANSLATIONS_AS_NEEDING_UPDATE:
                change_is_mergeable = True
            elif change.cmd == CMD_EDIT_EXPLORATION_PROPERTY:
                change_is_mergeable = (
                    exp_at_change_list_version.__getattribute__(
                        change.property_name) ==
                    current_exploration.__getattribute__(
                        change.property_name))

            if change_is_mergeable:
                changes_are_mergeable = True
                continue
            changes_are_mergeable = False
            break

        return changes_are_mergeable, False


class ExplorationMetadataDict(TypedDict):
    """Dictionary representing the ExplorationMetadata object."""

    title: str
    category: str
    objective: str
    language_code: str
    tags: List[str]
    blurb: str
    author_notes: str
    states_schema_version: int
    init_state_name: str
    param_specs: Dict[str, param_domain.ParamSpecDict]
    param_changes: List[param_domain.ParamChangeDict]
    auto_tts_enabled: bool
    correctness_feedback_enabled: bool
    edits_allowed: bool


class ExplorationMetadata:
    """Class to represent the exploration metadata properties."""

    def __init__(
        self,
        title: str,
        category: str,
        objective: str,
        language_code: str,
        tags: List[str],
        blurb: str,
        author_notes: str,
        states_schema_version: int,
        init_state_name: str,
        param_specs: Dict[str, param_domain.ParamSpec],
        param_changes: List[param_domain.ParamChange],
        auto_tts_enabled: bool,
        correctness_feedback_enabled: bool,
        edits_allowed: bool
    ) -> None:
        """Initializes an ExplorationMetadata domain object.

        Args:
            title: str. The exploration title.
            category: str. The category of the exploration.
            objective: str. The objective of the exploration.
            language_code: str. The language code of the exploration.
            tags: list(str). The tags given to the exploration.
            blurb: str. The blurb of the exploration.
            author_notes: str. The author notes.
            states_schema_version: int. Tbe schema version of the exploration.
            init_state_name: str. The name for the initial state of the
                exploration.
            param_specs: dict(str, ParamSpec). A dict where each key-value pair
                represents respectively, a param spec name and a ParamSpec
                domain object.
            param_changes: list(ParamChange). List of ParamChange domain
                objects.
            auto_tts_enabled: bool. True if automatic text-to-speech is
                enabled.
            correctness_feedback_enabled: bool. True if correctness feedback is
                enabled.
            edits_allowed: bool. True when edits to the exploration is allowed.
        """
        self.title = title
        self.category = category
        self.objective = objective
        self.language_code = language_code
        self.tags = tags
        self.blurb = blurb
        self.author_notes = author_notes
        self.states_schema_version = states_schema_version
        self.init_state_name = init_state_name
        self.param_specs = param_specs
        self.param_changes = param_changes
        self.auto_tts_enabled = auto_tts_enabled
        self.correctness_feedback_enabled = correctness_feedback_enabled
        self.edits_allowed = edits_allowed

    def to_dict(self) -> ExplorationMetadataDict:
        """Gets the dict representation of ExplorationMetadata domain object.

        Returns:
            dict. The dict representation of the ExplorationMetadata
            domain object.
        """
        return {
            'title': self.title,
            'category': self.category,
            'objective': self.objective,
            'language_code': self.language_code,
            'tags': self.tags,
            'blurb': self.blurb,
            'author_notes': self.author_notes,
            'states_schema_version': self.states_schema_version,
            'init_state_name': self.init_state_name,
            'param_specs': {
                ps_name: ps_value.to_dict()
                for (ps_name, ps_value) in self.param_specs.items()
            },
            'param_changes': [
                p_change.to_dict() for p_change in self.param_changes
            ],
            'auto_tts_enabled': self.auto_tts_enabled,
            'correctness_feedback_enabled': self.correctness_feedback_enabled,
            'edits_allowed': self.edits_allowed
        }


class MetadataVersionHistory:
    """Class to represent an element of the version history list of the
    exploration metadata.

    Attributes:
        last_edited_version_number: int. The version number of the
            exploration in which the metadata was last edited.
        last_edited_committer_id: str. The user id of the user who committed
            the latest changes to the exploration metadata.
    """

    def __init__(
        self,
        last_edited_version_number: Optional[int],
        last_edited_committer_id: str
    ):
        """Initializes the MetadataVersionHistory domain object.

        Args:
            last_edited_version_number: int. The version number of the
                exploration in which the metadata was last edited.
            last_edited_committer_id: str. The user id of the user who
                committed the latest changes to the exploration metadata.
        """
        self.last_edited_version_number = last_edited_version_number
        self.last_edited_committer_id = last_edited_committer_id

    def to_dict(self) -> MetadataVersionHistoryDict:
        """Returns a dict representation of the MetadataVersionHistory domain
        object.

        Returns:
            dict. The dict representation of the MetadataVersionHistory domain
            object.
        """
        return {
            'last_edited_version_number': self.last_edited_version_number,
            'last_edited_committer_id': self.last_edited_committer_id
        }

    @classmethod
    def from_dict(
        cls, metadata_version_history_dict: MetadataVersionHistoryDict
    ) -> MetadataVersionHistory:
        """Returns an MetadataVersionHistory domain object from a dict.

        Args:
            metadata_version_history_dict: dict. The dict representation of
                MetadataVersionHistory object.

        Returns:
            MetadataVersionHistory. The corresponding MetadataVersionHistory
            domain object.
        """
        return cls(
            metadata_version_history_dict['last_edited_version_number'],
            metadata_version_history_dict['last_edited_committer_id']
        )


class ExplorationVersionHistory:
    """Class to represent the version history of an exploration at a
    particular version.

    Attributes:
        exploration_id: str. The id of the exploration.
        exploration_version: int. The version number of the exploration.
        state_version_history: Dict[str, StateVersionHistory].
            The mapping of state names and StateVersionHistory domain objects.
        metadata_version_history: MetadataVersionHistory. The details of the
            last commit on the exploration metadata.
        committer_ids: List[str]. A list of user ids who made the
            'previous commit' on each state and the exploration metadata.
    """

    def __init__(
        self,
        exploration_id: str,
        exploration_version: int,
        state_version_history_dict: Dict[
            str, state_domain.StateVersionHistoryDict
        ],
        metadata_last_edited_version_number: Optional[int],
        metadata_last_edited_committer_id: str,
        committer_ids: List[str]
    ) -> None:
        """Initializes the ExplorationVersionHistory domain object.

        Args:
            exploration_id: str. The id of the exploration.
            exploration_version: int. The version number of the exploration.
            state_version_history_dict: dict. The mapping of state names and
                dicts of StateVersionHistory domain objects.
            metadata_last_edited_version_number: int. The version number of the
                exploration in which the metadata was last edited.
            metadata_last_edited_committer_id: str. The user id of the user who
                committed the latest changes to the exploration metadata.
            committer_ids: List[str]. A list of user ids who made the
                'previous commit' on each state and the exploration metadata.
        """
        self.exploration_id = exploration_id
        self.exploration_version = exploration_version
        self.state_version_history = {
            state_name: state_domain.StateVersionHistory.from_dict(vh_dict)
            for state_name, vh_dict in state_version_history_dict.items()
        }
        self.metadata_version_history = MetadataVersionHistory(
            metadata_last_edited_version_number,
            metadata_last_edited_committer_id
        )
        self.committer_ids = committer_ids

    def to_dict(self) -> ExplorationVersionHistoryDict:
        """Returns a dict representation of the ExplorationVersionHistory
        domain object.

        Returns:
            dict. A dict representation of the ExplorationVersionHistory
            domain object.
        """
        return {
            'exploration_id': self.exploration_id,
            'exploration_version': self.exploration_version,
            'state_version_history': {
                state_name: state_vh.to_dict()
                for state_name, state_vh in self.state_version_history.items()
            },
            'metadata_version_history': (
                self.metadata_version_history.to_dict()
            ),
            'committer_ids': self.committer_ids
        }<|MERGE_RESOLUTION|>--- conflicted
+++ resolved
@@ -39,15 +39,9 @@
 from core.domain import state_domain
 from core.domain import translation_domain
 
-<<<<<<< HEAD
-from typing import Dict, List, Optional, TypedDict
-=======
 from typing import (
-    Any, Callable, Dict, List, Mapping, Optional, Sequence,
-    Set, Tuple, cast
-)
-from typing_extensions import Final, TypedDict
->>>>>>> 3c8d9fa9
+        Any, Callable, Dict, Final, List, Mapping, Optional, Sequence, Set,
+        Tuple, TypedDict, cast)
 
 from core.domain import html_cleaner  # pylint: disable=invalid-import-from # isort:skip
 from core.domain import html_validation_service  # pylint: disable=invalid-import-from # isort:skip
