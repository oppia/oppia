# coding: utf-8
#
# Copyright 2014 The Oppia Authors. All Rights Reserved.
#
# Licensed under the Apache License, Version 2.0 (the "License");
# you may not use this file except in compliance with the License.
# You may obtain a copy of the License at
#
#      http://www.apache.org/licenses/LICENSE-2.0
#
# Unless required by applicable law or agreed to in writing, software
# distributed under the License is distributed on an "AS-IS" BASIS,
# WITHOUT WARRANTIES OR CONDITIONS OF ANY KIND, either express or implied.
# See the License for the specific language governing permissions and
# limitations under the License.

"""Domain objects for an exploration, its states, and their constituents.

Domain objects capture domain-specific logic and are agnostic of how the
objects they represent are stored. All methods and properties in this file
should therefore be independent of the specific storage models used.
"""

from __future__ import annotations

import collections
import copy
import datetime
import json
import re
import string

from core import feconf
from core import schema_utils
from core import utils
from core.constants import constants
from core.domain import change_domain
from core.domain import param_domain
from core.domain import state_domain
from core.domain import translation_domain
<<<<<<< HEAD
from core.domain import translation_fetchers
=======
from extensions.objects.models import objects
>>>>>>> 2eb86053

from typing import (
    Any, Callable, Dict, List, Mapping, Optional, Sequence,
    Set, Tuple, cast
)
from typing_extensions import Final, TypedDict

from core.domain import html_cleaner  # pylint: disable=invalid-import-from # isort:skip
from core.domain import html_validation_service  # pylint: disable=invalid-import-from # isort:skip
from core.domain import interaction_registry  # pylint: disable=invalid-import-from # isort:skip
from core.platform import models  # pylint: disable=invalid-import-from # isort:skip

# TODO(#14537): Refactor this file and remove imports marked
# with 'invalid-import-from'.

MYPY = False
if MYPY:  # pragma: no cover
    from mypy_imports import exp_models

(exp_models,) = models.Registry.import_models([models.NAMES.exploration])


# Do not modify the values of these constants. This is to preserve backwards
# compatibility with previous change dicts.
# TODO(bhenning): Prior to July 2015, exploration changes involving rules were
# logged using the key 'widget_handlers'. These need to be migrated to
# 'answer_groups' and 'default_outcome'.
STATE_PROPERTY_PARAM_CHANGES: Final = 'param_changes'
STATE_PROPERTY_CONTENT: Final = 'content'
STATE_PROPERTY_SOLICIT_ANSWER_DETAILS: Final = 'solicit_answer_details'
STATE_PROPERTY_CARD_IS_CHECKPOINT: Final = 'card_is_checkpoint'
STATE_PROPERTY_RECORDED_VOICEOVERS: Final = 'recorded_voiceovers'
DEPRECATED_STATE_PROPERTY_WRITTEN_TRANSLATIONS: Final = 'written_translations'
STATE_PROPERTY_INTERACTION_ID: Final = 'widget_id'
STATE_PROPERTY_LINKED_SKILL_ID: Final = 'linked_skill_id'
STATE_PROPERTY_INTERACTION_CUST_ARGS: Final = 'widget_customization_args'
STATE_PROPERTY_INTERACTION_ANSWER_GROUPS: Final = 'answer_groups'
STATE_PROPERTY_INTERACTION_DEFAULT_OUTCOME: Final = 'default_outcome'
STATE_PROPERTY_UNCLASSIFIED_ANSWERS: Final = (
    'confirmed_unclassified_answers')
STATE_PROPERTY_INTERACTION_HINTS: Final = 'hints'
STATE_PROPERTY_INTERACTION_SOLUTION: Final = 'solution'
# Deprecated state properties.
STATE_PROPERTY_CONTENT_IDS_TO_AUDIO_TRANSLATIONS_DEPRECATED: Final = (
    # Deprecated in state schema v27.
    'content_ids_to_audio_translations')

# These four properties are kept for legacy purposes and are not used anymore.
STATE_PROPERTY_INTERACTION_HANDLERS: Final = 'widget_handlers'
STATE_PROPERTY_INTERACTION_STICKY: Final = 'widget_sticky'
GADGET_PROPERTY_VISIBILITY: Final = 'gadget_visibility'
GADGET_PROPERTY_CUST_ARGS: Final = 'gadget_customization_args'

# This takes additional 'title' and 'category' parameters.
CMD_CREATE_NEW: Final = 'create_new'
# This takes an additional 'state_name' parameter.
CMD_ADD_STATE: Final = 'add_state'
# This takes additional 'old_state_name' and 'new_state_name' parameters.
CMD_RENAME_STATE: Final = 'rename_state'
# This takes an additional 'state_name' parameter.
CMD_DELETE_STATE: Final = 'delete_state'
# TODO(#12981): Write a one-off job to modify all existing translation
# suggestions that use DEPRECATED_CMD_ADD_TRANSLATION to use
# CMD_ADD_WRITTEN_TRANSLATION instead. Suggestions in the future will only use
# CMD_ADD_WRITTEN_TRANSLATION.
# DEPRECATED: This command is deprecated. Please do not use. The command remains
# here to support old suggestions. This takes additional 'state_name',
# 'content_id', 'language_code' and 'content_html' and 'translation_html'
# parameters.
DEPRECATED_CMD_ADD_TRANSLATION: Final = 'add_translation'
# This takes additional 'state_name', 'content_id', 'language_code',
# 'data_format', 'content_html' and 'translation_html' parameters.
CMD_ADD_WRITTEN_TRANSLATION: Final = 'add_written_translation'
# This takes additional 'content_id', 'language_code' and 'state_name'
# parameters.
DEPRECATED_CMD_MARK_WRITTEN_TRANSLATION_AS_NEEDING_UPDATE: Final = (
    'mark_written_translation_as_needing_update')
# This takes additional 'content_id' and 'state_name' parameters.
DEPRECATED_CMD_MARK_WRITTEN_TRANSLATIONS_AS_NEEDING_UPDATE: Final = (
    'mark_written_translations_as_needing_update')
CMD_MARK_TRANSLATIONS_NEEDS_UPDATE = 'mark_translations_as_needing_update'
# This takes additional 'content_id' parameters.
CMD_REMOVE_TRANSLATIONS = 'remove_translations'
# This takes additional 'property_name' and 'new_value' parameters.
CMD_EDIT_STATE_PROPERTY: Final = 'edit_state_property'
# This takes additional 'property_name' and 'new_value' parameters.
CMD_EDIT_EXPLORATION_PROPERTY: Final = 'edit_exploration_property'
# This takes additional 'from_version' and 'to_version' parameters for logging.
CMD_MIGRATE_STATES_SCHEMA_TO_LATEST_VERSION: Final = (
    'migrate_states_schema_to_latest_version')

# These are categories to which answers may be classified. These values should
# not be changed because they are persisted in the data store within answer
# logs.

# Represents answers classified using rules defined as part of an interaction.
EXPLICIT_CLASSIFICATION: Final = 'explicit'
# Represents answers which are contained within the training data of an answer
# group.
TRAINING_DATA_CLASSIFICATION: Final = 'training_data_match'
# Represents answers which were predicted using a statistical training model
# from training data within an answer group.
STATISTICAL_CLASSIFICATION: Final = 'statistical_classifier'
# Represents answers which led to the 'default outcome' of an interaction,
# rather than belonging to a specific answer group.
DEFAULT_OUTCOME_CLASSIFICATION: Final = 'default_outcome'

TYPE_INVALID_EXPRESSION: Final = 'Invalid'
TYPE_VALID_ALGEBRAIC_EXPRESSION: Final = 'AlgebraicExpressionInput'
TYPE_VALID_NUMERIC_EXPRESSION: Final = 'NumericExpressionInput'
TYPE_VALID_MATH_EQUATION: Final = 'MathEquationInput'
MATH_INTERACTION_TYPES: Final = [
    TYPE_VALID_ALGEBRAIC_EXPRESSION,
    TYPE_VALID_NUMERIC_EXPRESSION,
    TYPE_VALID_MATH_EQUATION
]
ALGEBRAIC_MATH_INTERACTIONS: Final = [
    TYPE_VALID_ALGEBRAIC_EXPRESSION,
    TYPE_VALID_MATH_EQUATION
]
MATH_INTERACTION_DEPRECATED_RULES: Final = [
    'ContainsSomeOf', 'OmitsSomeOf', 'MatchesWithGeneralForm']


def clean_math_expression(math_expression: str) -> str:
    """Cleans a given math expression and formats it so that it is compatible
    with the new interactions' validators.

    Args:
        math_expression: str. The string representing the math expression.

    Returns:
        str. The correctly formatted string representing the math expression.
    """
    unicode_to_text = {
        u'\u221a': 'sqrt',
        u'\xb7': '*',
        u'\u03b1': 'alpha',
        u'\u03b2': 'beta',
        u'\u03b3': 'gamma',
        u'\u03b4': 'delta',
        u'\u03b5': 'epsilon',
        u'\u03b6': 'zeta',
        u'\u03b7': 'eta',
        u'\u03b8': 'theta',
        u'\u03b9': 'iota',
        u'\u03ba': 'kappa',
        u'\u03bb': 'lambda',
        u'\u03bc': 'mu',
        u'\u03bd': 'nu',
        u'\u03be': 'xi',
        u'\u03c0': 'pi',
        u'\u03c1': 'rho',
        u'\u03c3': 'sigma',
        u'\u03c4': 'tau',
        u'\u03c5': 'upsilon',
        u'\u03c6': 'phi',
        u'\u03c7': 'chi',
        u'\u03c8': 'psi',
        u'\u03c9': 'omega',
    }
    inverse_trig_fns_mapping = {
        'asin': 'arcsin',
        'acos': 'arccos',
        'atan': 'arctan'
    }
    trig_fns = ['sin', 'cos', 'tan', 'csc', 'sec', 'cot']

    # Shifting powers in trig functions to the end.
    # For eg. 'sin^2(x)' -> '(sin(x))^2'.
    for trig_fn in trig_fns:
        math_expression = re.sub(
            r'%s(\^\d)\((.)\)' % trig_fn,
            r'(%s(\2))\1' % trig_fn, math_expression)

    # Adding parens to trig functions that don't have
    # any. For eg. 'cosA' -> 'cos(A)'.
    for trig_fn in trig_fns:
        math_expression = re.sub(
            r'%s(?!\()(.)' % trig_fn, r'%s(\1)' % trig_fn, math_expression)

    # The pylatexenc lib outputs the unicode values of special characters like
    # sqrt and pi, which is why they need to be replaced with their
    # corresponding text values before performing validation. Other unicode
    # characters will be left in the string as-is, and will be rejected by the
    # expression parser.
    for unicode_char, text in unicode_to_text.items():
        math_expression = math_expression.replace(unicode_char, text)

    # Replacing trig functions that have format which is
    # incompatible with the validations.
    for invalid_trig_fn, valid_trig_fn in inverse_trig_fns_mapping.items():
        math_expression = math_expression.replace(
            invalid_trig_fn, valid_trig_fn)

    # Replacing comma used in place of a decimal point with a decimal point.
    if re.match(r'\d+,\d+', math_expression):
        math_expression = math_expression.replace(',', '.')

    # Replacing \cdot with *.
    math_expression = re.sub(r'\\cdot', '*', math_expression)

    return math_expression


class MetadataVersionHistoryDict(TypedDict):
    """Dictionary representing MetadataVersionHistory object."""

    last_edited_version_number: Optional[int]
    last_edited_committer_id: str


class ExplorationVersionHistoryDict(TypedDict):
    """Dictionary representing ExplorationVersionHistory object."""

    exploration_id: str
    exploration_version: int
    state_version_history: Dict[str, state_domain.StateVersionHistoryDict]
    metadata_version_history: MetadataVersionHistoryDict
    committer_ids: List[str]


class ExplorationChange(change_domain.BaseChange):
    """Domain object class for an exploration change.

    IMPORTANT: Ensure that all changes to this class (and how these cmds are
    interpreted in general) preserve backward-compatibility with the
    exploration snapshots in the datastore. Do not modify the definitions of
    cmd keys that already exist.

    NOTE TO DEVELOPERS: Please note that, for a brief period around
    Feb - Apr 2017, change dicts related to editing of answer groups
    accidentally stored the old_value using a ruleSpecs key instead of a
    rule_specs key. So, if you are making use of this data, make sure to
    verify the format of the old_value before doing any processing.

    The allowed commands, together with the attributes:
        - 'add_state' (with state_name)
        - 'rename_state' (with old_state_name and new_state_name)
        - 'delete_state' (with state_name)
        - 'edit_state_property' (with state_name, property_name,
            new_value and, optionally, old_value)
        - 'edit_exploration_property' (with property_name,
            new_value and, optionally, old_value)
        - 'migrate_states_schema' (with from_version, to_version)
    For a state, property_name must be one of STATE_PROPERTIES.
    For an exploration, property_name must be one of
    EXPLORATION_PROPERTIES.
    """

    # The allowed list of state properties which can be used in
    # edit_state_property command.
    STATE_PROPERTIES: List[str] = [
        STATE_PROPERTY_PARAM_CHANGES,
        STATE_PROPERTY_CONTENT,
        STATE_PROPERTY_SOLICIT_ANSWER_DETAILS,
        STATE_PROPERTY_CARD_IS_CHECKPOINT,
        STATE_PROPERTY_RECORDED_VOICEOVERS,
        STATE_PROPERTY_INTERACTION_ID,
        STATE_PROPERTY_LINKED_SKILL_ID,
        STATE_PROPERTY_INTERACTION_CUST_ARGS,
        STATE_PROPERTY_INTERACTION_STICKY,
        STATE_PROPERTY_INTERACTION_HANDLERS,
        STATE_PROPERTY_INTERACTION_ANSWER_GROUPS,
        STATE_PROPERTY_INTERACTION_DEFAULT_OUTCOME,
        STATE_PROPERTY_INTERACTION_HINTS,
        STATE_PROPERTY_INTERACTION_SOLUTION,
        STATE_PROPERTY_UNCLASSIFIED_ANSWERS,
        # Deprecated state properties.
        STATE_PROPERTY_CONTENT_IDS_TO_AUDIO_TRANSLATIONS_DEPRECATED
    ]

    # The allowed list of exploration properties which can be used in
    # edit_exploration_property command.
    EXPLORATION_PROPERTIES: List[str] = [
        'title', 'category', 'objective', 'language_code', 'tags',
        'blurb', 'author_notes', 'param_specs', 'param_changes',
        'init_state_name', 'auto_tts_enabled', 'correctness_feedback_enabled',
        'next_content_id_index', 'edits_allowed']

    ALLOWED_COMMANDS: List[feconf.ValidCmdDict] = [{
        'name': CMD_CREATE_NEW,
        'required_attribute_names': ['category', 'title'],
        'optional_attribute_names': [],
        'user_id_attribute_names': [],
        'allowed_values': {},
        'deprecated_values': {}
    }, {
        'name': CMD_ADD_STATE,
        'required_attribute_names': [
            'state_name',
            'content_id_for_state_content',
            'content_id_for_default_outcome'
        ],
        'optional_attribute_names': [],
        'user_id_attribute_names': [],
        'allowed_values': {},
        'deprecated_values': {}
    }, {
        'name': CMD_DELETE_STATE,
        'required_attribute_names': ['state_name'],
        'optional_attribute_names': [],
        'user_id_attribute_names': [],
        'allowed_values': {},
        'deprecated_values': {}
    }, {
        'name': CMD_RENAME_STATE,
        'required_attribute_names': ['new_state_name', 'old_state_name'],
        'optional_attribute_names': [],
        'user_id_attribute_names': [],
        'allowed_values': {},
        'deprecated_values': {}
    }, {
        'name': DEPRECATED_CMD_ADD_TRANSLATION,
        'required_attribute_names': [
            'state_name', 'content_id', 'language_code', 'content_html',
            'translation_html'],
        'optional_attribute_names': [],
        'user_id_attribute_names': [],
        'allowed_values': {},
        'deprecated_values': {}
    }, {
        'name': CMD_ADD_WRITTEN_TRANSLATION,
        'required_attribute_names': [
            'state_name', 'content_id', 'language_code', 'content_html',
            'translation_html', 'data_format'],
        'optional_attribute_names': [],
        'user_id_attribute_names': [],
        'allowed_values': {},
        'deprecated_values': {}
    }, {
        'name': DEPRECATED_CMD_MARK_WRITTEN_TRANSLATION_AS_NEEDING_UPDATE,
        'required_attribute_names': [
            'content_id',
            'language_code',
            'state_name'
        ],
        'optional_attribute_names': [],
        'user_id_attribute_names': [],
        'allowed_values': {},
        'deprecated_values': {}
    }, {
        'name': DEPRECATED_CMD_MARK_WRITTEN_TRANSLATIONS_AS_NEEDING_UPDATE,
        'required_attribute_names': ['content_id', 'state_name'],
        'optional_attribute_names': [],
        'user_id_attribute_names': [],
        'allowed_values': {},
        'deprecated_values': {}
    }, {
        'name': CMD_MARK_TRANSLATIONS_NEEDS_UPDATE,
        'required_attribute_names': ['content_id'],
        'optional_attribute_names': [],
        'user_id_attribute_names': []
    }, {
        'name': CMD_REMOVE_TRANSLATIONS,
        'required_attribute_names': ['content_id'],
        'optional_attribute_names': [],
        'user_id_attribute_names': []
    }, {
        'name': CMD_EDIT_STATE_PROPERTY,
        'required_attribute_names': [
            'property_name', 'state_name', 'new_value'],
        'optional_attribute_names': ['old_value'],
        'user_id_attribute_names': [],
        'allowed_values': {'property_name': STATE_PROPERTIES},
        # TODO(#12991): Remove this once once we use the migration jobs to
        # remove the deprecated values from the server data.
        'deprecated_values': {'property_name': ['fallbacks']}
    }, {
        'name': CMD_EDIT_EXPLORATION_PROPERTY,
        'required_attribute_names': ['property_name', 'new_value'],
        'optional_attribute_names': ['old_value'],
        'user_id_attribute_names': [],
        'allowed_values': {'property_name': EXPLORATION_PROPERTIES},
        'deprecated_values': {}
    }, {
        'name': CMD_MIGRATE_STATES_SCHEMA_TO_LATEST_VERSION,
        'required_attribute_names': ['from_version', 'to_version'],
        'optional_attribute_names': [],
        'user_id_attribute_names': [],
        'allowed_values': {},
        'deprecated_values': {}
    }, {
        'name': exp_models.ExplorationModel.CMD_REVERT_COMMIT,
        'required_attribute_names': ['version_number'],
        'optional_attribute_names': [],
        'user_id_attribute_names': [],
        'allowed_values': {},
        'deprecated_values': {}
    }]

    # TODO(#12991): Remove this once once we use the migration jobs to remove
    # the deprecated commands from the server data.
    DEPRECATED_COMMANDS: List[str] = [
        'clone', 'add_gadget', 'edit_gadget_property',
        'delete_gadget', 'rename_gadget']


class TransientCheckpointUrlDict(TypedDict):
    """Dictionary representing the TransientCheckpointUrl object."""

    exploration_id: str
    furthest_reached_checkpoint_state_name: str
    furthest_reached_checkpoint_exp_version: int
    most_recently_reached_checkpoint_state_name: str
    most_recently_reached_checkpoint_exp_version: int


class TransientCheckpointUrl:
    """Domain object representing the checkpoint progress of a
    logged-out user.
    """

    def __init__(
        self,
        exploration_id: str,
        furthest_reached_checkpoint_state_name: str,
        furthest_reached_checkpoint_exp_version: int,
        most_recently_reached_checkpoint_state_name: str,
        most_recently_reached_checkpoint_exp_version: int
    ) -> None:
        """Initializes a TransientCheckpointUrl domain object.

        Args:
            exploration_id: str. Id of the exploration.
            furthest_reached_checkpoint_state_name: str. State name of the
                furthest reached checkpoint in the exploration.
            furthest_reached_checkpoint_exp_version: int. Exploration version
                in which the user has completed most checkpoints.
            most_recently_reached_checkpoint_state_name: str. State name of
                the most recently reached checkpoint in the exploration.
            most_recently_reached_checkpoint_exp_version: int. Exploration
                version in which a checkpoint was most recently reached.
        """
        self.exploration_id = exploration_id
        self.furthest_reached_checkpoint_state_name = (
            furthest_reached_checkpoint_state_name)
        self.furthest_reached_checkpoint_exp_version = (
            furthest_reached_checkpoint_exp_version)
        self.most_recently_reached_checkpoint_state_name = (
            most_recently_reached_checkpoint_state_name)
        self.most_recently_reached_checkpoint_exp_version = (
            most_recently_reached_checkpoint_exp_version)

    def to_dict(self) -> TransientCheckpointUrlDict:
        """Convert the TransientCheckpointUrl domain instance into a dictionary
        form with its keys as the attributes of this class.

        Returns:
            dict. A dictionary containing the TransientCheckpointUrl class
            information in a dictionary form.
        """

        return {
            'exploration_id': self.exploration_id,
            'furthest_reached_checkpoint_exp_version': (
                self.furthest_reached_checkpoint_exp_version),
            'furthest_reached_checkpoint_state_name': (
                self.furthest_reached_checkpoint_state_name),
            'most_recently_reached_checkpoint_exp_version': (
                self.most_recently_reached_checkpoint_exp_version),
            'most_recently_reached_checkpoint_state_name': (
                self.most_recently_reached_checkpoint_state_name)
        }

    def validate(self) -> None:
        """Validates properties of the TransientCheckpointUrl object.

        Raises:
            ValidationError. One or more attributes of the
                TransientCheckpointUrl are invalid.
        """
        if not isinstance(self.exploration_id, str):
            raise utils.ValidationError(
            'Expected exploration_id to be a str, received %s'
                % self.exploration_id)

        if not isinstance(self.furthest_reached_checkpoint_state_name, str):
            raise utils.ValidationError(
                'Expected furthest_reached_checkpoint_state_name to be a str,'
                'received %s' % self.furthest_reached_checkpoint_state_name
            )

        if not isinstance(self.furthest_reached_checkpoint_exp_version, int):
            raise utils.ValidationError(
                'Expected furthest_reached_checkpoint_exp_version to be an int'
            )

        if not isinstance(
            self.most_recently_reached_checkpoint_state_name, str
        ):
            raise utils.ValidationError(
                'Expected most_recently_reached_checkpoint_state_name to be a'
                ' str, received %s'
                % self.most_recently_reached_checkpoint_state_name
            )

        if not isinstance(
            self.most_recently_reached_checkpoint_exp_version, int
        ):
            raise utils.ValidationError(
                'Expected most_recently_reached_checkpoint_exp_version'
                ' to be an int'
            )


class ExplorationCommitLogEntryDict(TypedDict):
    """Dictionary representing the ExplorationCommitLogEntry object."""

    last_updated: float
    exploration_id: str
    commit_type: str
    commit_message: str
    version: int
    post_commit_status: str
    post_commit_community_owned: bool
    post_commit_is_private: bool


class ExplorationCommitLogEntry:
    """Value object representing a commit to an exploration."""

    # Here, Any is used because argument `commit_cmds` can accept
    # List of dictionaries that can contain arbitrary no of keys
    # with different types of values like int, str, List[str], Dict
    # and other types too. So, to make the argument generalized for
    # every dictionary we used Any type here.
    def __init__(
        self,
        created_on: datetime.datetime,
        last_updated: datetime.datetime,
        user_id: str,
        exploration_id: str,
        commit_type: str,
        commit_message: str,
        commit_cmds: Sequence[
            Mapping[str, change_domain.AcceptableChangeDictTypes]
        ],
        version: int,
        post_commit_status: str,
        post_commit_community_owned: bool,
        post_commit_is_private: bool
    ) -> None:
        """Initializes a ExplorationCommitLogEntry domain object.

        Args:
            created_on: datetime.datetime. Date and time when the exploration
                commit was created.
            last_updated: datetime.datetime. Date and time when the exploration
                commit was last updated.
            user_id: str. User id of the user who has made the commit.
            exploration_id: str. Id of the exploration.
            commit_type: str. The type of commit.
            commit_message: str. A description of changes made to the
                exploration.
            commit_cmds: list(dict). A list of commands, describing changes
                made in this model, which should give sufficient information to
                reconstruct the commit. Each dict always contains the following
                key:
                    - cmd: str. Unique command.
                and then additional arguments for that command.
            version: int. The version of the exploration after the commit.
            post_commit_status: str. The new exploration status after the
                commit.
            post_commit_community_owned: bool. Whether the exploration is
                community-owned after the edit event.
            post_commit_is_private: bool. Whether the exploration is private
                after the edit event.
        """
        self.created_on = created_on
        self.last_updated = last_updated
        self.user_id = user_id
        self.exploration_id = exploration_id
        self.commit_type = commit_type
        self.commit_message = commit_message
        self.commit_cmds = commit_cmds
        self.version = version
        self.post_commit_status = post_commit_status
        self.post_commit_community_owned = post_commit_community_owned
        self.post_commit_is_private = post_commit_is_private

    def to_dict(self) -> ExplorationCommitLogEntryDict:
        """Returns a dict representing this ExplorationCommitLogEntry domain
        object. This omits created_on, user_id and commit_cmds and adds username
        (derived from user_id).

        Returns:
            dict. A dict, mapping all fields of ExplorationCommitLogEntry
            instance, except created_on, user_id and commit_cmds fields and
            adding username (derived from user_id).
        """
        return {
            'last_updated': utils.get_time_in_millisecs(self.last_updated),
            'exploration_id': self.exploration_id,
            'commit_type': self.commit_type,
            'commit_message': self.commit_message,
            'version': self.version,
            'post_commit_status': self.post_commit_status,
            'post_commit_community_owned': self.post_commit_community_owned,
            'post_commit_is_private': self.post_commit_is_private,
        }


class ExpVersionReferenceDict(TypedDict):
    """Dictionary representing the ExpVersionReference object."""

    exp_id: str
    version: int


class ExpVersionReference:
    """Value object representing an exploration ID and a version number."""

    def __init__(self, exp_id: str, version: int) -> None:
        """Initializes an ExpVersionReference domain object.

        Args:
            exp_id: str. ID of the exploration.
            version: int. Version of the exploration.
        """
        self.exp_id = exp_id
        self.version = version
        self.validate()

    def to_dict(self) -> ExpVersionReferenceDict:
        """Returns a dict representing this ExpVersionReference domain object.

        Returns:
            dict. A dict, mapping all fields of ExpVersionReference instance.
        """
        return {
            'exp_id': self.exp_id,
            'version': self.version
        }

    def validate(self) -> None:
        """Validates properties of the ExpVersionReference.

        Raises:
            ValidationError. One or more attributes of the ExpVersionReference
                are invalid.
        """
        if not isinstance(self.exp_id, str):
            raise utils.ValidationError(
                'Expected exp_id to be a str, received %s' % self.exp_id)

        if not isinstance(self.version, int):
            raise utils.ValidationError(
                'Expected version to be an int, received %s' % self.version)


class ExplorationVersionsDiff:
    """Domain object for the difference between two versions of an Oppia
    exploration.

    Attributes:
        added_state_names: list(str). Names of the states added to the
            exploration from prev_exp_version to current_exp_version. It stores
            the newest names of the added states.
        deleted_state_names: list(str). Name sof the states deleted from the
            exploration from prev_exp_version to current_exp_version. It stores
            the initial names of the deleted states from pre_exp_version.
        new_to_old_state_names: dict. Dictionary mapping state names of
            current_exp_version to the state names of prev_exp_version.
            It doesn't include the name changes of added/deleted states.
        old_to_new_state_names: dict. Dictionary mapping state names of
            prev_exp_version to the state names of current_exp_version.
            It doesn't include the name changes of added/deleted states.
    """

    def __init__(self, change_list: List[ExplorationChange]) -> None:
        """Constructs an ExplorationVersionsDiff domain object.

        Args:
            change_list: list(ExplorationChange). A list of all of the commit
                cmds from the old version of the exploration up to the next
                version.
        """

        added_state_names: List[str] = []
        deleted_state_names: List[str] = []
        new_to_old_state_names: Dict[str, str] = {}

        for change in change_list:
            if change.cmd == CMD_ADD_STATE:
                added_state_names.append(change.state_name)
            elif change.cmd == CMD_DELETE_STATE:
                state_name = change.state_name
                if state_name in added_state_names:
                    added_state_names.remove(state_name)
                else:
                    original_state_name = state_name
                    if original_state_name in new_to_old_state_names:
                        original_state_name = new_to_old_state_names.pop(
                            original_state_name)
                    deleted_state_names.append(original_state_name)
            elif change.cmd == CMD_RENAME_STATE:
                old_state_name = change.old_state_name
                new_state_name = change.new_state_name
                if old_state_name in added_state_names:
                    added_state_names.remove(old_state_name)
                    added_state_names.append(new_state_name)
                elif old_state_name in new_to_old_state_names:
                    new_to_old_state_names[new_state_name] = (
                        new_to_old_state_names.pop(old_state_name))
                else:
                    new_to_old_state_names[new_state_name] = old_state_name

        self.added_state_names = added_state_names
        self.deleted_state_names = deleted_state_names
        self.new_to_old_state_names = new_to_old_state_names
        self.old_to_new_state_names = {
            value: key for key, value in new_to_old_state_names.items()
        }


class VersionedExplorationInteractionIdsMapping:
    """Domain object representing the mapping of state names to interaction ids
    in an exploration.
    """

    def __init__(
        self,
        version: int,
        state_interaction_ids_dict: Dict[str, str]
    ) -> None:
        """Initialises an VersionedExplorationInteractionIdsMapping domain
        object.

        Args:
            version: int. The version of the exploration.
            state_interaction_ids_dict: dict. A dict where each key-value pair
                represents, respectively, a state name and an interaction id.
        """
        self.version = version
        self.state_interaction_ids_dict = state_interaction_ids_dict


class ExplorationDict(TypedDict):
    """Dictionary representing the Exploration object."""

    id: str
    title: str
    category: str
    objective: str
    language_code: str
    tags: List[str]
    blurb: str
    author_notes: str
    states_schema_version: int
    init_state_name: str
    states: Dict[str, state_domain.StateDict]
    param_specs: Dict[str, param_domain.ParamSpecDict]
    param_changes: List[param_domain.ParamChangeDict]
    auto_tts_enabled: bool
    correctness_feedback_enabled: bool
    edits_allowed: bool


class VersionedExplorationDict(ExplorationDict):
    """Dictionary representing versioned Exploration object."""

    schema_version: int


class ExplorationPlayerDict(TypedDict):
    """Dictionary representing Exploration for learner view."""

    init_state_name: str
    param_changes: List[param_domain.ParamChangeDict]
    param_specs: Dict[str, param_domain.ParamSpecDict]
    states: Dict[str, state_domain.StateDict]
    title: str
    objective: str
    language_code: str
    correctness_feedback_enabled: bool


class VersionedExplorationStatesDict(TypedDict):
    """Dictionary representing the versioned Exploration state."""

    states_schema_version: int
    states: Dict[str, state_domain.StateDict]


class Exploration(translation_domain.BaseTranslatableObject):
    """Domain object for an Oppia exploration."""

    def __init__(
        self,
        exploration_id: str,
        title: str,
        category: str,
        objective: str,
        language_code: str,
        tags: List[str],
        blurb: str,
        author_notes: str,
        states_schema_version: int,
        init_state_name: str,
        states_dict: Dict[str, state_domain.StateDict],
        param_specs_dict: Dict[str, param_domain.ParamSpecDict],
        param_changes_list: List[param_domain.ParamChangeDict],
        version: int,
        auto_tts_enabled: bool,
        correctness_feedback_enabled: bool,
        next_content_id_index: int,
        edits_allowed: bool,
        created_on: Optional[datetime.datetime] = None,
        last_updated: Optional[datetime.datetime] = None
    ) -> None:
        """Initializes an Exploration domain object.

        Args:
            exploration_id: str. The exploration id.
            title: str. The exploration title.
            category: str. The category of the exploration.
            objective: str. The objective of the exploration.
            language_code: str. The language code of the exploration.
            tags: list(str). The tags given to the exploration.
            blurb: str. The blurb of the exploration.
            author_notes: str. The author notes.
            states_schema_version: int. Tbe schema version of the exploration.
            init_state_name: str. The name for the initial state of the
                exploration.
            states_dict: dict. A dict where each key-value pair represents,
                respectively, a state name and a dict used to initialize a
                State domain object.
            param_specs_dict: dict. A dict where each key-value pair represents
                respectively, a param spec name and a dict used to initialize a
                ParamSpec domain object.
            param_changes_list: list(dict). List of dict where each dict is
                used to initialize a ParamChange domain object.
            version: int. The version of the exploration.
            auto_tts_enabled: bool. True if automatic text-to-speech is
                enabled.
            correctness_feedback_enabled: bool. True if correctness feedback is
                enabled.
            next_content_id_index: int. The next content_id index to use for
                generation of new content_ids.
            edits_allowed: bool. True when edits to the exploration is allowed.
            created_on: datetime.datetime. Date and time when the exploration
                is created.
            last_updated: datetime.datetime. Date and time when the exploration
                was last updated.
        """
        self.id = exploration_id
        self.title = title
        self.category = category
        self.objective = objective
        self.language_code = language_code
        self.tags = tags
        self.blurb = blurb
        self.author_notes = author_notes
        self.states_schema_version = states_schema_version
        self.init_state_name = init_state_name

        self.states: Dict[str, state_domain.State] = {}
        for (state_name, state_dict) in states_dict.items():
            self.states[state_name] = state_domain.State.from_dict(state_dict)

        self.param_specs = {
            ps_name: param_domain.ParamSpec.from_dict(ps_val)
            for (ps_name, ps_val) in param_specs_dict.items()
        }
        self.param_changes = [
            param_domain.ParamChange.from_dict(param_change_dict)
            for param_change_dict in param_changes_list]

        self.version = version
        self.created_on = created_on
        self.last_updated = last_updated
        self.auto_tts_enabled = auto_tts_enabled
        self.correctness_feedback_enabled = correctness_feedback_enabled
        self.next_content_id_index = next_content_id_index
        self.edits_allowed = edits_allowed

    def get_translatable_contents_collection(
        self
    ) -> translation_domain.TranslatableContentsCollection:
        """Get all translatable fields in the exploration.

        Returns:
            TranslatableContentsCollection. An instance of
            TranslatableContentsCollection class.
        """
        translatable_contents_collection = (
            translation_domain.TranslatableContentsCollection())

        for state in self.states.values():
            (
                translatable_contents_collection
                .add_fields_from_translatable_object(state)
            )
        return translatable_contents_collection

    @classmethod
    def create_default_exploration(
        cls,
        exploration_id: str,
        title: str = feconf.DEFAULT_EXPLORATION_TITLE,
        init_state_name: str = feconf.DEFAULT_INIT_STATE_NAME,
        category: str = feconf.DEFAULT_EXPLORATION_CATEGORY,
        objective: str = feconf.DEFAULT_EXPLORATION_OBJECTIVE,
        language_code: str = constants.DEFAULT_LANGUAGE_CODE
    ) -> Exploration:
        """Returns a Exploration domain object with default values.

        'title', 'init_state_name', 'category', 'objective' if not provided are
        taken from feconf; 'tags' and 'param_changes_list' are initialized to
        empty list; 'states_schema_version' is taken from feconf; 'states_dict'
        is derived from feconf; 'param_specs_dict' is an empty dict; 'blurb' and
        'author_notes' are initialized to empty string; 'version' is
        initializated to 0.

        Args:
            exploration_id: str. The id of the exploration.
            title: str. The exploration title.
            init_state_name: str. The name of the initial state.
            category: str. The category of the exploration.
            objective: str. The objective of the exploration.
            language_code: str. The language code of the exploration.

        Returns:
            Exploration. The Exploration domain object with default
            values.
        """
        content_id_generator = translation_domain.ContentIdGenerator()
        init_state_dict = state_domain.State.create_default_state(
            init_state_name,
            content_id_generator.generate(translation_domain.ContentType.CONTENT),
            content_id_generator.generate(
                translation_domain.ContentType.DEFAULT_OUTCOME),
            is_initial_state=True).to_dict()

        states_dict = {
            init_state_name: init_state_dict
        }

        return cls(
            exploration_id, title, category, objective, language_code, [], '',
            '', feconf.CURRENT_STATE_SCHEMA_VERSION,
            init_state_name, states_dict, {}, [], 0,
            feconf.DEFAULT_AUTO_TTS_ENABLED,
            feconf.DEFAULT_CORRECTNESS_FEEDBACK_ENABLED,
            content_id_generator.next_content_id_index, True)

    @classmethod
    def from_dict(
        cls,
        exploration_dict: ExplorationDict,
        exploration_version: int = 0,
        exploration_created_on: Optional[datetime.datetime] = None,
        exploration_last_updated: Optional[datetime.datetime] = None
    ) -> Exploration:
        """Return a Exploration domain object from a dict.

        Args:
            exploration_dict: dict. The dict representation of Exploration
                object.
            exploration_version: int. The version of the exploration.
            exploration_created_on: datetime.datetime. Date and time when the
                exploration is created.
            exploration_last_updated: datetime.datetime. Date and time when the
                exploration was last updated.

        Returns:
            Exploration. The corresponding Exploration domain object.

        Raises:
            Exception. Some parameter was used in a state but not declared
                in the Exploration dict.
        """
        # NOTE TO DEVELOPERS: It is absolutely ESSENTIAL this conversion to and
        # from an ExplorationModel/dictionary MUST be exhaustive and complete.
        exploration = cls.create_default_exploration(
            exploration_dict['id'],
            title=exploration_dict['title'],
            category=exploration_dict['category'],
            objective=exploration_dict['objective'],
            language_code=exploration_dict['language_code'])
        exploration.tags = exploration_dict['tags']
        exploration.blurb = exploration_dict['blurb']
        exploration.author_notes = exploration_dict['author_notes']
        exploration.auto_tts_enabled = exploration_dict['auto_tts_enabled']
        exploration.correctness_feedback_enabled = exploration_dict[
            'correctness_feedback_enabled']
        exploration.next_content_id_index = exploration_dict[
            'next_content_id_index']
        exploration.edits_allowed = exploration_dict['edits_allowed']

        exploration.param_specs = {
            ps_name: param_domain.ParamSpec.from_dict(ps_val) for
            (ps_name, ps_val) in exploration_dict['param_specs'].items()
        }

        exploration.states_schema_version = exploration_dict[
            'states_schema_version']
        init_state_name = exploration_dict['init_state_name']
        exploration.rename_state(exploration.init_state_name, init_state_name)

        for (state_name, sdict) in exploration_dict['states'].items():
            if state_name != init_state_name:
                exploration.add_state(
                    state_name,
                    # These are placeholder values which will be repalced with
                    # correct values below.
                    '<placeholder1>', '<placeholder2>')

            state = exploration.states[state_name]

            state.content = state_domain.SubtitledHtml(
                sdict['content']['content_id'], sdict['content']['html'])
            state.content.validate()

            state.param_changes = [param_domain.ParamChange(
                pc['name'], pc['generator_id'], pc['customization_args']
            ) for pc in sdict['param_changes']]

            for pc in state.param_changes:
                if pc.name not in exploration.param_specs:
                    raise Exception(
                        'Parameter %s was used in a state but not '
                        'declared in the exploration param_specs.' % pc.name)

            idict = sdict['interaction']
            interaction_answer_groups = [
                state_domain.AnswerGroup.from_dict(group)
                for group in idict['answer_groups']]

            default_outcome = (
                state_domain.Outcome.from_dict(idict['default_outcome'])
                if idict['default_outcome'] is not None else None)

            solution = (
                state_domain.Solution.from_dict(idict['id'], idict['solution'])
                if idict['solution'] is not None and idict['id'] is not None
                else None
            )

            customization_args = (
                state_domain.InteractionInstance.  # type: ignore[no-untyped-call]
                convert_customization_args_dict_to_customization_args(
                    idict['id'],
                    idict['customization_args']
                )
            )
            state.interaction = state_domain.InteractionInstance(
                idict['id'], customization_args,
                interaction_answer_groups, default_outcome,
                idict['confirmed_unclassified_answers'],
                [state_domain.Hint.from_dict(h) for h in idict['hints']],
                solution)

            state.recorded_voiceovers = (
                state_domain.RecordedVoiceovers.from_dict(
                    sdict['recorded_voiceovers']))


            state.linked_skill_id = sdict['linked_skill_id']

            state.solicit_answer_details = sdict['solicit_answer_details']

            state.card_is_checkpoint = sdict['card_is_checkpoint']

            exploration.states[state_name] = state

        exploration.param_changes = [
            param_domain.ParamChange.from_dict(pc)
            for pc in exploration_dict['param_changes']]

        exploration.version = exploration_version
        exploration.created_on = exploration_created_on
        exploration.last_updated = exploration_last_updated

        return exploration

    @classmethod
    def _validate_state_name(cls, name: str) -> None:
        """Validates name string.

        Args:
            name: str. The name to validate.
        """
        utils.require_valid_name(name, 'a state name')

    def validate(self, strict: bool = False) -> None:
        """Validates various properties of the Exploration.

        Args:
            strict: bool. If True, the exploration is assumed to be published,
                and the validation checks are stricter.

        Raises:
            ValidationError. One or more attributes of the Exploration are
                invalid.
        """
        if not isinstance(self.title, str):
            raise utils.ValidationError(
                'Expected title to be a string, received %s' % self.title)
        utils.require_valid_name(
            self.title, 'the exploration title', allow_empty=True)

        if not isinstance(self.category, str):
            raise utils.ValidationError(
                'Expected category to be a string, received %s'
                % self.category)
        utils.require_valid_name(
            self.category, 'the exploration category', allow_empty=True)

        if not isinstance(self.objective, str):
            raise utils.ValidationError(
                'Expected objective to be a string, received %s' %
                self.objective)

        if not isinstance(self.language_code, str):
            raise utils.ValidationError(
                'Expected language_code to be a string, received %s' %
                self.language_code)
        if not utils.is_valid_language_code(self.language_code):
            raise utils.ValidationError(
                'Invalid language_code: %s' % self.language_code)

        if not isinstance(self.tags, list):
            raise utils.ValidationError(
                'Expected \'tags\' to be a list, received %s' % self.tags)
        for tag in self.tags:
            if not isinstance(tag, str):
                raise utils.ValidationError(
                    'Expected each tag in \'tags\' to be a string, received '
                    '\'%s\'' % tag)

            if not tag:
                raise utils.ValidationError('Tags should be non-empty.')

            if not re.match(constants.TAG_REGEX, tag):
                raise utils.ValidationError(
                    'Tags should only contain lowercase letters and spaces, '
                    'received \'%s\'' % tag)

            if (tag[0] not in string.ascii_lowercase or
                    tag[-1] not in string.ascii_lowercase):
                raise utils.ValidationError(
                    'Tags should not start or end with whitespace, received '
                    ' \'%s\'' % tag)

            if re.search(r'\s\s+', tag):
                raise utils.ValidationError(
                    'Adjacent whitespace in tags should be collapsed, '
                    'received \'%s\'' % tag)
        if len(set(self.tags)) != len(self.tags):
            raise utils.ValidationError('Some tags duplicate each other')

        if not isinstance(self.blurb, str):
            raise utils.ValidationError(
                'Expected blurb to be a string, received %s' % self.blurb)

        if not isinstance(self.author_notes, str):
            raise utils.ValidationError(
                'Expected author_notes to be a string, received %s' %
                self.author_notes)

        if not isinstance(self.states, dict):
            raise utils.ValidationError(
                'Expected states to be a dict, received %s' % self.states)
        if not self.states:
            raise utils.ValidationError('This exploration has no states.')
        for state_name, state in self.states.items():
            self._validate_state_name(state_name)
            state.validate(  # type: ignore[no-untyped-call]
                self.param_specs,
                allow_null_interaction=not strict)
            # The checks below perform validation on the Outcome domain object
            # that is specific to answer groups in explorations, but not
            # questions. This logic is here because the validation checks in
            # the Outcome domain object are used by both explorations and
            # questions.
            for answer_group in state.interaction.answer_groups:
                if not answer_group.outcome.dest:
                    raise utils.ValidationError(
                        'Every outcome should have a destination.')
                if not isinstance(answer_group.outcome.dest, str):
                    raise utils.ValidationError(
                        'Expected outcome dest to be a string, received %s'
                        % answer_group.outcome.dest)

                outcome = answer_group.outcome
                if outcome.dest_if_really_stuck is not None:
                    if not isinstance(outcome.dest_if_really_stuck, str):
                        raise utils.ValidationError(
                            'Expected dest_if_really_stuck to be a '
                            'string, received %s' %
                            outcome.dest_if_really_stuck)

            if state.interaction.default_outcome is not None:
                if not state.interaction.default_outcome.dest:
                    raise utils.ValidationError(
                        'Every outcome should have a destination.')
                if not isinstance(state.interaction.default_outcome.dest, str):
                    raise utils.ValidationError(
                        'Expected outcome dest to be a string, received %s'
                        % state.interaction.default_outcome.dest)

                default_outcome = state.interaction.default_outcome
                if default_outcome.dest_if_really_stuck is not None:
                    if not isinstance(
                        default_outcome.dest_if_really_stuck, str
                    ):
                        raise utils.ValidationError(
                            'Expected dest_if_really_stuck to be a '
                            'string, received %s'
                            % default_outcome.dest_if_really_stuck)

        if self.states_schema_version is None:
            raise utils.ValidationError(
                'This exploration has no states schema version.')
        if not self.init_state_name:
            raise utils.ValidationError(
                'This exploration has no initial state name specified.')
        if self.init_state_name not in self.states:
            raise utils.ValidationError(
                'There is no state in %s corresponding to the exploration\'s '
                'initial state name %s.' %
                (list(self.states.keys()), self.init_state_name))

        if not isinstance(self.param_specs, dict):
            raise utils.ValidationError(
                'Expected param_specs to be a dict, received %s'
                % self.param_specs)

        if not isinstance(self.auto_tts_enabled, bool):
            raise utils.ValidationError(
                'Expected auto_tts_enabled to be a bool, received %s'
                % self.auto_tts_enabled)

        if not isinstance(self.correctness_feedback_enabled, bool):
            raise utils.ValidationError(
                'Expected correctness_feedback_enabled to be a bool, received '
                '%s' % self.correctness_feedback_enabled)

        if not isinstance(self.next_content_id_index, int):
            raise utils.ValidationError(
                'Expected next_content_id_index to be an int, received '
                '%s' % self.next_content_id_index)
        if not isinstance(self.edits_allowed, bool):
            raise utils.ValidationError(
                'Expected edits_allowed to be a bool, received '
                '%s' % self.edits_allowed)

        for param_name in self.param_specs:
            if not isinstance(param_name, str):
                raise utils.ValidationError(
                    'Expected parameter name to be a string, received %s (%s).'
                    % (param_name, type(param_name)))
            if not re.match(feconf.ALPHANUMERIC_REGEX, param_name):
                raise utils.ValidationError(
                    'Only parameter names with characters in [a-zA-Z0-9] are '
                    'accepted.')
            self.param_specs[param_name].validate()

        if not isinstance(self.param_changes, list):
            raise utils.ValidationError(
                'Expected param_changes to be a list, received %s'
                % self.param_changes)
        for param_change in self.param_changes:
            param_change.validate()

            if param_change.name in constants.INVALID_PARAMETER_NAMES:
                raise utils.ValidationError(
                    'The exploration-level parameter with name \'%s\' is '
                    'reserved. Please choose a different name.'
                    % param_change.name)
            if param_change.name not in self.param_specs:
                raise utils.ValidationError(
                    'No parameter named \'%s\' exists in this exploration'
                    % param_change.name)

        # TODO(sll): Find a way to verify the param change customization args
        # when they depend on exploration/state parameters (e.g. the generated
        # values must have the correct obj_type). Can we get sample values for
        # the reader's answer and these parameters by looking at states that
        # link to this one?

        # Check that all state param changes are valid.
        for state_name, state in self.states.items():
            for param_change in state.param_changes:
                param_change.validate()
                if param_change.name in constants.INVALID_PARAMETER_NAMES:
                    raise utils.ValidationError(
                        'The parameter name \'%s\' is reserved. Please choose '
                        'a different name for the parameter being set in '
                        'state \'%s\'.' % (param_change.name, state_name))
                if param_change.name not in self.param_specs:
                    raise utils.ValidationError(
                        'The parameter with name \'%s\' was set in state '
                        '\'%s\', but it does not exist in the list of '
                        'parameter specifications for this exploration.'
                        % (param_change.name, state_name))

        # Check that all answer groups, outcomes, and param_changes are valid.
        all_state_names = list(self.states.keys())
        for state_name, state in self.states.items():
            interaction = state.interaction
            default_outcome = interaction.default_outcome

            if default_outcome is not None:
                # Check the default destination, if any.
                if default_outcome.dest not in all_state_names:
                    raise utils.ValidationError(
                        'The destination %s is not a valid state.'
                        % default_outcome.dest)

                # Check default if-stuck destinations.
                if (
                    default_outcome.dest_if_really_stuck is not None and
                    default_outcome.dest_if_really_stuck not in all_state_names
                ):
                    raise utils.ValidationError(
                        'The destination for the stuck learner %s '
                        'is not a valid state.'
                        % default_outcome.dest_if_really_stuck)

                if default_outcome.dest_if_really_stuck == state_name:
                    raise utils.ValidationError(
                        'The destination for a stuck learner cannot be the '
                        'same state.')

                # Check that, if the outcome is a non-self-loop, then the
                # refresher_exploration_id is None.
                if (
                    default_outcome.refresher_exploration_id is not None and
                    default_outcome.dest != state_name
                ):
                    raise utils.ValidationError(
                        'The default outcome for state %s has a refresher '
                        'exploration ID, but is not a self-loop.' % state_name)

            for group in interaction.answer_groups:
                # Check group destinations.
                if group.outcome.dest not in all_state_names:
                    raise utils.ValidationError(
                        'The destination %s is not a valid state.'
                        % group.outcome.dest)

                # Check group if-stuck destinations.
                if (
                    group.outcome.dest_if_really_stuck is not None and
                    group.outcome.dest_if_really_stuck not in all_state_names
                ):
                    raise utils.ValidationError(
                        'The destination for the stuck learner %s '
                        'is not a valid state.'
                        % group.outcome.dest_if_really_stuck)

                if (
                    group.outcome.dest_if_really_stuck is not None and
                    group.outcome.dest_if_really_stuck == state_name
                ):
                    raise utils.ValidationError(
                        'The destination for a stuck learner cannot be the '
                        'same state.')

                # Check that, if the outcome is a non-self-loop, then the
                # refresher_exploration_id is None.
                if (
                    group.outcome.refresher_exploration_id is not None and
                    group.outcome.dest != state_name
                ):
                    raise utils.ValidationError(
                        'The outcome for an answer group in state %s has a '
                        'refresher exploration ID, but is not a self-loop.'
                        % state_name)

                for param_change in group.outcome.param_changes:
                    if param_change.name not in self.param_specs:
                        raise utils.ValidationError(
                            'The parameter %s was used in an answer group, '
                            'but it does not exist in this exploration'
                            % param_change.name)

        if strict:
            warnings_list = []

            # Check if first state is a checkpoint or not.
            if not self.states[self.init_state_name].card_is_checkpoint:
                raise utils.ValidationError(
                    'Expected card_is_checkpoint of first state to be True'
                    ' but found it to be %s'
                    % (self.states[self.init_state_name].card_is_checkpoint)
                )

            # Check if terminal states are checkpoints.
            for state_name, state in self.states.items():
                interaction = state.interaction
                if interaction.is_terminal:
                    if state_name != self.init_state_name:
                        if state.card_is_checkpoint:
                            raise utils.ValidationError(
                                'Expected card_is_checkpoint of terminal state '
                                'to be False but found it to be %s'
                                % state.card_is_checkpoint
                            )

            # Check if checkpoint count is between 1 and 8, inclusive.
            checkpoint_count = 0
            for state_name, state in self.states.items():
                if state.card_is_checkpoint:
                    checkpoint_count = checkpoint_count + 1
            if not 1 <= checkpoint_count <= 8:
                raise utils.ValidationError(
                    'Expected checkpoint count to be between 1 and 8 inclusive '
                    'but found it to be %s'
                    % checkpoint_count
                )

            # Check if a state marked as a checkpoint is bypassable.
            non_initial_checkpoint_state_names = []
            for state_name, state in self.states.items():
                if (state_name != self.init_state_name
                        and state.card_is_checkpoint):
                    non_initial_checkpoint_state_names.append(state_name)

            # For every non-initial checkpoint state we remove it from the
            # states dict. Then we check if we can reach a terminal state after
            # removing the state with checkpoint. As soon as we find a terminal
            # state, we break out of the loop and raise a validation error.
            # Since, we reached a terminal state, this implies that the user was
            # not required to go through the checkpoint. Hence, the checkpoint
            # is bypassable.
            for state_name_to_exclude in non_initial_checkpoint_state_names:
                new_states = copy.deepcopy(self.states)
                new_states.pop(state_name_to_exclude)
                processed_state_names = set()
                curr_queue = [self.init_state_name]
                excluded_state_is_bypassable = False
                while curr_queue:
                    if curr_queue[0] == state_name_to_exclude:
                        curr_queue.pop(0)
                        continue
                    curr_state_name = curr_queue[0]
                    curr_queue = curr_queue[1:]
                    if not curr_state_name in processed_state_names:
                        processed_state_names.add(curr_state_name)
                        curr_state = new_states[curr_state_name]

                        # We do not need to check if the current state is
                        # terminal or not before getting all outcomes, as when
                        # we find a terminal state in an outcome, we break out
                        # of the for loop and raise a validation error.
                        all_outcomes = (
                            curr_state.interaction.get_all_outcomes())  # type: ignore[no-untyped-call]
                        for outcome in all_outcomes:
                            dest_state = outcome.dest
                            if self.states[dest_state].interaction.is_terminal:
                                excluded_state_is_bypassable = True
                                break
                            if (dest_state not in curr_queue and
                                    dest_state not in processed_state_names):
                                curr_queue.append(dest_state)
                    if excluded_state_is_bypassable:
                        raise utils.ValidationError(
                            'Cannot make %s a checkpoint as it is bypassable'
                            % state_name_to_exclude)

            try:
                self._verify_all_states_reachable()
            except utils.ValidationError as e:
                warnings_list.append(str(e))

            try:
                self._verify_no_dead_ends()
            except utils.ValidationError as e:
                warnings_list.append(str(e))

            if not self.title:
                warnings_list.append(
                    'A title must be specified (in the \'Settings\' tab).')

            if not self.category:
                warnings_list.append(
                    'A category must be specified (in the \'Settings\' tab).')

            if not self.objective:
                warnings_list.append(
                    'An objective must be specified (in the \'Settings\' tab).'
                )

            # Check that self-loop outcomes are not labelled as correct.
            all_state_names = list(self.states.keys())
            for state_name, state in self.states.items():
                interaction = state.interaction
                default_outcome = interaction.default_outcome

                if default_outcome is not None:
                    # Check that, if the outcome is a self-loop, then the
                    # outcome is not labelled as correct.
                    if (
                        default_outcome.dest == state_name and
                        default_outcome.labelled_as_correct
                    ):
                        raise utils.ValidationError(
                            'The default outcome for state %s is labelled '
                            'correct but is a self-loop.' % state_name)

                for group in interaction.answer_groups:
                    # Check that, if the outcome is a self-loop, then the
                    # outcome is not labelled as correct.
                    if (
                        group.outcome.dest == state_name and
                        group.outcome.labelled_as_correct
                    ):
                        raise utils.ValidationError(
                            'The outcome for an answer group in state %s is '
                            'labelled correct but is a self-loop.' % state_name)

                    if (
                        group.outcome.labelled_as_correct and
                        group.outcome.dest_if_really_stuck is not None
                    ):
                        raise utils.ValidationError(
                            'The outcome for the state is labelled '
                            'correct but a destination for the stuck learner '
                            'is specified.')

            if len(warnings_list) > 0:
                warning_str = ''
                for ind, warning in enumerate(warnings_list):
                    warning_str += '%s. %s ' % (ind + 1, warning)
                raise utils.ValidationError(
                    'Please fix the following issues before saving this '
                    'exploration: %s' % warning_str)

    def _verify_all_states_reachable(self) -> None:
        """Verifies that all states are reachable from the initial state.

        Raises:
            ValidationError. One or more states are not reachable from the
                initial state of the Exploration.
        """
        # This queue stores state names.
        processed_queue = []
        curr_queue = [self.init_state_name]

        while curr_queue:
            curr_state_name = curr_queue[0]
            curr_queue = curr_queue[1:]

            if not curr_state_name in processed_queue:
                processed_queue.append(curr_state_name)

                curr_state = self.states[curr_state_name]

                if not curr_state.interaction.is_terminal:
                    all_outcomes = curr_state.interaction.get_all_outcomes()  # type: ignore[no-untyped-call]
                    for outcome in all_outcomes:
                        dest_state = outcome.dest
                        if (dest_state not in curr_queue and
                                dest_state not in processed_queue):
                            curr_queue.append(dest_state)

        if len(self.states) != len(processed_queue):
            unseen_states = list(
                set(self.states.keys()) - set(processed_queue))
            raise utils.ValidationError(
                'The following states are not reachable from the initial '
                'state: %s' % ', '.join(unseen_states))

    def _verify_no_dead_ends(self) -> None:
        """Verifies that all states can reach a terminal state.

        Raises:
            ValidationError. If is impossible to complete the exploration from
                a state.
        """
        # This queue stores state names.
        processed_queue = []
        curr_queue = []

        for (state_name, state) in self.states.items():
            if state.interaction.is_terminal:
                curr_queue.append(state_name)

        while curr_queue:
            curr_state_name = curr_queue[0]
            curr_queue = curr_queue[1:]

            if not curr_state_name in processed_queue:
                processed_queue.append(curr_state_name)

                for (state_name, state) in self.states.items():
                    if (state_name not in curr_queue
                            and state_name not in processed_queue):
                        all_outcomes = (
                            state.interaction.get_all_outcomes())  # type: ignore[no-untyped-call]
                        for outcome in all_outcomes:
                            if outcome.dest == curr_state_name:
                                curr_queue.append(state_name)
                                break

        if len(self.states) != len(processed_queue):
            dead_end_states = list(
                set(self.states.keys()) - set(processed_queue))
            raise utils.ValidationError(
                'It is impossible to complete the exploration from the '
                'following states: %s' % ', '.join(dead_end_states))

    def get_content_html(self, state_name: str, content_id: str) -> str:
        """Return the content for a given content id of a state.

        Args:
            state_name: str. The name of the state.
            content_id: str. The id of the content.

        Returns:
            str. The html content corresponding to the given content id of a
            state.

        Raises:
            ValueError. The given state_name does not exist.
        """
        if state_name not in self.states:
            raise ValueError('State %s does not exist' % state_name)

        return self.states[state_name].get_content_html(content_id)

    # Derived attributes of an exploration.
    @property
    def init_state(self) -> state_domain.State:
        """The state which forms the start of this exploration.

        Returns:
            State. The corresponding State domain object.
        """
        return self.states[self.init_state_name]

    @property
    def param_specs_dict(self) -> Dict[str, param_domain.ParamSpecDict]:
        """A dict of param specs, each represented as Python dicts.

        Returns:
            dict. Dict of parameter specs.
        """
        return {ps_name: ps_val.to_dict()
                for (ps_name, ps_val) in self.param_specs.items()}

    @property
    def param_change_dicts(self) -> List[param_domain.ParamChangeDict]:
        """A list of param changes, represented as JSONifiable Python dicts.

        Returns:
            list(dict). List of dicts, each representing a parameter change.
        """
        return [param_change.to_dict() for param_change in self.param_changes]

    @classmethod
    def is_demo_exploration_id(cls, exploration_id: str) -> bool:
        """Whether the given exploration id is a demo exploration.

        Args:
            exploration_id: str. The exploration id.

        Returns:
            bool. Whether the corresponding exploration is a demo exploration.
        """
        return exploration_id in feconf.DEMO_EXPLORATIONS

    @property
    def is_demo(self) -> bool:
        """Whether the exploration is one of the demo explorations.

        Returns:
            bool. True is the current exploration is a demo exploration.
        """
        return self.is_demo_exploration_id(self.id)

    def has_state_name(self, state_name: str) -> bool:
        """Whether the exploration has a state with the given state name.

        Args:
            state_name: str. The name of the state.

        Returns:
            bool. Returns true if the exploration has the given state name.
        """
        state_names = list(self.states.keys())
        return state_name in state_names

    def get_interaction_id_by_state_name(
        self, state_name: str
    ) -> Optional[str]:
        """Returns the interaction id of the state.

        Args:
            state_name: str. The name of the state.

        Returns:
            str|None. The ID of the interaction.
        """
        return self.states[state_name].interaction.id

    def update_title(self, title: str) -> None:
        """Update the exploration title.

        Args:
            title: str. The exploration title to set.
        """
        self.title = title

    def update_category(self, category: str) -> None:
        """Update the exploration category.

        Args:
            category: str. The exploration category to set.
        """
        self.category = category

    def update_objective(self, objective: str) -> None:
        """Update the exploration objective.

        Args:
            objective: str. The exploration objective to set.
        """
        self.objective = objective

    def update_language_code(self, language_code: str) -> None:
        """Update the exploration language code.

        Args:
            language_code: str. The exploration language code to set.
        """
        self.language_code = language_code

    def update_tags(self, tags: List[str]) -> None:
        """Update the tags of the exploration.

        Args:
            tags: list(str). List of tags to set.
        """
        self.tags = tags

    def update_blurb(self, blurb: str) -> None:
        """Update the blurb of the exploration.

        Args:
            blurb: str. The blurb to set.
        """
        self.blurb = blurb

    def update_author_notes(self, author_notes: str) -> None:
        """Update the author notes of the exploration.

        Args:
            author_notes: str. The author notes to set.
        """
        self.author_notes = author_notes

    def update_param_specs(
        self, param_specs_dict: Dict[str, param_domain.ParamSpecDict]
    ) -> None:
        """Update the param spec dict.

        Args:
            param_specs_dict: dict. A dict where each key-value pair represents
                respectively, a param spec name and a dict used to initialize a
                ParamSpec domain object.
        """
        self.param_specs = {
            ps_name: param_domain.ParamSpec.from_dict(ps_val)
            for (ps_name, ps_val) in param_specs_dict.items()
        }

    def update_param_changes(
        self, param_changes: List[param_domain.ParamChange]
    ) -> None:
        """Update the param change dict.

        Args:
            param_changes: list(ParamChange). List of ParamChange objects.
        """
        self.param_changes = param_changes

    def update_init_state_name(self, init_state_name: str) -> None:
        """Update the name for the initial state of the exploration.

        Args:
            init_state_name: str. The new name of the initial state.

        Raises:
            Exception. Invalid initial state name.
        """
        old_init_state_name = self.init_state_name
        if init_state_name not in self.states:
            raise Exception(
                'Invalid new initial state name: %s; '
                'it is not in the list of states %s for this '
                'exploration.' % (init_state_name, list(self.states.keys())))
        self.init_state_name = init_state_name
        if old_init_state_name in self.states:
            self.states[old_init_state_name].card_is_checkpoint = False
        self.init_state.card_is_checkpoint = True

    def update_auto_tts_enabled(self, auto_tts_enabled: bool) -> None:
        """Update whether automatic text-to-speech is enabled.

        Args:
            auto_tts_enabled: bool. Whether automatic text-to-speech
                is enabled or not.
        """
        self.auto_tts_enabled = auto_tts_enabled

    def update_correctness_feedback_enabled(
        self, correctness_feedback_enabled: bool
    ) -> None:
        """Update whether correctness feedback is enabled.

        Args:
            correctness_feedback_enabled: bool. Whether correctness feedback
                is enabled or not.
        """
        self.correctness_feedback_enabled = correctness_feedback_enabled

    def update_next_content_id_index(self, next_content_id_index):
        """Update the interaction next content id index attribute.

        Args:
            next_content_id_index: int. The new next content id index to set.
        """
        self.next_content_id_index = next_content_id_index

    def add_states(self, state_names):
        """
        """
        content_id_generator = translation_domain.ContentIdGenerator(
            self.next_content_id_index)
        for state_name in state_names:
            self.add_state(
                state_name,
                content_id_generator.generate(
                    translation_domain.ContentType.CONTENT),
                content_id_generator.generate(
                    translation_domain.ContentType.DEFAULT_OUTCOME))
        self.next_content_id_index = content_id_generator.next_content_id_index

    def add_state(
        self, state_name, content_id_for_state_content,
        content_id_for_default_outcome):
        """Adds new state in the exploration with the given state name.

        Args:
            state_name: The new state name.
            content_id_for_state_content: The content_id for the new state
                content.
            content_id_for_default_outcome: The content_id for the default
                outcome of the new state.
        """
        self.states[state_name] = state_domain.State.create_default_state(
                state_name, content_id_for_state_content,
                content_id_for_default_outcome)

    def rename_state(self, old_state_name: str, new_state_name: str) -> None:
        """Renames the given state.

        Args:
            old_state_name: str. The old name of state to rename.
            new_state_name: str. The new state name.

        Raises:
            ValueError. The old state name does not exist or the new state name
                is already in states dict.
        """
        if old_state_name not in self.states:
            raise ValueError('State %s does not exist' % old_state_name)
        if (old_state_name != new_state_name and
                new_state_name in self.states):
            raise ValueError('Duplicate state name: %s' % new_state_name)

        if old_state_name == new_state_name:
            return

        self._validate_state_name(new_state_name)

        self.states[new_state_name] = copy.deepcopy(
            self.states[old_state_name])
        del self.states[old_state_name]

        if self.init_state_name == old_state_name:
            self.update_init_state_name(new_state_name)
        # Find all destinations in the exploration which equal the renamed
        # state, and change the name appropriately.
        for other_state in self.states.values():
            other_outcomes = other_state.interaction.get_all_outcomes()  # type: ignore[no-untyped-call]
            for outcome in other_outcomes:
                if outcome.dest == old_state_name:
                    outcome.dest = new_state_name

    def delete_state(self, state_name: str) -> None:
        """Deletes the given state.

        Args:
            state_name: str. The state name to be deleted.

        Raises:
            ValueError. The state does not exist or is the initial state of the
                exploration.
        """
        if state_name not in self.states:
            raise ValueError('State %s does not exist' % state_name)

        # Do not allow deletion of initial states.
        if self.init_state_name == state_name:
            raise ValueError('Cannot delete initial state of an exploration.')

        # Find all destinations in the exploration which equal the deleted
        # state, and change them to loop back to their containing state.
        for other_state_name, other_state in self.states.items():
            all_outcomes = other_state.interaction.get_all_outcomes()  # type: ignore[no-untyped-call]
            for outcome in all_outcomes:
                if outcome.dest == state_name:
                    outcome.dest = other_state_name

        del self.states[state_name]

    def get_trainable_states_dict(self, old_states, exp_versions_diff):
        """Retrieves the state names of all trainable states in an exploration
        segregated into state names with changed and unchanged answer groups.
        In this method, the new_state_name refers to the name of the state in
        the current version of the exploration whereas the old_state_name refers
        to the name of the state in the previous version of the exploration.

        Args:
            old_states: dict. Dictionary containing all State domain objects.
            exp_versions_diff: ExplorationVersionsDiff. An instance of the
                exploration versions diff class.

        Returns:
            dict. The trainable states dict. This dict has three keys
            representing state names with changed answer groups and
            unchanged answer groups respectively.
        """
        trainable_states_dict: Dict[str, List[str]] = {
            'state_names_with_changed_answer_groups': [],
            'state_names_with_unchanged_answer_groups': []
        }
        new_states = self.states

        for new_state_name, new_state in new_states.items():
            if not new_state.can_undergo_classification():  # type: ignore[no-untyped-call]
                continue

            old_state_name = new_state_name
            if new_state_name in exp_versions_diff.new_to_old_state_names:
                old_state_name = exp_versions_diff.new_to_old_state_names[
                    new_state_name]

            # The case where a new state is added. When this happens, the
            # old_state_name will be equal to the new_state_name and it will not
            # be present in the exploration's older version.
            if old_state_name not in old_states:
                trainable_states_dict[
                    'state_names_with_changed_answer_groups'].append(
                        new_state_name)
                continue
            old_state = old_states[old_state_name]
            old_training_data = old_state.get_training_data()  # type: ignore[no-untyped-call]
            new_training_data = new_state.get_training_data()  # type: ignore[no-untyped-call]

            # Check if the training data and interaction_id of the state in the
            # previous version of the exploration and the state in the new
            # version of the exploration match. If any of them are not equal,
            # we create a new job for the state in the current version.
            if new_training_data == old_training_data and (
                    new_state.interaction.id == old_state.interaction.id):
                trainable_states_dict[
                    'state_names_with_unchanged_answer_groups'].append(
                        new_state_name)
            else:
                trainable_states_dict[
                    'state_names_with_changed_answer_groups'].append(
                        new_state_name)

        return trainable_states_dict

    def get_metadata(self):
        """Gets the ExplorationMetadata domain object for the exploration."""
        return ExplorationMetadata(
            self.title, self. category, self.objective, self.language_code,
            self.tags, self.blurb, self.author_notes,
            self.states_schema_version, self.init_state_name,
            self.param_specs, self.param_changes, self.auto_tts_enabled,
            self.correctness_feedback_enabled, self.edits_allowed
        )

    @classmethod
    def _convert_states_v41_dict_to_v42_dict(
        cls, states_dict: Dict[str, state_domain.StateDict]
    ) -> Dict[str, state_domain.StateDict]:
        """Converts from version 41 to 42. Version 42 changes rule input types
        for DragAndDropSortInput and ItemSelectionInput interactions to better
        support translations. Specifically, the rule inputs will store content
        ids of the html rather than the raw html. Solution answers for
        DragAndDropSortInput and ItemSelectionInput interactions are also
        updated.

        Args:
            states_dict: dict. A dict where each key-value pair represents,
                respectively, a state name and a dict used to initialize a
                State domain object.

        Returns:
            dict. The converted states_dict.
        """

        # Here, argument 'value' can accept Solution's 'correct_answer' values
        # and 'correct_answer' can contain values of type List[Set[str]],
        # List[str], str, int, Dict and other types too. So, to make `value`
        # generalized for every types of values. We used Any type here.
        def migrate_rule_inputs_and_answers(
            new_type: str,
            value: Any,
            choices: List[state_domain.SubtitledHtmlDict]
        ) -> Any:
            """Migrates SetOfHtmlString to SetOfTranslatableHtmlContentIds,
            ListOfSetsOfHtmlStrings to ListOfSetsOfTranslatableHtmlContentIds,
            and DragAndDropHtmlString to TranslatableHtmlContentId. These
            migrations are necessary to have rules work easily for multiple
            languages; instead of comparing html for equality, we compare
            content_ids for equality.

            Args:
                new_type: str. The type to migrate to.
                value: *. The value to migrate.
                choices: list(dict). The list of subtitled html dicts to extract
                    content ids from.

            Returns:
                *. The migrated rule input.
            """

            def extract_content_id_from_choices(html: str) -> str:
                """Given a html, find its associated content id in choices,
                which is a list of subtitled html dicts.

                Args:
                    html: str. The html to find the content id of.

                Returns:
                    str. The content id of html.
                """
                for subtitled_html_dict in choices:
                    if subtitled_html_dict['html'] == html:
                        return subtitled_html_dict['content_id']
                # If there is no match, we discard the rule input. The frontend
                # will handle invalid content ids similar to how it handled
                # non-matching html.
                return feconf.INVALID_CONTENT_ID

            if new_type == 'TranslatableHtmlContentId':
                return extract_content_id_from_choices(value)
            elif new_type == 'SetOfTranslatableHtmlContentIds':
                return [
                    migrate_rule_inputs_and_answers(
                        'TranslatableHtmlContentId', html, choices
                    ) for html in value
                ]
            elif new_type == 'ListOfSetsOfTranslatableHtmlContentIds':
                return [
                    migrate_rule_inputs_and_answers(
                        'SetOfTranslatableHtmlContentIds', html_set, choices
                    ) for html_set in value
                ]

        for state_dict in states_dict.values():
            interaction_id = state_dict['interaction']['id']
            if interaction_id not in [
                    'DragAndDropSortInput', 'ItemSelectionInput']:
                continue

            solution = state_dict['interaction']['solution']
            choices = state_dict['interaction']['customization_args'][
                'choices']['value']
            if interaction_id == 'ItemSelectionInput':
                # The solution type will be migrated from SetOfHtmlString to
                # SetOfTranslatableHtmlContentIds.
                if solution is not None:
                    solution['correct_answer'] = (
                        migrate_rule_inputs_and_answers(
                            'SetOfTranslatableHtmlContentIds',
                            solution['correct_answer'],
                            choices)
                    )
            if interaction_id == 'DragAndDropSortInput':
                # The solution type will be migrated from ListOfSetsOfHtmlString
                # to ListOfSetsOfTranslatableHtmlContentIds.
                if solution is not None:
                    solution['correct_answer'] = (
                        migrate_rule_inputs_and_answers(
                            'ListOfSetsOfTranslatableHtmlContentIds',
                            solution['correct_answer'],
                            choices)
                    )

            for answer_group_dict in state_dict['interaction']['answer_groups']:
                for rule_spec_dict in answer_group_dict['rule_specs']:
                    rule_type = rule_spec_dict['rule_type']
                    rule_inputs = rule_spec_dict['inputs']

                    if interaction_id == 'ItemSelectionInput':
                        # All rule inputs for ItemSelectionInput will be
                        # migrated from SetOfHtmlString to
                        # SetOfTranslatableHtmlContentIds.
                        rule_inputs['x'] = migrate_rule_inputs_and_answers(
                            'SetOfTranslatableHtmlContentIds',
                            rule_inputs['x'],
                            choices)
                    if interaction_id == 'DragAndDropSortInput':
                        rule_types_with_list_of_sets = [
                            'IsEqualToOrdering',
                            'IsEqualToOrderingWithOneItemAtIncorrectPosition'
                        ]
                        if rule_type in rule_types_with_list_of_sets:
                            # For rule type IsEqualToOrdering and
                            # IsEqualToOrderingWithOneItemAtIncorrectPosition,
                            # the x input will be migrated from
                            # ListOfSetsOfHtmlStrings to
                            # ListOfSetsOfTranslatableHtmlContentIds.
                            rule_inputs['x'] = migrate_rule_inputs_and_answers(
                                'ListOfSetsOfTranslatableHtmlContentIds',
                                rule_inputs['x'],
                                choices)
                        elif rule_type == 'HasElementXAtPositionY':
                            # For rule type HasElementXAtPositionY,
                            # the x input will be migrated from
                            # DragAndDropHtmlString to
                            # TranslatableHtmlContentId, and the y input will
                            # remain as DragAndDropPositiveInt.
                            rule_inputs['x'] = migrate_rule_inputs_and_answers(
                                'TranslatableHtmlContentId',
                                rule_inputs['x'],
                                choices)
                        elif rule_type == 'HasElementXBeforeElementY':
                            # For rule type HasElementXBeforeElementY,
                            # the x and y inputs will be migrated from
                            # DragAndDropHtmlString to
                            # TranslatableHtmlContentId.
                            for rule_input_name in ['x', 'y']:
                                rule_inputs[rule_input_name] = (
                                    migrate_rule_inputs_and_answers(
                                        'TranslatableHtmlContentId',
                                        rule_inputs[rule_input_name],
                                        choices))

        return states_dict

    @classmethod
    def _convert_states_v42_dict_to_v43_dict(
        cls, states_dict: Dict[str, state_domain.StateDict]
    ) -> Dict[str, state_domain.StateDict]:
        """Converts from version 42 to 43. Version 43 adds a new customization
        arg to NumericExpressionInput, AlgebraicExpressionInput, and
        MathEquationInput. The customization arg will allow creators to choose
        whether to render the division sign (÷) instead of a fraction for the
        division operation.

        Args:
            states_dict: dict. A dict where each key-value pair represents,
                respectively, a state name and a dict used to initialize a
                State domain object.

        Returns:
            dict. The converted states_dict.
        """
        for state_dict in states_dict.values():
            interaction_id = state_dict['interaction']['id']
            if interaction_id not in [
                    'NumericExpressionInput', 'AlgebraicExpressionInput',
                    'MathEquationInput']:
                continue

            customization_args = state_dict['interaction']['customization_args']
            customization_args.update({
                'useFractionForDivision': {
                    'value': True
                }
            })

        return states_dict

    @classmethod
    def _convert_states_v43_dict_to_v44_dict(
        cls,
        states_dict: Dict[str, state_domain.StateDict],
        init_state_name: str
    ) -> Dict[str, state_domain.StateDict]:
        """Converts from version 43 to version 44. Version 44 adds
        card_is_checkpoint boolean to the state, which allows creators to
        mark a state as a checkpoint for the learners

        Args:
            states_dict: dict. A dict where each key-value pair represents,
                respectively, a state name and a dict used to initalize a
                State domain object.
            init_state_name: str. Name of the first state.

        Returns:
            dict. The converted states_dict.
        """
        for (state_name, state_dict) in states_dict.items():
            state_dict['card_is_checkpoint'] = bool(
                state_name == init_state_name)
        return states_dict

    @classmethod
    def _convert_states_v44_dict_to_v45_dict(
        cls, states_dict: Dict[str, state_domain.StateDict]
    ) -> Dict[str, state_domain.StateDict]:
        """Converts from version 44 to 45. Version 45 contains
        linked skill id.

        Args:
            states_dict: dict. A dict where each key-value pair represents,
                respectively, a state name and a dict used to initialize a
                State domain object.

        Returns:
            dict. The converted states_dict.
        """

        for state_dict in states_dict.values():
            state_dict['linked_skill_id'] = None
        return states_dict

    @classmethod
    def _convert_states_v45_dict_to_v46_dict(
        cls, states_dict: Dict[str, state_domain.StateDict]
    ) -> Dict[str, state_domain.StateDict]:
        """Converts from version 45 to 46. Version 46 ensures that the written
        translations in a state containing unicode content do not contain HTML
        tags and the data_format is unicode.

        Args:
            states_dict: dict. A dict where each key-value pair represents,
                respectively, a state name and a dict used to initialize a
                State domain object.

        Returns:
            dict. The converted states_dict.
        """

        for state_dict in states_dict.values():
            list_of_subtitled_unicode_content_ids = []
            interaction_customisation_args = state_dict['interaction'][
                'customization_args']
            if interaction_customisation_args:
                customisation_args = (
                    state_domain.InteractionInstance  # type: ignore[no-untyped-call]
                    .convert_customization_args_dict_to_customization_args(
                        state_dict['interaction']['id'],
                        state_dict['interaction']['customization_args'],
                        state_schema_version=45))
                for ca_name in customisation_args:
                    list_of_subtitled_unicode_content_ids.extend(
                        state_domain.InteractionCustomizationArg  # type: ignore[no-untyped-call]
                        .traverse_by_schema_and_get(
                            customisation_args[ca_name].schema,
                            customisation_args[ca_name].value,
                            [schema_utils.SCHEMA_OBJ_TYPE_SUBTITLED_UNICODE],
                            lambda subtitled_unicode:
                            subtitled_unicode.content_id
                        )
                    )
                translations_mapping = (
                    state_dict['written_translations']['translations_mapping'])
                for content_id in translations_mapping:
                    if content_id in list_of_subtitled_unicode_content_ids:
                        for language_code in translations_mapping[content_id]:
                            written_translation = (
                                translations_mapping[content_id][language_code])
                            written_translation['data_format'] = (
                                schema_utils.SCHEMA_TYPE_UNICODE)
                            # Here, we are narrowing down the type from
                            # Union[List[str], str] to str.
                            assert isinstance(
                                written_translation['translation'],
                                str
                            )
                            written_translation['translation'] = (
                                html_cleaner.strip_html_tags(
                                    written_translation['translation']))
        return states_dict

    @classmethod
    def _convert_states_v46_dict_to_v47_dict(
        cls, states_dict: Dict[str, state_domain.StateDict]
    ) -> Dict[str, state_domain.StateDict]:
        """Converts from version 46 to 47. Version 52 deprecates
        oppia-noninteractive-svgdiagram tag and converts existing occurences of
        it to oppia-noninteractive-image tag.

        Args:
            states_dict: dict. A dict where each key-value pair represents,
                respectively, a state name and a dict used to initialize a
                State domain object.

        Returns:
            dict. The converted states_dict.
        """

        for state_dict in states_dict.values():
            interaction_customisation_args = state_dict['interaction'][
                'customization_args']
            if interaction_customisation_args:
                state_domain.State.convert_html_fields_in_state(  # type: ignore[no-untyped-call]
                    state_dict,
                    html_validation_service
                    .convert_svg_diagram_tags_to_image_tags, 46)
        return states_dict

    @classmethod
    def _convert_states_v47_dict_to_v48_dict(
        cls, states_dict: Dict[str, state_domain.StateDict]
    ) -> Dict[str, state_domain.StateDict]:
        """Converts from version 47 to 48. Version 48 fixes encoding issues in
        HTML fields.

        Args:
            states_dict: dict. A dict where each key-value pair represents,
                respectively, a state name and a dict used to initialize a
                State domain object.

        Returns:
            dict. The converted states_dict.
        """

        for state_dict in states_dict.values():
            interaction_customisation_args = state_dict['interaction'][
                'customization_args']
            if interaction_customisation_args:
                state_domain.State.convert_html_fields_in_state(  # type: ignore[no-untyped-call]
                    state_dict,
                    html_validation_service.fix_incorrectly_encoded_chars,
                    state_schema_version=48)
        return states_dict

    @classmethod
    def _convert_states_v48_dict_to_v49_dict(
        cls, states_dict: Dict[str, state_domain.StateDict]
    ) -> Dict[str, state_domain.StateDict]:
        """Converts from version 48 to 49. Version 49 adds
        requireNonnegativeInput customization arg to NumericInput
        interaction which allows creators to set input should be greater
        than or equal to zero.

        Args:
            states_dict: dict. A dict where each key-value pair represents,
                respectively, a state name and a dict used to initialize a
                State domain object.

        Returns:
            dict. The converted states_dict.
        """

        for state_dict in states_dict.values():
            if state_dict['interaction']['id'] == 'NumericInput':
                customization_args = state_dict['interaction'][
                    'customization_args']
                customization_args.update({
                    'requireNonnegativeInput': {
                        'value': False
                    }
                })

        return states_dict

    @classmethod
    def _convert_states_v49_dict_to_v50_dict(
        cls, states_dict: Dict[str, state_domain.StateDict]
    ) -> Dict[str, state_domain.StateDict]:
        """Converts from version 49 to 50. Version 50 removes rules from
        explorations that use one of the following rules:
        [ContainsSomeOf, OmitsSomeOf, MatchesWithGeneralForm]. It also renames
        `customOskLetters` cust arg to `allowedVariables`.

        Args:
            states_dict: dict. A dict where each key-value pair represents,
                respectively, a state name and a dict used to initialize a
                State domain object.

        Returns:
            dict. The converted states_dict.
        """
        for state_dict in states_dict.values():
            if state_dict['interaction']['id'] in MATH_INTERACTION_TYPES:
                filtered_answer_groups = []
                for answer_group_dict in state_dict[
                        'interaction']['answer_groups']:
                    filtered_rule_specs = []
                    for rule_spec_dict in answer_group_dict['rule_specs']:
                        rule_type = rule_spec_dict['rule_type']
                        if rule_type not in MATH_INTERACTION_DEPRECATED_RULES:
                            filtered_rule_specs.append(
                                copy.deepcopy(rule_spec_dict))
                    answer_group_dict['rule_specs'] = filtered_rule_specs
                    if len(filtered_rule_specs) > 0:
                        filtered_answer_groups.append(
                            copy.deepcopy(answer_group_dict))
                state_dict[
                    'interaction']['answer_groups'] = filtered_answer_groups

                # Renaming cust arg.
                if state_dict[
                        'interaction']['id'] in ALGEBRAIC_MATH_INTERACTIONS:
                    customization_args = state_dict[
                        'interaction']['customization_args']
                    customization_args['allowedVariables'] = copy.deepcopy(
                        customization_args['customOskLetters'])
                    del customization_args['customOskLetters']

        return states_dict

    @classmethod
    def _convert_states_v50_dict_to_v51_dict(
        cls, states_dict: Dict[str, state_domain.StateDict]
    ) -> Dict[str, state_domain.StateDict]:
        """Converts from version 50 to 51. Version 51 adds a new
        dest_if_really_stuck field to Outcome class to redirect learners
        to a state for strengthening concepts when they get really stuck.

        Args:
            states_dict: dict. A dict where each key-value pair represents,
                respectively, a state name and a dict used to initialize a
                State domain object.

        Returns:
            dict. The converted states_dict.
        """
        for state_dict in states_dict.values():
            answer_groups = state_dict['interaction']['answer_groups']
            for answer_group in answer_groups:
                answer_group['outcome']['dest_if_really_stuck'] = None

            if state_dict['interaction']['default_outcome'] is not None:
                state_dict['interaction'][
                    'default_outcome']['dest_if_really_stuck'] = None

        return states_dict

    @classmethod
<<<<<<< HEAD
    def _convert_states_v51_dict_to_v52_dict(cls, states_dict):
        """Converts from v50 to v51. Version 51 removes next_content_id_index
        and WrittenTranslation from State. This version also updates the
        content-ids for each translatable field in the state with its new
        content-id.
        """
        for _, state_dict in states_dict.items():
            del state_dict['next_content_id_index']
            del state_dict['written_translations']
        states_dict, next_content_id_index = (
            state_domain.State
            .update_old_content_id_to_new_content_id_in_v51_states(states_dict)
        )

        return states_dict, next_content_id_index
=======
    def _convert_states_v51_dict_to_v52_dict(
        cls, states_dict: Dict[str, state_domain.StateDict]
    ) -> Dict[str, state_domain.StateDict]:
        """Converts from version 51 to 52. Version 52 correctly updates
        the content IDs for translations and for voiceovers. In the 49 to 50
        conversion we removed some interaction rules and thus also some parts of
        the exploration that had its content IDs, but then the content IDs in
        translations and voiceovers were not updated.

        Args:
            states_dict: dict. A dict where each key-value pair represents,
                respectively, a state name and a dict used to initialize a
                State domain object.

        Returns:
            dict. The converted states_dict.
        """
        for state_dict in states_dict.values():
            interaction = state_dict['interaction']
            content_id_list = [state_dict['content']['content_id']]

            for answer_group in interaction['answer_groups']:
                content_id_list.append(
                    answer_group['outcome']['feedback']['content_id']
                )

                for rule_spec in answer_group['rule_specs']:
                    for param_name, value in rule_spec['inputs'].items():
                        interaction_id = interaction['id']
                        # Ruling out the possibility of None for mypy type
                        # checking.
                        assert interaction_id is not None
                        param_type = (
                            interaction_registry.Registry.get_interaction_by_id( # type: ignore[no-untyped-call]
                                interaction_id
                            ).get_rule_param_type(
                                rule_spec['rule_type'], param_name
                            )
                        )

                        if issubclass(
                            param_type, objects.BaseTranslatableObject
                        ):
                            # We can assume that the value will be a dict,
                            # as the param_type is BaseTranslatableObject.
                            assert isinstance(value, dict)
                            content_id = value['contentId']
                            # We can assume the contentId will be str,
                            # as the param_type is BaseTranslatableObject.
                            assert isinstance(content_id, str)
                            content_id_list.append(content_id)

            default_outcome = interaction['default_outcome']
            if default_outcome:
                content_id_list.append(
                    default_outcome['feedback']['content_id'])

            for hint in interaction['hints']:
                content_id_list.append(hint['hint_content']['content_id'])

            interaction_solution = interaction['solution']
            if interaction_solution:
                content_id_list.append(
                    interaction_solution['explanation']['content_id'])

            if interaction['id'] is not None:
                customisation_args = (
                    state_domain.InteractionInstance # type: ignore[no-untyped-call]
                    .convert_customization_args_dict_to_customization_args(
                        interaction['id'],
                        interaction['customization_args'],
                        state_schema_version=51
                    )
                )
                for ca_name in customisation_args:
                    content_id_list.extend(
                        customisation_args[ca_name].get_content_ids()
                    )

            translations_mapping = (
                state_dict['written_translations']['translations_mapping'])
            new_translations_mapping = {}
            for content_id, translation_item in translations_mapping.items():
                if content_id in content_id_list:
                    new_translations_mapping[content_id] = translation_item
            state_dict['written_translations']['translations_mapping'] = (
                new_translations_mapping)

            voiceovers_mapping = (
                state_dict['recorded_voiceovers']['voiceovers_mapping'])
            new_voiceovers_mapping = {}
            for content_id, voiceover_item in voiceovers_mapping.items():
                if content_id in content_id_list:
                    new_voiceovers_mapping[content_id] = voiceover_item
            state_dict['recorded_voiceovers']['voiceovers_mapping'] = (
                new_voiceovers_mapping)

        return states_dict
>>>>>>> 2eb86053

    @classmethod
    def update_states_from_model(
        cls,
        versioned_exploration_states: VersionedExplorationStatesDict,
        current_states_schema_version: int,
        init_state_name: str
    ) -> None:
        """Converts the states blob contained in the given
        versioned_exploration_states dict from current_states_schema_version to
        current_states_schema_version + 1.
        Note that the versioned_exploration_states being passed in is modified
        in-place.

        Args:
            versioned_exploration_states: dict. A dict with two keys:
                - states_schema_version: int. The states schema version for
                    the exploration.
                - states: dict. The dict of states which is contained in the
                    exploration. The keys are state names and the values are
                    dicts used to initialize a State domain object.
            current_states_schema_version: int. The current states
                schema version.
            init_state_name: str. Name of initial state.
        """
        versioned_exploration_states['states_schema_version'] = (
            current_states_schema_version + 1)

        conversion_fn = getattr(cls, '_convert_states_v%s_dict_to_v%s_dict' % (
            current_states_schema_version, current_states_schema_version + 1))
        if current_states_schema_version == 43:
            versioned_exploration_states['states'] = conversion_fn(
                versioned_exploration_states['states'], init_state_name)
        elif current_states_schema_version == 51:
            versioned_exploration_states['states'], next_content_id_index = (
                conversion_fn(versioned_exploration_states['states']))
            return next_content_id_index
        else:
            versioned_exploration_states['states'] = conversion_fn(
                versioned_exploration_states['states'])

    # The current version of the exploration YAML schema. If any backward-
    # incompatible changes are made to the exploration schema in the YAML
    # definitions, this version number must be changed and a migration process
    # put in place.
    CURRENT_EXP_SCHEMA_VERSION = 57
    EARLIEST_SUPPORTED_EXP_SCHEMA_VERSION = 46

    @classmethod
    def _convert_v46_dict_to_v47_dict(
        cls, exploration_dict: VersionedExplorationDict
    ) -> VersionedExplorationDict:
        """Converts a v46 exploration dict into a v47 exploration dict.
        Changes rule input types for DragAndDropSortInput and ItemSelectionInput
        interactions to better support translations. Specifically, the rule
        inputs will store content ids of html rather than the raw html.

        Args:
            exploration_dict: dict. The dict representation of an exploration
                with schema version v46.

        Returns:
            dict. The dict representation of the Exploration domain object,
            following schema version v47.
        """
        exploration_dict['schema_version'] = 47

        exploration_dict['states'] = cls._convert_states_v41_dict_to_v42_dict(
            exploration_dict['states'])
        exploration_dict['states_schema_version'] = 42

        return exploration_dict

    @classmethod
    def _convert_v47_dict_to_v48_dict(
        cls, exploration_dict: VersionedExplorationDict
    ) -> VersionedExplorationDict:
        """Converts a v47 exploration dict into a v48 exploration dict.
        Adds a new customization arg to NumericExpressionInput,
        AlgebraicExpressionInput, and MathEquationInput. The customization arg
        will allow creators to choose whether to render the division sign (÷)
        instead of a fraction for the division operation.

        Args:
            exploration_dict: dict. The dict representation of an exploration
                with schema version v47.

        Returns:
            dict. The dict representation of the Exploration domain object,
            following schema version v48.
        """
        exploration_dict['schema_version'] = 48

        exploration_dict['states'] = cls._convert_states_v42_dict_to_v43_dict(
            exploration_dict['states'])
        exploration_dict['states_schema_version'] = 43

        return exploration_dict

    @classmethod
    def _convert_v48_dict_to_v49_dict(
        cls, exploration_dict: VersionedExplorationDict
    ) -> VersionedExplorationDict:
        """Converts a v48 exploration dict into a v49 exploration dict.
        Adds card_is_checkpoint to mark a state as a checkpoint for the
        learners.

        Args:
            exploration_dict: dict. The dict representation of an exploration
                with schema version v48.

        Returns:
            dict. The dict representation of the Exploration domain object,
            following schema version v49.
        """
        exploration_dict['schema_version'] = 49
        exploration_dict['states'] = cls._convert_states_v43_dict_to_v44_dict(
            exploration_dict['states'], exploration_dict['init_state_name'])
        exploration_dict['states_schema_version'] = 44

        return exploration_dict

    @classmethod
    def _convert_v49_dict_to_v50_dict(
        cls, exploration_dict: VersionedExplorationDict
    ) -> VersionedExplorationDict:
        """Converts a v49 exploration dict into a v50 exploration dict.
        Version 50 contains linked skill id to exploration state.

        Args:
            exploration_dict: dict. The dict representation of an exploration
                with schema version v49.

        Returns:
            dict. The dict representation of the Exploration domain object,
            following schema version v50.
        """

        exploration_dict['schema_version'] = 50

        exploration_dict['states'] = cls._convert_states_v44_dict_to_v45_dict(
            exploration_dict['states'])
        exploration_dict['states_schema_version'] = 45

        return exploration_dict

    @classmethod
    def _convert_v50_dict_to_v51_dict(
        cls, exploration_dict: VersionedExplorationDict
    ) -> VersionedExplorationDict:
        """Converts a v50 exploration dict into a v51 exploration dict.
        Version 51 ensures that unicode written_translations are stripped of
        HTML tags and have data_format field set to unicode.

        Args:
            exploration_dict: dict. The dict representation of an exploration
                with schema version v50.

        Returns:
            dict. The dict representation of the Exploration domain object,
            following schema version v51.
        """

        exploration_dict['schema_version'] = 51

        exploration_dict['states'] = cls._convert_states_v45_dict_to_v46_dict(
            exploration_dict['states'])
        exploration_dict['states_schema_version'] = 46

        return exploration_dict

    @classmethod
    def _convert_v51_dict_to_v52_dict(
        cls, exploration_dict: VersionedExplorationDict
    ) -> VersionedExplorationDict:
        """Converts a v51 exploration dict into a v52 exploration dict.
        Version 52 deprecates oppia-noninteractive-svgdiagram tag and converts
        existing occurences of it to oppia-noninteractive-image tag.

        Args:
            exploration_dict: dict. The dict representation of an exploration
                with schema version v51.

        Returns:
            dict. The dict representation of the Exploration domain object,
            following schema version v52.
        """

        exploration_dict['schema_version'] = 52

        exploration_dict['states'] = cls._convert_states_v46_dict_to_v47_dict(
            exploration_dict['states'])
        exploration_dict['states_schema_version'] = 47

        return exploration_dict

    @classmethod
    def _convert_v52_dict_to_v53_dict(
        cls, exploration_dict: VersionedExplorationDict
    ) -> VersionedExplorationDict:
        """Converts a v52 exploration dict into a v53 exploration dict.
        Version 53 fixes encoding issues in HTML fields.

        Args:
            exploration_dict: dict. The dict representation of an exploration
                with schema version v51.

        Returns:
            dict. The dict representation of the Exploration domain object,
            following schema version v52.
        """

        exploration_dict['schema_version'] = 53

        exploration_dict['states'] = cls._convert_states_v47_dict_to_v48_dict(
            exploration_dict['states'])
        exploration_dict['states_schema_version'] = 48

        return exploration_dict

    @classmethod
    def _convert_v53_dict_to_v54_dict(
        cls, exploration_dict: VersionedExplorationDict
    ) -> VersionedExplorationDict:
        """Converts a v53 exploration dict into a v54 exploration dict.
        Adds a new customization arg to NumericInput interaction
        which allows creators to set input greator than or equal to zero.

        Args:
            exploration_dict: dict. The dict representation of an exploration
                with schema version v53.

        Returns:
            dict. The dict representation of the Exploration domain object,
            following schema version v54.
        """
        exploration_dict['schema_version'] = 54

        exploration_dict['states'] = cls._convert_states_v48_dict_to_v49_dict(
            exploration_dict['states'])
        exploration_dict['states_schema_version'] = 49

        return exploration_dict

    @classmethod
    def _convert_v54_dict_to_v55_dict(
        cls, exploration_dict: VersionedExplorationDict
    ) -> VersionedExplorationDict:
        """Converts a v54 exploration dict into a v55 exploration dict.
        Removes rules from explorations that use one of the following rules:
        [ContainsSomeOf, OmitsSomeOf, MatchesWithGeneralForm]. It also renames
        `customOskLetters` cust arg to `allowedVariables`.

        Args:
            exploration_dict: dict. The dict representation of an exploration
                with schema version v54.

        Returns:
            dict. The dict representation of the Exploration domain object,
            following schema version v55.
        """
        exploration_dict['schema_version'] = 55

        exploration_dict['states'] = cls._convert_states_v49_dict_to_v50_dict(
            exploration_dict['states'])
        exploration_dict['states_schema_version'] = 50

        return exploration_dict

    @classmethod
    def _convert_v55_dict_to_v56_dict(
        cls, exploration_dict: VersionedExplorationDict
    ) -> VersionedExplorationDict:
        """Converts a v55 exploration dict into a v56 exploration dict.
        Version 56 adds a new dest_if_really_stuck field to the Outcome class
        to redirect the learners to a state for strengthening concepts when
        they get really stuck.

        Args:
            exploration_dict: dict. The dict representation of an exploration
                with schema version v55.

        Returns:
            dict. The dict representation of the Exploration domain object,
            following schema version v56.
        """
        exploration_dict['schema_version'] = 56

        exploration_dict['states'] = cls._convert_states_v50_dict_to_v51_dict(
            exploration_dict['states'])
        exploration_dict['states_schema_version'] = 51

        return exploration_dict

    @classmethod
    def _convert_v56_dict_to_v57_dict(
        cls, exploration_dict: VersionedExplorationDict
    ) -> VersionedExplorationDict:
        """Converts a v56 exploration dict into a v57 exploration dict.
<<<<<<< HEAD
        Removes written_translation, next_content_id_index from state properties
        and also introduces next_content_id_index variable into
        exploration level.
=======
        Version 57 correctly updates the content IDs for translations and
        for voiceovers.
>>>>>>> 2eb86053

        Args:
            exploration_dict: dict. The dict representation of an exploration
                with schema version v56.

        Returns:
            dict. The dict representation of the Exploration domain object,
            following schema version v57.
        """
        exploration_dict['schema_version'] = 57

<<<<<<< HEAD
        exploration_dict['states'], next_content_id_index = (
            cls._convert_states_v51_dict_to_v52_dict(
                exploration_dict['states'])
        )
        exploration_dict['states_schema_version'] = 52
        exploration_dict['next_content_id_index'] = next_content_id_index
=======
        exploration_dict['states'] = cls._convert_states_v51_dict_to_v52_dict(
            exploration_dict['states'])
        exploration_dict['states_schema_version'] = 52
>>>>>>> 2eb86053

        return exploration_dict

    @classmethod
    def _migrate_to_latest_yaml_version(
        cls, yaml_content: str
    ) -> VersionedExplorationDict:
        """Return the YAML content of the exploration in the latest schema
        format.

        Args:
            yaml_content: str. The YAML representation of the exploration.

        Returns:
            exploration_dict. The dict 'exploration_dict' is the representation
            of the Exploration.

        Raises:
            InvalidInputException. The 'yaml_content' or the schema version
                is not specified.
            Exception. The exploration schema version is not valid.
        """
        # Here, cast is used to narrow down the return type of dict_from_yaml()
        # from Dict[str, Any] to VersionedExplorationDict.
        try:
            exploration_dict = cast(
                VersionedExplorationDict,
                utils.dict_from_yaml(yaml_content)
            )
        except utils.InvalidInputException as e:
            raise utils.InvalidInputException(
                'Please ensure that you are uploading a YAML text file, not '
                'a zip file. The YAML parser returned the following error: %s'
                % e)

        exploration_schema_version = exploration_dict['schema_version']
        if not (cls.EARLIEST_SUPPORTED_EXP_SCHEMA_VERSION <=
                exploration_schema_version
                <= cls.CURRENT_EXP_SCHEMA_VERSION):
            raise Exception(
                'Sorry, we can only process v%s to v%s exploration YAML files '
                'at present.' % (
                    cls.EARLIEST_SUPPORTED_EXP_SCHEMA_VERSION,
                    cls.CURRENT_EXP_SCHEMA_VERSION))

        if exploration_schema_version == 46:
            exploration_dict = cls._convert_v46_dict_to_v47_dict(
                exploration_dict)
            exploration_schema_version = 47

        if exploration_schema_version == 47:
            exploration_dict = cls._convert_v47_dict_to_v48_dict(
                exploration_dict)
            exploration_schema_version = 48

        if exploration_schema_version == 48:
            exploration_dict = cls._convert_v48_dict_to_v49_dict(
                exploration_dict)
            exploration_schema_version = 49

        if exploration_schema_version == 49:
            exploration_dict = cls._convert_v49_dict_to_v50_dict(
                exploration_dict)
            exploration_schema_version = 50

        if exploration_schema_version == 50:
            exploration_dict = cls._convert_v50_dict_to_v51_dict(
                exploration_dict)
            exploration_schema_version = 51

        if exploration_schema_version == 51:
            exploration_dict = cls._convert_v51_dict_to_v52_dict(
                exploration_dict)
            exploration_schema_version = 52

        if exploration_schema_version == 52:
            exploration_dict = cls._convert_v52_dict_to_v53_dict(
                exploration_dict)
            exploration_schema_version = 53

        if exploration_schema_version == 53:
            exploration_dict = cls._convert_v53_dict_to_v54_dict(
                exploration_dict)
            exploration_schema_version = 54

        if exploration_schema_version == 54:
            exploration_dict = cls._convert_v54_dict_to_v55_dict(
                exploration_dict)
            exploration_schema_version = 55

        if exploration_schema_version == 55:
            exploration_dict = cls._convert_v55_dict_to_v56_dict(
                exploration_dict)
            exploration_schema_version = 56

        if exploration_schema_version == 56:
            exploration_dict = cls._convert_v56_dict_to_v57_dict(
                exploration_dict)
            exploration_schema_version = 57

        return exploration_dict

    @classmethod
    def from_yaml(cls, exploration_id: str, yaml_content: str) -> Exploration:
        """Creates and returns exploration from a YAML text string for YAML
        schema versions 10 and later.

        Args:
            exploration_id: str. The id of the exploration.
            yaml_content: str. The YAML representation of the exploration.

        Returns:
            Exploration. The corresponding exploration domain object.

        Raises:
            InvalidInputException. The initial schema version of exploration is
                outside the range [EARLIEST_SUPPORTED_EXP_SCHEMA_VERSION,
                CURRENT_EXP_SCHEMA_VERSION].
        """
        exploration_dict = cls._migrate_to_latest_yaml_version(yaml_content)

        exploration_dict['id'] = exploration_id
        return Exploration.from_dict(exploration_dict)

    def to_yaml(self) -> str:
        """Convert the exploration domain object into YAML string.

        Returns:
            str. The YAML representation of this exploration.
        """
        exp_dict = self.to_dict()
        # The dictionary returned by `to_dict()` method is ExplorationDict
        # and ExplorationDict does not contain `schema_version` key, but here
        # we are defining a `schema_version` key which causes MyPy to throw
        # error TypedDict has no key 'schema_version'. Thus to silent the error,
        # we used ignore here.
        exp_dict['schema_version'] = self.CURRENT_EXP_SCHEMA_VERSION  # type: ignore[misc]

        # The ID is the only property which should not be stored within the
        # YAML representation.
        # MyPy doesn't allow key deletion from TypedDict, thus we add an ignore.
        del exp_dict['id']  # type: ignore[misc]

        return utils.yaml_from_dict(exp_dict)

    def to_dict(self) -> ExplorationDict:
        """Returns a copy of the exploration as a dictionary. It includes all
        necessary information to represent the exploration.

        Returns:
            dict. A dict mapping all fields of Exploration instance.
        """
        exploration_dict: ExplorationDict = ({
            'id': self.id,
            'title': self.title,
            'category': self.category,
            'author_notes': self.author_notes,
            'blurb': self.blurb,
            'states_schema_version': self.states_schema_version,
            'init_state_name': self.init_state_name,
            'language_code': self.language_code,
            'objective': self.objective,
            'param_changes': self.param_change_dicts,
            'param_specs': self.param_specs_dict,
            'tags': self.tags,
            'auto_tts_enabled': self.auto_tts_enabled,
            'correctness_feedback_enabled': self.correctness_feedback_enabled,
            'next_content_id_index': self.next_content_id_index,
            'edits_allowed': self.edits_allowed,
            'states': {state_name: state.to_dict()
                       for (state_name, state) in self.states.items()}
        })
        exploration_dict_deepcopy = copy.deepcopy(exploration_dict)
        return exploration_dict_deepcopy

    def serialize(self) -> str:
        """Returns the object serialized as a JSON string.

        Returns:
            str. JSON-encoded str encoding all of the information composing
            the object.
        """
        exploration_dict = self.to_dict()
        # The only reason we add the version parameter separately is that our
        # yaml encoding/decoding of this object does not handle the version
        # parameter.
        # NOTE: If this changes in the future (i.e the version parameter is
        # added as part of the yaml representation of this object), all YAML
        # files must add a version parameter to their files with the correct
        # version of this object. The line below must then be moved to
        # to_dict().
        # The dictionary returned by `to_dict()` method is ExplorationDict
        # and ExplorationDict does not contain `version`, `created_on` and
        # `last_updated` keys, but here we are defining those keys which
        # causes MyPy to throw error TypedDict has no `version` key. Thus
        # to silent the error, we used ignore here.
        exploration_dict['version'] = self.version  # type: ignore[misc]

        if self.created_on:
            exploration_dict['created_on'] = (  # type: ignore[misc]
                utils.convert_naive_datetime_to_string(self.created_on))

        if self.last_updated:
            exploration_dict['last_updated'] = (  # type: ignore[misc]
                utils.convert_naive_datetime_to_string(self.last_updated))

        return json.dumps(exploration_dict)

    @classmethod
    def deserialize(cls, json_string: str) -> Exploration:
        """Returns an Exploration domain object decoded from a JSON string.

        Args:
            json_string: str. A JSON-encoded string that can be
                decoded into a dictionary representing a Exploration.
                Only call on strings that were created using serialize().

        Returns:
            Exploration. The corresponding Exploration domain object.
        """
        exploration_dict = json.loads(json_string)
        created_on = (
            utils.convert_string_to_naive_datetime_object(
                exploration_dict['created_on'])
            if 'created_on' in exploration_dict else None)
        last_updated = (
            utils.convert_string_to_naive_datetime_object(
                exploration_dict['last_updated'])
            if 'last_updated' in exploration_dict else None)
        exploration = cls.from_dict(
            exploration_dict,
            exploration_version=exploration_dict['version'],
            exploration_created_on=created_on,
            exploration_last_updated=last_updated)

        return exploration

    def to_player_dict(self) -> ExplorationPlayerDict:
        """Returns a copy of the exploration suitable for inclusion in the
        learner view.

        Returns:
            dict. A dict mapping some fields of Exploration instance. The
            fields inserted in the dict (as key) are:
                - init_state_name: str. The name for the initial state of the
                    exploration.
                - param_change. list(dict). List of param_change dicts that
                    represent ParamChange domain object.
                - param_specs: dict. A dict where each key-value pair
                    represents respectively, a param spec name and a dict used
                    to initialize a ParamSpec domain object.
                - states: dict. Keys are states names and values are dict
                    representation of State domain object.
                - title: str. The exploration title.
                - objective: str. The exploration objective.
                - language_code: str. The language code of the exploration.
                - correctness_feedback_enabled: bool. Whether to show
                    correctness feedback.
        """
        return {
            'init_state_name': self.init_state_name,
            'param_changes': self.param_change_dicts,
            'param_specs': self.param_specs_dict,
            'states': {
                state_name: state.to_dict()
                for (state_name, state) in self.states.items()
            },
            'title': self.title,
            'objective': self.objective,
            'language_code': self.language_code,
            'correctness_feedback_enabled': self.correctness_feedback_enabled,
            'next_content_id_index': self.next_content_id_index
        }

    def get_all_html_content_strings(self) -> List[str]:
        """Gets all html content strings used in this exploration.

        Returns:
            list(str). The list of html content strings.
        """
        html_list = []
        for state in self.states.values():
            content_html = state.content.html
            interaction_html_list = (
                state.interaction.get_all_html_content_strings())  # type: ignore[no-untyped-call]
            html_list += [content_html] + interaction_html_list

        return html_list


class ExplorationSummaryMetadataDict(TypedDict):
    """Dictionary representing the meta data for exploration summary."""

    id: str
    title: str
    objective: str


class ExplorationSummary:
    """Domain object for an Oppia exploration summary."""

    def __init__(
        self,
        exploration_id: str,
        title: str,
        category: str,
        objective: str,
        language_code: str,
        tags: List[str],
        ratings: Dict[str, int],
        scaled_average_rating: float,
        status: str,
        community_owned: bool,
        owner_ids: List[str],
        editor_ids: List[str],
        voice_artist_ids: List[str],
        viewer_ids: List[str],
        contributor_ids: List[str],
        contributors_summary: Dict[str, int],
        version: int,
        exploration_model_created_on: datetime.datetime,
        exploration_model_last_updated: datetime.datetime,
        first_published_msec: int,
        deleted: bool = False
    ) -> None:
        """Initializes a ExplorationSummary domain object.

        Args:
            exploration_id: str. The exploration id.
            title: str. The exploration title.
            category: str. The exploration category.
            objective: str. The exploration objective.
            language_code: str. The code that represents the exploration
                language.
            tags: list(str). List of tags.
            ratings: dict. Dict whose keys are '1', '2', '3', '4', '5' and
                whose values are nonnegative integers representing frequency
                counts. Note that the keys need to be strings in order for this
                dict to be JSON-serializable.
            scaled_average_rating: float. The average rating.
            status: str. The status of the exploration.
            community_owned: bool. Whether the exploration is community-owned.
            owner_ids: list(str). List of the users ids who are the owners of
                this exploration.
            editor_ids: list(str). List of the users ids who have access to
                edit this exploration.
            voice_artist_ids: list(str). List of the users ids who have access
                to voiceover this exploration.
            viewer_ids: list(str). List of the users ids who have access to
                view this exploration.
            contributor_ids: list(str). List of the users ids of the user who
                have contributed to this exploration.
            contributors_summary: dict. A summary about contributors of current
                exploration. The keys are user ids and the values are the
                number of commits made by that user.
            version: int. The version of the exploration.
            exploration_model_created_on: datetime.datetime. Date and time when
                the exploration model is created.
            exploration_model_last_updated: datetime.datetime. Date and time
                when the exploration model was last updated.
            first_published_msec: int. Time in milliseconds since the Epoch,
                when the exploration was first published.
            deleted: bool. Whether the exploration is marked as deleted.
        """
        self.id = exploration_id
        self.title = title
        self.category = category
        self.objective = objective
        self.language_code = language_code
        self.tags = tags
        self.ratings = ratings
        self.scaled_average_rating = scaled_average_rating
        self.status = status
        self.community_owned = community_owned
        self.owner_ids = owner_ids
        self.editor_ids = editor_ids
        self.voice_artist_ids = voice_artist_ids
        self.viewer_ids = viewer_ids
        self.contributor_ids = contributor_ids
        self.contributors_summary = contributors_summary
        self.version = version
        self.exploration_model_created_on = exploration_model_created_on
        self.exploration_model_last_updated = exploration_model_last_updated
        self.first_published_msec = first_published_msec
        self.deleted = deleted

    def validate(self) -> None:
        """Validates various properties of the ExplorationSummary.

        Raises:
            ValidationError. One or more attributes of the ExplorationSummary
                are invalid.
        """
        if not isinstance(self.title, str):
            raise utils.ValidationError(
                'Expected title to be a string, received %s' % self.title)
        utils.require_valid_name(
            self.title, 'the exploration title', allow_empty=True)

        if not isinstance(self.category, str):
            raise utils.ValidationError(
                'Expected category to be a string, received %s'
                % self.category)
        utils.require_valid_name(
            self.category, 'the exploration category', allow_empty=True)

        if not isinstance(self.objective, str):
            raise utils.ValidationError(
                'Expected objective to be a string, received %s' %
                self.objective)

        if not isinstance(self.language_code, str):
            raise utils.ValidationError(
                'Expected language_code to be a string, received %s' %
                self.language_code)
        if not utils.is_valid_language_code(self.language_code):
            raise utils.ValidationError(
                'Invalid language_code: %s' % self.language_code)

        if not isinstance(self.tags, list):
            raise utils.ValidationError(
                'Expected \'tags\' to be a list, received %s' % self.tags)
        for tag in self.tags:
            if not isinstance(tag, str):
                raise utils.ValidationError(
                    'Expected each tag in \'tags\' to be a string, received '
                    '\'%s\'' % tag)

            if not tag:
                raise utils.ValidationError('Tags should be non-empty.')

            if not re.match(constants.TAG_REGEX, tag):
                raise utils.ValidationError(
                    'Tags should only contain lowercase letters and spaces, '
                    'received \'%s\'' % tag)

            if (tag[0] not in string.ascii_lowercase or
                    tag[-1] not in string.ascii_lowercase):
                raise utils.ValidationError(
                    'Tags should not start or end with whitespace, received '
                    '\'%s\'' % tag)

            if re.search(r'\s\s+', tag):
                raise utils.ValidationError(
                    'Adjacent whitespace in tags should be collapsed, '
                    'received \'%s\'' % tag)
        if len(set(self.tags)) != len(self.tags):
            raise utils.ValidationError('Some tags duplicate each other')

        if not isinstance(self.ratings, dict):
            raise utils.ValidationError(
                'Expected ratings to be a dict, received %s' % self.ratings)

        valid_rating_keys = ['1', '2', '3', '4', '5']
        actual_rating_keys = sorted(self.ratings.keys())
        if valid_rating_keys != actual_rating_keys:
            raise utils.ValidationError(
                'Expected ratings to have keys: %s, received %s' % (
                    (', ').join(valid_rating_keys),
                    (', ').join(actual_rating_keys)))
        for value in self.ratings.values():
            if not isinstance(value, int):
                raise utils.ValidationError(
                    'Expected value to be int, received %s' % value)
            if value < 0:
                raise utils.ValidationError(
                    'Expected value to be non-negative, received %s' % (
                        value))

        if not isinstance(self.scaled_average_rating, (float, int)):
            raise utils.ValidationError(
                'Expected scaled_average_rating to be float, received %s' % (
                    self.scaled_average_rating))

        if not isinstance(self.status, str):
            raise utils.ValidationError(
                'Expected status to be string, received %s' % self.status)

        if not isinstance(self.community_owned, bool):
            raise utils.ValidationError(
                'Expected community_owned to be bool, received %s' % (
                    self.community_owned))

        if not isinstance(self.owner_ids, list):
            raise utils.ValidationError(
                'Expected owner_ids to be list, received %s' % self.owner_ids)
        for owner_id in self.owner_ids:
            if not isinstance(owner_id, str):
                raise utils.ValidationError(
                    'Expected each id in owner_ids to '
                    'be string, received %s' % owner_id)

        if not isinstance(self.editor_ids, list):
            raise utils.ValidationError(
                'Expected editor_ids to be list, received %s' % self.editor_ids)
        for editor_id in self.editor_ids:
            if not isinstance(editor_id, str):
                raise utils.ValidationError(
                    'Expected each id in editor_ids to '
                    'be string, received %s' % editor_id)

        if not isinstance(self.voice_artist_ids, list):
            raise utils.ValidationError(
                'Expected voice_artist_ids to be list, received %s' % (
                    self.voice_artist_ids))
        for voice_artist_id in self.voice_artist_ids:
            if not isinstance(voice_artist_id, str):
                raise utils.ValidationError(
                    'Expected each id in voice_artist_ids to '
                    'be string, received %s' % voice_artist_id)

        if not isinstance(self.viewer_ids, list):
            raise utils.ValidationError(
                'Expected viewer_ids to be list, received %s' % self.viewer_ids)
        for viewer_id in self.viewer_ids:
            if not isinstance(viewer_id, str):
                raise utils.ValidationError(
                    'Expected each id in viewer_ids to '
                    'be string, received %s' % viewer_id)

        all_user_ids_with_rights = (
            self.owner_ids + self.editor_ids + self.voice_artist_ids +
            self.viewer_ids)
        if len(all_user_ids_with_rights) != len(set(all_user_ids_with_rights)):
            raise utils.ValidationError(
                'Users should not be assigned to multiple roles at once, '
                'received users: %s' % ', '.join(all_user_ids_with_rights))

        if not isinstance(self.contributor_ids, list):
            raise utils.ValidationError(
                'Expected contributor_ids to be list, received %s' % (
                    self.contributor_ids))
        for contributor_id in self.contributor_ids:
            if not isinstance(contributor_id, str):
                raise utils.ValidationError(
                    'Expected each id in contributor_ids to '
                    'be string, received %s' % contributor_id)

        if not isinstance(self.contributors_summary, dict):
            raise utils.ValidationError(
                'Expected contributors_summary to be dict, received %s' % (
                    self.contributors_summary))

    def to_metadata_dict(self) -> ExplorationSummaryMetadataDict:
        """Given an exploration summary, this method returns a dict containing
        id, title and objective of the exploration.

        Returns:
            dict. A metadata dict for the given exploration summary.
            The metadata dict has three keys:
                - 'id': str. The exploration ID.
                - 'title': str. The exploration title.
                - 'objective': str. The exploration objective.
        """
        return {
            'id': self.id,
            'title': self.title,
            'objective': self.objective,
        }

    def is_private(self) -> bool:
        """Checks whether the exploration is private.

        Returns:
            bool. Whether the exploration is private.
        """
        return bool(self.status == constants.ACTIVITY_STATUS_PRIVATE)

    def is_solely_owned_by_user(self, user_id: str) -> bool:
        """Checks whether the exploration is solely owned by the user.

        Args:
            user_id: str. The id of the user.

        Returns:
            bool. Whether the exploration is solely owned by the user.
        """
        return user_id in self.owner_ids and len(self.owner_ids) == 1

    def does_user_have_any_role(self, user_id: str) -> bool:
        """Checks if a given user has any role within the exploration.

        Args:
            user_id: str. User id of the user.

        Returns:
            bool. Whether the given user has any role in the exploration.
        """
        return (
            user_id in self.owner_ids or
            user_id in self.editor_ids or
            user_id in self.voice_artist_ids or
            user_id in self.viewer_ids
        )

    def add_contribution_by_user(self, contributor_id: str) -> None:
        """Add a new contributor to the contributors summary.

        Args:
            contributor_id: str. ID of the contributor to be added.
        """
        # We don't want to record the contributions of system users.
        if contributor_id not in constants.SYSTEM_USER_IDS:
            self.contributors_summary[contributor_id] = (
                self.contributors_summary.get(contributor_id, 0) + 1)

        self.contributor_ids = list(self.contributors_summary.keys())


class ExplorationChangeMergeVerifier:
    """Class to check for mergeability.

    Attributes:
        added_state_names: list(str). Names of the states added to the
            exploration from prev_exp_version to current_exp_version. It
            stores the latest name of the added state.
        deleted_state_names: list(str). Names of the states deleted from
            the exploration from prev_exp_version to current_exp_version.
            It stores the initial name of the deleted state from
            pre_exp_version.
        new_to_old_state_names: dict. Dictionary mapping state names of
            current_exp_version to the state names of prev_exp_version.
            It doesn't include the name changes of added/deleted states.
        changed_properties: dict. List of all the properties changed
            according to the state and property name.
        changed_translations: dict. List of all the translations changed
            according to the state and content_id name.
    """

    # PROPERTIES_CONFLICTING_INTERACTION_ID_CHANGE: List of the properties
    # in which if there are any changes then interaction id
    # changes can not be merged. This list can be changed when any
    # new property is added or deleted which affects or is affected
    # by interaction id and whose changes directly conflicts with
    # interaction id changes.
    PROPERTIES_CONFLICTING_INTERACTION_ID_CHANGES: List[str] = [
        STATE_PROPERTY_INTERACTION_CUST_ARGS,
        STATE_PROPERTY_INTERACTION_SOLUTION,
        STATE_PROPERTY_INTERACTION_ANSWER_GROUPS
    ]

    # PROPERTIES_CONFLICTING_CUST_ARGS_CHANGES: List of the properties
    # in which if there are any changes then customization args
    # changes can not be merged. This list can be changed when any
    # new property is added or deleted which affects or is affected
    # by customization args and whose changes directly conflicts with
    # cust args changes.
    PROPERTIES_CONFLICTING_CUST_ARGS_CHANGES: List[str] = [
        STATE_PROPERTY_INTERACTION_SOLUTION,
        STATE_PROPERTY_RECORDED_VOICEOVERS,
        STATE_PROPERTY_INTERACTION_ANSWER_GROUPS
    ]

    # PROPERTIES_CONFLICTING_ANSWER_GROUPS_CHANGES: List of the properties
    # in which if there are any changes then answer groups
    # changes can not be merged. This list can be changed when any
    # new property is added or deleted which affects or is affected
    # by answer groups and whose changes directly conflicts with
    # answer groups changes.
    PROPERTIES_CONFLICTING_ANSWER_GROUPS_CHANGES: List[str] = [
        STATE_PROPERTY_INTERACTION_SOLUTION,
        STATE_PROPERTY_RECORDED_VOICEOVERS,
        STATE_PROPERTY_INTERACTION_CUST_ARGS
    ]

    # PROPERTIES_CONFLICTING_SOLUTION_CHANGES: List of the properties
    # in which if there are any changes then solution
    # changes can not be merged. This list can be changed when any
    # new property is added or deleted which affects or is affected
    # by solution and whose changes directly conflicts with
    # solution changes.
    PROPERTIES_CONFLICTING_SOLUTION_CHANGES: List[str] = [
        STATE_PROPERTY_INTERACTION_ANSWER_GROUPS,
        STATE_PROPERTY_RECORDED_VOICEOVERS,
        STATE_PROPERTY_INTERACTION_CUST_ARGS
    ]

    # PROPERTIES_CONFLICTING_VOICEOVERS_CHANGES: List of the properties
    # in which if there are any changes then voiceovers
    # changes can not be merged. This list can be changed when any
    # new property is added or deleted which affects or is affected
    # by voiceovers and whose changes directly conflicts with
    # voiceovers changes.
    PROPERTIES_CONFLICTING_VOICEOVERS_CHANGES: List[str] = [
        STATE_PROPERTY_CONTENT,
        STATE_PROPERTY_INTERACTION_SOLUTION,
        STATE_PROPERTY_INTERACTION_HINTS,
        STATE_PROPERTY_INTERACTION_ANSWER_GROUPS,
        STATE_PROPERTY_INTERACTION_DEFAULT_OUTCOME,
        STATE_PROPERTY_INTERACTION_CUST_ARGS
    ]

    # NON_CONFLICTING_PROPERTIES: List of the properties
    # in which if there are any changes then they are always mergeable.
    NON_CONFLICTING_PROPERTIES: List[str] = [
        STATE_PROPERTY_UNCLASSIFIED_ANSWERS,
        STATE_PROPERTY_LINKED_SKILL_ID,
        STATE_PROPERTY_CARD_IS_CHECKPOINT
    ]

    def __init__(self, composite_change_list: List[ExplorationChange]) -> None:

        self.added_state_names: List[str] = []
        self.deleted_state_names: List[str] = []
        self.new_to_old_state_names: Dict[str, str] = (
            collections.defaultdict(str)
        )
        self.changed_properties: Dict[str, Set[str]] = (
            collections.defaultdict(set)
        )
        self.changed_translations: Dict[str, Set[str]] = (
            collections.defaultdict(set)
        )

        for change in composite_change_list:
            self._parse_exp_change(change)

    def _get_property_name_from_content_id(self, content_id: str) -> str:
        """Returns property name from content id.

        Args:
            content_id: string. Id of the content.

        Returns:
            string. Name of the property of which the
            content is part of.
        """
        property_name_to_content_id_identifier: Dict[
            str, Callable[[str], bool]
        ] = {
            STATE_PROPERTY_CONTENT: (
                lambda content_id: content_id == 'content'),
            STATE_PROPERTY_INTERACTION_CUST_ARGS: (
                lambda content_id: content_id[:3] == 'ca_'),
            STATE_PROPERTY_INTERACTION_DEFAULT_OUTCOME: (
                lambda content_id: content_id == 'default_outcome'),
            STATE_PROPERTY_INTERACTION_SOLUTION: (
                lambda content_id: content_id == 'solution'),
            STATE_PROPERTY_INTERACTION_HINTS: (
                lambda content_id: content_id[:4] == 'hint'),
            STATE_PROPERTY_INTERACTION_ANSWER_GROUPS: (
                lambda content_id: (
                    content_id[:8] == 'feedback' or
                    content_id[:10] == 'rule_input')),
        }

        for prop_name, identifier_function in (
                property_name_to_content_id_identifier.items()):
            if identifier_function(content_id):
                property_name = prop_name
                break
        return property_name

    def _parse_exp_change(self, change: ExplorationChange) -> None:
        """This function take the change and according to the cmd
        add the property name in the lists defined above.

        Args:
            change: ExplorationChange. A change from the
                composite_change_list.
        """
        if change.cmd == CMD_ADD_STATE:
            self.added_state_names.append(change.state_name)
        elif change.cmd == CMD_DELETE_STATE:
            state_name = change.state_name
            if state_name in self.added_state_names:
                self.added_state_names.remove(state_name)
            else:
                original_state_name = state_name
                if original_state_name in self.new_to_old_state_names:
                    original_state_name = self.new_to_old_state_names.pop(
                        original_state_name)
                self.deleted_state_names.append(original_state_name)
        elif change.cmd == CMD_RENAME_STATE:
            old_state_name = change.old_state_name
            new_state_name = change.new_state_name
            if old_state_name in self.added_state_names:
                self.added_state_names.remove(old_state_name)
                self.added_state_names.append(new_state_name)
            elif old_state_name in self.new_to_old_state_names:
                self.new_to_old_state_names[new_state_name] = (
                    self.new_to_old_state_names.pop(old_state_name))
            else:
                self.new_to_old_state_names[new_state_name] = old_state_name

        elif change.cmd == CMD_EDIT_STATE_PROPERTY:
            # A condition to store the name of the properties changed
            # in changed_properties dict.
            state_name = change.state_name
            if state_name in self.new_to_old_state_names:
                state_name = self.new_to_old_state_names[change.state_name]
            self.changed_properties[state_name].add(
                change.property_name)
        elif change.cmd == CMD_ADD_WRITTEN_TRANSLATION:
            changed_property = self._get_property_name_from_content_id(
                change.content_id)
            # A condition to store the name of the properties changed
            # in changed_properties dict.
            state_name = change.state_name
            if state_name in self.new_to_old_state_names:
                state_name = self.new_to_old_state_names[change.state_name]
            self.changed_translations[state_name].add(
                changed_property)
            self.changed_properties[state_name].add(
                DEPRECATED_STATE_PROPERTY_WRITTEN_TRANSLATIONS)

    def is_change_list_mergeable(
        self,
        change_list: List[ExplorationChange],
        exp_at_change_list_version: Exploration,
        current_exploration: Exploration
    ) -> Tuple[bool, bool]:
        """Checks whether the change list from the old version of an
        exploration can be merged on the latest version of an exploration.

        Args:
            change_list: list(ExplorationChange). List of the changes made
                by the user on the frontend, which needs to be checked
                for mergeability.
            exp_at_change_list_version: obj. Old version of an exploration.
            current_exploration: obj. Exploration on which the change list
                is to be applied.

        Returns:
            tuple(boolean, boolean). A tuple consisting of two fields.
            1. boolean. Whether the given change list is mergeable on
            the current_exploration or not.
            2. boolean. Whether we need to send the change list to the
            admin to review for the future improvement of the cases
            to merge the change list.
        """
        old_to_new_state_names = {
            value: key for key, value in self.new_to_old_state_names.items()
        }

        if self.added_state_names or self.deleted_state_names:
            # In case of the addition and the deletion of the state,
            # we are rejecting the mergebility because these cases
            # change the flow of the exploration and are quite complex
            # for now to handle. So in such cases, we are sending the
            # changelist, frontend_version, backend_version and
            # exploration id to the admin, so that we can look into the
            # situations and can figure out the way if it’s possible to
            # handle these cases.

            return False, True

        changes_are_mergeable = False

        # state_names_of_renamed_states: dict. Stores the changes in
        # states names in change_list where the key is the state name in
        # frontend version and the value is the renamed name from the
        # change list if there is any rename state change.
        state_names_of_renamed_states: Dict[str, str] = {}
        for change in change_list:
            change_is_mergeable = False
            if change.cmd == CMD_RENAME_STATE:
                old_state_name = change.old_state_name
                new_state_name = change.new_state_name
                if old_state_name in state_names_of_renamed_states:
                    state_names_of_renamed_states[new_state_name] = (
                        state_names_of_renamed_states.pop(old_state_name))
                else:
                    state_names_of_renamed_states[new_state_name] = (
                        old_state_name)
                if (state_names_of_renamed_states[new_state_name] not in
                        old_to_new_state_names):
                    change_is_mergeable = True
            elif change.cmd == CMD_EDIT_STATE_PROPERTY:
                state_name = state_names_of_renamed_states.get(
                    change.state_name) or change.state_name
                if state_name in old_to_new_state_names:
                    # Here we will send the changelist, frontend_version,
                    # backend_version and exploration to the admin, so
                    # that the changes related to state renames can be
                    # reviewed and the proper conditions can be written
                    # to handle those cases.
                    return False, True
                old_exp_states = (
                    exp_at_change_list_version.states[state_name])
                current_exp_states = (
                    current_exploration.states[state_name])
                if (change.property_name ==
                        STATE_PROPERTY_CONTENT):
                    if (old_exp_states.content.html ==
                            current_exp_states.content.html):
                        if (STATE_PROPERTY_CONTENT not in
                                self.changed_translations[state_name] and
                                STATE_PROPERTY_RECORDED_VOICEOVERS not in
                                self.changed_properties[state_name]):
                            change_is_mergeable = True
                    if not self.changed_properties[state_name]:
                        change_is_mergeable = True
                elif (change.property_name ==
                      STATE_PROPERTY_INTERACTION_ID):
                    if (old_exp_states.interaction.id ==
                            current_exp_states.interaction.id):
                        if not self.changed_properties[state_name].intersection(
                                (self
                                 .PROPERTIES_CONFLICTING_INTERACTION_ID_CHANGES
                                )):
                            change_is_mergeable = True
                    if not self.changed_properties[state_name]:
                        change_is_mergeable = True
                # Customization args differ for every interaction, so in
                # case of different interactions merging is simply not
                # possible, but in case of same interaction, the values in
                # the customization_args are often lists so if someone
                # changes even one item of that list then determining which
                # item is changed is not feasible, so suppose there is long
                # list of values in item selection interaction and one user
                # deletes one value and another one edits another value,
                # so after deletion the indices of all the values will be
                # changed and it will not be possible to compare and know
                # that which value is changed by second user.
                # So we will not be handling the merge on the basis of
                # individual fields.
                elif (change.property_name ==
                      STATE_PROPERTY_INTERACTION_CUST_ARGS):
                    if (old_exp_states.interaction.id ==
                            current_exp_states.interaction.id):
                        if not self.changed_properties[state_name].intersection(
                                self.PROPERTIES_CONFLICTING_CUST_ARGS_CHANGES +
                                [STATE_PROPERTY_INTERACTION_CUST_ARGS]):
                            if (change.property_name not in
                                    self.changed_translations[state_name]):
                                change_is_mergeable = True
                    if not self.changed_properties[state_name]:
                        change_is_mergeable = True
                elif (change.property_name ==
                      STATE_PROPERTY_INTERACTION_ANSWER_GROUPS):
                    if (old_exp_states.interaction.id ==
                            current_exp_states.interaction.id):
                        if not self.changed_properties[state_name].intersection(
                                self.PROPERTIES_CONFLICTING_CUST_ARGS_CHANGES +
                                [STATE_PROPERTY_INTERACTION_ANSWER_GROUPS]):
                            if (change.property_name not in
                                    self.changed_translations[state_name]):
                                change_is_mergeable = True
                    if not self.changed_properties[state_name]:
                        change_is_mergeable = True
                elif (change.property_name ==
                      STATE_PROPERTY_INTERACTION_DEFAULT_OUTCOME
                     ):
                    if (change.property_name not in
                            self.changed_properties[state_name] and
                            change.property_name not in
                            self.changed_translations[state_name]):
                        change_is_mergeable = True
                    if not self.changed_properties[state_name]:
                        change_is_mergeable = True
                elif change.property_name in self.NON_CONFLICTING_PROPERTIES:
                    change_is_mergeable = True
                # We’ll not be able to handle the merge if changelists
                # affect the different indices of the hint in the same
                # state because whenever there is even a small change
                # in one field of any hint, they treat the whole hints
                # list as a new value.
                # So it will not be possible to find out the exact change.
                elif (change.property_name ==
                      STATE_PROPERTY_INTERACTION_HINTS):
                    if (change.property_name not in
                            self.changed_properties[state_name] and
                            change.property_name not in
                            self.changed_translations[state_name]):
                        change_is_mergeable = True
                    if not self.changed_properties[state_name]:
                        change_is_mergeable = True
                elif (change.property_name ==
                      STATE_PROPERTY_INTERACTION_SOLUTION):
                    if (old_exp_states.interaction.id ==
                            current_exp_states.interaction.id):
                        if not self.changed_properties[state_name].intersection(
                                self.PROPERTIES_CONFLICTING_CUST_ARGS_CHANGES +
                                [STATE_PROPERTY_INTERACTION_SOLUTION]):
                            if (change.property_name not in
                                    self.changed_translations[state_name]):
                                change_is_mergeable = True
                    if not self.changed_properties[state_name]:
                        change_is_mergeable = True
                elif (change.property_name ==
                      STATE_PROPERTY_SOLICIT_ANSWER_DETAILS):
                    if (old_exp_states.interaction.id ==
                            current_exp_states.interaction.id and
                            old_exp_states.solicit_answer_details ==
                            current_exp_states.solicit_answer_details):
                        change_is_mergeable = True
                    if not self.changed_properties[state_name]:
                        change_is_mergeable = True
                elif (change.property_name ==
                      STATE_PROPERTY_RECORDED_VOICEOVERS):
                    if not self.changed_properties[state_name].intersection(
                            self.PROPERTIES_CONFLICTING_VOICEOVERS_CHANGES +
                            [STATE_PROPERTY_RECORDED_VOICEOVERS]):
                        change_is_mergeable = True
                    if not self.changed_properties[state_name]:
                        change_is_mergeable = True
            elif change.cmd == CMD_EDIT_EXPLORATION_PROPERTY:
                change_is_mergeable = (
                    exp_at_change_list_version.__getattribute__(
                        change.property_name) ==
                    current_exploration.__getattribute__(
                        change.property_name))

            if change_is_mergeable:
                changes_are_mergeable = True
                continue
            changes_are_mergeable = False
            break

        return changes_are_mergeable, False


class ExplorationMetadataDict(TypedDict):
    """Dictionary representing the ExplorationMetadata object."""

    title: str
    category: str
    objective: str
    language_code: str
    tags: List[str]
    blurb: str
    author_notes: str
    states_schema_version: int
    init_state_name: str
    param_specs: Dict[str, param_domain.ParamSpecDict]
    param_changes: List[param_domain.ParamChangeDict]
    auto_tts_enabled: bool
    correctness_feedback_enabled: bool
    edits_allowed: bool


class ExplorationMetadata:
    """Class to represent the exploration metadata properties."""

    def __init__(
        self,
        title: str,
        category: str,
        objective: str,
        language_code: str,
        tags: List[str],
        blurb: str,
        author_notes: str,
        states_schema_version: int,
        init_state_name: str,
        param_specs: Dict[str, param_domain.ParamSpec],
        param_changes: List[param_domain.ParamChange],
        auto_tts_enabled: bool,
        correctness_feedback_enabled: bool,
        edits_allowed: bool
    ) -> None:
        """Initializes an ExplorationMetadata domain object.

        Args:
            title: str. The exploration title.
            category: str. The category of the exploration.
            objective: str. The objective of the exploration.
            language_code: str. The language code of the exploration.
            tags: list(str). The tags given to the exploration.
            blurb: str. The blurb of the exploration.
            author_notes: str. The author notes.
            states_schema_version: int. Tbe schema version of the exploration.
            init_state_name: str. The name for the initial state of the
                exploration.
            param_specs: dict(str, ParamSpec). A dict where each key-value pair
                represents respectively, a param spec name and a ParamSpec
                domain object.
            param_changes: list(ParamChange). List of ParamChange domain
                objects.
            auto_tts_enabled: bool. True if automatic text-to-speech is
                enabled.
            correctness_feedback_enabled: bool. True if correctness feedback is
                enabled.
            edits_allowed: bool. True when edits to the exploration is allowed.
        """
        self.title = title
        self.category = category
        self.objective = objective
        self.language_code = language_code
        self.tags = tags
        self.blurb = blurb
        self.author_notes = author_notes
        self.states_schema_version = states_schema_version
        self.init_state_name = init_state_name
        self.param_specs = param_specs
        self.param_changes = param_changes
        self.auto_tts_enabled = auto_tts_enabled
        self.correctness_feedback_enabled = correctness_feedback_enabled
        self.edits_allowed = edits_allowed

    def to_dict(self) -> ExplorationMetadataDict:
        """Gets the dict representation of ExplorationMetadata domain object.

        Returns:
            dict. The dict representation of the ExplorationMetadata
            domain object.
        """
        return {
            'title': self.title,
            'category': self.category,
            'objective': self.objective,
            'language_code': self.language_code,
            'tags': self.tags,
            'blurb': self.blurb,
            'author_notes': self.author_notes,
            'states_schema_version': self.states_schema_version,
            'init_state_name': self.init_state_name,
            'param_specs': {
                ps_name: ps_value.to_dict()
                for (ps_name, ps_value) in self.param_specs.items()
            },
            'param_changes': [
                p_change.to_dict() for p_change in self.param_changes
            ],
            'auto_tts_enabled': self.auto_tts_enabled,
            'correctness_feedback_enabled': self.correctness_feedback_enabled,
            'edits_allowed': self.edits_allowed
        }


class MetadataVersionHistory:
    """Class to represent an element of the version history list of the
    exploration metadata.

    Attributes:
        last_edited_version_number: int. The version number of the
            exploration in which the metadata was last edited.
        last_edited_committer_id: str. The user id of the user who committed
            the latest changes to the exploration metadata.
    """

    def __init__(
        self,
        last_edited_version_number: Optional[int],
        last_edited_committer_id: str
    ):
        """Initializes the MetadataVersionHistory domain object.

        Args:
            last_edited_version_number: int. The version number of the
                exploration in which the metadata was last edited.
            last_edited_committer_id: str. The user id of the user who
                committed the latest changes to the exploration metadata.
        """
        self.last_edited_version_number = last_edited_version_number
        self.last_edited_committer_id = last_edited_committer_id

    def to_dict(self) -> MetadataVersionHistoryDict:
        """Returns a dict representation of the MetadataVersionHistory domain
        object.

        Returns:
            dict. The dict representation of the MetadataVersionHistory domain
            object.
        """
        return {
            'last_edited_version_number': self.last_edited_version_number,
            'last_edited_committer_id': self.last_edited_committer_id
        }

    @classmethod
    def from_dict(
        cls, metadata_version_history_dict: MetadataVersionHistoryDict
    ) -> MetadataVersionHistory:
        """Returns an MetadataVersionHistory domain object from a dict.

        Args:
            metadata_version_history_dict: dict. The dict representation of
                MetadataVersionHistory object.

        Returns:
            MetadataVersionHistory. The corresponding MetadataVersionHistory
            domain object.
        """
        return cls(
            metadata_version_history_dict['last_edited_version_number'],
            metadata_version_history_dict['last_edited_committer_id']
        )


class ExplorationVersionHistory:
    """Class to represent the version history of an exploration at a
    particular version.

    Attributes:
        exploration_id: str. The id of the exploration.
        exploration_version: int. The version number of the exploration.
        state_version_history: Dict[str, StateVersionHistory].
            The mapping of state names and StateVersionHistory domain objects.
        metadata_version_history: MetadataVersionHistory. The details of the
            last commit on the exploration metadata.
        committer_ids: List[str]. A list of user ids who made the
            'previous commit' on each state and the exploration metadata.
    """

    def __init__(
        self,
        exploration_id: str,
        exploration_version: int,
        state_version_history_dict: Dict[
            str, state_domain.StateVersionHistoryDict
        ],
        metadata_last_edited_version_number: Optional[int],
        metadata_last_edited_committer_id: str,
        committer_ids: List[str]
    ) -> None:
        """Initializes the ExplorationVersionHistory domain object.

        Args:
            exploration_id: str. The id of the exploration.
            exploration_version: int. The version number of the exploration.
            state_version_history_dict: dict. The mapping of state names and
                dicts of StateVersionHistory domain objects.
            metadata_last_edited_version_number: int. The version number of the
                exploration in which the metadata was last edited.
            metadata_last_edited_committer_id: str. The user id of the user who
                committed the latest changes to the exploration metadata.
            committer_ids: List[str]. A list of user ids who made the
                'previous commit' on each state and the exploration metadata.
        """
        self.exploration_id = exploration_id
        self.exploration_version = exploration_version
        self.state_version_history = {
            state_name: state_domain.StateVersionHistory.from_dict(vh_dict)
            for state_name, vh_dict in state_version_history_dict.items()
        }
        self.metadata_version_history = MetadataVersionHistory(
            metadata_last_edited_version_number,
            metadata_last_edited_committer_id
        )
        self.committer_ids = committer_ids

    def to_dict(self) -> ExplorationVersionHistoryDict:
        """Returns a dict representation of the ExplorationVersionHistory
        domain object.

        Returns:
            dict. A dict representation of the ExplorationVersionHistory
            domain object.
        """
        return {
            'exploration_id': self.exploration_id,
            'exploration_version': self.exploration_version,
            'state_version_history': {
                state_name: state_vh.to_dict()
                for state_name, state_vh in self.state_version_history.items()
            },
            'metadata_version_history': (
                self.metadata_version_history.to_dict()
            ),
            'committer_ids': self.committer_ids
        }<|MERGE_RESOLUTION|>--- conflicted
+++ resolved
@@ -38,11 +38,7 @@
 from core.domain import param_domain
 from core.domain import state_domain
 from core.domain import translation_domain
-<<<<<<< HEAD
-from core.domain import translation_fetchers
-=======
 from extensions.objects.models import objects
->>>>>>> 2eb86053
 
 from typing import (
     Any, Callable, Dict, List, Mapping, Optional, Sequence,
@@ -2489,24 +2485,6 @@
 
         return states_dict
 
-    @classmethod
-<<<<<<< HEAD
-    def _convert_states_v51_dict_to_v52_dict(cls, states_dict):
-        """Converts from v50 to v51. Version 51 removes next_content_id_index
-        and WrittenTranslation from State. This version also updates the
-        content-ids for each translatable field in the state with its new
-        content-id.
-        """
-        for _, state_dict in states_dict.items():
-            del state_dict['next_content_id_index']
-            del state_dict['written_translations']
-        states_dict, next_content_id_index = (
-            state_domain.State
-            .update_old_content_id_to_new_content_id_in_v51_states(states_dict)
-        )
-
-        return states_dict, next_content_id_index
-=======
     def _convert_states_v51_dict_to_v52_dict(
         cls, states_dict: Dict[str, state_domain.StateDict]
     ) -> Dict[str, state_domain.StateDict]:
@@ -2605,7 +2583,23 @@
                 new_voiceovers_mapping)
 
         return states_dict
->>>>>>> 2eb86053
+
+    @classmethod
+    def _convert_states_v52_dict_to_v53_dict(cls, states_dict):
+        """Converts from v52 to v53. Version 53 removes next_content_id_index
+        and WrittenTranslation from State. This version also updates the
+        content-ids for each translatable field in the state with its new
+        content-id.
+        """
+        for _, state_dict in states_dict.items():
+            del state_dict['next_content_id_index']
+            del state_dict['written_translations']
+        states_dict, next_content_id_index = (
+            state_domain.State
+            .update_old_content_id_to_new_content_id_in_v52_states(states_dict)
+        )
+
+        return states_dict, next_content_id_index
 
     @classmethod
     def update_states_from_model(
@@ -2651,7 +2645,7 @@
     # incompatible changes are made to the exploration schema in the YAML
     # definitions, this version number must be changed and a migration process
     # put in place.
-    CURRENT_EXP_SCHEMA_VERSION = 57
+    CURRENT_EXP_SCHEMA_VERSION = 58
     EARLIEST_SUPPORTED_EXP_SCHEMA_VERSION = 46
 
     @classmethod
@@ -2905,37 +2899,50 @@
         cls, exploration_dict: VersionedExplorationDict
     ) -> VersionedExplorationDict:
         """Converts a v56 exploration dict into a v57 exploration dict.
-<<<<<<< HEAD
+        Version 57 correctly updates the content IDs for translations and
+        for voiceovers.
+
+        Args:
+            exploration_dict: dict. The dict representation of an exploration
+                with schema version v56.
+
+        Returns:
+            dict. The dict representation of the Exploration domain object,
+            following schema version v57.
+        """
+        exploration_dict['schema_version'] = 57
+
+        exploration_dict['states'] = cls._convert_states_v51_dict_to_v52_dict(
+            exploration_dict['states'])
+        exploration_dict['states_schema_version'] = 52
+
+        return exploration_dict
+
+    @classmethod
+    def _convert_v57_dict_to_v58_dict(
+        cls, exploration_dict: VersionedExplorationDict
+    ) -> VersionedExplorationDict:
+        """Converts a v57 exploration dict into a v58 exploration dict.
         Removes written_translation, next_content_id_index from state properties
         and also introduces next_content_id_index variable into
         exploration level.
-=======
-        Version 57 correctly updates the content IDs for translations and
-        for voiceovers.
->>>>>>> 2eb86053
 
         Args:
             exploration_dict: dict. The dict representation of an exploration
-                with schema version v56.
+                with schema version v57.
 
         Returns:
             dict. The dict representation of the Exploration domain object,
-            following schema version v57.
-        """
-        exploration_dict['schema_version'] = 57
-
-<<<<<<< HEAD
+            following schema version v58.
+        """
+        exploration_dict['schema_version'] = 58
+
         exploration_dict['states'], next_content_id_index = (
             cls._convert_states_v51_dict_to_v52_dict(
                 exploration_dict['states'])
         )
-        exploration_dict['states_schema_version'] = 52
+        exploration_dict['states_schema_version'] = 53
         exploration_dict['next_content_id_index'] = next_content_id_index
-=======
-        exploration_dict['states'] = cls._convert_states_v51_dict_to_v52_dict(
-            exploration_dict['states'])
-        exploration_dict['states_schema_version'] = 52
->>>>>>> 2eb86053
 
         return exploration_dict
 
@@ -3035,6 +3042,11 @@
             exploration_dict = cls._convert_v56_dict_to_v57_dict(
                 exploration_dict)
             exploration_schema_version = 57
+
+        if exploration_schema_version == 57:
+            exploration_dict = cls._convert_v57_dict_to_v58_dict(
+                exploration_dict)
+            exploration_schema_version = 58
 
         return exploration_dict
 
