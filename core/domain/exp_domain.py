# coding: utf-8
#
# Copyright 2014 The Oppia Authors. All Rights Reserved.
#
# Licensed under the Apache License, Version 2.0 (the "License");
# you may not use this file except in compliance with the License.
# You may obtain a copy of the License at
#
#      http://www.apache.org/licenses/LICENSE-2.0
#
# Unless required by applicable law or agreed to in writing, software
# distributed under the License is distributed on an "AS-IS" BASIS,
# WITHOUT WARRANTIES OR CONDITIONS OF ANY KIND, either express or implied.
# See the License for the specific language governing permissions and
# limitations under the License.

"""Domain objects for an exploration, its states, and their constituents.

Domain objects capture domain-specific logic and are agnostic of how the
objects they represent are stored. All methods and properties in this file
should therefore be independent of the specific storage models used.
"""

from __future__ import absolute_import  # pylint: disable=import-only-modules
from __future__ import unicode_literals  # pylint: disable=import-only-modules

import collections
import copy
import functools
import json
import re
import string

from constants import constants
from core.domain import change_domain
from core.domain import customization_args_util
from core.domain import expression_parser
from core.domain import html_validation_service
from core.domain import interaction_registry
from core.domain import param_domain
from core.domain import state_domain
from core.platform import models
from extensions import domain
import feconf
import python_utils
import schema_utils
import utils

from pylatexenc import latex2text

(exp_models,) = models.Registry.import_models([models.NAMES.exploration])


# Do not modify the values of these constants. This is to preserve backwards
# compatibility with previous change dicts.
# TODO(bhenning): Prior to July 2015, exploration changes involving rules were
# logged using the key 'widget_handlers'. These need to be migrated to
# 'answer_groups' and 'default_outcome'.
STATE_PROPERTY_PARAM_CHANGES = 'param_changes'
STATE_PROPERTY_CONTENT = 'content'
STATE_PROPERTY_SOLICIT_ANSWER_DETAILS = 'solicit_answer_details'
STATE_PROPERTY_RECORDED_VOICEOVERS = 'recorded_voiceovers'
STATE_PROPERTY_WRITTEN_TRANSLATIONS = 'written_translations'
STATE_PROPERTY_INTERACTION_ID = 'widget_id'
STATE_PROPERTY_NEXT_CONTENT_ID_INDEX = 'next_content_id_index'
STATE_PROPERTY_INTERACTION_CUST_ARGS = 'widget_customization_args'
STATE_PROPERTY_INTERACTION_ANSWER_GROUPS = 'answer_groups'
STATE_PROPERTY_INTERACTION_DEFAULT_OUTCOME = 'default_outcome'
STATE_PROPERTY_UNCLASSIFIED_ANSWERS = (
    'confirmed_unclassified_answers')
STATE_PROPERTY_INTERACTION_HINTS = 'hints'
STATE_PROPERTY_INTERACTION_SOLUTION = 'solution'
# Deprecated state properties.
STATE_PROPERTY_CONTENT_IDS_TO_AUDIO_TRANSLATIONS_DEPRECATED = (
    'content_ids_to_audio_translations')  # Deprecated in state schema v27.

# These four properties are kept for legacy purposes and are not used anymore.
STATE_PROPERTY_INTERACTION_HANDLERS = 'widget_handlers'
STATE_PROPERTY_INTERACTION_STICKY = 'widget_sticky'
GADGET_PROPERTY_VISIBILITY = 'gadget_visibility'
GADGET_PROPERTY_CUST_ARGS = 'gadget_customization_args'

# This takes additional 'title' and 'category' parameters.
CMD_CREATE_NEW = 'create_new'
# This takes an additional 'state_name' parameter.
CMD_ADD_STATE = 'add_state'
# This takes additional 'old_state_name' and 'new_state_name' parameters.
CMD_RENAME_STATE = 'rename_state'
# This takes an additional 'state_name' parameter.
CMD_DELETE_STATE = 'delete_state'
# This takes additional 'state_name', 'content_id', 'language_code' and
# 'content_html' and 'translation_html' parameters.
CMD_ADD_TRANSLATION = 'add_translation'
# This takes additional 'property_name' and 'new_value' parameters.
CMD_EDIT_STATE_PROPERTY = 'edit_state_property'
# This takes additional 'property_name' and 'new_value' parameters.
CMD_EDIT_EXPLORATION_PROPERTY = 'edit_exploration_property'
# This takes additional 'from_version' and 'to_version' parameters for logging.
CMD_MIGRATE_STATES_SCHEMA_TO_LATEST_VERSION = (
    'migrate_states_schema_to_latest_version')

# These are categories to which answers may be classified. These values should
# not be changed because they are persisted in the data store within answer
# logs.

# Represents answers classified using rules defined as part of an interaction.
EXPLICIT_CLASSIFICATION = 'explicit'
# Represents answers which are contained within the training data of an answer
# group.
TRAINING_DATA_CLASSIFICATION = 'training_data_match'
# Represents answers which were predicted using a statistical training model
# from training data within an answer group.
STATISTICAL_CLASSIFICATION = 'statistical_classifier'
# Represents answers which led to the 'default outcome' of an interaction,
# rather than belonging to a specific answer group.
DEFAULT_OUTCOME_CLASSIFICATION = 'default_outcome'

TYPE_INVALID_EXPRESSION = 'Invalid'
TYPE_VALID_ALGEBRAIC_EXPRESSION = 'AlgebraicExpressionInput'
TYPE_VALID_NUMERIC_EXPRESSION = 'NumericExpressionInput'
TYPE_VALID_MATH_EQUATION = 'MathEquationInput'


def clean_math_expression(math_expression):
    """Cleans a given math expression and formats it so that it is compatible
    with the new interactions' validators.

    Args:
        math_expression: str. The string representing the math expression.

    Returns:
        str. The correctly formatted string representing the math expression.
    """
    unicode_to_text = {
        u'\u221a': 'sqrt',
        u'\xb7': '*',
        u'\u03b1': 'alpha',
        u'\u03b2': 'beta',
        u'\u03b3': 'gamma',
        u'\u03b4': 'delta',
        u'\u03b5': 'epsilon',
        u'\u03b6': 'zeta',
        u'\u03b7': 'eta',
        u'\u03b8': 'theta',
        u'\u03b9': 'iota',
        u'\u03ba': 'kappa',
        u'\u03bb': 'lambda',
        u'\u03bc': 'mu',
        u'\u03bd': 'nu',
        u'\u03be': 'xi',
        u'\u03c0': 'pi',
        u'\u03c1': 'rho',
        u'\u03c3': 'sigma',
        u'\u03c4': 'tau',
        u'\u03c5': 'upsilon',
        u'\u03c6': 'phi',
        u'\u03c7': 'chi',
        u'\u03c8': 'psi',
        u'\u03c9': 'omega',
    }
    inverse_trig_fns_mapping = {
        'asin': 'arcsin',
        'acos': 'arccos',
        'atan': 'arctan'
    }
    trig_fns = ['sin', 'cos', 'tan', 'csc', 'sec', 'cot']

    # Shifting powers in trig functions to the end.
    # For eg. 'sin^2(x)' -> '(sin(x))^2'.
    for trig_fn in trig_fns:
        math_expression = re.sub(
            r'%s(\^\d)\((.)\)' % trig_fn,
            r'(%s(\2))\1' % trig_fn, math_expression)

    # Adding parens to trig functions that don't have
    # any. For eg. 'cosA' -> 'cos(A)'.
    for trig_fn in trig_fns:
        math_expression = re.sub(
            r'%s(?!\()(.)' % trig_fn, r'%s(\1)' % trig_fn, math_expression)

    # The pylatexenc lib outputs the unicode values of special characters like
    # sqrt and pi, which is why they need to be replaced with their
    # corresponding text values before performing validation. Other unicode
    # characters will be left in the string as-is, and will be rejected by the
    # expression parser.
    for unicode_char, text in unicode_to_text.items():
        math_expression = math_expression.replace(unicode_char, text)

    # Replacing trig functions that have format which is
    # incompatible with the validations.
    for invalid_trig_fn, valid_trig_fn in inverse_trig_fns_mapping.items():
        math_expression = math_expression.replace(
            invalid_trig_fn, valid_trig_fn)

    return math_expression


class ExplorationChange(change_domain.BaseChange):
    """Domain object class for an exploration change.

    IMPORTANT: Ensure that all changes to this class (and how these cmds are
    interpreted in general) preserve backward-compatibility with the
    exploration snapshots in the datastore. Do not modify the definitions of
    cmd keys that already exist.

    NOTE TO DEVELOPERS: Please note that, for a brief period around
    Feb - Apr 2017, change dicts related to editing of answer groups
    accidentally stored the old_value using a ruleSpecs key instead of a
    rule_specs key. So, if you are making use of this data, make sure to
    verify the format of the old_value before doing any processing.

    The allowed commands, together with the attributes:
        - 'add_state' (with state_name)
        - 'rename_state' (with old_state_name and new_state_name)
        - 'delete_state' (with state_name)
        - 'edit_state_property' (with state_name, property_name,
            new_value and, optionally, old_value)
        - 'edit_exploration_property' (with property_name,
            new_value and, optionally, old_value)
        - 'migrate_states_schema' (with from_version, to_version)
    For a state, property_name must be one of STATE_PROPERTIES.
    For an exploration, property_name must be one of
    EXPLORATION_PROPERTIES.
    """

    # The allowed list of state properties which can be used in
    # edit_state_property command.
    STATE_PROPERTIES = (
        STATE_PROPERTY_PARAM_CHANGES,
        STATE_PROPERTY_CONTENT,
        STATE_PROPERTY_SOLICIT_ANSWER_DETAILS,
        STATE_PROPERTY_RECORDED_VOICEOVERS,
        STATE_PROPERTY_WRITTEN_TRANSLATIONS,
        STATE_PROPERTY_INTERACTION_ID,
        STATE_PROPERTY_NEXT_CONTENT_ID_INDEX,
        STATE_PROPERTY_INTERACTION_CUST_ARGS,
        STATE_PROPERTY_INTERACTION_STICKY,
        STATE_PROPERTY_INTERACTION_HANDLERS,
        STATE_PROPERTY_INTERACTION_ANSWER_GROUPS,
        STATE_PROPERTY_INTERACTION_DEFAULT_OUTCOME,
        STATE_PROPERTY_INTERACTION_HINTS,
        STATE_PROPERTY_INTERACTION_SOLUTION,
        STATE_PROPERTY_UNCLASSIFIED_ANSWERS,
        # Deprecated state properties.
        STATE_PROPERTY_CONTENT_IDS_TO_AUDIO_TRANSLATIONS_DEPRECATED)

    # The allowed list of exploration properties which can be used in
    # edit_exploration_property command.
    EXPLORATION_PROPERTIES = (
        'title', 'category', 'objective', 'language_code', 'tags',
        'blurb', 'author_notes', 'param_specs', 'param_changes',
        'init_state_name', 'auto_tts_enabled', 'correctness_feedback_enabled')

    ALLOWED_COMMANDS = [{
        'name': CMD_CREATE_NEW,
        'required_attribute_names': ['category', 'title'],
        'optional_attribute_names': [],
        'user_id_attribute_names': []
    }, {
        'name': CMD_ADD_STATE,
        'required_attribute_names': ['state_name'],
        'optional_attribute_names': [],
        'user_id_attribute_names': []
    }, {
        'name': CMD_DELETE_STATE,
        'required_attribute_names': ['state_name'],
        'optional_attribute_names': [],
        'user_id_attribute_names': []
    }, {
        'name': CMD_RENAME_STATE,
        'required_attribute_names': ['new_state_name', 'old_state_name'],
        'optional_attribute_names': [],
        'user_id_attribute_names': []
    }, {
        'name': CMD_ADD_TRANSLATION,
        'required_attribute_names': [
            'state_name', 'content_id', 'language_code', 'content_html',
            'translation_html'],
        'optional_attribute_names': [],
        'user_id_attribute_names': []
    }, {
        'name': CMD_EDIT_STATE_PROPERTY,
        'required_attribute_names': [
            'property_name', 'state_name', 'new_value'],
        'optional_attribute_names': ['old_value'],
        'user_id_attribute_names': [],
        'allowed_values': {'property_name': STATE_PROPERTIES}
    }, {
        'name': CMD_EDIT_EXPLORATION_PROPERTY,
        'required_attribute_names': ['property_name', 'new_value'],
        'optional_attribute_names': ['old_value'],
        'user_id_attribute_names': [],
        'allowed_values': {'property_name': EXPLORATION_PROPERTIES}
    }, {
        'name': CMD_MIGRATE_STATES_SCHEMA_TO_LATEST_VERSION,
        'required_attribute_names': ['from_version', 'to_version'],
        'optional_attribute_names': [],
        'user_id_attribute_names': []
    }, {
        'name': exp_models.ExplorationModel.CMD_REVERT_COMMIT,
        'required_attribute_names': ['version_number'],
        'optional_attribute_names': [],
        'user_id_attribute_names': []
    }]


class ExplorationCommitLogEntry(python_utils.OBJECT):
    """Value object representing a commit to an exploration."""

    def __init__(
            self, created_on, last_updated, user_id, exploration_id,
            commit_type, commit_message, commit_cmds, version,
            post_commit_status, post_commit_community_owned,
            post_commit_is_private):
        """Initializes a ExplorationCommitLogEntry domain object.

        Args:
            created_on: datetime.datetime. Date and time when the exploration
                commit was created.
            last_updated: datetime.datetime. Date and time when the exploration
                commit was last updated.
            user_id: str. User id of the user who has made the commit.
            exploration_id: str. Id of the exploration.
            commit_type: str. The type of commit.
            commit_message: str. A description of changes made to the
                exploration.
            commit_cmds: list(dict). A list of commands, describing changes
                made in this model, which should give sufficient information to
                reconstruct the commit. Each dict always contains the following
                key:
                    - cmd: str. Unique command.
                and then additional arguments for that command.
            version: int. The version of the exploration after the commit.
            post_commit_status: str. The new exploration status after the
                commit.
            post_commit_community_owned: bool. Whether the exploration is
                community-owned after the edit event.
            post_commit_is_private: bool. Whether the exploration is private
                after the edit event.
        """
        self.created_on = created_on
        self.last_updated = last_updated
        self.user_id = user_id
        self.exploration_id = exploration_id
        self.commit_type = commit_type
        self.commit_message = commit_message
        self.commit_cmds = commit_cmds
        self.version = version
        self.post_commit_status = post_commit_status
        self.post_commit_community_owned = post_commit_community_owned
        self.post_commit_is_private = post_commit_is_private

    def to_dict(self):
        """Returns a dict representing this ExplorationCommitLogEntry domain
        object. This omits created_on, user_id and commit_cmds and adds username
        (derived from user_id).

        Returns:
            dict. A dict, mapping all fields of ExplorationCommitLogEntry
            instance, except created_on, user_id and commit_cmds fields and
            adding username (derived from user_id).
        """
        return {
            'last_updated': utils.get_time_in_millisecs(self.last_updated),
            'exploration_id': self.exploration_id,
            'commit_type': self.commit_type,
            'commit_message': self.commit_message,
            'version': self.version,
            'post_commit_status': self.post_commit_status,
            'post_commit_community_owned': self.post_commit_community_owned,
            'post_commit_is_private': self.post_commit_is_private,
        }


class ExpVersionReference(python_utils.OBJECT):
    """Value object representing an exploration ID and a version number."""

    def __init__(self, exp_id, version):
        """Initializes an ExpVersionReference domain object.

        Args:
            exp_id: str. ID of the exploration.
            version: int. Version of the exploration.
        """
        self.exp_id = exp_id
        self.version = version
        self.validate()

    def to_dict(self):
        """Returns a dict representing this ExpVersionReference domain object.

        Returns:
            dict. A dict, mapping all fields of ExpVersionReference instance.
        """
        return {
            'exp_id': self.exp_id,
            'version': self.version
        }

    def validate(self):
        """Validates properties of the ExpVersionReference.

        Raises:
            ValidationError. One or more attributes of the ExpVersionReference
                are invalid.
        """
        if not isinstance(self.exp_id, python_utils.BASESTRING):
            raise utils.ValidationError(
                'Expected exp_id to be a str, received %s' % self.exp_id)

        if not isinstance(self.version, int):
            raise utils.ValidationError(
                'Expected version to be an int, received %s' % self.version)


class ExplorationVersionsDiff(python_utils.OBJECT):
    """Domain object for the difference between two versions of an Oppia
    exploration.

    Attributes:
        added_state_names: list(str). Name of the states added to the
            exploration from prev_exp_version to current_exp_version.
        deleted_state_names: list(str). Name of the states deleted from the
            exploration from prev_exp_version to current_exp_version.
        new_to_old_state_names: dict. Dictionary mapping state names of
            current_exp_version to the state names of prev_exp_version.
        old_to_new_state_names: dict. Dictionary mapping state names of
            prev_exp_version to the state names of current_exp_version.
    """

    def __init__(self, change_list):
        """Constructs an ExplorationVersionsDiff domain object.

        Args:
            change_list: list(ExplorationChange). A list of all of the commit
                cmds from the old version of the exploration up to the next
                version.
        """

        added_state_names = []
        deleted_state_names = []
        new_to_old_state_names = {}

        for change in change_list:
            if change.cmd == CMD_ADD_STATE:
                added_state_names.append(change.state_name)
            elif change.cmd == CMD_DELETE_STATE:
                state_name = change.state_name
                if state_name in added_state_names:
                    added_state_names.remove(state_name)
                else:
                    original_state_name = state_name
                    if original_state_name in new_to_old_state_names:
                        original_state_name = new_to_old_state_names.pop(
                            original_state_name)
                    deleted_state_names.append(original_state_name)
            elif change.cmd == CMD_RENAME_STATE:
                old_state_name = change.old_state_name
                new_state_name = change.new_state_name
                if old_state_name in added_state_names:
                    added_state_names.remove(old_state_name)
                    added_state_names.append(new_state_name)
                elif old_state_name in new_to_old_state_names:
                    new_to_old_state_names[new_state_name] = (
                        new_to_old_state_names.pop(old_state_name))
                else:
                    new_to_old_state_names[new_state_name] = old_state_name

        self.added_state_names = added_state_names
        self.deleted_state_names = deleted_state_names
        self.new_to_old_state_names = new_to_old_state_names
        self.old_to_new_state_names = {
            value: key for key, value in new_to_old_state_names.items()
        }


class Exploration(python_utils.OBJECT):
    """Domain object for an Oppia exploration."""

    def __init__(
            self, exploration_id, title, category, objective,
            language_code, tags, blurb, author_notes,
            states_schema_version, init_state_name, states_dict,
            param_specs_dict, param_changes_list, version,
            auto_tts_enabled, correctness_feedback_enabled,
            created_on=None, last_updated=None):
        """Initializes an Exploration domain object.

        Args:
            exploration_id: str. The exploration id.
            title: str. The exploration title.
            category: str. The category of the exploration.
            objective: str. The objective of the exploration.
            language_code: str. The language code of the exploration.
            tags: list(str). The tags given to the exploration.
            blurb: str. The blurb of the exploration.
            author_notes: str. The author notes.
            states_schema_version: int. Tbe schema version of the exploration.
            init_state_name: str. The name for the initial state of the
                exploration.
            states_dict: dict. A dict where each key-value pair represents,
                respectively, a state name and a dict used to initialize a
                State domain object.
            param_specs_dict: dict. A dict where each key-value pair represents
                respectively, a param spec name and a dict used to initialize a
                ParamSpec domain object.
            param_changes_list: list(dict). List of dict where each dict is
                used to initialize a ParamChange domain object.
            version: int. The version of the exploration.
            auto_tts_enabled: bool. True if automatic text-to-speech is
                enabled.
            correctness_feedback_enabled: bool. True if correctness feedback is
                enabled.
            created_on: datetime.datetime. Date and time when the exploration
                is created.
            last_updated: datetime.datetime. Date and time when the exploration
                was last updated.
        """
        self.id = exploration_id
        self.title = title
        self.category = category
        self.objective = objective
        self.language_code = language_code
        self.tags = tags
        self.blurb = blurb
        self.author_notes = author_notes
        self.states_schema_version = states_schema_version
        self.init_state_name = init_state_name

        self.states = {}
        for (state_name, state_dict) in states_dict.items():
            self.states[state_name] = state_domain.State.from_dict(state_dict)

        self.param_specs = {
            ps_name: param_domain.ParamSpec.from_dict(ps_val)
            for (ps_name, ps_val) in param_specs_dict.items()
        }
        self.param_changes = [
            param_domain.ParamChange.from_dict(param_change_dict)
            for param_change_dict in param_changes_list]

        self.version = version
        self.created_on = created_on
        self.last_updated = last_updated
        self.auto_tts_enabled = auto_tts_enabled
        self.correctness_feedback_enabled = correctness_feedback_enabled

    @classmethod
    def create_default_exploration(
            cls, exploration_id, title=feconf.DEFAULT_EXPLORATION_TITLE,
            init_state_name=feconf.DEFAULT_INIT_STATE_NAME,
            category=feconf.DEFAULT_EXPLORATION_CATEGORY,
            objective=feconf.DEFAULT_EXPLORATION_OBJECTIVE,
            language_code=constants.DEFAULT_LANGUAGE_CODE):
        """Returns a Exploration domain object with default values.

        'title', 'init_state_name', 'category', 'objective' if not provided are
        taken from feconf; 'tags' and 'param_changes_list' are initialized to
        empty list; 'states_schema_version' is taken from feconf; 'states_dict'
        is derived from feconf; 'param_specs_dict' is an empty dict; 'blurb' and
        'author_notes' are initialized to empty string; 'version' is
        initializated to 0.

        Args:
            exploration_id: str. The id of the exploration.
            title: str. The exploration title.
            init_state_name: str. The name of the initial state.
            category: str. The category of the exploration.
            objective: str. The objective of the exploration.
            language_code: str. The language code of the exploration.

        Returns:
            Exploration. The Exploration domain object with default
            values.
        """
        init_state_dict = state_domain.State.create_default_state(
            init_state_name, is_initial_state=True).to_dict()

        states_dict = {
            init_state_name: init_state_dict
        }

        return cls(
            exploration_id, title, category, objective, language_code, [], '',
            '', feconf.CURRENT_STATE_SCHEMA_VERSION,
            init_state_name, states_dict, {}, [], 0,
            feconf.DEFAULT_AUTO_TTS_ENABLED, False)

    @classmethod
    def from_dict(
            cls, exploration_dict,
            exploration_version=0, exploration_created_on=None,
            exploration_last_updated=None):
        """Return a Exploration domain object from a dict.

        Args:
            exploration_dict: dict. The dict representation of Exploration
                object.
            exploration_version: int. The version of the exploration.
            exploration_created_on: datetime.datetime. Date and time when the
                exploration is created.
            exploration_last_updated: datetime.datetime. Date and time when the
                exploration was last updated.

        Returns:
            Exploration. The corresponding Exploration domain object.
        """
        # NOTE TO DEVELOPERS: It is absolutely ESSENTIAL this conversion to and
        # from an ExplorationModel/dictionary MUST be exhaustive and complete.
        exploration = cls.create_default_exploration(
            exploration_dict['id'],
            title=exploration_dict['title'],
            category=exploration_dict['category'],
            objective=exploration_dict['objective'],
            language_code=exploration_dict['language_code'])
        exploration.tags = exploration_dict['tags']
        exploration.blurb = exploration_dict['blurb']
        exploration.author_notes = exploration_dict['author_notes']
        exploration.auto_tts_enabled = exploration_dict['auto_tts_enabled']
        exploration.correctness_feedback_enabled = exploration_dict[
            'correctness_feedback_enabled']

        exploration.param_specs = {
            ps_name: param_domain.ParamSpec.from_dict(ps_val) for
            (ps_name, ps_val) in exploration_dict['param_specs'].items()
        }

        exploration.states_schema_version = exploration_dict[
            'states_schema_version']
        init_state_name = exploration_dict['init_state_name']
        exploration.rename_state(exploration.init_state_name, init_state_name)
        exploration.add_states([
            state_name for state_name in exploration_dict['states']
            if state_name != init_state_name])

        for (state_name, sdict) in exploration_dict['states'].items():
            state = exploration.states[state_name]

            state.content = state_domain.SubtitledHtml(
                sdict['content']['content_id'], sdict['content']['html'])
            state.content.validate()

            state.param_changes = [param_domain.ParamChange(
                pc['name'], pc['generator_id'], pc['customization_args']
            ) for pc in sdict['param_changes']]

            for pc in state.param_changes:
                if pc.name not in exploration.param_specs:
                    raise Exception(
                        'Parameter %s was used in a state but not '
                        'declared in the exploration param_specs.' % pc.name)

            idict = sdict['interaction']
            interaction_answer_groups = [
                state_domain.AnswerGroup.from_dict(group)
                for group in idict['answer_groups']]

            default_outcome = (
                state_domain.Outcome.from_dict(idict['default_outcome'])
                if idict['default_outcome'] is not None else None)

            solution = (
                state_domain.Solution.from_dict(idict['id'], idict['solution'])
                if idict['solution'] else None)

            customization_args = (
                state_domain.InteractionInstance.
                convert_customization_args_dict_to_customization_args(
                    idict['id'],
                    idict['customization_args']
                )
            )
            state.interaction = state_domain.InteractionInstance(
                idict['id'], customization_args,
                interaction_answer_groups, default_outcome,
                idict['confirmed_unclassified_answers'],
                [state_domain.Hint.from_dict(h) for h in idict['hints']],
                solution)

            state.recorded_voiceovers = (
                state_domain.RecordedVoiceovers.from_dict(
                    sdict['recorded_voiceovers']))

            state.written_translations = (
                state_domain.WrittenTranslations.from_dict(
                    sdict['written_translations']))

            state.next_content_id_index = sdict['next_content_id_index']

            state.solicit_answer_details = sdict['solicit_answer_details']

            exploration.states[state_name] = state

        exploration.param_changes = [
            param_domain.ParamChange.from_dict(pc)
            for pc in exploration_dict['param_changes']]

        exploration.version = exploration_version
        exploration.created_on = exploration_created_on
        exploration.last_updated = exploration_last_updated

        return exploration

    @classmethod
    def _validate_state_name(cls, name):
        """Validates name string.

        Args:
            name: str. The name to validate.
        """
        utils.require_valid_name(name, 'a state name')

    def validate(self, strict=False):
        """Validates various properties of the Exploration.

        Args:
            strict: bool. If True, the exploration is assumed to be published,
                and the validation checks are stricter.

        Raises:
            ValidationError. One or more attributes of the Exploration are
                invalid.
        """
        if not isinstance(self.title, python_utils.BASESTRING):
            raise utils.ValidationError(
                'Expected title to be a string, received %s' % self.title)
        utils.require_valid_name(
            self.title, 'the exploration title', allow_empty=True)

        if not isinstance(self.category, python_utils.BASESTRING):
            raise utils.ValidationError(
                'Expected category to be a string, received %s'
                % self.category)
        utils.require_valid_name(
            self.category, 'the exploration category', allow_empty=True)

        if not isinstance(self.objective, python_utils.BASESTRING):
            raise utils.ValidationError(
                'Expected objective to be a string, received %s' %
                self.objective)

        if not isinstance(self.language_code, python_utils.BASESTRING):
            raise utils.ValidationError(
                'Expected language_code to be a string, received %s' %
                self.language_code)
        if not utils.is_valid_language_code(self.language_code):
            raise utils.ValidationError(
                'Invalid language_code: %s' % self.language_code)

        if not isinstance(self.tags, list):
            raise utils.ValidationError(
                'Expected \'tags\' to be a list, received %s' % self.tags)
        for tag in self.tags:
            if not isinstance(tag, python_utils.BASESTRING):
                raise utils.ValidationError(
                    'Expected each tag in \'tags\' to be a string, received '
                    '\'%s\'' % tag)

            if not tag:
                raise utils.ValidationError('Tags should be non-empty.')

            if not re.match(constants.TAG_REGEX, tag):
                raise utils.ValidationError(
                    'Tags should only contain lowercase letters and spaces, '
                    'received \'%s\'' % tag)

            if (tag[0] not in string.ascii_lowercase or
                    tag[-1] not in string.ascii_lowercase):
                raise utils.ValidationError(
                    'Tags should not start or end with whitespace, received '
                    ' \'%s\'' % tag)

            if re.search(r'\s\s+', tag):
                raise utils.ValidationError(
                    'Adjacent whitespace in tags should be collapsed, '
                    'received \'%s\'' % tag)
        if len(set(self.tags)) != len(self.tags):
            raise utils.ValidationError('Some tags duplicate each other')

        if not isinstance(self.blurb, python_utils.BASESTRING):
            raise utils.ValidationError(
                'Expected blurb to be a string, received %s' % self.blurb)

        if not isinstance(self.author_notes, python_utils.BASESTRING):
            raise utils.ValidationError(
                'Expected author_notes to be a string, received %s' %
                self.author_notes)

        if not isinstance(self.states, dict):
            raise utils.ValidationError(
                'Expected states to be a dict, received %s' % self.states)
        if not self.states:
            raise utils.ValidationError('This exploration has no states.')
        for state_name in self.states:
            self._validate_state_name(state_name)
            state = self.states[state_name]
            state.validate(
                self.param_specs,
                allow_null_interaction=not strict)
            # The checks below perform validation on the Outcome domain object
            # that is specific to answer groups in explorations, but not
            # questions. This logic is here because the validation checks in
            # the Outcome domain object are used by both explorations and
            # questions.
            for answer_group in state.interaction.answer_groups:
                if not answer_group.outcome.dest:
                    raise utils.ValidationError(
                        'Every outcome should have a destination.')
                if not isinstance(
                        answer_group.outcome.dest, python_utils.BASESTRING):
                    raise utils.ValidationError(
                        'Expected outcome dest to be a string, received %s'
                        % answer_group.outcome.dest)
            if state.interaction.default_outcome is not None:
                if not state.interaction.default_outcome.dest:
                    raise utils.ValidationError(
                        'Every outcome should have a destination.')
                if not isinstance(
                        state.interaction.default_outcome.dest,
                        python_utils.BASESTRING):
                    raise utils.ValidationError(
                        'Expected outcome dest to be a string, received %s'
                        % state.interaction.default_outcome.dest)

        if self.states_schema_version is None:
            raise utils.ValidationError(
                'This exploration has no states schema version.')
        if not self.init_state_name:
            raise utils.ValidationError(
                'This exploration has no initial state name specified.')
        if self.init_state_name not in self.states:
            raise utils.ValidationError(
                'There is no state in %s corresponding to the exploration\'s '
                'initial state name %s.' %
                (list(self.states.keys()), self.init_state_name))

        if not isinstance(self.param_specs, dict):
            raise utils.ValidationError(
                'Expected param_specs to be a dict, received %s'
                % self.param_specs)

        if not isinstance(self.auto_tts_enabled, bool):
            raise utils.ValidationError(
                'Expected auto_tts_enabled to be a bool, received %s'
                % self.auto_tts_enabled)

        if not isinstance(self.correctness_feedback_enabled, bool):
            raise utils.ValidationError(
                'Expected correctness_feedback_enabled to be a bool, received '
                '%s' % self.correctness_feedback_enabled)

        for param_name in self.param_specs:
            if not isinstance(param_name, python_utils.BASESTRING):
                raise utils.ValidationError(
                    'Expected parameter name to be a string, received %s (%s).'
                    % (param_name, type(param_name)))
            if not re.match(feconf.ALPHANUMERIC_REGEX, param_name):
                raise utils.ValidationError(
                    'Only parameter names with characters in [a-zA-Z0-9] are '
                    'accepted.')
            self.param_specs[param_name].validate()

        if not isinstance(self.param_changes, list):
            raise utils.ValidationError(
                'Expected param_changes to be a list, received %s'
                % self.param_changes)
        for param_change in self.param_changes:
            param_change.validate()

            if param_change.name in constants.INVALID_PARAMETER_NAMES:
                raise utils.ValidationError(
                    'The exploration-level parameter with name \'%s\' is '
                    'reserved. Please choose a different name.'
                    % param_change.name)
            if param_change.name not in self.param_specs:
                raise utils.ValidationError(
                    'No parameter named \'%s\' exists in this exploration'
                    % param_change.name)

        # TODO(sll): Find a way to verify the param change customization args
        # when they depend on exploration/state parameters (e.g. the generated
        # values must have the correct obj_type). Can we get sample values for
        # the reader's answer and these parameters by looking at states that
        # link to this one?

        # Check that all state param changes are valid.
        for state_name, state in self.states.items():
            for param_change in state.param_changes:
                param_change.validate()
                if param_change.name in constants.INVALID_PARAMETER_NAMES:
                    raise utils.ValidationError(
                        'The parameter name \'%s\' is reserved. Please choose '
                        'a different name for the parameter being set in '
                        'state \'%s\'.' % (param_change.name, state_name))
                if param_change.name not in self.param_specs:
                    raise utils.ValidationError(
                        'The parameter with name \'%s\' was set in state '
                        '\'%s\', but it does not exist in the list of '
                        'parameter specifications for this exploration.'
                        % (param_change.name, state_name))

        # Check that all answer groups, outcomes, and param_changes are valid.
        all_state_names = list(self.states.keys())
        for state_name, state in self.states.items():
            interaction = state.interaction
            default_outcome = interaction.default_outcome

            if default_outcome is not None:
                # Check the default destination, if any.
                if default_outcome.dest not in all_state_names:
                    raise utils.ValidationError(
                        'The destination %s is not a valid state.'
                        % default_outcome.dest)

                # Check that, if the outcome is a non-self-loop, then the
                # refresher_exploration_id is None.
                if (default_outcome.refresher_exploration_id is not None and
                        default_outcome.dest != state_name):
                    raise utils.ValidationError(
                        'The default outcome for state %s has a refresher '
                        'exploration ID, but is not a self-loop.' % state_name)

            for group in interaction.answer_groups:
                # Check group destinations.
                if group.outcome.dest not in all_state_names:
                    raise utils.ValidationError(
                        'The destination %s is not a valid state.'
                        % group.outcome.dest)

                # Check that, if the outcome is a non-self-loop, then the
                # refresher_exploration_id is None.
                if (group.outcome.refresher_exploration_id is not None and
                        group.outcome.dest != state_name):
                    raise utils.ValidationError(
                        'The outcome for an answer group in state %s has a '
                        'refresher exploration ID, but is not a self-loop.'
                        % state_name)

                for param_change in group.outcome.param_changes:
                    if param_change.name not in self.param_specs:
                        raise utils.ValidationError(
                            'The parameter %s was used in an answer group, '
                            'but it does not exist in this exploration'
                            % param_change.name)

        if strict:
            warnings_list = []

            try:
                self._verify_all_states_reachable()
            except utils.ValidationError as e:
                warnings_list.append(python_utils.UNICODE(e))

            try:
                self._verify_no_dead_ends()
            except utils.ValidationError as e:
                warnings_list.append(python_utils.UNICODE(e))

            if not self.title:
                warnings_list.append(
                    'A title must be specified (in the \'Settings\' tab).')

            if not self.category:
                warnings_list.append(
                    'A category must be specified (in the \'Settings\' tab).')

            if not self.objective:
                warnings_list.append(
                    'An objective must be specified (in the \'Settings\' tab).'
                )

            # Check that self-loop outcomes are not labelled as correct.
            all_state_names = list(self.states.keys())
            for state_name, state in self.states.items():
                interaction = state.interaction
                default_outcome = interaction.default_outcome

                if default_outcome is not None:
                    # Check that, if the outcome is a self-loop, then the
                    # outcome is not labelled as correct.
                    if (default_outcome.dest == state_name and
                            default_outcome.labelled_as_correct):
                        raise utils.ValidationError(
                            'The default outcome for state %s is labelled '
                            'correct but is a self-loop.' % state_name)

                for group in interaction.answer_groups:
                    # Check that, if the outcome is a self-loop, then the
                    # outcome is not labelled as correct.
                    if (group.outcome.dest == state_name and
                            group.outcome.labelled_as_correct):
                        raise utils.ValidationError(
                            'The outcome for an answer group in state %s is '
                            'labelled correct but is a self-loop.' % state_name)

            if len(warnings_list) > 0:
                warning_str = ''
                for ind, warning in enumerate(warnings_list):
                    warning_str += '%s. %s ' % (ind + 1, warning)
                raise utils.ValidationError(
                    'Please fix the following issues before saving this '
                    'exploration: %s' % warning_str)

    def _verify_all_states_reachable(self):
        """Verifies that all states are reachable from the initial state.

        Raises:
            ValidationError. One or more states are not reachable from the
                initial state of the Exploration.
        """
        # This queue stores state names.
        processed_queue = []
        curr_queue = [self.init_state_name]

        while curr_queue:
            curr_state_name = curr_queue[0]
            curr_queue = curr_queue[1:]

            if not curr_state_name in processed_queue:
                processed_queue.append(curr_state_name)

                curr_state = self.states[curr_state_name]

                if not curr_state.interaction.is_terminal:
                    all_outcomes = curr_state.interaction.get_all_outcomes()
                    for outcome in all_outcomes:
                        dest_state = outcome.dest
                        if (dest_state not in curr_queue and
                                dest_state not in processed_queue):
                            curr_queue.append(dest_state)

        if len(self.states) != len(processed_queue):
            unseen_states = list(
                set(self.states.keys()) - set(processed_queue))
            raise utils.ValidationError(
                'The following states are not reachable from the initial '
                'state: %s' % ', '.join(unseen_states))

    def _verify_no_dead_ends(self):
        """Verifies that all states can reach a terminal state.

        Raises:
            ValidationError. If is impossible to complete the exploration from
                a state.
        """
        # This queue stores state names.
        processed_queue = []
        curr_queue = []

        for (state_name, state) in self.states.items():
            if state.interaction.is_terminal:
                curr_queue.append(state_name)

        while curr_queue:
            curr_state_name = curr_queue[0]
            curr_queue = curr_queue[1:]

            if not curr_state_name in processed_queue:
                processed_queue.append(curr_state_name)

                for (state_name, state) in self.states.items():
                    if (state_name not in curr_queue
                            and state_name not in processed_queue):
                        all_outcomes = (
                            state.interaction.get_all_outcomes())
                        for outcome in all_outcomes:
                            if outcome.dest == curr_state_name:
                                curr_queue.append(state_name)
                                break

        if len(self.states) != len(processed_queue):
            dead_end_states = list(
                set(self.states.keys()) - set(processed_queue))
            raise utils.ValidationError(
                'It is impossible to complete the exploration from the '
                'following states: %s' % ', '.join(dead_end_states))

    def get_content_html(self, state_name, content_id):
        """Return the content for a given content id of a state.

        Args:
            state_name: str. The name of the state.
            content_id: str. The id of the content.

        Returns:
            str. The html content corresponding to the given content id of a
            state.

        Raises:
            ValueError. The given state_name does not exist.
        """
        if state_name not in self.states:
            raise ValueError('State %s does not exist' % state_name)

        return self.states[state_name].get_content_html(content_id)

    # Derived attributes of an exploration.
    @property
    def init_state(self):
        """The state which forms the start of this exploration.

        Returns:
            State. The corresponding State domain object.
        """
        return self.states[self.init_state_name]

    @property
    def param_specs_dict(self):
        """A dict of param specs, each represented as Python dicts.

        Returns:
            dict. Dict of parameter specs.
        """
        return {ps_name: ps_val.to_dict()
                for (ps_name, ps_val) in self.param_specs.items()}

    @property
    def param_change_dicts(self):
        """A list of param changes, represented as JSONifiable Python dicts.

        Returns:
            list(dict). List of dicts, each representing a parameter change.
        """
        return [param_change.to_dict() for param_change in self.param_changes]

    @classmethod
    def is_demo_exploration_id(cls, exploration_id):
        """Whether the given exploration id is a demo exploration.

        Args:
            exploration_id: str. The exploration id.

        Returns:
            bool. Whether the corresponding exploration is a demo exploration.
        """
        return exploration_id in feconf.DEMO_EXPLORATIONS

    @property
    def is_demo(self):
        """Whether the exploration is one of the demo explorations.

        Returns:
            bool. True is the current exploration is a demo exploration.
        """
        return self.is_demo_exploration_id(self.id)

    def has_state_name(self, state_name):
        """Whether the exploration has a state with the given state name.

        Args:
            state_name: str. The name of the state.

        Returns:
            bool. Returns true if the exploration has the given state name.
        """
        state_names = list(self.states.keys())
        return state_name in state_names

    def get_interaction_id_by_state_name(self, state_name):
        """Returns the interaction id of the state.

        Args:
            state_name: str. The name of the state.

        Returns:
            str or None. The ID of the interaction.
        """
        return self.states[state_name].interaction.id

    def update_title(self, title):
        """Update the exploration title.

        Args:
            title: str. The exploration title to set.
        """
        self.title = title

    def update_category(self, category):
        """Update the exploration category.

        Args:
            category: str. The exploration category to set.
        """
        self.category = category

    def update_objective(self, objective):
        """Update the exploration objective.

        Args:
            objective: str. The exploration objective to set.
        """
        self.objective = objective

    def update_language_code(self, language_code):
        """Update the exploration language code.

        Args:
            language_code: str. The exploration language code to set.
        """
        self.language_code = language_code

    def update_tags(self, tags):
        """Update the tags of the exploration.

        Args:
            tags: list(str). List of tags to set.
        """
        self.tags = tags

    def update_blurb(self, blurb):
        """Update the blurb of the exploration.

        Args:
            blurb: str. The blurb to set.
        """
        self.blurb = blurb

    def update_author_notes(self, author_notes):
        """Update the author notes of the exploration.

        Args:
            author_notes: str. The author notes to set.
        """
        self.author_notes = author_notes

    def update_param_specs(self, param_specs_dict):
        """Update the param spec dict.

        Args:
            param_specs_dict: dict. A dict where each key-value pair represents
                respectively, a param spec name and a dict used to initialize a
                ParamSpec domain object.
        """
        self.param_specs = {
            ps_name: param_domain.ParamSpec.from_dict(ps_val)
            for (ps_name, ps_val) in param_specs_dict.items()
        }

    def update_param_changes(self, param_changes):
        """Update the param change dict.

        Args:
            param_changes: list(ParamChange). List of ParamChange objects.
        """
        self.param_changes = param_changes

    def update_init_state_name(self, init_state_name):
        """Update the name for the initial state of the exploration.

        Args:
            init_state_name: str. The new name of the initial state.
        """
        if init_state_name not in self.states:
            raise Exception(
                'Invalid new initial state name: %s; '
                'it is not in the list of states %s for this '
                'exploration.' % (init_state_name, list(self.states.keys())))
        self.init_state_name = init_state_name

    def update_auto_tts_enabled(self, auto_tts_enabled):
        """Update whether automatic text-to-speech is enabled.

        Args:
            auto_tts_enabled: bool. Whether automatic text-to-speech
                is enabled or not.
        """
        self.auto_tts_enabled = auto_tts_enabled

    def update_correctness_feedback_enabled(self, correctness_feedback_enabled):
        """Update whether correctness feedback is enabled.

        Args:
            correctness_feedback_enabled: bool. Whether correctness feedback
                is enabled or not.
        """
        self.correctness_feedback_enabled = correctness_feedback_enabled

    # Methods relating to states.
    def add_states(self, state_names):
        """Adds multiple states to the exploration.

        Args:
            state_names: list(str). List of state names to add.

        Raises:
            ValueError. At least one of the new state names already exists in
                the states dict.
        """
        for state_name in state_names:
            if state_name in self.states:
                raise ValueError('Duplicate state name %s' % state_name)

        for state_name in state_names:
            self.states[state_name] = state_domain.State.create_default_state(
                state_name)

    def rename_state(self, old_state_name, new_state_name):
        """Renames the given state.

        Args:
            old_state_name: str. The old name of state to rename.
            new_state_name: str. The new state name.

        Raises:
            ValueError. The old state name does not exist or the new state name
                is already in states dict.
        """
        if old_state_name not in self.states:
            raise ValueError('State %s does not exist' % old_state_name)
        if (old_state_name != new_state_name and
                new_state_name in self.states):
            raise ValueError('Duplicate state name: %s' % new_state_name)

        if old_state_name == new_state_name:
            return

        self._validate_state_name(new_state_name)

        self.states[new_state_name] = copy.deepcopy(
            self.states[old_state_name])
        del self.states[old_state_name]

        if self.init_state_name == old_state_name:
            self.update_init_state_name(new_state_name)

        # Find all destinations in the exploration which equal the renamed
        # state, and change the name appropriately.
        for other_state_name in self.states:
            other_state = self.states[other_state_name]
            other_outcomes = other_state.interaction.get_all_outcomes()
            for outcome in other_outcomes:
                if outcome.dest == old_state_name:
                    outcome.dest = new_state_name

    def delete_state(self, state_name):
        """Deletes the given state.

        Args:
            state_name: str. The state name to be deleted.

        Raises:
            ValueError. The state does not exist or is the initial state of the
                exploration.
        """
        if state_name not in self.states:
            raise ValueError('State %s does not exist' % state_name)

        # Do not allow deletion of initial states.
        if self.init_state_name == state_name:
            raise ValueError('Cannot delete initial state of an exploration.')

        # Find all destinations in the exploration which equal the deleted
        # state, and change them to loop back to their containing state.
        for other_state_name in self.states:
            other_state = self.states[other_state_name]
            all_outcomes = other_state.interaction.get_all_outcomes()
            for outcome in all_outcomes:
                if outcome.dest == state_name:
                    outcome.dest = other_state_name

        del self.states[state_name]

    def get_translatable_text(self, language_code):
        """Returns all the contents which needs translation in the given
        language.

        Args:
            language_code: str. The language code in which translation is
                required.

        Returns:
            dict(str, dict(str, str)). A dict where state_name is the key and a
            dict with content_id as the key and html content as value.
        """
        state_names_to_content_id_mapping = {}
        for state_name, state in self.states.items():
            state_names_to_content_id_mapping[state_name] = (
                state.get_content_id_mapping_needing_translations(
                    language_code))

        return state_names_to_content_id_mapping

    def get_trainable_states_dict(self, old_states, exp_versions_diff):
        """Retrieves the state names of all trainable states in an exploration
        segregated into state names with changed and unchanged answer groups.
        In this method, the new_state_name refers to the name of the state in
        the current version of the exploration whereas the old_state_name refers
        to the name of the state in the previous version of the exploration.

        Args:
            old_states: dict. Dictionary containing all State domain objects.
            exp_versions_diff: ExplorationVersionsDiff. An instance of the
                exploration versions diff class.

        Returns:
            dict. The trainable states dict. This dict has three keys
            representing state names with changed answer groups and
            unchanged answer groups respectively.
        """
        trainable_states_dict = {
            'state_names_with_changed_answer_groups': [],
            'state_names_with_unchanged_answer_groups': []
        }
        new_states = self.states

        for new_state_name in new_states:
            new_state = new_states[new_state_name]
            if not new_state.can_undergo_classification():
                continue

            old_state_name = new_state_name
            if new_state_name in exp_versions_diff.new_to_old_state_names:
                old_state_name = exp_versions_diff.new_to_old_state_names[
                    new_state_name]

            # The case where a new state is added. When this happens, the
            # old_state_name will be equal to the new_state_name and it will not
            # be present in the exploration's older version.
            if old_state_name not in old_states:
                trainable_states_dict[
                    'state_names_with_changed_answer_groups'].append(
                        new_state_name)
                continue
            old_state = old_states[old_state_name]
            old_training_data = old_state.get_training_data()
            new_training_data = new_state.get_training_data()

            # Check if the training data and interaction_id of the state in the
            # previous version of the exploration and the state in the new
            # version of the exploration match. If any of them are not equal,
            # we create a new job for the state in the current version.
            if new_training_data == old_training_data and (
                    new_state.interaction.id == old_state.interaction.id):
                trainable_states_dict[
                    'state_names_with_unchanged_answer_groups'].append(
                        new_state_name)
            else:
                trainable_states_dict[
                    'state_names_with_changed_answer_groups'].append(
                        new_state_name)

        return trainable_states_dict

    def get_languages_with_complete_translation(self):
        """Returns a list of language code in which the exploration translation
        is 100%.

        Returns:
            list(str). A list of language code in which the translation for the
            exploration is complete i.e, 100%.
        """
        content_count = self.get_content_count()
        language_code_list = []
        for language_code, count in self.get_translation_counts().items():
            if count == content_count:
                language_code_list.append(language_code)

        return language_code_list

    def get_translation_counts(self):
        """Returns a dict representing the number of translations available in a
        language for which there exists at least one translation in the
        exploration.

        Returns:
            dict(str, int). A dict with language code as a key and number of
            translation available in that language as the value.
        """
        exploration_translation_counts = collections.defaultdict(int)
        for state in self.states.values():
            state_translation_counts = state.get_translation_counts()
            for language, count in state_translation_counts.items():
                exploration_translation_counts[language] += count

        return dict(exploration_translation_counts)

    def get_content_count(self):
        """Returns the total number of distinct content fields available in the
        exploration which are user facing and can be translated into
        different languages.

        (The content field includes state content, feedback, hints, solutions.)

        Returns:
            int. The total number of distinct content fields available inside
            the exploration.
        """
        content_count = 0
        for state in self.states.values():
            content_count += state.get_translatable_content_count()

        return content_count

    @classmethod
    def _convert_states_v0_dict_to_v1_dict(cls, states_dict):
        """Converts old states schema to the modern v1 schema. v1 contains the
        schema version 1 and does not contain any old constructs, such as
        widgets. This is a complete migration of everything previous to the
        schema versioning update to the earliest versioned schema.
        Note that the states_dict being passed in is modified in-place.

        Args:
            states_dict: dict. A dict where each key-value pair represents,
                respectively, a state name and a dict used to initialize a
                State domain object.

        Returns:
            dict. The converted states_dict.
        """
        # Ensure widgets are renamed to be interactions.
        for _, state_defn in states_dict.items():
            if 'widget' not in state_defn:
                continue
            state_defn['interaction'] = copy.deepcopy(state_defn['widget'])
            state_defn['interaction']['id'] = copy.deepcopy(
                state_defn['interaction']['widget_id'])
            del state_defn['interaction']['widget_id']
            if 'sticky' in state_defn['interaction']:
                del state_defn['interaction']['sticky']
            del state_defn['widget']
        return states_dict

    @classmethod
    def _convert_states_v1_dict_to_v2_dict(cls, states_dict):
        """Converts from version 1 to 2. Version 1 assumes the existence of an
        implicit 'END' state, but version 2 does not. As a result, the
        conversion process involves introducing a proper ending state for all
        explorations previously designed under this assumption.
        Note that the states_dict being passed in is modified in-place.

        Args:
            states_dict: dict. A dict where each key-value pair represents,
                respectively, a state name and a dict used to initialize a
                State domain object.

        Returns:
            dict. The converted states_dict.
        """
        # The name of the implicit END state before the migration. Needed here
        # to migrate old explorations which expect that implicit END state.
        old_end_dest = 'END'

        # Adds an explicit state called 'END' with an EndExploration to replace
        # links other states have to an implicit 'END' state. Otherwise, if no
        # states refer to a state called 'END', no new state will be introduced
        # since it would be isolated from all other states in the graph and
        # create additional warnings for the user. If they were not referring
        # to an 'END' state before, then they would only be receiving warnings
        # about not being able to complete the exploration. The introduction of
        # a real END state would produce additional warnings (state cannot be
        # reached from other states, etc.).
        targets_end_state = False
        has_end_state = False
        for (state_name, sdict) in states_dict.items():
            if not has_end_state and state_name == old_end_dest:
                has_end_state = True

            if not targets_end_state:
                for handler in sdict['interaction']['handlers']:
                    for rule_spec in handler['rule_specs']:
                        if rule_spec['dest'] == old_end_dest:
                            targets_end_state = True
                            break

        # Ensure any explorations pointing to an END state has a valid END
        # state to end with (in case it expects an END state).
        if targets_end_state and not has_end_state:
            states_dict[old_end_dest] = {
                'content': [{
                    'type': 'text',
                    'value': 'Congratulations, you have finished!'
                }],
                'interaction': {
                    'id': 'EndExploration',
                    'customization_args': {
                        'recommendedExplorationIds': {
                            'value': []
                        }
                    },
                    'handlers': [{
                        'name': 'submit',
                        'rule_specs': [{
                            'definition': {
                                'rule_type': 'default'
                            },
                            'dest': old_end_dest,
                            'feedback': [],
                            'param_changes': []
                        }]
                    }],
                },
                'param_changes': []
            }

        return states_dict

    @classmethod
    def _convert_states_v2_dict_to_v3_dict(cls, states_dict):
        """Converts from version 2 to 3. Version 3 introduces a triggers list
        within interactions.
        Note that the states_dict being passed in is modified in-place.

        Args:
            states_dict: dict. A dict where each key-value pair represents,
                respectively, a state name and a dict used to initialize a
                State domain object.

        Returns:
            dict. The converted states_dict.
        """
        # Ensure all states interactions have a triggers list.
        for sdict in states_dict.values():
            interaction = sdict['interaction']
            if 'triggers' not in interaction:
                interaction['triggers'] = []

        return states_dict

    @classmethod
    def _convert_states_v3_dict_to_v4_dict(cls, states_dict):
        """Converts from version 3 to 4. Version 4 introduces a new structure
        for rules by organizing them into answer groups instead of handlers.
        This migration involves a 1:1 mapping from rule specs to answer groups
        containing just that single rule. Default rules have their destination
        state name and feedback copied to the default_outcome portion of an
        interaction instance.
        Note that the states_dict being passed in is modified in-place.

        Args:
            states_dict: dict. A dict where each key-value pair represents,
                respectively, a state name and a dict used to initialize a
                State domain object.

        Returns:
            dict. The converted states_dict.
        """
        for state_dict in states_dict.values():
            interaction = state_dict['interaction']
            answer_groups = []
            default_outcome = None
            for handler in interaction['handlers']:
                # Ensure the name is 'submit'.
                if 'name' in handler and handler['name'] != 'submit':
                    raise utils.ExplorationConversionError(
                        'Error: Can only convert rules with a name '
                        '\'submit\' in states v3 to v4 conversion process. '
                        'Encountered name: %s' % handler['name'])

                # Each rule spec becomes a new answer group.
                for rule_spec in handler['rule_specs']:
                    group = {}

                    # Rules don't have a rule_type key anymore.
                    is_default_rule = False
                    if 'rule_type' in rule_spec['definition']:
                        rule_type = rule_spec['definition']['rule_type']
                        is_default_rule = (rule_type == 'default')

                        # Ensure the rule type is either default or atomic.
                        if not is_default_rule and rule_type != 'atomic':
                            raise utils.ExplorationConversionError(
                                'Error: Can only convert default and atomic '
                                'rules in states v3 to v4 conversion process. '
                                'Encountered rule of type: %s' % rule_type)

                    # Ensure the subject is answer.
                    if ('subject' in rule_spec['definition'] and
                            rule_spec['definition']['subject'] != 'answer'):
                        raise utils.ExplorationConversionError(
                            'Error: Can only convert rules with an \'answer\' '
                            'subject in states v3 to v4 conversion process. '
                            'Encountered subject: %s'
                            % rule_spec['definition']['subject'])

                    # The rule turns into the group's only rule. Rules do not
                    # have definitions anymore. Do not copy the inputs and name
                    # if it is a default rule.
                    if not is_default_rule:
                        definition = rule_spec['definition']
                        group['rule_specs'] = [{
                            'inputs': copy.deepcopy(definition['inputs']),
                            'rule_type': copy.deepcopy(definition['name'])
                        }]

                    # Answer groups now have an outcome.
                    group['outcome'] = {
                        'dest': copy.deepcopy(rule_spec['dest']),
                        'feedback': copy.deepcopy(rule_spec['feedback']),
                        'param_changes': (
                            copy.deepcopy(rule_spec['param_changes'])
                            if 'param_changes' in rule_spec else [])
                    }

                    if is_default_rule:
                        default_outcome = group['outcome']
                    else:
                        answer_groups.append(group)

            try:
                is_terminal = (
                    interaction_registry.Registry.get_interaction_by_id(
                        interaction['id']
                    ).is_terminal if interaction['id'] is not None else False)
            except KeyError:
                raise utils.ExplorationConversionError(
                    'Trying to migrate exploration containing non-existent '
                    'interaction ID: %s' % interaction['id'])
            if not is_terminal:
                interaction['answer_groups'] = answer_groups
                interaction['default_outcome'] = default_outcome
            else:
                # Terminal nodes have no answer groups or outcomes.
                interaction['answer_groups'] = []
                interaction['default_outcome'] = None
            del interaction['handlers']

        return states_dict

    @classmethod
    def _convert_states_v4_dict_to_v5_dict(cls, states_dict):
        """Converts from version 4 to 5. Version 5 removes the triggers list
        within interactions, and replaces it with a fallbacks list.
        Note that the states_dict being passed in is modified in-place.

        Args:
            states_dict: dict. A dict where each key-value pair represents,
                respectively, a state name and a dict used to initialize a
                State domain object.

        Returns:
            dict. The converted states_dict.
        """
        # Ensure all states interactions have a fallbacks list.
        for state_dict in states_dict.values():
            interaction = state_dict['interaction']
            if 'triggers' in interaction:
                del interaction['triggers']
            if 'fallbacks' not in interaction:
                interaction['fallbacks'] = []

        return states_dict

    @classmethod
    def _convert_states_v5_dict_to_v6_dict(cls, states_dict):
        """Converts from version 5 to 6. Version 6 introduces a list of
        confirmed unclassified answers. Those are answers which are confirmed
        to be associated with the default outcome during classification.

        Args:
            states_dict: dict. A dict where each key-value pair represents,
                respectively, a state name and a dict used to initialize a
                State domain object.

        Returns:
            dict. The converted states_dict.
        """
        for state_dict in states_dict.values():
            interaction = state_dict['interaction']
            if 'confirmed_unclassified_answers' not in interaction:
                interaction['confirmed_unclassified_answers'] = []

        return states_dict

    @classmethod
    def _convert_states_v6_dict_to_v7_dict(cls, states_dict):
        """Converts from version 6 to 7. Version 7 forces all CodeRepl
        interactions to use Python.

        Args:
            states_dict: dict. A dict where each key-value pair represents,
                respectively, a state name and a dict used to initialize a
                State domain object.

        Returns:
            dict. The converted states_dict.
        """
        for state_dict in states_dict.values():
            interaction = state_dict['interaction']
            if interaction['id'] == 'CodeRepl':
                interaction['customization_args']['language']['value'] = (
                    'python')

        return states_dict

    # TODO(bhenning): Remove pre_v4_states_conversion_func when the answer
    # migration is completed.
    @classmethod
    def _convert_states_v7_dict_to_v8_dict(cls, states_dict):
        """Converts from version 7 to 8. Version 8 contains classifier
        model id.

        Args:
            states_dict: dict. A dict where each key-value pair represents,
                respectively, a state name and a dict used to initialize a
                State domain object.

        Returns:
            dict. The converted states_dict.
        """
        for state_dict in states_dict.values():
            state_dict['classifier_model_id'] = None
        return states_dict

    @classmethod
    def _convert_states_v8_dict_to_v9_dict(cls, states_dict):
        """Converts from version 8 to 9. Version 9 contains 'correct'
        field in answer groups.

        Args:
            states_dict: dict. A dict where each key-value pair represents,
                respectively, a state name and a dict used to initialize a
                State domain object.

        Returns:
            dict. The converted states_dict.
        """
        for state_dict in states_dict.values():
            answer_groups = state_dict['interaction']['answer_groups']
            for answer_group in answer_groups:
                answer_group['correct'] = False
        return states_dict

    @classmethod
    def _convert_states_v9_dict_to_v10_dict(cls, states_dict):
        """Converts from version 9 to 10. Version 10 contains hints
        and solution in each interaction.

        Args:
            states_dict: dict. A dict where each key-value pair represents,
                respectively, a state name and a dict used to initialize a
                State domain object.

        Returns:
            dict. The converted states_dict.
        """
        for state_dict in states_dict.values():
            interaction = state_dict['interaction']
            if 'hints' not in interaction:
                interaction['hints'] = []
                for fallback in interaction['fallbacks']:
                    if fallback['outcome']['feedback']:
                        interaction['hints'].append({
                            'hint_text': fallback['outcome']['feedback'][0]
                        })
            if 'solution' not in interaction:
                interaction['solution'] = None
        return states_dict

    @classmethod
    def _convert_states_v10_dict_to_v11_dict(cls, states_dict):
        """Converts from version 10 to 11. Version 11 refactors the content to
        be an HTML string with audio translations.

        Args:
            states_dict: dict. A dict where each key-value pair represents,
                respectively, a state name and a dict used to initialize a
                State domain object.

        Returns:
            dict. The converted states_dict.
        """
        for state_dict in states_dict.values():
            content_html = state_dict['content'][0]['value']
            state_dict['content'] = {
                'html': content_html,
                'audio_translations': []
            }
        return states_dict

    @classmethod
    def _convert_states_v11_dict_to_v12_dict(cls, states_dict):
        """Converts from version 11 to 12. Version 12 refactors audio
        translations from a list to a dict keyed by language code.

        Args:
            states_dict: dict. A dict where each key-value pair represents,
                respectively, a state name and a dict used to initialize a
                State domain object.

        Returns:
            dict. The converted states_dict.
        """
        for state_dict in states_dict.values():
            old_audio_translations = state_dict['content']['audio_translations']
            state_dict['content']['audio_translations'] = {
                old_translation['language_code']: {
                    'filename': old_translation['filename'],
                    'file_size_bytes': old_translation['file_size_bytes'],
                    'needs_update': old_translation['needs_update'],
                }
                for old_translation in old_audio_translations
            }
        return states_dict

    @classmethod
    def _convert_states_v12_dict_to_v13_dict(cls, states_dict):
        """Converts from version 12 to 13. Version 13 sets empty
        solutions to None and removes fallbacks.

        Args:
            states_dict: dict. A dict where each key-value pair represents,
                respectively, a state name and a dict used to initialize a
                State domain object.

        Returns:
            dict. The converted states_dict.
        """
        for state_dict in states_dict.values():
            if 'fallbacks' in state_dict['interaction']:
                del state_dict['interaction']['fallbacks']
            if not state_dict['interaction']['solution']:
                state_dict['interaction']['solution'] = None
        return states_dict

    @classmethod
    def _convert_states_v13_dict_to_v14_dict(cls, states_dict):
        """Converts from version 13 to 14. Version 14 adds
        audio translations to feedback, hints, and solutions.

        Args:
            states_dict: dict. A dict where each key-value pair represents,
                respectively, a state name and a dict used to initialize a
                State domain object.

        Returns:
            dict. The converted states_dict.
        """
        for state_dict in states_dict.values():
            if state_dict['interaction']['default_outcome'] is not None:
                old_feedback_list = (
                    state_dict['interaction']['default_outcome']['feedback'])
                default_feedback_html = (
                    old_feedback_list[0] if len(old_feedback_list) > 0 else '')
                state_dict['interaction']['default_outcome']['feedback'] = {
                    'html': default_feedback_html,
                    'audio_translations': {}
                }
            for answer_group_dict in state_dict['interaction']['answer_groups']:
                old_answer_group_feedback_list = (
                    answer_group_dict['outcome']['feedback'])
                feedback_html = (
                    old_answer_group_feedback_list[0]
                    if len(old_answer_group_feedback_list) > 0 else '')
                answer_group_dict['outcome']['feedback'] = {
                    'html': feedback_html,
                    'audio_translations': {}
                }
            for hint_dict in state_dict['interaction']['hints']:
                hint_content_html = hint_dict['hint_text']
                del hint_dict['hint_text']
                hint_dict['hint_content'] = {
                    'html': hint_content_html,
                    'audio_translations': {}
                }
            if state_dict['interaction']['solution']:
                explanation = (
                    state_dict['interaction']['solution']['explanation'])
                state_dict['interaction']['solution']['explanation'] = {
                    'html': explanation,
                    'audio_translations': {}
                }
        return states_dict

    @classmethod
    def _convert_states_v14_dict_to_v15_dict(cls, states_dict):
        """Converts from version 14 to 15. Version 15 renames the "correct"
        field in answer groups to "labelled_as_correct" and (for safety) resets
        all "labelled_as_correct" values to False.

        Args:
            states_dict: dict. A dict where each key-value pair represents,
                respectively, a state name and a dict used to initialize a
                State domain object.

        Returns:
            dict. The converted states_dict.
        """
        for state_dict in states_dict.values():
            answer_groups = state_dict['interaction']['answer_groups']
            for answer_group in answer_groups:
                answer_group['labelled_as_correct'] = False
                del answer_group['correct']
        return states_dict

    @classmethod
    def _convert_states_v15_dict_to_v16_dict(cls, states_dict):
        """Converts from version 15 to 16. Version 16 adds a
        refresher_exploration_id field to each outcome.

        Args:
            states_dict: dict. A dict where each key-value pair represents,
                respectively, a state name and a dict used to initialize a
                State domain object.

        Returns:
            dict. The converted states_dict.
        """
        for state_dict in states_dict.values():
            answer_groups = state_dict['interaction']['answer_groups']
            for answer_group in answer_groups:
                answer_group['outcome']['refresher_exploration_id'] = None

            if state_dict['interaction']['default_outcome'] is not None:
                default_outcome = state_dict['interaction']['default_outcome']
                default_outcome['refresher_exploration_id'] = None
        return states_dict

    @classmethod
    def _convert_states_v16_dict_to_v17_dict(cls, states_dict):
        """Converts from version 16 to 17. Version 17 moves the
        labelled_as_correct field to the outcome dict (so that it also appears
        for the default outcome) and adds two new customization args to
        FractionInput interactions.

        Args:
            states_dict: dict. A dict where each key-value pair represents,
                respectively, a state name and a dict used to initialize a
                State domain object.

        Returns:
            dict. The converted states_dict.
        """
        for state_dict in states_dict.values():
            answer_groups = state_dict['interaction']['answer_groups']
            for answer_group in answer_groups:
                answer_group['outcome']['labelled_as_correct'] = (
                    answer_group['labelled_as_correct'])
                del answer_group['labelled_as_correct']

            default_outcome = state_dict['interaction']['default_outcome']
            if default_outcome is not None:
                default_outcome['labelled_as_correct'] = False

            if state_dict['interaction']['id'] == 'FractionInput':
                customization_args = state_dict[
                    'interaction']['customization_args']
                customization_args.update({
                    'allowImproperFraction': {
                        'value': True
                    },
                    'allowNonzeroIntegerPart': {
                        'value': True
                    }
                })

        return states_dict

    @classmethod
    def _convert_states_v17_dict_to_v18_dict(cls, states_dict):
        """Converts from version 17 to 18. Version 18 adds a new
        customization arg to FractionInput interactions which allows
        you to add custom placeholders.

        Args:
            states_dict: dict. A dict where each key-value pair represents,
                respectively, a state name and a dict used to initialize a
                State domain object.

        Returns:
            dict. The converted states_dict.
        """
        for state_dict in states_dict.values():
            if state_dict['interaction']['id'] == 'FractionInput':
                customization_args = state_dict[
                    'interaction']['customization_args']
                customization_args.update({
                    'customPlaceholder': {
                        'value': ''
                    }
                })

        return states_dict

    @classmethod
    def _convert_states_v18_dict_to_v19_dict(cls, states_dict):
        """Converts from version 18 to 19. Version 19 adds training_data
        parameter to each answer group to store training data of that
        answer group.

        Args:
            states_dict: dict. A dict where each key-value pair represents,
                respectively, a state name and a dict used to initialize a
                State domain object.

        Returns:
            dict. The converted states_dict.
        """
        for state_dict in states_dict.values():
            answer_group_indexes_to_preserve = []
            answer_groups = state_dict['interaction']['answer_groups']
            for answer_group_index, answer_group in enumerate(answer_groups):
                if answer_group['rule_specs']:
                    training_data = []
                    classifier_rule_index = None
                    rule_specs = answer_group['rule_specs']

                    for rule_index, rule in enumerate(rule_specs):
                        if rule['rule_type'] == 'FuzzyMatches':
                            training_data = rule['inputs']['training_data']
                            classifier_rule_index = rule_index
                            break

                    if classifier_rule_index is not None:
                        answer_group['rule_specs'].pop(classifier_rule_index)

                    answer_group['training_data'] = training_data

                    if training_data or answer_group['rule_specs']:
                        answer_group_indexes_to_preserve.append(
                            answer_group_index)

            preserved_answer_groups = []
            for answer_group_index in answer_group_indexes_to_preserve:
                preserved_answer_groups.append(
                    answer_groups[answer_group_index])

            state_dict['interaction']['answer_groups'] = preserved_answer_groups

        return states_dict

    @classmethod
    def _convert_states_v19_dict_to_v20_dict(cls, states_dict):
        """Converts from version 19 to 20. Version 20 adds
        tagged_misconception field to answer groups and
        missing_prerequisite_skill_id field to outcomes.

        Args:
            states_dict: dict. A dict where each key-value pair represents,
                respectively, a state name and a dict used to initialize a
                State domain object.

        Returns:
            dict. The converted states_dict.
        """
        for state_dict in states_dict.values():
            answer_groups = state_dict['interaction']['answer_groups']
            for answer_group in answer_groups:
                answer_group['outcome']['missing_prerequisite_skill_id'] = None
                answer_group['tagged_misconception_id'] = None

            default_outcome = state_dict['interaction']['default_outcome']
            if default_outcome is not None:
                default_outcome['missing_prerequisite_skill_id'] = None

        return states_dict

    @classmethod
    def _convert_states_v20_dict_to_v21_dict(cls, states_dict):
        """Converts from version 20 to 21. Version 21 moves audio_translations
        from SubtitledHTML to content_ids_to_audio_translations.

        Args:
            states_dict: dict. A dict where each key-value pair represents,
                respectively, a state name and a dict used to initialize a
                State domain object.

        Returns:
            dict. The converted states_dict.
        """
        for state_dict in states_dict.values():
            content_ids_to_audio_translations = {}
            content_id = 'content'
            content_ids_to_audio_translations[content_id] = (
                state_dict['content'].pop('audio_translations'))
            state_dict['content']['content_id'] = content_id

            for index, answer_group in enumerate(
                    state_dict['interaction']['answer_groups']):
                content_id = 'feedback_' + python_utils.convert_to_bytes(
                    index + 1)
                content_ids_to_audio_translations[content_id] = (
                    answer_group['outcome']['feedback'].pop(
                        'audio_translations'))
                answer_group['outcome']['feedback']['content_id'] = content_id

            if state_dict['interaction']['default_outcome']:
                default_outcome = state_dict['interaction']['default_outcome']
                content_id = 'default_outcome'
                content_ids_to_audio_translations[content_id] = (
                    default_outcome['feedback'].pop('audio_translations'))
                default_outcome['feedback']['content_id'] = (content_id)

            for index, hint in enumerate(state_dict['interaction']['hints']):
                content_id = 'hint_' + python_utils.convert_to_bytes(index + 1)
                content_ids_to_audio_translations[content_id] = (
                    hint['hint_content'].pop('audio_translations'))
                hint['hint_content']['content_id'] = content_id

            if state_dict['interaction']['solution']:
                solution = state_dict['interaction']['solution']
                content_id = 'solution'
                content_ids_to_audio_translations[content_id] = (
                    solution['explanation'].pop('audio_translations'))
                solution['explanation']['content_id'] = content_id

            state_dict['content_ids_to_audio_translations'] = (
                content_ids_to_audio_translations)
        return states_dict

    @classmethod
    def _convert_states_v21_dict_to_v22_dict(cls, states_dict):
        """Converts from version 21 to 22. Version 22 converts all Rich Text
        Editor content to be compatible with the textAngular format.

        Args:
            states_dict: dict. A dict where each key-value pair represents,
                respectively, a state name and a dict used to initialize a
                State domain object.

        Returns:
            dict. The converted states_dict.
        """
        for key, state_dict in states_dict.items():
            states_dict[key] = state_domain.State.convert_html_fields_in_state(
                state_dict,
                html_validation_service.convert_to_textangular,
                state_uses_old_interaction_cust_args_schema=True)
        return states_dict

    @classmethod
    def _convert_states_v22_dict_to_v23_dict(cls, states_dict):
        """Converts from version 22 to 23. Version 23 ensures that all
        all oppia-noninteractive-image tags have caption attribute.

        Args:
            states_dict: dict. A dict where each key-value pair represents,
                respectively, a state name and a dict used to initialize a
                State domain object.

        Returns:
            dict. The converted states_dict.
        """
        for key, state_dict in states_dict.items():
            states_dict[key] = state_domain.State.convert_html_fields_in_state(
                state_dict,
                html_validation_service.add_caption_attr_to_image,
                state_uses_old_interaction_cust_args_schema=True)
        return states_dict

    @classmethod
    def _convert_states_v23_dict_to_v24_dict(cls, states_dict):
        """Converts from version 23 to 24. Version 24 converts all Rich Text
        Editor content to be compatible with the CKEditor format.

        Args:
            states_dict: dict. A dict where each key-value pair represents,
                respectively, a state name and a dict used to initialize a
                State domain object.

        Returns:
            dict. The converted states_dict.
        """
        for key, state_dict in states_dict.items():
            states_dict[key] = state_domain.State.convert_html_fields_in_state(
                state_dict,
                html_validation_service.convert_to_ckeditor,
                state_uses_old_interaction_cust_args_schema=True)
        return states_dict

    @classmethod
    def _convert_states_v24_dict_to_v25_dict(cls, exp_id, states_dict):
        """Converts from version 24 to 25. Version 25 adds the dimensions of
        images in the oppia-noninteractive-image tags.

        Args:
            exp_id: str. ID of the exploration.
            states_dict: dict. A dict where each key-value pair represents,
                respectively, a state name and a dict used to initialize a
                State domain object.

        Returns:
            dict. The converted states_dict.
        """
        for key, state_dict in states_dict.items():
            add_dimensions_to_image_tags = functools.partial(
                html_validation_service.add_dimensions_to_image_tags,
                exp_id)
            states_dict[key] = state_domain.State.convert_html_fields_in_state(
                state_dict,
                add_dimensions_to_image_tags,
                state_uses_old_interaction_cust_args_schema=True)
            if state_dict['interaction']['id'] == 'ImageClickInput':
                filename = state_dict['interaction']['customization_args'][
                    'imageAndRegions']['value']['imagePath']
                state_dict['interaction']['customization_args'][
                    'imageAndRegions']['value']['imagePath'] = (
                        html_validation_service.get_filename_with_dimensions(
                            filename, exp_id))

        return states_dict

    @classmethod
    def _convert_states_v25_dict_to_v26_dict(cls, states_dict):
        """Converts from version 25 to 26. Version 26 adds a new
        customization arg to DragAndDropSortInput interaction which allows
        multiple sort items in the same position.

        Args:
            states_dict: dict. A dict where each key-value pair represents,
                respectively, a state name and a dict used to initialize a
                State domain object.

        Returns:
            dict. The converted states_dict.
        """
        for state_dict in states_dict.values():
            if state_dict['interaction']['id'] == 'DragAndDropSortInput':
                customization_args = state_dict[
                    'interaction']['customization_args']
                customization_args.update({
                    'allowMultipleItemsInSamePosition': {
                        'value': False
                    }
                })

        return states_dict

    @classmethod
    def _convert_states_v26_dict_to_v27_dict(cls, states_dict):
        """Converts from version 26 to 27. Version 27 adds written_translations
        dict to the state, which will allow translators to add translation
        script for the state contents.

        NOTE: This migration will also filter out the content_id from
        content_ids_to_audio_translations such that the state passes the new
        validation check safely. The earlier state validation used to check that
        the set of all content ids present within the state is subset of the
        content_ids_to_audio_translations keys, but the new validation will
        check whether both are equal.

        Args:
            states_dict: dict. A dict where each key-value pair represents,
                respectively, a state name and a dict used to initialize a
                State domain object.

        Returns:
            dict. The converted states_dict.
        """
        for state_dict in states_dict.values():
            state_content_id_list = []

            # Add state card's content id into the state_content_id_list.
            state_content_id_list.append(state_dict['content']['content_id'])

            # Add answer_groups content id into the state_content_id_list.
            for answer_group in state_dict['interaction']['answer_groups']:
                answer_feedback = answer_group['outcome']['feedback']
                state_content_id_list.append(answer_feedback['content_id'])

            # If present, add default_outcome content id into
            # state_content_id_list.
            default_outcome = state_dict['interaction']['default_outcome']
            if default_outcome is not None:
                state_content_id_list.append(
                    default_outcome['feedback']['content_id'])

            # Add hints content id into state_content_id_list.
            for hint in state_dict['interaction']['hints']:
                state_content_id_list.append(hint['hint_content']['content_id'])

            # If present, add solution content id into state_content_id_list.
            solution = state_dict['interaction']['solution']
            if solution:
                state_content_id_list.append(
                    solution['explanation']['content_id'])

            # Filter content_ids_to_audio_translations with unwanted content id.
            # These are the extra content id present within the
            # content_ids_to_audio_translations dict which is of no use as html
            # linked to these content_ids are not available in the state.
            citat = state_dict['content_ids_to_audio_translations']
            extra_content_ids_in_citat = (
                set(citat.keys()) - set(state_content_id_list))
            for content_id in extra_content_ids_in_citat:
                state_dict['content_ids_to_audio_translations'].pop(content_id)

            # Create written_translations using the state_content_id_list.
            translations_mapping = {}
            for content_id in state_content_id_list:
                translations_mapping[content_id] = {}

            state_dict['written_translations'] = {}
            state_dict['written_translations']['translations_mapping'] = (
                translations_mapping)

        return states_dict

    @classmethod
    def _convert_states_v27_dict_to_v28_dict(cls, states_dict):
        """Converts from version 27 to 28. Version 28 replaces
        content_ids_to_audio_translations with recorded_voiceovers.

        Args:
            states_dict: dict. A dict where each key-value pair represents,
                respectively, a state name and a dict used to initialize a
                State domain object.

        Returns:
            dict. The converted states_dict.
        """
        for state_dict in states_dict.values():
            state_dict['recorded_voiceovers'] = {
                'voiceovers_mapping': (
                    state_dict.pop('content_ids_to_audio_translations'))
            }
        return states_dict

    @classmethod
    def _convert_states_v28_dict_to_v29_dict(cls, states_dict):
        """Converts from version 28 to 29. Version 29 adds
        solicit_answer_details boolean variable to the state, which
        allows the creator to ask for answer details from the learner
        about why they landed on a particular answer.

        Args:
            states_dict: dict. A dict where each key-value pair represents,
                respectively, a state name and a dict used to initialize a
                State domain object.

        Returns:
            dict. The converted states_dict.
        """
        for state_dict in states_dict.values():
            state_dict['solicit_answer_details'] = False
        return states_dict

    @classmethod
    def _convert_states_v29_dict_to_v30_dict(cls, states_dict):
        """Converts from version 29 to 30. Version 30 replaces
        tagged_misconception_id with tagged_skill_misconception_id, which
        contains the skill id and misconception id of the tagged misconception,
        connected by '-'.

        Args:
            states_dict: dict. A dict where each key-value pair represents,
                respectively, a state name and a dict used to initialize a
                State domain object.

        Returns:
            dict. The converted states_dict.
        """
        for state_dict in states_dict.values():
            answer_groups = state_dict['interaction']['answer_groups']
            for answer_group in answer_groups:
                answer_group['tagged_skill_misconception_id'] = None
                del answer_group['tagged_misconception_id']
        return states_dict

    @classmethod
    def _convert_states_v30_dict_to_v31_dict(cls, states_dict):
        """Converts from version 30 to 31. Version 31 updates the
        Voiceover model to have an initialized duration_secs attribute
        of 0.0. This will be updated when a new mp3 audio file is uploaded
        for the exploration.

        Args:
            states_dict: dict. A dict where each key-value pair represents,
                respectively, a state name and a dict used to initialize a
                State domain object.

        Returns:
            dict. The converted states_dict.
        """
        for state_dict in states_dict.values():
            # Get the voiceovers_mapping metadata.
            voiceovers_mapping = (
                state_dict['recorded_voiceovers']['voiceovers_mapping'])
            language_codes_to_audio_metadata = voiceovers_mapping.values()
            for language_codes in language_codes_to_audio_metadata:
                for audio_metadata in language_codes.values():
                    # Initialize duration_secs with 0.0 for every voiceover
                    # recording under Content, Feedback, Hints, and Solutions.
                    # This is necessary to keep the state functional
                    # when migrating to v31.
                    audio_metadata['duration_secs'] = 0.0
        return states_dict

    @classmethod
    def _convert_states_v31_dict_to_v32_dict(cls, states_dict):
        """Converts from version 31 to 32. Version 32 adds a new
        customization arg to SetInput interaction which allows
        creators to add custom text to the "Add" button.

        Args:
            states_dict: dict. A dict where each key-value pair represents,
                respectively, a state name and a dict used to initialize a
                State domain object.

        Returns:
            dict. The converted states_dict.
        """
        for state_dict in states_dict.values():
            if state_dict['interaction']['id'] == 'SetInput':
                customization_args = state_dict[
                    'interaction']['customization_args']
                customization_args.update({
                    'buttonText': {
                        'value': 'Add item'
                    }
                })

        return states_dict

    @classmethod
    def _convert_states_v32_dict_to_v33_dict(cls, states_dict):
        """Converts from version 32 to 33. Version 33 adds a new
        customization arg to MultipleChoiceInput which allows
        answer choices to be shuffled.

        Args:
            states_dict: dict. A dict where each key-value pair represents,
                respectively, a state name and a dict used to initialize a
                State domain object.

        Returns:
            dict. The converted states_dict.
        """
        for state_dict in states_dict.values():
            if state_dict['interaction']['id'] == 'MultipleChoiceInput':
                customization_args = state_dict[
                    'interaction']['customization_args']
                customization_args.update({
                    'showChoicesInShuffledOrder': {
                        'value': False
                    }
                })

        return states_dict

    @classmethod
    def _convert_states_v33_dict_to_v34_dict(cls, states_dict):
        """Converts from version 33 to 34. Version 34 adds a new
        attribute math components. The new attribute has an additional field to
        for storing SVG filenames.

        Args:
            states_dict: dict. A dict where each key-value pair represents,
                respectively, a state name and a dict used to initialize a
                State domain object.

        Returns:
            dict. The converted states_dict.
        """
        for key, state_dict in states_dict.items():
            states_dict[key] = state_domain.State.convert_html_fields_in_state(
                state_dict,
                html_validation_service.add_math_content_to_math_rte_components,
                state_uses_old_interaction_cust_args_schema=True)

        return states_dict

    @classmethod
    def _convert_states_v34_dict_to_v35_dict(cls, states_dict):
        """Converts from version 34 to 35. Version 35 upgrades all explorations
        that use the MathExpressionInput interaction to use one of
        AlgebraicExpressionInput, NumericExpressionInput, or MathEquationInput
        interactions.

        Args:
            states_dict: dict. A dict where each key-value pair represents,
                respectively, a state name and a dict used to initialize a
                State domain object.

        Returns:
            dict. The converted states_dict.
        """
        is_valid_algebraic_expression = schema_utils.get_validator(
            'is_valid_algebraic_expression')
        is_valid_numeric_expression = schema_utils.get_validator(
            'is_valid_numeric_expression')
        is_valid_math_equation = schema_utils.get_validator(
            'is_valid_math_equation')
        ltt = latex2text.LatexNodes2Text()

        for state_dict in states_dict.values():
            if state_dict['interaction']['id'] == 'MathExpressionInput':
                new_answer_groups = []
                types_of_inputs = set()
                for group in state_dict['interaction']['answer_groups']:
                    new_answer_group = copy.deepcopy(group)
                    for rule_spec in new_answer_group['rule_specs']:
                        rule_input = ltt.latex_to_text(rule_spec['inputs']['x'])

                        rule_input = clean_math_expression(
                            rule_input)

                        type_of_input = TYPE_INVALID_EXPRESSION
                        if is_valid_algebraic_expression(rule_input):
                            type_of_input = TYPE_VALID_ALGEBRAIC_EXPRESSION
                        elif is_valid_numeric_expression(rule_input):
                            type_of_input = TYPE_VALID_NUMERIC_EXPRESSION
                        elif is_valid_math_equation(rule_input):
                            type_of_input = TYPE_VALID_MATH_EQUATION

                        types_of_inputs.add(type_of_input)

                        if type_of_input != TYPE_INVALID_EXPRESSION:
                            rule_spec['inputs']['x'] = rule_input
                            if type_of_input == TYPE_VALID_MATH_EQUATION:
                                rule_spec['inputs']['y'] = 'both'
                            rule_spec['rule_type'] = 'MatchesExactlyWith'

                    new_answer_groups.append(new_answer_group)

                if TYPE_INVALID_EXPRESSION not in types_of_inputs:
                    # If at least one rule input is an equation, we remove
                    # all other rule inputs that are expressions.
                    if TYPE_VALID_MATH_EQUATION in types_of_inputs:
                        new_interaction_id = TYPE_VALID_MATH_EQUATION
                        for group in new_answer_groups:
                            new_rule_specs = []
                            for rule_spec in group['rule_specs']:
                                if is_valid_math_equation(
                                        rule_spec['inputs']['x']):
                                    new_rule_specs.append(rule_spec)
                            group['rule_specs'] = new_rule_specs
                    # Otherwise, if at least one rule_input is an algebraic
                    # expression, we remove all other rule inputs that are
                    # numeric expressions.
                    elif TYPE_VALID_ALGEBRAIC_EXPRESSION in (
                            types_of_inputs):
                        new_interaction_id = TYPE_VALID_ALGEBRAIC_EXPRESSION
                        for group in new_answer_groups:
                            new_rule_specs = []
                            for rule_spec in group['rule_specs']:
                                if is_valid_algebraic_expression(
                                        rule_spec['inputs']['x']):
                                    new_rule_specs.append(rule_spec)
                            group['rule_specs'] = new_rule_specs
                    else:
                        new_interaction_id = TYPE_VALID_NUMERIC_EXPRESSION

                    # Removing answer groups that have no rule specs left after
                    # the filtration done above.
                    new_answer_groups = [
                        answer_group for answer_group in new_answer_groups if (
                            len(answer_group['rule_specs']) != 0)]

                    # Removing feedback keys, from voiceovers_mapping and
                    # translations_mapping, that correspond to the rules that
                    # got deleted.
                    old_answer_groups_feedback_keys = [
                        answer_group['outcome'][
                            'feedback']['content_id'] for answer_group in (
                                state_dict['interaction']['answer_groups'])]
                    new_answer_groups_feedback_keys = [
                        answer_group['outcome'][
                            'feedback']['content_id'] for answer_group in (
                                new_answer_groups)]
                    content_ids_to_delete = set(
                        old_answer_groups_feedback_keys) - set(
                            new_answer_groups_feedback_keys)
                    for content_id in content_ids_to_delete:
                        if content_id in state_dict['recorded_voiceovers'][
                                'voiceovers_mapping']:
                            del state_dict['recorded_voiceovers'][
                                'voiceovers_mapping'][content_id]
                        if content_id in state_dict['written_translations'][
                                'translations_mapping']:
                            del state_dict['written_translations'][
                                'translations_mapping'][content_id]

                    state_dict['interaction']['id'] = new_interaction_id
                    state_dict['interaction']['answer_groups'] = (
                        new_answer_groups)
                    if state_dict['interaction']['solution']:
                        correct_answer = state_dict['interaction'][
                            'solution']['correct_answer']['ascii']
                        correct_answer = clean_math_expression(correct_answer)
                        state_dict['interaction'][
                            'solution']['correct_answer'] = correct_answer

        return states_dict

    @classmethod
    def _convert_states_v35_dict_to_v36_dict(cls, states_dict):
        """Converts from version 35 to 36. Version 36 adds translation support
        for interaction customization arguments. This migration converts
        customization arguments whose schemas have been changed from unicode to
        SubtitledUnicode or html to SubtitledHtml. It also populates missing
        customization argument keys on all interactions, removes extra
        customization arguments, normalizes customization arguments against
        its schema, and changes PencilCodeEditor's customization argument
        name from initial_code to initialCode.

        Args:
            states_dict: dict. A dict where each key-value pair represents,
                respectively, a state name and a dict used to initialize a
                State domain object.

        Returns:
            dict. The converted states_dict.
        """
        for state_dict in states_dict.values():
            max_existing_content_id_index = -1
            translations_mapping = state_dict[
                'written_translations']['translations_mapping']
            for content_id in translations_mapping:
                # Find maximum existing content_id index.
                content_id_suffix = content_id.split('_')[-1]

                # Possible values of content_id_suffix are a digit, or from
                # a 'outcome' (from 'default_outcome'). If the content_id_suffix
                # is not a digit, we disregard it here.
                if content_id_suffix.isdigit():
                    max_existing_content_id_index = max(
                        max_existing_content_id_index,
                        int(content_id_suffix)
                    )

                # Move 'html' field to 'translation' field and set 'data_format'
                # to 'html' for all WrittenTranslations.
                for lang_code in translations_mapping[content_id]:
                    translations_mapping[
                        content_id][lang_code]['data_format'] = 'html'
                    translations_mapping[
                        content_id][lang_code]['translation'] = (
                            translations_mapping[content_id][lang_code]['html'])
                    del translations_mapping[content_id][lang_code]['html']

            interaction_id = state_dict['interaction']['id']
            if interaction_id is None:
                state_dict['next_content_id_index'] = (
                    max_existing_content_id_index + 1)
                continue

            class ContentIdCounter(python_utils.OBJECT):
                """This helper class is used to keep track of
                next_content_id_index and new_content_ids, and provides a
                function to generate new content_ids.
                """

                new_content_ids = []

                def __init__(self, next_content_id_index):
                    """Initializes a ContentIdCounter object.

                    Args:
                        next_content_id_index: int. The next content id index.
                    """
                    self.next_content_id_index = next_content_id_index

                def generate_content_id(self, content_id_prefix):
                    """Generate a new content_id from the prefix provided and
                    the next content id index.

                    Args:
                        content_id_prefix: str. The prefix of the content_id.

                    Returns:
                        str. The generated content_id.
                    """
                    content_id = '%s%i' % (
                        content_id_prefix,
                        self.next_content_id_index)
                    self.next_content_id_index += 1
                    self.new_content_ids.append(content_id)
                    return content_id

            content_id_counter = (
                ContentIdCounter(max_existing_content_id_index + 1))

            ca_dict = state_dict['interaction']['customization_args']
            if (interaction_id == 'PencilCodeEditor' and
                    'initial_code' in ca_dict):
                ca_dict['initialCode'] = ca_dict['initial_code']
                del ca_dict['initial_code']

            # Retrieve a cached version (state schema v35) of
            # interaction_specs.json to ensure that this migration remains
            # stable even when interaction_specs.json is changed.
            ca_specs = [
                domain.CustomizationArgSpec(
                    ca_spec_dict['name'],
                    ca_spec_dict['description'],
                    ca_spec_dict['schema'],
                    ca_spec_dict['default_value']
                ) for ca_spec_dict in (
                    interaction_registry.Registry
                    .get_all_specs_for_state_schema_version(36)[
                        interaction_id]['customization_arg_specs']
                )
            ]

            for ca_spec in ca_specs:
                schema = ca_spec.schema
                ca_name = ca_spec.name
                content_id_prefix = 'ca_%s_' % ca_name

                # We only have to migrate unicode to SubtitledUnicode or
                # list of html to list of SubtitledHtml. No interactions
                # were changed from html to SubtitledHtml.
                is_subtitled_unicode_spec = (
                    schema['type'] == schema_utils.SCHEMA_TYPE_CUSTOM and
                    schema['obj_type'] ==
                    schema_utils.SCHEMA_OBJ_TYPE_SUBTITLED_UNICODE)
                is_subtitled_html_list_spec = (
                    schema['type'] == schema_utils.SCHEMA_TYPE_LIST and
                    schema['items']['type'] ==
                    schema_utils.SCHEMA_TYPE_CUSTOM and
                    schema['items']['obj_type'] ==
                    schema_utils.SCHEMA_OBJ_TYPE_SUBTITLED_HTML)

                if is_subtitled_unicode_spec:
                    # Default is a SubtitledHtml dict or SubtitleUnicode dict.
                    new_value = copy.deepcopy(ca_spec.default_value)

                    # If available, assign value to html or unicode_str.
                    if ca_name in ca_dict:
                        new_value['unicode_str'] = ca_dict[ca_name]['value']

                    # Assign content_id.
                    new_value['content_id'] = (
                        content_id_counter
                        .generate_content_id(content_id_prefix)
                    )

                    ca_dict[ca_name] = {'value': new_value}
                elif is_subtitled_html_list_spec:
                    new_value = []

                    if ca_name in ca_dict:
                        # Assign values to html fields.
                        for html in ca_dict[ca_name]['value']:
                            new_value.append({
                                'html': html, 'content_id': None
                            })
                    else:
                        # Default is a list of SubtitledHtml dict.
                        new_value.extend(copy.deepcopy(ca_spec.default_value))

                    # Assign content_ids.
                    for subtitled_html_dict in new_value:
                        subtitled_html_dict['content_id'] = (
                            content_id_counter
                            .generate_content_id(content_id_prefix)
                        )

                    ca_dict[ca_name] = {'value': new_value}
                elif ca_name not in ca_dict:
                    ca_dict[ca_name] = {'value': ca_spec.default_value}

            (
                customization_args_util
                .validate_customization_args_and_values(
                    'interaction',
                    interaction_id,
                    ca_dict,
                    ca_specs)
            )

            state_dict['next_content_id_index'] = (
                content_id_counter.next_content_id_index)
            for new_content_id in content_id_counter.new_content_ids:
                state_dict[
                    'written_translations'][
                        'translations_mapping'][new_content_id] = {}
                state_dict[
                    'recorded_voiceovers'][
                        'voiceovers_mapping'][new_content_id] = {}

        return states_dict

    @classmethod
    def _convert_states_v36_dict_to_v37_dict(cls, states_dict):
        """Converts from version 36 to 37. Version 37 changes all rules with
        type CaseSensitiveEquals to Equals.

        Args:
            states_dict: dict. A dict where each key-value pair represents,
                respectively, a state name and a dict used to initialize a
                State domain object.

        Returns:
            dict. The converted states_dict.
        """
        for state_dict in states_dict.values():
            if state_dict['interaction']['id'] != 'TextInput':
                continue
            answer_group_dicts = state_dict['interaction']['answer_groups']
            for answer_group_dict in answer_group_dicts:
                for rule_spec_dict in answer_group_dict['rule_specs']:
                    if rule_spec_dict['rule_type'] == 'CaseSensitiveEquals':
                        rule_spec_dict['rule_type'] = 'Equals'

        return states_dict

    @classmethod
    def _convert_states_v37_dict_to_v38_dict(cls, states_dict):
        """Converts from version 37 to 38. Version 38 adds a customization arg
        for the Math interactions that allows creators to specify the letters
        that would be displayed to the learner.

        Args:
            states_dict: dict. A dict where each key-value pair represents,
                respectively, a state name and a dict used to initialize a
                State domain object.

        Returns:
            dict. The converted states_dict.
        """
        for state_dict in states_dict.values():
            if state_dict['interaction']['id'] in (
                    'AlgebraicExpressionInput', 'MathEquationInput'):
                variables = set()
                for group in state_dict['interaction']['answer_groups']:
                    for rule_spec in group['rule_specs']:
                        rule_input = rule_spec['inputs']['x']
                        for variable in expression_parser.get_variables(
                                rule_input):
                            # Replacing greek letter names with greek symbols.
                            if len(variable) > 1:
                                variable = (
                                    constants.GREEK_LETTER_NAMES_TO_SYMBOLS[
                                        variable])
                            variables.add(variable)

                customization_args = state_dict[
                    'interaction']['customization_args']
                customization_args.update({
                    'customOskLetters': {
                        'value': sorted(variables)
                    }
                })

        return states_dict

    @classmethod
    def _convert_states_v38_dict_to_v39_dict(cls, states_dict):
<<<<<<< HEAD
        """Converts from version 38 to 39. Version 39 converts TextInput rule
        inputs from NormalizedString to SetOfNormalizedString.
=======
        """Converts from version 38 to 39. Version 39 adds a new
        customization arg to NumericExpressionInput interaction which allows
        creators to modify the placeholder text.
>>>>>>> 41acf542

        Args:
            states_dict: dict. A dict where each key-value pair represents,
                respectively, a state name and a dict used to initialize a
                State domain object.

        Returns:
            dict. The converted states_dict.
        """
        for state_dict in states_dict.values():
<<<<<<< HEAD
            if state_dict['interaction']['id'] != 'TextInput':
                continue
            answer_group_dicts = state_dict['interaction']['answer_groups']
            for answer_group_dict in answer_group_dicts:
                rule_type_to_inputs = collections.defaultdict(set)
                for rule_spec_dict in answer_group_dict['rule_specs']:
                    rule_type = rule_spec_dict['rule_type']
                    rule_inputs = rule_spec_dict['inputs']['x']
                    rule_type_to_inputs[rule_type].add(rule_inputs)
                answer_group_dict['rule_specs'] = [{
                    'rule_type': rule_type,
                    'inputs': {'x': list(rule_type_to_inputs[rule_type])}
                } for rule_type in rule_type_to_inputs]
=======
            if state_dict['interaction']['id'] == 'NumericExpressionInput':
                customization_args = state_dict[
                    'interaction']['customization_args']
                customization_args.update({
                    'placeholder': {
                        'value': {
                            'content_id': 'ca_placeholder_0',
                            'unicode_str': (
                                'Type an expression here, using only numbers.')
                        }
                    }
                })
                state_dict['written_translations']['translations_mapping'][
                    'ca_placeholder_0'] = {}
                state_dict['recorded_voiceovers']['voiceovers_mapping'][
                    'ca_placeholder_0'] = {}
>>>>>>> 41acf542

        return states_dict

    @classmethod
    def update_states_from_model(
            cls, versioned_exploration_states, current_states_schema_version,
            exploration_id):
        """Converts the states blob contained in the given
        versioned_exploration_states dict from current_states_schema_version to
        current_states_schema_version + 1.
        Note that the versioned_exploration_states being passed in is modified
        in-place.

        Args:
            versioned_exploration_states: dict. A dict with two keys:
                - states_schema_version: int. The states schema version for
                    the exploration.
                - states: dict. The dict of states which is contained in the
                    exploration. The keys are state names and the values are
                    dicts used to initialize a State domain object.
            current_states_schema_version: int. The current states
                schema version.
            exploration_id: str. ID of the exploration.
        """
        versioned_exploration_states['states_schema_version'] = (
            current_states_schema_version + 1)

        conversion_fn = getattr(cls, '_convert_states_v%s_dict_to_v%s_dict' % (
            current_states_schema_version, current_states_schema_version + 1))
        if current_states_schema_version == 24:
            conversion_fn = functools.partial(conversion_fn, exploration_id)
        versioned_exploration_states['states'] = conversion_fn(
            versioned_exploration_states['states'])

    # The current version of the exploration YAML schema. If any backward-
    # incompatible changes are made to the exploration schema in the YAML
    # definitions, this version number must be changed and a migration process
    # put in place.
    CURRENT_EXP_SCHEMA_VERSION = 44
    LAST_UNTITLED_SCHEMA_VERSION = 9

    @classmethod
    def _convert_v1_dict_to_v2_dict(cls, exploration_dict):
        """Converts a v1 exploration dict into a v2 exploration dict.

        Args:
            exploration_dict: dict. The dict representation of an exploration
                with schema version v1.

        Returns:
            dict. The dict representation of the Exploration domain object,
            following schema version v2.
        """
        exploration_dict['schema_version'] = 2
        exploration_dict['init_state_name'] = (
            exploration_dict['states'][0]['name'])

        states_dict = {}
        for state in exploration_dict['states']:
            states_dict[state['name']] = state
            del states_dict[state['name']]['name']
        exploration_dict['states'] = states_dict

        return exploration_dict

    @classmethod
    def _convert_v2_dict_to_v3_dict(cls, exploration_dict):
        """Converts a v2 exploration dict into a v3 exploration dict.

        Args:
            exploration_dict: dict. The dict representation of an exploration
                with schema version v2.

        Returns:
            dict. The dict representation of the Exploration domain object,
            following schema version v3.
        """
        exploration_dict['schema_version'] = 3

        exploration_dict['objective'] = ''
        exploration_dict['language_code'] = constants.DEFAULT_LANGUAGE_CODE
        exploration_dict['skill_tags'] = []
        exploration_dict['blurb'] = ''
        exploration_dict['author_notes'] = ''

        return exploration_dict

    @classmethod
    def _convert_v3_dict_to_v4_dict(cls, exploration_dict):
        """Converts a v3 exploration dict into a v4 exploration dict.

        Args:
            exploration_dict: dict. The dict representation of an exploration
                with schema version v3.

        Returns:
            dict. The dict representation of the Exploration domain object,
            following schema version v4.
        """
        exploration_dict['schema_version'] = 4

        for _, state_defn in exploration_dict['states'].items():
            state_defn['interaction'] = copy.deepcopy(state_defn['widget'])
            state_defn['interaction']['id'] = copy.deepcopy(
                state_defn['interaction']['widget_id'])
            del state_defn['interaction']['widget_id']
            del state_defn['interaction']['sticky']
            del state_defn['widget']

        return exploration_dict

    @classmethod
    def _convert_v4_dict_to_v5_dict(cls, exploration_dict):
        """Converts a v4 exploration dict into a v5 exploration dict.

        Args:
            exploration_dict: dict. The dict representation of an exploration
                with schema version v4.

        Returns:
            dict. The dict representation of the Exploration domain object,
            following schema version v5.
        """
        exploration_dict['schema_version'] = 5

        # Rename the 'skill_tags' field to 'tags'.
        exploration_dict['tags'] = exploration_dict['skill_tags']
        del exploration_dict['skill_tags']

        exploration_dict['skin_customizations'] = {
            'panels_contents': {
                'bottom': [],
                'left': [],
                'right': []
            }
        }

        return exploration_dict

    @classmethod
    def _convert_v5_dict_to_v6_dict(cls, exploration_dict):
        """Converts a v5 exploration dict into a v6 exploration dict.

        Args:
            exploration_dict: dict. The dict representation of an exploration
                with schema version v5.

        Returns:
            dict. The dict representation of the Exploration domain object,
            following schema version v6.
        """
        exploration_dict['schema_version'] = 6

        # Ensure this exploration is up-to-date with states schema v3.
        exploration_dict['states'] = cls._convert_states_v0_dict_to_v1_dict(
            exploration_dict['states'])
        exploration_dict['states'] = cls._convert_states_v1_dict_to_v2_dict(
            exploration_dict['states'])
        exploration_dict['states'] = cls._convert_states_v2_dict_to_v3_dict(
            exploration_dict['states'])

        # Update the states schema version to reflect the above conversions to
        # the states dict.
        exploration_dict['states_schema_version'] = 3

        return exploration_dict

    @classmethod
    def _convert_v6_dict_to_v7_dict(cls, exploration_dict):
        """Converts a v6 exploration dict into a v7 exploration dict.

        Args:
            exploration_dict: dict. The dict representation of an exploration
                with schema version v6.

        Returns:
            dict. The dict representation of the Exploration domain object,
            following schema version v7.
        """
        exploration_dict['schema_version'] = 7

        # Ensure this exploration is up-to-date with states schema v4.
        exploration_dict['states'] = cls._convert_states_v3_dict_to_v4_dict(
            exploration_dict['states'])

        # Update the states schema version to reflect the above conversions to
        # the states dict.
        exploration_dict['states_schema_version'] = 4

        return exploration_dict

    @classmethod
    def _convert_v7_dict_to_v8_dict(cls, exploration_dict):
        """Converts a v7 exploration dict into a v8 exploration dict.

        Args:
            exploration_dict: dict. The dict representation of an exploration
                with schema version v7.

        Returns:
            dict. The dict representation of the Exploration domain object,
            following schema version v8.
        """
        exploration_dict['schema_version'] = 8

        # Ensure this exploration is up-to-date with states schema v5.
        exploration_dict['states'] = cls._convert_states_v4_dict_to_v5_dict(
            exploration_dict['states'])

        # Update the states schema version to reflect the above conversions to
        # the states dict.
        exploration_dict['states_schema_version'] = 5

        return exploration_dict

    @classmethod
    def _convert_v8_dict_to_v9_dict(cls, exploration_dict):
        """Converts a v8 exploration dict into a v9 exploration dict.

        Args:
            exploration_dict: dict. The dict representation of an exploration
                with schema version v8.

        Returns:
            dict. The dict representation of the Exploration domain object,
            following schema version v9.
        """
        exploration_dict['schema_version'] = 9

        # Ensure this exploration is up-to-date with states schema v6.
        exploration_dict['states'] = cls._convert_states_v5_dict_to_v6_dict(
            exploration_dict['states'])

        # Update the states schema version to reflect the above conversions to
        # the states dict.
        exploration_dict['states_schema_version'] = 6

        return exploration_dict

    @classmethod
    def _convert_v9_dict_to_v10_dict(cls, exploration_dict, title, category):
        """Converts a v9 exploration dict into a v10 exploration dict.

        Args:
            exploration_dict: dict. The dict representation of an exploration
                with schema version v9.
            title: str. The exploration title.
            category: str. The exploration category.

        Returns:
            dict. The dict representation of the Exploration domain object,
            following schema version v10.
        """

        exploration_dict['schema_version'] = 10

        # From v10 onwards, the title and schema version are stored in the YAML
        # file.
        exploration_dict['title'] = title
        exploration_dict['category'] = category

        # Remove the 'default_skin' property.
        del exploration_dict['default_skin']

        # Upgrade all gadget panel customizations to have exactly one empty
        # bottom panel. This is fine because, for previous schema versions,
        # gadgets functionality had not been released yet.
        exploration_dict['skin_customizations'] = {
            'panels_contents': {
                'bottom': [],
            }
        }

        # Ensure this exploration is up-to-date with states schema v7.
        exploration_dict['states'] = cls._convert_states_v6_dict_to_v7_dict(
            exploration_dict['states'])

        # Update the states schema version to reflect the above conversions to
        # the states dict.
        exploration_dict['states_schema_version'] = 7

        return exploration_dict

    @classmethod
    def _convert_v10_dict_to_v11_dict(cls, exploration_dict):
        """Converts a v10 exploration dict into a v11 exploration dict.

        Args:
            exploration_dict: dict. The dict representation of an exploration
                with schema version v10.

        Returns:
            dict. The dict representation of the Exploration domain object,
            following schema version v11.
        """

        exploration_dict['schema_version'] = 11

        exploration_dict['states'] = cls._convert_states_v7_dict_to_v8_dict(
            exploration_dict['states'])

        exploration_dict['states_schema_version'] = 8

        return exploration_dict

    @classmethod
    def _convert_v11_dict_to_v12_dict(cls, exploration_dict):
        """Converts a v11 exploration dict into a v12 exploration dict.

        Args:
            exploration_dict: dict. The dict representation of an exploration
                with schema version v11.

        Returns:
            dict. The dict representation of the Exploration domain object,
            following schema version v12.
        """

        exploration_dict['schema_version'] = 12

        exploration_dict['states'] = cls._convert_states_v8_dict_to_v9_dict(
            exploration_dict['states'])

        exploration_dict['states_schema_version'] = 9

        return exploration_dict

    @classmethod
    def _convert_v12_dict_to_v13_dict(cls, exploration_dict):
        """Converts a v12 exploration dict into a v13 exploration dict.

        Args:
            exploration_dict: dict. The dict representation of an exploration
                with schema version v12.

        Returns:
            dict. The dict representation of the Exploration domain object,
            following schema version v13.
        """

        exploration_dict['schema_version'] = 13

        exploration_dict['states'] = cls._convert_states_v9_dict_to_v10_dict(
            exploration_dict['states'])

        exploration_dict['states_schema_version'] = 10

        return exploration_dict

    @classmethod
    def _convert_v13_dict_to_v14_dict(cls, exploration_dict):
        """Converts a v13 exploration dict into a v14 exploration dict.

        Args:
            exploration_dict: dict. The dict representation of an exploration
                with schema version v13.

        Returns:
            dict. The dict representation of the Exploration domain object,
            following schema version v14.
        """

        exploration_dict['schema_version'] = 14

        exploration_dict['states'] = cls._convert_states_v10_dict_to_v11_dict(
            exploration_dict['states'])

        exploration_dict['states_schema_version'] = 11

        return exploration_dict

    @classmethod
    def _convert_v14_dict_to_v15_dict(cls, exploration_dict):
        """Converts a v14 exploration dict into a v15 exploration dict.

        Args:
            exploration_dict: dict. The dict representation of an exploration
                with schema version v14.

        Returns:
            dict. The dict representation of the Exploration domain object,
            following schema version v15.
        """

        exploration_dict['schema_version'] = 15

        exploration_dict['states'] = cls._convert_states_v11_dict_to_v12_dict(
            exploration_dict['states'])

        exploration_dict['states_schema_version'] = 12

        return exploration_dict

    @classmethod
    def _convert_v15_dict_to_v16_dict(cls, exploration_dict):
        """Converts a v15 exploration dict into a v16 exploration dict.

        Args:
            exploration_dict: dict. The dict representation of an exploration
                with schema version v15.

        Returns:
            dict. The dict representation of the Exploration domain object,
            following schema version v16.
        """

        exploration_dict['schema_version'] = 16

        exploration_dict['states'] = cls._convert_states_v12_dict_to_v13_dict(
            exploration_dict['states'])

        exploration_dict['states_schema_version'] = 13

        return exploration_dict

    @classmethod
    def _convert_v16_dict_to_v17_dict(cls, exploration_dict):
        """Converts a v16 exploration dict into a v17 exploration dict.

        Removes gadgets and skins.

        Args:
            exploration_dict: dict. The dict representation of an exploration
                with schema version v16.

        Returns:
            dict. The dict representation of the Exploration domain object,
            following schema version v17.
        """

        exploration_dict['schema_version'] = 17

        if 'skin_customizations' in exploration_dict:
            del exploration_dict['skin_customizations']

        return exploration_dict

    @classmethod
    def _convert_v17_dict_to_v18_dict(cls, exploration_dict):
        """Converts a v17 exploration dict into a v18 exploration dict.

        Adds auto_tts_enabled property.

        Args:
            exploration_dict: dict. The dict representation of an exploration
                with schema version v17.

        Returns:
            dict. The dict representation of the Exploration domain object,
            following schema version v18.
        """

        exploration_dict['schema_version'] = 18

        if exploration_dict['category'] == 'Languages':
            exploration_dict['auto_tts_enabled'] = False
        else:
            exploration_dict['auto_tts_enabled'] = True

        return exploration_dict

    @classmethod
    def _convert_v18_dict_to_v19_dict(cls, exploration_dict):
        """Converts a v18 exploration dict into a v19 exploration dict.

        Adds audio translations to feedback, hints, and solutions.

        Args:
            exploration_dict: dict. The dict representation of an exploration
                with schema version v18.

        Returns:
            dict. The dict representation of the Exploration domain object,
            following schema version v19.
        """

        exploration_dict['schema_version'] = 19

        exploration_dict['states'] = cls._convert_states_v13_dict_to_v14_dict(
            exploration_dict['states'])
        exploration_dict['states_schema_version'] = 14

        return exploration_dict

    @classmethod
    def _convert_v19_dict_to_v20_dict(cls, exploration_dict):
        """Converts a v19 exploration dict into a v20 exploration dict.

        Introduces a correctness property at the top level, and changes each
        answer group's "correct" field to "labelled_as_correct" instead.

        Args:
            exploration_dict: dict. The dict representation of an exploration
                with schema version v19.

        Returns:
            dict. The dict representation of the Exploration domain object,
            following schema version v20.
        """

        exploration_dict['schema_version'] = 20

        exploration_dict['states'] = cls._convert_states_v14_dict_to_v15_dict(
            exploration_dict['states'])
        exploration_dict['states_schema_version'] = 15

        exploration_dict['correctness_feedback_enabled'] = False

        return exploration_dict

    @classmethod
    def _convert_v20_dict_to_v21_dict(cls, exploration_dict):
        """Converts a v20 exploration dict into a v21 exploration dict.

        Adds a refresher_exploration_id field to each answer group outcome, and
        to the default outcome (if it exists).

        Args:
            exploration_dict: dict. The dict representation of an exploration
                with schema version v20.

        Returns:
            dict. The dict representation of the Exploration domain object,
            following schema version v21.
        """

        exploration_dict['schema_version'] = 21

        exploration_dict['states'] = cls._convert_states_v15_dict_to_v16_dict(
            exploration_dict['states'])
        exploration_dict['states_schema_version'] = 16

        return exploration_dict

    @classmethod
    def _convert_v21_dict_to_v22_dict(cls, exploration_dict):
        """Converts a v21 exploration dict into a v22 exploration dict.

        Moves the labelled_as_correct field from the answer group level to the
        outcome level, and adds two extra customization args to the
        FractionInput interaction.

        Args:
            exploration_dict: dict. The dict representation of an exploration
                with schema version v21.

        Returns:
            dict. The dict representation of the Exploration domain object,
            following schema version v22.
        """

        exploration_dict['schema_version'] = 22

        exploration_dict['states'] = cls._convert_states_v16_dict_to_v17_dict(
            exploration_dict['states'])
        exploration_dict['states_schema_version'] = 17

        return exploration_dict

    @classmethod
    def _convert_v22_dict_to_v23_dict(cls, exploration_dict):
        """Converts a v22 exploration dict into a v23 exploration dict.

        Adds a new customization arg to FractionInput interactions
        which allows you to add custom placeholders.

        Args:
            exploration_dict: dict. The dict representation of an exploration
                with schema version v22.

        Returns:
            dict. The dict representation of the Exploration domain object,
            following schema version v23.
        """

        exploration_dict['schema_version'] = 23

        exploration_dict['states'] = cls._convert_states_v17_dict_to_v18_dict(
            exploration_dict['states'])
        exploration_dict['states_schema_version'] = 18

        return exploration_dict

    @classmethod
    def _convert_v23_dict_to_v24_dict(cls, exploration_dict):
        """Converts a v23 exploration dict into a v24 exploration dict.

        Adds training_data parameter to each answer group to store training
        data of corresponding answer group.

        Args:
            exploration_dict: dict. The dict representation of an exploration
                with schema version v23.

        Returns:
            dict. The dict representation of the Exploration domain object,
            following schema version v24.
        """

        exploration_dict['schema_version'] = 24

        exploration_dict['states'] = cls._convert_states_v18_dict_to_v19_dict(
            exploration_dict['states'])
        exploration_dict['states_schema_version'] = 19

        return exploration_dict

    @classmethod
    def _convert_v24_dict_to_v25_dict(cls, exploration_dict):
        """Converts a v24 exploration dict into a v25 exploration dict.

        Adds additional tagged_misconception_id and
        missing_prerequisite_skill_id fields to answer groups and outcomes
        respectively.

        Args:
            exploration_dict: dict. The dict representation of an exploration
                with schema version v24.

        Returns:
            dict. The dict representation of the Exploration domain object,
            following schema version v25.
        """

        exploration_dict['schema_version'] = 25

        exploration_dict['states'] = cls._convert_states_v19_dict_to_v20_dict(
            exploration_dict['states'])
        exploration_dict['states_schema_version'] = 20

        return exploration_dict

    @classmethod
    def _convert_v25_dict_to_v26_dict(cls, exploration_dict):
        """Converts a v25 exploration dict into a v26 exploration dict.

        Move audio_translations into a seperate dict.

        Args:
            exploration_dict: dict. The dict representation of an exploration
                with schema version v25.

        Returns:
            dict. The dict representation of the Exploration domain object,
            following schema version v26.
        """

        exploration_dict['schema_version'] = 26

        exploration_dict['states'] = cls._convert_states_v20_dict_to_v21_dict(
            exploration_dict['states'])
        exploration_dict['states_schema_version'] = 21

        return exploration_dict

    @classmethod
    def _convert_v26_dict_to_v27_dict(cls, exploration_dict):
        """Converts a v26 exploration dict into a v27 exploration dict.

        Converts all Rich Text Editor content to be compatible with the
        textAngular format.

        Args:
            exploration_dict: dict. The dict representation of an exploration
                with schema version v26.

        Returns:
            dict. The dict representation of the Exploration domain object,
            following schema version v27.
        """

        exploration_dict['schema_version'] = 27

        exploration_dict['states'] = cls._convert_states_v21_dict_to_v22_dict(
            exploration_dict['states'])
        exploration_dict['states_schema_version'] = 22

        return exploration_dict

    @classmethod
    def _convert_v27_dict_to_v28_dict(cls, exploration_dict):
        """Converts a v27 exploration dict into a v28 exploration dict.

        Adds caption attribute to all oppia-noninteractive-image tags.

        Args:
            exploration_dict: dict. The dict representation of an exploration
                with schema version v27.

        Returns:
            dict. The dict representation of the Exploration domain object,
            following schema version v28.
        """

        exploration_dict['schema_version'] = 28

        exploration_dict['states'] = cls._convert_states_v22_dict_to_v23_dict(
            exploration_dict['states'])
        exploration_dict['states_schema_version'] = 23

        return exploration_dict

    @classmethod
    def _convert_v28_dict_to_v29_dict(cls, exploration_dict):
        """Converts a v28 exploration dict into a v29 exploration dict.

        Converts all Rich Text Editor content to be compatible with the
        CKEditor format.

        Args:
            exploration_dict: dict. The dict representation of an exploration
                with schema version v28.

        Returns:
            dict. The dict representation of the Exploration domain object,
            following schema version v29.
        """

        exploration_dict['schema_version'] = 29

        exploration_dict['states'] = cls._convert_states_v23_dict_to_v24_dict(
            exploration_dict['states'])
        exploration_dict['states_schema_version'] = 24

        return exploration_dict

    @classmethod
    def _convert_v29_dict_to_v30_dict(cls, exp_id, exploration_dict):
        """Converts a v29 exploration dict into a v30 exploration dict.

        Adds dimensions to all oppia-noninteractive-image tags.

        Args:
            exp_id: str. ID of the exploration.
            exploration_dict: dict. The dict representation of an exploration
                with schema version v29.

        Returns:
            dict. The dict representation of the Exploration domain object,
            following schema version v30.
        """

        exploration_dict['schema_version'] = 30

        exploration_dict['states'] = cls._convert_states_v24_dict_to_v25_dict(
            exp_id, exploration_dict['states'])
        exploration_dict['states_schema_version'] = 25

        return exploration_dict

    @classmethod
    def _convert_v30_dict_to_v31_dict(cls, exploration_dict):
        """Converts a v30 exploration dict into a v31 exploration dict.

        Adds a new customization arg to DragAndDropSortInput interactions
        which allows multiple sort items in the same position.

        Args:
            exploration_dict: dict. The dict representation of an exploration
                with schema version v30.

        Returns:
            dict. The dict representation of the Exploration domain object,
            following schema version v31.
        """

        exploration_dict['schema_version'] = 31

        exploration_dict['states'] = cls._convert_states_v25_dict_to_v26_dict(
            exploration_dict['states'])
        exploration_dict['states_schema_version'] = 26

        return exploration_dict

    @classmethod
    def _convert_v31_dict_to_v32_dict(cls, exploration_dict):
        """Converts a v31 exploration dict into a v32 exploration dict.

        Adds content_tranlations in state for adding text translation.

        Args:
            exploration_dict: dict. The dict representation of an exploration
                with schema version v31.

        Returns:
            dict. The dict representation of the Exploration domain object,
            following schema version v32.
        """

        exploration_dict['schema_version'] = 32

        exploration_dict['states'] = cls._convert_states_v26_dict_to_v27_dict(
            exploration_dict['states'])
        exploration_dict['states_schema_version'] = 27

        return exploration_dict

    @classmethod
    def _convert_v32_dict_to_v33_dict(cls, exploration_dict):
        """Converts a v32 exploration dict into a v33 exploration dict.

        Replaces content_ids_to_audio_translations with recorded_voiceovers in
        each state of the exploration.

        Args:
            exploration_dict: dict. The dict representation of an exploration
                with schema version v32.

        Returns:
            dict. The dict representation of the Exploration domain object,
            following schema version v33.
        """

        exploration_dict['schema_version'] = 33

        exploration_dict['states'] = cls._convert_states_v27_dict_to_v28_dict(
            exploration_dict['states'])
        exploration_dict['states_schema_version'] = 28

        return exploration_dict

    @classmethod
    def _convert_v33_dict_to_v34_dict(cls, exploration_dict):
        """Converts a v33 exploration dict into a v34 exploration dict.

        Adds solicit_answer_details in state to ask learners for the
        answer details.

        Args:
            exploration_dict: dict. The dict representation of an exploration
                with schema version v33.

        Returns:
            dict. The dict representation of the Exploration domain object,
            following schema version v34.
        """
        exploration_dict['schema_version'] = 34

        exploration_dict['states'] = cls._convert_states_v28_dict_to_v29_dict(
            exploration_dict['states'])
        exploration_dict['states_schema_version'] = 29

        return exploration_dict

    @classmethod
    def _convert_v34_dict_to_v35_dict(cls, exploration_dict):
        """Converts a v34 exploration dict into a v35 exploration dict.
        Replaces tagged_misconception_id with tagged_skill_misconception_id,
        which contains the skill id and misconception id of the tagged
        misconception, connected by '-'.

        Args:
            exploration_dict: dict. The dict representation of an exploration
                with schema version v34.

        Returns:
            dict. The dict representation of the Exploration domain object,
            following schema version v35.
        """
        exploration_dict['schema_version'] = 35

        exploration_dict['states'] = cls._convert_states_v29_dict_to_v30_dict(
            exploration_dict['states'])
        exploration_dict['states_schema_version'] = 30

        return exploration_dict

    @classmethod
    def _convert_v35_dict_to_v36_dict(cls, exploration_dict):
        """Converts a v35 exploration dict into a v36 exploration dict.
        Updates existing explorations to match the Voiceover class to have
        the duration attribute initalised to 0.

        Args:
            exploration_dict: dict. The dict representation of an exploration
                with schema version v35.

        Returns:
            dict. The dict representation of the Exploration domain object,
            following schema version v36.
        """
        exploration_dict['schema_version'] = 36

        exploration_dict['states'] = cls._convert_states_v30_dict_to_v31_dict(
            exploration_dict['states'])
        exploration_dict['states_schema_version'] = 31

        return exploration_dict

    @classmethod
    def _convert_v36_dict_to_v37_dict(cls, exploration_dict):
        """Converts a v36 exploration dict into a v37 exploration dict.
        Adds a new customization arg to SetInput interactions
        which allows creators to customize the "Add item" button.

        Args:
            exploration_dict: dict. The dict representation of an exploration
                with schema version v36.

        Returns:
            dict. The dict representation of the Exploration domain object,
            following schema version v37.
        """
        exploration_dict['schema_version'] = 37

        exploration_dict['states'] = cls._convert_states_v31_dict_to_v32_dict(
            exploration_dict['states'])
        exploration_dict['states_schema_version'] = 32

        return exploration_dict

    @classmethod
    def _convert_v37_dict_to_v38_dict(cls, exploration_dict):
        """Converts a v37 exploration dict into a v38 exploration dict.
        Adds a new customization arg to MultipleChoiceInput which allows
        answer choices to be shuffled.

        Args:
            exploration_dict: dict. The dict representation of an exploration
                with schema version v37.

        Returns:
            dict. The dict representation of the Exploration domain object,
            following schema version v38.
        """
        exploration_dict['schema_version'] = 38

        exploration_dict['states'] = cls._convert_states_v32_dict_to_v33_dict(
            exploration_dict['states'])
        exploration_dict['states_schema_version'] = 33

        return exploration_dict

    @classmethod
    def _convert_v38_dict_to_v39_dict(cls, exploration_dict):
        """Converts a v38 exploration dict into a v39 exploration dict.
        Adds a new attribute math components. The new attribute has an
        additional field to for storing SVG filenames.

        Args:
            exploration_dict: dict. The dict representation of an exploration
                with schema version v38.

        Returns:
            dict. The dict representation of the Exploration domain object,
            following schema version v39.
        """
        exploration_dict['schema_version'] = 39

        exploration_dict['states'] = cls._convert_states_v33_dict_to_v34_dict(
            exploration_dict['states'])
        exploration_dict['states_schema_version'] = 34

        return exploration_dict

    @classmethod
    def _convert_v39_dict_to_v40_dict(cls, exploration_dict):
        """Converts a v39 exploration dict into a v40 exploration dict.
        Upgrades all explorations that use the MathExpressionInput interaction
        to use one of AlgebraicExpressionInput, NumericExpressionInput, or
        MathEquationInput interactions.

        Args:
            exploration_dict: dict. The dict representation of an exploration
                with schema version v39.

        Returns:
            dict. The dict representation of the Exploration domain object,
            following schema version v40.
        """
        exploration_dict['schema_version'] = 40

        exploration_dict['states'] = cls._convert_states_v34_dict_to_v35_dict(
            exploration_dict['states'])
        exploration_dict['states_schema_version'] = 35

        return exploration_dict

    @classmethod
    def _convert_v40_dict_to_v41_dict(cls, exploration_dict):
        """Converts a v40 exploration dict into a v41 exploration dict.
        Adds translation support to customization args.

        Args:
            exploration_dict: dict. The dict representation of an exploration
                with schema version v40.

        Returns:
            dict. The dict representation of the Exploration domain object,
            following schema version v41.
        """
        exploration_dict['schema_version'] = 41

        exploration_dict['states'] = cls._convert_states_v35_dict_to_v36_dict(
            exploration_dict['states'])
        exploration_dict['states_schema_version'] = 36

        return exploration_dict

    @classmethod
    def _convert_v41_dict_to_v42_dict(cls, exploration_dict):
        """Converts a v41 exploration dict into a v42 exploration dict.
        Adds translation support to customization args.

        Args:
            exploration_dict: dict. The dict representation of an exploration
                with schema version v41.

        Returns:
            dict. The dict representation of the Exploration domain object,
            following schema version v42.
        """
        exploration_dict['schema_version'] = 42

        exploration_dict['states'] = cls._convert_states_v36_dict_to_v37_dict(
            exploration_dict['states'])
        exploration_dict['states_schema_version'] = 37

        return exploration_dict

    @classmethod
    def _convert_v42_dict_to_v43_dict(cls, exploration_dict):
        """Converts a v42 exploration dict into a v43 exploration dict.
        Adds a customization arg for the Math interactions that allows creators
        to specify the letters that would be displayed to the learner.

        Args:
            exploration_dict: dict. The dict representation of an exploration
                with schema version v42.

        Returns:
            dict. The dict representation of the Exploration domain object,
            following schema version v43.
        """
        exploration_dict['schema_version'] = 43

        exploration_dict['states'] = cls._convert_states_v37_dict_to_v38_dict(
            exploration_dict['states'])
        exploration_dict['states_schema_version'] = 38

        return exploration_dict

    @classmethod
    def _convert_v43_dict_to_v44_dict(cls, exploration_dict):
        """Converts a v43 exploration dict into a v44 exploration dict.
<<<<<<< HEAD
        Converts TextInput rule inputs from NormalizedString to
        SetOfNormalizedString.
=======
        Adds a new customization arg to NumericExpressionInput interaction
        which allows creators to modify the placeholder text.
>>>>>>> 41acf542

        Args:
            exploration_dict: dict. The dict representation of an exploration
                with schema version v43.

        Returns:
            dict. The dict representation of the Exploration domain object,
            following schema version v44.
        """
        exploration_dict['schema_version'] = 44

        exploration_dict['states'] = cls._convert_states_v38_dict_to_v39_dict(
            exploration_dict['states'])
        exploration_dict['states_schema_version'] = 39

        return exploration_dict

    @classmethod
    def _migrate_to_latest_yaml_version(
            cls, yaml_content, exp_id, title=None, category=None):
        """Return the YAML content of the exploration in the latest schema
        format.

        Args:
            yaml_content: str. The YAML representation of the exploration.
            exp_id: str. ID of the exploration.
            title: str. The exploration title.
            category: str. The exploration category.

        Returns:
            tuple(dict, int). The dict 'exploration_dict' is the representation
            of the Exploration and the 'initial_schema_version' is the initial
            schema version provided in 'yaml_content'.

        Raises:
            Exception. The 'yaml_content' or the exploration schema version is
                not valid.
        """
        try:
            exploration_dict = utils.dict_from_yaml(yaml_content)
        except Exception as e:
            raise Exception(
                'Please ensure that you are uploading a YAML text file, not '
                'a zip file. The YAML parser returned the following error: %s'
                % e)

        exploration_schema_version = exploration_dict.get('schema_version')
        initial_schema_version = exploration_schema_version
        if exploration_schema_version is None:
            raise Exception('Invalid YAML file: no schema version specified.')
        if not (1 <= exploration_schema_version
                <= cls.CURRENT_EXP_SCHEMA_VERSION):
            raise Exception(
                'Sorry, we can only process v1 to v%s exploration YAML files '
                'at present.' % cls.CURRENT_EXP_SCHEMA_VERSION)
        if exploration_schema_version == 1:
            exploration_dict = cls._convert_v1_dict_to_v2_dict(
                exploration_dict)
            exploration_schema_version = 2

        if exploration_schema_version == 2:
            exploration_dict = cls._convert_v2_dict_to_v3_dict(
                exploration_dict)
            exploration_schema_version = 3

        if exploration_schema_version == 3:
            exploration_dict = cls._convert_v3_dict_to_v4_dict(
                exploration_dict)
            exploration_schema_version = 4

        if exploration_schema_version == 4:
            exploration_dict = cls._convert_v4_dict_to_v5_dict(
                exploration_dict)
            exploration_schema_version = 5

        if exploration_schema_version == 5:
            exploration_dict = cls._convert_v5_dict_to_v6_dict(
                exploration_dict)
            exploration_schema_version = 6

        if exploration_schema_version == 6:
            exploration_dict = cls._convert_v6_dict_to_v7_dict(
                exploration_dict)
            exploration_schema_version = 7

        if exploration_schema_version == 7:
            exploration_dict = cls._convert_v7_dict_to_v8_dict(
                exploration_dict)
            exploration_schema_version = 8

        if exploration_schema_version == 8:
            exploration_dict = cls._convert_v8_dict_to_v9_dict(
                exploration_dict)
            exploration_schema_version = 9

        if exploration_schema_version == 9:
            exploration_dict = cls._convert_v9_dict_to_v10_dict(
                exploration_dict, title, category)
            exploration_schema_version = 10

        if exploration_schema_version == 10:
            exploration_dict = cls._convert_v10_dict_to_v11_dict(
                exploration_dict)
            exploration_schema_version = 11

        if exploration_schema_version == 11:
            exploration_dict = cls._convert_v11_dict_to_v12_dict(
                exploration_dict)
            exploration_schema_version = 12

        if exploration_schema_version == 12:
            exploration_dict = cls._convert_v12_dict_to_v13_dict(
                exploration_dict)
            exploration_schema_version = 13

        if exploration_schema_version == 13:
            exploration_dict = cls._convert_v13_dict_to_v14_dict(
                exploration_dict)
            exploration_schema_version = 14

        if exploration_schema_version == 14:
            exploration_dict = cls._convert_v14_dict_to_v15_dict(
                exploration_dict)
            exploration_schema_version = 15

        if exploration_schema_version == 15:
            exploration_dict = cls._convert_v15_dict_to_v16_dict(
                exploration_dict)
            exploration_schema_version = 16

        if exploration_schema_version == 16:
            exploration_dict = cls._convert_v16_dict_to_v17_dict(
                exploration_dict)
            exploration_schema_version = 17

        if exploration_schema_version == 17:
            exploration_dict = cls._convert_v17_dict_to_v18_dict(
                exploration_dict)
            exploration_schema_version = 18

        if exploration_schema_version == 18:
            exploration_dict = cls._convert_v18_dict_to_v19_dict(
                exploration_dict)
            exploration_schema_version = 19

        if exploration_schema_version == 19:
            exploration_dict = cls._convert_v19_dict_to_v20_dict(
                exploration_dict)
            exploration_schema_version = 20

        if exploration_schema_version == 20:
            exploration_dict = cls._convert_v20_dict_to_v21_dict(
                exploration_dict)
            exploration_schema_version = 21

        if exploration_schema_version == 21:
            exploration_dict = cls._convert_v21_dict_to_v22_dict(
                exploration_dict)
            exploration_schema_version = 22

        if exploration_schema_version == 22:
            exploration_dict = cls._convert_v22_dict_to_v23_dict(
                exploration_dict)
            exploration_schema_version = 23

        if exploration_schema_version == 23:
            exploration_dict = cls._convert_v23_dict_to_v24_dict(
                exploration_dict)
            exploration_schema_version = 24

        if exploration_schema_version == 24:
            exploration_dict = cls._convert_v24_dict_to_v25_dict(
                exploration_dict)
            exploration_schema_version = 25

        if exploration_schema_version == 25:
            exploration_dict = cls._convert_v25_dict_to_v26_dict(
                exploration_dict)
            exploration_schema_version = 26

        if exploration_schema_version == 26:
            exploration_dict = cls._convert_v26_dict_to_v27_dict(
                exploration_dict)
            exploration_schema_version = 27

        if exploration_schema_version == 27:
            exploration_dict = cls._convert_v27_dict_to_v28_dict(
                exploration_dict)
            exploration_schema_version = 28

        if exploration_schema_version == 28:
            exploration_dict = cls._convert_v28_dict_to_v29_dict(
                exploration_dict)
            exploration_schema_version = 29

        if exploration_schema_version == 29:
            exploration_dict = cls._convert_v29_dict_to_v30_dict(
                exp_id, exploration_dict)
            exploration_schema_version = 30

        if exploration_schema_version == 30:
            exploration_dict = cls._convert_v30_dict_to_v31_dict(
                exploration_dict)
            exploration_schema_version = 31

        if exploration_schema_version == 31:
            exploration_dict = cls._convert_v31_dict_to_v32_dict(
                exploration_dict)
            exploration_schema_version = 32

        if exploration_schema_version == 32:
            exploration_dict = cls._convert_v32_dict_to_v33_dict(
                exploration_dict)
            exploration_schema_version = 33

        if exploration_schema_version == 33:
            exploration_dict = cls._convert_v33_dict_to_v34_dict(
                exploration_dict)
            exploration_schema_version = 34

        if exploration_schema_version == 34:
            exploration_dict = cls._convert_v34_dict_to_v35_dict(
                exploration_dict)
            exploration_schema_version = 35

        if exploration_schema_version == 35:
            exploration_dict = cls._convert_v35_dict_to_v36_dict(
                exploration_dict)
            exploration_schema_version = 36

        if exploration_schema_version == 36:
            exploration_dict = cls._convert_v36_dict_to_v37_dict(
                exploration_dict)
            exploration_schema_version = 37

        if exploration_schema_version == 37:
            exploration_dict = cls._convert_v37_dict_to_v38_dict(
                exploration_dict)
            exploration_schema_version = 38

        if exploration_schema_version == 38:
            exploration_dict = cls._convert_v38_dict_to_v39_dict(
                exploration_dict)
            exploration_schema_version = 39

        if exploration_schema_version == 39:
            exploration_dict = cls._convert_v39_dict_to_v40_dict(
                exploration_dict)
            exploration_schema_version = 40

        if exploration_schema_version == 40:
            exploration_dict = cls._convert_v40_dict_to_v41_dict(
                exploration_dict)
            exploration_schema_version = 41

        if exploration_schema_version == 41:
            exploration_dict = cls._convert_v41_dict_to_v42_dict(
                exploration_dict)
            exploration_schema_version = 42

        if exploration_schema_version == 42:
            exploration_dict = cls._convert_v42_dict_to_v43_dict(
                exploration_dict)
            exploration_schema_version = 43

        if exploration_schema_version == 43:
            exploration_dict = cls._convert_v43_dict_to_v44_dict(
                exploration_dict)
            exploration_schema_version = 44

        return (exploration_dict, initial_schema_version)

    @classmethod
    def from_yaml(cls, exploration_id, yaml_content):
        """Creates and returns exploration from a YAML text string for YAML
        schema versions 10 and later.

        Args:
            exploration_id: str. The id of the exploration.
            yaml_content: str. The YAML representation of the exploration.

        Returns:
            Exploration. The corresponding exploration domain object.

        Raises:
            Exception. The initial schema version of exploration is less than
                or equal to 9.
        """
        migration_result = cls._migrate_to_latest_yaml_version(
            yaml_content, exploration_id)
        exploration_dict = migration_result[0]
        initial_schema_version = migration_result[1]

        if (initial_schema_version <=
                cls.LAST_UNTITLED_SCHEMA_VERSION):
            raise Exception(
                'Expected a YAML version >= 10, received: %d' % (
                    initial_schema_version))

        exploration_dict['id'] = exploration_id
        return Exploration.from_dict(exploration_dict)

    @classmethod
    def from_untitled_yaml(cls, exploration_id, title, category, yaml_content):
        """Creates and returns exploration from a YAML text string. This is
        for importing explorations using YAML schema version 9 or earlier.

        Args:
            exploration_id: str. The id of the exploration.
            title: str. The exploration title.
            category: str. The exploration category.
            yaml_content: str. The YAML representation of the exploration.

        Returns:
            Exploration. The corresponding exploration domain object.

        Raises:
            Exception. The initial schema version of exploration is less than
                or equal to 9.
        """
        migration_result = cls._migrate_to_latest_yaml_version(
            yaml_content, exploration_id, title=title, category=category)
        exploration_dict = migration_result[0]
        initial_schema_version = migration_result[1]

        if (initial_schema_version >
                cls.LAST_UNTITLED_SCHEMA_VERSION):
            raise Exception(
                'Expected a YAML version <= 9, received: %d' % (
                    initial_schema_version))

        exploration_dict['id'] = exploration_id
        return Exploration.from_dict(exploration_dict)

    def to_yaml(self):
        """Convert the exploration domain object into YAML string.

        Returns:
            str. The YAML representation of this exploration.
        """
        exp_dict = self.to_dict()
        exp_dict['schema_version'] = self.CURRENT_EXP_SCHEMA_VERSION

        # The ID is the only property which should not be stored within the
        # YAML representation.
        del exp_dict['id']

        return python_utils.yaml_from_dict(exp_dict)

    def to_dict(self):
        """Returns a copy of the exploration as a dictionary. It includes all
        necessary information to represent the exploration.

        Returns:
            dict. A dict mapping all fields of Exploration instance.
        """
        return copy.deepcopy({
            'id': self.id,
            'title': self.title,
            'category': self.category,
            'author_notes': self.author_notes,
            'blurb': self.blurb,
            'states_schema_version': self.states_schema_version,
            'init_state_name': self.init_state_name,
            'language_code': self.language_code,
            'objective': self.objective,
            'param_changes': self.param_change_dicts,
            'param_specs': self.param_specs_dict,
            'tags': self.tags,
            'auto_tts_enabled': self.auto_tts_enabled,
            'correctness_feedback_enabled': self.correctness_feedback_enabled,
            'states': {state_name: state.to_dict()
                       for (state_name, state) in self.states.items()}
        })

    def serialize(self):
        """Returns the object serialized as a JSON string.

        Returns:
            str. JSON-encoded utf-8 string encoding all of the information
            composing the object.
        """
        exploration_dict = self.to_dict()
        # The only reason we add the version parameter separately is that our
        # yaml encoding/decoding of this object does not handle the version
        # parameter.
        # NOTE: If this changes in the future (i.e the version parameter is
        # added as part of the yaml representation of this object), all YAML
        # files must add a version parameter to their files with the correct
        # version of this object. The line below must then be moved to
        # to_dict().
        exploration_dict['version'] = self.version

        if self.created_on:
            exploration_dict['created_on'] = (
                utils.convert_naive_datetime_to_string(self.created_on))

        if self.last_updated:
            exploration_dict['last_updated'] = (
                utils.convert_naive_datetime_to_string(self.last_updated))

        return json.dumps(exploration_dict).encode('utf-8')

    @classmethod
    def deserialize(cls, json_string):
        """Returns an Exploration domain object decoded from a JSON string.

        Args:
            json_string: str. A JSON-encoded utf-8 string that can be
                decoded into a dictionary representing an Exploration. Only call
                on strings that were created using serialize().

        Returns:
            Exploration. The corresponding Exploration domain object.
        """
        exploration_dict = json.loads(json_string.decode('utf-8'))
        created_on = (
            utils.convert_string_to_naive_datetime_object(
                exploration_dict['created_on'])
            if 'created_on' in exploration_dict else None)
        last_updated = (
            utils.convert_string_to_naive_datetime_object(
                exploration_dict['last_updated'])
            if 'last_updated' in exploration_dict else None)
        exploration = cls.from_dict(
            exploration_dict,
            exploration_version=exploration_dict['version'],
            exploration_created_on=created_on,
            exploration_last_updated=last_updated)

        return exploration

    def to_player_dict(self):
        """Returns a copy of the exploration suitable for inclusion in the
        learner view.

        Returns:
            dict. A dict mapping some fields of Exploration instance. The
            fields inserted in the dict (as key) are:
                - init_state_name: str. The name for the initial state of the
                    exploration.
                - param_change. list(dict). List of param_change dicts that
                    represent ParamChange domain object.
                - param_specs: dict. A dict where each key-value pair
                    represents respectively, a param spec name and a dict used
                    to initialize a ParamSpec domain object.
                - states: dict. Keys are states names and values are dict
                    representation of State domain object.
                - title: str. The exploration title.
                - objective: str. The exploration objective.
                - language_code: str. The language code of the exploration.
                - correctness_feedback_enabled: str. Whether to show correctness
                    feedback.
        """
        return {
            'init_state_name': self.init_state_name,
            'param_changes': self.param_change_dicts,
            'param_specs': self.param_specs_dict,
            'states': {
                state_name: state.to_dict()
                for (state_name, state) in self.states.items()
            },
            'title': self.title,
            'objective': self.objective,
            'language_code': self.language_code,
            'correctness_feedback_enabled': self.correctness_feedback_enabled,
        }

    def get_all_html_content_strings(self):
        """Gets all html content strings used in this exploration.

        Returns:
            list(str). The list of html content strings.
        """
        html_list = []
        for state in self.states.values():
            content_html = state.content.html
            interaction_html_list = (
                state.interaction.get_all_html_content_strings())
            html_list = html_list + [content_html] + interaction_html_list

        return html_list


class ExplorationSummary(python_utils.OBJECT):
    """Domain object for an Oppia exploration summary."""

    def __init__(
            self, exploration_id, title, category, objective,
            language_code, tags, ratings, scaled_average_rating, status,
            community_owned, owner_ids, editor_ids, voice_artist_ids,
            viewer_ids, contributor_ids, contributors_summary, version,
            exploration_model_created_on,
            exploration_model_last_updated,
            first_published_msec):
        """Initializes a ExplorationSummary domain object.

        Args:
            exploration_id: str. The exploration id.
            title: str. The exploration title.
            category: str. The exploration category.
            objective: str. The exploration objective.
            language_code: str. The code that represents the exploration
                language.
            tags: list(str). List of tags.
            ratings: dict. Dict whose keys are '1', '2', '3', '4', '5' and
                whose values are nonnegative integers representing frequency
                counts. Note that the keys need to be strings in order for this
                dict to be JSON-serializable.
            scaled_average_rating: float. The average rating.
            status: str. The status of the exploration.
            community_owned: bool. Whether the exploration is community-owned.
            owner_ids: list(str). List of the users ids who are the owners of
                this exploration.
            editor_ids: list(str). List of the users ids who have access to
                edit this exploration.
            voice_artist_ids: list(str). List of the users ids who have access
                to voiceover this exploration.
            viewer_ids: list(str). List of the users ids who have access to
                view this exploration.
            contributor_ids: list(str). List of the users ids of the user who
                have contributed to this exploration.
            contributors_summary: dict. A summary about contributors of current
                exploration. The keys are user ids and the values are the
                number of commits made by that user.
            version: int. The version of the exploration.
            exploration_model_created_on: datetime.datetime. Date and time when
                the exploration model is created.
            exploration_model_last_updated: datetime.datetime. Date and time
                when the exploration model was last updated.
            first_published_msec: int. Time in milliseconds since the Epoch,
                when the exploration was first published.
        """
        self.id = exploration_id
        self.title = title
        self.category = category
        self.objective = objective
        self.language_code = language_code
        self.tags = tags
        self.ratings = ratings
        self.scaled_average_rating = scaled_average_rating
        self.status = status
        self.community_owned = community_owned
        self.owner_ids = owner_ids
        self.editor_ids = editor_ids
        self.voice_artist_ids = voice_artist_ids
        self.viewer_ids = viewer_ids
        self.contributor_ids = contributor_ids
        self.contributors_summary = contributors_summary
        self.version = version
        self.exploration_model_created_on = exploration_model_created_on
        self.exploration_model_last_updated = exploration_model_last_updated
        self.first_published_msec = first_published_msec

    def validate(self):
        """Validates various properties of the ExplorationSummary.

        Raises:
            ValidationError. One or more attributes of the ExplorationSummary
                are invalid.
        """
        if not isinstance(self.title, python_utils.BASESTRING):
            raise utils.ValidationError(
                'Expected title to be a string, received %s' % self.title)
        utils.require_valid_name(
            self.title, 'the exploration title', allow_empty=True)

        if not isinstance(self.category, python_utils.BASESTRING):
            raise utils.ValidationError(
                'Expected category to be a string, received %s'
                % self.category)
        utils.require_valid_name(
            self.category, 'the exploration category', allow_empty=True)

        if not isinstance(self.objective, python_utils.BASESTRING):
            raise utils.ValidationError(
                'Expected objective to be a string, received %s' %
                self.objective)

        if not isinstance(self.language_code, python_utils.BASESTRING):
            raise utils.ValidationError(
                'Expected language_code to be a string, received %s' %
                self.language_code)
        if not utils.is_valid_language_code(self.language_code):
            raise utils.ValidationError(
                'Invalid language_code: %s' % self.language_code)

        if not isinstance(self.tags, list):
            raise utils.ValidationError(
                'Expected \'tags\' to be a list, received %s' % self.tags)
        for tag in self.tags:
            if not isinstance(tag, python_utils.BASESTRING):
                raise utils.ValidationError(
                    'Expected each tag in \'tags\' to be a string, received '
                    '\'%s\'' % tag)

            if not tag:
                raise utils.ValidationError('Tags should be non-empty.')

            if not re.match(constants.TAG_REGEX, tag):
                raise utils.ValidationError(
                    'Tags should only contain lowercase letters and spaces, '
                    'received \'%s\'' % tag)

            if (tag[0] not in string.ascii_lowercase or
                    tag[-1] not in string.ascii_lowercase):
                raise utils.ValidationError(
                    'Tags should not start or end with whitespace, received '
                    '\'%s\'' % tag)

            if re.search(r'\s\s+', tag):
                raise utils.ValidationError(
                    'Adjacent whitespace in tags should be collapsed, '
                    'received \'%s\'' % tag)
        if len(set(self.tags)) != len(self.tags):
            raise utils.ValidationError('Some tags duplicate each other')

        if not isinstance(self.ratings, dict):
            raise utils.ValidationError(
                'Expected ratings to be a dict, received %s' % self.ratings)

        valid_rating_keys = ['1', '2', '3', '4', '5']
        actual_rating_keys = sorted(self.ratings.keys())
        if valid_rating_keys != actual_rating_keys:
            raise utils.ValidationError(
                'Expected ratings to have keys: %s, received %s' % (
                    (', ').join(valid_rating_keys),
                    (', ').join(actual_rating_keys)))
        for value in self.ratings.values():
            if not isinstance(value, int):
                raise utils.ValidationError(
                    'Expected value to be int, received %s' % value)
            if value < 0:
                raise utils.ValidationError(
                    'Expected value to be non-negative, received %s' % (
                        value))

        if not isinstance(self.scaled_average_rating, float):
            raise utils.ValidationError(
                'Expected scaled_average_rating to be float, received %s' % (
                    self.scaled_average_rating))

        if not isinstance(self.status, python_utils.BASESTRING):
            raise utils.ValidationError(
                'Expected status to be string, received %s' % self.status)

        if not isinstance(self.community_owned, bool):
            raise utils.ValidationError(
                'Expected community_owned to be bool, received %s' % (
                    self.community_owned))

        if not isinstance(self.owner_ids, list):
            raise utils.ValidationError(
                'Expected owner_ids to be list, received %s' % self.owner_ids)
        for owner_id in self.owner_ids:
            if not isinstance(owner_id, python_utils.BASESTRING):
                raise utils.ValidationError(
                    'Expected each id in owner_ids to '
                    'be string, received %s' % owner_id)

        if not isinstance(self.editor_ids, list):
            raise utils.ValidationError(
                'Expected editor_ids to be list, received %s' % self.editor_ids)
        for editor_id in self.editor_ids:
            if not isinstance(editor_id, python_utils.BASESTRING):
                raise utils.ValidationError(
                    'Expected each id in editor_ids to '
                    'be string, received %s' % editor_id)

        if not isinstance(self.voice_artist_ids, list):
            raise utils.ValidationError(
                'Expected voice_artist_ids to be list, received %s' % (
                    self.voice_artist_ids))
        for voice_artist_id in self.voice_artist_ids:
            if not isinstance(voice_artist_id, python_utils.BASESTRING):
                raise utils.ValidationError(
                    'Expected each id in voice_artist_ids to '
                    'be string, received %s' % voice_artist_id)

        if not isinstance(self.viewer_ids, list):
            raise utils.ValidationError(
                'Expected viewer_ids to be list, received %s' % self.viewer_ids)
        for viewer_id in self.viewer_ids:
            if not isinstance(viewer_id, python_utils.BASESTRING):
                raise utils.ValidationError(
                    'Expected each id in viewer_ids to '
                    'be string, received %s' % viewer_id)

        if not isinstance(self.contributor_ids, list):
            raise utils.ValidationError(
                'Expected contributor_ids to be list, received %s' % (
                    self.contributor_ids))
        for contributor_id in self.contributor_ids:
            if not isinstance(contributor_id, python_utils.BASESTRING):
                raise utils.ValidationError(
                    'Expected each id in contributor_ids to '
                    'be string, received %s' % contributor_id)

        if not isinstance(self.contributors_summary, dict):
            raise utils.ValidationError(
                'Expected contributors_summary to be dict, received %s' % (
                    self.contributors_summary))

    def to_metadata_dict(self):
        """Given an exploration summary, this method returns a dict containing
        id, title and objective of the exploration.

        Returns:
            dict. A metadata dict for the given exploration summary.
            The metadata dict has three keys:
                - 'id': str. The exploration ID.
                - 'title': str. The exploration title.
                - 'objective': str. The exploration objective.
        """
        return {
            'id': self.id,
            'title': self.title,
            'objective': self.objective,
        }

    def is_private(self):
        """Checks whether the exploration is private.

        Returns:
            bool. Whether the exploration is private.
        """
        return self.status == constants.ACTIVITY_STATUS_PRIVATE

    def is_solely_owned_by_user(self, user_id):
        """Checks whether the exploration is solely owned by the user.

        Args:
            user_id: str. The id of the user.

        Returns:
            bool. Whether the exploration is solely owned by the user.
        """
        return user_id in self.owner_ids and len(self.owner_ids) == 1<|MERGE_RESOLUTION|>--- conflicted
+++ resolved
@@ -2927,14 +2927,9 @@
 
     @classmethod
     def _convert_states_v38_dict_to_v39_dict(cls, states_dict):
-<<<<<<< HEAD
-        """Converts from version 38 to 39. Version 39 converts TextInput rule
-        inputs from NormalizedString to SetOfNormalizedString.
-=======
         """Converts from version 38 to 39. Version 39 adds a new
         customization arg to NumericExpressionInput interaction which allows
         creators to modify the placeholder text.
->>>>>>> 41acf542
 
         Args:
             states_dict: dict. A dict where each key-value pair represents,
@@ -2945,21 +2940,6 @@
             dict. The converted states_dict.
         """
         for state_dict in states_dict.values():
-<<<<<<< HEAD
-            if state_dict['interaction']['id'] != 'TextInput':
-                continue
-            answer_group_dicts = state_dict['interaction']['answer_groups']
-            for answer_group_dict in answer_group_dicts:
-                rule_type_to_inputs = collections.defaultdict(set)
-                for rule_spec_dict in answer_group_dict['rule_specs']:
-                    rule_type = rule_spec_dict['rule_type']
-                    rule_inputs = rule_spec_dict['inputs']['x']
-                    rule_type_to_inputs[rule_type].add(rule_inputs)
-                answer_group_dict['rule_specs'] = [{
-                    'rule_type': rule_type,
-                    'inputs': {'x': list(rule_type_to_inputs[rule_type])}
-                } for rule_type in rule_type_to_inputs]
-=======
             if state_dict['interaction']['id'] == 'NumericExpressionInput':
                 customization_args = state_dict[
                     'interaction']['customization_args']
@@ -2976,7 +2956,36 @@
                     'ca_placeholder_0'] = {}
                 state_dict['recorded_voiceovers']['voiceovers_mapping'][
                     'ca_placeholder_0'] = {}
->>>>>>> 41acf542
+
+        return states_dict
+
+    @classmethod
+    def _convert_states_v39_dict_to_v40_dict(cls, states_dict):
+        """Converts from version 39 to 40. Version 40 converts TextInput rule
+        inputs from NormalizedString to SetOfNormalizedString.
+
+        Args:
+            states_dict: dict. A dict where each key-value pair represents,
+                respectively, a state name and a dict used to initialize a
+                State domain object.
+
+        Returns:
+            dict. The converted states_dict.
+        """
+        for state_dict in states_dict.values():
+            if state_dict['interaction']['id'] != 'TextInput':
+                continue
+            answer_group_dicts = state_dict['interaction']['answer_groups']
+            for answer_group_dict in answer_group_dicts:
+                rule_type_to_inputs = collections.defaultdict(set)
+                for rule_spec_dict in answer_group_dict['rule_specs']:
+                    rule_type = rule_spec_dict['rule_type']
+                    rule_inputs = rule_spec_dict['inputs']['x']
+                    rule_type_to_inputs[rule_type].add(rule_inputs)
+                answer_group_dict['rule_specs'] = [{
+                    'rule_type': rule_type,
+                    'inputs': {'x': list(rule_type_to_inputs[rule_type])}
+                } for rule_type in rule_type_to_inputs]
 
         return states_dict
 
@@ -3015,7 +3024,7 @@
     # incompatible changes are made to the exploration schema in the YAML
     # definitions, this version number must be changed and a migration process
     # put in place.
-    CURRENT_EXP_SCHEMA_VERSION = 44
+    CURRENT_EXP_SCHEMA_VERSION = 45
     LAST_UNTITLED_SCHEMA_VERSION = 9
 
     @classmethod
@@ -4022,13 +4031,8 @@
     @classmethod
     def _convert_v43_dict_to_v44_dict(cls, exploration_dict):
         """Converts a v43 exploration dict into a v44 exploration dict.
-<<<<<<< HEAD
-        Converts TextInput rule inputs from NormalizedString to
-        SetOfNormalizedString.
-=======
         Adds a new customization arg to NumericExpressionInput interaction
         which allows creators to modify the placeholder text.
->>>>>>> 41acf542
 
         Args:
             exploration_dict: dict. The dict representation of an exploration
@@ -4043,6 +4047,28 @@
         exploration_dict['states'] = cls._convert_states_v38_dict_to_v39_dict(
             exploration_dict['states'])
         exploration_dict['states_schema_version'] = 39
+
+        return exploration_dict
+
+    @classmethod
+    def _convert_v44_dict_to_v45_dict(cls, exploration_dict):
+        """Converts a v44 exploration dict into a v45 exploration dict.
+        Converts TextInput rule inputs from NormalizedString to
+        SetOfNormalizedString.
+
+        Args:
+            exploration_dict: dict. The dict representation of an exploration
+                with schema version v43.
+
+        Returns:
+            dict. The dict representation of the Exploration domain object,
+            following schema version v44.
+        """
+        exploration_dict['schema_version'] = 45
+
+        exploration_dict['states'] = cls._convert_states_v39_dict_to_v40_dict(
+            exploration_dict['states'])
+        exploration_dict['states_schema_version'] = 40
 
         return exploration_dict
 
@@ -4298,6 +4324,11 @@
             exploration_dict = cls._convert_v43_dict_to_v44_dict(
                 exploration_dict)
             exploration_schema_version = 44
+
+        if exploration_schema_version == 44:
+            exploration_dict = cls._convert_v44_dict_to_v45_dict(
+                exploration_dict)
+            exploration_schema_version = 45
 
         return (exploration_dict, initial_schema_version)
 
