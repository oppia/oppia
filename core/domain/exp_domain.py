--- conflicted
+++ resolved
@@ -2461,7 +2461,9 @@
         return states_dict
 
     @classmethod
-    def _convert_states_v50_dict_to_v51_dict(cls, states_dict):
+    def _convert_states_v50_dict_to_v51_dict(
+        cls, states_dict: Dict[str, state_domain.StateDict]
+    ) -> Dict[str, state_domain.StateDict]:
         """Converts from version 50 to 51. Version 51 adds a new
         dest_if_really_stuck field to Outcome class to redirect learners
         to a state for strengthening concepts when they get really stuck.
@@ -2750,12 +2752,9 @@
         return exploration_dict
 
     @classmethod
-<<<<<<< HEAD
-    def _migrate_to_latest_yaml_version(
-        cls, yaml_content: str
+    def _convert_v55_dict_to_v56_dict(
+        cls, exploration_dict: VersionedExplorationDict
     ) -> VersionedExplorationDict:
-=======
-    def _convert_v55_dict_to_v56_dict(cls, exploration_dict):
         """Converts a v55 exploration dict into a v56 exploration dict.
         Version 56 adds a new dest_if_really_stuck field to the Outcome class
         to redirect the learners to a state for strengthening concepts when
@@ -2778,8 +2777,9 @@
         return exploration_dict
 
     @classmethod
-    def _migrate_to_latest_yaml_version(cls, yaml_content):
->>>>>>> 5f1b2e12
+    def _migrate_to_latest_yaml_version(
+        cls, yaml_content: str
+    ) -> VersionedExplorationDict:
         """Return the YAML content of the exploration in the latest schema
         format.
 
