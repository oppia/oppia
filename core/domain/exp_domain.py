--- conflicted
+++ resolved
@@ -37,18 +37,15 @@
 from core.domain import change_domain
 from core.domain import param_domain
 from core.domain import state_domain
-<<<<<<< HEAD
-from core.platform import models
-from proto_files import exploration_pb2
-=======
 
 from core.domain import html_cleaner  # pylint: disable=invalid-import-from # isort:skip
 from core.domain import html_validation_service  # pylint: disable=invalid-import-from # isort:skip
 from core.platform import models  # pylint: disable=invalid-import-from # isort:skip
 
+from proto_files import exploration_pb2
+
 # TODO(#14537): Refactor this file and remove imports marked
 # with 'invalid-import-from'.
->>>>>>> 4598af0b
 
 (exp_models,) = models.Registry.import_models([models.NAMES.exploration])
 
