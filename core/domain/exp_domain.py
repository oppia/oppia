# coding: utf-8
#
# Copyright 2014 The Oppia Authors. All Rights Reserved.
#
# Licensed under the Apache License, Version 2.0 (the "License");
# you may not use this file except in compliance with the License.
# You may obtain a copy of the License at
#
#      http://www.apache.org/licenses/LICENSE-2.0
#
# Unless required by applicable law or agreed to in writing, software
# distributed under the License is distributed on an "AS-IS" BASIS,
# WITHOUT WARRANTIES OR CONDITIONS OF ANY KIND, either express or implied.
# See the License for the specific language governing permissions and
# limitations under the License.

"""Domain objects for an exploration, its states, and their constituents.

Domain objects capture domain-specific logic and are agnostic of how the
objects they represent are stored. All methods and properties in this file
should therefore be independent of the specific storage models used.
"""

from __future__ import annotations

import collections
import copy
import json
import re
import string

from core import feconf
from core import schema_utils
from core import utils
from core.constants import constants
from core.domain import change_domain
from core.domain import param_domain
from core.domain import state_domain
from core.domain import translation_domain

from core.domain import html_cleaner  # pylint: disable=invalid-import-from # isort:skip
from core.domain import html_validation_service  # pylint: disable=invalid-import-from # isort:skip
from core.platform import models  # pylint: disable=invalid-import-from # isort:skip

# TODO(#14537): Refactor this file and remove imports marked
# with 'invalid-import-from'.

(exp_models,) = models.Registry.import_models([models.NAMES.exploration])


# Do not modify the values of these constants. This is to preserve backwards
# compatibility with previous change dicts.
# TODO(bhenning): Prior to July 2015, exploration changes involving rules were
# logged using the key 'widget_handlers'. These need to be migrated to
# 'answer_groups' and 'default_outcome'.
STATE_PROPERTY_PARAM_CHANGES = 'param_changes'
STATE_PROPERTY_CONTENT = 'content'
STATE_PROPERTY_SOLICIT_ANSWER_DETAILS = 'solicit_answer_details'
STATE_PROPERTY_CARD_IS_CHECKPOINT = 'card_is_checkpoint'
STATE_PROPERTY_RECORDED_VOICEOVERS = 'recorded_voiceovers'
STATE_PROPERTY_INTERACTION_ID = 'widget_id'
STATE_PROPERTY_LINKED_SKILL_ID = 'linked_skill_id'
STATE_PROPERTY_INTERACTION_CUST_ARGS = 'widget_customization_args'
STATE_PROPERTY_INTERACTION_ANSWER_GROUPS = 'answer_groups'
STATE_PROPERTY_INTERACTION_DEFAULT_OUTCOME = 'default_outcome'
STATE_PROPERTY_UNCLASSIFIED_ANSWERS = (
    'confirmed_unclassified_answers')
STATE_PROPERTY_INTERACTION_HINTS = 'hints'
STATE_PROPERTY_INTERACTION_SOLUTION = 'solution'
# Deprecated state properties.
STATE_PROPERTY_CONTENT_IDS_TO_AUDIO_TRANSLATIONS_DEPRECATED = (
    # Deprecated in state schema v27.
    'content_ids_to_audio_translations')

# These four properties are kept for legacy purposes and are not used anymore.
STATE_PROPERTY_INTERACTION_HANDLERS = 'widget_handlers'
STATE_PROPERTY_INTERACTION_STICKY = 'widget_sticky'
GADGET_PROPERTY_VISIBILITY = 'gadget_visibility'
GADGET_PROPERTY_CUST_ARGS = 'gadget_customization_args'

# This takes additional 'title' and 'category' parameters.
CMD_CREATE_NEW = 'create_new'
# This takes an additional 'state_name' parameter.
CMD_ADD_STATE = 'add_state'
# This takes additional 'old_state_name' and 'new_state_name' parameters.
CMD_RENAME_STATE = 'rename_state'
# This takes an additional 'state_name' parameter.
CMD_DELETE_STATE = 'delete_state'
# TODO(#12981): Write a one-off job to modify all existing translation
# suggestions that use DEPRECATED_CMD_ADD_TRANSLATION to use
# CMD_ADD_WRITTEN_TRANSLATION instead. Suggestions in the future will only use
# CMD_ADD_WRITTEN_TRANSLATION.
# DEPRECATED: This command is deprecated. Please do not use. The command remains
# here to support old suggestions. This takes additional 'state_name',
# 'content_id', 'language_code' and 'content_html' and 'translation_html'
# parameters.
DEPRECATED_CMD_ADD_TRANSLATION = 'add_translation'
# This takes additional 'state_name', 'content_id', 'language_code',
# 'data_format', 'content_html' and 'translation_html' parameters.
CMD_ADD_WRITTEN_TRANSLATION = 'add_written_translation'
# This takes additional 'content_id', 'language_code' and 'state_name'
# parameters.
CMD_MARK_WRITTEN_TRANSLATION_AS_NEEDING_UPDATE = (
    'mark_written_translation_as_needing_update')
# This takes additional 'content_id' and 'state_name' parameters.
CMD_MARK_WRITTEN_TRANSLATIONS_AS_NEEDING_UPDATE = (
    'mark_written_translations_as_needing_update')
# This takes additional 'property_name' and 'new_value' parameters.
CMD_EDIT_STATE_PROPERTY = 'edit_state_property'
# This takes additional 'property_name' and 'new_value' parameters.
CMD_EDIT_EXPLORATION_PROPERTY = 'edit_exploration_property'
# This takes additional 'from_version' and 'to_version' parameters for logging.
CMD_MIGRATE_STATES_SCHEMA_TO_LATEST_VERSION = (
    'migrate_states_schema_to_latest_version')
CMD_MARK_TRANSLATION_NEEDS_UPDATE = 'marks_translation_as_needs_update'
CMD_REMOVE_TRANSLATION = 'removes_translation_for_a_content'

# These are categories to which answers may be classified. These values should
# not be changed because they are persisted in the data store within answer
# logs.

# Represents answers classified using rules defined as part of an interaction.
EXPLICIT_CLASSIFICATION = 'explicit'
# Represents answers which are contained within the training data of an answer
# group.
TRAINING_DATA_CLASSIFICATION = 'training_data_match'
# Represents answers which were predicted using a statistical training model
# from training data within an answer group.
STATISTICAL_CLASSIFICATION = 'statistical_classifier'
# Represents answers which led to the 'default outcome' of an interaction,
# rather than belonging to a specific answer group.
DEFAULT_OUTCOME_CLASSIFICATION = 'default_outcome'

TYPE_INVALID_EXPRESSION = 'Invalid'
TYPE_VALID_ALGEBRAIC_EXPRESSION = 'AlgebraicExpressionInput'
TYPE_VALID_NUMERIC_EXPRESSION = 'NumericExpressionInput'
TYPE_VALID_MATH_EQUATION = 'MathEquationInput'


def clean_math_expression(math_expression):
    """Cleans a given math expression and formats it so that it is compatible
    with the new interactions' validators.

    Args:
        math_expression: str. The string representing the math expression.

    Returns:
        str. The correctly formatted string representing the math expression.
    """
    unicode_to_text = {
        u'\u221a': 'sqrt',
        u'\xb7': '*',
        u'\u03b1': 'alpha',
        u'\u03b2': 'beta',
        u'\u03b3': 'gamma',
        u'\u03b4': 'delta',
        u'\u03b5': 'epsilon',
        u'\u03b6': 'zeta',
        u'\u03b7': 'eta',
        u'\u03b8': 'theta',
        u'\u03b9': 'iota',
        u'\u03ba': 'kappa',
        u'\u03bb': 'lambda',
        u'\u03bc': 'mu',
        u'\u03bd': 'nu',
        u'\u03be': 'xi',
        u'\u03c0': 'pi',
        u'\u03c1': 'rho',
        u'\u03c3': 'sigma',
        u'\u03c4': 'tau',
        u'\u03c5': 'upsilon',
        u'\u03c6': 'phi',
        u'\u03c7': 'chi',
        u'\u03c8': 'psi',
        u'\u03c9': 'omega',
    }
    inverse_trig_fns_mapping = {
        'asin': 'arcsin',
        'acos': 'arccos',
        'atan': 'arctan'
    }
    trig_fns = ['sin', 'cos', 'tan', 'csc', 'sec', 'cot']

    # Shifting powers in trig functions to the end.
    # For eg. 'sin^2(x)' -> '(sin(x))^2'.
    for trig_fn in trig_fns:
        math_expression = re.sub(
            r'%s(\^\d)\((.)\)' % trig_fn,
            r'(%s(\2))\1' % trig_fn, math_expression)

    # Adding parens to trig functions that don't have
    # any. For eg. 'cosA' -> 'cos(A)'.
    for trig_fn in trig_fns:
        math_expression = re.sub(
            r'%s(?!\()(.)' % trig_fn, r'%s(\1)' % trig_fn, math_expression)

    # The pylatexenc lib outputs the unicode values of special characters like
    # sqrt and pi, which is why they need to be replaced with their
    # corresponding text values before performing validation. Other unicode
    # characters will be left in the string as-is, and will be rejected by the
    # expression parser.
    for unicode_char, text in unicode_to_text.items():
        math_expression = math_expression.replace(unicode_char, text)

    # Replacing trig functions that have format which is
    # incompatible with the validations.
    for invalid_trig_fn, valid_trig_fn in inverse_trig_fns_mapping.items():
        math_expression = math_expression.replace(
            invalid_trig_fn, valid_trig_fn)

    # Replacing comma used in place of a decimal point with a decimal point.
    if re.match(r'\d+,\d+', math_expression):
        math_expression = math_expression.replace(',', '.')

    # Replacing \cdot with *.
    math_expression = re.sub(r'\\cdot', '*', math_expression)

    return math_expression


class ExplorationChange(change_domain.BaseChange):
    """Domain object class for an exploration change.

    IMPORTANT: Ensure that all changes to this class (and how these cmds are
    interpreted in general) preserve backward-compatibility with the
    exploration snapshots in the datastore. Do not modify the definitions of
    cmd keys that already exist.

    NOTE TO DEVELOPERS: Please note that, for a brief period around
    Feb - Apr 2017, change dicts related to editing of answer groups
    accidentally stored the old_value using a ruleSpecs key instead of a
    rule_specs key. So, if you are making use of this data, make sure to
    verify the format of the old_value before doing any processing.

    The allowed commands, together with the attributes:
        - 'add_state' (with state_name)
        - 'rename_state' (with old_state_name and new_state_name)
        - 'delete_state' (with state_name)
        - 'edit_state_property' (with state_name, property_name,
            new_value and, optionally, old_value)
        - 'edit_exploration_property' (with property_name,
            new_value and, optionally, old_value)
        - 'migrate_states_schema' (with from_version, to_version)
    For a state, property_name must be one of STATE_PROPERTIES.
    For an exploration, property_name must be one of
    EXPLORATION_PROPERTIES.
    """

    # The allowed list of state properties which can be used in
    # edit_state_property command.
    STATE_PROPERTIES = (
        STATE_PROPERTY_PARAM_CHANGES,
        STATE_PROPERTY_CONTENT,
        STATE_PROPERTY_SOLICIT_ANSWER_DETAILS,
        STATE_PROPERTY_CARD_IS_CHECKPOINT,
        STATE_PROPERTY_RECORDED_VOICEOVERS,
        STATE_PROPERTY_INTERACTION_ID,
        STATE_PROPERTY_LINKED_SKILL_ID,
        STATE_PROPERTY_INTERACTION_CUST_ARGS,
        STATE_PROPERTY_INTERACTION_STICKY,
        STATE_PROPERTY_INTERACTION_HANDLERS,
        STATE_PROPERTY_INTERACTION_ANSWER_GROUPS,
        STATE_PROPERTY_INTERACTION_DEFAULT_OUTCOME,
        STATE_PROPERTY_INTERACTION_HINTS,
        STATE_PROPERTY_INTERACTION_SOLUTION,
        STATE_PROPERTY_UNCLASSIFIED_ANSWERS,
        # Deprecated state properties.
        STATE_PROPERTY_CONTENT_IDS_TO_AUDIO_TRANSLATIONS_DEPRECATED)

    # The allowed list of exploration properties which can be used in
    # edit_exploration_property command.
    EXPLORATION_PROPERTIES = (
        'title', 'category', 'objective', 'language_code', 'tags',
        'blurb', 'author_notes', 'param_specs', 'param_changes',
        'init_state_name', 'auto_tts_enabled', 'correctness_feedback_enabled',
        'next_content_id_index')

    ALLOWED_COMMANDS = [{
        'name': CMD_CREATE_NEW,
        'required_attribute_names': ['category', 'title'],
        'optional_attribute_names': [],
        'user_id_attribute_names': []
    }, {
        'name': CMD_ADD_STATE,
        'required_attribute_names': ['state_name'],
        'optional_attribute_names': [],
        'user_id_attribute_names': []
    }, {
        'name': CMD_DELETE_STATE,
        'required_attribute_names': ['state_name'],
        'optional_attribute_names': [],
        'user_id_attribute_names': []
    }, {
        'name': CMD_RENAME_STATE,
        'required_attribute_names': ['new_state_name', 'old_state_name'],
        'optional_attribute_names': [],
        'user_id_attribute_names': []
    }, {
        'name': DEPRECATED_CMD_ADD_TRANSLATION,
        'required_attribute_names': [
            'state_name', 'content_id', 'language_code', 'content_html',
            'translation_html'],
        'optional_attribute_names': [],
        'user_id_attribute_names': []
    }, {
        'name': CMD_ADD_WRITTEN_TRANSLATION,
        'required_attribute_names': [
            'state_name', 'content_id', 'language_code', 'content_html',
            'translation_html', 'data_format'],
        'optional_attribute_names': [],
        'user_id_attribute_names': []
    }, {
        'name': CMD_MARK_WRITTEN_TRANSLATION_AS_NEEDING_UPDATE,
        'required_attribute_names': [
            'content_id',
            'language_code',
            'state_name'
        ],
        'optional_attribute_names': [],
        'user_id_attribute_names': []
    }, {
        'name': CMD_MARK_WRITTEN_TRANSLATIONS_AS_NEEDING_UPDATE,
        'required_attribute_names': ['content_id', 'state_name'],
        'optional_attribute_names': [],
        'user_id_attribute_names': []
    }, {
        'name': CMD_EDIT_STATE_PROPERTY,
        'required_attribute_names': [
            'property_name', 'state_name', 'new_value'],
        'optional_attribute_names': ['old_value'],
        'user_id_attribute_names': [],
        'allowed_values': {'property_name': STATE_PROPERTIES},
        # TODO(#12991): Remove this once once we use the migration jobs to
        # remove the deprecated values from the server data.
        'deprecated_values': {'property_name': ['fallbacks']}
    }, {
        'name': CMD_EDIT_EXPLORATION_PROPERTY,
        'required_attribute_names': ['property_name', 'new_value'],
        'optional_attribute_names': ['old_value'],
        'user_id_attribute_names': [],
        'allowed_values': {'property_name': EXPLORATION_PROPERTIES}
    }, {
        'name': CMD_MIGRATE_STATES_SCHEMA_TO_LATEST_VERSION,
        'required_attribute_names': ['from_version', 'to_version'],
        'optional_attribute_names': [],
        'user_id_attribute_names': []
    }, {
        'name': exp_models.ExplorationModel.CMD_REVERT_COMMIT,
        'required_attribute_names': ['version_number'],
        'optional_attribute_names': [],
        'user_id_attribute_names': []
    }, {
        'name': CMD_MARK_TRANSLATION_NEEDS_UPDATE,
        'required_attribute_names': ['content_id', 'state_name'],
        'optional_attribute_names': [],
        'user_id_attribute_names': []
    }, {
        'name': CMD_REMOVE_TRANSLATION,
        'required_attribute_names': ['content_id', 'state_name'],
        'optional_attribute_names': [],
        'user_id_attribute_names': []
    }]

    # TODO(#12991): Remove this once once we use the migration jobs to remove
    # the deprecated commands from the server data.
    DEPRECATED_COMMANDS = [
        'clone', 'add_gadget', 'edit_gadget_property',
        'delete_gadget', 'rename_gadget']


class ExplorationCommitLogEntry:
    """Value object representing a commit to an exploration."""

    def __init__(
            self, created_on, last_updated, user_id, exploration_id,
            commit_type, commit_message, commit_cmds, version,
            post_commit_status, post_commit_community_owned,
            post_commit_is_private):
        """Initializes a ExplorationCommitLogEntry domain object.

        Args:
            created_on: datetime.datetime. Date and time when the exploration
                commit was created.
            last_updated: datetime.datetime. Date and time when the exploration
                commit was last updated.
            user_id: str. User id of the user who has made the commit.
            exploration_id: str. Id of the exploration.
            commit_type: str. The type of commit.
            commit_message: str. A description of changes made to the
                exploration.
            commit_cmds: list(dict). A list of commands, describing changes
                made in this model, which should give sufficient information to
                reconstruct the commit. Each dict always contains the following
                key:
                    - cmd: str. Unique command.
                and then additional arguments for that command.
            version: int. The version of the exploration after the commit.
            post_commit_status: str. The new exploration status after the
                commit.
            post_commit_community_owned: bool. Whether the exploration is
                community-owned after the edit event.
            post_commit_is_private: bool. Whether the exploration is private
                after the edit event.
        """
        self.created_on = created_on
        self.last_updated = last_updated
        self.user_id = user_id
        self.exploration_id = exploration_id
        self.commit_type = commit_type
        self.commit_message = commit_message
        self.commit_cmds = commit_cmds
        self.version = version
        self.post_commit_status = post_commit_status
        self.post_commit_community_owned = post_commit_community_owned
        self.post_commit_is_private = post_commit_is_private

    def to_dict(self):
        """Returns a dict representing this ExplorationCommitLogEntry domain
        object. This omits created_on, user_id and commit_cmds and adds username
        (derived from user_id).

        Returns:
            dict. A dict, mapping all fields of ExplorationCommitLogEntry
            instance, except created_on, user_id and commit_cmds fields and
            adding username (derived from user_id).
        """
        return {
            'last_updated': utils.get_time_in_millisecs(self.last_updated),
            'exploration_id': self.exploration_id,
            'commit_type': self.commit_type,
            'commit_message': self.commit_message,
            'version': self.version,
            'post_commit_status': self.post_commit_status,
            'post_commit_community_owned': self.post_commit_community_owned,
            'post_commit_is_private': self.post_commit_is_private,
        }


class ExpVersionReference:
    """Value object representing an exploration ID and a version number."""

    def __init__(self, exp_id, version):
        """Initializes an ExpVersionReference domain object.

        Args:
            exp_id: str. ID of the exploration.
            version: int. Version of the exploration.
        """
        self.exp_id = exp_id
        self.version = version
        self.validate()

    def to_dict(self):
        """Returns a dict representing this ExpVersionReference domain object.

        Returns:
            dict. A dict, mapping all fields of ExpVersionReference instance.
        """
        return {
            'exp_id': self.exp_id,
            'version': self.version
        }

    def validate(self):
        """Validates properties of the ExpVersionReference.

        Raises:
            ValidationError. One or more attributes of the ExpVersionReference
                are invalid.
        """
        if not isinstance(self.exp_id, str):
            raise utils.ValidationError(
                'Expected exp_id to be a str, received %s' % self.exp_id)

        if not isinstance(self.version, int):
            raise utils.ValidationError(
                'Expected version to be an int, received %s' % self.version)


class ExplorationVersionsDiff:
    """Domain object for the difference between two versions of an Oppia
    exploration.

    Attributes:
        added_state_names: list(str). Names of the states added to the
            exploration from prev_exp_version to current_exp_version. It stores
            the newest names of the added states.
        deleted_state_names: list(str). Name sof the states deleted from the
            exploration from prev_exp_version to current_exp_version. It stores
            the initial names of the deleted states from pre_exp_version.
        new_to_old_state_names: dict. Dictionary mapping state names of
            current_exp_version to the state names of prev_exp_version.
            It doesn't include the name changes of added/deleted states.
        old_to_new_state_names: dict. Dictionary mapping state names of
            prev_exp_version to the state names of current_exp_version.
            It doesn't include the name changes of added/deleted states.
    """

    def __init__(self, change_list):
        """Constructs an ExplorationVersionsDiff domain object.

        Args:
            change_list: list(ExplorationChange). A list of all of the commit
                cmds from the old version of the exploration up to the next
                version.
        """

        added_state_names = []
        deleted_state_names = []
        new_to_old_state_names = {}

        for change in change_list:
            if change.cmd == CMD_ADD_STATE:
                added_state_names.append(change.state_name)
            elif change.cmd == CMD_DELETE_STATE:
                state_name = change.state_name
                if state_name in added_state_names:
                    added_state_names.remove(state_name)
                else:
                    original_state_name = state_name
                    if original_state_name in new_to_old_state_names:
                        original_state_name = new_to_old_state_names.pop(
                            original_state_name)
                    deleted_state_names.append(original_state_name)
            elif change.cmd == CMD_RENAME_STATE:
                old_state_name = change.old_state_name
                new_state_name = change.new_state_name
                if old_state_name in added_state_names:
                    added_state_names.remove(old_state_name)
                    added_state_names.append(new_state_name)
                elif old_state_name in new_to_old_state_names:
                    new_to_old_state_names[new_state_name] = (
                        new_to_old_state_names.pop(old_state_name))
                else:
                    new_to_old_state_names[new_state_name] = old_state_name

        self.added_state_names = added_state_names
        self.deleted_state_names = deleted_state_names
        self.new_to_old_state_names = new_to_old_state_names
        self.old_to_new_state_names = {
            value: key for key, value in new_to_old_state_names.items()
        }


class VersionedExplorationInteractionIdsMapping:
    """Domain object representing the mapping of state names to interaction ids
    in an exploration.
    """

    def __init__(self, version, state_interaction_ids_dict):
        """Initialises an VersionedExplorationInteractionIdsMapping domain
        object.

        Args:
            version: int. The version of the exploration.
            state_interaction_ids_dict: dict. A dict where each key-value pair
                represents, respectively, a state name and an interaction id.
        """
        self.version = version
        self.state_interaction_ids_dict = state_interaction_ids_dict


class Exploration(translation_domain.BaseTranslatableObject):
    """Domain object for an Oppia exploration."""

    def __init__(
            self, exploration_id, title, category, objective,
            language_code, tags, blurb, author_notes,
            states_schema_version, init_state_name, states_dict,
            param_specs_dict, param_changes_list, version,
            auto_tts_enabled, correctness_feedback_enabled,
            next_content_id_index, created_on=None, last_updated=None):
        """Initializes an Exploration domain object.

        Args:
            exploration_id: str. The exploration id.
            title: str. The exploration title.
            category: str. The category of the exploration.
            objective: str. The objective of the exploration.
            language_code: str. The language code of the exploration.
            tags: list(str). The tags given to the exploration.
            blurb: str. The blurb of the exploration.
            author_notes: str. The author notes.
            states_schema_version: int. Tbe schema version of the exploration.
            init_state_name: str. The name for the initial state of the
                exploration.
            states_dict: dict. A dict where each key-value pair represents,
                respectively, a state name and a dict used to initialize a
                State domain object.
            param_specs_dict: dict. A dict where each key-value pair represents
                respectively, a param spec name and a dict used to initialize a
                ParamSpec domain object.
            param_changes_list: list(dict). List of dict where each dict is
                used to initialize a ParamChange domain object.
            version: int. The version of the exploration.
            auto_tts_enabled: bool. True if automatic text-to-speech is
                enabled.
            correctness_feedback_enabled: bool. True if correctness feedback is
                enabled.
            next_content_id_index: int. The next_content_id index to use for
                generation of new content ids.
            created_on: datetime.datetime. Date and time when the exploration
                is created.
            last_updated: datetime.datetime. Date and time when the exploration
                was last updated.
        """
        self.id = exploration_id
        self.title = title
        self.category = category
        self.objective = objective
        self.language_code = language_code
        self.tags = tags
        self.blurb = blurb
        self.author_notes = author_notes
        self.states_schema_version = states_schema_version
        self.init_state_name = init_state_name
        self.next_content_id_index = next_content_id_index

        self.states = {}
        for (state_name, state_dict) in states_dict.items():
            self.states[state_name] = state_domain.State.from_dict(state_dict)

        self.param_specs = {
            ps_name: param_domain.ParamSpec.from_dict(ps_val)
            for (ps_name, ps_val) in param_specs_dict.items()
        }
        self.param_changes = [
            param_domain.ParamChange.from_dict(param_change_dict)
            for param_change_dict in param_changes_list]

        self.version = version
        self.created_on = created_on
        self.last_updated = last_updated
        self.auto_tts_enabled = auto_tts_enabled
        self.correctness_feedback_enabled = correctness_feedback_enabled

    def _register_all_translatable_fields(self) -> None:
        """Registers all of translatable fields/objects in the exploration."""
        for state in self.states.values():
            self._register_translatable_object(state)

    @classmethod
    def create_default_exploration(
            cls, exploration_id, title=feconf.DEFAULT_EXPLORATION_TITLE,
            init_state_name=feconf.DEFAULT_INIT_STATE_NAME,
            category=feconf.DEFAULT_EXPLORATION_CATEGORY,
            objective=feconf.DEFAULT_EXPLORATION_OBJECTIVE,
            language_code=constants.DEFAULT_LANGUAGE_CODE,
            next_content_id_index=(
                feconf.DEFAULT_NEXT_CONTENT_ID_INDEX_FOR_AN_ENTITY)):
        """Returns a Exploration domain object with default values.

        'title', 'init_state_name', 'category', 'objective' if not provided are
        taken from feconf; 'tags' and 'param_changes_list' are initialized to
        empty list; 'states_schema_version' is taken from feconf; 'states_dict'
        is derived from feconf; 'param_specs_dict' is an empty dict; 'blurb' and
        'author_notes' are initialized to empty string; 'version' is
        initializated to 0.

        Args:
            exploration_id: str. The id of the exploration.
            title: str. The exploration title.
            init_state_name: str. The name of the initial state.
            category: str. The category of the exploration.
            objective: str. The objective of the exploration.
            language_code: str. The language code of the exploration.
            next_content_id_index: int. The next_content_id index to use for
                generation of new content ids.

        Returns:
            Exploration. The Exploration domain object with default
            values.
        """
        init_state_dict = state_domain.State.create_default_state(
            init_state_name, is_initial_state=True).to_dict()

        states_dict = {
            init_state_name: init_state_dict
        }

        return cls(
            exploration_id, title, category, objective, language_code, [], '',
            '', feconf.CURRENT_STATE_SCHEMA_VERSION,
            init_state_name, states_dict, {}, [], 0,
<<<<<<< HEAD
            feconf.DEFAULT_AUTO_TTS_ENABLED, False, next_content_id_index)
=======
            feconf.DEFAULT_AUTO_TTS_ENABLED,
            feconf.DEFAULT_CORRECTNESS_FEEDBACK_ENABLED)
>>>>>>> 6f461ec9

    @classmethod
    def from_dict(
            cls, exploration_dict,
            exploration_version=0, exploration_created_on=None,
            exploration_last_updated=None):
        """Return a Exploration domain object from a dict.

        Args:
            exploration_dict: dict. The dict representation of Exploration
                object.
            exploration_version: int. The version of the exploration.
            exploration_created_on: datetime.datetime. Date and time when the
                exploration is created.
            exploration_last_updated: datetime.datetime. Date and time when the
                exploration was last updated.

        Returns:
            Exploration. The corresponding Exploration domain object.
        """
        # NOTE TO DEVELOPERS: It is absolutely ESSENTIAL this conversion to and
        # from an ExplorationModel/dictionary MUST be exhaustive and complete.
        exploration = cls.create_default_exploration(
            exploration_dict['id'],
            title=exploration_dict['title'],
            category=exploration_dict['category'],
            objective=exploration_dict['objective'],
            language_code=exploration_dict['language_code'])
        exploration.tags = exploration_dict['tags']
        exploration.blurb = exploration_dict['blurb']
        exploration.author_notes = exploration_dict['author_notes']
        exploration.auto_tts_enabled = exploration_dict['auto_tts_enabled']
        exploration.correctness_feedback_enabled = exploration_dict[
            'correctness_feedback_enabled']
        exploration.next_content_id_index = exploration_dict[
            'next_content_id_index']

        exploration.param_specs = {
            ps_name: param_domain.ParamSpec.from_dict(ps_val) for
            (ps_name, ps_val) in exploration_dict['param_specs'].items()
        }

        exploration.states_schema_version = exploration_dict[
            'states_schema_version']
        init_state_name = exploration_dict['init_state_name']
        exploration.rename_state(exploration.init_state_name, init_state_name)
        exploration.add_states([
            state_name for state_name in exploration_dict['states']
            if state_name != init_state_name])

        for (state_name, sdict) in exploration_dict['states'].items():
            state = exploration.states[state_name]

            state.content = state_domain.SubtitledHtml(
                sdict['content']['content_id'], sdict['content']['html'])
            state.content.validate()

            state.param_changes = [param_domain.ParamChange(
                pc['name'], pc['generator_id'], pc['customization_args']
            ) for pc in sdict['param_changes']]

            for pc in state.param_changes:
                if pc.name not in exploration.param_specs:
                    raise Exception(
                        'Parameter %s was used in a state but not '
                        'declared in the exploration param_specs.' % pc.name)

            idict = sdict['interaction']
            interaction_answer_groups = [
                state_domain.AnswerGroup.from_dict(group)
                for group in idict['answer_groups']]

            default_outcome = (
                state_domain.Outcome.from_dict(idict['default_outcome'])
                if idict['default_outcome'] is not None else None)

            solution = (
                state_domain.Solution.from_dict(idict['id'], idict['solution'])
                if idict['solution'] else None)

            customization_args = (
                state_domain.InteractionInstance.
                convert_customization_args_dict_to_customization_args(
                    idict['id'],
                    idict['customization_args']
                )
            )
            state.interaction = state_domain.InteractionInstance(
                idict['id'], customization_args,
                interaction_answer_groups, default_outcome,
                idict['confirmed_unclassified_answers'],
                [state_domain.Hint.from_dict(h) for h in idict['hints']],
                solution)

            state.recorded_voiceovers = (
                state_domain.RecordedVoiceovers.from_dict(
                    sdict['recorded_voiceovers']))

            state.linked_skill_id = sdict['linked_skill_id']

            state.solicit_answer_details = sdict['solicit_answer_details']

            state.card_is_checkpoint = sdict['card_is_checkpoint']

            exploration.states[state_name] = state

        exploration.param_changes = [
            param_domain.ParamChange.from_dict(pc)
            for pc in exploration_dict['param_changes']]

        exploration.version = exploration_version
        exploration.created_on = exploration_created_on
        exploration.last_updated = exploration_last_updated

        return exploration

    @classmethod
    def _validate_state_name(cls, name):
        """Validates name string.

        Args:
            name: str. The name to validate.
        """
        utils.require_valid_name(name, 'a state name')

    def validate(self, strict=False):
        """Validates various properties of the Exploration.

        Args:
            strict: bool. If True, the exploration is assumed to be published,
                and the validation checks are stricter.

        Raises:
            ValidationError. One or more attributes of the Exploration are
                invalid.
        """
        if not isinstance(self.title, str):
            raise utils.ValidationError(
                'Expected title to be a string, received %s' % self.title)
        utils.require_valid_name(
            self.title, 'the exploration title', allow_empty=True)

        if not isinstance(self.category, str):
            raise utils.ValidationError(
                'Expected category to be a string, received %s'
                % self.category)
        utils.require_valid_name(
            self.category, 'the exploration category', allow_empty=True)

        if not isinstance(self.objective, str):
            raise utils.ValidationError(
                'Expected objective to be a string, received %s' %
                self.objective)

        if not isinstance(self.language_code, str):
            raise utils.ValidationError(
                'Expected language_code to be a string, received %s' %
                self.language_code)
        if not utils.is_valid_language_code(self.language_code):
            raise utils.ValidationError(
                'Invalid language_code: %s' % self.language_code)

        if not isinstance(self.tags, list):
            raise utils.ValidationError(
                'Expected \'tags\' to be a list, received %s' % self.tags)
        for tag in self.tags:
            if not isinstance(tag, str):
                raise utils.ValidationError(
                    'Expected each tag in \'tags\' to be a string, received '
                    '\'%s\'' % tag)

            if not tag:
                raise utils.ValidationError('Tags should be non-empty.')

            if not re.match(constants.TAG_REGEX, tag):
                raise utils.ValidationError(
                    'Tags should only contain lowercase letters and spaces, '
                    'received \'%s\'' % tag)

            if (tag[0] not in string.ascii_lowercase or
                    tag[-1] not in string.ascii_lowercase):
                raise utils.ValidationError(
                    'Tags should not start or end with whitespace, received '
                    ' \'%s\'' % tag)

            if re.search(r'\s\s+', tag):
                raise utils.ValidationError(
                    'Adjacent whitespace in tags should be collapsed, '
                    'received \'%s\'' % tag)
        if len(set(self.tags)) != len(self.tags):
            raise utils.ValidationError('Some tags duplicate each other')

        if not isinstance(self.blurb, str):
            raise utils.ValidationError(
                'Expected blurb to be a string, received %s' % self.blurb)

        if not isinstance(self.author_notes, str):
            raise utils.ValidationError(
                'Expected author_notes to be a string, received %s' %
                self.author_notes)

        if not isinstance(self.states, dict):
            raise utils.ValidationError(
                'Expected states to be a dict, received %s' % self.states)
        if not self.states:
            raise utils.ValidationError('This exploration has no states.')
        for state_name, state in self.states.items():
            self._validate_state_name(state_name)
            state.validate(
                self.param_specs,
                allow_null_interaction=not strict)
            # The checks below perform validation on the Outcome domain object
            # that is specific to answer groups in explorations, but not
            # questions. This logic is here because the validation checks in
            # the Outcome domain object are used by both explorations and
            # questions.
            for answer_group in state.interaction.answer_groups:
                if not answer_group.outcome.dest:
                    raise utils.ValidationError(
                        'Every outcome should have a destination.')
                if not isinstance(answer_group.outcome.dest, str):
                    raise utils.ValidationError(
                        'Expected outcome dest to be a string, received %s'
                        % answer_group.outcome.dest)
            if state.interaction.default_outcome is not None:
                if not state.interaction.default_outcome.dest:
                    raise utils.ValidationError(
                        'Every outcome should have a destination.')
                if not isinstance(state.interaction.default_outcome.dest, str):
                    raise utils.ValidationError(
                        'Expected outcome dest to be a string, received %s'
                        % state.interaction.default_outcome.dest)

        if self.states_schema_version is None:
            raise utils.ValidationError(
                'This exploration has no states schema version.')
        if not self.init_state_name:
            raise utils.ValidationError(
                'This exploration has no initial state name specified.')
        if self.init_state_name not in self.states:
            raise utils.ValidationError(
                'There is no state in %s corresponding to the exploration\'s '
                'initial state name %s.' %
                (list(self.states.keys()), self.init_state_name))

        if not isinstance(self.param_specs, dict):
            raise utils.ValidationError(
                'Expected param_specs to be a dict, received %s'
                % self.param_specs)

        if not isinstance(self.auto_tts_enabled, bool):
            raise utils.ValidationError(
                'Expected auto_tts_enabled to be a bool, received %s'
                % self.auto_tts_enabled)

        if not isinstance(self.correctness_feedback_enabled, bool):
            raise utils.ValidationError(
                'Expected correctness_feedback_enabled to be a bool, received '
                '%s' % self.correctness_feedback_enabled)

        if not isinstance(self.next_content_id_index, int):
            raise utils.ValidationError(
                'Expected next_content_is_index to be an int, received %s.'
                % self.next_content_id_index)

        for param_name in self.param_specs:
            if not isinstance(param_name, str):
                raise utils.ValidationError(
                    'Expected parameter name to be a string, received %s (%s).'
                    % (param_name, type(param_name)))
            if not re.match(feconf.ALPHANUMERIC_REGEX, param_name):
                raise utils.ValidationError(
                    'Only parameter names with characters in [a-zA-Z0-9] are '
                    'accepted.')
            self.param_specs[param_name].validate()

        if not isinstance(self.param_changes, list):
            raise utils.ValidationError(
                'Expected param_changes to be a list, received %s'
                % self.param_changes)
        for param_change in self.param_changes:
            param_change.validate()

            if param_change.name in constants.INVALID_PARAMETER_NAMES:
                raise utils.ValidationError(
                    'The exploration-level parameter with name \'%s\' is '
                    'reserved. Please choose a different name.'
                    % param_change.name)
            if param_change.name not in self.param_specs:
                raise utils.ValidationError(
                    'No parameter named \'%s\' exists in this exploration'
                    % param_change.name)

        # TODO(sll): Find a way to verify the param change customization args
        # when they depend on exploration/state parameters (e.g. the generated
        # values must have the correct obj_type). Can we get sample values for
        # the reader's answer and these parameters by looking at states that
        # link to this one?

        # Check that all state param changes are valid.
        for state_name, state in self.states.items():
            for param_change in state.param_changes:
                param_change.validate()
                if param_change.name in constants.INVALID_PARAMETER_NAMES:
                    raise utils.ValidationError(
                        'The parameter name \'%s\' is reserved. Please choose '
                        'a different name for the parameter being set in '
                        'state \'%s\'.' % (param_change.name, state_name))
                if param_change.name not in self.param_specs:
                    raise utils.ValidationError(
                        'The parameter with name \'%s\' was set in state '
                        '\'%s\', but it does not exist in the list of '
                        'parameter specifications for this exploration.'
                        % (param_change.name, state_name))

        # Check that all answer groups, outcomes, and param_changes are valid.
        all_state_names = list(self.states.keys())
        for state_name, state in self.states.items():
            interaction = state.interaction
            default_outcome = interaction.default_outcome

            if default_outcome is not None:
                # Check the default destination, if any.
                if default_outcome.dest not in all_state_names:
                    raise utils.ValidationError(
                        'The destination %s is not a valid state.'
                        % default_outcome.dest)

                # Check that, if the outcome is a non-self-loop, then the
                # refresher_exploration_id is None.
                if (default_outcome.refresher_exploration_id is not None and
                        default_outcome.dest != state_name):
                    raise utils.ValidationError(
                        'The default outcome for state %s has a refresher '
                        'exploration ID, but is not a self-loop.' % state_name)

            for group in interaction.answer_groups:
                # Check group destinations.
                if group.outcome.dest not in all_state_names:
                    raise utils.ValidationError(
                        'The destination %s is not a valid state.'
                        % group.outcome.dest)

                # Check that, if the outcome is a non-self-loop, then the
                # refresher_exploration_id is None.
                if (group.outcome.refresher_exploration_id is not None and
                        group.outcome.dest != state_name):
                    raise utils.ValidationError(
                        'The outcome for an answer group in state %s has a '
                        'refresher exploration ID, but is not a self-loop.'
                        % state_name)

                for param_change in group.outcome.param_changes:
                    if param_change.name not in self.param_specs:
                        raise utils.ValidationError(
                            'The parameter %s was used in an answer group, '
                            'but it does not exist in this exploration'
                            % param_change.name)

        if strict:
            warnings_list = []

            # Check if first state is a checkpoint or not.
            if not self.states[self.init_state_name].card_is_checkpoint:
                raise utils.ValidationError(
                    'Expected card_is_checkpoint of first state to be True'
                    ' but found it to be %s'
                    % (self.states[self.init_state_name].card_is_checkpoint)
                )

            # Check if terminal states are checkpoints.
            for state_name, state in self.states.items():
                interaction = state.interaction
                if interaction.is_terminal:
                    if state_name != self.init_state_name:
                        if state.card_is_checkpoint:
                            raise utils.ValidationError(
                                'Expected card_is_checkpoint of terminal state '
                                'to be False but found it to be %s'
                                % state.card_is_checkpoint
                            )

            # Check if checkpoint count is between 1 and 8, inclusive.
            checkpoint_count = 0
            for state_name, state in self.states.items():
                if state.card_is_checkpoint:
                    checkpoint_count = checkpoint_count + 1
            if not 1 <= checkpoint_count <= 8:
                raise utils.ValidationError(
                    'Expected checkpoint count to be between 1 and 8 inclusive '
                    'but found it to be %s'
                    % checkpoint_count
                )

            # Check if a state marked as a checkpoint is bypassable.
            non_initial_checkpoint_state_names = []
            for state_name, state in self.states.items():
                if (state_name != self.init_state_name
                        and state.card_is_checkpoint):
                    non_initial_checkpoint_state_names.append(state_name)

            # For every non-initial checkpoint state we remove it from the
            # states dict. Then we check if we can reach a terminal state after
            # removing the state with checkpoint. As soon as we find a terminal
            # state, we break out of the loop and raise a validation error.
            # Since, we reached a terminal state, this implies that the user was
            # not required to go through the checkpoint. Hence, the checkpoint
            # is bypassable.
            for state_name_to_exclude in non_initial_checkpoint_state_names:
                new_states = copy.deepcopy(self.states)
                new_states.pop(state_name_to_exclude)
                processed_state_names = set()
                curr_queue = [self.init_state_name]
                excluded_state_is_bypassable = False
                while curr_queue:
                    if curr_queue[0] == state_name_to_exclude:
                        curr_queue.pop(0)
                        continue
                    curr_state_name = curr_queue[0]
                    curr_queue = curr_queue[1:]
                    if not curr_state_name in processed_state_names:
                        processed_state_names.add(curr_state_name)
                        curr_state = new_states[curr_state_name]

                        # We do not need to check if the current state is
                        # terminal or not before getting all outcomes, as when
                        # we find a terminal state in an outcome, we break out
                        # of the for loop and raise a validation error.
                        all_outcomes = (
                            curr_state.interaction.get_all_outcomes())
                        for outcome in all_outcomes:
                            dest_state = outcome.dest
                            if self.states[dest_state].interaction.is_terminal:
                                excluded_state_is_bypassable = True
                                break
                            if (dest_state not in curr_queue and
                                    dest_state not in processed_state_names):
                                curr_queue.append(dest_state)
                    if excluded_state_is_bypassable:
                        raise utils.ValidationError(
                            'Cannot make %s a checkpoint as it is bypassable'
                            % state_name_to_exclude)

            try:
                self._verify_all_states_reachable()
            except utils.ValidationError as e:
                warnings_list.append(str(e))

            try:
                self._verify_no_dead_ends()
            except utils.ValidationError as e:
                warnings_list.append(str(e))

            if not self.title:
                warnings_list.append(
                    'A title must be specified (in the \'Settings\' tab).')

            if not self.category:
                warnings_list.append(
                    'A category must be specified (in the \'Settings\' tab).')

            if not self.objective:
                warnings_list.append(
                    'An objective must be specified (in the \'Settings\' tab).'
                )

            # Check that self-loop outcomes are not labelled as correct.
            all_state_names = list(self.states.keys())
            for state_name, state in self.states.items():
                interaction = state.interaction
                default_outcome = interaction.default_outcome

                if default_outcome is not None:
                    # Check that, if the outcome is a self-loop, then the
                    # outcome is not labelled as correct.
                    if (default_outcome.dest == state_name and
                            default_outcome.labelled_as_correct):
                        raise utils.ValidationError(
                            'The default outcome for state %s is labelled '
                            'correct but is a self-loop.' % state_name)

                for group in interaction.answer_groups:
                    # Check that, if the outcome is a self-loop, then the
                    # outcome is not labelled as correct.
                    if (group.outcome.dest == state_name and
                            group.outcome.labelled_as_correct):
                        raise utils.ValidationError(
                            'The outcome for an answer group in state %s is '
                            'labelled correct but is a self-loop.' % state_name)

            if len(warnings_list) > 0:
                warning_str = ''
                for ind, warning in enumerate(warnings_list):
                    warning_str += '%s. %s ' % (ind + 1, warning)
                raise utils.ValidationError(
                    'Please fix the following issues before saving this '
                    'exploration: %s' % warning_str)

    def _verify_all_states_reachable(self):
        """Verifies that all states are reachable from the initial state.

        Raises:
            ValidationError. One or more states are not reachable from the
                initial state of the Exploration.
        """
        # This queue stores state names.
        processed_queue = []
        curr_queue = [self.init_state_name]

        while curr_queue:
            curr_state_name = curr_queue[0]
            curr_queue = curr_queue[1:]

            if not curr_state_name in processed_queue:
                processed_queue.append(curr_state_name)

                curr_state = self.states[curr_state_name]

                if not curr_state.interaction.is_terminal:
                    all_outcomes = curr_state.interaction.get_all_outcomes()
                    for outcome in all_outcomes:
                        dest_state = outcome.dest
                        if (dest_state not in curr_queue and
                                dest_state not in processed_queue):
                            curr_queue.append(dest_state)

        if len(self.states) != len(processed_queue):
            unseen_states = list(
                set(self.states.keys()) - set(processed_queue))
            raise utils.ValidationError(
                'The following states are not reachable from the initial '
                'state: %s' % ', '.join(unseen_states))

    def _verify_no_dead_ends(self):
        """Verifies that all states can reach a terminal state.

        Raises:
            ValidationError. If is impossible to complete the exploration from
                a state.
        """
        # This queue stores state names.
        processed_queue = []
        curr_queue = []

        for (state_name, state) in self.states.items():
            if state.interaction.is_terminal:
                curr_queue.append(state_name)

        while curr_queue:
            curr_state_name = curr_queue[0]
            curr_queue = curr_queue[1:]

            if not curr_state_name in processed_queue:
                processed_queue.append(curr_state_name)

                for (state_name, state) in self.states.items():
                    if (state_name not in curr_queue
                            and state_name not in processed_queue):
                        all_outcomes = (
                            state.interaction.get_all_outcomes())
                        for outcome in all_outcomes:
                            if outcome.dest == curr_state_name:
                                curr_queue.append(state_name)
                                break

        if len(self.states) != len(processed_queue):
            dead_end_states = list(
                set(self.states.keys()) - set(processed_queue))
            raise utils.ValidationError(
                'It is impossible to complete the exploration from the '
                'following states: %s' % ', '.join(dead_end_states))

    # TODO: Update this.
    def get_content_html(self, state_name, content_id):
        """Return the content for a given content id of a state.

        Args:
            state_name: str. The name of the state.
            content_id: str. The id of the content.

        Returns:
            str. The html content corresponding to the given content id of a
            state.

        Raises:
            ValueError. The given state_name does not exist.
        """
        if state_name not in self.states:
            raise ValueError('State %s does not exist' % state_name)

        return self.states[state_name].get_content_html(content_id)

    # Derived attributes of an exploration.
    @property
    def init_state(self):
        """The state which forms the start of this exploration.

        Returns:
            State. The corresponding State domain object.
        """
        return self.states[self.init_state_name]

    @property
    def param_specs_dict(self):
        """A dict of param specs, each represented as Python dicts.

        Returns:
            dict. Dict of parameter specs.
        """
        return {ps_name: ps_val.to_dict()
                for (ps_name, ps_val) in self.param_specs.items()}

    @property
    def param_change_dicts(self):
        """A list of param changes, represented as JSONifiable Python dicts.

        Returns:
            list(dict). List of dicts, each representing a parameter change.
        """
        return [param_change.to_dict() for param_change in self.param_changes]

    @classmethod
    def is_demo_exploration_id(cls, exploration_id):
        """Whether the given exploration id is a demo exploration.

        Args:
            exploration_id: str. The exploration id.

        Returns:
            bool. Whether the corresponding exploration is a demo exploration.
        """
        return exploration_id in feconf.DEMO_EXPLORATIONS

    @property
    def is_demo(self):
        """Whether the exploration is one of the demo explorations.

        Returns:
            bool. True is the current exploration is a demo exploration.
        """
        return self.is_demo_exploration_id(self.id)

    def has_state_name(self, state_name):
        """Whether the exploration has a state with the given state name.

        Args:
            state_name: str. The name of the state.

        Returns:
            bool. Returns true if the exploration has the given state name.
        """
        state_names = list(self.states.keys())
        return state_name in state_names

    def get_interaction_id_by_state_name(self, state_name):
        """Returns the interaction id of the state.

        Args:
            state_name: str. The name of the state.

        Returns:
            str or None. The ID of the interaction.
        """
        return self.states[state_name].interaction.id

    def update_title(self, title):
        """Update the exploration title.

        Args:
            title: str. The exploration title to set.
        """
        self.title = title

    def update_category(self, category):
        """Update the exploration category.

        Args:
            category: str. The exploration category to set.
        """
        self.category = category

    def update_objective(self, objective):
        """Update the exploration objective.

        Args:
            objective: str. The exploration objective to set.
        """
        self.objective = objective

    def update_language_code(self, language_code):
        """Update the exploration language code.

        Args:
            language_code: str. The exploration language code to set.
        """
        self.language_code = language_code

    def update_tags(self, tags):
        """Update the tags of the exploration.

        Args:
            tags: list(str). List of tags to set.
        """
        self.tags = tags

    def update_blurb(self, blurb):
        """Update the blurb of the exploration.

        Args:
            blurb: str. The blurb to set.
        """
        self.blurb = blurb

    def update_author_notes(self, author_notes):
        """Update the author notes of the exploration.

        Args:
            author_notes: str. The author notes to set.
        """
        self.author_notes = author_notes

    def update_param_specs(self, param_specs_dict):
        """Update the param spec dict.

        Args:
            param_specs_dict: dict. A dict where each key-value pair represents
                respectively, a param spec name and a dict used to initialize a
                ParamSpec domain object.
        """
        self.param_specs = {
            ps_name: param_domain.ParamSpec.from_dict(ps_val)
            for (ps_name, ps_val) in param_specs_dict.items()
        }

    def update_param_changes(self, param_changes):
        """Update the param change dict.

        Args:
            param_changes: list(ParamChange). List of ParamChange objects.
        """
        self.param_changes = param_changes

    def update_init_state_name(self, init_state_name):
        """Update the name for the initial state of the exploration.

        Args:
            init_state_name: str. The new name of the initial state.
        """
        old_init_state_name = self.init_state_name
        if init_state_name not in self.states:
            raise Exception(
                'Invalid new initial state name: %s; '
                'it is not in the list of states %s for this '
                'exploration.' % (init_state_name, list(self.states.keys())))
        self.init_state_name = init_state_name
        if old_init_state_name in self.states:
            self.states[old_init_state_name].card_is_checkpoint = False
        self.init_state.card_is_checkpoint = True

    def update_next_content_id_index(self, next_content_id_index):
        """Update the interaction next content id index attribute.

        Args:
            next_content_id_index: int. The new next content id index to set.
        """
        self.next_content_id_index = next_content_id_index

    def update_auto_tts_enabled(self, auto_tts_enabled):
        """Update whether automatic text-to-speech is enabled.

        Args:
            auto_tts_enabled: bool. Whether automatic text-to-speech
                is enabled or not.
        """
        self.auto_tts_enabled = auto_tts_enabled

    def update_correctness_feedback_enabled(self, correctness_feedback_enabled):
        """Update whether correctness feedback is enabled.

        Args:
            correctness_feedback_enabled: bool. Whether correctness feedback
                is enabled or not.
        """
        self.correctness_feedback_enabled = correctness_feedback_enabled

    # Methods relating to states.
    def add_states(self, state_names):
        """Adds multiple states to the exploration.

        Args:
            state_names: list(str). List of state names to add.

        Raises:
            ValueError. At least one of the new state names already exists in
                the states dict.
        """
        for state_name in state_names:
            if state_name in self.states:
                raise ValueError('Duplicate state name %s' % state_name)

        for state_name in state_names:
            self.states[state_name] = state_domain.State.create_default_state(
                state_name)

    def rename_state(self, old_state_name, new_state_name):
        """Renames the given state.

        Args:
            old_state_name: str. The old name of state to rename.
            new_state_name: str. The new state name.

        Raises:
            ValueError. The old state name does not exist or the new state name
                is already in states dict.
        """
        if old_state_name not in self.states:
            raise ValueError('State %s does not exist' % old_state_name)
        if (old_state_name != new_state_name and
                new_state_name in self.states):
            raise ValueError('Duplicate state name: %s' % new_state_name)

        if old_state_name == new_state_name:
            return

        self._validate_state_name(new_state_name)

        self.states[new_state_name] = copy.deepcopy(
            self.states[old_state_name])
        del self.states[old_state_name]

        if self.init_state_name == old_state_name:
            self.update_init_state_name(new_state_name)
        # Find all destinations in the exploration which equal the renamed
        # state, and change the name appropriately.
        for other_state in self.states.values():
            other_outcomes = other_state.interaction.get_all_outcomes()
            for outcome in other_outcomes:
                if outcome.dest == old_state_name:
                    outcome.dest = new_state_name

    def delete_state(self, state_name):
        """Deletes the given state.

        Args:
            state_name: str. The state name to be deleted.

        Raises:
            ValueError. The state does not exist or is the initial state of the
                exploration.
        """
        if state_name not in self.states:
            raise ValueError('State %s does not exist' % state_name)

        # Do not allow deletion of initial states.
        if self.init_state_name == state_name:
            raise ValueError('Cannot delete initial state of an exploration.')

        # Find all destinations in the exploration which equal the deleted
        # state, and change them to loop back to their containing state.
        for other_state_name, other_state in self.states.items():
            all_outcomes = other_state.interaction.get_all_outcomes()
            for outcome in all_outcomes:
                if outcome.dest == state_name:
                    outcome.dest = other_state_name

        del self.states[state_name]

    def get_translatable_text(self, language_code):
        """Returns all the contents which needs translation in the given
        language.

        Args:
            language_code: str. The language code in which translation is
                required.

        Returns:
            dict(str, dict(str, str)). A dict where state_name is the key and a
            dict with content_id as the key and html content as value.
        """
        state_names_to_content_id_mapping = {}
        for state_name, state in self.states.items():
            state_names_to_content_id_mapping[state_name] = (
                state.get_content_id_mapping_needing_translations(
                    language_code))

        return state_names_to_content_id_mapping

    def get_trainable_states_dict(self, old_states, exp_versions_diff):
        """Retrieves the state names of all trainable states in an exploration
        segregated into state names with changed and unchanged answer groups.
        In this method, the new_state_name refers to the name of the state in
        the current version of the exploration whereas the old_state_name refers
        to the name of the state in the previous version of the exploration.

        Args:
            old_states: dict. Dictionary containing all State domain objects.
            exp_versions_diff: ExplorationVersionsDiff. An instance of the
                exploration versions diff class.

        Returns:
            dict. The trainable states dict. This dict has three keys
            representing state names with changed answer groups and
            unchanged answer groups respectively.
        """
        trainable_states_dict = {
            'state_names_with_changed_answer_groups': [],
            'state_names_with_unchanged_answer_groups': []
        }
        new_states = self.states

        for new_state_name, new_state in new_states.items():
            if not new_state.can_undergo_classification():
                continue

            old_state_name = new_state_name
            if new_state_name in exp_versions_diff.new_to_old_state_names:
                old_state_name = exp_versions_diff.new_to_old_state_names[
                    new_state_name]

            # The case where a new state is added. When this happens, the
            # old_state_name will be equal to the new_state_name and it will not
            # be present in the exploration's older version.
            if old_state_name not in old_states:
                trainable_states_dict[
                    'state_names_with_changed_answer_groups'].append(
                        new_state_name)
                continue
            old_state = old_states[old_state_name]
            old_training_data = old_state.get_training_data()
            new_training_data = new_state.get_training_data()

            # Check if the training data and interaction_id of the state in the
            # previous version of the exploration and the state in the new
            # version of the exploration match. If any of them are not equal,
            # we create a new job for the state in the current version.
            if new_training_data == old_training_data and (
                    new_state.interaction.id == old_state.interaction.id):
                trainable_states_dict[
                    'state_names_with_unchanged_answer_groups'].append(
                        new_state_name)
            else:
                trainable_states_dict[
                    'state_names_with_changed_answer_groups'].append(
                        new_state_name)

        return trainable_states_dict

    def get_languages_with_complete_translation(self):
        """Returns a list of language code in which the exploration translation
        is 100%.

        Returns:
            list(str). A list of language code in which the translation for the
            exploration is complete i.e, 100%.
        """
        content_count = self.get_content_count()
        language_code_list = []
        for language_code, count in self.get_translation_counts().items():
            if count == content_count:
                language_code_list.append(language_code)

        return language_code_list

    # TODO: Update this.
    def get_translation_counts(self):
        """Returns a dict representing the number of translations available in a
        language for which there exists at least one translation in the
        exploration.

        Returns:
            dict(str, int). A dict with language code as a key and number of
            translation available in that language as the value.
        """
        exploration_translation_counts = collections.defaultdict(int)
        for state in self.states.values():
            state_translation_counts = state.get_translation_counts()
            for language, count in state_translation_counts.items():
                exploration_translation_counts[language] += count

        return dict(exploration_translation_counts)

    def get_content_count(self):
        """Returns the total number of distinct content fields available in the
        exploration which are user facing and can be translated into
        different languages.

        (The content field includes state content, feedback, hints, solutions.)

        Returns:
            int. The total number of distinct content fields available inside
            the exploration.
        """
        content_count = 0
        for state in self.states.values():
            content_count += state.get_translatable_content_count()

        return content_count

    @classmethod
    def _convert_states_v41_dict_to_v42_dict(cls, states_dict):
        """Converts from version 41 to 42. Version 42 changes rule input types
        for DragAndDropSortInput and ItemSelectionInput interactions to better
        support translations. Specifically, the rule inputs will store content
        ids of the html rather than the raw html. Solution answers for
        DragAndDropSortInput and ItemSelectionInput interactions are also
        updated.

        Args:
            states_dict: dict. A dict where each key-value pair represents,
                respectively, a state name and a dict used to initialize a
                State domain object.

        Returns:
            dict. The converted states_dict.
        """

        def migrate_rule_inputs_and_answers(new_type, value, choices):
            """Migrates SetOfHtmlString to SetOfTranslatableHtmlContentIds,
            ListOfSetsOfHtmlStrings to ListOfSetsOfTranslatableHtmlContentIds,
            and DragAndDropHtmlString to TranslatableHtmlContentId. These
            migrations are necessary to have rules work easily for multiple
            languages; instead of comparing html for equality, we compare
            content_ids for equality.

            Args:
                new_type: str. The type to migrate to.
                value: *. The value to migrate.
                choices: list(dict). The list of subtitled html dicts to extract
                    content ids from.

            Returns:
                *. The migrated rule input.
            """

            def extract_content_id_from_choices(html):
                """Given a html, find its associated content id in choices,
                which is a list of subtitled html dicts.

                Args:
                    html: str. The html to find the content id of.

                Returns:
                    str. The content id of html.
                """
                for subtitled_html_dict in choices:
                    if subtitled_html_dict['html'] == html:
                        return subtitled_html_dict['content_id']
                # If there is no match, we discard the rule input. The frontend
                # will handle invalid content ids similar to how it handled
                # non-matching html.
                return feconf.INVALID_CONTENT_ID

            if new_type == 'TranslatableHtmlContentId':
                return extract_content_id_from_choices(value)
            elif new_type == 'SetOfTranslatableHtmlContentIds':
                return [
                    migrate_rule_inputs_and_answers(
                        'TranslatableHtmlContentId', html, choices
                    ) for html in value
                ]
            elif new_type == 'ListOfSetsOfTranslatableHtmlContentIds':
                return [
                    migrate_rule_inputs_and_answers(
                        'SetOfTranslatableHtmlContentIds', html_set, choices
                    ) for html_set in value
                ]

        for state_dict in states_dict.values():
            interaction_id = state_dict['interaction']['id']
            if interaction_id not in [
                    'DragAndDropSortInput', 'ItemSelectionInput']:
                continue

            solution = state_dict['interaction']['solution']
            choices = state_dict['interaction']['customization_args'][
                'choices']['value']
            if interaction_id == 'ItemSelectionInput':
                # The solution type will be migrated from SetOfHtmlString to
                # SetOfTranslatableHtmlContentIds.
                if solution is not None:
                    solution['correct_answer'] = (
                        migrate_rule_inputs_and_answers(
                            'SetOfTranslatableHtmlContentIds',
                            solution['correct_answer'],
                            choices)
                    )
            if interaction_id == 'DragAndDropSortInput':
                # The solution type will be migrated from ListOfSetsOfHtmlString
                # to ListOfSetsOfTranslatableHtmlContentIds.
                if solution is not None:
                    solution['correct_answer'] = (
                        migrate_rule_inputs_and_answers(
                            'ListOfSetsOfTranslatableHtmlContentIds',
                            solution['correct_answer'],
                            choices)
                    )

            for answer_group_dict in state_dict['interaction']['answer_groups']:
                for rule_spec_dict in answer_group_dict['rule_specs']:
                    rule_type = rule_spec_dict['rule_type']
                    rule_inputs = rule_spec_dict['inputs']

                    if interaction_id == 'ItemSelectionInput':
                        # All rule inputs for ItemSelectionInput will be
                        # migrated from SetOfHtmlString to
                        # SetOfTranslatableHtmlContentIds.
                        rule_inputs['x'] = migrate_rule_inputs_and_answers(
                            'SetOfTranslatableHtmlContentIds',
                            rule_inputs['x'],
                            choices)
                    if interaction_id == 'DragAndDropSortInput':
                        rule_types_with_list_of_sets = [
                            'IsEqualToOrdering',
                            'IsEqualToOrderingWithOneItemAtIncorrectPosition'
                        ]
                        if rule_type in rule_types_with_list_of_sets:
                            # For rule type IsEqualToOrdering and
                            # IsEqualToOrderingWithOneItemAtIncorrectPosition,
                            # the x input will be migrated from
                            # ListOfSetsOfHtmlStrings to
                            # ListOfSetsOfTranslatableHtmlContentIds.
                            rule_inputs['x'] = migrate_rule_inputs_and_answers(
                                'ListOfSetsOfTranslatableHtmlContentIds',
                                rule_inputs['x'],
                                choices)
                        elif rule_type == 'HasElementXAtPositionY':
                            # For rule type HasElementXAtPositionY,
                            # the x input will be migrated from
                            # DragAndDropHtmlString to
                            # TranslatableHtmlContentId, and the y input will
                            # remain as DragAndDropPositiveInt.
                            rule_inputs['x'] = migrate_rule_inputs_and_answers(
                                'TranslatableHtmlContentId',
                                rule_inputs['x'],
                                choices)
                        elif rule_type == 'HasElementXBeforeElementY':
                            # For rule type HasElementXBeforeElementY,
                            # the x and y inputs will be migrated from
                            # DragAndDropHtmlString to
                            # TranslatableHtmlContentId.
                            for rule_input_name in ['x', 'y']:
                                rule_inputs[rule_input_name] = (
                                    migrate_rule_inputs_and_answers(
                                        'TranslatableHtmlContentId',
                                        rule_inputs[rule_input_name],
                                        choices))

        return states_dict

    @classmethod
    def _convert_states_v42_dict_to_v43_dict(cls, states_dict):
        """Converts from version 42 to 43. Version 43 adds a new customization
        arg to NumericExpressionInput, AlgebraicExpressionInput, and
        MathEquationInput. The customization arg will allow creators to choose
        whether to render the division sign (÷) instead of a fraction for the
        division operation.

        Args:
            states_dict: dict. A dict where each key-value pair represents,
                respectively, a state name and a dict used to initialize a
                State domain object.

        Returns:
            dict. The converted states_dict.
        """
        for state_dict in states_dict.values():
            interaction_id = state_dict['interaction']['id']
            if interaction_id not in [
                    'NumericExpressionInput', 'AlgebraicExpressionInput',
                    'MathEquationInput']:
                continue

            customization_args = state_dict['interaction']['customization_args']
            customization_args.update({
                'useFractionForDivision': {
                    'value': True
                }
            })

        return states_dict

    @classmethod
    def _convert_states_v43_dict_to_v44_dict(cls, states_dict, init_state_name):
        """Converts from version 43 to version 44. Version 44 adds
        card_is_checkpoint boolean to the state, which allows creators to
        mark a state as a checkpoint for the learners

        Args:
            states_dict: dict. A dict where each key-value pair represents,
                respectively, a state name and a dict used to initalize a
                State domain object.
            init_state_name: str. Name of the first state.

        Returns:
            dict. The converted states_dict.
        """
        for (state_name, state_dict) in states_dict.items():
            state_dict['card_is_checkpoint'] = bool(
                state_name == init_state_name)
        return states_dict

    @classmethod
    def _convert_states_v44_dict_to_v45_dict(cls, states_dict):
        """Converts from version 44 to 45. Version 45 contains
        linked skill id.

        Args:
            states_dict: dict. A dict where each key-value pair represents,
                respectively, a state name and a dict used to initialize a
                State domain object.

        Returns:
            dict. The converted states_dict.
        """

        for state_dict in states_dict.values():
            state_dict['linked_skill_id'] = None
        return states_dict

    @classmethod
    def _convert_states_v45_dict_to_v46_dict(cls, states_dict):
        """Converts from version 45 to 46. Version 46 ensures that the written
        translations in a state containing unicode content do not contain HTML
        tags and the data_format is unicode.

        Args:
            states_dict: dict. A dict where each key-value pair represents,
                respectively, a state name and a dict used to initialize a
                State domain object.

        Returns:
            dict. The converted states_dict.
        """

        for state_dict in states_dict.values():
            list_of_subtitled_unicode_content_ids = []
            interaction_customisation_args = state_dict['interaction'][
                'customization_args']
            if interaction_customisation_args:
                customisation_args = (
                    state_domain.InteractionInstance
                    .convert_customization_args_dict_to_customization_args(
                        state_dict['interaction']['id'],
                        state_dict['interaction']['customization_args']))
                for ca_name in customisation_args:
                    list_of_subtitled_unicode_content_ids.extend(
                        state_domain.InteractionCustomizationArg
                        .traverse_by_schema_and_get(
                            customisation_args[ca_name].schema,
                            customisation_args[ca_name].value,
                            [schema_utils.SCHEMA_OBJ_TYPE_SUBTITLED_UNICODE],
                            lambda subtitled_unicode:
                            subtitled_unicode.content_id
                        )
                    )
                translations_mapping = (
                    state_dict['written_translations']['translations_mapping'])
                for content_id in translations_mapping:
                    if content_id in list_of_subtitled_unicode_content_ids:
                        for language_code in translations_mapping[content_id]:
                            written_translation = (
                                translations_mapping[content_id][language_code])
                            written_translation['data_format'] = (
                                schema_utils.SCHEMA_TYPE_UNICODE)
                            written_translation['translation'] = (
                                html_cleaner.strip_html_tags(
                                    written_translation['translation']))
        return states_dict

    @classmethod
    def _convert_states_v46_dict_to_v47_dict(cls, states_dict):
        """Converts from version 46 to 47. Version 52 deprecates
        oppia-noninteractive-svgdiagram tag and converts existing occurences of
        it to oppia-noninteractive-image tag.

        Args:
            states_dict: dict. A dict where each key-value pair represents,
                respectively, a state name and a dict used to initialize a
                State domain object.

        Returns:
            dict. The converted states_dict.
        """

        for state_dict in states_dict.values():
            interaction_customisation_args = state_dict['interaction'][
                'customization_args']
            if interaction_customisation_args:
                state_domain.State.convert_html_fields_in_state(
                    state_dict,
                    html_validation_service
                    .convert_svg_diagram_tags_to_image_tags)
        return states_dict

    @classmethod
    def _convert_states_v47_dict_to_v48_dict(cls, states_dict):
        """Converts from version 47 to 48. Version 48 fixes encoding issues in
        HTML fields.

        Args:
            states_dict: dict. A dict where each key-value pair represents,
                respectively, a state name and a dict used to initialize a
                State domain object.

        Returns:
            dict. The converted states_dict.
        """

        for state_dict in states_dict.values():
            interaction_customisation_args = state_dict['interaction'][
                'customization_args']
            if interaction_customisation_args:
                state_domain.State.convert_html_fields_in_state(
                    state_dict,
                    html_validation_service.fix_incorrectly_encoded_chars,
                    state_schema_version=48)
        return states_dict

    @classmethod
    def _convert_states_v48_dict_to_v49_dict(cls, states_dict):
        """Converts from version 48 to 49. Version 49 adds
        requireNonnegativeInput customization arg to NumericInput
        interaction which allows creators to set input should be greater
        than or equal to zero.

        Args:
            states_dict: dict. A dict where each key-value pair represents,
                respectively, a state name and a dict used to initialize a
                State domain object.

        Returns:
            dict. The converted states_dict.
        """

        for state_dict in states_dict.values():
            if state_dict['interaction']['id'] == 'NumericInput':
                customization_args = state_dict['interaction'][
                    'customization_args']
                customization_args.update({
                    'requireNonnegativeInput': {
                        'value': False
                    }
                })

        return states_dict

    @classmethod
    def update_states_from_model(
            cls, versioned_exploration_states,
            current_states_schema_version, init_state_name):
        """Converts the states blob contained in the given
        versioned_exploration_states dict from current_states_schema_version to
        current_states_schema_version + 1.
        Note that the versioned_exploration_states being passed in is modified
        in-place.

        Args:
            versioned_exploration_states: dict. A dict with two keys:
                - states_schema_version: int. The states schema version for
                    the exploration.
                - states: dict. The dict of states which is contained in the
                    exploration. The keys are state names and the values are
                    dicts used to initialize a State domain object.
            current_states_schema_version: int. The current states
                schema version.
            init_state_name: str. Name of initial state.
        """
        versioned_exploration_states['states_schema_version'] = (
            current_states_schema_version + 1)

        conversion_fn = getattr(cls, '_convert_states_v%s_dict_to_v%s_dict' % (
            current_states_schema_version, current_states_schema_version + 1))
        if current_states_schema_version == 43:
            versioned_exploration_states['states'] = conversion_fn(
                versioned_exploration_states['states'], init_state_name)
        else:
            versioned_exploration_states['states'] = conversion_fn(
                versioned_exploration_states['states'])

    # The current version of the exploration YAML schema. If any backward-
    # incompatible changes are made to the exploration schema in the YAML
    # definitions, this version number must be changed and a migration process
    # put in place.
    CURRENT_EXP_SCHEMA_VERSION = 54
    EARLIEST_SUPPORTED_EXP_SCHEMA_VERSION = 46

    @classmethod
    def _convert_v46_dict_to_v47_dict(cls, exploration_dict):
        """Converts a v46 exploration dict into a v47 exploration dict.
        Changes rule input types for DragAndDropSortInput and ItemSelectionInput
        interactions to better support translations. Specifically, the rule
        inputs will store content ids of html rather than the raw html.

        Args:
            exploration_dict: dict. The dict representation of an exploration
                with schema version v46.

        Returns:
            dict. The dict representation of the Exploration domain object,
            following schema version v47.
        """
        exploration_dict['schema_version'] = 47

        exploration_dict['states'] = cls._convert_states_v41_dict_to_v42_dict(
            exploration_dict['states'])
        exploration_dict['states_schema_version'] = 42

        return exploration_dict

    @classmethod
    def _convert_v47_dict_to_v48_dict(cls, exploration_dict):
        """Converts a v47 exploration dict into a v48 exploration dict.
        Adds a new customization arg to NumericExpressionInput,
        AlgebraicExpressionInput, and MathEquationInput. The customization arg
        will allow creators to choose whether to render the division sign (÷)
        instead of a fraction for the division operation.

        Args:
            exploration_dict: dict. The dict representation of an exploration
                with schema version v47.

        Returns:
            dict. The dict representation of the Exploration domain object,
            following schema version v48.
        """
        exploration_dict['schema_version'] = 48

        exploration_dict['states'] = cls._convert_states_v42_dict_to_v43_dict(
            exploration_dict['states'])
        exploration_dict['states_schema_version'] = 43

        return exploration_dict

    @classmethod
    def _convert_v48_dict_to_v49_dict(cls, exploration_dict):
        """Converts a v48 exploration dict into a v49 exploration dict.
        Adds card_is_checkpoint to mark a state as a checkpoint for the
        learners.

        Args:
            exploration_dict: dict. The dict representation of an exploration
                with schema version v48.

        Returns:
            dict. The dict representation of the Exploration domain object,
            following schema version v49.
        """
        exploration_dict['schema_version'] = 49
        exploration_dict['states'] = cls._convert_states_v43_dict_to_v44_dict(
            exploration_dict['states'], exploration_dict['init_state_name'])
        exploration_dict['states_schema_version'] = 44

        return exploration_dict

    @classmethod
    def _convert_v49_dict_to_v50_dict(cls, exploration_dict):
        """Converts a v49 exploration dict into a v50 exploration dict.
        Version 50 contains linked skill id to exploration state.

        Args:
            exploration_dict: dict. The dict representation of an exploration
                with schema version v49.

        Returns:
            dict. The dict representation of the Exploration domain object,
            following schema version v50.
        """

        exploration_dict['schema_version'] = 50

        exploration_dict['states'] = cls._convert_states_v44_dict_to_v45_dict(
            exploration_dict['states'])
        exploration_dict['states_schema_version'] = 45

        return exploration_dict

    @classmethod
    def _convert_v50_dict_to_v51_dict(cls, exploration_dict):
        """Converts a v50 exploration dict into a v51 exploration dict.
        Version 51 ensures that unicode written_translations are stripped of
        HTML tags and have data_format field set to unicode.

        Args:
            exploration_dict: dict. The dict representation of an exploration
                with schema version v50.

        Returns:
            dict. The dict representation of the Exploration domain object,
            following schema version v51.
        """

        exploration_dict['schema_version'] = 51

        exploration_dict['states'] = cls._convert_states_v45_dict_to_v46_dict(
            exploration_dict['states'])
        exploration_dict['states_schema_version'] = 46

        return exploration_dict

    @classmethod
    def _convert_v51_dict_to_v52_dict(cls, exploration_dict):
        """Converts a v51 exploration dict into a v52 exploration dict.
        Version 52 deprecates oppia-noninteractive-svgdiagram tag and converts
        existing occurences of it to oppia-noninteractive-image tag.

        Args:
            exploration_dict: dict. The dict representation of an exploration
                with schema version v51.

        Returns:
            dict. The dict representation of the Exploration domain object,
            following schema version v52.
        """

        exploration_dict['schema_version'] = 52

        exploration_dict['states'] = cls._convert_states_v46_dict_to_v47_dict(
            exploration_dict['states'])
        exploration_dict['states_schema_version'] = 47

        return exploration_dict

    @classmethod
    def _convert_v52_dict_to_v53_dict(cls, exploration_dict):
        """Converts a v52 exploration dict into a v53 exploration dict.
        Version 53 fixes encoding issues in HTML fields.

        Args:
            exploration_dict: dict. The dict representation of an exploration
                with schema version v51.

        Returns:
            dict. The dict representation of the Exploration domain object,
            following schema version v52.
        """

        exploration_dict['schema_version'] = 53

        exploration_dict['states'] = cls._convert_states_v47_dict_to_v48_dict(
            exploration_dict['states'])
        exploration_dict['states_schema_version'] = 48

        return exploration_dict

    @classmethod
    def _convert_v53_dict_to_v54_dict(cls, exploration_dict):
        """Converts a v53 exploration dict into a v54 exploration dict.
        Adds a new customization arg to NumericInput interaction
        which allows creators to set input greator than or equal to zero.

        Args:
            exploration_dict: dict. The dict representation of an exploration
                with schema version v53.

        Returns:
            dict. The dict representation of the Exploration domain object,
            following schema version v54.
        """
        exploration_dict['schema_version'] = 54

        exploration_dict['states'] = cls._convert_states_v48_dict_to_v49_dict(
            exploration_dict['states'])
        exploration_dict['states_schema_version'] = 49

        return exploration_dict

    @classmethod
    def _migrate_to_latest_yaml_version(cls, yaml_content):
        """Return the YAML content of the exploration in the latest schema
        format.

        Args:
            yaml_content: str. The YAML representation of the exploration.

        Returns:
            tuple(dict, int). The dict 'exploration_dict' is the representation
            of the Exploration and the 'initial_schema_version' is the initial
            schema version provided in 'yaml_content'.

        Raises:
            InvalidInputException. The 'yaml_content' or the schema version
                is not specified.
            Exception. The exploration schema version is not valid.
        """
        try:
            exploration_dict = utils.dict_from_yaml(yaml_content)
        except utils.InvalidInputException as e:
            raise utils.InvalidInputException(
                'Please ensure that you are uploading a YAML text file, not '
                'a zip file. The YAML parser returned the following error: %s'
                % e)

        exploration_schema_version = exploration_dict['schema_version']
        if not (cls.EARLIEST_SUPPORTED_EXP_SCHEMA_VERSION <=
                exploration_schema_version
                <= cls.CURRENT_EXP_SCHEMA_VERSION):
            raise Exception(
                'Sorry, we can only process v%s to v%s exploration YAML files '
                'at present.' % (
                    cls.EARLIEST_SUPPORTED_EXP_SCHEMA_VERSION,
                    cls.CURRENT_EXP_SCHEMA_VERSION))

        if exploration_schema_version == 46:
            exploration_dict = cls._convert_v46_dict_to_v47_dict(
                exploration_dict)
            exploration_schema_version = 47

        if exploration_schema_version == 47:
            exploration_dict = cls._convert_v47_dict_to_v48_dict(
                exploration_dict)
            exploration_schema_version = 48

        if exploration_schema_version == 48:
            exploration_dict = cls._convert_v48_dict_to_v49_dict(
                exploration_dict)
            exploration_schema_version = 49

        if exploration_schema_version == 49:
            exploration_dict = cls._convert_v49_dict_to_v50_dict(
                exploration_dict)
            exploration_schema_version = 50

        if exploration_schema_version == 50:
            exploration_dict = cls._convert_v50_dict_to_v51_dict(
                exploration_dict)
            exploration_schema_version = 51

        if exploration_schema_version == 51:
            exploration_dict = cls._convert_v51_dict_to_v52_dict(
                exploration_dict)
            exploration_schema_version = 52

        if exploration_schema_version == 52:
            exploration_dict = cls._convert_v52_dict_to_v53_dict(
                exploration_dict)
            exploration_schema_version = 53

        if exploration_schema_version == 53:
            exploration_dict = cls._convert_v53_dict_to_v54_dict(
                exploration_dict)
            exploration_schema_version = 54

        return exploration_dict

    @classmethod
    def from_yaml(cls, exploration_id, yaml_content):
        """Creates and returns exploration from a YAML text string for YAML
        schema versions 10 and later.

        Args:
            exploration_id: str. The id of the exploration.
            yaml_content: str. The YAML representation of the exploration.

        Returns:
            Exploration. The corresponding exploration domain object.

        Raises:
            InvalidInputException. The initial schema version of exploration is
                outside the range [EARLIEST_SUPPORTED_EXP_SCHEMA_VERSION,
                CURRENT_EXP_SCHEMA_VERSION].
        """
        exploration_dict = cls._migrate_to_latest_yaml_version(yaml_content)
        exploration_dict['id'] = exploration_id
        return Exploration.from_dict(exploration_dict)

    def to_yaml(self):
        """Convert the exploration domain object into YAML string.

        Returns:
            str. The YAML representation of this exploration.
        """
        exp_dict = self.to_dict()
        exp_dict['schema_version'] = self.CURRENT_EXP_SCHEMA_VERSION

        # The ID is the only property which should not be stored within the
        # YAML representation.
        del exp_dict['id']

        return utils.yaml_from_dict(exp_dict)

    def to_dict(self):
        """Returns a copy of the exploration as a dictionary. It includes all
        necessary information to represent the exploration.

        Returns:
            dict. A dict mapping all fields of Exploration instance.
        """
        return copy.deepcopy({
            'id': self.id,
            'title': self.title,
            'category': self.category,
            'author_notes': self.author_notes,
            'blurb': self.blurb,
            'states_schema_version': self.states_schema_version,
            'init_state_name': self.init_state_name,
            'next_content_id_index': self.next_content_id_index,
            'language_code': self.language_code,
            'objective': self.objective,
            'param_changes': self.param_change_dicts,
            'param_specs': self.param_specs_dict,
            'tags': self.tags,
            'auto_tts_enabled': self.auto_tts_enabled,
            'correctness_feedback_enabled': self.correctness_feedback_enabled,
            'states': {state_name: state.to_dict()
                       for (state_name, state) in self.states.items()}
        })

    def serialize(self):
        """Returns the object serialized as a JSON string.

        Returns:
            str. JSON-encoded str encoding all of the information composing
            the object.
        """
        exploration_dict = self.to_dict()
        # The only reason we add the version parameter separately is that our
        # yaml encoding/decoding of this object does not handle the version
        # parameter.
        # NOTE: If this changes in the future (i.e the version parameter is
        # added as part of the yaml representation of this object), all YAML
        # files must add a version parameter to their files with the correct
        # version of this object. The line below must then be moved to
        # to_dict().
        exploration_dict['version'] = self.version

        if self.created_on:
            exploration_dict['created_on'] = (
                utils.convert_naive_datetime_to_string(self.created_on))

        if self.last_updated:
            exploration_dict['last_updated'] = (
                utils.convert_naive_datetime_to_string(self.last_updated))

        return json.dumps(exploration_dict)

    @classmethod
    def deserialize(cls, json_string):
        """Returns an Exploration domain object decoded from a JSON string.

        Args:
            json_string: str. A JSON-encoded string that can be
                decoded into a dictionary representing a Exploration.
                Only call on strings that were created using serialize().

        Returns:
            Exploration. The corresponding Exploration domain object.
        """
        exploration_dict = json.loads(json_string)
        created_on = (
            utils.convert_string_to_naive_datetime_object(
                exploration_dict['created_on'])
            if 'created_on' in exploration_dict else None)
        last_updated = (
            utils.convert_string_to_naive_datetime_object(
                exploration_dict['last_updated'])
            if 'last_updated' in exploration_dict else None)
        exploration = cls.from_dict(
            exploration_dict,
            exploration_version=exploration_dict['version'],
            exploration_created_on=created_on,
            exploration_last_updated=last_updated)

        return exploration

    def to_player_dict(self):
        """Returns a copy of the exploration suitable for inclusion in the
        learner view.

        Returns:
            dict. A dict mapping some fields of Exploration instance. The
            fields inserted in the dict (as key) are:
                - init_state_name: str. The name for the initial state of the
                    exploration.
                - param_change. list(dict). List of param_change dicts that
                    represent ParamChange domain object.
                - param_specs: dict. A dict where each key-value pair
                    represents respectively, a param spec name and a dict used
                    to initialize a ParamSpec domain object.
                - states: dict. Keys are states names and values are dict
                    representation of State domain object.
                - title: str. The exploration title.
                - objective: str. The exploration objective.
                - language_code: str. The language code of the exploration.
                - correctness_feedback_enabled: str. Whether to show correctness
                    feedback.
        """
        return {
            'init_state_name': self.init_state_name,
            'param_changes': self.param_change_dicts,
            'param_specs': self.param_specs_dict,
            'states': {
                state_name: state.to_dict()
                for (state_name, state) in self.states.items()
            },
            'title': self.title,
            'objective': self.objective,
            'language_code': self.language_code,
            'correctness_feedback_enabled': self.correctness_feedback_enabled,
        }

    def get_all_html_content_strings(self):
        """Gets all html content strings used in this exploration.

        Returns:
            list(str). The list of html content strings.
        """
        html_list = []
        for state in self.states.values():
            content_html = state.content.html
            interaction_html_list = (
                state.interaction.get_all_html_content_strings())
            html_list += [content_html] + interaction_html_list

        return html_list


class ExplorationSummary:
    """Domain object for an Oppia exploration summary."""

    def __init__(
            self, exploration_id, title, category, objective,
            language_code, tags, ratings, scaled_average_rating, status,
            community_owned, owner_ids, editor_ids, voice_artist_ids,
            viewer_ids, contributor_ids, contributors_summary, version,
            exploration_model_created_on,
            exploration_model_last_updated,
            first_published_msec, deleted=False):
        """Initializes a ExplorationSummary domain object.

        Args:
            exploration_id: str. The exploration id.
            title: str. The exploration title.
            category: str. The exploration category.
            objective: str. The exploration objective.
            language_code: str. The code that represents the exploration
                language.
            tags: list(str). List of tags.
            ratings: dict. Dict whose keys are '1', '2', '3', '4', '5' and
                whose values are nonnegative integers representing frequency
                counts. Note that the keys need to be strings in order for this
                dict to be JSON-serializable.
            scaled_average_rating: float. The average rating.
            status: str. The status of the exploration.
            community_owned: bool. Whether the exploration is community-owned.
            owner_ids: list(str). List of the users ids who are the owners of
                this exploration.
            editor_ids: list(str). List of the users ids who have access to
                edit this exploration.
            voice_artist_ids: list(str). List of the users ids who have access
                to voiceover this exploration.
            viewer_ids: list(str). List of the users ids who have access to
                view this exploration.
            contributor_ids: list(str). List of the users ids of the user who
                have contributed to this exploration.
            contributors_summary: dict. A summary about contributors of current
                exploration. The keys are user ids and the values are the
                number of commits made by that user.
            version: int. The version of the exploration.
            exploration_model_created_on: datetime.datetime. Date and time when
                the exploration model is created.
            exploration_model_last_updated: datetime.datetime. Date and time
                when the exploration model was last updated.
            first_published_msec: int. Time in milliseconds since the Epoch,
                when the exploration was first published.
            deleted: bool. Whether the exploration is marked as deleted.
        """
        self.id = exploration_id
        self.title = title
        self.category = category
        self.objective = objective
        self.language_code = language_code
        self.tags = tags
        self.ratings = ratings
        self.scaled_average_rating = scaled_average_rating
        self.status = status
        self.community_owned = community_owned
        self.owner_ids = owner_ids
        self.editor_ids = editor_ids
        self.voice_artist_ids = voice_artist_ids
        self.viewer_ids = viewer_ids
        self.contributor_ids = contributor_ids
        self.contributors_summary = contributors_summary
        self.version = version
        self.exploration_model_created_on = exploration_model_created_on
        self.exploration_model_last_updated = exploration_model_last_updated
        self.first_published_msec = first_published_msec
        self.deleted = deleted

    def validate(self):
        """Validates various properties of the ExplorationSummary.

        Raises:
            ValidationError. One or more attributes of the ExplorationSummary
                are invalid.
        """
        if not isinstance(self.title, str):
            raise utils.ValidationError(
                'Expected title to be a string, received %s' % self.title)
        utils.require_valid_name(
            self.title, 'the exploration title', allow_empty=True)

        if not isinstance(self.category, str):
            raise utils.ValidationError(
                'Expected category to be a string, received %s'
                % self.category)
        utils.require_valid_name(
            self.category, 'the exploration category', allow_empty=True)

        if not isinstance(self.objective, str):
            raise utils.ValidationError(
                'Expected objective to be a string, received %s' %
                self.objective)

        if not isinstance(self.language_code, str):
            raise utils.ValidationError(
                'Expected language_code to be a string, received %s' %
                self.language_code)
        if not utils.is_valid_language_code(self.language_code):
            raise utils.ValidationError(
                'Invalid language_code: %s' % self.language_code)

        if not isinstance(self.tags, list):
            raise utils.ValidationError(
                'Expected \'tags\' to be a list, received %s' % self.tags)
        for tag in self.tags:
            if not isinstance(tag, str):
                raise utils.ValidationError(
                    'Expected each tag in \'tags\' to be a string, received '
                    '\'%s\'' % tag)

            if not tag:
                raise utils.ValidationError('Tags should be non-empty.')

            if not re.match(constants.TAG_REGEX, tag):
                raise utils.ValidationError(
                    'Tags should only contain lowercase letters and spaces, '
                    'received \'%s\'' % tag)

            if (tag[0] not in string.ascii_lowercase or
                    tag[-1] not in string.ascii_lowercase):
                raise utils.ValidationError(
                    'Tags should not start or end with whitespace, received '
                    '\'%s\'' % tag)

            if re.search(r'\s\s+', tag):
                raise utils.ValidationError(
                    'Adjacent whitespace in tags should be collapsed, '
                    'received \'%s\'' % tag)
        if len(set(self.tags)) != len(self.tags):
            raise utils.ValidationError('Some tags duplicate each other')

        if not isinstance(self.ratings, dict):
            raise utils.ValidationError(
                'Expected ratings to be a dict, received %s' % self.ratings)

        valid_rating_keys = ['1', '2', '3', '4', '5']
        actual_rating_keys = sorted(self.ratings.keys())
        if valid_rating_keys != actual_rating_keys:
            raise utils.ValidationError(
                'Expected ratings to have keys: %s, received %s' % (
                    (', ').join(valid_rating_keys),
                    (', ').join(actual_rating_keys)))
        for value in self.ratings.values():
            if not isinstance(value, int):
                raise utils.ValidationError(
                    'Expected value to be int, received %s' % value)
            if value < 0:
                raise utils.ValidationError(
                    'Expected value to be non-negative, received %s' % (
                        value))

        if not isinstance(self.scaled_average_rating, (float, int)):
            raise utils.ValidationError(
                'Expected scaled_average_rating to be float, received %s' % (
                    self.scaled_average_rating))

        if not isinstance(self.status, str):
            raise utils.ValidationError(
                'Expected status to be string, received %s' % self.status)

        if not isinstance(self.community_owned, bool):
            raise utils.ValidationError(
                'Expected community_owned to be bool, received %s' % (
                    self.community_owned))

        if not isinstance(self.owner_ids, list):
            raise utils.ValidationError(
                'Expected owner_ids to be list, received %s' % self.owner_ids)
        for owner_id in self.owner_ids:
            if not isinstance(owner_id, str):
                raise utils.ValidationError(
                    'Expected each id in owner_ids to '
                    'be string, received %s' % owner_id)

        if not isinstance(self.editor_ids, list):
            raise utils.ValidationError(
                'Expected editor_ids to be list, received %s' % self.editor_ids)
        for editor_id in self.editor_ids:
            if not isinstance(editor_id, str):
                raise utils.ValidationError(
                    'Expected each id in editor_ids to '
                    'be string, received %s' % editor_id)

        if not isinstance(self.voice_artist_ids, list):
            raise utils.ValidationError(
                'Expected voice_artist_ids to be list, received %s' % (
                    self.voice_artist_ids))
        for voice_artist_id in self.voice_artist_ids:
            if not isinstance(voice_artist_id, str):
                raise utils.ValidationError(
                    'Expected each id in voice_artist_ids to '
                    'be string, received %s' % voice_artist_id)

        if not isinstance(self.viewer_ids, list):
            raise utils.ValidationError(
                'Expected viewer_ids to be list, received %s' % self.viewer_ids)
        for viewer_id in self.viewer_ids:
            if not isinstance(viewer_id, str):
                raise utils.ValidationError(
                    'Expected each id in viewer_ids to '
                    'be string, received %s' % viewer_id)

        if not isinstance(self.contributor_ids, list):
            raise utils.ValidationError(
                'Expected contributor_ids to be list, received %s' % (
                    self.contributor_ids))
        for contributor_id in self.contributor_ids:
            if not isinstance(contributor_id, str):
                raise utils.ValidationError(
                    'Expected each id in contributor_ids to '
                    'be string, received %s' % contributor_id)

        if not isinstance(self.contributors_summary, dict):
            raise utils.ValidationError(
                'Expected contributors_summary to be dict, received %s' % (
                    self.contributors_summary))

    def to_metadata_dict(self):
        """Given an exploration summary, this method returns a dict containing
        id, title and objective of the exploration.

        Returns:
            dict. A metadata dict for the given exploration summary.
            The metadata dict has three keys:
                - 'id': str. The exploration ID.
                - 'title': str. The exploration title.
                - 'objective': str. The exploration objective.
        """
        return {
            'id': self.id,
            'title': self.title,
            'objective': self.objective,
        }

    def is_private(self):
        """Checks whether the exploration is private.

        Returns:
            bool. Whether the exploration is private.
        """
        return self.status == constants.ACTIVITY_STATUS_PRIVATE

    def is_solely_owned_by_user(self, user_id):
        """Checks whether the exploration is solely owned by the user.

        Args:
            user_id: str. The id of the user.

        Returns:
            bool. Whether the exploration is solely owned by the user.
        """
        return user_id in self.owner_ids and len(self.owner_ids) == 1

    def does_user_have_any_role(self, user_id):
        """Checks if a given user has any role within the exploration.

        Args:
            user_id: str. User id of the user.

        Returns:
            bool. Whether the given user has any role in the exploration.
        """
        return (
            user_id in self.owner_ids or
            user_id in self.editor_ids or
            user_id in self.voice_artist_ids or
            user_id in self.viewer_ids
        )

    def add_contribution_by_user(self, contributor_id):
        """Add a new contributor to the contributors summary.

        Args:
            contributor_id: str. ID of the contributor to be added.
        """
        # We don't want to record the contributions of system users.
        if contributor_id not in constants.SYSTEM_USER_IDS:
            self.contributors_summary[contributor_id] = (
                self.contributors_summary.get(contributor_id, 0) + 1)

        self.contributor_ids = list(self.contributors_summary.keys())


class ExplorationChangeMergeVerifier:
    """Class to check for mergeability.

    Attributes:
        added_state_names: list(str). Names of the states added to the
            exploration from prev_exp_version to current_exp_version. It
            stores the latest name of the added state.
        deleted_state_names: list(str). Names of the states deleted from
            the exploration from prev_exp_version to current_exp_version.
            It stores the initial name of the deleted state from
            pre_exp_version.
        new_to_old_state_names: dict. Dictionary mapping state names of
            current_exp_version to the state names of prev_exp_version.
            It doesn't include the name changes of added/deleted states.
        changed_properties: dict. List of all the properties changed
            according to the state and property name.
        changed_translations: dict. List of all the translations changed
            according to the state and content_id name.
    """

    # PROPERTIES_CONFLICTING_INTERACTION_ID_CHANGE: List of the properties
    # in which if there are any changes then interaction id
    # changes can not be merged. This list can be changed when any
    # new property is added or deleted which affects or is affected
    # by interaction id and whose changes directly conflicts with
    # interaction id changes.
    PROPERTIES_CONFLICTING_INTERACTION_ID_CHANGES = [
        STATE_PROPERTY_INTERACTION_CUST_ARGS,
        STATE_PROPERTY_INTERACTION_SOLUTION,
        STATE_PROPERTY_INTERACTION_ANSWER_GROUPS]

    # PROPERTIES_CONFLICTING_CUST_ARGS_CHANGES: List of the properties
    # in which if there are any changes then customization args
    # changes can not be merged. This list can be changed when any
    # new property is added or deleted which affects or is affected
    # by customization args and whose changes directly conflicts with
    # cust args changes.
    PROPERTIES_CONFLICTING_CUST_ARGS_CHANGES = [
        STATE_PROPERTY_INTERACTION_SOLUTION,
        STATE_PROPERTY_RECORDED_VOICEOVERS,
        STATE_PROPERTY_INTERACTION_ANSWER_GROUPS]

    # PROPERTIES_CONFLICTING_ANSWER_GROUPS_CHANGES: List of the properties
    # in which if there are any changes then answer groups
    # changes can not be merged. This list can be changed when any
    # new property is added or deleted which affects or is affected
    # by answer groups and whose changes directly conflicts with
    # answer groups changes.
    PROPERTIES_CONFLICTING_ANSWER_GROUPS_CHANGES = [
        STATE_PROPERTY_INTERACTION_SOLUTION,
        STATE_PROPERTY_RECORDED_VOICEOVERS,
        STATE_PROPERTY_INTERACTION_CUST_ARGS]

    # PROPERTIES_CONFLICTING_SOLUTION_CHANGES: List of the properties
    # in which if there are any changes then solution
    # changes can not be merged. This list can be changed when any
    # new property is added or deleted which affects or is affected
    # by solution and whose changes directly conflicts with
    # solution changes.
    PROPERTIES_CONFLICTING_SOLUTION_CHANGES = [
        STATE_PROPERTY_INTERACTION_ANSWER_GROUPS,
        STATE_PROPERTY_RECORDED_VOICEOVERS,
        STATE_PROPERTY_INTERACTION_CUST_ARGS]

    # PROPERTIES_CONFLICTING_VOICEOVERS_CHANGES: List of the properties
    # in which if there are any changes then voiceovers
    # changes can not be merged. This list can be changed when any
    # new property is added or deleted which affects or is affected
    # by voiceovers and whose changes directly conflicts with
    # voiceovers changes.
    PROPERTIES_CONFLICTING_VOICEOVERS_CHANGES = [
        STATE_PROPERTY_CONTENT,
        STATE_PROPERTY_INTERACTION_SOLUTION,
        STATE_PROPERTY_INTERACTION_HINTS,
        STATE_PROPERTY_INTERACTION_ANSWER_GROUPS,
        STATE_PROPERTY_INTERACTION_DEFAULT_OUTCOME,
        STATE_PROPERTY_INTERACTION_CUST_ARGS]

    # NON_CONFLICTING_PROPERTIES: List of the properties
    # in which if there are any changes then they are always mergeable.
    NON_CONFLICTING_PROPERTIES = [
        STATE_PROPERTY_UNCLASSIFIED_ANSWERS,
        STATE_PROPERTY_LINKED_SKILL_ID,
        STATE_PROPERTY_CARD_IS_CHECKPOINT]

    def __init__(self, composite_change_list):

        self.added_state_names = []
        self.deleted_state_names = []
        self.new_to_old_state_names = collections.defaultdict(set)
        self.changed_properties = collections.defaultdict(set)
        self.changed_translations = collections.defaultdict(set)

        for change in composite_change_list:
            self._parse_exp_change(change)

    def _get_property_name_from_content_id(self, content_id):
        """Returns property name from content id.

        Args:
            content_id: string. Id of the content.

        Returns:
            string. Name of the property of which the
            content is part of.
        """
        property_name_to_content_id_identifier = {
            STATE_PROPERTY_CONTENT: (
                lambda content_id: content_id == 'content'),
            STATE_PROPERTY_INTERACTION_CUST_ARGS: (
                lambda content_id: content_id[:3] == 'ca_'),
            STATE_PROPERTY_INTERACTION_DEFAULT_OUTCOME: (
                lambda content_id: content_id == 'default_outcome'),
            STATE_PROPERTY_INTERACTION_SOLUTION: (
                lambda content_id: content_id == 'solution'),
            STATE_PROPERTY_INTERACTION_HINTS: (
                lambda content_id: content_id[:4] == 'hint'),
            STATE_PROPERTY_INTERACTION_ANSWER_GROUPS: (
                lambda content_id: (
                    content_id[:8] == 'feedback' or
                    content_id[:10] == 'rule_input')),
        }

        for prop_name, identifier_function in (
                property_name_to_content_id_identifier.items()):
            if identifier_function(content_id):
                return prop_name

    def _parse_exp_change(self, change):
        """This function take the change and according to the cmd
        add the property name in the lists defined above.

        Args:
            change: ExplorationChange. A change from the
                composite_change_list.
        """
        if change.cmd == CMD_ADD_STATE:
            self.added_state_names.append(change.state_name)
        elif change.cmd == CMD_DELETE_STATE:
            state_name = change.state_name
            if state_name in self.added_state_names:
                self.added_state_names.remove(state_name)
            else:
                original_state_name = state_name
                if original_state_name in self.new_to_old_state_names:
                    original_state_name = self.new_to_old_state_names.pop(
                        original_state_name)
                self.deleted_state_names.append(original_state_name)
        elif change.cmd == CMD_RENAME_STATE:
            old_state_name = change.old_state_name
            new_state_name = change.new_state_name
            if old_state_name in self.added_state_names:
                self.added_state_names.remove(old_state_name)
                self.added_state_names.append(new_state_name)
            elif old_state_name in self.new_to_old_state_names:
                self.new_to_old_state_names[new_state_name] = (
                    self.new_to_old_state_names.pop(old_state_name))
            else:
                self.new_to_old_state_names[new_state_name] = old_state_name

        elif change.cmd == CMD_EDIT_STATE_PROPERTY:
            # A condition to store the name of the properties changed
            # in changed_properties dict.
            state_name = change.state_name
            if state_name in self.new_to_old_state_names:
                state_name = self.new_to_old_state_names.get(change.state_name)
            self.changed_properties[state_name].add(
                change.property_name)
        elif change.cmd == CMD_ADD_WRITTEN_TRANSLATION:
            changed_property = self._get_property_name_from_content_id(
                change.content_id)
            # A condition to store the name of the properties changed
            # in changed_properties dict.
            state_name = change.state_name
            if state_name in self.new_to_old_state_names:
                state_name = self.new_to_old_state_names.get(change.state_name)
            self.changed_translations[state_name].add(
                changed_property)

    def is_change_list_mergeable(
            self, change_list,
            exp_at_change_list_version, current_exploration):
        """Checks whether the change list from the old version of an
        exploration can be merged on the latest version of an exploration.

        Args:
            change_list: list(ExplorationChange). List of the changes made
                by the user on the frontend, which needs to be checked
                for mergeability.
            exp_at_change_list_version: obj. Old version of an exploration.
            current_exploration: obj. Exploration on which the change list
                is to be applied.

        Returns:
            tuple(boolean, boolean). A tuple consisting of two fields.
            1. boolean. Whether the given change list is mergeable on
            the current_exploration or not.
            2. boolean. Whether we need to send the change list to the
            admin to review for the future improvement of the cases
            to merge the change list.
        """
        old_to_new_state_names = {
            value: key for key, value in self.new_to_old_state_names.items()
        }

        if self.added_state_names or self.deleted_state_names:
            # In case of the addition and the deletion of the state,
            # we are rejecting the mergebility because these cases
            # change the flow of the exploration and are quite complex
            # for now to handle. So in such cases, we are sending the
            # changelist, frontend_version, backend_version and
            # exploration id to the admin, so that we can look into the
            # situations and can figure out the way if it’s possible to
            # handle these cases.

            return False, True

        changes_are_mergeable = False

        # state_names_of_renamed_states: dict. Stores the changes in
        # states names in change_list where the key is the state name in
        # frontend version and the value is the renamed name from the
        # change list if there is any rename state change.
        state_names_of_renamed_states = {}
        for change in change_list:
            change_is_mergeable = False
            if change.cmd == CMD_RENAME_STATE:
                old_state_name = change.old_state_name
                new_state_name = change.new_state_name
                if old_state_name in state_names_of_renamed_states:
                    state_names_of_renamed_states[new_state_name] = (
                        state_names_of_renamed_states.pop(old_state_name))
                else:
                    state_names_of_renamed_states[new_state_name] = (
                        old_state_name)
                if (state_names_of_renamed_states[new_state_name] not in
                        old_to_new_state_names):
                    change_is_mergeable = True
            elif change.cmd == CMD_EDIT_STATE_PROPERTY:
                state_name = state_names_of_renamed_states.get(
                    change.state_name) or change.state_name
                if state_name in old_to_new_state_names:
                    # Here we will send the changelist, frontend_version,
                    # backend_version and exploration to the admin, so
                    # that the changes related to state renames can be
                    # reviewed and the proper conditions can be written
                    # to handle those cases.
                    return False, True
                old_exp_states = (
                    exp_at_change_list_version.states[state_name])
                current_exp_states = (
                    current_exploration.states[state_name])
                if (change.property_name ==
                        STATE_PROPERTY_CONTENT):
                    if (old_exp_states.content.html ==
                            current_exp_states.content.html):
                        if (STATE_PROPERTY_CONTENT not in
                                self.changed_translations[state_name] and
                                STATE_PROPERTY_RECORDED_VOICEOVERS not in
                                self.changed_properties[state_name]):
                            change_is_mergeable = True
                    if not self.changed_properties[state_name]:
                        change_is_mergeable = True
                elif (change.property_name ==
                      STATE_PROPERTY_INTERACTION_ID):
                    if (old_exp_states.interaction.id ==
                            current_exp_states.interaction.id):
                        if not self.changed_properties[state_name].intersection(
                                (self
                                 .PROPERTIES_CONFLICTING_INTERACTION_ID_CHANGES
                                )):
                            change_is_mergeable = True
                    if not self.changed_properties[state_name]:
                        change_is_mergeable = True
                # Customization args differ for every interaction, so in
                # case of different interactions merging is simply not
                # possible, but in case of same interaction, the values in
                # the customization_args are often lists so if someone
                # changes even one item of that list then determining which
                # item is changed is not feasible, so suppose there is long
                # list of values in item selection interaction and one user
                # deletes one value and another one edits another value,
                # so after deletion the indices of all the values will be
                # changed and it will not be possible to compare and know
                # that which value is changed by second user.
                # So we will not be handling the merge on the basis of
                # individual fields.
                elif (change.property_name ==
                      STATE_PROPERTY_INTERACTION_CUST_ARGS):
                    if (old_exp_states.interaction.id ==
                            current_exp_states.interaction.id):
                        if not self.changed_properties[state_name].intersection(
                                self.PROPERTIES_CONFLICTING_CUST_ARGS_CHANGES +
                                [STATE_PROPERTY_INTERACTION_CUST_ARGS]):
                            if (change.property_name not in
                                    self.changed_translations[state_name]):
                                change_is_mergeable = True
                    if not self.changed_properties[state_name]:
                        change_is_mergeable = True
                elif (change.property_name ==
                      STATE_PROPERTY_INTERACTION_ANSWER_GROUPS):
                    if (old_exp_states.interaction.id ==
                            current_exp_states.interaction.id):
                        if not self.changed_properties[state_name].intersection(
                                self.PROPERTIES_CONFLICTING_CUST_ARGS_CHANGES +
                                [STATE_PROPERTY_INTERACTION_ANSWER_GROUPS]):
                            if (change.property_name not in
                                    self.changed_translations[state_name]):
                                change_is_mergeable = True
                    if not self.changed_properties[state_name]:
                        change_is_mergeable = True
                elif (change.property_name ==
                      STATE_PROPERTY_INTERACTION_DEFAULT_OUTCOME
                     ):
                    if (change.property_name not in
                            self.changed_properties[state_name] and
                            change.property_name not in
                            self.changed_translations[state_name]):
                        change_is_mergeable = True
                    if not self.changed_properties[state_name]:
                        change_is_mergeable = True
                elif change.property_name in self.NON_CONFLICTING_PROPERTIES:
                    change_is_mergeable = True
                # We’ll not be able to handle the merge if changelists
                # affect the different indices of the hint in the same
                # state because whenever there is even a small change
                # in one field of any hint, they treat the whole hints
                # list as a new value.
                # So it will not be possible to find out the exact change.
                elif (change.property_name ==
                      STATE_PROPERTY_INTERACTION_HINTS):
                    if (change.property_name not in
                            self.changed_properties[state_name] and
                            change.property_name not in
                            self.changed_translations[state_name]):
                        change_is_mergeable = True
                    if not self.changed_properties[state_name]:
                        change_is_mergeable = True
                elif (change.property_name ==
                      STATE_PROPERTY_INTERACTION_SOLUTION):
                    if (old_exp_states.interaction.id ==
                            current_exp_states.interaction.id):
                        if not self.changed_properties[state_name].intersection(
                                self.PROPERTIES_CONFLICTING_CUST_ARGS_CHANGES +
                                [STATE_PROPERTY_INTERACTION_SOLUTION]):
                            if (change.property_name not in
                                    self.changed_translations[state_name]):
                                change_is_mergeable = True
                    if not self.changed_properties[state_name]:
                        change_is_mergeable = True
                elif (change.property_name ==
                      STATE_PROPERTY_SOLICIT_ANSWER_DETAILS):
                    if (old_exp_states.interaction.id ==
                            current_exp_states.interaction.id and
                            old_exp_states.solicit_answer_details ==
                            current_exp_states.solicit_answer_details):
                        change_is_mergeable = True
                    if not self.changed_properties[state_name]:
                        change_is_mergeable = True
                elif (change.property_name ==
                      STATE_PROPERTY_RECORDED_VOICEOVERS):
                    if not self.changed_properties[state_name].intersection(
                            self.PROPERTIES_CONFLICTING_VOICEOVERS_CHANGES +
                            [STATE_PROPERTY_RECORDED_VOICEOVERS]):
                        change_is_mergeable = True
                    if not self.changed_properties[state_name]:
                        change_is_mergeable = True
            elif change.cmd == CMD_ADD_WRITTEN_TRANSLATION:
                state_name = state_names_of_renamed_states.get(
                    change.state_name) or change.state_name
                if state_name in old_to_new_state_names:
                    # Here we will send the changelist, frontend_version,
                    # backend_version and exploration to the admin, so
                    # that the changes related to state renames can be
                    # reviewed and the proper conditions can be written
                    # to handle those cases.
                    return False, True
                changed_property = self._get_property_name_from_content_id(
                    change.content_id)
                if (changed_property not in
                        (self.changed_properties[state_name] |
                         self.changed_translations[state_name])):
                    change_is_mergeable = True
                if not self.changed_properties[state_name]:
                    change_is_mergeable = True
            elif change.cmd == CMD_MARK_WRITTEN_TRANSLATION_AS_NEEDING_UPDATE:
                change_is_mergeable = True
            elif change.cmd == CMD_MARK_WRITTEN_TRANSLATIONS_AS_NEEDING_UPDATE:
                change_is_mergeable = True
            elif change.cmd == CMD_EDIT_EXPLORATION_PROPERTY:
                change_is_mergeable = (
                    exp_at_change_list_version.__getattribute__(
                        change.property_name) ==
                    current_exploration.__getattribute__(
                        change.property_name))
            elif change.cmd == CMD_MARK_TRANSLATION_NEEDS_UPDATE:
                change_is_mergeable = True
            elif change.cmd == CMD_REMOVE_TRANSLATION:
                change_is_mergeable = True

            if change_is_mergeable:
                changes_are_mergeable = True
                continue
            changes_are_mergeable = False
            break

        return changes_are_mergeable, False<|MERGE_RESOLUTION|>--- conflicted
+++ resolved
@@ -682,12 +682,9 @@
             exploration_id, title, category, objective, language_code, [], '',
             '', feconf.CURRENT_STATE_SCHEMA_VERSION,
             init_state_name, states_dict, {}, [], 0,
-<<<<<<< HEAD
-            feconf.DEFAULT_AUTO_TTS_ENABLED, False, next_content_id_index)
-=======
             feconf.DEFAULT_AUTO_TTS_ENABLED,
-            feconf.DEFAULT_CORRECTNESS_FEEDBACK_ENABLED)
->>>>>>> 6f461ec9
+            feconf.DEFAULT_CORRECTNESS_FEEDBACK_ENABLED,
+            next_content_id_index)
 
     @classmethod
     def from_dict(
