# coding: utf-8
#
# Copyright 2014 The Oppia Authors. All Rights Reserved.
#
# Licensed under the Apache License, Version 2.0 (the "License");
# you may not use this file except in compliance with the License.
# You may obtain a copy of the License at
#
#      http://www.apache.org/licenses/LICENSE-2.0
#
# Unless required by applicable law or agreed to in writing, software
# distributed under the License is distributed on an "AS-IS" BASIS,
# WITHOUT WARRANTIES OR CONDITIONS OF ANY KIND, either express or implied.
# See the License for the specific language governing permissions and
# limitations under the License.

"""Domain objects for an exploration, its states, and their constituents.

Domain objects capture domain-specific logic and are agnostic of how the
objects they represent are stored. All methods and properties in this file
should therefore be independent of the specific storage models used.
"""

from __future__ import annotations

import collections
import copy
import datetime
import json
import re
import string

from core import feconf
from core import schema_utils
from core import utils
from core.constants import constants
from core.domain import change_domain
from core.domain import param_domain
from core.domain import state_domain
from core.domain import translation_domain
from extensions.objects.models import objects

import bs4
from typing import (
    Callable, Dict, List, Mapping, Optional, Sequence,
    Set, Tuple, Union, cast, overload
)
from typing_extensions import Final, Literal, TypedDict

from core.domain import html_cleaner  # pylint: disable=invalid-import-from # isort:skip
from core.domain import html_validation_service  # pylint: disable=invalid-import-from # isort:skip
from core.domain import interaction_registry  # pylint: disable=invalid-import-from # isort:skip
from core.platform import models  # pylint: disable=invalid-import-from # isort:skip

# TODO(#14537): Refactor this file and remove imports marked
# with 'invalid-import-from'.

MYPY = False
if MYPY:  # pragma: no cover
    from mypy_imports import exp_models

(exp_models,) = models.Registry.import_models([models.Names.EXPLORATION])


# Do not modify the values of these constants. This is to preserve backwards
# compatibility with previous change dicts.
# TODO(bhenning): Prior to July 2015, exploration changes involving rules were
# logged using the key 'widget_handlers'. These need to be migrated to
# 'answer_groups' and 'default_outcome'.
STATE_PROPERTY_PARAM_CHANGES: Final = 'param_changes'
STATE_PROPERTY_CONTENT: Final = 'content'
STATE_PROPERTY_SOLICIT_ANSWER_DETAILS: Final = 'solicit_answer_details'
STATE_PROPERTY_CARD_IS_CHECKPOINT: Final = 'card_is_checkpoint'
STATE_PROPERTY_RECORDED_VOICEOVERS: Final = 'recorded_voiceovers'
STATE_PROPERTY_WRITTEN_TRANSLATIONS: Final = 'written_translations'
STATE_PROPERTY_INTERACTION_ID: Final = 'widget_id'
STATE_PROPERTY_NEXT_CONTENT_ID_INDEX: Final = 'next_content_id_index'
STATE_PROPERTY_LINKED_SKILL_ID: Final = 'linked_skill_id'
STATE_PROPERTY_INTERACTION_CUST_ARGS: Final = 'widget_customization_args'
STATE_PROPERTY_INTERACTION_ANSWER_GROUPS: Final = 'answer_groups'
STATE_PROPERTY_INTERACTION_DEFAULT_OUTCOME: Final = 'default_outcome'
STATE_PROPERTY_UNCLASSIFIED_ANSWERS: Final = (
    'confirmed_unclassified_answers')
STATE_PROPERTY_INTERACTION_HINTS: Final = 'hints'
STATE_PROPERTY_INTERACTION_SOLUTION: Final = 'solution'
# Deprecated state properties.
STATE_PROPERTY_CONTENT_IDS_TO_AUDIO_TRANSLATIONS_DEPRECATED: Final = (
    # Deprecated in state schema v27.
    'content_ids_to_audio_translations')

# These four properties are kept for legacy purposes and are not used anymore.
STATE_PROPERTY_INTERACTION_HANDLERS: Final = 'widget_handlers'
STATE_PROPERTY_INTERACTION_STICKY: Final = 'widget_sticky'
GADGET_PROPERTY_VISIBILITY: Final = 'gadget_visibility'
GADGET_PROPERTY_CUST_ARGS: Final = 'gadget_customization_args'

# This takes additional 'title' and 'category' parameters.
CMD_CREATE_NEW: Final = 'create_new'
# This takes an additional 'state_name' parameter.
CMD_ADD_STATE: Final = 'add_state'
# This takes additional 'old_state_name' and 'new_state_name' parameters.
CMD_RENAME_STATE: Final = 'rename_state'
# This takes an additional 'state_name' parameter.
CMD_DELETE_STATE: Final = 'delete_state'
# TODO(#12981): Write a one-off job to modify all existing translation
# suggestions that use DEPRECATED_CMD_ADD_TRANSLATION to use
# CMD_ADD_WRITTEN_TRANSLATION instead. Suggestions in the future will only use
# CMD_ADD_WRITTEN_TRANSLATION.
# DEPRECATED: This command is deprecated. Please do not use. The command remains
# here to support old suggestions. This takes additional 'state_name',
# 'content_id', 'language_code' and 'content_html' and 'translation_html'
# parameters.
DEPRECATED_CMD_ADD_TRANSLATION: Final = 'add_translation'
# This takes additional 'state_name', 'content_id', 'language_code',
# 'data_format', 'content_html' and 'translation_html' parameters.
CMD_ADD_WRITTEN_TRANSLATION: Final = 'add_written_translation'
# This takes additional 'content_id', 'language_code' and 'state_name'
# parameters.
CMD_MARK_WRITTEN_TRANSLATION_AS_NEEDING_UPDATE: Final = (
    'mark_written_translation_as_needing_update')
# This takes additional 'content_id' and 'state_name' parameters.
CMD_MARK_WRITTEN_TRANSLATIONS_AS_NEEDING_UPDATE: Final = (
    'mark_written_translations_as_needing_update')
# This takes additional 'property_name' and 'new_value' parameters.
CMD_EDIT_STATE_PROPERTY: Final = 'edit_state_property'
# This takes additional 'property_name' and 'new_value' parameters.
CMD_EDIT_EXPLORATION_PROPERTY: Final = 'edit_exploration_property'
# This takes additional 'from_version' and 'to_version' parameters for logging.
CMD_MIGRATE_STATES_SCHEMA_TO_LATEST_VERSION: Final = (
    'migrate_states_schema_to_latest_version')

# These are categories to which answers may be classified. These values should
# not be changed because they are persisted in the data store within answer
# logs.

# Represents answers classified using rules defined as part of an interaction.
EXPLICIT_CLASSIFICATION: Final = 'explicit'
# Represents answers which are contained within the training data of an answer
# group.
TRAINING_DATA_CLASSIFICATION: Final = 'training_data_match'
# Represents answers which were predicted using a statistical training model
# from training data within an answer group.
STATISTICAL_CLASSIFICATION: Final = 'statistical_classifier'
# Represents answers which led to the 'default outcome' of an interaction,
# rather than belonging to a specific answer group.
DEFAULT_OUTCOME_CLASSIFICATION: Final = 'default_outcome'

TYPE_INVALID_EXPRESSION: Final = 'Invalid'
TYPE_VALID_ALGEBRAIC_EXPRESSION: Final = 'AlgebraicExpressionInput'
TYPE_VALID_NUMERIC_EXPRESSION: Final = 'NumericExpressionInput'
TYPE_VALID_MATH_EQUATION: Final = 'MathEquationInput'
MATH_INTERACTION_TYPES: Final = [
    TYPE_VALID_ALGEBRAIC_EXPRESSION,
    TYPE_VALID_NUMERIC_EXPRESSION,
    TYPE_VALID_MATH_EQUATION
]
ALGEBRAIC_MATH_INTERACTIONS: Final = [
    TYPE_VALID_ALGEBRAIC_EXPRESSION,
    TYPE_VALID_MATH_EQUATION
]
MATH_INTERACTION_DEPRECATED_RULES: Final = [
    'ContainsSomeOf', 'OmitsSomeOf', 'MatchesWithGeneralForm']


def clean_math_expression(math_expression: str) -> str:
    """Cleans a given math expression and formats it so that it is compatible
    with the new interactions' validators.

    Args:
        math_expression: str. The string representing the math expression.

    Returns:
        str. The correctly formatted string representing the math expression.
    """
    unicode_to_text = {
        u'\u221a': 'sqrt',
        u'\xb7': '*',
        u'\u03b1': 'alpha',
        u'\u03b2': 'beta',
        u'\u03b3': 'gamma',
        u'\u03b4': 'delta',
        u'\u03b5': 'epsilon',
        u'\u03b6': 'zeta',
        u'\u03b7': 'eta',
        u'\u03b8': 'theta',
        u'\u03b9': 'iota',
        u'\u03ba': 'kappa',
        u'\u03bb': 'lambda',
        u'\u03bc': 'mu',
        u'\u03bd': 'nu',
        u'\u03be': 'xi',
        u'\u03c0': 'pi',
        u'\u03c1': 'rho',
        u'\u03c3': 'sigma',
        u'\u03c4': 'tau',
        u'\u03c5': 'upsilon',
        u'\u03c6': 'phi',
        u'\u03c7': 'chi',
        u'\u03c8': 'psi',
        u'\u03c9': 'omega',
    }
    inverse_trig_fns_mapping = {
        'asin': 'arcsin',
        'acos': 'arccos',
        'atan': 'arctan'
    }
    trig_fns = ['sin', 'cos', 'tan', 'csc', 'sec', 'cot']

    # Shifting powers in trig functions to the end.
    # For eg. 'sin^2(x)' -> '(sin(x))^2'.
    for trig_fn in trig_fns:
        math_expression = re.sub(
            r'%s(\^\d)\((.)\)' % trig_fn,
            r'(%s(\2))\1' % trig_fn, math_expression)

    # Adding parens to trig functions that don't have
    # any. For eg. 'cosA' -> 'cos(A)'.
    for trig_fn in trig_fns:
        math_expression = re.sub(
            r'%s(?!\()(.)' % trig_fn, r'%s(\1)' % trig_fn, math_expression)

    # The pylatexenc lib outputs the unicode values of special characters like
    # sqrt and pi, which is why they need to be replaced with their
    # corresponding text values before performing validation. Other unicode
    # characters will be left in the string as-is, and will be rejected by the
    # expression parser.
    for unicode_char, text in unicode_to_text.items():
        math_expression = math_expression.replace(unicode_char, text)

    # Replacing trig functions that have format which is
    # incompatible with the validations.
    for invalid_trig_fn, valid_trig_fn in inverse_trig_fns_mapping.items():
        math_expression = math_expression.replace(
            invalid_trig_fn, valid_trig_fn)

    # Replacing comma used in place of a decimal point with a decimal point.
    if re.match(r'\d+,\d+', math_expression):
        math_expression = math_expression.replace(',', '.')

    # Replacing \cdot with *.
    math_expression = re.sub(r'\\cdot', '*', math_expression)

    return math_expression


class MetadataVersionHistoryDict(TypedDict):
    """Dictionary representing MetadataVersionHistory object."""

    last_edited_version_number: Optional[int]
    last_edited_committer_id: str


class ExplorationVersionHistoryDict(TypedDict):
    """Dictionary representing ExplorationVersionHistory object."""

    exploration_id: str
    exploration_version: int
    state_version_history: Dict[str, state_domain.StateVersionHistoryDict]
    metadata_version_history: MetadataVersionHistoryDict
    committer_ids: List[str]


class ExplorationChange(change_domain.BaseChange):
    """Domain object class for an exploration change.

    IMPORTANT: Ensure that all changes to this class (and how these cmds are
    interpreted in general) preserve backward-compatibility with the
    exploration snapshots in the datastore. Do not modify the definitions of
    cmd keys that already exist.

    NOTE TO DEVELOPERS: Please note that, for a brief period around
    Feb - Apr 2017, change dicts related to editing of answer groups
    accidentally stored the old_value using a ruleSpecs key instead of a
    rule_specs key. So, if you are making use of this data, make sure to
    verify the format of the old_value before doing any processing.

    The allowed commands, together with the attributes:
        - 'add_state' (with state_name)
        - 'rename_state' (with old_state_name and new_state_name)
        - 'delete_state' (with state_name)
        - 'edit_state_property' (with state_name, property_name,
            new_value and, optionally, old_value)
        - 'edit_exploration_property' (with property_name,
            new_value and, optionally, old_value)
        - 'migrate_states_schema' (with from_version, to_version)
    For a state, property_name must be one of STATE_PROPERTIES.
    For an exploration, property_name must be one of
    EXPLORATION_PROPERTIES.
    """

    # The allowed list of state properties which can be used in
    # edit_state_property command.
    STATE_PROPERTIES: List[str] = [
        STATE_PROPERTY_PARAM_CHANGES,
        STATE_PROPERTY_CONTENT,
        STATE_PROPERTY_SOLICIT_ANSWER_DETAILS,
        STATE_PROPERTY_CARD_IS_CHECKPOINT,
        STATE_PROPERTY_RECORDED_VOICEOVERS,
        STATE_PROPERTY_WRITTEN_TRANSLATIONS,
        STATE_PROPERTY_INTERACTION_ID,
        STATE_PROPERTY_NEXT_CONTENT_ID_INDEX,
        STATE_PROPERTY_LINKED_SKILL_ID,
        STATE_PROPERTY_INTERACTION_CUST_ARGS,
        STATE_PROPERTY_INTERACTION_STICKY,
        STATE_PROPERTY_INTERACTION_HANDLERS,
        STATE_PROPERTY_INTERACTION_ANSWER_GROUPS,
        STATE_PROPERTY_INTERACTION_DEFAULT_OUTCOME,
        STATE_PROPERTY_INTERACTION_HINTS,
        STATE_PROPERTY_INTERACTION_SOLUTION,
        STATE_PROPERTY_UNCLASSIFIED_ANSWERS,
        # Deprecated state properties.
        STATE_PROPERTY_CONTENT_IDS_TO_AUDIO_TRANSLATIONS_DEPRECATED
    ]

    # The allowed list of exploration properties which can be used in
    # edit_exploration_property command.
    EXPLORATION_PROPERTIES: List[str] = [
        'title', 'category', 'objective', 'language_code', 'tags',
        'blurb', 'author_notes', 'param_specs', 'param_changes',
        'init_state_name', 'auto_tts_enabled', 'correctness_feedback_enabled',
        'edits_allowed'
    ]

    ALLOWED_COMMANDS: List[feconf.ValidCmdDict] = [{
        'name': CMD_CREATE_NEW,
        'required_attribute_names': ['category', 'title'],
        'optional_attribute_names': [],
        'user_id_attribute_names': [],
        'allowed_values': {},
        'deprecated_values': {}
    }, {
        'name': CMD_ADD_STATE,
        'required_attribute_names': ['state_name'],
        'optional_attribute_names': [],
        'user_id_attribute_names': [],
        'allowed_values': {},
        'deprecated_values': {}
    }, {
        'name': CMD_DELETE_STATE,
        'required_attribute_names': ['state_name'],
        'optional_attribute_names': [],
        'user_id_attribute_names': [],
        'allowed_values': {},
        'deprecated_values': {}
    }, {
        'name': CMD_RENAME_STATE,
        'required_attribute_names': ['new_state_name', 'old_state_name'],
        'optional_attribute_names': [],
        'user_id_attribute_names': [],
        'allowed_values': {},
        'deprecated_values': {}
    }, {
        'name': DEPRECATED_CMD_ADD_TRANSLATION,
        'required_attribute_names': [
            'state_name', 'content_id', 'language_code', 'content_html',
            'translation_html'],
        'optional_attribute_names': [],
        'user_id_attribute_names': [],
        'allowed_values': {},
        'deprecated_values': {}
    }, {
        'name': CMD_ADD_WRITTEN_TRANSLATION,
        'required_attribute_names': [
            'state_name', 'content_id', 'language_code', 'content_html',
            'translation_html', 'data_format'],
        'optional_attribute_names': [],
        'user_id_attribute_names': [],
        'allowed_values': {},
        'deprecated_values': {}
    }, {
        'name': CMD_MARK_WRITTEN_TRANSLATION_AS_NEEDING_UPDATE,
        'required_attribute_names': [
            'content_id',
            'language_code',
            'state_name'
        ],
        'optional_attribute_names': [],
        'user_id_attribute_names': [],
        'allowed_values': {},
        'deprecated_values': {}
    }, {
        'name': CMD_MARK_WRITTEN_TRANSLATIONS_AS_NEEDING_UPDATE,
        'required_attribute_names': ['content_id', 'state_name'],
        'optional_attribute_names': [],
        'user_id_attribute_names': [],
        'allowed_values': {},
        'deprecated_values': {}
    }, {
        'name': CMD_EDIT_STATE_PROPERTY,
        'required_attribute_names': [
            'property_name', 'state_name', 'new_value'],
        'optional_attribute_names': ['old_value'],
        'user_id_attribute_names': [],
        'allowed_values': {'property_name': STATE_PROPERTIES},
        # TODO(#12991): Remove this once once we use the migration jobs to
        # remove the deprecated values from the server data.
        'deprecated_values': {'property_name': ['fallbacks']}
    }, {
        'name': CMD_EDIT_EXPLORATION_PROPERTY,
        'required_attribute_names': ['property_name', 'new_value'],
        'optional_attribute_names': ['old_value'],
        'user_id_attribute_names': [],
        'allowed_values': {'property_name': EXPLORATION_PROPERTIES},
        'deprecated_values': {}
    }, {
        'name': CMD_MIGRATE_STATES_SCHEMA_TO_LATEST_VERSION,
        'required_attribute_names': ['from_version', 'to_version'],
        'optional_attribute_names': [],
        'user_id_attribute_names': [],
        'allowed_values': {},
        'deprecated_values': {}
    }, {
        'name': exp_models.ExplorationModel.CMD_REVERT_COMMIT,
        'required_attribute_names': ['version_number'],
        'optional_attribute_names': [],
        'user_id_attribute_names': [],
        'allowed_values': {},
        'deprecated_values': {}
    }]

    # TODO(#12991): Remove this once once we use the migration jobs to remove
    # the deprecated commands from the server data.
    DEPRECATED_COMMANDS: List[str] = [
        'clone', 'add_gadget', 'edit_gadget_property',
        'delete_gadget', 'rename_gadget']


class CreateNewExplorationCmd(ExplorationChange):
    """Class representing the ExplorationChange's
    CMD_CREATE_NEW command.
    """

    category: str
    title: str


class AddExplorationStateCmd(ExplorationChange):
    """Class representing the ExplorationChange's
    CMD_ADD_STATE command.
    """

    state_name: str


class DeleteExplorationStateCmd(ExplorationChange):
    """Class representing the ExplorationChange's
    CMD_DELETE_STATE command.
    """

    state_name: str


class RenameExplorationStateCmd(ExplorationChange):
    """Class representing the ExplorationChange's
    CMD_RENAME_STATE command.
    """

    new_state_name: str
    old_state_name: str


class AddWrittenTranslationCmd(ExplorationChange):
    """Class representing the ExplorationChange's
    CMD_ADD_WRITTEN_TRANSLATION command.
    """

    state_name: str
    content_id: str
    language_code: str
    content_html: str
    translation_html: str
    data_format: str


class MarkWrittenTranslationAsNeedingUpdateCmd(ExplorationChange):
    """Class representing the ExplorationChange's
    CMD_MARK_WRITTEN_TRANSLATION_AS_NEEDING_UPDATE command.
    """

    content_id: str
    language_code: str
    state_name: str


class MarkWrittenTranslationsAsNeedingUpdateCmd(ExplorationChange):
    """Class representing the ExplorationChange's
    CMD_MARK_WRITTEN_TRANSLATIONS_AS_NEEDING_UPDATE command.
    """

    content_id: str
    state_name: str


class EditExpStatePropertyParamChangesCmd(ExplorationChange):
    """Class representing the ExplorationChange's
    CMD_EDIT_STATE_PROPERTY command with
    STATE_PROPERTY_PARAM_CHANGES as allowed value.
    """

    property_name: Literal['param_changes']
    state_name: str
    new_value: List[param_domain.ParamChangeDict]
    old_value: List[param_domain.ParamChangeDict]


class EditExpStatePropertyContentCmd(ExplorationChange):
    """Class representing the ExplorationChange's
    CMD_EDIT_STATE_PROPERTY command with
    STATE_PROPERTY_CONTENT as allowed value.
    """

    property_name: Literal['content']
    state_name: str
    new_value: state_domain.SubtitledHtmlDict
    old_value: Optional[state_domain.SubtitledHtmlDict]


class EditExpStatePropertySolicitAnswerDetailsCmd(ExplorationChange):
    """Class representing the ExplorationChange's
    CMD_EDIT_STATE_PROPERTY command with
    STATE_PROPERTY_SOLICIT_ANSWER_DETAILS as allowed value.
    """

    property_name: Literal['solicit_answer_details']
    state_name: str
    new_value: bool
    old_value: bool


class EditExpStatePropertyCardIsCheckpointCmd(ExplorationChange):
    """Class representing the ExplorationChange's
    CMD_EDIT_STATE_PROPERTY command with
    STATE_PROPERTY_CARD_IS_CHECKPOINT as allowed value.
    """

    property_name: Literal['card_is_checkpoint']
    state_name: str
    new_value: bool
    old_value: bool


class EditExpStatePropertyRecordedVoiceoversCmd(ExplorationChange):
    """Class representing the ExplorationChange's
    CMD_EDIT_STATE_PROPERTY command with
    STATE_PROPERTY_RECORDED_VOICEOVERS as allowed value.
    """

    property_name: Literal['recorded_voiceovers']
    state_name: str
    new_value: state_domain.RecordedVoiceoversDict
    old_value: state_domain.RecordedVoiceoversDict


class EditExpStatePropertyWrittenTranslationsCmd(ExplorationChange):
    """Class representing the ExplorationChange's
    CMD_EDIT_STATE_PROPERTY command with
    STATE_PROPERTY_WRITTEN_TRANSLATIONS as allowed value.
    """

    property_name: Literal['written_translations']
    state_name: str
    new_value: state_domain.WrittenTranslationsDict
    old_value: state_domain.WrittenTranslationsDict


class EditExpStatePropertyInteractionIdCmd(ExplorationChange):
    """Class representing the ExplorationChange's
    CMD_EDIT_STATE_PROPERTY command with
    STATE_PROPERTY_INTERACTION_ID as allowed value.
    """

    property_name: Literal['widget_id']
    state_name: str
    new_value: str
    old_value: str


class EditExpStatePropertyNextContentIdIndexCmd(ExplorationChange):
    """Class representing the ExplorationChange's
    CMD_EDIT_STATE_PROPERTY command with
    STATE_PROPERTY_NEXT_CONTENT_ID_INDEX as allowed value.
    """

    property_name: Literal['next_content_id_index']
    state_name: str
    new_value: int
    old_value: int


class EditExpStatePropertyLinkedSkillIdCmd(ExplorationChange):
    """Class representing the ExplorationChange's
    CMD_EDIT_STATE_PROPERTY command with
    STATE_PROPERTY_LINKED_SKILL_ID as allowed value.
    """

    property_name: Literal['linked_skill_id']
    state_name: str
    new_value: str
    old_value: str


class EditExpStatePropertyInteractionCustArgsCmd(ExplorationChange):
    """Class representing the ExplorationChange's
    CMD_EDIT_STATE_PROPERTY command with
    STATE_PROPERTY_INTERACTION_CUST_ARGS as allowed value.
    """

    property_name: Literal['widget_customization_args']
    state_name: str
    new_value: state_domain.CustomizationArgsDictType
    old_value: state_domain.CustomizationArgsDictType


class EditExpStatePropertyInteractionStickyCmd(ExplorationChange):
    """Class representing the ExplorationChange's
    CMD_EDIT_STATE_PROPERTY command with
    STATE_PROPERTY_INTERACTION_STICKY as allowed value.
    """

    property_name: Literal['widget_sticky']
    state_name: str
    new_value: bool
    old_value: bool


class EditExpStatePropertyInteractionHandlersCmd(ExplorationChange):
    """Class representing the ExplorationChange's
    CMD_EDIT_STATE_PROPERTY command with
    STATE_PROPERTY_INTERACTION_HANDLERS as allowed value.
    """

    property_name: Literal['widget_handlers']
    state_name: str
    new_value: List[state_domain.AnswerGroupDict]
    old_value: List[state_domain.AnswerGroupDict]


class EditExpStatePropertyInteractionAnswerGroupsCmd(ExplorationChange):
    """Class representing the ExplorationChange's
    CMD_EDIT_STATE_PROPERTY command with
    STATE_PROPERTY_INTERACTION_ANSWER_GROUPS as allowed value.
    """

    property_name: Literal['answer_groups']
    state_name: str
    new_value: List[state_domain.AnswerGroupDict]
    old_value: List[state_domain.AnswerGroupDict]


class EditExpStatePropertyInteractionDefaultOutcomeCmd(ExplorationChange):
    """Class representing the ExplorationChange's
    CMD_EDIT_STATE_PROPERTY command with
    STATE_PROPERTY_INTERACTION_DEFAULT_OUTCOME as allowed value.
    """

    property_name: Literal['default_outcome']
    state_name: str
    new_value: state_domain.OutcomeDict
    old_value: state_domain.OutcomeDict


class EditExpStatePropertyInteractionHintsCmd(ExplorationChange):
    """Class representing the ExplorationChange's
    CMD_EDIT_STATE_PROPERTY command with
    STATE_PROPERTY_INTERACTION_HINTS as allowed value.
    """

    property_name: Literal['hints']
    state_name: str
    new_value: List[state_domain.HintDict]
    old_value: List[state_domain.HintDict]


class EditExpStatePropertyInteractionSolutionCmd(ExplorationChange):
    """Class representing the ExplorationChange's
    CMD_EDIT_STATE_PROPERTY command with
    STATE_PROPERTY_INTERACTION_SOLUTION as allowed value.
    """

    property_name: Literal['solution']
    state_name: str
    new_value: state_domain.SolutionDict
    old_value: state_domain.SolutionDict


class EditExpStatePropertyUnclassifiedAnswersCmd(ExplorationChange):
    """Class representing the ExplorationChange's
    CMD_EDIT_STATE_PROPERTY command with
    STATE_PROPERTY_UNCLASSIFIED_ANSWERS as allowed value.
    """

    property_name: Literal['confirmed_unclassified_answers']
    state_name: str
    new_value: List[state_domain.AnswerGroup]
    old_value: List[state_domain.AnswerGroup]


class EditExpStatePropertyContentIdsToAudioTranslationsDeprecatedCmd(
    ExplorationChange
):
    """Class representing the ExplorationChange's
    CMD_EDIT_STATE_PROPERTY command with
    STATE_PROPERTY_CONTENT_IDS_TO_AUDIO_TRANSLATIONS_DEPRECATED
    as allowed value.
    """

    property_name: Literal['content_ids_to_audio_translations']
    state_name: str
    new_value: Dict[str, Dict[str, state_domain.VoiceoverDict]]
    old_value: Dict[str, Dict[str, state_domain.VoiceoverDict]]


class EditExplorationPropertyTitleCmd(ExplorationChange):
    """Class representing the ExplorationChange's
    CMD_EDIT_EXPLORATION_PROPERTY command with
    'title' as allowed value.
    """

    property_name: Literal['title']
    new_value: str
    old_value: str


class EditExplorationPropertyCategoryCmd(ExplorationChange):
    """Class representing the ExplorationChange's
    CMD_EDIT_EXPLORATION_PROPERTY command with
    'category' as allowed value.
    """

    property_name: Literal['category']
    new_value: str
    old_value: str


class EditExplorationPropertyObjectiveCmd(ExplorationChange):
    """Class representing the ExplorationChange's
    CMD_EDIT_EXPLORATION_PROPERTY command with
    'objective' as allowed value.
    """

    property_name: Literal['objective']
    new_value: str
    old_value: str


class EditExplorationPropertyLanguageCodeCmd(ExplorationChange):
    """Class representing the ExplorationChange's
    CMD_EDIT_EXPLORATION_PROPERTY command with
    'language_code' as allowed value.
    """

    property_name: Literal['language_code']
    new_value: str
    old_value: str


class EditExplorationPropertyTagsCmd(ExplorationChange):
    """Class representing the ExplorationChange's
    CMD_EDIT_EXPLORATION_PROPERTY command with
    'tags' as allowed value.
    """

    property_name: Literal['tags']
    new_value: List[str]
    old_value: List[str]


class EditExplorationPropertyBlurbCmd(ExplorationChange):
    """Class representing the ExplorationChange's
    CMD_EDIT_EXPLORATION_PROPERTY command with
    'blurb' as allowed value.
    """

    property_name: Literal['blurb']
    new_value: str
    old_value: str


class EditExplorationPropertyAuthorNotesCmd(ExplorationChange):
    """Class representing the ExplorationChange's
    CMD_EDIT_EXPLORATION_PROPERTY command with
    'author_notes' as allowed value.
    """

    property_name: Literal['author_notes']
    new_value: str
    old_value: str


class EditExplorationPropertyParamSpecsCmd(ExplorationChange):
    """Class representing the ExplorationChange's
    CMD_EDIT_EXPLORATION_PROPERTY command with
    'param_specs' as allowed value.
    """

    property_name: Literal['param_specs']
    new_value: Dict[str, param_domain.ParamSpecDict]
    old_value: Dict[str, param_domain.ParamSpecDict]


class EditExplorationPropertyParamChangesCmd(ExplorationChange):
    """Class representing the ExplorationChange's
    CMD_EDIT_EXPLORATION_PROPERTY command with
    'param_changes' as allowed value.
    """

    property_name: Literal['param_changes']
    new_value: List[param_domain.ParamChangeDict]
    old_value: List[param_domain.ParamChangeDict]


class EditExplorationPropertyInitStateNameCmd(ExplorationChange):
    """Class representing the ExplorationChange's
    CMD_EDIT_EXPLORATION_PROPERTY command with
    'init_state_name' as allowed value.
    """

    property_name: Literal['init_state_name']
    new_value: str
    old_value: str


class EditExplorationPropertyAutoTtsEnabledCmd(ExplorationChange):
    """Class representing the ExplorationChange's
    CMD_EDIT_EXPLORATION_PROPERTY command with
    'auto_tts_enabled' as allowed value.
    """

    property_name: Literal['auto_tts_enabled']
    new_value: bool
    old_value: bool


class EditExplorationPropertyCorrectnessFeedbackEnabledCmd(ExplorationChange):
    """Class representing the ExplorationChange's
    CMD_EDIT_EXPLORATION_PROPERTY command with
    'correctness_feedback_enabled' as allowed value.
    """

    property_name: Literal['correctness_feedback_enabled']
    new_value: bool
    old_value: bool


class EditExplorationPropertyEditsAllowedCmd(ExplorationChange):
    """Class representing the ExplorationChange's
    CMD_EDIT_EXPLORATION_PROPERTY command with
    'edits_allowed' as allowed value.
    """

    property_name: Literal['edits_allowed']
    new_value: bool
    old_value: bool


class MigrateStatesSchemaToLatestVersionCmd(ExplorationChange):
    """Class representing the ExplorationChange's
    CMD_MIGRATE_STATES_SCHEMA_TO_LATEST_VERSION command.
    """

    from_version: str
    to_version: str


class RevertExplorationCmd(ExplorationChange):
    """Class representing the ExplorationChange's
    CMD_REVERT_COMMIT command.
    """

    version_number: int


class TransientCheckpointUrlDict(TypedDict):
    """Dictionary representing the TransientCheckpointUrl object."""

    exploration_id: str
    furthest_reached_checkpoint_state_name: str
    furthest_reached_checkpoint_exp_version: int
    most_recently_reached_checkpoint_state_name: str
    most_recently_reached_checkpoint_exp_version: int


class TransientCheckpointUrl:
    """Domain object representing the checkpoint progress of a
    logged-out user.
    """

    def __init__(
        self,
        exploration_id: str,
        furthest_reached_checkpoint_state_name: str,
        furthest_reached_checkpoint_exp_version: int,
        most_recently_reached_checkpoint_state_name: str,
        most_recently_reached_checkpoint_exp_version: int
    ) -> None:
        """Initializes a TransientCheckpointUrl domain object.

        Args:
            exploration_id: str. Id of the exploration.
            furthest_reached_checkpoint_state_name: str. State name of the
                furthest reached checkpoint in the exploration.
            furthest_reached_checkpoint_exp_version: int. Exploration version
                in which the user has completed most checkpoints.
            most_recently_reached_checkpoint_state_name: str. State name of
                the most recently reached checkpoint in the exploration.
            most_recently_reached_checkpoint_exp_version: int. Exploration
                version in which a checkpoint was most recently reached.
        """
        self.exploration_id = exploration_id
        self.furthest_reached_checkpoint_state_name = (
            furthest_reached_checkpoint_state_name)
        self.furthest_reached_checkpoint_exp_version = (
            furthest_reached_checkpoint_exp_version)
        self.most_recently_reached_checkpoint_state_name = (
            most_recently_reached_checkpoint_state_name)
        self.most_recently_reached_checkpoint_exp_version = (
            most_recently_reached_checkpoint_exp_version)

    def to_dict(self) -> TransientCheckpointUrlDict:
        """Convert the TransientCheckpointUrl domain instance into a dictionary
        form with its keys as the attributes of this class.

        Returns:
            dict. A dictionary containing the TransientCheckpointUrl class
            information in a dictionary form.
        """

        return {
            'exploration_id': self.exploration_id,
            'furthest_reached_checkpoint_exp_version': (
                self.furthest_reached_checkpoint_exp_version),
            'furthest_reached_checkpoint_state_name': (
                self.furthest_reached_checkpoint_state_name),
            'most_recently_reached_checkpoint_exp_version': (
                self.most_recently_reached_checkpoint_exp_version),
            'most_recently_reached_checkpoint_state_name': (
                self.most_recently_reached_checkpoint_state_name)
        }

    def validate(self) -> None:
        """Validates properties of the TransientCheckpointUrl object.

        Raises:
            ValidationError. One or more attributes of the
                TransientCheckpointUrl are invalid.
        """
        if not isinstance(self.exploration_id, str):
            raise utils.ValidationError(
            'Expected exploration_id to be a str, received %s'
                % self.exploration_id)

        if not isinstance(self.furthest_reached_checkpoint_state_name, str):
            raise utils.ValidationError(
                'Expected furthest_reached_checkpoint_state_name to be a str,'
                'received %s' % self.furthest_reached_checkpoint_state_name
            )

        if not isinstance(self.furthest_reached_checkpoint_exp_version, int):
            raise utils.ValidationError(
                'Expected furthest_reached_checkpoint_exp_version to be an int'
            )

        if not isinstance(
            self.most_recently_reached_checkpoint_state_name, str
        ):
            raise utils.ValidationError(
                'Expected most_recently_reached_checkpoint_state_name to be a'
                ' str, received %s'
                % self.most_recently_reached_checkpoint_state_name
            )

        if not isinstance(
            self.most_recently_reached_checkpoint_exp_version, int
        ):
            raise utils.ValidationError(
                'Expected most_recently_reached_checkpoint_exp_version'
                ' to be an int'
            )


class ExplorationCommitLogEntryDict(TypedDict):
    """Dictionary representing the ExplorationCommitLogEntry object."""

    last_updated: float
    exploration_id: str
    commit_type: str
    commit_message: str
    version: int
    post_commit_status: str
    post_commit_community_owned: bool
    post_commit_is_private: bool


class ExplorationCommitLogEntry:
    """Value object representing a commit to an exploration."""

    def __init__(
        self,
        created_on: datetime.datetime,
        last_updated: datetime.datetime,
        user_id: str,
        exploration_id: str,
        commit_type: str,
        commit_message: str,
        commit_cmds: Sequence[
            Mapping[str, change_domain.AcceptableChangeDictTypes]
        ],
        version: int,
        post_commit_status: str,
        post_commit_community_owned: bool,
        post_commit_is_private: bool
    ) -> None:
        """Initializes a ExplorationCommitLogEntry domain object.

        Args:
            created_on: datetime.datetime. Date and time when the exploration
                commit was created.
            last_updated: datetime.datetime. Date and time when the exploration
                commit was last updated.
            user_id: str. User id of the user who has made the commit.
            exploration_id: str. Id of the exploration.
            commit_type: str. The type of commit.
            commit_message: str. A description of changes made to the
                exploration.
            commit_cmds: list(dict). A list of commands, describing changes
                made in this model, which should give sufficient information to
                reconstruct the commit. Each dict always contains the following
                key:
                    - cmd: str. Unique command.
                and then additional arguments for that command.
            version: int. The version of the exploration after the commit.
            post_commit_status: str. The new exploration status after the
                commit.
            post_commit_community_owned: bool. Whether the exploration is
                community-owned after the edit event.
            post_commit_is_private: bool. Whether the exploration is private
                after the edit event.
        """
        self.created_on = created_on
        self.last_updated = last_updated
        self.user_id = user_id
        self.exploration_id = exploration_id
        self.commit_type = commit_type
        self.commit_message = commit_message
        self.commit_cmds = commit_cmds
        self.version = version
        self.post_commit_status = post_commit_status
        self.post_commit_community_owned = post_commit_community_owned
        self.post_commit_is_private = post_commit_is_private

    def to_dict(self) -> ExplorationCommitLogEntryDict:
        """Returns a dict representing this ExplorationCommitLogEntry domain
        object. This omits created_on, user_id and commit_cmds and adds username
        (derived from user_id).

        Returns:
            dict. A dict, mapping all fields of ExplorationCommitLogEntry
            instance, except created_on, user_id and commit_cmds fields and
            adding username (derived from user_id).
        """
        return {
            'last_updated': utils.get_time_in_millisecs(self.last_updated),
            'exploration_id': self.exploration_id,
            'commit_type': self.commit_type,
            'commit_message': self.commit_message,
            'version': self.version,
            'post_commit_status': self.post_commit_status,
            'post_commit_community_owned': self.post_commit_community_owned,
            'post_commit_is_private': self.post_commit_is_private,
        }


class ExpVersionReferenceDict(TypedDict):
    """Dictionary representing the ExpVersionReference object."""

    exp_id: str
    version: int


class ExpVersionReference:
    """Value object representing an exploration ID and a version number."""

    def __init__(self, exp_id: str, version: int) -> None:
        """Initializes an ExpVersionReference domain object.

        Args:
            exp_id: str. ID of the exploration.
            version: int. Version of the exploration.
        """
        self.exp_id = exp_id
        self.version = version
        self.validate()

    def to_dict(self) -> ExpVersionReferenceDict:
        """Returns a dict representing this ExpVersionReference domain object.

        Returns:
            dict. A dict, mapping all fields of ExpVersionReference instance.
        """
        return {
            'exp_id': self.exp_id,
            'version': self.version
        }

    def validate(self) -> None:
        """Validates properties of the ExpVersionReference.

        Raises:
            ValidationError. One or more attributes of the ExpVersionReference
                are invalid.
        """
        if not isinstance(self.exp_id, str):
            raise utils.ValidationError(
                'Expected exp_id to be a str, received %s' % self.exp_id)

        if not isinstance(self.version, int):
            raise utils.ValidationError(
                'Expected version to be an int, received %s' % self.version)


class ExplorationVersionsDiff:
    """Domain object for the difference between two versions of an Oppia
    exploration.

    Attributes:
        added_state_names: list(str). Names of the states added to the
            exploration from prev_exp_version to current_exp_version. It stores
            the newest names of the added states.
        deleted_state_names: list(str). Name sof the states deleted from the
            exploration from prev_exp_version to current_exp_version. It stores
            the initial names of the deleted states from pre_exp_version.
        new_to_old_state_names: dict. Dictionary mapping state names of
            current_exp_version to the state names of prev_exp_version.
            It doesn't include the name changes of added/deleted states.
        old_to_new_state_names: dict. Dictionary mapping state names of
            prev_exp_version to the state names of current_exp_version.
            It doesn't include the name changes of added/deleted states.
    """

    def __init__(self, change_list: List[ExplorationChange]) -> None:
        """Constructs an ExplorationVersionsDiff domain object.

        Args:
            change_list: list(ExplorationChange). A list of all of the commit
                cmds from the old version of the exploration up to the next
                version.
        """

        added_state_names: List[str] = []
        deleted_state_names: List[str] = []
        new_to_old_state_names: Dict[str, str] = {}

        for change in change_list:
            if change.cmd == CMD_ADD_STATE:
                added_state_names.append(change.state_name)
            elif change.cmd == CMD_DELETE_STATE:
                state_name = change.state_name
                if state_name in added_state_names:
                    added_state_names.remove(state_name)
                else:
                    original_state_name = state_name
                    if original_state_name in new_to_old_state_names:
                        original_state_name = new_to_old_state_names.pop(
                            original_state_name)
                    deleted_state_names.append(original_state_name)
            elif change.cmd == CMD_RENAME_STATE:
                old_state_name = change.old_state_name
                new_state_name = change.new_state_name
                if old_state_name in added_state_names:
                    added_state_names.remove(old_state_name)
                    added_state_names.append(new_state_name)
                elif old_state_name in new_to_old_state_names:
                    new_to_old_state_names[new_state_name] = (
                        new_to_old_state_names.pop(old_state_name))
                else:
                    new_to_old_state_names[new_state_name] = old_state_name

        self.added_state_names = added_state_names
        self.deleted_state_names = deleted_state_names
        self.new_to_old_state_names = new_to_old_state_names
        self.old_to_new_state_names = {
            value: key for key, value in new_to_old_state_names.items()
        }


class VersionedExplorationInteractionIdsMapping:
    """Domain object representing the mapping of state names to interaction ids
    in an exploration.
    """

    def __init__(
        self,
        version: int,
        state_interaction_ids_dict: Dict[str, str]
    ) -> None:
        """Initialises an VersionedExplorationInteractionIdsMapping domain
        object.

        Args:
            version: int. The version of the exploration.
            state_interaction_ids_dict: dict. A dict where each key-value pair
                represents, respectively, a state name and an interaction id.
        """
        self.version = version
        self.state_interaction_ids_dict = state_interaction_ids_dict


class ExplorationDict(TypedDict):
    """Dictionary representing the Exploration object."""

    id: str
    title: str
    category: str
    objective: str
    language_code: str
    tags: List[str]
    blurb: str
    author_notes: str
    states_schema_version: int
    init_state_name: str
    states: Dict[str, state_domain.StateDict]
    param_specs: Dict[str, param_domain.ParamSpecDict]
    param_changes: List[param_domain.ParamChangeDict]
    auto_tts_enabled: bool
    correctness_feedback_enabled: bool
    edits_allowed: bool


class VersionedExplorationDict(ExplorationDict):
    """Dictionary representing versioned Exploration object."""

    schema_version: int


class ExplorationPlayerDict(TypedDict):
    """Dictionary representing Exploration for learner view."""

    init_state_name: str
    param_changes: List[param_domain.ParamChangeDict]
    param_specs: Dict[str, param_domain.ParamSpecDict]
    states: Dict[str, state_domain.StateDict]
    title: str
    objective: str
    language_code: str
    correctness_feedback_enabled: bool


class VersionedExplorationStatesDict(TypedDict):
    """Dictionary representing the versioned Exploration state."""

    states_schema_version: int
    states: Dict[str, state_domain.StateDict]


class SerializableExplorationDict(ExplorationDict):
    """Dictionary representing the serializable Exploration object."""

    version: int
    created_on: str
    last_updated: str


class RangeVariableDict(TypedDict):
    """Dictionary representing the range variable for the NumericInput
    interaction
    """

    ans_group_index: int
    rule_spec_index: int
    lower_bound: Optional[float]
    upper_bound: Optional[float]
    lb_inclusive: bool
    ub_inclusive: bool


class MatchedDenominatorDict(TypedDict):
    """Dictionary representing the matched denominator variable for the
    FractionInput interaction
    """

    ans_group_index: int
    rule_spec_index: int
    denominator: int


class Exploration(translation_domain.BaseTranslatableObject):
    """Domain object for an Oppia exploration."""

    def __init__(
        self,
        exploration_id: str,
        title: str,
        category: str,
        objective: str,
        language_code: str,
        tags: List[str],
        blurb: str,
        author_notes: str,
        states_schema_version: int,
        init_state_name: str,
        states_dict: Dict[str, state_domain.StateDict],
        param_specs_dict: Dict[str, param_domain.ParamSpecDict],
        param_changes_list: List[param_domain.ParamChangeDict],
        version: int,
        auto_tts_enabled: bool,
        correctness_feedback_enabled: bool,
        edits_allowed: bool,
        created_on: Optional[datetime.datetime] = None,
        last_updated: Optional[datetime.datetime] = None
    ) -> None:
        """Initializes an Exploration domain object.

        Args:
            exploration_id: str. The exploration id.
            title: str. The exploration title.
            category: str. The category of the exploration.
            objective: str. The objective of the exploration.
            language_code: str. The language code of the exploration.
            tags: list(str). The tags given to the exploration.
            blurb: str. The blurb of the exploration.
            author_notes: str. The author notes.
            states_schema_version: int. Tbe schema version of the exploration.
            init_state_name: str. The name for the initial state of the
                exploration.
            states_dict: dict. A dict where each key-value pair represents,
                respectively, a state name and a dict used to initialize a
                State domain object.
            param_specs_dict: dict. A dict where each key-value pair represents
                respectively, a param spec name and a dict used to initialize a
                ParamSpec domain object.
            param_changes_list: list(dict). List of dict where each dict is
                used to initialize a ParamChange domain object.
            version: int. The version of the exploration.
            auto_tts_enabled: bool. True if automatic text-to-speech is
                enabled.
            correctness_feedback_enabled: bool. True if correctness feedback is
                enabled.
            edits_allowed: bool. True when edits to the exploration is allowed.
            created_on: datetime.datetime. Date and time when the exploration
                is created.
            last_updated: datetime.datetime. Date and time when the exploration
                was last updated.
        """
        self.id = exploration_id
        self.title = title
        self.category = category
        self.objective = objective
        self.language_code = language_code
        self.tags = tags
        self.blurb = blurb
        self.author_notes = author_notes
        self.states_schema_version = states_schema_version
        self.init_state_name = init_state_name

        self.states: Dict[str, state_domain.State] = {}
        for (state_name, state_dict) in states_dict.items():
            self.states[state_name] = state_domain.State.from_dict(state_dict)

        self.param_specs = {
            ps_name: param_domain.ParamSpec.from_dict(ps_val)
            for (ps_name, ps_val) in param_specs_dict.items()
        }
        self.param_changes = [
            param_domain.ParamChange.from_dict(param_change_dict)
            for param_change_dict in param_changes_list]

        self.version = version
        self.created_on = created_on
        self.last_updated = last_updated
        self.auto_tts_enabled = auto_tts_enabled
        self.correctness_feedback_enabled = correctness_feedback_enabled
        self.edits_allowed = edits_allowed

    def get_translatable_contents_collection(
        self
    ) -> translation_domain.TranslatableContentsCollection:
        """Get all translatable fields/objects in the exploration.

        Returns:
            translatable_contents_collection: TranslatableContentsCollection.
            An instance of TranslatableContentsCollection class.
        """
        translatable_contents_collection = (
            translation_domain.TranslatableContentsCollection())

        for state in self.states.values():
            (
                translatable_contents_collection
                .add_fields_from_translatable_object(state)
            )
        return translatable_contents_collection

    @classmethod
    def create_default_exploration(
        cls,
        exploration_id: str,
        title: str = feconf.DEFAULT_EXPLORATION_TITLE,
        init_state_name: str = feconf.DEFAULT_INIT_STATE_NAME,
        category: str = feconf.DEFAULT_EXPLORATION_CATEGORY,
        objective: str = feconf.DEFAULT_EXPLORATION_OBJECTIVE,
        language_code: str = constants.DEFAULT_LANGUAGE_CODE
    ) -> Exploration:
        """Returns a Exploration domain object with default values.

        'title', 'init_state_name', 'category', 'objective' if not provided are
        taken from feconf; 'tags' and 'param_changes_list' are initialized to
        empty list; 'states_schema_version' is taken from feconf; 'states_dict'
        is derived from feconf; 'param_specs_dict' is an empty dict; 'blurb' and
        'author_notes' are initialized to empty string; 'version' is
        initializated to 0.

        Args:
            exploration_id: str. The id of the exploration.
            title: str. The exploration title.
            init_state_name: str. The name of the initial state.
            category: str. The category of the exploration.
            objective: str. The objective of the exploration.
            language_code: str. The language code of the exploration.

        Returns:
            Exploration. The Exploration domain object with default
            values.
        """
        init_state_dict = state_domain.State.create_default_state(
            init_state_name, is_initial_state=True).to_dict()

        states_dict = {
            init_state_name: init_state_dict
        }

        return cls(
            exploration_id, title, category, objective, language_code, [], '',
            '', feconf.CURRENT_STATE_SCHEMA_VERSION,
            init_state_name, states_dict, {}, [], 0,
            feconf.DEFAULT_AUTO_TTS_ENABLED,
            feconf.DEFAULT_CORRECTNESS_FEEDBACK_ENABLED, True)

    @classmethod
    def from_dict(
        cls,
        exploration_dict: ExplorationDict,
        exploration_version: int = 0,
        exploration_created_on: Optional[datetime.datetime] = None,
        exploration_last_updated: Optional[datetime.datetime] = None
    ) -> Exploration:
        """Return a Exploration domain object from a dict.

        Args:
            exploration_dict: dict. The dict representation of Exploration
                object.
            exploration_version: int. The version of the exploration.
            exploration_created_on: datetime.datetime. Date and time when the
                exploration is created.
            exploration_last_updated: datetime.datetime. Date and time when the
                exploration was last updated.

        Returns:
            Exploration. The corresponding Exploration domain object.

        Raises:
            Exception. Some parameter was used in a state but not declared
                in the Exploration dict.
        """
        # NOTE TO DEVELOPERS: It is absolutely ESSENTIAL this conversion to and
        # from an ExplorationModel/dictionary MUST be exhaustive and complete.
        exploration = cls.create_default_exploration(
            exploration_dict['id'],
            title=exploration_dict['title'],
            category=exploration_dict['category'],
            objective=exploration_dict['objective'],
            language_code=exploration_dict['language_code'])
        exploration.tags = exploration_dict['tags']
        exploration.blurb = exploration_dict['blurb']
        exploration.author_notes = exploration_dict['author_notes']
        exploration.auto_tts_enabled = exploration_dict['auto_tts_enabled']
        exploration.correctness_feedback_enabled = exploration_dict[
            'correctness_feedback_enabled']
        exploration.edits_allowed = exploration_dict['edits_allowed']

        exploration.param_specs = {
            ps_name: param_domain.ParamSpec.from_dict(ps_val) for
            (ps_name, ps_val) in exploration_dict['param_specs'].items()
        }

        exploration.states_schema_version = exploration_dict[
            'states_schema_version']
        init_state_name = exploration_dict['init_state_name']
        exploration.rename_state(exploration.init_state_name, init_state_name)
        exploration.add_states([
            state_name for state_name in exploration_dict['states']
            if state_name != init_state_name])

        for (state_name, sdict) in exploration_dict['states'].items():
            state = exploration.states[state_name]

            state.content = state_domain.SubtitledHtml(
                sdict['content']['content_id'], sdict['content']['html'])
            state.content.validate()

            state.param_changes = [param_domain.ParamChange(
                pc['name'], pc['generator_id'], pc['customization_args']
            ) for pc in sdict['param_changes']]

            for pc in state.param_changes:
                if pc.name not in exploration.param_specs:
                    raise Exception(
                        'Parameter %s was used in a state but not '
                        'declared in the exploration param_specs.' % pc.name)

            idict = sdict['interaction']
            interaction_answer_groups = [
                state_domain.AnswerGroup.from_dict(group)
                for group in idict['answer_groups']]

            default_outcome = (
                state_domain.Outcome.from_dict(idict['default_outcome'])
                if idict['default_outcome'] is not None else None)

            solution = (
                state_domain.Solution.from_dict(idict['id'], idict['solution'])
                if idict['solution'] is not None and idict['id'] is not None
                else None
            )

            customization_args = (
                state_domain.InteractionInstance.
                convert_customization_args_dict_to_customization_args(
                    idict['id'],
                    idict['customization_args']
                )
            )
            state.interaction = state_domain.InteractionInstance(
                idict['id'], customization_args,
                interaction_answer_groups, default_outcome,
                idict['confirmed_unclassified_answers'],
                [state_domain.Hint.from_dict(h) for h in idict['hints']],
                solution)

            state.recorded_voiceovers = (
                state_domain.RecordedVoiceovers.from_dict(
                    sdict['recorded_voiceovers']))

            state.written_translations = (
                state_domain.WrittenTranslations.from_dict(
                    sdict['written_translations']))

            state.next_content_id_index = sdict['next_content_id_index']

            state.linked_skill_id = sdict['linked_skill_id']

            state.solicit_answer_details = sdict['solicit_answer_details']

            state.card_is_checkpoint = sdict['card_is_checkpoint']

            exploration.states[state_name] = state

        exploration.param_changes = [
            param_domain.ParamChange.from_dict(pc)
            for pc in exploration_dict['param_changes']]

        exploration.version = exploration_version
        exploration.created_on = exploration_created_on
        exploration.last_updated = exploration_last_updated

        return exploration

    @classmethod
    def _validate_state_name(cls, name: str) -> None:
        """Validates name string.

        Args:
            name: str. The name to validate.
        """
        utils.require_valid_name(name, 'a state name')

    def validate(self, strict: bool = False) -> None:
        """Validates various properties of the Exploration.

        Args:
            strict: bool. If True, the exploration is assumed to be published,
                and the validation checks are stricter.

        Raises:
            ValidationError. One or more attributes of the Exploration are
                invalid.
        """
        if not isinstance(self.title, str):
            raise utils.ValidationError(
                'Expected title to be a string, received %s' % self.title)
        utils.require_valid_name(
            self.title, 'the exploration title', allow_empty=True)

        if not isinstance(self.category, str):
            raise utils.ValidationError(
                'Expected category to be a string, received %s'
                % self.category)
        utils.require_valid_name(
            self.category, 'the exploration category', allow_empty=True)

        if not isinstance(self.objective, str):
            raise utils.ValidationError(
                'Expected objective to be a string, received %s' %
                self.objective)

        if not isinstance(self.language_code, str):
            raise utils.ValidationError(
                'Expected language_code to be a string, received %s' %
                self.language_code)
        if not utils.is_valid_language_code(self.language_code):
            raise utils.ValidationError(
                'Invalid language_code: %s' % self.language_code)

        if not isinstance(self.tags, list):
            raise utils.ValidationError(
                'Expected \'tags\' to be a list, received %s' % self.tags)
        for tag in self.tags:
            if not isinstance(tag, str):
                raise utils.ValidationError(
                    'Expected each tag in \'tags\' to be a string, received '
                    '\'%s\'' % tag)

            if not tag:
                raise utils.ValidationError('Tags should be non-empty.')

            if not re.match(constants.TAG_REGEX, tag):
                raise utils.ValidationError(
                    'Tags should only contain lowercase letters and spaces, '
                    'received \'%s\'' % tag)

            if (tag[0] not in string.ascii_lowercase or
                    tag[-1] not in string.ascii_lowercase):
                raise utils.ValidationError(
                    'Tags should not start or end with whitespace, received '
                    ' \'%s\'' % tag)

            if re.search(r'\s\s+', tag):
                raise utils.ValidationError(
                    'Adjacent whitespace in tags should be collapsed, '
                    'received \'%s\'' % tag)
        if len(set(self.tags)) != len(self.tags):
            raise utils.ValidationError('Some tags duplicate each other')

        if not isinstance(self.blurb, str):
            raise utils.ValidationError(
                'Expected blurb to be a string, received %s' % self.blurb)

        if not isinstance(self.author_notes, str):
            raise utils.ValidationError(
                'Expected author_notes to be a string, received %s' %
                self.author_notes)

        if not isinstance(self.states, dict):
            raise utils.ValidationError(
                'Expected states to be a dict, received %s' % self.states)
        if not self.states:
            raise utils.ValidationError('This exploration has no states.')
        for state_name, state in self.states.items():
            self._validate_state_name(state_name)
            state.validate(
                self.param_specs,
                allow_null_interaction=not strict)
            # The checks below perform validation on the Outcome domain object
            # that is specific to answer groups in explorations, but not
            # questions. This logic is here because the validation checks in
            # the Outcome domain object are used by both explorations and
            # questions.
            for answer_group in state.interaction.answer_groups:
                if not answer_group.outcome.dest:
                    raise utils.ValidationError(
                        'Every outcome should have a destination.')
                if not isinstance(answer_group.outcome.dest, str):
                    raise utils.ValidationError(
                        'Expected outcome dest to be a string, received %s'
                        % answer_group.outcome.dest)

                outcome = answer_group.outcome
                if outcome.dest_if_really_stuck is not None:
                    if not isinstance(outcome.dest_if_really_stuck, str):
                        raise utils.ValidationError(
                            'Expected dest_if_really_stuck to be a '
                            'string, received %s' %
                            outcome.dest_if_really_stuck)

            if state.interaction.default_outcome is not None:
                if not state.interaction.default_outcome.dest:
                    raise utils.ValidationError(
                        'Every outcome should have a destination.')
                if not isinstance(state.interaction.default_outcome.dest, str):
                    raise utils.ValidationError(
                        'Expected outcome dest to be a string, received %s'
                        % state.interaction.default_outcome.dest)

                interaction_default_outcome = state.interaction.default_outcome
                if interaction_default_outcome.dest_if_really_stuck is not None:
                    if not isinstance(
                        interaction_default_outcome.dest_if_really_stuck, str
                    ):
                        raise utils.ValidationError(
                            'Expected dest_if_really_stuck to be a '
                            'string, received %s'
                            % interaction_default_outcome.dest_if_really_stuck)

        if self.states_schema_version is None:
            raise utils.ValidationError(
                'This exploration has no states schema version.')
        if not self.init_state_name:
            raise utils.ValidationError(
                'This exploration has no initial state name specified.')
        if self.init_state_name not in self.states:
            raise utils.ValidationError(
                'There is no state in %s corresponding to the exploration\'s '
                'initial state name %s.' %
                (list(self.states.keys()), self.init_state_name))

        if not isinstance(self.param_specs, dict):
            raise utils.ValidationError(
                'Expected param_specs to be a dict, received %s'
                % self.param_specs)

        if not isinstance(self.auto_tts_enabled, bool):
            raise utils.ValidationError(
                'Expected auto_tts_enabled to be a bool, received %s'
                % self.auto_tts_enabled)

        if not isinstance(self.correctness_feedback_enabled, bool):
            raise utils.ValidationError(
                'Expected correctness_feedback_enabled to be a bool, received '
                '%s' % self.correctness_feedback_enabled)

        if not isinstance(self.edits_allowed, bool):
            raise utils.ValidationError(
                'Expected edits_allowed to be a bool, received '
                '%s' % self.edits_allowed)

        for param_name in self.param_specs:
            if not isinstance(param_name, str):
                raise utils.ValidationError(
                    'Expected parameter name to be a string, received %s (%s).'
                    % (param_name, type(param_name)))
            if not re.match(feconf.ALPHANUMERIC_REGEX, param_name):
                raise utils.ValidationError(
                    'Only parameter names with characters in [a-zA-Z0-9] are '
                    'accepted.')
            self.param_specs[param_name].validate()

        if not isinstance(self.param_changes, list):
            raise utils.ValidationError(
                'Expected param_changes to be a list, received %s'
                % self.param_changes)
        for param_change in self.param_changes:
            param_change.validate()

            if param_change.name in constants.INVALID_PARAMETER_NAMES:
                raise utils.ValidationError(
                    'The exploration-level parameter with name \'%s\' is '
                    'reserved. Please choose a different name.'
                    % param_change.name)
            if param_change.name not in self.param_specs:
                raise utils.ValidationError(
                    'No parameter named \'%s\' exists in this exploration'
                    % param_change.name)

        # TODO(sll): Find a way to verify the param change customization args
        # when they depend on exploration/state parameters (e.g. the generated
        # values must have the correct obj_type). Can we get sample values for
        # the reader's answer and these parameters by looking at states that
        # link to this one?

        # Check that all state param changes are valid.
        for state_name, state in self.states.items():
            for param_change in state.param_changes:
                param_change.validate()
                if param_change.name in constants.INVALID_PARAMETER_NAMES:
                    raise utils.ValidationError(
                        'The parameter name \'%s\' is reserved. Please choose '
                        'a different name for the parameter being set in '
                        'state \'%s\'.' % (param_change.name, state_name))
                if param_change.name not in self.param_specs:
                    raise utils.ValidationError(
                        'The parameter with name \'%s\' was set in state '
                        '\'%s\', but it does not exist in the list of '
                        'parameter specifications for this exploration.'
                        % (param_change.name, state_name))

        # Check that all answer groups, outcomes, and param_changes are valid.
        all_state_names = list(self.states.keys())
        for state_name, state in self.states.items():
            interaction = state.interaction
            default_outcome = interaction.default_outcome

            if default_outcome is not None:
                # Check the default destination, if any.
                if default_outcome.dest not in all_state_names:
                    raise utils.ValidationError(
                        'The destination %s is not a valid state.'
                        % default_outcome.dest)

                # Check default if-stuck destinations.
                if (
                    default_outcome.dest_if_really_stuck is not None and
                    default_outcome.dest_if_really_stuck not in all_state_names
                ):
                    raise utils.ValidationError(
                        'The destination for the stuck learner %s '
                        'is not a valid state.'
                        % default_outcome.dest_if_really_stuck)

                # Check that, if the outcome is a non-self-loop, then the
                # refresher_exploration_id is None.
                if (
                    default_outcome.refresher_exploration_id is not None and
                    default_outcome.dest != state_name
                ):
                    raise utils.ValidationError(
                        'The default outcome for state %s has a refresher '
                        'exploration ID, but is not a self-loop.' % state_name)

            for group in interaction.answer_groups:
                # Check group destinations.
                if group.outcome.dest not in all_state_names:
                    raise utils.ValidationError(
                        'The destination %s is not a valid state.'
                        % group.outcome.dest)

                # Check group if-stuck destinations.
                if (
                    group.outcome.dest_if_really_stuck is not None and
                    group.outcome.dest_if_really_stuck not in all_state_names
                ):
                    raise utils.ValidationError(
                        'The destination for the stuck learner %s '
                        'is not a valid state.'
                        % group.outcome.dest_if_really_stuck)

                # Check that, if the outcome is a non-self-loop, then the
                # refresher_exploration_id is None.
                if (
                    group.outcome.refresher_exploration_id is not None and
                    group.outcome.dest != state_name
                ):
                    raise utils.ValidationError(
                        'The outcome for an answer group in state %s has a '
                        'refresher exploration ID, but is not a self-loop.'
                        % state_name)

                for param_change in group.outcome.param_changes:
                    if param_change.name not in self.param_specs:
                        raise utils.ValidationError(
                            'The parameter %s was used in an answer group, '
                            'but it does not exist in this exploration'
                            % param_change.name)

        if strict:
            warnings_list = []

            # Check if first state is a checkpoint or not.
            if not self.states[self.init_state_name].card_is_checkpoint:
                raise utils.ValidationError(
                    'Expected card_is_checkpoint of first state to be True'
                    ' but found it to be %s'
                    % (self.states[self.init_state_name].card_is_checkpoint)
                )

            # Check if terminal states are checkpoints.
            for state_name, state in self.states.items():
                interaction = state.interaction
                if interaction.is_terminal:
                    if state_name != self.init_state_name:
                        if state.card_is_checkpoint:
                            raise utils.ValidationError(
                                'Expected card_is_checkpoint of terminal state '
                                'to be False but found it to be %s'
                                % state.card_is_checkpoint
                            )

            # Check if checkpoint count is between 1 and 8, inclusive.
            checkpoint_count = 0
            for state_name, state in self.states.items():
                if state.card_is_checkpoint:
                    checkpoint_count = checkpoint_count + 1
            if not 1 <= checkpoint_count <= 8:
                raise utils.ValidationError(
                    'Expected checkpoint count to be between 1 and 8 inclusive '
                    'but found it to be %s'
                    % checkpoint_count
                )

            # Check if a state marked as a checkpoint is bypassable.
            non_initial_checkpoint_state_names = []
            for state_name, state in self.states.items():
                if (state_name != self.init_state_name
                        and state.card_is_checkpoint):
                    non_initial_checkpoint_state_names.append(state_name)

            # For every non-initial checkpoint state we remove it from the
            # states dict. Then we check if we can reach a terminal state after
            # removing the state with checkpoint. As soon as we find a terminal
            # state, we break out of the loop and raise a validation error.
            # Since, we reached a terminal state, this implies that the user was
            # not required to go through the checkpoint. Hence, the checkpoint
            # is bypassable.
            for state_name_to_exclude in non_initial_checkpoint_state_names:
                new_states = copy.deepcopy(self.states)
                new_states.pop(state_name_to_exclude)
                processed_state_names = set()
                curr_queue = [self.init_state_name]
                excluded_state_is_bypassable = False
                while curr_queue:
                    if curr_queue[0] == state_name_to_exclude:
                        curr_queue.pop(0)
                        continue
                    curr_state_name = curr_queue[0]
                    curr_queue = curr_queue[1:]
                    if not curr_state_name in processed_state_names:
                        processed_state_names.add(curr_state_name)
                        curr_state = new_states[curr_state_name]

                        # We do not need to check if the current state is
                        # terminal or not before getting all outcomes, as when
                        # we find a terminal state in an outcome, we break out
                        # of the for loop and raise a validation error.
                        all_outcomes = (
                            curr_state.interaction.get_all_outcomes())
                        for outcome in all_outcomes:
                            dest_state = outcome.dest
                            # Ruling out the possibility of None for mypy type
                            # checking, because above we are already validating
                            # if outcome exists then it should have destination.
                            assert dest_state is not None
                            if self.states[dest_state].interaction.is_terminal:
                                excluded_state_is_bypassable = True
                                break
                            if (dest_state not in curr_queue and
                                    dest_state not in processed_state_names):
                                curr_queue.append(dest_state)
                    if excluded_state_is_bypassable:
                        raise utils.ValidationError(
                            'Cannot make %s a checkpoint as it is bypassable'
                            % state_name_to_exclude)

            try:
                self._verify_all_states_reachable()
            except utils.ValidationError as e:
                warnings_list.append(str(e))

            try:
                self._verify_no_dead_ends()
            except utils.ValidationError as e:
                warnings_list.append(str(e))

            if not self.title:
                warnings_list.append(
                    'A title must be specified (in the \'Settings\' tab).')

            if not self.category:
                warnings_list.append(
                    'A category must be specified (in the \'Settings\' tab).')

            if not self.objective:
                warnings_list.append(
                    'An objective must be specified (in the \'Settings\' tab).'
                )

            # Check that self-loop outcomes are not labelled as correct.
            all_state_names = list(self.states.keys())
            for state_name, state in self.states.items():
                interaction = state.interaction
                default_outcome = interaction.default_outcome

                if default_outcome is not None:
                    # Check that, if the outcome is a self-loop, then the
                    # outcome is not labelled as correct.
                    if (
                        default_outcome.dest == state_name and
                        default_outcome.labelled_as_correct
                    ):
                        raise utils.ValidationError(
                            'The default outcome for state %s is labelled '
                            'correct but is a self-loop.' % state_name)

                for group in interaction.answer_groups:
                    # Check that, if the outcome is a self-loop, then the
                    # outcome is not labelled as correct.
                    if (
                        group.outcome.dest == state_name and
                        group.outcome.labelled_as_correct
                    ):
                        raise utils.ValidationError(
                            'The outcome for an answer group in state %s is '
                            'labelled correct but is a self-loop.' % state_name)

                    if (
                        group.outcome.labelled_as_correct and
                        group.outcome.dest_if_really_stuck is not None
                    ):
                        raise utils.ValidationError(
                            'The outcome for the state is labelled '
                            'correct but a destination for the stuck learner '
                            'is specified.')

            if len(warnings_list) > 0:
                warning_str = ''
                for ind, warning in enumerate(warnings_list):
                    warning_str += '%s. %s ' % (ind + 1, warning)
                raise utils.ValidationError(
                    'Please fix the following issues before saving this '
                    'exploration: %s' % warning_str)

    def _verify_all_states_reachable(self) -> None:
        """Verifies that all states are reachable from the initial state.

        Raises:
            ValidationError. One or more states are not reachable from the
                initial state of the Exploration.
        """
        # This queue stores state names.
        processed_queue = []
        curr_queue = [self.init_state_name]

        while curr_queue:
            curr_state_name = curr_queue[0]
            curr_queue = curr_queue[1:]

            if not curr_state_name in processed_queue:
                processed_queue.append(curr_state_name)

                curr_state = self.states[curr_state_name]

                if not curr_state.interaction.is_terminal:
                    all_outcomes = curr_state.interaction.get_all_outcomes()
                    for outcome in all_outcomes:
                        dest_state = outcome.dest
                        if (
                            dest_state is not None and
                            dest_state not in curr_queue and
                            dest_state not in processed_queue
                        ):
                            curr_queue.append(dest_state)

        if len(self.states) != len(processed_queue):
            unseen_states = list(
                set(self.states.keys()) - set(processed_queue))
            raise utils.ValidationError(
                'The following states are not reachable from the initial '
                'state: %s' % ', '.join(unseen_states))

    def _verify_no_dead_ends(self) -> None:
        """Verifies that all states can reach a terminal state.

        Raises:
            ValidationError. If is impossible to complete the exploration from
                a state.
        """
        # This queue stores state names.
        processed_queue = []
        curr_queue = []

        for (state_name, state) in self.states.items():
            if state.interaction.is_terminal:
                curr_queue.append(state_name)

        while curr_queue:
            curr_state_name = curr_queue[0]
            curr_queue = curr_queue[1:]

            if not curr_state_name in processed_queue:
                processed_queue.append(curr_state_name)

                for (state_name, state) in self.states.items():
                    if (state_name not in curr_queue
                            and state_name not in processed_queue):
                        all_outcomes = (
                            state.interaction.get_all_outcomes())
                        for outcome in all_outcomes:
                            if outcome.dest == curr_state_name:
                                curr_queue.append(state_name)
                                break

        if len(self.states) != len(processed_queue):
            dead_end_states = list(
                set(self.states.keys()) - set(processed_queue))
            raise utils.ValidationError(
                'It is impossible to complete the exploration from the '
                'following states: %s' % ', '.join(dead_end_states))

    def get_content_html(self, state_name: str, content_id: str) -> str:
        """Return the content for a given content id of a state.

        Args:
            state_name: str. The name of the state.
            content_id: str. The id of the content.

        Returns:
            str. The html content corresponding to the given content id of a
            state.

        Raises:
            ValueError. The given state_name does not exist.
        """
        if state_name not in self.states:
            raise ValueError('State %s does not exist' % state_name)

        return self.states[state_name].get_content_html(content_id)

    # Derived attributes of an exploration.
    @property
    def init_state(self) -> state_domain.State:
        """The state which forms the start of this exploration.

        Returns:
            State. The corresponding State domain object.
        """
        return self.states[self.init_state_name]

    @property
    def param_specs_dict(self) -> Dict[str, param_domain.ParamSpecDict]:
        """A dict of param specs, each represented as Python dicts.

        Returns:
            dict. Dict of parameter specs.
        """
        return {ps_name: ps_val.to_dict()
                for (ps_name, ps_val) in self.param_specs.items()}

    @property
    def param_change_dicts(self) -> List[param_domain.ParamChangeDict]:
        """A list of param changes, represented as JSONifiable Python dicts.

        Returns:
            list(dict). List of dicts, each representing a parameter change.
        """
        return [param_change.to_dict() for param_change in self.param_changes]

    @classmethod
    def is_demo_exploration_id(cls, exploration_id: str) -> bool:
        """Whether the given exploration id is a demo exploration.

        Args:
            exploration_id: str. The exploration id.

        Returns:
            bool. Whether the corresponding exploration is a demo exploration.
        """
        return exploration_id in feconf.DEMO_EXPLORATIONS

    @property
    def is_demo(self) -> bool:
        """Whether the exploration is one of the demo explorations.

        Returns:
            bool. True is the current exploration is a demo exploration.
        """
        return self.is_demo_exploration_id(self.id)

    def has_state_name(self, state_name: str) -> bool:
        """Whether the exploration has a state with the given state name.

        Args:
            state_name: str. The name of the state.

        Returns:
            bool. Returns true if the exploration has the given state name.
        """
        state_names = list(self.states.keys())
        return state_name in state_names

    def get_interaction_id_by_state_name(
        self, state_name: str
    ) -> Optional[str]:
        """Returns the interaction id of the state.

        Args:
            state_name: str. The name of the state.

        Returns:
            str|None. The ID of the interaction.
        """
        return self.states[state_name].interaction.id

    def update_title(self, title: str) -> None:
        """Update the exploration title.

        Args:
            title: str. The exploration title to set.
        """
        self.title = title

    def update_category(self, category: str) -> None:
        """Update the exploration category.

        Args:
            category: str. The exploration category to set.
        """
        self.category = category

    def update_objective(self, objective: str) -> None:
        """Update the exploration objective.

        Args:
            objective: str. The exploration objective to set.
        """
        self.objective = objective

    def update_language_code(self, language_code: str) -> None:
        """Update the exploration language code.

        Args:
            language_code: str. The exploration language code to set.
        """
        self.language_code = language_code

    def update_tags(self, tags: List[str]) -> None:
        """Update the tags of the exploration.

        Args:
            tags: list(str). List of tags to set.
        """
        self.tags = tags

    def update_blurb(self, blurb: str) -> None:
        """Update the blurb of the exploration.

        Args:
            blurb: str. The blurb to set.
        """
        self.blurb = blurb

    def update_author_notes(self, author_notes: str) -> None:
        """Update the author notes of the exploration.

        Args:
            author_notes: str. The author notes to set.
        """
        self.author_notes = author_notes

    def update_param_specs(
        self, param_specs_dict: Dict[str, param_domain.ParamSpecDict]
    ) -> None:
        """Update the param spec dict.

        Args:
            param_specs_dict: dict. A dict where each key-value pair represents
                respectively, a param spec name and a dict used to initialize a
                ParamSpec domain object.
        """
        self.param_specs = {
            ps_name: param_domain.ParamSpec.from_dict(ps_val)
            for (ps_name, ps_val) in param_specs_dict.items()
        }

    def update_param_changes(
        self, param_changes: List[param_domain.ParamChange]
    ) -> None:
        """Update the param change dict.

        Args:
            param_changes: list(ParamChange). List of ParamChange objects.
        """
        self.param_changes = param_changes

    def update_init_state_name(self, init_state_name: str) -> None:
        """Update the name for the initial state of the exploration.

        Args:
            init_state_name: str. The new name of the initial state.

        Raises:
            Exception. Invalid initial state name.
        """
        old_init_state_name = self.init_state_name
        if init_state_name not in self.states:
            raise Exception(
                'Invalid new initial state name: %s; '
                'it is not in the list of states %s for this '
                'exploration.' % (init_state_name, list(self.states.keys())))
        self.init_state_name = init_state_name
        if old_init_state_name in self.states:
            self.states[old_init_state_name].card_is_checkpoint = False
        self.init_state.card_is_checkpoint = True

    def update_auto_tts_enabled(self, auto_tts_enabled: bool) -> None:
        """Update whether automatic text-to-speech is enabled.

        Args:
            auto_tts_enabled: bool. Whether automatic text-to-speech
                is enabled or not.
        """
        self.auto_tts_enabled = auto_tts_enabled

    def update_correctness_feedback_enabled(
        self, correctness_feedback_enabled: bool
    ) -> None:
        """Update whether correctness feedback is enabled.

        Args:
            correctness_feedback_enabled: bool. Whether correctness feedback
                is enabled or not.
        """
        self.correctness_feedback_enabled = correctness_feedback_enabled

    # Methods relating to states.
    def add_states(self, state_names: List[str]) -> None:
        """Adds multiple states to the exploration.

        Args:
            state_names: list(str). List of state names to add.

        Raises:
            ValueError. At least one of the new state names already exists in
                the states dict.
        """
        for state_name in state_names:
            if state_name in self.states:
                raise ValueError('Duplicate state name %s' % state_name)

        for state_name in state_names:
            self.states[state_name] = state_domain.State.create_default_state(
                state_name)

    def rename_state(self, old_state_name: str, new_state_name: str) -> None:
        """Renames the given state.

        Args:
            old_state_name: str. The old name of state to rename.
            new_state_name: str. The new state name.

        Raises:
            ValueError. The old state name does not exist or the new state name
                is already in states dict.
        """
        if old_state_name not in self.states:
            raise ValueError('State %s does not exist' % old_state_name)
        if (old_state_name != new_state_name and
                new_state_name in self.states):
            raise ValueError('Duplicate state name: %s' % new_state_name)

        if old_state_name == new_state_name:
            return

        self._validate_state_name(new_state_name)

        self.states[new_state_name] = copy.deepcopy(
            self.states[old_state_name])
        del self.states[old_state_name]

        if self.init_state_name == old_state_name:
            self.update_init_state_name(new_state_name)
        # Find all destinations in the exploration which equal the renamed
        # state, and change the name appropriately.
        for other_state in self.states.values():
            other_outcomes = other_state.interaction.get_all_outcomes()
            for outcome in other_outcomes:
                if outcome.dest == old_state_name:
                    outcome.dest = new_state_name

    def delete_state(self, state_name: str) -> None:
        """Deletes the given state.

        Args:
            state_name: str. The state name to be deleted.

        Raises:
            ValueError. The state does not exist or is the initial state of the
                exploration.
        """
        if state_name not in self.states:
            raise ValueError('State %s does not exist' % state_name)

        # Do not allow deletion of initial states.
        if self.init_state_name == state_name:
            raise ValueError('Cannot delete initial state of an exploration.')

        # Find all destinations in the exploration which equal the deleted
        # state, and change them to loop back to their containing state.
        for other_state_name, other_state in self.states.items():
            all_outcomes = other_state.interaction.get_all_outcomes()
            for outcome in all_outcomes:
                if outcome.dest == state_name:
                    outcome.dest = other_state_name
                if outcome and outcome.dest_if_really_stuck == state_name:
                    outcome.dest_if_really_stuck = other_state_name

        del self.states[state_name]

    def get_translatable_text(
        self, language_code: str
    ) -> Dict[str, Dict[str, state_domain.TranslatableItem]]:
        """Returns all the contents which needs translation in the given
        language.

        Args:
            language_code: str. The language code in which translation is
                required.

        Returns:
            dict(str, dict(str, str)). A dict where state_name is the key and a
            dict with content_id as the key and html content as value.
        """
        state_names_to_content_id_mapping = {}
        for state_name, state in self.states.items():
            state_names_to_content_id_mapping[state_name] = (
                state.get_content_id_mapping_needing_translations(
                    language_code))

        return state_names_to_content_id_mapping

    def get_trainable_states_dict(
        self,
        old_states: Dict[str, state_domain.State],
        exp_versions_diff: ExplorationVersionsDiff
    ) -> Dict[str, List[str]]:
        """Retrieves the state names of all trainable states in an exploration
        segregated into state names with changed and unchanged answer groups.
        In this method, the new_state_name refers to the name of the state in
        the current version of the exploration whereas the old_state_name refers
        to the name of the state in the previous version of the exploration.

        Args:
            old_states: dict. Dictionary containing all State domain objects.
            exp_versions_diff: ExplorationVersionsDiff. An instance of the
                exploration versions diff class.

        Returns:
            dict. The trainable states dict. This dict has three keys
            representing state names with changed answer groups and
            unchanged answer groups respectively.
        """
        trainable_states_dict: Dict[str, List[str]] = {
            'state_names_with_changed_answer_groups': [],
            'state_names_with_unchanged_answer_groups': []
        }
        new_states = self.states

        for new_state_name, new_state in new_states.items():
            if not new_state.can_undergo_classification():
                continue

            old_state_name = new_state_name
            if new_state_name in exp_versions_diff.new_to_old_state_names:
                old_state_name = exp_versions_diff.new_to_old_state_names[
                    new_state_name]

            # The case where a new state is added. When this happens, the
            # old_state_name will be equal to the new_state_name and it will not
            # be present in the exploration's older version.
            if old_state_name not in old_states:
                trainable_states_dict[
                    'state_names_with_changed_answer_groups'].append(
                        new_state_name)
                continue
            old_state = old_states[old_state_name]
            old_training_data = old_state.get_training_data()
            new_training_data = new_state.get_training_data()

            # Check if the training data and interaction_id of the state in the
            # previous version of the exploration and the state in the new
            # version of the exploration match. If any of them are not equal,
            # we create a new job for the state in the current version.
            if new_training_data == old_training_data and (
                    new_state.interaction.id == old_state.interaction.id):
                trainable_states_dict[
                    'state_names_with_unchanged_answer_groups'].append(
                        new_state_name)
            else:
                trainable_states_dict[
                    'state_names_with_changed_answer_groups'].append(
                        new_state_name)

        return trainable_states_dict

    def get_languages_with_complete_translation(self) -> List[str]:
        """Returns a list of language code in which the exploration translation
        is 100%.

        Returns:
            list(str). A list of language code in which the translation for the
            exploration is complete i.e, 100%.
        """
        content_count = self.get_content_count()
        language_code_list = []
        for language_code, count in self.get_translation_counts().items():
            if count == content_count:
                language_code_list.append(language_code)

        return language_code_list

    def get_translation_counts(self) -> Dict[str, int]:
        """Returns a dict representing the number of translations available in a
        language for which there exists at least one translation in the
        exploration.

        Returns:
            dict(str, int). A dict with language code as a key and number of
            translation available in that language as the value.
        """
        exploration_translation_counts: Dict[
            str, int
        ] = collections.defaultdict(int)
        for state in self.states.values():
            state_translation_counts = state.get_translation_counts()
            for language, count in state_translation_counts.items():
                exploration_translation_counts[language] += count

        return dict(exploration_translation_counts)

    def get_content_count(self) -> int:
        """Returns the total number of distinct content fields available in the
        exploration which are user facing and can be translated into
        different languages.

        (The content field includes state content, feedback, hints, solutions.)

        Returns:
            int. The total number of distinct content fields available inside
            the exploration.
        """
        content_count = 0
        for state in self.states.values():
            content_count += state.get_translatable_content_count()

        return content_count

    def get_metadata(self) -> ExplorationMetadata:
        """Gets the ExplorationMetadata domain object for the exploration."""
        return ExplorationMetadata(
            self.title, self. category, self.objective, self.language_code,
            self.tags, self.blurb, self.author_notes,
            self.states_schema_version, self.init_state_name,
            self.param_specs, self.param_changes, self.auto_tts_enabled,
            self.correctness_feedback_enabled, self.edits_allowed
        )

    @classmethod
    def _convert_states_v41_dict_to_v42_dict(
        cls, states_dict: Dict[str, state_domain.StateDict]
    ) -> Dict[str, state_domain.StateDict]:
        """Converts from version 41 to 42. Version 42 changes rule input types
        for DragAndDropSortInput and ItemSelectionInput interactions to better
        support translations. Specifically, the rule inputs will store content
        ids of the html rather than the raw html. Solution answers for
        DragAndDropSortInput and ItemSelectionInput interactions are also
        updated.

        Args:
            states_dict: dict. A dict where each key-value pair represents,
                respectively, a state name and a dict used to initialize a
                State domain object.

        Returns:
            dict. The converted states_dict.
        """

        @overload
        def migrate_rule_inputs_and_answers(
            new_type: str,
            value: str,
            choices: List[state_domain.SubtitledHtmlDict]
        ) -> str: ...

        @overload
        def migrate_rule_inputs_and_answers(
            new_type: str,
            value: List[str],
            choices: List[state_domain.SubtitledHtmlDict]
        ) -> List[str]: ...

        @overload
        def migrate_rule_inputs_and_answers(
            new_type: str,
            value: List[List[str]],
            choices: List[state_domain.SubtitledHtmlDict]
        ) -> List[List[str]]: ...

        # Here we use MyPy ignore because MyPy expects a return value in
        # every condition when we define a return type but here we are
        # returning only in if-else conditions and we are not returning
        # when none of the condition matches which causes MyPy to throw
        # a 'Missing return statement' error. Thus to avoid the error,
        # we used ignore here.
        def migrate_rule_inputs_and_answers(  # type: ignore[return]
            new_type: str,
            value: Union[List[List[str]], List[str], str],
            choices: List[state_domain.SubtitledHtmlDict]
        ) -> Union[List[List[str]], List[str], str]:
            """Migrates SetOfHtmlString to SetOfTranslatableHtmlContentIds,
            ListOfSetsOfHtmlStrings to ListOfSetsOfTranslatableHtmlContentIds,
            and DragAndDropHtmlString to TranslatableHtmlContentId. These
            migrations are necessary to have rules work easily for multiple
            languages; instead of comparing html for equality, we compare
            content_ids for equality.

            Args:
                new_type: str. The type to migrate to.
                value: *. The value to migrate.
                choices: list(dict). The list of subtitled html dicts to extract
                    content ids from.

            Returns:
                *. The migrated rule input.
            """

            def extract_content_id_from_choices(html: str) -> str:
                """Given a html, find its associated content id in choices,
                which is a list of subtitled html dicts.

                Args:
                    html: str. The html to find the content id of.

                Returns:
                    str. The content id of html.
                """
                for subtitled_html_dict in choices:
                    if subtitled_html_dict['html'] == html:
                        return subtitled_html_dict['content_id']
                # If there is no match, we discard the rule input. The frontend
                # will handle invalid content ids similar to how it handled
                # non-matching html.
                return feconf.INVALID_CONTENT_ID

            if new_type == 'TranslatableHtmlContentId':
                # Here 'TranslatableHtmlContentId' can only be of str type, thus
                # to narrow down the type we used assert here.
                assert isinstance(value, str)
                return extract_content_id_from_choices(value)
            elif new_type == 'SetOfTranslatableHtmlContentIds':
                # Here we use cast because this 'elif' condition forces value
                # to have type List[str].
                set_of_content_ids = cast(List[str], value)
                return [
                    migrate_rule_inputs_and_answers(
                        'TranslatableHtmlContentId', html, choices
                    ) for html in set_of_content_ids
                ]
            elif new_type == 'ListOfSetsOfTranslatableHtmlContentIds':
                # Here we use cast because this 'elif' condition forces value
                # to have type List[List[str]].
                list_of_set_of_content_ids = cast(
                    List[List[str]], value
                )
                return [
                    migrate_rule_inputs_and_answers(
                        'SetOfTranslatableHtmlContentIds', html_set, choices
                    ) for html_set in list_of_set_of_content_ids
                ]

        for state_dict in states_dict.values():
            interaction_id = state_dict['interaction']['id']
            if interaction_id not in [
                    'DragAndDropSortInput', 'ItemSelectionInput']:
                continue

            solution = state_dict['interaction']['solution']
            choices = state_dict['interaction']['customization_args'][
                'choices']['value']
            if interaction_id == 'ItemSelectionInput':
                # The solution type will be migrated from SetOfHtmlString to
                # SetOfTranslatableHtmlContentIds.
                if solution is not None:
                    # Ruling out the possibility of any other type for MyPy type
                    # checking because for interaction 'ItemSelectionInput',
                    # the correct_answer is formatted as List[str] type.
                    assert isinstance(solution['correct_answer'], list)
                    list_of_html_contents = []
                    for html_content in solution['correct_answer']:
                        assert isinstance(html_content, str)
                        list_of_html_contents.append(html_content)
                    solution['correct_answer'] = (
                        migrate_rule_inputs_and_answers(
                            'SetOfTranslatableHtmlContentIds',
                            list_of_html_contents,
                            choices)
                    )
            if interaction_id == 'DragAndDropSortInput':
                # The solution type will be migrated from ListOfSetsOfHtmlString
                # to ListOfSetsOfTranslatableHtmlContentIds.
                if solution is not None:
                    # Ruling out the possibility of any other type for MyPy type
                    # checking because for interaction 'DragAndDropSortInput',
                    # the correct_answer is formatted as List[List[str]] type.
                    assert isinstance(solution['correct_answer'], list)
                    list_of_html_content_list = []
                    for html_content_list in solution['correct_answer']:
                        assert isinstance(html_content_list, list)
                        list_of_html_content_list.append(html_content_list)
                    solution['correct_answer'] = (
                        migrate_rule_inputs_and_answers(
                            'ListOfSetsOfTranslatableHtmlContentIds',
                            list_of_html_content_list,
                            choices)
                    )

            for answer_group_dict in state_dict['interaction']['answer_groups']:
                for rule_spec_dict in answer_group_dict['rule_specs']:
                    rule_type = rule_spec_dict['rule_type']
                    rule_inputs = rule_spec_dict['inputs']

                    if interaction_id == 'ItemSelectionInput':
                        # All rule inputs for ItemSelectionInput will be
                        # migrated from SetOfHtmlString to
                        # SetOfTranslatableHtmlContentIds.
                        # Ruling out the possibility of any other type
                        # for MyPy type checking because for interaction
                        # 'ItemSelectionInput', the rule inputs are formatted
                        # as List[str] type.
                        assert isinstance(rule_inputs['x'], list)
                        list_of_html_contents = []
                        for html_content in rule_inputs['x']:
                            assert isinstance(html_content, str)
                            list_of_html_contents.append(html_content)
                        rule_inputs['x'] = migrate_rule_inputs_and_answers(
                            'SetOfTranslatableHtmlContentIds',
                            list_of_html_contents,
                            choices)
                    if interaction_id == 'DragAndDropSortInput':
                        rule_types_with_list_of_sets = [
                            'IsEqualToOrdering',
                            'IsEqualToOrderingWithOneItemAtIncorrectPosition'
                        ]
                        if rule_type in rule_types_with_list_of_sets:
                            # For rule type IsEqualToOrdering and
                            # IsEqualToOrderingWithOneItemAtIncorrectPosition,
                            # the x input will be migrated from
                            # ListOfSetsOfHtmlStrings to
                            # ListOfSetsOfTranslatableHtmlContentIds.
                            # Ruling out the possibility of any other type
                            # for MyPy type checking because for interaction
                            # 'DragAndDropSortInput', the rule inputs are
                            # formatted as List[List[str]] type.
                            assert isinstance(rule_inputs['x'], list)
                            list_of_html_content_list = []
                            for html_content_list in rule_inputs['x']:
                                assert isinstance(html_content_list, list)
                                list_of_html_content_list.append(
                                    html_content_list
                                )
                            rule_inputs['x'] = migrate_rule_inputs_and_answers(
                                'ListOfSetsOfTranslatableHtmlContentIds',
                                list_of_html_content_list,
                                choices)
                        elif rule_type == 'HasElementXAtPositionY':
                            # For rule type HasElementXAtPositionY,
                            # the x input will be migrated from
                            # DragAndDropHtmlString to
                            # TranslatableHtmlContentId, and the y input will
                            # remain as DragAndDropPositiveInt.
                            # Ruling out the possibility of any other type
                            # for MyPy type checking because for interaction
                            # 'HasElementXAtPositionY', the rule inputs are
                            # formatted as str type.
                            assert isinstance(rule_inputs['x'], str)
                            rule_inputs['x'] = migrate_rule_inputs_and_answers(
                                'TranslatableHtmlContentId',
                                rule_inputs['x'],
                                choices)
                        elif rule_type == 'HasElementXBeforeElementY':
                            # For rule type HasElementXBeforeElementY,
                            # the x and y inputs will be migrated from
                            # DragAndDropHtmlString to
                            # TranslatableHtmlContentId.
                            for rule_input_name in ['x', 'y']:
                                rule_input_value = rule_inputs[rule_input_name]
                                # Ruling out the possibility of any other type
                                # for MyPy type checking because for interaction
                                # 'HasElementXBeforeElementY', the rule inputs
                                # are formatted as str type.
                                assert isinstance(rule_input_value, str)
                                rule_inputs[rule_input_name] = (
                                    migrate_rule_inputs_and_answers(
                                        'TranslatableHtmlContentId',
                                        rule_input_value,
                                        choices))

        return states_dict

    @classmethod
    def _convert_states_v42_dict_to_v43_dict(
        cls, states_dict: Dict[str, state_domain.StateDict]
    ) -> Dict[str, state_domain.StateDict]:
        """Converts from version 42 to 43. Version 43 adds a new customization
        arg to NumericExpressionInput, AlgebraicExpressionInput, and
        MathEquationInput. The customization arg will allow creators to choose
        whether to render the division sign (÷) instead of a fraction for the
        division operation.

        Args:
            states_dict: dict. A dict where each key-value pair represents,
                respectively, a state name and a dict used to initialize a
                State domain object.

        Returns:
            dict. The converted states_dict.
        """
        for state_dict in states_dict.values():
            interaction_id = state_dict['interaction']['id']
            if interaction_id not in [
                    'NumericExpressionInput', 'AlgebraicExpressionInput',
                    'MathEquationInput']:
                continue

            customization_args = state_dict['interaction']['customization_args']
            customization_args.update({
                'useFractionForDivision': {
                    'value': True
                }
            })

        return states_dict

    @classmethod
    def _convert_states_v43_dict_to_v44_dict(
        cls,
        states_dict: Dict[str, state_domain.StateDict],
        init_state_name: str
    ) -> Dict[str, state_domain.StateDict]:
        """Converts from version 43 to version 44. Version 44 adds
        card_is_checkpoint boolean to the state, which allows creators to
        mark a state as a checkpoint for the learners

        Args:
            states_dict: dict. A dict where each key-value pair represents,
                respectively, a state name and a dict used to initalize a
                State domain object.
            init_state_name: str. Name of the first state.

        Returns:
            dict. The converted states_dict.
        """
        for (state_name, state_dict) in states_dict.items():
            state_dict['card_is_checkpoint'] = bool(
                state_name == init_state_name)
        return states_dict

    @classmethod
    def _convert_states_v44_dict_to_v45_dict(
        cls, states_dict: Dict[str, state_domain.StateDict]
    ) -> Dict[str, state_domain.StateDict]:
        """Converts from version 44 to 45. Version 45 contains
        linked skill id.

        Args:
            states_dict: dict. A dict where each key-value pair represents,
                respectively, a state name and a dict used to initialize a
                State domain object.

        Returns:
            dict. The converted states_dict.
        """

        for state_dict in states_dict.values():
            state_dict['linked_skill_id'] = None
        return states_dict

    @classmethod
    def _convert_states_v45_dict_to_v46_dict(
        cls, states_dict: Dict[str, state_domain.StateDict]
    ) -> Dict[str, state_domain.StateDict]:
        """Converts from version 45 to 46. Version 46 ensures that the written
        translations in a state containing unicode content do not contain HTML
        tags and the data_format is unicode.

        Args:
            states_dict: dict. A dict where each key-value pair represents,
                respectively, a state name and a dict used to initialize a
                State domain object.

        Returns:
            dict. The converted states_dict.
        """

        for state_dict in states_dict.values():
            list_of_subtitled_unicode_content_ids = []
            interaction_customisation_args = state_dict['interaction'][
                'customization_args']
            if interaction_customisation_args:
                customisation_args = (
                    state_domain.InteractionInstance
                    .convert_customization_args_dict_to_customization_args(
                        state_dict['interaction']['id'],
                        state_dict['interaction']['customization_args'],
                        state_schema_version=45))
                for ca_name in customisation_args:
                    list_of_subtitled_unicode_content_ids.extend(
                        state_domain.InteractionCustomizationArg
                        .traverse_by_schema_and_get(
                            customisation_args[ca_name].schema,
                            customisation_args[ca_name].value,
                            [schema_utils.SCHEMA_OBJ_TYPE_SUBTITLED_UNICODE],
                            lambda subtitled_unicode:
                            subtitled_unicode.content_id
                        )
                    )
                translations_mapping = (
                    state_dict['written_translations']['translations_mapping'])
                for content_id in translations_mapping:
                    if content_id in list_of_subtitled_unicode_content_ids:
                        for language_code in translations_mapping[content_id]:
                            written_translation = (
                                translations_mapping[content_id][language_code])
                            written_translation['data_format'] = (
                                schema_utils.SCHEMA_TYPE_UNICODE)
                            # Here, we are narrowing down the type from
                            # Union[List[str], str] to str.
                            assert isinstance(
                                written_translation['translation'],
                                str
                            )
                            written_translation['translation'] = (
                                html_cleaner.strip_html_tags(
                                    written_translation['translation']))
        return states_dict

    @classmethod
    def _convert_states_v46_dict_to_v47_dict(
        cls, states_dict: Dict[str, state_domain.StateDict]
    ) -> Dict[str, state_domain.StateDict]:
        """Converts from version 46 to 47. Version 52 deprecates
        oppia-noninteractive-svgdiagram tag and converts existing occurences of
        it to oppia-noninteractive-image tag.

        Args:
            states_dict: dict. A dict where each key-value pair represents,
                respectively, a state name and a dict used to initialize a
                State domain object.

        Returns:
            dict. The converted states_dict.
        """

        for state_dict in states_dict.values():
            interaction_customisation_args = state_dict['interaction'][
                'customization_args']
            if interaction_customisation_args:
                state_domain.State.convert_html_fields_in_state(
                    state_dict,
                    html_validation_service
                    .convert_svg_diagram_tags_to_image_tags, 46)
        return states_dict

    @classmethod
    def _convert_states_v47_dict_to_v48_dict(
        cls, states_dict: Dict[str, state_domain.StateDict]
    ) -> Dict[str, state_domain.StateDict]:
        """Converts from version 47 to 48. Version 48 fixes encoding issues in
        HTML fields.

        Args:
            states_dict: dict. A dict where each key-value pair represents,
                respectively, a state name and a dict used to initialize a
                State domain object.

        Returns:
            dict. The converted states_dict.
        """

        for state_dict in states_dict.values():
            interaction_customisation_args = state_dict['interaction'][
                'customization_args']
            if interaction_customisation_args:
                state_domain.State.convert_html_fields_in_state(
                    state_dict,
                    html_validation_service.fix_incorrectly_encoded_chars,
                    state_schema_version=48)
        return states_dict

    @classmethod
    def _convert_states_v48_dict_to_v49_dict(
        cls, states_dict: Dict[str, state_domain.StateDict]
    ) -> Dict[str, state_domain.StateDict]:
        """Converts from version 48 to 49. Version 49 adds
        requireNonnegativeInput customization arg to NumericInput
        interaction which allows creators to set input should be greater
        than or equal to zero.

        Args:
            states_dict: dict. A dict where each key-value pair represents,
                respectively, a state name and a dict used to initialize a
                State domain object.

        Returns:
            dict. The converted states_dict.
        """

        for state_dict in states_dict.values():
            if state_dict['interaction']['id'] == 'NumericInput':
                customization_args = state_dict['interaction'][
                    'customization_args']
                customization_args.update({
                    'requireNonnegativeInput': {
                        'value': False
                    }
                })

        return states_dict

    @classmethod
    def _convert_states_v49_dict_to_v50_dict(
        cls, states_dict: Dict[str, state_domain.StateDict]
    ) -> Dict[str, state_domain.StateDict]:
        """Converts from version 49 to 50. Version 50 removes rules from
        explorations that use one of the following rules:
        [ContainsSomeOf, OmitsSomeOf, MatchesWithGeneralForm]. It also renames
        `customOskLetters` cust arg to `allowedVariables`.

        Args:
            states_dict: dict. A dict where each key-value pair represents,
                respectively, a state name and a dict used to initialize a
                State domain object.

        Returns:
            dict. The converted states_dict.
        """
        for state_dict in states_dict.values():
            if state_dict['interaction']['id'] in MATH_INTERACTION_TYPES:
                filtered_answer_groups = []
                for answer_group_dict in state_dict[
                        'interaction']['answer_groups']:
                    filtered_rule_specs = []
                    for rule_spec_dict in answer_group_dict['rule_specs']:
                        rule_type = rule_spec_dict['rule_type']
                        if rule_type not in MATH_INTERACTION_DEPRECATED_RULES:
                            filtered_rule_specs.append(
                                copy.deepcopy(rule_spec_dict))
                    answer_group_dict['rule_specs'] = filtered_rule_specs
                    if len(filtered_rule_specs) > 0:
                        filtered_answer_groups.append(
                            copy.deepcopy(answer_group_dict))
                state_dict[
                    'interaction']['answer_groups'] = filtered_answer_groups

                # Renaming cust arg.
                if state_dict[
                        'interaction']['id'] in ALGEBRAIC_MATH_INTERACTIONS:
                    customization_args = state_dict[
                        'interaction']['customization_args']
                    customization_args['allowedVariables'] = copy.deepcopy(
                        customization_args['customOskLetters'])
                    del customization_args['customOskLetters']

        return states_dict

    @classmethod
    def _convert_states_v50_dict_to_v51_dict(
        cls, states_dict: Dict[str, state_domain.StateDict]
    ) -> Dict[str, state_domain.StateDict]:
        """Converts from version 50 to 51. Version 51 adds a new
        dest_if_really_stuck field to Outcome class to redirect learners
        to a state for strengthening concepts when they get really stuck.

        Args:
            states_dict: dict. A dict where each key-value pair represents,
                respectively, a state name and a dict used to initialize a
                State domain object.

        Returns:
            dict. The converted states_dict.
        """
        for state_dict in states_dict.values():
            answer_groups = state_dict['interaction']['answer_groups']
            for answer_group in answer_groups:
                answer_group['outcome']['dest_if_really_stuck'] = None

            if state_dict['interaction']['default_outcome'] is not None:
                state_dict['interaction'][
                    'default_outcome']['dest_if_really_stuck'] = None

        return states_dict

    @classmethod
    def _remove_unwanted_content_ids_from_translations_and_voiceovers(
        cls,
        state_dict: state_domain.StateDict
    ) -> None:
        """Helper function to remove the content IDs from the translations
        and voiceovers which are deleted from the state

        Args:
            state_dict: state_domain.StateDict. The state dictionary.
        """
        interaction = state_dict['interaction']
        content_id_list = [state_dict['content']['content_id']]

        for answer_group in interaction['answer_groups']:
            content_id_list.append(
                answer_group['outcome']['feedback']['content_id']
            )

            for rule_spec in answer_group['rule_specs']:
                for param_name, value in rule_spec['inputs'].items():
                    interaction_id = interaction['id']
                    param_type = (
                        interaction_registry.Registry.get_interaction_by_id( # type: ignore[no-untyped-call]
                            interaction_id
                        ).get_rule_param_type(
                            rule_spec['rule_type'], param_name
                        )
                    )

                    if issubclass(
                        param_type, objects.BaseTranslatableObject
                    ):
                        # We can assume that the value will be a dict,
                        # as the param_type is BaseTranslatableObject.
                        assert isinstance(value, dict)
                        content_id = value['contentId']
                        # We can assume the contentId will be str,
                        # as the param_type is BaseTranslatableObject.
                        assert isinstance(content_id, str)
                        content_id_list.append(content_id)

        default_outcome = interaction['default_outcome']
        if default_outcome:
            content_id_list.append(
                default_outcome['feedback']['content_id'])

        for hint in interaction['hints']:
            content_id_list.append(hint['hint_content']['content_id'])

        interaction_solution = interaction['solution']
        if interaction_solution:
            content_id_list.append(
                interaction_solution['explanation']['content_id'])

        if interaction['id'] is not None:
            customisation_args = (
                state_domain.InteractionInstance
                .convert_customization_args_dict_to_customization_args(
                    interaction['id'],
                    interaction['customization_args'],
                    state_schema_version=53
                )
            )
            for ca_name in customisation_args:
                content_id_list.extend(
                    customisation_args[ca_name].get_content_ids()
                )

        translations_mapping = (
            state_dict['written_translations']['translations_mapping'])
        new_translations_mapping = {
             content_id: translation_item for
             content_id, translation_item in translations_mapping.items()
             if content_id in content_id_list
        }
        state_dict['written_translations']['translations_mapping'] = (
            new_translations_mapping)

        voiceovers_mapping = (
            state_dict['recorded_voiceovers']['voiceovers_mapping'])
        new_voiceovers_mapping = {}
        for content_id, voiceover_item in voiceovers_mapping.items():
            if content_id in content_id_list:
                new_voiceovers_mapping[content_id] = voiceover_item
        state_dict['recorded_voiceovers']['voiceovers_mapping'] = (
            new_voiceovers_mapping)

    @classmethod
    def _convert_states_v51_dict_to_v52_dict(
        cls, states_dict: Dict[str, state_domain.StateDict]
    ) -> Dict[str, state_domain.StateDict]:
        """Converts from version 51 to 52. Version 52 correctly updates
        the content IDs for translations and for voiceovers. In the 49 to 50
        conversion we removed some interaction rules and thus also some parts of
        the exploration that had its content IDs, but then the content IDs in
        translations and voiceovers were not updated.

        Args:
            states_dict: dict. A dict where each key-value pair represents,
                respectively, a state name and a dict used to initialize a
                State domain object.

        Returns:
            dict. The converted states_dict.
        """
        for state_dict in states_dict.values():
            cls._remove_unwanted_content_ids_from_translations_and_voiceovers(
                state_dict)

        return states_dict

    @classmethod
    def _convert_states_v52_dict_to_v53_dict(
        cls, states_dict: Dict[str, state_domain.StateDict],
        language_code: str
    ) -> Dict[str, state_domain.StateDict]:
        """Converts from version 52 to 53. Version 53 fixes all the backend
        validation checks for explorations errored data which are
        categorized as:
            - Exploration states
            - Exploration interaction
            - Exploration RTE

        Args:
            states_dict: dict. A dict where each key-value pair represents,
                respectively, a state name and a dict used to initialize a
                State domain object.
            language_code: str. The language code of the exploration.

        Returns:
            dict. The converted states_dict.
        """
        # Update general state validations.
        states_dict = cls._update_general_state(states_dict)

        # Update state interaction validations.
        states_dict = cls._update_state_interaction(
            states_dict, language_code)

        # Update state RTE validations.
        states_dict = cls._update_state_rte(states_dict)

        return states_dict

    # ############################################.
    # Fix validation errors for exploration state.
    # ############################################.
    @classmethod
    def _update_general_state(
        cls, states_dict: Dict[str, state_domain.StateDict]
    ) -> Dict[str, state_domain.StateDict]:
        """Handles errored data for the general exploration state, performs the
        following:
            - If destination is `try again` and the value of labelled_as_correct
            is True, replaces it with False

        Args:
            states_dict: dict. A dict where each key-value pair represents,
                respectively, a state name and a dict used to initialize a
                State domain object.

        Returns:
            dict. The converted states_dict.
        """
        for state_name, state_dict in states_dict.items():
            answer_groups = state_dict['interaction']['answer_groups']
            for answer_group in answer_groups:
                # labelled_as_correct should not be True if dest is try again.
                if answer_group['outcome']['dest'] == state_name:
                    answer_group['outcome']['labelled_as_correct'] = False

            state_dict['interaction']['answer_groups'] = answer_groups

        return states_dict

    # ########################################################.
    # Fix validation errors for exploration state interaction.
    # ########################################################.
    @classmethod
    def _choices_should_be_unique_and_non_empty(
        cls,
        choices: List[state_domain.SubtitledHtmlDict],
        answer_groups: List[state_domain.AnswerGroupDict],
        is_item_selection_interaction: bool = False
    ) -> None:
        """Handles choices present in the ItemSelectionInput or
        in MultipleChoiceInput interactions, implements the following:
            - If only one choice is empty then simply removes it
            - If multiple choices are empty replace them with `Choice 1` ,
            `Choice 2` etc
            - If choices are duplicate, removes the later choice
            - Remove the rules whose choices has been deleted

        Args:
            choices: List[state_domain.SubtitledHtmlDict]. A list of choices.
            answer_groups: List[state_domain.AnswerGroupDict]. The list of
                answer groups.
            is_item_selection_interaction: bool. If the answer group belongs
                to ItemSelectionInput interaction or not.
        """
        empty_choices: List[state_domain.SubtitledHtmlDict] = []
        seen_choices: List[state_domain.SubtitledHtmlDict] = []
        choices_to_remove: List[state_domain.SubtitledHtmlDict] = []
        invalid_choices_index = []
        invalid_choices_content_ids = []
        for choice in choices:
            if choice['html'].strip() in ('<p></p>', ''):
                empty_choices.append(choice)

        if len(empty_choices) == 1:
            invalid_choices_index.append(choices.index(empty_choices[0]))
            invalid_choices_content_ids.append(empty_choices[0]['content_id'])
            choices.remove(empty_choices[0])
        else:
            for idx, empty_choice in enumerate(empty_choices):
                empty_choice['html'] = (
                    '<p>' + 'Choice ' + str(idx + 1) + '</p>'
                )

        # Duplicate choices.
        for choice in choices:
            if choice['html'] not in seen_choices:
                seen_choices.append(choice['html'])
            else:
                choices_to_remove.append(choice)
                invalid_choices_index.append(choices.index(choice))
                invalid_choices_content_ids.append(choice['content_id'])

        for choice_to_remove in choices_to_remove:
            choices.remove(choice_to_remove)

        # Remove rules whose choice has been deleted.
        empty_ans_groups = []
        for answer_group in answer_groups:
            invalid_rules = []
            for rule_spec in answer_group['rule_specs']:
                if rule_spec['rule_type'] == 'Equals':
                    if rule_spec['inputs']['x'] in invalid_choices_index:
                        invalid_rules.append(rule_spec)
                    if is_item_selection_interaction:
                        rule_values = rule_spec['inputs']['x']
                        if any(
                            item in rule_values for item in
                            invalid_choices_content_ids
                        ):
                            invalid_rules.append(rule_spec)

            for invalid_rule in invalid_rules:
                answer_group['rule_specs'].remove(invalid_rule)
            if (
                len(answer_group['rule_specs']) == 0 and
                answer_group not in empty_ans_groups
            ):
                empty_ans_groups.append(answer_group)

        for empty_ans_group in empty_ans_groups:
            answer_groups.remove(empty_ans_group)

    @classmethod
    def _set_lower_and_upper_bounds(
        cls,
        range_var: RangeVariableDict,
        lower_bound: Optional[float],
        upper_bound: Optional[float],
        lb_inclusive: bool,
        ub_inclusive: bool
    ) -> None:
        """Sets the lower and upper bounds for the range_var.

        Args:
            range_var: dict[str, Any]. Variable used to keep track of each
                range.
            lower_bound: Optional[float]. The lower bound.
            upper_bound: Optional[float]. The upper bound.
            lb_inclusive: bool. If lower bound is inclusive.
            ub_inclusive: bool. If upper bound is inclusive.
        """
        range_var['lower_bound'] = lower_bound
        range_var['upper_bound'] = upper_bound
        range_var['lb_inclusive'] = lb_inclusive
        range_var['ub_inclusive'] = ub_inclusive

    @classmethod
    def _is_enclosed_by(
        cls,
        test_range: RangeVariableDict,
        base_range: RangeVariableDict
    ) -> bool:
        """Checks whether the ranges of rules enclosed or not

        Args:
            test_range: RangeVariableDict. It represents the variable for
                which we have to check the range.
            base_range: RangeVariableDict. It is the variable to which
                the range is compared.

        Returns:
            bool. Returns True if both rule's ranges are enclosed.
        """
        if (
            base_range['lower_bound'] is None or
            test_range['lower_bound'] is None or
            base_range['upper_bound'] is None or
            test_range['upper_bound'] is None
        ):
            return False

        lb_satisfied = (
            base_range['lower_bound'] < test_range['lower_bound'] or
            (
                base_range['lower_bound'] == test_range['lower_bound'] and
                (not test_range['lb_inclusive'] or base_range['lb_inclusive'])
            )
        )
        ub_satisfied = (
            base_range['upper_bound'] > test_range['upper_bound'] or
            (
                base_range['upper_bound'] == test_range['upper_bound'] and
                (not test_range['ub_inclusive'] or base_range['ub_inclusive'])
            )
        )
        return lb_satisfied and ub_satisfied

    @classmethod
    def _should_check_range_criteria(
        cls,
        earlier_rule: state_domain.RuleSpecDict,
        later_rule: state_domain.RuleSpecDict
    ) -> bool:
        """Checks the range criteria between two rules by comparing their
        rule type

        Args:
            earlier_rule: state_domain.RuleSpecDict. Previous rule.
            later_rule: state_domain.RuleSpecDict. Current rule.

        Returns:
            bool. Returns True if the rules passes the range criteria check.
        """
        if earlier_rule['rule_type'] in (
            'HasDenominatorEqualTo', 'IsEquivalentTo', 'IsLessThan',
            'IsEquivalentToAndInSimplestForm', 'IsGreaterThan'
        ):
            return True
        return later_rule['rule_type'] in (
            'HasDenominatorEqualTo', 'IsLessThan', 'IsGreaterThan'
        )

    @classmethod
    def _get_rule_value_of_fraction_interaction(
        cls,
        rule_spec: state_domain.RuleSpecDict
    ) -> float:
        """Returns rule value of the rule_spec of FractionInput interaction so
        that we can keep track of rule's range

        Args:
            rule_spec: state_domain.RuleSpecDict. Rule spec of an answer group.

        Returns:
            value: float. The value of the rule spec.
        """
        rule_value_f = rule_spec['inputs']['f']
        value: float = (
            rule_value_f['wholeNumber'] +
            float(rule_value_f['numerator']) / rule_value_f['denominator']
        )
        return value

    @classmethod
    def _remove_duplicate_rules_inside_answer_groups(
        cls,
        answer_groups: List[state_domain.AnswerGroupDict],
        state_name: str
    ) -> None:
        """Removes the duplicate rules present inside the answer groups. This
        will simply removes the rule which do not point to another state
        to avoid state disconnection. If both of them do not point to different
        state we will simply remove the later one

        Args:
            answer_groups: List[state_domain.AnswerGroupDict]. The answer groups
                present inside the state.
            state_name: str. The state name.
        """
        rules_to_remove_with_diff_dest_node = []
        rules_to_remove_with_try_again_dest_node = []
        seen_rules_with_try_again_dest_node = []
        seen_rules_with_diff_dest_node = []
        for answer_group in answer_groups:
            for rule_spec in answer_group['rule_specs']:
                if rule_spec in seen_rules_with_try_again_dest_node:
                    if (
                        answer_group['outcome']['dest'] != state_name and
                        rule_spec not in seen_rules_with_diff_dest_node
                    ):
                        seen_rules_with_diff_dest_node.append(rule_spec)
                        rules_to_remove_with_try_again_dest_node.append(
                            rule_spec)
                    elif (
                        answer_group['outcome']['dest'] != state_name and
                        rule_spec in seen_rules_with_diff_dest_node
                    ):
                        rules_to_remove_with_diff_dest_node.append(rule_spec)
                    else:
                        rules_to_remove_with_try_again_dest_node.append(
                            rule_spec)

                elif rule_spec in seen_rules_with_diff_dest_node:
                    if answer_group['outcome']['dest'] != state_name:
                        rules_to_remove_with_diff_dest_node.append(rule_spec)
                    else:
                        rules_to_remove_with_try_again_dest_node.append(
                            rule_spec)

                else:
                    if (
                        rule_spec not in seen_rules_with_try_again_dest_node and
                        answer_group['outcome']['dest'] == state_name
                    ):
                        seen_rules_with_try_again_dest_node.append(rule_spec)
                    elif (
                        rule_spec not in seen_rules_with_diff_dest_node and
                        answer_group['outcome']['dest'] != state_name
                    ):
                        seen_rules_with_diff_dest_node.append(rule_spec)

        empty_ans_groups = []
        for rule_to_remove in rules_to_remove_with_try_again_dest_node:
            for answer_group in reversed(answer_groups):
                for rule_spec in reversed(answer_group['rule_specs']):
                    if (
                        rule_spec == rule_to_remove and
                        answer_group['outcome']['dest'] == state_name
                    ):
                        answer_group['rule_specs'].remove(rule_to_remove)

                if (
                    len(answer_group['rule_specs']) == 0 and
                    answer_group not in empty_ans_groups
                ):
                    empty_ans_groups.append(answer_group)

        for rule_to_remove in rules_to_remove_with_diff_dest_node:
            for answer_group in answer_groups:
                for rule_spec in answer_group['rule_specs']:
<<<<<<< HEAD
                    if (
                        rule_spec == rule_to_remove and
                        answer_group['outcome']['dest'] != state_name
                    ):
                        answer_group['rule_specs'].remove(rule_to_remove)

                if (
                    len(answer_group['rule_specs']) == 0 and
                    answer_group not in empty_ans_groups
                ):
                    empty_ans_groups.append(answer_group)

        for empty_ans_group in empty_ans_groups:
            answer_groups.remove(empty_ans_group)

    @classmethod
    def _fix_continue_interaction(
        cls, state_dict: state_domain.StateDict,
        language_code: str
    ) -> None:
        """Fixes Continue interaction where the length of the text value
        is more than 20. We simply replace them with the word `Continue`
        according to the language code

        Args:
            state_dict: state_domain.StateDict. The state dictionary.
            language_code: str. The language code of the exploration.
        """
        # Text should have a max-length of 20.
        text_value = state_dict['interaction'][
            'customization_args']['buttonText']['value']['unicode_str']
        lang_code_to_unicode_str_dict = {
            'en': 'Continue',
            'es': 'Continuar',
            'nl': 'Doorgaan',
            'ru': 'Продолжить',
            'fr': 'Continuer',
            'ca': 'Continua',
            'hu': 'Folytatás',
            'zh': '继续',
            'it': 'Continua',
            'fi': 'Jatka',
            'pt': 'Continuar',
            'de': 'Fortfahren',
            'ar': 'استمرار',
            'tr': 'İlerle'
        }
        if len(text_value) > 20:
            if language_code in lang_code_to_unicode_str_dict:
                state_dict['interaction']['customization_args'][
                    'buttonText']['value']['unicode_str'] = (
                        lang_code_to_unicode_str_dict[language_code])
            else:
                state_dict['interaction']['customization_args'][
                    'buttonText']['value']['unicode_str'] = 'Continue'

    @classmethod
    def _fix_end_interaction(cls, state_dict: state_domain.StateDict) -> None:
        """Fixes the End exploration interaction where the recommended
        explorations are more than 3. We simply slice them till the
        length 3

        Args:
            state_dict: state_domain.StateDict. The state dictionary.
        """
        # Should be at most 3 recommended explorations.
        recc_exp_ids = state_dict['interaction'][
            'customization_args']['recommendedExplorationIds']['value']
        if len(recc_exp_ids) > 3:
            recc_exp_ids = recc_exp_ids[:3]

        state_dict['interaction']['customization_args'][
            'recommendedExplorationIds']['value'] = recc_exp_ids

    @classmethod
    def _fix_numeric_input_interaction(
        cls,
        state_dict: state_domain.StateDict,
        state_name: str
    ) -> None:
        """Fixes NumericInput interaction for the following cases:
        - The rules should not be duplicate else the one with not pointing to
        different state will be deleted
        - The rule should not match previous rules solution means it should
        not be in the range of previous rules solution otherwise the later
        answer group will be redundant and will never be matched. Simply the
        invalid rule will be removed and if only one rule is present then the
        complete answer group is removed
        - As this interaction is only for the numeric values, all string values
        will be considered as invalid and will be removed
        - `tol` value in `IsWithinTolerance` rule must be positive else will be
        converted to positive value
        - `a` should not be greater than `b` in `IsInclusivelyBetween` rule else
        we will simply swap them

        Args:
            state_dict: state_domain.StateDict. The state dictionary that needs
                to be fixed.
            state_name: str. The name of the state.
        """
        answer_groups = state_dict['interaction']['answer_groups']
        lower_infinity = float('-inf')
        upper_infinity = float('inf')
        invalid_rules = []
        ranges: List[RangeVariableDict] = []
        cls._remove_duplicate_rules_inside_answer_groups(
            answer_groups, state_name)
        # All rules should have solutions that do not match
        # previous rules' solutions.
        for ans_group_index, answer_group in enumerate(answer_groups):
            for rule_spec_index, rule_spec in enumerate(
                answer_group['rule_specs']
            ):
                range_var: RangeVariableDict = {
                    'ans_group_index': int(ans_group_index),
                    'rule_spec_index': int(rule_spec_index),
                    'lower_bound': None,
                    'upper_bound': None,
                    'lb_inclusive': False,
                    'ub_inclusive': False
                }
                if rule_spec['rule_type'] == 'IsLessThanOrEqualTo':
                    try:
                        rule_value = float(rule_spec['inputs']['x'])
                        cls._set_lower_and_upper_bounds(
                            range_var, lower_infinity,
                            rule_value, False, True
                        )
                    except Exception:
                        invalid_rules.append(rule_spec)

                elif rule_spec['rule_type'] == 'IsGreaterThanOrEqualTo':
                    try:
                        rule_value = float(rule_spec['inputs']['x'])
                        cls._set_lower_and_upper_bounds(
                            range_var, rule_value,
                            upper_infinity, True, False
                        )
                    except Exception:
                        invalid_rules.append(rule_spec)

                elif rule_spec['rule_type'] == 'Equals':
                    try:
                        rule_value = float(rule_spec['inputs']['x'])
                        cls._set_lower_and_upper_bounds(
                            range_var, rule_value,
                            rule_value, True, True
                        )
                    except Exception:
                        invalid_rules.append(rule_spec)

                elif rule_spec['rule_type'] == 'IsLessThan':
                    try:
                        rule_value = float(rule_spec['inputs']['x'])
                        cls._set_lower_and_upper_bounds(
                            range_var, lower_infinity,
                            rule_value, False, False
=======
                    for param_name, value in rule_spec['inputs'].items():
                        interaction_id = interaction['id']
                        param_type = (
                            interaction_registry.Registry.get_interaction_by_id(
                                interaction_id
                            ).get_rule_param_type(
                                rule_spec['rule_type'], param_name
                            )
>>>>>>> af221963
                        )
                    except Exception:
                        invalid_rules.append(rule_spec)

                elif rule_spec['rule_type'] == 'IsWithinTolerance':
                    try:
                        rule_value_x = rule_spec['inputs']['x']
                        rule_value_tol = rule_spec['inputs']['tol']
                        # The `tolerance` value needs to be a positive value.
                        if rule_value_tol <= 0:
                            rule_spec['inputs']['tol'] = abs(rule_value_tol)
                        rule_value_x = float(rule_value_x)
                        rule_value_tol = float(rule_value_tol)
                        cls._set_lower_and_upper_bounds(
                            range_var, rule_value_x - rule_value_tol,
                            rule_value_x + rule_value_tol, True, True
                        )
                    except Exception:
                        invalid_rules.append(rule_spec)

                elif rule_spec['rule_type'] == 'IsGreaterThan':
                    try:
                        rule_value = float(rule_spec['inputs']['x'])
                        cls._set_lower_and_upper_bounds(
                            range_var, rule_value,
                            upper_infinity, False, False
                        )
                    except Exception:
                        invalid_rules.append(rule_spec)

                elif rule_spec['rule_type'] == 'IsInclusivelyBetween':
                    try:
                        rule_value_a = rule_spec['inputs']['a']
                        rule_value_b = rule_spec['inputs']['b']
                        # For x in [a, b], a must not be greater than b.
                        if rule_value_a > rule_value_b:
                            rule_value_a, rule_value_b = (
                                rule_value_b, rule_value_a)
                        rule_value_a = float(rule_value_a)
                        rule_value_b = float(rule_value_b)
                        cls._set_lower_and_upper_bounds(
                            range_var, rule_value_a,
                            rule_value_b, True, True
                        )
                    except Exception:
                        invalid_rules.append(rule_spec)

                for range_ele in ranges:
                    if cls._is_enclosed_by(range_var, range_ele):
                        invalid_rules.append(rule_spec)
                ranges.append(range_var)

        # Removing all the invalid rules.
        empty_ans_groups = []
        for invalid_rule in invalid_rules:
            for answer_group in answer_groups:
                for rule_spec in answer_group['rule_specs']:
                    if rule_spec == invalid_rule:
                        answer_group['rule_specs'].remove(rule_spec)

                if (
                    len(answer_group['rule_specs']) == 0 and
                    answer_group not in empty_ans_groups
                ):
                    empty_ans_groups.append(answer_group)

        for empty_ans_group in empty_ans_groups:
            answer_groups.remove(empty_ans_group)

        state_dict['interaction']['answer_groups'] = answer_groups

    @classmethod
    def _fix_fraction_input_interaction(
        cls,
        state_dict: state_domain.StateDict,
        state_name: str
    ) -> None:
        """Fixes FractionInput interaction where rule should not match previous
        rules solution means it should not be in the range of previous rules
        solution otherwise the later answer group will be redundant and will
        never be matched. Simply the invalid rule will be removed and if only
        one rule is present then the complete answer group is removed.
        The rules should not be duplicate else the one with not pointing to
        different state will be deleted

        Args:
            state_dict: state_domain.StateDict. The state dictionary that needs
                to be fixed.
            state_name: str. The name of the state.
        """
        # All rules should have solutions that do not match
        # previous rules' solutions.
        answer_groups = state_dict['interaction']['answer_groups']
        lower_infinity = float('-inf')
        upper_infinity = float('inf')
        ranges: List[RangeVariableDict] = []
        invalid_rules = []
        matched_denominator_list: List[MatchedDenominatorDict] = []

        cls._remove_duplicate_rules_inside_answer_groups(
            answer_groups, state_name)
        for ans_group_index, answer_group in enumerate(answer_groups):
            for rule_spec_index, rule_spec in enumerate(
                answer_group['rule_specs']
            ):
                range_var: RangeVariableDict = {
                    'ans_group_index': int(ans_group_index),
                    'rule_spec_index': int(rule_spec_index),
                    'lower_bound': None,
                    'upper_bound': None,
                    'lb_inclusive': False,
                    'ub_inclusive': False
                }
                matched_denominator: MatchedDenominatorDict = {
                    'ans_group_index': int(ans_group_index),
                    'rule_spec_index': int(rule_spec_index),
                    'denominator': 0
                }

                if rule_spec['rule_type'] in (
                    'IsEquivalentTo', 'IsExactlyEqualTo',
                    'IsEquivalentToAndInSimplestForm'
                ):
                    rule_value_f: float = (
                        cls._get_rule_value_of_fraction_interaction(rule_spec))
                    cls._set_lower_and_upper_bounds(
                        range_var, rule_value_f,
                        rule_value_f, True, True
                    )

                elif rule_spec['rule_type'] == 'IsGreaterThan':
                    rule_value_f: float = (
                        cls._get_rule_value_of_fraction_interaction(rule_spec))

                    cls._set_lower_and_upper_bounds(
                        range_var, rule_value_f,
                        upper_infinity, False, False
                    )

                elif rule_spec['rule_type'] == 'IsLessThan':
                    rule_value_f: float = (
                        cls._get_rule_value_of_fraction_interaction(rule_spec))

                    cls._set_lower_and_upper_bounds(
                        range_var, lower_infinity,
                        rule_value_f, False, False
                    )

                elif rule_spec['rule_type'] == 'HasDenominatorEqualTo':
                    try:
                        rule_value_x = int(rule_spec['inputs']['x'])
                        matched_denominator['denominator'] = rule_value_x
                    except Exception:
                        invalid_rules.append(rule_spec)

                for range_ele in ranges:
                    earlier_rule = answer_groups[range_ele[
                        'ans_group_index']]['rule_specs'][
                            range_ele['rule_spec_index']]
                    if (cls._should_check_range_criteria(
                        earlier_rule, rule_spec) and
                        cls._is_enclosed_by(range_var, range_ele)
                    ):
                        invalid_rules.append(rule_spec)

                for den in matched_denominator_list:
                    if (
                        rule_spec['rule_type'] ==
                        'HasFractionalPartExactlyEqualTo' and
                        den['denominator'] ==
                        rule_spec['inputs']['f']['denominator']
                    ):
                        invalid_rules.append(rule_spec)

                ranges.append(range_var)
                matched_denominator_list.append(matched_denominator)

        empty_ans_groups = []
        for invalid_rule in invalid_rules:
            for answer_group in answer_groups:
                for rule_spec in answer_group['rule_specs']:
                    if rule_spec == invalid_rule:
                        answer_group['rule_specs'].remove(rule_spec)

                if (
                    len(answer_group['rule_specs']) == 0 and
                    answer_group not in empty_ans_groups
                ):
                    empty_ans_groups.append(answer_group)

        for empty_ans_group in empty_ans_groups:
            answer_groups.remove(empty_ans_group)

        state_dict['interaction']['answer_groups'] = answer_groups

    @classmethod
    def _fix_multiple_choice_input_interaction(
        cls,
        state_dict: state_domain.StateDict,
        state_name: str
    ) -> None:
        """Fixes MultipleChoiceInput interaction for the following cases:
        - The rules should not be duplicate else the one with not pointing to
        different state will be deleted
        - No answer choice should appear in more than one rule else the
        latter rule will be removed
        - Answer choices should be non-empty and unique else will be fixed
        accordingly

        Args:
            state_dict: state_domain.StateDict. The state dictionary that needs
                to be fixed.
            state_name: str. The name of the state.
        """
        selected_equals_choices = []
        empty_ans_groups = []
        answer_groups = state_dict['interaction']['answer_groups']

        # Answer choices should be non-empty and unique.
        choices: List[state_domain.SubtitledHtmlDict] = (
            state_dict['interaction']['customization_args'][
                'choices']['value']
        )
        cls._choices_should_be_unique_and_non_empty(
            choices, answer_groups)

        cls._remove_duplicate_rules_inside_answer_groups(
            answer_groups, state_name)
        # No answer choice should appear in more than one rule.
        for answer_group in answer_groups:
            unwanted_rule = []
            for rule_spec in answer_group['rule_specs']:
                if rule_spec['rule_type'] == 'Equals':
                    if (
                        rule_spec['inputs']['x'] in
                        selected_equals_choices
                    ):
                        unwanted_rule.append(rule_spec)
                    else:
                        selected_equals_choices.append(
                            rule_spec['inputs']['x'])

            for ele in unwanted_rule:
                answer_group['rule_specs'].remove(ele)
            if (
                len(answer_group['rule_specs']) == 0 and
                answer_group not in empty_ans_groups
            ):
                empty_ans_groups.append(answer_group)

        for empty_ans_group in empty_ans_groups:
            answer_groups.remove(empty_ans_group)

        state_dict['interaction']['customization_args']['choices'][
            'value'] = choices
        state_dict['interaction']['answer_groups'] = answer_groups

    @classmethod
    def _fix_item_selection_input_interaction(
        cls,
        state_dict: state_domain.StateDict,
        state_name: str
    ) -> None:
        """Fixes ItemSelectionInput interaction for the following cases:
        - The rules should not be duplicate else the one with not pointing to
        different state will be deleted
        - `Equals` rule should have value between min and max number
        of selections else the rule will be removed
        - Minimum number of selections should be no greater than
        maximum number of selections else we will simply swap the values
        - There should be enough choices to have minimum number of selections
        else the minimum value will be set to 1
        - All choices should be unique and non-empty else will be handled
        accordingly

        Args:
            state_dict: state_domain.StateDict. The state dictionary that needs
                to be fixed.
            state_name: str. The name of the state.
        """
        min_value = (
            state_dict['interaction']['customization_args']
            ['minAllowableSelectionCount']['value']
        )
        max_value = (
            state_dict['interaction']['customization_args']
            ['maxAllowableSelectionCount']['value']
        )
        choices: List[state_domain.SubtitledHtmlDict] = (
            state_dict['interaction']['customization_args'][
                'choices']['value']
        )
        answer_groups = state_dict['interaction']['answer_groups']

        # Rules should not be duplicate.
        cls._remove_duplicate_rules_inside_answer_groups(
            answer_groups, state_name)

        # Minimum number of selections should be no greater than maximum
        # number of selections.
        if min_value > max_value:
            min_value, max_value = max_value, min_value

        # There should be enough choices to have minimum number
        # of selections.
        if len(choices) < min_value:
            min_value = 1

        # All choices should be unique and empty.
        cls._choices_should_be_unique_and_non_empty(
            choices, answer_groups, True)

        empty_ans_groups = []
        for answer_group in answer_groups:
            invalid_rules = []
            for rule_spec in answer_group['rule_specs']:
                # `Equals` should have between min and max number of selections.
                if rule_spec['rule_type'] == 'Equals':
                    rule_value = rule_spec['inputs']['x']
                    if (
                        len(rule_value) < min_value or
                        len(rule_value) > max_value
                    ):
                        if answer_group['outcome']['dest'] == state_name:
                            invalid_rules.append(rule_spec)
                        else:
                            if len(rule_value) < min_value:
                                min_value = len(rule_value)
                            elif len(rule_value) > max_value:
                                max_value = len(rule_value)

            for invalid_rule in invalid_rules:
                answer_group['rule_specs'].remove(invalid_rule)

            if (
                len(answer_group['rule_specs']) == 0 and
                answer_group not in empty_ans_groups
            ):
                empty_ans_groups.append(answer_group)

        for empty_ans_group in empty_ans_groups:
            answer_groups.remove(empty_ans_group)

        state_dict['interaction']['customization_args'][
            'minAllowableSelectionCount']['value'] = min_value
        state_dict['interaction']['customization_args'][
            'maxAllowableSelectionCount']['value'] = max_value
        state_dict['interaction']['customization_args']['choices'][
            'value'] = choices
        state_dict['interaction']['answer_groups'] = answer_groups

    @classmethod
    def _fix_drag_and_drop_input_interaction(
        cls,
        state_dict: state_domain.StateDict,
        state_name: str
    ) -> None:
        """Fixes the DragAndDropInput interaction with following checks:
        - The rules should not be duplicate else the one with not pointing to
        different state will be deleted
        - Multiple items cannot be in the same place iff the setting is
        turned off. Rule will simply be removed
        - `IsEqualToOrderingWithOneItemAtIncorrectPosition` rule should
        not be present when `multiple items at same place` setting
        is turned off. Rule will simply be removed
        - In `HasElementXBeforeElementY` rule, `X` value should not be
        equal to `Y` value. Rule will simply be removed
        - Rule `IsEqualToOrdering` having empty values is removed
        - The `Equals` rule should always come before `HasElementXAtPositionY`
        where the element `X` is present at position `Y` inside `Equals`
        rule otherwise the rule will never going to match. We will simply remove
        the `Equals` rule as it will never going to match
        - The `Equals` rule should always come before
        `IsEqualToOrderingWithOneItemAtIncorrectPosition` otherwise the
        rule will never going to match. We will simply remove
        the `Equals` rule as it will never going to match

        Args:
            state_dict: state_domain.StateDict. The state dictionary that needs
                to be fixed.
            state_name: str. The name of the state.
        """
        answer_groups = state_dict['interaction']['answer_groups']
        multi_item_value = (
            state_dict['interaction']['customization_args']
            ['allowMultipleItemsInSamePosition']['value']
        )
        invalid_rules = []
        ele_x_at_y_rules = []
        off_by_one_rules = []

        cls._remove_duplicate_rules_inside_answer_groups(
            answer_groups, state_name)
        for answer_group in answer_groups:
            for rule_spec in answer_group['rule_specs']:
                # Multiple items cannot be in the same place iff the
                # setting is turned off.
                if not multi_item_value:
                    for ele in rule_spec['inputs']['x']:
                        if len(ele) > 1:
                            invalid_rules.append(rule_spec)

                if (
                    rule_spec['rule_type'] ==
                    'IsEqualToOrderingWithOneItemAtIncorrectPosition'
                ):
                    # `IsEqualToOrderingWithOneItemAtIncorrectPosition`
                    # rule should not be present when `multiple items at same
                    # place` setting is turned off.
                    if not multi_item_value:
                        invalid_rules.append(rule_spec)
                    else:
                        off_by_one_rules.append(
                            rule_spec['inputs']['x']
                        )

                # In `HasElementXBeforeElementY` rule, `X` value
                # should not be equal to `Y` value.
                elif (
                    rule_spec['rule_type'] =='HasElementXBeforeElementY' and
                    rule_spec['inputs']['x'] == rule_spec['inputs']['y']
                ):
                    invalid_rules.append(rule_spec)

                elif rule_spec['rule_type'] == 'HasElementXAtPositionY':
                    element = rule_spec['inputs']['x']
                    position = rule_spec['inputs']['y']
                    ele_x_at_y_rules.append(
                        {'element': element, 'position': position}
                    )

                elif rule_spec['rule_type'] == 'IsEqualToOrdering':
                    # `IsEqualToOrdering` rule should not have empty values.
                    if len(rule_spec['inputs']['x']) <= 0:
                        invalid_rules.append(rule_spec)
                    else:
                        # `IsEqualToOrdering` rule should always come before
                        # `HasElementXAtPositionY` where element `X` is present
                        # at position `Y` in `IsEqualToOrdering` rule.
                        for ele in ele_x_at_y_rules:
                            ele_position = ele['position']
                            ele_element = ele['element']
                            rule_choice = rule_spec['inputs']['x'][
                                ele_position - 1]

                            if len(rule_choice) == 0:
                                invalid_rules.append(rule_spec)
                            else:
                                for choice in rule_choice:
                                    if choice == ele_element:
                                        invalid_rules.append(rule_spec)

                        # `IsEqualToOrdering` should always come before
                        # `IsEqualToOrderingWithOneItemAtIncorrectPosition` when
                        # they are off by one value.
                        item_to_layer_idx = {}
                        for layer_idx, layer in enumerate(
                            rule_spec['inputs']['x']
                        ):
                            for item in layer:
                                item_to_layer_idx[item] = layer_idx

                        for ele in off_by_one_rules:
                            off_by_one_value = False
                            for layer_idx, layer in enumerate(ele):
                                for item in layer:
                                    if layer_idx != item_to_layer_idx[item]:
                                        off_by_one_value = True
                            if off_by_one_value:
                                invalid_rules.append(rule_spec)

        empty_ans_groups = []
        for invalid_rule in invalid_rules:
            for answer_group in answer_groups:
                for rule_spec in answer_group['rule_specs']:
                    if rule_spec == invalid_rule:
                        answer_group['rule_specs'].remove(rule_spec)

                if (
                    len(answer_group['rule_specs']) == 0 and
                    answer_group not in empty_ans_groups
                ):
                    empty_ans_groups.append(answer_group)

        for empty_ans_group in empty_ans_groups:
            answer_groups.remove(empty_ans_group)

        state_dict['interaction']['answer_groups'] = answer_groups

    @classmethod
    def _fix_text_input_interaction(
        cls,
        state_dict: state_domain.StateDict,
        state_name: str
    ) -> None:
        """Fixes the TextInput interaction with following checks:
        - The rules should not be duplicate else the one with not pointing to
        different state will be deleted
        - Text input height shoule be >= 1 and <= 10 else we will replace with
        10
        - `Contains` should always come after another `Contains` rule where
        the first contains rule strings is a substring of the other contains
        rule strings
        - `StartsWith` rule should always come after another `StartsWith` rule
        where the first starts-with string is the prefix of the other
        starts-with string
        - `Contains` should always come after `StartsWith` rule where the
        contains rule strings is a substring of the `StartsWith` rule string
        - `Contains` should always come after `Equals` rule where the contains
        rule strings is a substring of the `Equals` rule string
        - `Contains` should always come after `Equals` rule where the contains
        rule strings is a substring of the `Equals` rule string
        - `Startswith` should always come after the `Equals` rule where a
        `starts-with` string is a prefix of the `Equals` rule's string.

        Args:
            state_dict: state_domain.StateDict. The state dictionary that needs
                to be fixed.
            state_name: str. The name of the state.
        """
        answer_groups = state_dict['interaction']['answer_groups']
        seen_strings_contains: List[str] = []
        seen_strings_startswith: List[str] = []
        invalid_rules = []

        cls._remove_duplicate_rules_inside_answer_groups(
            answer_groups, state_name)
        # Text input height shoule be >= 1 and <= 10.
        rows_value = int(
            state_dict['interaction']['customization_args'][
                'rows']['value']
        )
        if rows_value < 1:
            state_dict['interaction']['customization_args'][
                'rows']['value'] = 1
        elif rows_value > 10:
            state_dict['interaction']['customization_args'][
                'rows']['value'] = 10
        for answer_group in answer_groups:
            for rule_spec in answer_group['rule_specs']:
                rule_values = rule_spec['inputs']['x']['normalizedStrSet']
                if rule_spec['rule_type'] == 'Contains':
                    # `Contains` should always come after another
                    # `Contains` rule where the first contains rule
                    # strings is a substring of the other contains
                    # rule strings.
                    for contain_rule_ele in seen_strings_contains:
                        for contain_rule_string in contain_rule_ele:
                            for rule_value in rule_values:
                                if contain_rule_string in rule_value:
                                    invalid_rules.append(rule_spec)
                    seen_strings_contains.append(rule_values)
                elif rule_spec['rule_type'] == 'StartsWith':
                    # `StartsWith` rule should always come after another
                    # `StartsWith` rule where the first starts-with string
                    # is the prefix of the other starts-with string.
                    for start_with_rule_ele in seen_strings_startswith:
                        for start_with_rule_string in start_with_rule_ele:
                            for rule_value in rule_values:
                                if rule_value.startswith(
                                    start_with_rule_string
                                ):
                                    invalid_rules.append(rule_spec)
                    # `Contains` should always come after `StartsWith` rule
                    # where the contains rule strings is a substring
                    # of the `StartsWith` rule string.
                    for contain_rule_ele in seen_strings_contains:
                        for contain_rule_string in contain_rule_ele:
                            for rule_value in rule_values:
                                if contain_rule_string in rule_value:
                                    invalid_rules.append(rule_spec)
                    seen_strings_startswith.append(rule_values)
                elif rule_spec['rule_type'] == 'Equals':
                    # `Contains` should always come after `Equals` rule
                    # where the contains rule strings is a substring
                    # of the `Equals` rule string.
                    for contain_rule_ele in seen_strings_contains:
                        for contain_rule_string in contain_rule_ele:
                            for rule_value in rule_values:
                                if contain_rule_string in rule_value:
                                    invalid_rules.append(rule_spec)
                    # `Startswith` should always come after the `Equals`
                    # rule where a `starts-with` string is a prefix of the
                    # `Equals` rule's string.
                    for start_with_rule_ele in seen_strings_startswith:
                        for start_with_rule_string in start_with_rule_ele:
                            for rule_value in rule_values:
                                if rule_value.startswith(
                                    start_with_rule_string
                                ):
                                    invalid_rules.append(rule_spec)

        empty_ans_groups = []
        for invalid_rule in invalid_rules:
            for answer_group in answer_groups:
                for rule_spec in answer_group['rule_specs']:
                    if rule_spec == invalid_rule:
                        answer_group['rule_specs'].remove(rule_spec)

                if (
                    len(answer_group['rule_specs']) == 0 and
                    answer_group not in empty_ans_groups
                ):
                    empty_ans_groups.append(answer_group)

        for empty_ans_group in empty_ans_groups:
            answer_groups.remove(empty_ans_group)

        state_dict['interaction']['answer_groups'] = answer_groups

    @classmethod
    def _update_state_interaction(
        cls,
        states_dict: Dict[str, state_domain.StateDict],
        language_code: str
    ) -> Dict[str, state_domain.StateDict]:
        """Handles all the invalid general state interactions

        Args:
            states_dict: dict. A dict where each key-value pair represents,
                respectively, a state name and a dict used to initialize a
                State domain object.
            language_code: str. The language code of the exploration.

        Returns:
            states_dict: Dict[str, state_domain.StateDict]. The converted
            state dictionary.
        """
        for state_name, state_dict in states_dict.items():
            if state_dict['interaction']['id'] == 'Continue':
                cls._fix_continue_interaction(state_dict, language_code)
            elif state_dict['interaction']['id'] == 'EndExploration':
                cls._fix_end_interaction(state_dict)
            elif state_dict['interaction']['id'] == 'NumericInput':
                cls._fix_numeric_input_interaction(state_dict, state_name)
            elif state_dict['interaction']['id'] == 'FractionInput':
                cls._fix_fraction_input_interaction(state_dict, state_name)
            elif state_dict['interaction']['id'] == 'MultipleChoiceInput':
                cls._fix_multiple_choice_input_interaction(
                    state_dict, state_name)
            elif state_dict['interaction']['id'] == 'ItemSelectionInput':
                cls._fix_item_selection_input_interaction(
                    state_dict, state_name)
            elif state_dict['interaction']['id'] == 'DragAndDropSortInput':
                cls._fix_drag_and_drop_input_interaction(
                    state_dict, state_name)
            elif state_dict['interaction']['id'] == 'TextInput':
                cls._fix_text_input_interaction(
                    state_dict, state_name)

            # Update translations and voiceovers.
            cls._remove_unwanted_content_ids_from_translations_and_voiceovers(
                state_dict)

        return states_dict

    # ################################################.
    # Fix validation errors for exploration state RTE.
    # ################################################.
    @classmethod
    def fix_rte_tags(
        cls, html: str,
        is_tags_nested_inside_tabs_or_collapsible: bool = False
    ) -> str:
        """Handles all the invalid RTE tags, performs the following:
            - `oppia-noninteractive-image`
                - If `alt-with-value` attribute not in the image tag,
                introduces the attribute and assign empty value
                - If `filepath-with-value` attribute not in image tag,
                removes the tag
                - If `filepath-with-value` attribute empty then removes
                the tag
                - If `caption-with-value` attribute not in the image tag,
                introduces the attribute and assign empty value
            - `oppia-noninteractive-skillreview`
                - If `text-with-value` attribute is not present or empty or
                None, removes the tag
                - If `skill_id-with-value` attribute is not present or empty or
                None, removes the tag
            - `oppia-noninteractive-math`
                - If `math_content-with-value` attribute not in math tag,
                removes the tag
                - If `raw_latex` is not present or empty or None, removes
                the tag
            - `oppia-noninteractive-video`
                - If `start-with-value` or `end-with-value` is not present,
                introduce them to the tag and assign 0 to them
                - If `autoplay-with-value` is not present or is not boolean,
                introduce it to the tag and assign `false` to them
                - If `video_id-with-value` is not present or empty, removes
                the tag
                - If `start-with-value` > `end-with-value`, set both to '0'
            - `oppia-noninteractive-link`
                - If `text-with-value` or `url-with-value` is not present,
                or is empty simply removes the tag
            - `oppia-noninteractive-tabs` and `oppia-noninteractive-collapsible`
                - If these tags are nested inside tabs and collapsible tag, we
                will simply remove the tag

        Args:
            html: str. The RTE tags.
            is_tags_nested_inside_tabs_or_collapsible: bool. If the tag is
                present inside the tabs or collapsible tag.

        Returns:
            str. Returns the updated html value.
        """
        empty_values = ['&quot;&quot;', '', '\'\'', '\"\"']
        soup = bs4.BeautifulSoup(html, 'html.parser')

        for tag in soup.find_all('oppia-noninteractive-image'):
            if not tag.has_attr('alt-with-value'):
                tag['alt-with-value'] = '&quot;&quot;'

            if not tag.has_attr('filepath-with-value'):
                tag.decompose()
            else:
                if tag['filepath-with-value'] in empty_values:
                    tag.decompose()

            if not tag.has_attr('caption-with-value'):
                tag['caption-with-value'] = '&quot;&quot;'

        for tag in soup.find_all('oppia-noninteractive-skillreview'):
            if not tag.has_attr('text-with-value'):
                tag.decompose()
            else:
                if tag['text-with-value'] is None:
                    tag.decompose()
                elif tag['text-with-value'].strip() in empty_values:
                    tag.decompose()

            if not tag.has_attr('skill_id-with-value'):
                tag.decompose()
            else:
                if tag['skill_id-with-value'] is None:
                    tag.decompose()
                elif tag['skill_id-with-value'].strip() in empty_values:
                    tag.decompose()

        for tag in soup.find_all('oppia-noninteractive-video'):
            if not tag.has_attr('start-with-value'):
                tag['start-with-value'] = '0'
            else:
                if tag['start-with-value'].strip() in empty_values:
                    tag['start-with-value'] = '0'

            if not tag.has_attr('end-with-value'):
                tag['end-with-value'] = '0'
            else:
                if tag['end-with-value'].strip() in empty_values:
                    tag['end-with-value'] = '0'

            if not tag.has_attr('autoplay-with-value'):
                tag['autoplay-with-value'] = 'false'
            else:
                if tag['autoplay-with-value'].strip() not in (
                    'true', 'false', '\'true\'', '\'false\'',
                    '\"true\"', '\"false\"', True, False
                ):
                    tag['autoplay-with-value'] = 'false'

            if not tag.has_attr('video_id-with-value'):
                tag.decompose()
            else:
                if tag['video_id-with-value'] is None:
                    tag.decompose()
                elif tag['video_id-with-value'].strip() in empty_values:
                    tag.decompose()

            start_value = float(tag['start-with-value'])
            end_value = float(tag['end-with-value'])
            if (
                start_value > end_value and start_value != 0.0
                and end_value != 0.0
            ):
                tag['end-with-value'] = '0'
                tag['start-with-value'] = '0'

        for tag in soup.find_all('oppia-noninteractive-link'):
            if (
                not tag.has_attr('text-with-value') or
                not tag.has_attr('url-with-value')
            ):
                tag.decompose()
            else:
                if (
                    tag['text-with-value'].strip() in empty_values or
                    tag['url-with-value'].strip() in empty_values
                ):
                    tag.decompose()

        for tag in soup.find_all('oppia-noninteractive-math'):
            if not tag.has_attr('math_content-with-value'):
                tag.decompose()
            else:
                if tag['math_content-with-value'] in empty_values:
                    tag.decompose()
                math_content_json = utils.unescape_html(
                    tag['math_content-with-value'])
                math_content_list = json.loads(math_content_json)

                if 'raw_latex' not in math_content_list:
                    tag.decompose()
                elif math_content_list['raw_latex'] is None:
                    tag.decompose()
                elif math_content_list['raw_latex'].strip() in empty_values:
                    tag.decompose()

        if is_tags_nested_inside_tabs_or_collapsible:
            tabs_tags = soup.find_all('oppia-noninteractive-tabs')
            if len(tabs_tags) > 0:
                for tabs_tag in tabs_tags:
                    tabs_tag.decompose()
            collapsible_tags = soup.find_all('oppia-noninteractive-collapsible')
            if len(collapsible_tags) > 0:
                for collapsible_tag in collapsible_tags:
                    collapsible_tag.decompose()

        return str(soup).replace('<br/>', '<br>')

    @classmethod
    def fix_tabs_and_collapsible_tags(cls, html: str) -> str:
        """Fixes all tabs and collapsible tags, performs the following:
        - `oppia-noninteractive-tabs`
            - If no `tab_contents-with-value` attribute, tag will be removed
            - If `tab_contents-with-value` is empty then the tag will be removed
        - `oppia-noninteractive-collapsible`
            - If no `content-with-value` attribute, tag will be removed
            - If `content-with-value` is empty then the tag will be removed
            - If no `heading-with-value` attribute, tag will be removed
            - If `heading-with-value` is empty then the tag will be removed

        Args:
            html: str. The RTE tags.

        Returns:
            str. Returns the updated html value.
        """
        soup = bs4.BeautifulSoup(html, 'html.parser')
        tabs_tags = soup.find_all('oppia-noninteractive-tabs')
        for tag in tabs_tags:
            if tag.has_attr('tab_contents-with-value'):
                tab_content_json = utils.unescape_html(
                    tag['tab_contents-with-value'])

                tab_content_list = json.loads(tab_content_json)

                if len(tab_content_list) == 0:
                    tag.decompose()
                for tab_content in tab_content_list:
                    tab_content['content'] = cls.fix_rte_tags(
                        tab_content['content'],
                        is_tags_nested_inside_tabs_or_collapsible=True
                    )
                tab_content_json = json.dumps(tab_content_list)
                tag['tab_contents-with-value'] = utils.escape_html(
                    tab_content_json)
            else:
                tag.decompose()

        collapsibles_tags = soup.find_all(
            'oppia-noninteractive-collapsible')
        for tag in collapsibles_tags:
            if tag.has_attr('content-with-value'):
                collapsible_content_json = (
                    utils.unescape_html(tag['content-with-value'])
                )
                collapsible_content_list = json.loads(
                    collapsible_content_json)
                if len(collapsible_content_list) == 0:
                    tag.decompose()

                collapsible_content_list = cls.fix_rte_tags(
                    collapsible_content_list,
                    is_tags_nested_inside_tabs_or_collapsible=True
                )
                collapsible_content_json = json.dumps(collapsible_content_list)
                tag['content-with-value'] = utils.escape_html(
                    collapsible_content_json)
            else:
                tag.decompose()

            if tag.has_attr('heading-with-value'):
                collapsible_heading_json = (
                    utils.unescape_html(tag['heading-with-value']))
                collapsible_heading_list = json.loads(
                    collapsible_heading_json)
                if len(collapsible_heading_list) == 0:
                    tag.decompose()
            else:
                tag.decompose()

        return str(soup).replace('<br/>', '<br>')

    @classmethod
    def _update_state_rte(
        cls,
        states_dict: Dict[str, state_domain.StateDict]
    ) -> Dict[str, state_domain.StateDict]:
        """Update the state RTE content and translations

        Args:
            states_dict: dict. A dict where each key-value pair represents,
                respectively, a state name and a dict used to initialize a
                State domain object.

        Returns:
            dict. The converted states_dict.
        """
        for state in states_dict.values():
            # Fix tags for state content.
            html: str = state['content']['html']
            html = cls.fix_rte_tags(html)
            html = cls.fix_tabs_and_collapsible_tags(html)
            state['content']['html'] = html
            # Fix tags for written translations.
            written_translations = (
                state['written_translations']['translations_mapping'])
            for translation_item in written_translations.values():
                for translation in translation_item.values():
                    if isinstance(translation['translation'], List):
                        translated_element_list = []
                        for element in translation['translation']:
                            element = cls.fix_rte_tags(element)
                            element = cls.fix_tabs_and_collapsible_tags(element)
                            translated_element_list.append(element)
                        translation['translation'] = translated_element_list
                    else:
                        fixed_translation = cls.fix_rte_tags(
                            translation['translation'])
                        fixed_translation = (
                            cls.fix_tabs_and_collapsible_tags(
                                fixed_translation)
                        )
                        translation['translation'] = fixed_translation
        return states_dict

    @classmethod
    def update_states_from_model(
        cls,
        versioned_exploration_states: VersionedExplorationStatesDict,
        current_states_schema_version: int,
        init_state_name: str,
        language_code: str
    ) -> None:
        """Converts the states blob contained in the given
        versioned_exploration_states dict from current_states_schema_version to
        current_states_schema_version + 1.
        Note that the versioned_exploration_states being passed in is modified
        in-place.

        Args:
            versioned_exploration_states: dict. A dict with two keys:
                - states_schema_version: int. The states schema version for
                    the exploration.
                - states: dict. The dict of states which is contained in the
                    exploration. The keys are state names and the values are
                    dicts used to initialize a State domain object.
            current_states_schema_version: int. The current states
                schema version.
            init_state_name: str. Name of initial state.
            language_code: str. The language code of the exploration.
        """
        versioned_exploration_states['states_schema_version'] = (
            current_states_schema_version + 1)

        conversion_fn = getattr(cls, '_convert_states_v%s_dict_to_v%s_dict' % (
            current_states_schema_version, current_states_schema_version + 1))
        if current_states_schema_version == 43:
            versioned_exploration_states['states'] = conversion_fn(
                versioned_exploration_states['states'], init_state_name)
        elif current_states_schema_version == 52:
            versioned_exploration_states['states'] = conversion_fn(
                versioned_exploration_states['states'], language_code)
        else:
            versioned_exploration_states['states'] = conversion_fn(
                versioned_exploration_states['states'])

    # The current version of the exploration YAML schema. If any backward-
    # incompatible changes are made to the exploration schema in the YAML
    # definitions, this version number must be changed and a migration process
    # put in place.
    CURRENT_EXP_SCHEMA_VERSION = 58
    EARLIEST_SUPPORTED_EXP_SCHEMA_VERSION = 46

    @classmethod
    def _convert_v46_dict_to_v47_dict(
        cls, exploration_dict: VersionedExplorationDict
    ) -> VersionedExplorationDict:
        """Converts a v46 exploration dict into a v47 exploration dict.
        Changes rule input types for DragAndDropSortInput and ItemSelectionInput
        interactions to better support translations. Specifically, the rule
        inputs will store content ids of html rather than the raw html.

        Args:
            exploration_dict: dict. The dict representation of an exploration
                with schema version v46.

        Returns:
            dict. The dict representation of the Exploration domain object,
            following schema version v47.
        """
        exploration_dict['schema_version'] = 47

        exploration_dict['states'] = cls._convert_states_v41_dict_to_v42_dict(
            exploration_dict['states'])
        exploration_dict['states_schema_version'] = 42

        return exploration_dict

    @classmethod
    def _convert_v47_dict_to_v48_dict(
        cls, exploration_dict: VersionedExplorationDict
    ) -> VersionedExplorationDict:
        """Converts a v47 exploration dict into a v48 exploration dict.
        Adds a new customization arg to NumericExpressionInput,
        AlgebraicExpressionInput, and MathEquationInput. The customization arg
        will allow creators to choose whether to render the division sign (÷)
        instead of a fraction for the division operation.

        Args:
            exploration_dict: dict. The dict representation of an exploration
                with schema version v47.

        Returns:
            dict. The dict representation of the Exploration domain object,
            following schema version v48.
        """
        exploration_dict['schema_version'] = 48

        exploration_dict['states'] = cls._convert_states_v42_dict_to_v43_dict(
            exploration_dict['states'])
        exploration_dict['states_schema_version'] = 43

        return exploration_dict

    @classmethod
    def _convert_v48_dict_to_v49_dict(
        cls, exploration_dict: VersionedExplorationDict
    ) -> VersionedExplorationDict:
        """Converts a v48 exploration dict into a v49 exploration dict.
        Adds card_is_checkpoint to mark a state as a checkpoint for the
        learners.

        Args:
            exploration_dict: dict. The dict representation of an exploration
                with schema version v48.

        Returns:
            dict. The dict representation of the Exploration domain object,
            following schema version v49.
        """
        exploration_dict['schema_version'] = 49
        exploration_dict['states'] = cls._convert_states_v43_dict_to_v44_dict(
            exploration_dict['states'], exploration_dict['init_state_name'])
        exploration_dict['states_schema_version'] = 44

        return exploration_dict

    @classmethod
    def _convert_v49_dict_to_v50_dict(
        cls, exploration_dict: VersionedExplorationDict
    ) -> VersionedExplorationDict:
        """Converts a v49 exploration dict into a v50 exploration dict.
        Version 50 contains linked skill id to exploration state.

        Args:
            exploration_dict: dict. The dict representation of an exploration
                with schema version v49.

        Returns:
            dict. The dict representation of the Exploration domain object,
            following schema version v50.
        """

        exploration_dict['schema_version'] = 50

        exploration_dict['states'] = cls._convert_states_v44_dict_to_v45_dict(
            exploration_dict['states'])
        exploration_dict['states_schema_version'] = 45

        return exploration_dict

    @classmethod
    def _convert_v50_dict_to_v51_dict(
        cls, exploration_dict: VersionedExplorationDict
    ) -> VersionedExplorationDict:
        """Converts a v50 exploration dict into a v51 exploration dict.
        Version 51 ensures that unicode written_translations are stripped of
        HTML tags and have data_format field set to unicode.

        Args:
            exploration_dict: dict. The dict representation of an exploration
                with schema version v50.

        Returns:
            dict. The dict representation of the Exploration domain object,
            following schema version v51.
        """

        exploration_dict['schema_version'] = 51

        exploration_dict['states'] = cls._convert_states_v45_dict_to_v46_dict(
            exploration_dict['states'])
        exploration_dict['states_schema_version'] = 46

        return exploration_dict

    @classmethod
    def _convert_v51_dict_to_v52_dict(
        cls, exploration_dict: VersionedExplorationDict
    ) -> VersionedExplorationDict:
        """Converts a v51 exploration dict into a v52 exploration dict.
        Version 52 deprecates oppia-noninteractive-svgdiagram tag and converts
        existing occurences of it to oppia-noninteractive-image tag.

        Args:
            exploration_dict: dict. The dict representation of an exploration
                with schema version v51.

        Returns:
            dict. The dict representation of the Exploration domain object,
            following schema version v52.
        """

        exploration_dict['schema_version'] = 52

        exploration_dict['states'] = cls._convert_states_v46_dict_to_v47_dict(
            exploration_dict['states'])
        exploration_dict['states_schema_version'] = 47

        return exploration_dict

    @classmethod
    def _convert_v52_dict_to_v53_dict(
        cls, exploration_dict: VersionedExplorationDict
    ) -> VersionedExplorationDict:
        """Converts a v52 exploration dict into a v53 exploration dict.
        Version 53 fixes encoding issues in HTML fields.

        Args:
            exploration_dict: dict. The dict representation of an exploration
                with schema version v51.

        Returns:
            dict. The dict representation of the Exploration domain object,
            following schema version v52.
        """

        exploration_dict['schema_version'] = 53

        exploration_dict['states'] = cls._convert_states_v47_dict_to_v48_dict(
            exploration_dict['states'])
        exploration_dict['states_schema_version'] = 48

        return exploration_dict

    @classmethod
    def _convert_v53_dict_to_v54_dict(
        cls, exploration_dict: VersionedExplorationDict
    ) -> VersionedExplorationDict:
        """Converts a v53 exploration dict into a v54 exploration dict.
        Adds a new customization arg to NumericInput interaction
        which allows creators to set input greator than or equal to zero.

        Args:
            exploration_dict: dict. The dict representation of an exploration
                with schema version v53.

        Returns:
            dict. The dict representation of the Exploration domain object,
            following schema version v54.
        """
        exploration_dict['schema_version'] = 54

        exploration_dict['states'] = cls._convert_states_v48_dict_to_v49_dict(
            exploration_dict['states'])
        exploration_dict['states_schema_version'] = 49

        return exploration_dict

    @classmethod
    def _convert_v54_dict_to_v55_dict(
        cls, exploration_dict: VersionedExplorationDict
    ) -> VersionedExplorationDict:
        """Converts a v54 exploration dict into a v55 exploration dict.
        Removes rules from explorations that use one of the following rules:
        [ContainsSomeOf, OmitsSomeOf, MatchesWithGeneralForm]. It also renames
        `customOskLetters` cust arg to `allowedVariables`.

        Args:
            exploration_dict: dict. The dict representation of an exploration
                with schema version v54.

        Returns:
            dict. The dict representation of the Exploration domain object,
            following schema version v55.
        """
        exploration_dict['schema_version'] = 55

        exploration_dict['states'] = cls._convert_states_v49_dict_to_v50_dict(
            exploration_dict['states'])
        exploration_dict['states_schema_version'] = 50

        return exploration_dict

    @classmethod
    def _convert_v55_dict_to_v56_dict(
        cls, exploration_dict: VersionedExplorationDict
    ) -> VersionedExplorationDict:
        """Converts a v55 exploration dict into a v56 exploration dict.
        Version 56 adds a new dest_if_really_stuck field to the Outcome class
        to redirect the learners to a state for strengthening concepts when
        they get really stuck.

        Args:
            exploration_dict: dict. The dict representation of an exploration
                with schema version v55.

        Returns:
            dict. The dict representation of the Exploration domain object,
            following schema version v56.
        """
        exploration_dict['schema_version'] = 56

        exploration_dict['states'] = cls._convert_states_v50_dict_to_v51_dict(
            exploration_dict['states'])
        exploration_dict['states_schema_version'] = 51

        return exploration_dict

    @classmethod
    def _convert_v56_dict_to_v57_dict(
        cls, exploration_dict: VersionedExplorationDict
    ) -> VersionedExplorationDict:
        """Converts a v56 exploration dict into a v57 exploration dict.
        Version 57 correctly updates the content IDs for translations and
        for voiceovers.

        Args:
            exploration_dict: dict. The dict representation of an exploration
                with schema version v56.

        Returns:
            dict. The dict representation of the Exploration domain object,
            following schema version v57.
        """
        exploration_dict['schema_version'] = 57

        exploration_dict['states'] = cls._convert_states_v51_dict_to_v52_dict(
            exploration_dict['states'])
        exploration_dict['states_schema_version'] = 52

        return exploration_dict

    @classmethod
    def _convert_v57_dict_to_v58_dict(
        cls, exploration_dict: VersionedExplorationDict
    ) -> VersionedExplorationDict:
        """Converts a v57 exploration dict into a v58 exploration dict.
        Version 58 corrects exploration validation errors which are categorized
        as General State Validation, General Interaction Validation
        and General RTE Validation.

        Args:
            exploration_dict: dict. The dict representation of an exploration
                with schema version v56.

        Returns:
            dict. The dict representation of the Exploration domain object,
            following schema version v57.
        """
        exploration_dict['schema_version'] = 58

        exploration_dict['states'] = cls._convert_states_v52_dict_to_v53_dict(
            exploration_dict['states'], exploration_dict['language_code'])
        exploration_dict['states_schema_version'] = 53

        return exploration_dict

    @classmethod
    def _migrate_to_latest_yaml_version(
        cls, yaml_content: str
    ) -> VersionedExplorationDict:
        """Return the YAML content of the exploration in the latest schema
        format.

        Args:
            yaml_content: str. The YAML representation of the exploration.

        Returns:
            exploration_dict. The dict 'exploration_dict' is the representation
            of the Exploration.

        Raises:
            InvalidInputException. The 'yaml_content' or the schema version
                is not specified.
            Exception. The exploration schema version is not valid.
        """
        # Here we use cast because we are narrowing down the return type of
        # dict_from_yaml() from Dict[str, Any] to VersionedExplorationDict.
        try:
            exploration_dict = cast(
                VersionedExplorationDict,
                utils.dict_from_yaml(yaml_content)
            )
        except utils.InvalidInputException as e:
            raise utils.InvalidInputException(
                'Please ensure that you are uploading a YAML text file, not '
                'a zip file. The YAML parser returned the following error: %s'
                % e)

        exploration_schema_version = exploration_dict['schema_version']
        if not (cls.EARLIEST_SUPPORTED_EXP_SCHEMA_VERSION <=
                exploration_schema_version
                <= cls.CURRENT_EXP_SCHEMA_VERSION):
            raise Exception(
                'Sorry, we can only process v%s to v%s exploration YAML files '
                'at present.' % (
                    cls.EARLIEST_SUPPORTED_EXP_SCHEMA_VERSION,
                    cls.CURRENT_EXP_SCHEMA_VERSION))

        if exploration_schema_version == 46:
            exploration_dict = cls._convert_v46_dict_to_v47_dict(
                exploration_dict)
            exploration_schema_version = 47

        if exploration_schema_version == 47:
            exploration_dict = cls._convert_v47_dict_to_v48_dict(
                exploration_dict)
            exploration_schema_version = 48

        if exploration_schema_version == 48:
            exploration_dict = cls._convert_v48_dict_to_v49_dict(
                exploration_dict)
            exploration_schema_version = 49

        if exploration_schema_version == 49:
            exploration_dict = cls._convert_v49_dict_to_v50_dict(
                exploration_dict)
            exploration_schema_version = 50

        if exploration_schema_version == 50:
            exploration_dict = cls._convert_v50_dict_to_v51_dict(
                exploration_dict)
            exploration_schema_version = 51

        if exploration_schema_version == 51:
            exploration_dict = cls._convert_v51_dict_to_v52_dict(
                exploration_dict)
            exploration_schema_version = 52

        if exploration_schema_version == 52:
            exploration_dict = cls._convert_v52_dict_to_v53_dict(
                exploration_dict)
            exploration_schema_version = 53

        if exploration_schema_version == 53:
            exploration_dict = cls._convert_v53_dict_to_v54_dict(
                exploration_dict)
            exploration_schema_version = 54

        if exploration_schema_version == 54:
            exploration_dict = cls._convert_v54_dict_to_v55_dict(
                exploration_dict)
            exploration_schema_version = 55

        if exploration_schema_version == 55:
            exploration_dict = cls._convert_v55_dict_to_v56_dict(
                exploration_dict)
            exploration_schema_version = 56

        if exploration_schema_version == 56:
            exploration_dict = cls._convert_v56_dict_to_v57_dict(
                exploration_dict)
            exploration_schema_version = 57

        if exploration_schema_version == 57:
            exploration_dict = cls._convert_v57_dict_to_v58_dict(
                exploration_dict)
            exploration_schema_version = 58

        return exploration_dict

    @classmethod
    def from_yaml(cls, exploration_id: str, yaml_content: str) -> Exploration:
        """Creates and returns exploration from a YAML text string for YAML
        schema versions 10 and later.

        Args:
            exploration_id: str. The id of the exploration.
            yaml_content: str. The YAML representation of the exploration.

        Returns:
            Exploration. The corresponding exploration domain object.

        Raises:
            InvalidInputException. The initial schema version of exploration is
                outside the range [EARLIEST_SUPPORTED_EXP_SCHEMA_VERSION,
                CURRENT_EXP_SCHEMA_VERSION].
        """
        exploration_dict = cls._migrate_to_latest_yaml_version(yaml_content)
        exploration_dict['id'] = exploration_id
        return Exploration.from_dict(exploration_dict)

    def to_yaml(self) -> str:
        """Convert the exploration domain object into YAML string.

        Returns:
            str. The YAML representation of this exploration.
        """
        exp_dict = self.to_dict()
        # Here we use MyPy ignore because the dictionary returned by `to_dict()`
        # method is ExplorationDict and ExplorationDict does not contain
        # `schema_version` key, but here we are defining a `schema_version` key
        # which causes MyPy to throw error 'TypedDict has no key schema_version'
        # thus to silence the error, we used ignore here.
        exp_dict['schema_version'] = self.CURRENT_EXP_SCHEMA_VERSION  # type: ignore[misc]

        # The ID is the only property which should not be stored within the
        # YAML representation.
        # Here we use MyPy ignore because MyPy doesn't allow key deletion from
        # TypedDict.
        del exp_dict['id']  # type: ignore[misc]

        return utils.yaml_from_dict(exp_dict)

    def to_dict(self) -> ExplorationDict:
        """Returns a copy of the exploration as a dictionary. It includes all
        necessary information to represent the exploration.

        Returns:
            dict. A dict mapping all fields of Exploration instance.
        """
        exploration_dict: ExplorationDict = ({
            'id': self.id,
            'title': self.title,
            'category': self.category,
            'author_notes': self.author_notes,
            'blurb': self.blurb,
            'states_schema_version': self.states_schema_version,
            'init_state_name': self.init_state_name,
            'language_code': self.language_code,
            'objective': self.objective,
            'param_changes': self.param_change_dicts,
            'param_specs': self.param_specs_dict,
            'tags': self.tags,
            'auto_tts_enabled': self.auto_tts_enabled,
            'correctness_feedback_enabled': self.correctness_feedback_enabled,
            'edits_allowed': self.edits_allowed,
            'states': {state_name: state.to_dict()
                       for (state_name, state) in self.states.items()}
        })
        exploration_dict_deepcopy = copy.deepcopy(exploration_dict)
        return exploration_dict_deepcopy

    def serialize(self) -> str:
        """Returns the object serialized as a JSON string.

        Returns:
            str. JSON-encoded str encoding all of the information composing
            the object.
        """
        # Here we use MyPy ignore because to_dict() method returns a general
        # dictionary representation of domain object (ExplorationDict) which
        # does not contain properties like created_on and last_updated but
        # MyPy expects exploration_dict, a dictionary which contains all the
        # properties of domain object. That's why we are explicitly changing
        # the type of exploration_dict here, which causes MyPy to throw an
        # error. Thus, to silence the error, we added an ignore here.
        exploration_dict: SerializableExplorationDict = self.to_dict()  # type: ignore[assignment]
        # The only reason we add the version parameter separately is that our
        # yaml encoding/decoding of this object does not handle the version
        # parameter.
        # NOTE: If this changes in the future (i.e the version parameter is
        # added as part of the yaml representation of this object), all YAML
        # files must add a version parameter to their files with the correct
        # version of this object. The line below must then be moved to
        # to_dict().
        exploration_dict['version'] = self.version

        if self.created_on:
            exploration_dict['created_on'] = (
                utils.convert_naive_datetime_to_string(self.created_on))

        if self.last_updated:
            exploration_dict['last_updated'] = (
                utils.convert_naive_datetime_to_string(self.last_updated))

        return json.dumps(exploration_dict)

    @classmethod
    def deserialize(cls, json_string: str) -> Exploration:
        """Returns an Exploration domain object decoded from a JSON string.

        Args:
            json_string: str. A JSON-encoded string that can be
                decoded into a dictionary representing a Exploration.
                Only call on strings that were created using serialize().

        Returns:
            Exploration. The corresponding Exploration domain object.
        """
        exploration_dict = json.loads(json_string)
        created_on = (
            utils.convert_string_to_naive_datetime_object(
                exploration_dict['created_on'])
            if 'created_on' in exploration_dict else None)
        last_updated = (
            utils.convert_string_to_naive_datetime_object(
                exploration_dict['last_updated'])
            if 'last_updated' in exploration_dict else None)
        exploration = cls.from_dict(
            exploration_dict,
            exploration_version=exploration_dict['version'],
            exploration_created_on=created_on,
            exploration_last_updated=last_updated)

        return exploration

    def to_player_dict(self) -> ExplorationPlayerDict:
        """Returns a copy of the exploration suitable for inclusion in the
        learner view.

        Returns:
            dict. A dict mapping some fields of Exploration instance. The
            fields inserted in the dict (as key) are:
                - init_state_name: str. The name for the initial state of the
                    exploration.
                - param_change. list(dict). List of param_change dicts that
                    represent ParamChange domain object.
                - param_specs: dict. A dict where each key-value pair
                    represents respectively, a param spec name and a dict used
                    to initialize a ParamSpec domain object.
                - states: dict. Keys are states names and values are dict
                    representation of State domain object.
                - title: str. The exploration title.
                - objective: str. The exploration objective.
                - language_code: str. The language code of the exploration.
                - correctness_feedback_enabled: bool. Whether to show
                    correctness feedback.
        """
        return {
            'init_state_name': self.init_state_name,
            'param_changes': self.param_change_dicts,
            'param_specs': self.param_specs_dict,
            'states': {
                state_name: state.to_dict()
                for (state_name, state) in self.states.items()
            },
            'title': self.title,
            'objective': self.objective,
            'language_code': self.language_code,
            'correctness_feedback_enabled': self.correctness_feedback_enabled,
        }

    def get_all_html_content_strings(self) -> List[str]:
        """Gets all html content strings used in this exploration.

        Returns:
            list(str). The list of html content strings.
        """
        html_list = []
        for state in self.states.values():
            content_html = state.content.html
            interaction_html_list = (
                state.interaction.get_all_html_content_strings())
            html_list += [content_html] + interaction_html_list

        return html_list


class ExplorationSummaryMetadataDict(TypedDict):
    """Dictionary representing the meta data for exploration summary."""

    id: str
    title: str
    objective: str


class ExplorationSummary:
    """Domain object for an Oppia exploration summary."""

    def __init__(
        self,
        exploration_id: str,
        title: str,
        category: str,
        objective: str,
        language_code: str,
        tags: List[str],
        ratings: Dict[str, int],
        scaled_average_rating: float,
        status: str,
        community_owned: bool,
        owner_ids: List[str],
        editor_ids: List[str],
        voice_artist_ids: List[str],
        viewer_ids: List[str],
        contributor_ids: List[str],
        contributors_summary: Dict[str, int],
        version: int,
        exploration_model_created_on: datetime.datetime,
        exploration_model_last_updated: datetime.datetime,
        first_published_msec: Optional[float],
        deleted: bool = False
    ) -> None:
        """Initializes a ExplorationSummary domain object.

        Args:
            exploration_id: str. The exploration id.
            title: str. The exploration title.
            category: str. The exploration category.
            objective: str. The exploration objective.
            language_code: str. The code that represents the exploration
                language.
            tags: list(str). List of tags.
            ratings: dict. Dict whose keys are '1', '2', '3', '4', '5' and
                whose values are nonnegative integers representing frequency
                counts. Note that the keys need to be strings in order for this
                dict to be JSON-serializable.
            scaled_average_rating: float. The average rating.
            status: str. The status of the exploration.
            community_owned: bool. Whether the exploration is community-owned.
            owner_ids: list(str). List of the users ids who are the owners of
                this exploration.
            editor_ids: list(str). List of the users ids who have access to
                edit this exploration.
            voice_artist_ids: list(str). List of the users ids who have access
                to voiceover this exploration.
            viewer_ids: list(str). List of the users ids who have access to
                view this exploration.
            contributor_ids: list(str). List of the users ids of the user who
                have contributed to this exploration.
            contributors_summary: dict. A summary about contributors of current
                exploration. The keys are user ids and the values are the
                number of commits made by that user.
            version: int. The version of the exploration.
            exploration_model_created_on: datetime.datetime. Date and time when
                the exploration model is created.
            exploration_model_last_updated: datetime.datetime. Date and time
                when the exploration model was last updated.
            first_published_msec: float|None. Time in milliseconds since the
                Epoch, when the exploration was first published, or None if
                Exploration is not published yet.
            deleted: bool. Whether the exploration is marked as deleted.
        """
        self.id = exploration_id
        self.title = title
        self.category = category
        self.objective = objective
        self.language_code = language_code
        self.tags = tags
        self.ratings = ratings
        self.scaled_average_rating = scaled_average_rating
        self.status = status
        self.community_owned = community_owned
        self.owner_ids = owner_ids
        self.editor_ids = editor_ids
        self.voice_artist_ids = voice_artist_ids
        self.viewer_ids = viewer_ids
        self.contributor_ids = contributor_ids
        self.contributors_summary = contributors_summary
        self.version = version
        self.exploration_model_created_on = exploration_model_created_on
        self.exploration_model_last_updated = exploration_model_last_updated
        self.first_published_msec = first_published_msec
        self.deleted = deleted

    def validate(self) -> None:
        """Validates various properties of the ExplorationSummary.

        Raises:
            ValidationError. One or more attributes of the ExplorationSummary
                are invalid.
        """
        if not isinstance(self.title, str):
            raise utils.ValidationError(
                'Expected title to be a string, received %s' % self.title)
        utils.require_valid_name(
            self.title, 'the exploration title', allow_empty=True)

        if not isinstance(self.category, str):
            raise utils.ValidationError(
                'Expected category to be a string, received %s'
                % self.category)
        utils.require_valid_name(
            self.category, 'the exploration category', allow_empty=True)

        if not isinstance(self.objective, str):
            raise utils.ValidationError(
                'Expected objective to be a string, received %s' %
                self.objective)

        if not isinstance(self.language_code, str):
            raise utils.ValidationError(
                'Expected language_code to be a string, received %s' %
                self.language_code)
        if not utils.is_valid_language_code(self.language_code):
            raise utils.ValidationError(
                'Invalid language_code: %s' % self.language_code)

        if not isinstance(self.tags, list):
            raise utils.ValidationError(
                'Expected \'tags\' to be a list, received %s' % self.tags)
        for tag in self.tags:
            if not isinstance(tag, str):
                raise utils.ValidationError(
                    'Expected each tag in \'tags\' to be a string, received '
                    '\'%s\'' % tag)

            if not tag:
                raise utils.ValidationError('Tags should be non-empty.')

            if not re.match(constants.TAG_REGEX, tag):
                raise utils.ValidationError(
                    'Tags should only contain lowercase letters and spaces, '
                    'received \'%s\'' % tag)

            if (tag[0] not in string.ascii_lowercase or
                    tag[-1] not in string.ascii_lowercase):
                raise utils.ValidationError(
                    'Tags should not start or end with whitespace, received '
                    '\'%s\'' % tag)

            if re.search(r'\s\s+', tag):
                raise utils.ValidationError(
                    'Adjacent whitespace in tags should be collapsed, '
                    'received \'%s\'' % tag)
        if len(set(self.tags)) != len(self.tags):
            raise utils.ValidationError('Some tags duplicate each other')

        if not isinstance(self.ratings, dict):
            raise utils.ValidationError(
                'Expected ratings to be a dict, received %s' % self.ratings)

        valid_rating_keys = ['1', '2', '3', '4', '5']
        actual_rating_keys = sorted(self.ratings.keys())
        if valid_rating_keys != actual_rating_keys:
            raise utils.ValidationError(
                'Expected ratings to have keys: %s, received %s' % (
                    (', ').join(valid_rating_keys),
                    (', ').join(actual_rating_keys)))
        for value in self.ratings.values():
            if not isinstance(value, int):
                raise utils.ValidationError(
                    'Expected value to be int, received %s' % value)
            if value < 0:
                raise utils.ValidationError(
                    'Expected value to be non-negative, received %s' % (
                        value))

        if not isinstance(self.scaled_average_rating, (float, int)):
            raise utils.ValidationError(
                'Expected scaled_average_rating to be float, received %s' % (
                    self.scaled_average_rating))

        if not isinstance(self.status, str):
            raise utils.ValidationError(
                'Expected status to be string, received %s' % self.status)

        if not isinstance(self.community_owned, bool):
            raise utils.ValidationError(
                'Expected community_owned to be bool, received %s' % (
                    self.community_owned))

        if not isinstance(self.owner_ids, list):
            raise utils.ValidationError(
                'Expected owner_ids to be list, received %s' % self.owner_ids)
        for owner_id in self.owner_ids:
            if not isinstance(owner_id, str):
                raise utils.ValidationError(
                    'Expected each id in owner_ids to '
                    'be string, received %s' % owner_id)

        if not isinstance(self.editor_ids, list):
            raise utils.ValidationError(
                'Expected editor_ids to be list, received %s' % self.editor_ids)
        for editor_id in self.editor_ids:
            if not isinstance(editor_id, str):
                raise utils.ValidationError(
                    'Expected each id in editor_ids to '
                    'be string, received %s' % editor_id)

        if not isinstance(self.voice_artist_ids, list):
            raise utils.ValidationError(
                'Expected voice_artist_ids to be list, received %s' % (
                    self.voice_artist_ids))
        for voice_artist_id in self.voice_artist_ids:
            if not isinstance(voice_artist_id, str):
                raise utils.ValidationError(
                    'Expected each id in voice_artist_ids to '
                    'be string, received %s' % voice_artist_id)

        if not isinstance(self.viewer_ids, list):
            raise utils.ValidationError(
                'Expected viewer_ids to be list, received %s' % self.viewer_ids)
        for viewer_id in self.viewer_ids:
            if not isinstance(viewer_id, str):
                raise utils.ValidationError(
                    'Expected each id in viewer_ids to '
                    'be string, received %s' % viewer_id)

        all_user_ids_with_rights = (
            self.owner_ids + self.editor_ids + self.voice_artist_ids +
            self.viewer_ids)
        if len(all_user_ids_with_rights) != len(set(all_user_ids_with_rights)):
            raise utils.ValidationError(
                'Users should not be assigned to multiple roles at once, '
                'received users: %s' % ', '.join(all_user_ids_with_rights))

        if not isinstance(self.contributor_ids, list):
            raise utils.ValidationError(
                'Expected contributor_ids to be list, received %s' % (
                    self.contributor_ids))
        for contributor_id in self.contributor_ids:
            if not isinstance(contributor_id, str):
                raise utils.ValidationError(
                    'Expected each id in contributor_ids to '
                    'be string, received %s' % contributor_id)

        if not isinstance(self.contributors_summary, dict):
            raise utils.ValidationError(
                'Expected contributors_summary to be dict, received %s' % (
                    self.contributors_summary))

    def to_metadata_dict(self) -> ExplorationSummaryMetadataDict:
        """Given an exploration summary, this method returns a dict containing
        id, title and objective of the exploration.

        Returns:
            dict. A metadata dict for the given exploration summary.
            The metadata dict has three keys:
                - 'id': str. The exploration ID.
                - 'title': str. The exploration title.
                - 'objective': str. The exploration objective.
        """
        return {
            'id': self.id,
            'title': self.title,
            'objective': self.objective,
        }

    def is_private(self) -> bool:
        """Checks whether the exploration is private.

        Returns:
            bool. Whether the exploration is private.
        """
        return bool(self.status == constants.ACTIVITY_STATUS_PRIVATE)

    def is_solely_owned_by_user(self, user_id: str) -> bool:
        """Checks whether the exploration is solely owned by the user.

        Args:
            user_id: str. The id of the user.

        Returns:
            bool. Whether the exploration is solely owned by the user.
        """
        return user_id in self.owner_ids and len(self.owner_ids) == 1

    def does_user_have_any_role(self, user_id: str) -> bool:
        """Checks if a given user has any role within the exploration.

        Args:
            user_id: str. User id of the user.

        Returns:
            bool. Whether the given user has any role in the exploration.
        """
        return (
            user_id in self.owner_ids or
            user_id in self.editor_ids or
            user_id in self.voice_artist_ids or
            user_id in self.viewer_ids
        )

    def add_contribution_by_user(self, contributor_id: str) -> None:
        """Add a new contributor to the contributors summary.

        Args:
            contributor_id: str. ID of the contributor to be added.
        """
        # We don't want to record the contributions of system users.
        if contributor_id not in constants.SYSTEM_USER_IDS:
            self.contributors_summary[contributor_id] = (
                self.contributors_summary.get(contributor_id, 0) + 1)

        self.contributor_ids = list(self.contributors_summary.keys())


class ExplorationChangeMergeVerifier:
    """Class to check for mergeability.

    Attributes:
        added_state_names: list(str). Names of the states added to the
            exploration from prev_exp_version to current_exp_version. It
            stores the latest name of the added state.
        deleted_state_names: list(str). Names of the states deleted from
            the exploration from prev_exp_version to current_exp_version.
            It stores the initial name of the deleted state from
            pre_exp_version.
        new_to_old_state_names: dict. Dictionary mapping state names of
            current_exp_version to the state names of prev_exp_version.
            It doesn't include the name changes of added/deleted states.
        changed_properties: dict. List of all the properties changed
            according to the state and property name.
        changed_translations: dict. List of all the translations changed
            according to the state and content_id name.
    """

    # PROPERTIES_CONFLICTING_INTERACTION_ID_CHANGE: List of the properties
    # in which if there are any changes then interaction id
    # changes can not be merged. This list can be changed when any
    # new property is added or deleted which affects or is affected
    # by interaction id and whose changes directly conflicts with
    # interaction id changes.
    PROPERTIES_CONFLICTING_INTERACTION_ID_CHANGES: List[str] = [
        STATE_PROPERTY_INTERACTION_CUST_ARGS,
        STATE_PROPERTY_INTERACTION_SOLUTION,
        STATE_PROPERTY_INTERACTION_ANSWER_GROUPS
    ]

    # PROPERTIES_CONFLICTING_CUST_ARGS_CHANGES: List of the properties
    # in which if there are any changes then customization args
    # changes can not be merged. This list can be changed when any
    # new property is added or deleted which affects or is affected
    # by customization args and whose changes directly conflicts with
    # cust args changes.
    PROPERTIES_CONFLICTING_CUST_ARGS_CHANGES: List[str] = [
        STATE_PROPERTY_INTERACTION_SOLUTION,
        STATE_PROPERTY_RECORDED_VOICEOVERS,
        STATE_PROPERTY_INTERACTION_ANSWER_GROUPS
    ]

    # PROPERTIES_CONFLICTING_ANSWER_GROUPS_CHANGES: List of the properties
    # in which if there are any changes then answer groups
    # changes can not be merged. This list can be changed when any
    # new property is added or deleted which affects or is affected
    # by answer groups and whose changes directly conflicts with
    # answer groups changes.
    PROPERTIES_CONFLICTING_ANSWER_GROUPS_CHANGES: List[str] = [
        STATE_PROPERTY_INTERACTION_SOLUTION,
        STATE_PROPERTY_RECORDED_VOICEOVERS,
        STATE_PROPERTY_INTERACTION_CUST_ARGS
    ]

    # PROPERTIES_CONFLICTING_SOLUTION_CHANGES: List of the properties
    # in which if there are any changes then solution
    # changes can not be merged. This list can be changed when any
    # new property is added or deleted which affects or is affected
    # by solution and whose changes directly conflicts with
    # solution changes.
    PROPERTIES_CONFLICTING_SOLUTION_CHANGES: List[str] = [
        STATE_PROPERTY_INTERACTION_ANSWER_GROUPS,
        STATE_PROPERTY_RECORDED_VOICEOVERS,
        STATE_PROPERTY_INTERACTION_CUST_ARGS
    ]

    # PROPERTIES_CONFLICTING_VOICEOVERS_CHANGES: List of the properties
    # in which if there are any changes then voiceovers
    # changes can not be merged. This list can be changed when any
    # new property is added or deleted which affects or is affected
    # by voiceovers and whose changes directly conflicts with
    # voiceovers changes.
    PROPERTIES_CONFLICTING_VOICEOVERS_CHANGES: List[str] = [
        STATE_PROPERTY_CONTENT,
        STATE_PROPERTY_INTERACTION_SOLUTION,
        STATE_PROPERTY_INTERACTION_HINTS,
        STATE_PROPERTY_WRITTEN_TRANSLATIONS,
        STATE_PROPERTY_INTERACTION_ANSWER_GROUPS,
        STATE_PROPERTY_INTERACTION_DEFAULT_OUTCOME,
        STATE_PROPERTY_INTERACTION_CUST_ARGS
    ]

    # NON_CONFLICTING_PROPERTIES: List of the properties
    # in which if there are any changes then they are always mergeable.
    NON_CONFLICTING_PROPERTIES: List[str] = [
        STATE_PROPERTY_UNCLASSIFIED_ANSWERS,
        STATE_PROPERTY_NEXT_CONTENT_ID_INDEX,
        STATE_PROPERTY_LINKED_SKILL_ID,
        STATE_PROPERTY_CARD_IS_CHECKPOINT
    ]

    def __init__(self, composite_change_list: List[ExplorationChange]) -> None:

        self.added_state_names: List[str] = []
        self.deleted_state_names: List[str] = []
        self.new_to_old_state_names: Dict[str, str] = (
            collections.defaultdict(str)
        )
        self.changed_properties: Dict[str, Set[str]] = (
            collections.defaultdict(set)
        )
        self.changed_translations: Dict[str, Set[str]] = (
            collections.defaultdict(set)
        )

        for change in composite_change_list:
            self._parse_exp_change(change)

    def _get_property_name_from_content_id(self, content_id: str) -> str:
        """Returns property name from content id.

        Args:
            content_id: string. Id of the content.

        Returns:
            string. Name of the property of which the
            content is part of.
        """
        property_name_to_content_id_identifier: Dict[
            str, Callable[[str], bool]
        ] = {
            STATE_PROPERTY_CONTENT: (
                lambda content_id: content_id == 'content'),
            STATE_PROPERTY_INTERACTION_CUST_ARGS: (
                lambda content_id: content_id[:3] == 'ca_'),
            STATE_PROPERTY_INTERACTION_DEFAULT_OUTCOME: (
                lambda content_id: content_id == 'default_outcome'),
            STATE_PROPERTY_INTERACTION_SOLUTION: (
                lambda content_id: content_id == 'solution'),
            STATE_PROPERTY_INTERACTION_HINTS: (
                lambda content_id: content_id[:4] == 'hint'),
            STATE_PROPERTY_INTERACTION_ANSWER_GROUPS: (
                lambda content_id: (
                    content_id[:8] == 'feedback' or
                    content_id[:10] == 'rule_input')),
        }

        for prop_name, identifier_function in (
                property_name_to_content_id_identifier.items()):
            if identifier_function(content_id):
                property_name = prop_name
                break
        return property_name

    def _parse_exp_change(self, change: ExplorationChange) -> None:
        """This function take the change and according to the cmd
        add the property name in the lists defined above.

        Args:
            change: ExplorationChange. A change from the
                composite_change_list.
        """
        if change.cmd == CMD_ADD_STATE:
            self.added_state_names.append(change.state_name)
        elif change.cmd == CMD_DELETE_STATE:
            state_name = change.state_name
            if state_name in self.added_state_names:
                self.added_state_names.remove(state_name)
            else:
                original_state_name = state_name
                if original_state_name in self.new_to_old_state_names:
                    original_state_name = self.new_to_old_state_names.pop(
                        original_state_name)
                self.deleted_state_names.append(original_state_name)
        elif change.cmd == CMD_RENAME_STATE:
            old_state_name = change.old_state_name
            new_state_name = change.new_state_name
            if old_state_name in self.added_state_names:
                self.added_state_names.remove(old_state_name)
                self.added_state_names.append(new_state_name)
            elif old_state_name in self.new_to_old_state_names:
                self.new_to_old_state_names[new_state_name] = (
                    self.new_to_old_state_names.pop(old_state_name))
            else:
                self.new_to_old_state_names[new_state_name] = old_state_name

        elif change.cmd == CMD_EDIT_STATE_PROPERTY:
            # A condition to store the name of the properties changed
            # in changed_properties dict.
            state_name = change.state_name
            if state_name in self.new_to_old_state_names:
                state_name = self.new_to_old_state_names[change.state_name]
            self.changed_properties[state_name].add(
                change.property_name)
        elif change.cmd == CMD_ADD_WRITTEN_TRANSLATION:
            changed_property = self._get_property_name_from_content_id(
                change.content_id)
            # A condition to store the name of the properties changed
            # in changed_properties dict.
            state_name = change.state_name
            if state_name in self.new_to_old_state_names:
                state_name = self.new_to_old_state_names[change.state_name]
            self.changed_translations[state_name].add(
                changed_property)
            self.changed_properties[state_name].add(
                STATE_PROPERTY_WRITTEN_TRANSLATIONS)

    def is_change_list_mergeable(
        self,
        change_list: List[ExplorationChange],
        exp_at_change_list_version: Exploration,
        current_exploration: Exploration
    ) -> Tuple[bool, bool]:
        """Checks whether the change list from the old version of an
        exploration can be merged on the latest version of an exploration.

        Args:
            change_list: list(ExplorationChange). List of the changes made
                by the user on the frontend, which needs to be checked
                for mergeability.
            exp_at_change_list_version: obj. Old version of an exploration.
            current_exploration: obj. Exploration on which the change list
                is to be applied.

        Returns:
            tuple(boolean, boolean). A tuple consisting of two fields.
            1. boolean. Whether the given change list is mergeable on
            the current_exploration or not.
            2. boolean. Whether we need to send the change list to the
            admin to review for the future improvement of the cases
            to merge the change list.
        """
        old_to_new_state_names = {
            value: key for key, value in self.new_to_old_state_names.items()
        }

        if self.added_state_names or self.deleted_state_names:
            # In case of the addition and the deletion of the state,
            # we are rejecting the mergebility because these cases
            # change the flow of the exploration and are quite complex
            # for now to handle. So in such cases, we are sending the
            # changelist, frontend_version, backend_version and
            # exploration id to the admin, so that we can look into the
            # situations and can figure out the way if it’s possible to
            # handle these cases.

            return False, True

        changes_are_mergeable = False

        # state_names_of_renamed_states: dict. Stores the changes in
        # states names in change_list where the key is the state name in
        # frontend version and the value is the renamed name from the
        # change list if there is any rename state change.
        state_names_of_renamed_states: Dict[str, str] = {}
        for change in change_list:
            change_is_mergeable = False
            if change.cmd == CMD_RENAME_STATE:
                old_state_name = change.old_state_name
                new_state_name = change.new_state_name
                if old_state_name in state_names_of_renamed_states:
                    state_names_of_renamed_states[new_state_name] = (
                        state_names_of_renamed_states.pop(old_state_name))
                else:
                    state_names_of_renamed_states[new_state_name] = (
                        old_state_name)
                if (state_names_of_renamed_states[new_state_name] not in
                        old_to_new_state_names):
                    change_is_mergeable = True
            elif change.cmd == CMD_EDIT_STATE_PROPERTY:
                state_name = state_names_of_renamed_states.get(
                    change.state_name) or change.state_name
                if state_name in old_to_new_state_names:
                    # Here we will send the changelist, frontend_version,
                    # backend_version and exploration to the admin, so
                    # that the changes related to state renames can be
                    # reviewed and the proper conditions can be written
                    # to handle those cases.
                    return False, True
                old_exp_states = (
                    exp_at_change_list_version.states[state_name])
                current_exp_states = (
                    current_exploration.states[state_name])
                if (change.property_name ==
                        STATE_PROPERTY_CONTENT):
                    if (old_exp_states.content.html ==
                            current_exp_states.content.html):
                        if (STATE_PROPERTY_CONTENT not in
                                self.changed_translations[state_name] and
                                STATE_PROPERTY_RECORDED_VOICEOVERS not in
                                self.changed_properties[state_name]):
                            change_is_mergeable = True
                    if not self.changed_properties[state_name]:
                        change_is_mergeable = True
                elif (change.property_name ==
                      STATE_PROPERTY_INTERACTION_ID):
                    if (old_exp_states.interaction.id ==
                            current_exp_states.interaction.id):
                        if not self.changed_properties[state_name].intersection(
                                (self
                                 .PROPERTIES_CONFLICTING_INTERACTION_ID_CHANGES
                                )):
                            change_is_mergeable = True
                    if not self.changed_properties[state_name]:
                        change_is_mergeable = True
                # Customization args differ for every interaction, so in
                # case of different interactions merging is simply not
                # possible, but in case of same interaction, the values in
                # the customization_args are often lists so if someone
                # changes even one item of that list then determining which
                # item is changed is not feasible, so suppose there is long
                # list of values in item selection interaction and one user
                # deletes one value and another one edits another value,
                # so after deletion the indices of all the values will be
                # changed and it will not be possible to compare and know
                # that which value is changed by second user.
                # So we will not be handling the merge on the basis of
                # individual fields.
                elif (change.property_name ==
                      STATE_PROPERTY_INTERACTION_CUST_ARGS):
                    if (old_exp_states.interaction.id ==
                            current_exp_states.interaction.id):
                        if not self.changed_properties[state_name].intersection(
                                self.PROPERTIES_CONFLICTING_CUST_ARGS_CHANGES +
                                [STATE_PROPERTY_INTERACTION_CUST_ARGS]):
                            if (change.property_name not in
                                    self.changed_translations[state_name]):
                                change_is_mergeable = True
                    if not self.changed_properties[state_name]:
                        change_is_mergeable = True
                elif (change.property_name ==
                      STATE_PROPERTY_INTERACTION_ANSWER_GROUPS):
                    if (old_exp_states.interaction.id ==
                            current_exp_states.interaction.id):
                        if not self.changed_properties[state_name].intersection(
                                self.PROPERTIES_CONFLICTING_CUST_ARGS_CHANGES +
                                [STATE_PROPERTY_INTERACTION_ANSWER_GROUPS]):
                            if (change.property_name not in
                                    self.changed_translations[state_name]):
                                change_is_mergeable = True
                    if not self.changed_properties[state_name]:
                        change_is_mergeable = True
                elif (change.property_name ==
                      STATE_PROPERTY_INTERACTION_DEFAULT_OUTCOME
                     ):
                    if (change.property_name not in
                            self.changed_properties[state_name] and
                            change.property_name not in
                            self.changed_translations[state_name]):
                        change_is_mergeable = True
                    if not self.changed_properties[state_name]:
                        change_is_mergeable = True
                elif change.property_name in self.NON_CONFLICTING_PROPERTIES:
                    change_is_mergeable = True
                # We’ll not be able to handle the merge if changelists
                # affect the different indices of the hint in the same
                # state because whenever there is even a small change
                # in one field of any hint, they treat the whole hints
                # list as a new value.
                # So it will not be possible to find out the exact change.
                elif (change.property_name ==
                      STATE_PROPERTY_INTERACTION_HINTS):
                    if (change.property_name not in
                            self.changed_properties[state_name] and
                            change.property_name not in
                            self.changed_translations[state_name]):
                        change_is_mergeable = True
                    if not self.changed_properties[state_name]:
                        change_is_mergeable = True
                elif (change.property_name ==
                      STATE_PROPERTY_INTERACTION_SOLUTION):
                    if (old_exp_states.interaction.id ==
                            current_exp_states.interaction.id):
                        if not self.changed_properties[state_name].intersection(
                                self.PROPERTIES_CONFLICTING_CUST_ARGS_CHANGES +
                                [STATE_PROPERTY_INTERACTION_SOLUTION]):
                            if (change.property_name not in
                                    self.changed_translations[state_name]):
                                change_is_mergeable = True
                    if not self.changed_properties[state_name]:
                        change_is_mergeable = True
                elif (change.property_name ==
                      STATE_PROPERTY_SOLICIT_ANSWER_DETAILS):
                    if (old_exp_states.interaction.id ==
                            current_exp_states.interaction.id and
                            old_exp_states.solicit_answer_details ==
                            current_exp_states.solicit_answer_details):
                        change_is_mergeable = True
                    if not self.changed_properties[state_name]:
                        change_is_mergeable = True
                elif (change.property_name ==
                      STATE_PROPERTY_RECORDED_VOICEOVERS):
                    if not self.changed_properties[state_name].intersection(
                            self.PROPERTIES_CONFLICTING_VOICEOVERS_CHANGES +
                            [STATE_PROPERTY_RECORDED_VOICEOVERS]):
                        change_is_mergeable = True
                    if not self.changed_properties[state_name]:
                        change_is_mergeable = True
            elif change.cmd == CMD_ADD_WRITTEN_TRANSLATION:
                state_name = state_names_of_renamed_states.get(
                    change.state_name) or change.state_name
                if state_name in old_to_new_state_names:
                    # Here we will send the changelist, frontend_version,
                    # backend_version and exploration to the admin, so
                    # that the changes related to state renames can be
                    # reviewed and the proper conditions can be written
                    # to handle those cases.
                    return False, True
                changed_property = self._get_property_name_from_content_id(
                    change.content_id)
                if (changed_property not in
                        (self.changed_properties[state_name] |
                         self.changed_translations[state_name])):
                    change_is_mergeable = True
                if not self.changed_properties[state_name]:
                    change_is_mergeable = True
            elif change.cmd == CMD_MARK_WRITTEN_TRANSLATION_AS_NEEDING_UPDATE:
                change_is_mergeable = True
            elif change.cmd == CMD_MARK_WRITTEN_TRANSLATIONS_AS_NEEDING_UPDATE:
                change_is_mergeable = True
            elif change.cmd == CMD_EDIT_EXPLORATION_PROPERTY:
                change_is_mergeable = (
                    exp_at_change_list_version.__getattribute__(
                        change.property_name) ==
                    current_exploration.__getattribute__(
                        change.property_name))

            if change_is_mergeable:
                changes_are_mergeable = True
                continue
            changes_are_mergeable = False
            break

        return changes_are_mergeable, False


class ExplorationMetadataDict(TypedDict):
    """Dictionary representing the ExplorationMetadata object."""

    title: str
    category: str
    objective: str
    language_code: str
    tags: List[str]
    blurb: str
    author_notes: str
    states_schema_version: int
    init_state_name: str
    param_specs: Dict[str, param_domain.ParamSpecDict]
    param_changes: List[param_domain.ParamChangeDict]
    auto_tts_enabled: bool
    correctness_feedback_enabled: bool
    edits_allowed: bool


class ExplorationMetadata:
    """Class to represent the exploration metadata properties."""

    def __init__(
        self,
        title: str,
        category: str,
        objective: str,
        language_code: str,
        tags: List[str],
        blurb: str,
        author_notes: str,
        states_schema_version: int,
        init_state_name: str,
        param_specs: Dict[str, param_domain.ParamSpec],
        param_changes: List[param_domain.ParamChange],
        auto_tts_enabled: bool,
        correctness_feedback_enabled: bool,
        edits_allowed: bool
    ) -> None:
        """Initializes an ExplorationMetadata domain object.

        Args:
            title: str. The exploration title.
            category: str. The category of the exploration.
            objective: str. The objective of the exploration.
            language_code: str. The language code of the exploration.
            tags: list(str). The tags given to the exploration.
            blurb: str. The blurb of the exploration.
            author_notes: str. The author notes.
            states_schema_version: int. Tbe schema version of the exploration.
            init_state_name: str. The name for the initial state of the
                exploration.
            param_specs: dict(str, ParamSpec). A dict where each key-value pair
                represents respectively, a param spec name and a ParamSpec
                domain object.
            param_changes: list(ParamChange). List of ParamChange domain
                objects.
            auto_tts_enabled: bool. True if automatic text-to-speech is
                enabled.
            correctness_feedback_enabled: bool. True if correctness feedback is
                enabled.
            edits_allowed: bool. True when edits to the exploration is allowed.
        """
        self.title = title
        self.category = category
        self.objective = objective
        self.language_code = language_code
        self.tags = tags
        self.blurb = blurb
        self.author_notes = author_notes
        self.states_schema_version = states_schema_version
        self.init_state_name = init_state_name
        self.param_specs = param_specs
        self.param_changes = param_changes
        self.auto_tts_enabled = auto_tts_enabled
        self.correctness_feedback_enabled = correctness_feedback_enabled
        self.edits_allowed = edits_allowed

    def to_dict(self) -> ExplorationMetadataDict:
        """Gets the dict representation of ExplorationMetadata domain object.

        Returns:
            dict. The dict representation of the ExplorationMetadata
            domain object.
        """
        return {
            'title': self.title,
            'category': self.category,
            'objective': self.objective,
            'language_code': self.language_code,
            'tags': self.tags,
            'blurb': self.blurb,
            'author_notes': self.author_notes,
            'states_schema_version': self.states_schema_version,
            'init_state_name': self.init_state_name,
            'param_specs': {
                ps_name: ps_value.to_dict()
                for (ps_name, ps_value) in self.param_specs.items()
            },
            'param_changes': [
                p_change.to_dict() for p_change in self.param_changes
            ],
            'auto_tts_enabled': self.auto_tts_enabled,
            'correctness_feedback_enabled': self.correctness_feedback_enabled,
            'edits_allowed': self.edits_allowed
        }


class MetadataVersionHistory:
    """Class to represent an element of the version history list of the
    exploration metadata.

    Attributes:
        last_edited_version_number: int. The version number of the
            exploration in which the metadata was last edited.
        last_edited_committer_id: str. The user id of the user who committed
            the latest changes to the exploration metadata.
    """

    def __init__(
        self,
        last_edited_version_number: Optional[int],
        last_edited_committer_id: str
    ):
        """Initializes the MetadataVersionHistory domain object.

        Args:
            last_edited_version_number: int. The version number of the
                exploration in which the metadata was last edited.
            last_edited_committer_id: str. The user id of the user who
                committed the latest changes to the exploration metadata.
        """
        self.last_edited_version_number = last_edited_version_number
        self.last_edited_committer_id = last_edited_committer_id

    def to_dict(self) -> MetadataVersionHistoryDict:
        """Returns a dict representation of the MetadataVersionHistory domain
        object.

        Returns:
            dict. The dict representation of the MetadataVersionHistory domain
            object.
        """
        return {
            'last_edited_version_number': self.last_edited_version_number,
            'last_edited_committer_id': self.last_edited_committer_id
        }

    @classmethod
    def from_dict(
        cls, metadata_version_history_dict: MetadataVersionHistoryDict
    ) -> MetadataVersionHistory:
        """Returns an MetadataVersionHistory domain object from a dict.

        Args:
            metadata_version_history_dict: dict. The dict representation of
                MetadataVersionHistory object.

        Returns:
            MetadataVersionHistory. The corresponding MetadataVersionHistory
            domain object.
        """
        return cls(
            metadata_version_history_dict['last_edited_version_number'],
            metadata_version_history_dict['last_edited_committer_id']
        )


class ExplorationVersionHistory:
    """Class to represent the version history of an exploration at a
    particular version.

    Attributes:
        exploration_id: str. The id of the exploration.
        exploration_version: int. The version number of the exploration.
        state_version_history: Dict[str, StateVersionHistory].
            The mapping of state names and StateVersionHistory domain objects.
        metadata_version_history: MetadataVersionHistory. The details of the
            last commit on the exploration metadata.
        committer_ids: List[str]. A list of user ids who made the
            'previous commit' on each state and the exploration metadata.
    """

    def __init__(
        self,
        exploration_id: str,
        exploration_version: int,
        state_version_history_dict: Dict[
            str, state_domain.StateVersionHistoryDict
        ],
        metadata_last_edited_version_number: Optional[int],
        metadata_last_edited_committer_id: str,
        committer_ids: List[str]
    ) -> None:
        """Initializes the ExplorationVersionHistory domain object.

        Args:
            exploration_id: str. The id of the exploration.
            exploration_version: int. The version number of the exploration.
            state_version_history_dict: dict. The mapping of state names and
                dicts of StateVersionHistory domain objects.
            metadata_last_edited_version_number: int. The version number of the
                exploration in which the metadata was last edited.
            metadata_last_edited_committer_id: str. The user id of the user who
                committed the latest changes to the exploration metadata.
            committer_ids: List[str]. A list of user ids who made the
                'previous commit' on each state and the exploration metadata.
        """
        self.exploration_id = exploration_id
        self.exploration_version = exploration_version
        self.state_version_history = {
            state_name: state_domain.StateVersionHistory.from_dict(vh_dict)
            for state_name, vh_dict in state_version_history_dict.items()
        }
        self.metadata_version_history = MetadataVersionHistory(
            metadata_last_edited_version_number,
            metadata_last_edited_committer_id
        )
        self.committer_ids = committer_ids

    def to_dict(self) -> ExplorationVersionHistoryDict:
        """Returns a dict representation of the ExplorationVersionHistory
        domain object.

        Returns:
            dict. A dict representation of the ExplorationVersionHistory
            domain object.
        """
        return {
            'exploration_id': self.exploration_id,
            'exploration_version': self.exploration_version,
            'state_version_history': {
                state_name: state_vh.to_dict()
                for state_name, state_vh in self.state_version_history.items()
            },
            'metadata_version_history': (
                self.metadata_version_history.to_dict()
            ),
            'committer_ids': self.committer_ids
        }<|MERGE_RESOLUTION|>--- conflicted
+++ resolved
@@ -3088,7 +3088,7 @@
                 for param_name, value in rule_spec['inputs'].items():
                     interaction_id = interaction['id']
                     param_type = (
-                        interaction_registry.Registry.get_interaction_by_id( # type: ignore[no-untyped-call]
+                        interaction_registry.Registry.get_interaction_by_id(
                             interaction_id
                         ).get_rule_param_type(
                             rule_spec['rule_type'], param_name
@@ -3512,7 +3512,6 @@
         for rule_to_remove in rules_to_remove_with_diff_dest_node:
             for answer_group in answer_groups:
                 for rule_spec in answer_group['rule_specs']:
-<<<<<<< HEAD
                     if (
                         rule_spec == rule_to_remove and
                         answer_group['outcome']['dest'] != state_name
@@ -3670,16 +3669,6 @@
                         cls._set_lower_and_upper_bounds(
                             range_var, lower_infinity,
                             rule_value, False, False
-=======
-                    for param_name, value in rule_spec['inputs'].items():
-                        interaction_id = interaction['id']
-                        param_type = (
-                            interaction_registry.Registry.get_interaction_by_id(
-                                interaction_id
-                            ).get_rule_param_type(
-                                rule_spec['rule_type'], param_name
-                            )
->>>>>>> af221963
                         )
                     except Exception:
                         invalid_rules.append(rule_spec)
