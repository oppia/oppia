# coding: utf-8
#
# Copyright 2014 The Oppia Authors. All Rights Reserved.
#
# Licensed under the Apache License, Version 2.0 (the "License");
# you may not use this file except in compliance with the License.
# You may obtain a copy of the License at
#
#      http://www.apache.org/licenses/LICENSE-2.0
#
# Unless required by applicable law or agreed to in writing, software
# distributed under the License is distributed on an "AS-IS" BASIS,
# WITHOUT WARRANTIES OR CONDITIONS OF ANY KIND, either express or implied.
# See the License for the specific language governing permissions and
# limitations under the License.

"""Domain objects for an exploration, its states, and their constituents.

Domain objects capture domain-specific logic and are agnostic of how the
objects they represent are stored. All methods and properties in this file
should therefore be independent of the specific storage models used.
"""

from __future__ import annotations

import collections
import copy
import datetime
import json
import re
import string

from core import feconf
from core import schema_utils
from core import utils
from core.constants import constants
from core.domain import change_domain
from core.domain import param_domain
from core.domain import state_domain
from core.domain import translation_domain
from extensions.objects.models import objects

import bs4
from typing import (
    Callable, Dict, List, Mapping, Optional, Sequence,
    Set, Tuple, Union, cast, overload
)
from typing_extensions import Final, Literal, TypedDict

from core.domain import html_cleaner  # pylint: disable=invalid-import-from # isort:skip
from core.domain import html_validation_service  # pylint: disable=invalid-import-from # isort:skip
from core.domain import interaction_registry  # pylint: disable=invalid-import-from # isort:skip
from core.platform import models  # pylint: disable=invalid-import-from # isort:skip

# TODO(#14537): Refactor this file and remove imports marked
# with 'invalid-import-from'.

MYPY = False
if MYPY:  # pragma: no cover
    from mypy_imports import exp_models

(exp_models,) = models.Registry.import_models([models.Names.EXPLORATION])


# Do not modify the values of these constants. This is to preserve backwards
# compatibility with previous change dicts.
# TODO(bhenning): Prior to July 2015, exploration changes involving rules were
# logged using the key 'widget_handlers'. These need to be migrated to
# 'answer_groups' and 'default_outcome'.
STATE_PROPERTY_PARAM_CHANGES: Final = 'param_changes'
STATE_PROPERTY_CONTENT: Final = 'content'
STATE_PROPERTY_SOLICIT_ANSWER_DETAILS: Final = 'solicit_answer_details'
STATE_PROPERTY_CARD_IS_CHECKPOINT: Final = 'card_is_checkpoint'
STATE_PROPERTY_RECORDED_VOICEOVERS: Final = 'recorded_voiceovers'
DEPRECATED_STATE_PROPERTY_WRITTEN_TRANSLATIONS: Final = 'written_translations'
STATE_PROPERTY_INTERACTION_ID: Final = 'widget_id'
DEPRECATED_STATE_PROPERTY_NEXT_CONTENT_ID_INDEX: Final = 'next_content_id_index'
STATE_PROPERTY_LINKED_SKILL_ID: Final = 'linked_skill_id'
STATE_PROPERTY_INTERACTION_CUST_ARGS: Final = 'widget_customization_args'
STATE_PROPERTY_INTERACTION_ANSWER_GROUPS: Final = 'answer_groups'
STATE_PROPERTY_INTERACTION_DEFAULT_OUTCOME: Final = 'default_outcome'
STATE_PROPERTY_UNCLASSIFIED_ANSWERS: Final = (
    'confirmed_unclassified_answers')
STATE_PROPERTY_INTERACTION_HINTS: Final = 'hints'
STATE_PROPERTY_INTERACTION_SOLUTION: Final = 'solution'
# Deprecated state properties.
STATE_PROPERTY_CONTENT_IDS_TO_AUDIO_TRANSLATIONS_DEPRECATED: Final = (
    # Deprecated in state schema v27.
    'content_ids_to_audio_translations')
STATE_PROPERTY_WRITTEN_TRANSLATIONS_DEPRECATED: Final = 'written_translations'
STATE_PROPERTY_NEXT_CONTENT_ID_INDEX_DEPRECATED: Final = 'next_content_id_index'

# These four properties are kept for legacy purposes and are not used anymore.
STATE_PROPERTY_INTERACTION_HANDLERS: Final = 'widget_handlers'
STATE_PROPERTY_INTERACTION_STICKY: Final = 'widget_sticky'
GADGET_PROPERTY_VISIBILITY: Final = 'gadget_visibility'
GADGET_PROPERTY_CUST_ARGS: Final = 'gadget_customization_args'

# This takes additional 'title' and 'category' parameters.
CMD_CREATE_NEW: Final = 'create_new'
# This takes an additional 'state_name' parameter.
CMD_ADD_STATE: Final = 'add_state'
# This takes additional 'old_state_name' and 'new_state_name' parameters.
CMD_RENAME_STATE: Final = 'rename_state'
# This takes an additional 'state_name' parameter.
CMD_DELETE_STATE: Final = 'delete_state'
# TODO(#12981): Write a one-off job to modify all existing translation
# suggestions that use DEPRECATED_CMD_ADD_TRANSLATION to use
# CMD_ADD_WRITTEN_TRANSLATION instead. Suggestions in the future will only use
# CMD_ADD_WRITTEN_TRANSLATION.
# DEPRECATED: This command is deprecated. Please do not use. The command remains
# here to support old suggestions. This takes additional 'state_name',
# 'content_id', 'language_code' and 'content_html' and 'translation_html'
# parameters.
DEPRECATED_CMD_ADD_TRANSLATION: Final = 'add_translation'
# This takes additional 'state_name', 'content_id', 'language_code',
# 'data_format', 'content_html' and 'translation_html' parameters.
CMD_ADD_WRITTEN_TRANSLATION: Final = 'add_written_translation'
# This takes additional 'content_id', 'language_code' and 'state_name'
# parameters.
DEPRECATED_CMD_MARK_WRITTEN_TRANSLATION_AS_NEEDING_UPDATE: Final = (
    'mark_written_translation_as_needing_update')
# This takes additional 'content_id' and 'state_name' parameters.
DEPRECATED_CMD_MARK_WRITTEN_TRANSLATIONS_AS_NEEDING_UPDATE: Final = (
    'mark_written_translations_as_needing_update')
CMD_MARK_TRANSLATIONS_NEEDS_UPDATE: Final = 'mark_translations_needs_update'
# This takes additional 'content_id' parameters.
CMD_REMOVE_TRANSLATIONS: Final = 'remove_translations'
# This takes additional 'property_name' and 'new_value' parameters.
CMD_EDIT_STATE_PROPERTY: Final = 'edit_state_property'
# This takes additional 'property_name' and 'new_value' parameters.
CMD_EDIT_EXPLORATION_PROPERTY: Final = 'edit_exploration_property'
# This takes additional 'from_version' and 'to_version' parameters for logging.
CMD_MIGRATE_STATES_SCHEMA_TO_LATEST_VERSION: Final = (
    'migrate_states_schema_to_latest_version')

# These are categories to which answers may be classified. These values should
# not be changed because they are persisted in the data store within answer
# logs.

# Represents answers classified using rules defined as part of an interaction.
EXPLICIT_CLASSIFICATION: Final = 'explicit'
# Represents answers which are contained within the training data of an answer
# group.
TRAINING_DATA_CLASSIFICATION: Final = 'training_data_match'
# Represents answers which were predicted using a statistical training model
# from training data within an answer group.
STATISTICAL_CLASSIFICATION: Final = 'statistical_classifier'
# Represents answers which led to the 'default outcome' of an interaction,
# rather than belonging to a specific answer group.
DEFAULT_OUTCOME_CLASSIFICATION: Final = 'default_outcome'

TYPE_INVALID_EXPRESSION: Final = 'Invalid'
TYPE_VALID_ALGEBRAIC_EXPRESSION: Final = 'AlgebraicExpressionInput'
TYPE_VALID_NUMERIC_EXPRESSION: Final = 'NumericExpressionInput'
TYPE_VALID_MATH_EQUATION: Final = 'MathEquationInput'
MATH_INTERACTION_TYPES: Final = [
    TYPE_VALID_ALGEBRAIC_EXPRESSION,
    TYPE_VALID_NUMERIC_EXPRESSION,
    TYPE_VALID_MATH_EQUATION
]
ALGEBRAIC_MATH_INTERACTIONS: Final = [
    TYPE_VALID_ALGEBRAIC_EXPRESSION,
    TYPE_VALID_MATH_EQUATION
]
MATH_INTERACTION_DEPRECATED_RULES: Final = [
    'ContainsSomeOf', 'OmitsSomeOf', 'MatchesWithGeneralForm']


def clean_math_expression(math_expression: str) -> str:
    """Cleans a given math expression and formats it so that it is compatible
    with the new interactions' validators.

    Args:
        math_expression: str. The string representing the math expression.

    Returns:
        str. The correctly formatted string representing the math expression.
    """
    unicode_to_text = {
        u'\u221a': 'sqrt',
        u'\xb7': '*',
        u'\u03b1': 'alpha',
        u'\u03b2': 'beta',
        u'\u03b3': 'gamma',
        u'\u03b4': 'delta',
        u'\u03b5': 'epsilon',
        u'\u03b6': 'zeta',
        u'\u03b7': 'eta',
        u'\u03b8': 'theta',
        u'\u03b9': 'iota',
        u'\u03ba': 'kappa',
        u'\u03bb': 'lambda',
        u'\u03bc': 'mu',
        u'\u03bd': 'nu',
        u'\u03be': 'xi',
        u'\u03c0': 'pi',
        u'\u03c1': 'rho',
        u'\u03c3': 'sigma',
        u'\u03c4': 'tau',
        u'\u03c5': 'upsilon',
        u'\u03c6': 'phi',
        u'\u03c7': 'chi',
        u'\u03c8': 'psi',
        u'\u03c9': 'omega',
    }
    inverse_trig_fns_mapping = {
        'asin': 'arcsin',
        'acos': 'arccos',
        'atan': 'arctan'
    }
    trig_fns = ['sin', 'cos', 'tan', 'csc', 'sec', 'cot']

    # Shifting powers in trig functions to the end.
    # For eg. 'sin^2(x)' -> '(sin(x))^2'.
    for trig_fn in trig_fns:
        math_expression = re.sub(
            r'%s(\^\d)\((.)\)' % trig_fn,
            r'(%s(\2))\1' % trig_fn, math_expression)

    # Adding parens to trig functions that don't have
    # any. For eg. 'cosA' -> 'cos(A)'.
    for trig_fn in trig_fns:
        math_expression = re.sub(
            r'%s(?!\()(.)' % trig_fn, r'%s(\1)' % trig_fn, math_expression)

    # The pylatexenc lib outputs the unicode values of special characters like
    # sqrt and pi, which is why they need to be replaced with their
    # corresponding text values before performing validation. Other unicode
    # characters will be left in the string as-is, and will be rejected by the
    # expression parser.
    for unicode_char, text in unicode_to_text.items():
        math_expression = math_expression.replace(unicode_char, text)

    # Replacing trig functions that have format which is
    # incompatible with the validations.
    for invalid_trig_fn, valid_trig_fn in inverse_trig_fns_mapping.items():
        math_expression = math_expression.replace(
            invalid_trig_fn, valid_trig_fn)

    # Replacing comma used in place of a decimal point with a decimal point.
    if re.match(r'\d+,\d+', math_expression):
        math_expression = math_expression.replace(',', '.')

    # Replacing \cdot with *.
    math_expression = re.sub(r'\\cdot', '*', math_expression)

    return math_expression


class MetadataVersionHistoryDict(TypedDict):
    """Dictionary representing MetadataVersionHistory object."""

    last_edited_version_number: Optional[int]
    last_edited_committer_id: str


class ExplorationVersionHistoryDict(TypedDict):
    """Dictionary representing ExplorationVersionHistory object."""

    exploration_id: str
    exploration_version: int
    state_version_history: Dict[str, state_domain.StateVersionHistoryDict]
    metadata_version_history: MetadataVersionHistoryDict
    committer_ids: List[str]


class ExplorationChange(change_domain.BaseChange):
    """Domain object class for an exploration change.

    IMPORTANT: Ensure that all changes to this class (and how these cmds are
    interpreted in general) preserve backward-compatibility with the
    exploration snapshots in the datastore. Do not modify the definitions of
    cmd keys that already exist.

    NOTE TO DEVELOPERS: Please note that, for a brief period around
    Feb - Apr 2017, change dicts related to editing of answer groups
    accidentally stored the old_value using a ruleSpecs key instead of a
    rule_specs key. So, if you are making use of this data, make sure to
    verify the format of the old_value before doing any processing.

    The allowed commands, together with the attributes:
        - 'add_state' (with state_name)
        - 'rename_state' (with old_state_name and new_state_name)
        - 'delete_state' (with state_name)
        - 'edit_state_property' (with state_name, property_name,
            new_value and, optionally, old_value)
        - 'edit_exploration_property' (with property_name,
            new_value and, optionally, old_value)
        - 'migrate_states_schema' (with from_version, to_version)
    For a state, property_name must be one of STATE_PROPERTIES.
    For an exploration, property_name must be one of
    EXPLORATION_PROPERTIES.
    """

    # The allowed list of state properties which can be used in
    # edit_state_property command.
    STATE_PROPERTIES: List[str] = [
        STATE_PROPERTY_PARAM_CHANGES,
        STATE_PROPERTY_CONTENT,
        STATE_PROPERTY_SOLICIT_ANSWER_DETAILS,
        STATE_PROPERTY_CARD_IS_CHECKPOINT,
        STATE_PROPERTY_RECORDED_VOICEOVERS,
        STATE_PROPERTY_INTERACTION_ID,
        STATE_PROPERTY_LINKED_SKILL_ID,
        STATE_PROPERTY_INTERACTION_CUST_ARGS,
        STATE_PROPERTY_INTERACTION_STICKY,
        STATE_PROPERTY_INTERACTION_HANDLERS,
        STATE_PROPERTY_INTERACTION_ANSWER_GROUPS,
        STATE_PROPERTY_INTERACTION_DEFAULT_OUTCOME,
        STATE_PROPERTY_INTERACTION_HINTS,
        STATE_PROPERTY_INTERACTION_SOLUTION,
        STATE_PROPERTY_UNCLASSIFIED_ANSWERS,
        # Deprecated state properties.
        STATE_PROPERTY_CONTENT_IDS_TO_AUDIO_TRANSLATIONS_DEPRECATED,
        STATE_PROPERTY_WRITTEN_TRANSLATIONS_DEPRECATED,
        STATE_PROPERTY_NEXT_CONTENT_ID_INDEX_DEPRECATED
    ]

    # The allowed list of exploration properties which can be used in
    # edit_exploration_property command.
    EXPLORATION_PROPERTIES: List[str] = [
        'title', 'category', 'objective', 'language_code', 'tags',
        'blurb', 'author_notes', 'param_specs', 'param_changes',
        'init_state_name', 'auto_tts_enabled', 'correctness_feedback_enabled',
        'next_content_id_index', 'edits_allowed']

    ALLOWED_COMMANDS: List[feconf.ValidCmdDict] = [{
        'name': CMD_CREATE_NEW,
        'required_attribute_names': ['category', 'title'],
        'optional_attribute_names': [],
        'user_id_attribute_names': [],
        'allowed_values': {},
        'deprecated_values': {}
    }, {
        'name': CMD_ADD_STATE,
        'required_attribute_names': [
            'state_name',
            'content_id_for_state_content',
            'content_id_for_default_outcome'
        ],
        'optional_attribute_names': [],
        'user_id_attribute_names': [],
        'allowed_values': {},
        'deprecated_values': {}
    }, {
        'name': CMD_DELETE_STATE,
        'required_attribute_names': ['state_name'],
        'optional_attribute_names': [],
        'user_id_attribute_names': [],
        'allowed_values': {},
        'deprecated_values': {}
    }, {
        'name': CMD_RENAME_STATE,
        'required_attribute_names': ['new_state_name', 'old_state_name'],
        'optional_attribute_names': [],
        'user_id_attribute_names': [],
        'allowed_values': {},
        'deprecated_values': {}
    }, {
        'name': DEPRECATED_CMD_ADD_TRANSLATION,
        'required_attribute_names': [
            'state_name', 'content_id', 'language_code', 'content_html',
            'translation_html'],
        'optional_attribute_names': [],
        'user_id_attribute_names': [],
        'allowed_values': {},
        'deprecated_values': {}
    }, {
        'name': CMD_ADD_WRITTEN_TRANSLATION,
        'required_attribute_names': [
            'state_name', 'content_id', 'language_code', 'content_html',
            'translation_html', 'data_format'],
        'optional_attribute_names': [],
        'user_id_attribute_names': [],
        'allowed_values': {},
        'deprecated_values': {}
    }, {
        'name': DEPRECATED_CMD_MARK_WRITTEN_TRANSLATION_AS_NEEDING_UPDATE,
        'required_attribute_names': [
            'content_id',
            'language_code',
            'state_name'
        ],
        'optional_attribute_names': [],
        'user_id_attribute_names': [],
        'allowed_values': {},
        'deprecated_values': {}
    }, {
        'name': DEPRECATED_CMD_MARK_WRITTEN_TRANSLATIONS_AS_NEEDING_UPDATE,
        'required_attribute_names': ['content_id', 'state_name'],
        'optional_attribute_names': [],
        'user_id_attribute_names': [],
        'allowed_values': {},
        'deprecated_values': {}
    }, {
        'name': CMD_MARK_TRANSLATIONS_NEEDS_UPDATE,
        'required_attribute_names': ['content_id'],
        'optional_attribute_names': [],
        'user_id_attribute_names': [],
        'allowed_values': {},
        'deprecated_values': {}
    }, {
        'name': CMD_REMOVE_TRANSLATIONS,
        'required_attribute_names': ['content_id'],
        'optional_attribute_names': [],
        'user_id_attribute_names': [],
        'allowed_values': {},
        'deprecated_values': {}
    }, {
        'name': CMD_EDIT_STATE_PROPERTY,
        'required_attribute_names': [
            'property_name', 'state_name', 'new_value'],
        'optional_attribute_names': ['old_value'],
        'user_id_attribute_names': [],
        'allowed_values': {'property_name': STATE_PROPERTIES},
        # TODO(#12991): Remove this once once we use the migration jobs to
        # remove the deprecated values from the server data.
        'deprecated_values': {'property_name': ['fallbacks']}
    }, {
        'name': CMD_EDIT_EXPLORATION_PROPERTY,
        'required_attribute_names': ['property_name', 'new_value'],
        'optional_attribute_names': ['old_value'],
        'user_id_attribute_names': [],
        'allowed_values': {'property_name': EXPLORATION_PROPERTIES},
        'deprecated_values': {}
    }, {
        'name': CMD_MIGRATE_STATES_SCHEMA_TO_LATEST_VERSION,
        'required_attribute_names': ['from_version', 'to_version'],
        'optional_attribute_names': [],
        'user_id_attribute_names': [],
        'allowed_values': {},
        'deprecated_values': {}
    }, {
        'name': exp_models.ExplorationModel.CMD_REVERT_COMMIT,
        'required_attribute_names': ['version_number'],
        'optional_attribute_names': [],
        'user_id_attribute_names': [],
        'allowed_values': {},
        'deprecated_values': {}
    }]

    # TODO(#12991): Remove this once once we use the migration jobs to remove
    # the deprecated commands from the server data.
    DEPRECATED_COMMANDS: List[str] = [
        'clone', 'add_gadget', 'edit_gadget_property',
        'delete_gadget', 'rename_gadget']


class CreateNewExplorationCmd(ExplorationChange):
    """Class representing the ExplorationChange's
    CMD_CREATE_NEW command.
    """

    category: str
    title: str


class AddExplorationStateCmd(ExplorationChange):
    """Class representing the ExplorationChange's
    CMD_ADD_STATE command.
    """

    state_name: str
    content_id_for_state_content: str
    content_id_for_default_outcome: str


class DeleteExplorationStateCmd(ExplorationChange):
    """Class representing the ExplorationChange's
    CMD_DELETE_STATE command.
    """

    state_name: str


class RenameExplorationStateCmd(ExplorationChange):
    """Class representing the ExplorationChange's
    CMD_RENAME_STATE command.
    """

    new_state_name: str
    old_state_name: str


class AddWrittenTranslationCmd(ExplorationChange):
    """Class representing the ExplorationChange's
    CMD_ADD_WRITTEN_TRANSLATION command.
    """

    state_name: str
    content_id: str
    language_code: str
    content_html: str
    translation_html: str
    data_format: str


class MarkWrittenTranslationAsNeedingUpdateCmd(ExplorationChange):
    """Class representing the ExplorationChange's
    CMD_MARK_WRITTEN_TRANSLATION_AS_NEEDING_UPDATE command.
    """

    content_id: str
    language_code: str
    state_name: str


class MarkWrittenTranslationsAsNeedingUpdateCmd(ExplorationChange):
    """Class representing the ExplorationChange's
    CMD_MARK_WRITTEN_TRANSLATIONS_AS_NEEDING_UPDATE command.
    """

    content_id: str
    state_name: str


class EditExpStatePropertyParamChangesCmd(ExplorationChange):
    """Class representing the ExplorationChange's
    CMD_EDIT_STATE_PROPERTY command with
    STATE_PROPERTY_PARAM_CHANGES as allowed value.
    """

    property_name: Literal['param_changes']
    state_name: str
    new_value: List[param_domain.ParamChangeDict]
    old_value: List[param_domain.ParamChangeDict]


class EditExpStatePropertyContentCmd(ExplorationChange):
    """Class representing the ExplorationChange's
    CMD_EDIT_STATE_PROPERTY command with
    STATE_PROPERTY_CONTENT as allowed value.
    """

    property_name: Literal['content']
    state_name: str
    new_value: state_domain.SubtitledHtmlDict
    old_value: Optional[state_domain.SubtitledHtmlDict]


class EditExpStatePropertySolicitAnswerDetailsCmd(ExplorationChange):
    """Class representing the ExplorationChange's
    CMD_EDIT_STATE_PROPERTY command with
    STATE_PROPERTY_SOLICIT_ANSWER_DETAILS as allowed value.
    """

    property_name: Literal['solicit_answer_details']
    state_name: str
    new_value: bool
    old_value: bool


class EditExpStatePropertyCardIsCheckpointCmd(ExplorationChange):
    """Class representing the ExplorationChange's
    CMD_EDIT_STATE_PROPERTY command with
    STATE_PROPERTY_CARD_IS_CHECKPOINT as allowed value.
    """

    property_name: Literal['card_is_checkpoint']
    state_name: str
    new_value: bool
    old_value: bool


class EditExpStatePropertyRecordedVoiceoversCmd(ExplorationChange):
    """Class representing the ExplorationChange's
    CMD_EDIT_STATE_PROPERTY command with
    STATE_PROPERTY_RECORDED_VOICEOVERS as allowed value.
    """

    property_name: Literal['recorded_voiceovers']
    state_name: str
    new_value: state_domain.RecordedVoiceoversDict
    old_value: state_domain.RecordedVoiceoversDict


class EditExpStatePropertyInteractionIdCmd(ExplorationChange):
    """Class representing the ExplorationChange's
    CMD_EDIT_STATE_PROPERTY command with
    STATE_PROPERTY_INTERACTION_ID as allowed value.
    """

    property_name: Literal['widget_id']
    state_name: str
    new_value: str
    old_value: str


class EditExpStatePropertyLinkedSkillIdCmd(ExplorationChange):
    """Class representing the ExplorationChange's
    CMD_EDIT_STATE_PROPERTY command with
    STATE_PROPERTY_LINKED_SKILL_ID as allowed value.
    """

    property_name: Literal['linked_skill_id']
    state_name: str
    new_value: str
    old_value: str


class EditExpStatePropertyInteractionCustArgsCmd(ExplorationChange):
    """Class representing the ExplorationChange's
    CMD_EDIT_STATE_PROPERTY command with
    STATE_PROPERTY_INTERACTION_CUST_ARGS as allowed value.
    """

    property_name: Literal['widget_customization_args']
    state_name: str
    new_value: state_domain.CustomizationArgsDictType
    old_value: state_domain.CustomizationArgsDictType


class EditExpStatePropertyInteractionStickyCmd(ExplorationChange):
    """Class representing the ExplorationChange's
    CMD_EDIT_STATE_PROPERTY command with
    STATE_PROPERTY_INTERACTION_STICKY as allowed value.
    """

    property_name: Literal['widget_sticky']
    state_name: str
    new_value: bool
    old_value: bool


class EditExpStatePropertyInteractionHandlersCmd(ExplorationChange):
    """Class representing the ExplorationChange's
    CMD_EDIT_STATE_PROPERTY command with
    STATE_PROPERTY_INTERACTION_HANDLERS as allowed value.
    """

    property_name: Literal['widget_handlers']
    state_name: str
    new_value: List[state_domain.AnswerGroupDict]
    old_value: List[state_domain.AnswerGroupDict]


class EditExpStatePropertyInteractionAnswerGroupsCmd(ExplorationChange):
    """Class representing the ExplorationChange's
    CMD_EDIT_STATE_PROPERTY command with
    STATE_PROPERTY_INTERACTION_ANSWER_GROUPS as allowed value.
    """

    property_name: Literal['answer_groups']
    state_name: str
    new_value: List[state_domain.AnswerGroupDict]
    old_value: List[state_domain.AnswerGroupDict]


class EditExpStatePropertyInteractionDefaultOutcomeCmd(ExplorationChange):
    """Class representing the ExplorationChange's
    CMD_EDIT_STATE_PROPERTY command with
    STATE_PROPERTY_INTERACTION_DEFAULT_OUTCOME as allowed value.
    """

    property_name: Literal['default_outcome']
    state_name: str
    new_value: state_domain.OutcomeDict
    old_value: state_domain.OutcomeDict


class EditExpStatePropertyInteractionHintsCmd(ExplorationChange):
    """Class representing the ExplorationChange's
    CMD_EDIT_STATE_PROPERTY command with
    STATE_PROPERTY_INTERACTION_HINTS as allowed value.
    """

    property_name: Literal['hints']
    state_name: str
    new_value: List[state_domain.HintDict]
    old_value: List[state_domain.HintDict]


class EditExpStatePropertyInteractionSolutionCmd(ExplorationChange):
    """Class representing the ExplorationChange's
    CMD_EDIT_STATE_PROPERTY command with
    STATE_PROPERTY_INTERACTION_SOLUTION as allowed value.
    """

    property_name: Literal['solution']
    state_name: str
    new_value: state_domain.SolutionDict
    old_value: state_domain.SolutionDict


class EditExpStatePropertyUnclassifiedAnswersCmd(ExplorationChange):
    """Class representing the ExplorationChange's
    CMD_EDIT_STATE_PROPERTY command with
    STATE_PROPERTY_UNCLASSIFIED_ANSWERS as allowed value.
    """

    property_name: Literal['confirmed_unclassified_answers']
    state_name: str
    new_value: List[state_domain.AnswerGroup]
    old_value: List[state_domain.AnswerGroup]


class EditExpStatePropertyContentIdsToAudioTranslationsDeprecatedCmd(
    ExplorationChange
):
    """Class representing the ExplorationChange's
    CMD_EDIT_STATE_PROPERTY command with
    STATE_PROPERTY_CONTENT_IDS_TO_AUDIO_TRANSLATIONS_DEPRECATED
    as allowed value.
    """

    property_name: Literal['content_ids_to_audio_translations']
    state_name: str
    new_value: Dict[str, Dict[str, state_domain.VoiceoverDict]]
    old_value: Dict[str, Dict[str, state_domain.VoiceoverDict]]


class EditExplorationPropertyTitleCmd(ExplorationChange):
    """Class representing the ExplorationChange's
    CMD_EDIT_EXPLORATION_PROPERTY command with
    'title' as allowed value.
    """

    property_name: Literal['title']
    new_value: str
    old_value: str


class EditExplorationPropertyCategoryCmd(ExplorationChange):
    """Class representing the ExplorationChange's
    CMD_EDIT_EXPLORATION_PROPERTY command with
    'category' as allowed value.
    """

    property_name: Literal['category']
    new_value: str
    old_value: str


class EditExplorationPropertyObjectiveCmd(ExplorationChange):
    """Class representing the ExplorationChange's
    CMD_EDIT_EXPLORATION_PROPERTY command with
    'objective' as allowed value.
    """

    property_name: Literal['objective']
    new_value: str
    old_value: str


class EditExplorationPropertyLanguageCodeCmd(ExplorationChange):
    """Class representing the ExplorationChange's
    CMD_EDIT_EXPLORATION_PROPERTY command with
    'language_code' as allowed value.
    """

    property_name: Literal['language_code']
    new_value: str
    old_value: str


class EditExplorationPropertyTagsCmd(ExplorationChange):
    """Class representing the ExplorationChange's
    CMD_EDIT_EXPLORATION_PROPERTY command with
    'tags' as allowed value.
    """

    property_name: Literal['tags']
    new_value: List[str]
    old_value: List[str]


class EditExplorationPropertyBlurbCmd(ExplorationChange):
    """Class representing the ExplorationChange's
    CMD_EDIT_EXPLORATION_PROPERTY command with
    'blurb' as allowed value.
    """

    property_name: Literal['blurb']
    new_value: str
    old_value: str


class EditExplorationPropertyAuthorNotesCmd(ExplorationChange):
    """Class representing the ExplorationChange's
    CMD_EDIT_EXPLORATION_PROPERTY command with
    'author_notes' as allowed value.
    """

    property_name: Literal['author_notes']
    new_value: str
    old_value: str


class EditExplorationPropertyParamSpecsCmd(ExplorationChange):
    """Class representing the ExplorationChange's
    CMD_EDIT_EXPLORATION_PROPERTY command with
    'param_specs' as allowed value.
    """

    property_name: Literal['param_specs']
    new_value: Dict[str, param_domain.ParamSpecDict]
    old_value: Dict[str, param_domain.ParamSpecDict]


class EditExplorationPropertyParamChangesCmd(ExplorationChange):
    """Class representing the ExplorationChange's
    CMD_EDIT_EXPLORATION_PROPERTY command with
    'param_changes' as allowed value.
    """

    property_name: Literal['param_changes']
    new_value: List[param_domain.ParamChangeDict]
    old_value: List[param_domain.ParamChangeDict]


class EditExplorationPropertyInitStateNameCmd(ExplorationChange):
    """Class representing the ExplorationChange's
    CMD_EDIT_EXPLORATION_PROPERTY command with
    'init_state_name' as allowed value.
    """

    property_name: Literal['init_state_name']
    new_value: str
    old_value: str


class EditExplorationPropertyAutoTtsEnabledCmd(ExplorationChange):
    """Class representing the ExplorationChange's
    CMD_EDIT_EXPLORATION_PROPERTY command with
    'auto_tts_enabled' as allowed value.
    """

    property_name: Literal['auto_tts_enabled']
    new_value: bool
    old_value: bool


class EditExplorationPropertyCorrectnessFeedbackEnabledCmd(ExplorationChange):
    """Class representing the ExplorationChange's
    CMD_EDIT_EXPLORATION_PROPERTY command with
    'correctness_feedback_enabled' as allowed value.
    """

    property_name: Literal['correctness_feedback_enabled']
    new_value: bool
    old_value: bool


class EditExplorationPropertyNextContentIdIndexCmd(ExplorationChange):
    """Class representing the ExplorationChange's
    CMD_EDIT_EXPLORATION_PROPERTY command with
    'next_content_id_index' as allowed value.
    """

    property_name: Literal['next_content_id_index']
    new_value: int
    old_value: int


class EditExplorationPropertyEditsAllowedCmd(ExplorationChange):
    """Class representing the ExplorationChange's
    CMD_EDIT_EXPLORATION_PROPERTY command with
    'edits_allowed' as allowed value.
    """

    property_name: Literal['edits_allowed']
    new_value: bool
    old_value: bool


class MigrateStatesSchemaToLatestVersionCmd(ExplorationChange):
    """Class representing the ExplorationChange's
    CMD_MIGRATE_STATES_SCHEMA_TO_LATEST_VERSION command.
    """

    from_version: str
    to_version: str


class RevertExplorationCmd(ExplorationChange):
    """Class representing the ExplorationChange's
    CMD_REVERT_COMMIT command.
    """

    version_number: int


class TransientCheckpointUrlDict(TypedDict):
    """Dictionary representing the TransientCheckpointUrl object."""

    exploration_id: str
    furthest_reached_checkpoint_state_name: str
    furthest_reached_checkpoint_exp_version: int
    most_recently_reached_checkpoint_state_name: str
    most_recently_reached_checkpoint_exp_version: int


class TransientCheckpointUrl:
    """Domain object representing the checkpoint progress of a
    logged-out user.
    """

    def __init__(
        self,
        exploration_id: str,
        furthest_reached_checkpoint_state_name: str,
        furthest_reached_checkpoint_exp_version: int,
        most_recently_reached_checkpoint_state_name: str,
        most_recently_reached_checkpoint_exp_version: int
    ) -> None:
        """Initializes a TransientCheckpointUrl domain object.

        Args:
            exploration_id: str. Id of the exploration.
            furthest_reached_checkpoint_state_name: str. State name of the
                furthest reached checkpoint in the exploration.
            furthest_reached_checkpoint_exp_version: int. Exploration version
                in which the user has completed most checkpoints.
            most_recently_reached_checkpoint_state_name: str. State name of
                the most recently reached checkpoint in the exploration.
            most_recently_reached_checkpoint_exp_version: int. Exploration
                version in which a checkpoint was most recently reached.
        """
        self.exploration_id = exploration_id
        self.furthest_reached_checkpoint_state_name = (
            furthest_reached_checkpoint_state_name)
        self.furthest_reached_checkpoint_exp_version = (
            furthest_reached_checkpoint_exp_version)
        self.most_recently_reached_checkpoint_state_name = (
            most_recently_reached_checkpoint_state_name)
        self.most_recently_reached_checkpoint_exp_version = (
            most_recently_reached_checkpoint_exp_version)

    def to_dict(self) -> TransientCheckpointUrlDict:
        """Convert the TransientCheckpointUrl domain instance into a dictionary
        form with its keys as the attributes of this class.

        Returns:
            dict. A dictionary containing the TransientCheckpointUrl class
            information in a dictionary form.
        """

        return {
            'exploration_id': self.exploration_id,
            'furthest_reached_checkpoint_exp_version': (
                self.furthest_reached_checkpoint_exp_version),
            'furthest_reached_checkpoint_state_name': (
                self.furthest_reached_checkpoint_state_name),
            'most_recently_reached_checkpoint_exp_version': (
                self.most_recently_reached_checkpoint_exp_version),
            'most_recently_reached_checkpoint_state_name': (
                self.most_recently_reached_checkpoint_state_name)
        }

    def validate(self) -> None:
        """Validates properties of the TransientCheckpointUrl object.

        Raises:
            ValidationError. One or more attributes of the
                TransientCheckpointUrl are invalid.
        """
        if not isinstance(self.exploration_id, str):
            raise utils.ValidationError(
            'Expected exploration_id to be a str, received %s'
                % self.exploration_id)

        if not isinstance(self.furthest_reached_checkpoint_state_name, str):
            raise utils.ValidationError(
                'Expected furthest_reached_checkpoint_state_name to be a str,'
                'received %s' % self.furthest_reached_checkpoint_state_name
            )

        if not isinstance(self.furthest_reached_checkpoint_exp_version, int):
            raise utils.ValidationError(
                'Expected furthest_reached_checkpoint_exp_version to be an int'
            )

        if not isinstance(
            self.most_recently_reached_checkpoint_state_name, str
        ):
            raise utils.ValidationError(
                'Expected most_recently_reached_checkpoint_state_name to be a'
                ' str, received %s'
                % self.most_recently_reached_checkpoint_state_name
            )

        if not isinstance(
            self.most_recently_reached_checkpoint_exp_version, int
        ):
            raise utils.ValidationError(
                'Expected most_recently_reached_checkpoint_exp_version'
                ' to be an int'
            )


class ExplorationCommitLogEntryDict(TypedDict):
    """Dictionary representing the ExplorationCommitLogEntry object."""

    last_updated: float
    exploration_id: str
    commit_type: str
    commit_message: str
    version: int
    post_commit_status: str
    post_commit_community_owned: bool
    post_commit_is_private: bool


class ExplorationCommitLogEntry:
    """Value object representing a commit to an exploration."""

    def __init__(
        self,
        created_on: datetime.datetime,
        last_updated: datetime.datetime,
        user_id: str,
        exploration_id: str,
        commit_type: str,
        commit_message: str,
        commit_cmds: Sequence[
            Mapping[str, change_domain.AcceptableChangeDictTypes]
        ],
        version: int,
        post_commit_status: str,
        post_commit_community_owned: bool,
        post_commit_is_private: bool
    ) -> None:
        """Initializes a ExplorationCommitLogEntry domain object.

        Args:
            created_on: datetime.datetime. Date and time when the exploration
                commit was created.
            last_updated: datetime.datetime. Date and time when the exploration
                commit was last updated.
            user_id: str. User id of the user who has made the commit.
            exploration_id: str. Id of the exploration.
            commit_type: str. The type of commit.
            commit_message: str. A description of changes made to the
                exploration.
            commit_cmds: list(dict). A list of commands, describing changes
                made in this model, which should give sufficient information to
                reconstruct the commit. Each dict always contains the following
                key:
                    - cmd: str. Unique command.
                and then additional arguments for that command.
            version: int. The version of the exploration after the commit.
            post_commit_status: str. The new exploration status after the
                commit.
            post_commit_community_owned: bool. Whether the exploration is
                community-owned after the edit event.
            post_commit_is_private: bool. Whether the exploration is private
                after the edit event.
        """
        self.created_on = created_on
        self.last_updated = last_updated
        self.user_id = user_id
        self.exploration_id = exploration_id
        self.commit_type = commit_type
        self.commit_message = commit_message
        self.commit_cmds = commit_cmds
        self.version = version
        self.post_commit_status = post_commit_status
        self.post_commit_community_owned = post_commit_community_owned
        self.post_commit_is_private = post_commit_is_private

    def to_dict(self) -> ExplorationCommitLogEntryDict:
        """Returns a dict representing this ExplorationCommitLogEntry domain
        object. This omits created_on, user_id and commit_cmds and adds username
        (derived from user_id).

        Returns:
            dict. A dict, mapping all fields of ExplorationCommitLogEntry
            instance, except created_on, user_id and commit_cmds fields and
            adding username (derived from user_id).
        """
        return {
            'last_updated': utils.get_time_in_millisecs(self.last_updated),
            'exploration_id': self.exploration_id,
            'commit_type': self.commit_type,
            'commit_message': self.commit_message,
            'version': self.version,
            'post_commit_status': self.post_commit_status,
            'post_commit_community_owned': self.post_commit_community_owned,
            'post_commit_is_private': self.post_commit_is_private,
        }


class ExpVersionReferenceDict(TypedDict):
    """Dictionary representing the ExpVersionReference object."""

    exp_id: str
    version: int


class ExpVersionReference:
    """Value object representing an exploration ID and a version number."""

    def __init__(self, exp_id: str, version: int) -> None:
        """Initializes an ExpVersionReference domain object.

        Args:
            exp_id: str. ID of the exploration.
            version: int. Version of the exploration.
        """
        self.exp_id = exp_id
        self.version = version
        self.validate()

    def to_dict(self) -> ExpVersionReferenceDict:
        """Returns a dict representing this ExpVersionReference domain object.

        Returns:
            dict. A dict, mapping all fields of ExpVersionReference instance.
        """
        return {
            'exp_id': self.exp_id,
            'version': self.version
        }

    def validate(self) -> None:
        """Validates properties of the ExpVersionReference.

        Raises:
            ValidationError. One or more attributes of the ExpVersionReference
                are invalid.
        """
        if not isinstance(self.exp_id, str):
            raise utils.ValidationError(
                'Expected exp_id to be a str, received %s' % self.exp_id)

        if not isinstance(self.version, int):
            raise utils.ValidationError(
                'Expected version to be an int, received %s' % self.version)


class ExplorationVersionsDiff:
    """Domain object for the difference between two versions of an Oppia
    exploration.

    Attributes:
        added_state_names: list(str). Names of the states added to the
            exploration from prev_exp_version to current_exp_version. It stores
            the newest names of the added states.
        deleted_state_names: list(str). Name sof the states deleted from the
            exploration from prev_exp_version to current_exp_version. It stores
            the initial names of the deleted states from pre_exp_version.
        new_to_old_state_names: dict. Dictionary mapping state names of
            current_exp_version to the state names of prev_exp_version.
            It doesn't include the name changes of added/deleted states.
        old_to_new_state_names: dict. Dictionary mapping state names of
            prev_exp_version to the state names of current_exp_version.
            It doesn't include the name changes of added/deleted states.
    """

    def __init__(self, change_list: List[ExplorationChange]) -> None:
        """Constructs an ExplorationVersionsDiff domain object.

        Args:
            change_list: list(ExplorationChange). A list of all of the commit
                cmds from the old version of the exploration up to the next
                version.
        """

        added_state_names: List[str] = []
        deleted_state_names: List[str] = []
        new_to_old_state_names: Dict[str, str] = {}

        for change in change_list:
            if change.cmd == CMD_ADD_STATE:
                added_state_names.append(change.state_name)
            elif change.cmd == CMD_DELETE_STATE:
                state_name = change.state_name
                if state_name in added_state_names:
                    added_state_names.remove(state_name)
                else:
                    original_state_name = state_name
                    if original_state_name in new_to_old_state_names:
                        original_state_name = new_to_old_state_names.pop(
                            original_state_name)
                    deleted_state_names.append(original_state_name)
            elif change.cmd == CMD_RENAME_STATE:
                old_state_name = change.old_state_name
                new_state_name = change.new_state_name
                if old_state_name in added_state_names:
                    added_state_names.remove(old_state_name)
                    added_state_names.append(new_state_name)
                elif old_state_name in new_to_old_state_names:
                    new_to_old_state_names[new_state_name] = (
                        new_to_old_state_names.pop(old_state_name))
                else:
                    new_to_old_state_names[new_state_name] = old_state_name

        self.added_state_names = added_state_names
        self.deleted_state_names = deleted_state_names
        self.new_to_old_state_names = new_to_old_state_names
        self.old_to_new_state_names = {
            value: key for key, value in new_to_old_state_names.items()
        }


class VersionedExplorationInteractionIdsMapping:
    """Domain object representing the mapping of state names to interaction ids
    in an exploration.
    """

    def __init__(
        self,
        version: int,
        state_interaction_ids_dict: Dict[str, str]
    ) -> None:
        """Initialises an VersionedExplorationInteractionIdsMapping domain
        object.

        Args:
            version: int. The version of the exploration.
            state_interaction_ids_dict: dict. A dict where each key-value pair
                represents, respectively, a state name and an interaction id.
        """
        self.version = version
        self.state_interaction_ids_dict = state_interaction_ids_dict


class ExplorationDict(TypedDict):
    """Dictionary representing the Exploration object."""

    id: str
    title: str
    category: str
    objective: str
    language_code: str
    tags: List[str]
    blurb: str
    author_notes: str
    states_schema_version: int
    init_state_name: str
    states: Dict[str, state_domain.StateDict]
    param_specs: Dict[str, param_domain.ParamSpecDict]
    param_changes: List[param_domain.ParamChangeDict]
    auto_tts_enabled: bool
    correctness_feedback_enabled: bool
    edits_allowed: bool
    next_content_id_index: int


class VersionedExplorationDict(ExplorationDict):
    """Dictionary representing versioned Exploration object."""

    schema_version: int


class ExplorationPlayerDict(TypedDict):
    """Dictionary representing Exploration for learner view."""

    init_state_name: str
    param_changes: List[param_domain.ParamChangeDict]
    param_specs: Dict[str, param_domain.ParamSpecDict]
    states: Dict[str, state_domain.StateDict]
    title: str
    objective: str
    language_code: str
    correctness_feedback_enabled: bool
    next_content_id_index: int


class VersionedExplorationStatesDict(TypedDict):
    """Dictionary representing the versioned Exploration state."""

    states_schema_version: int
    states: Dict[str, state_domain.StateDict]


class SerializableExplorationDict(ExplorationDict):
    """Dictionary representing the serializable Exploration object."""

    version: int
    created_on: str
    last_updated: str


class RangeVariableDict(TypedDict):
    """Dictionary representing the range variable for the NumericInput
    interaction.
    """

    ans_group_index: int
    rule_spec_index: int
    lower_bound: Optional[float]
    upper_bound: Optional[float]
    lb_inclusive: bool
    ub_inclusive: bool


class MatchedDenominatorDict(TypedDict):
    """Dictionary representing the matched denominator variable for the
    FractionInput interaction.
    """

    ans_group_index: int
    rule_spec_index: int
    denominator: int


class Exploration(translation_domain.BaseTranslatableObject):
    """Domain object for an Oppia exploration."""

    def __init__(
        self,
        exploration_id: str,
        title: str,
        category: str,
        objective: str,
        language_code: str,
        tags: List[str],
        blurb: str,
        author_notes: str,
        states_schema_version: int,
        init_state_name: str,
        states_dict: Dict[str, state_domain.StateDict],
        param_specs_dict: Dict[str, param_domain.ParamSpecDict],
        param_changes_list: List[param_domain.ParamChangeDict],
        version: int,
        auto_tts_enabled: bool,
        correctness_feedback_enabled: bool,
        next_content_id_index: int,
        edits_allowed: bool,
        created_on: Optional[datetime.datetime] = None,
        last_updated: Optional[datetime.datetime] = None
    ) -> None:
        """Initializes an Exploration domain object.

        Args:
            exploration_id: str. The exploration id.
            title: str. The exploration title.
            category: str. The category of the exploration.
            objective: str. The objective of the exploration.
            language_code: str. The language code of the exploration.
            tags: list(str). The tags given to the exploration.
            blurb: str. The blurb of the exploration.
            author_notes: str. The author notes.
            states_schema_version: int. Tbe schema version of the exploration.
            init_state_name: str. The name for the initial state of the
                exploration.
            states_dict: dict. A dict where each key-value pair represents,
                respectively, a state name and a dict used to initialize a
                State domain object.
            param_specs_dict: dict. A dict where each key-value pair represents
                respectively, a param spec name and a dict used to initialize a
                ParamSpec domain object.
            param_changes_list: list(dict). List of dict where each dict is
                used to initialize a ParamChange domain object.
            version: int. The version of the exploration.
            auto_tts_enabled: bool. True if automatic text-to-speech is
                enabled.
            correctness_feedback_enabled: bool. True if correctness feedback is
                enabled.
            next_content_id_index: int. The next content_id index to use for
                generation of new content_ids.
            edits_allowed: bool. True when edits to the exploration is allowed.
            created_on: datetime.datetime. Date and time when the exploration
                is created.
            last_updated: datetime.datetime. Date and time when the exploration
                was last updated.
        """
        self.id = exploration_id
        self.title = title
        self.category = category
        self.objective = objective
        self.language_code = language_code
        self.tags = tags
        self.blurb = blurb
        self.author_notes = author_notes
        self.states_schema_version = states_schema_version
        self.init_state_name = init_state_name

        self.states: Dict[str, state_domain.State] = {}
        for (state_name, state_dict) in states_dict.items():
            self.states[state_name] = state_domain.State.from_dict(state_dict)

        self.param_specs = {
            ps_name: param_domain.ParamSpec.from_dict(ps_val)
            for (ps_name, ps_val) in param_specs_dict.items()
        }
        self.param_changes = [
            param_domain.ParamChange.from_dict(param_change_dict)
            for param_change_dict in param_changes_list]

        self.version = version
        self.created_on = created_on
        self.last_updated = last_updated
        self.auto_tts_enabled = auto_tts_enabled
        self.correctness_feedback_enabled = correctness_feedback_enabled
        self.next_content_id_index = next_content_id_index
        self.edits_allowed = edits_allowed

    def get_translatable_contents_collection(
        self,
        **kwargs: Optional[str]
    ) -> translation_domain.TranslatableContentsCollection:
        """Get all translatable fields in the exploration.

        Returns:
            TranslatableContentsCollection. An instance of
            TranslatableContentsCollection class.
        """
        translatable_contents_collection = (
            translation_domain.TranslatableContentsCollection())

        for state in self.states.values():
            (
                translatable_contents_collection
                .add_fields_from_translatable_object(state)
            )
        return translatable_contents_collection

    @classmethod
    def create_default_exploration(
        cls,
        exploration_id: str,
        title: str = feconf.DEFAULT_EXPLORATION_TITLE,
        init_state_name: str = feconf.DEFAULT_INIT_STATE_NAME,
        category: str = feconf.DEFAULT_EXPLORATION_CATEGORY,
        objective: str = feconf.DEFAULT_EXPLORATION_OBJECTIVE,
        language_code: str = constants.DEFAULT_LANGUAGE_CODE
    ) -> Exploration:
        """Returns a Exploration domain object with default values.

        'title', 'init_state_name', 'category', 'objective' if not provided are
        taken from feconf; 'tags' and 'param_changes_list' are initialized to
        empty list; 'states_schema_version' is taken from feconf; 'states_dict'
        is derived from feconf; 'param_specs_dict' is an empty dict; 'blurb' and
        'author_notes' are initialized to empty string; 'version' is
        initializated to 0.

        Args:
            exploration_id: str. The id of the exploration.
            title: str. The exploration title.
            init_state_name: str. The name of the initial state.
            category: str. The category of the exploration.
            objective: str. The objective of the exploration.
            language_code: str. The language code of the exploration.

        Returns:
            Exploration. The Exploration domain object with default
            values.
        """
        content_id_generator = translation_domain.ContentIdGenerator()
        init_state_dict = state_domain.State.create_default_state(
            init_state_name,
            content_id_generator.generate(
                translation_domain.ContentType.CONTENT),
            content_id_generator.generate(
                translation_domain.ContentType.DEFAULT_OUTCOME),
            is_initial_state=True).to_dict()

        states_dict = {
            init_state_name: init_state_dict
        }

        return cls(
            exploration_id, title, category, objective, language_code, [], '',
            '', feconf.CURRENT_STATE_SCHEMA_VERSION,
            init_state_name, states_dict, {}, [], 0,
            feconf.DEFAULT_AUTO_TTS_ENABLED,
            feconf.DEFAULT_CORRECTNESS_FEEDBACK_ENABLED,
            content_id_generator.next_content_id_index, True)

    @classmethod
    def from_dict(
        cls,
        exploration_dict: ExplorationDict,
        exploration_version: int = 0,
        exploration_created_on: Optional[datetime.datetime] = None,
        exploration_last_updated: Optional[datetime.datetime] = None
    ) -> Exploration:
        """Return a Exploration domain object from a dict.

        Args:
            exploration_dict: dict. The dict representation of Exploration
                object.
            exploration_version: int. The version of the exploration.
            exploration_created_on: datetime.datetime. Date and time when the
                exploration is created.
            exploration_last_updated: datetime.datetime. Date and time when the
                exploration was last updated.

        Returns:
            Exploration. The corresponding Exploration domain object.

        Raises:
            Exception. Some parameter was used in a state but not declared
                in the Exploration dict.
        """
        # NOTE TO DEVELOPERS: It is absolutely ESSENTIAL this conversion to and
        # from an ExplorationModel/dictionary MUST be exhaustive and complete.
        exploration = cls.create_default_exploration(
            exploration_dict['id'],
            title=exploration_dict['title'],
            category=exploration_dict['category'],
            objective=exploration_dict['objective'],
            language_code=exploration_dict['language_code'])
        exploration.tags = exploration_dict['tags']
        exploration.blurb = exploration_dict['blurb']
        exploration.author_notes = exploration_dict['author_notes']
        exploration.auto_tts_enabled = exploration_dict['auto_tts_enabled']
        exploration.correctness_feedback_enabled = exploration_dict[
            'correctness_feedback_enabled']
        exploration.next_content_id_index = exploration_dict[
            'next_content_id_index']
        exploration.edits_allowed = exploration_dict['edits_allowed']

        exploration.param_specs = {
            ps_name: param_domain.ParamSpec.from_dict(ps_val) for
            (ps_name, ps_val) in exploration_dict['param_specs'].items()
        }

        exploration.states_schema_version = exploration_dict[
            'states_schema_version']
        init_state_name = exploration_dict['init_state_name']
        exploration.rename_state(exploration.init_state_name, init_state_name)

        for (state_name, sdict) in exploration_dict['states'].items():
            if state_name != init_state_name:
                exploration.add_state(
                    state_name,
                    # These are placeholder values which will be repalced with
                    # correct values below.
                    '<placeholder1>', '<placeholder2>')

            state = exploration.states[state_name]

            state.content = state_domain.SubtitledHtml(
                sdict['content']['content_id'], sdict['content']['html'])
            state.content.validate()

            state.param_changes = [param_domain.ParamChange(
                pc['name'], pc['generator_id'], pc['customization_args']
            ) for pc in sdict['param_changes']]

            for pc in state.param_changes:
                if pc.name not in exploration.param_specs:
                    raise Exception(
                        'Parameter %s was used in a state but not '
                        'declared in the exploration param_specs.' % pc.name)

            idict = sdict['interaction']
            interaction_answer_groups = [
                state_domain.AnswerGroup.from_dict(group)
                for group in idict['answer_groups']]

            default_outcome = (
                state_domain.Outcome.from_dict(idict['default_outcome'])
                if idict['default_outcome'] is not None else None)

            solution = (
                state_domain.Solution.from_dict(idict['id'], idict['solution'])
                if idict['solution'] is not None and idict['id'] is not None
                else None
            )

            customization_args = (
                state_domain.InteractionInstance.
                convert_customization_args_dict_to_customization_args(
                    idict['id'],
                    idict['customization_args']
                )
            )
            state.interaction = state_domain.InteractionInstance(
                idict['id'], customization_args,
                interaction_answer_groups, default_outcome,
                idict['confirmed_unclassified_answers'],
                [state_domain.Hint.from_dict(h) for h in idict['hints']],
                solution)

            state.recorded_voiceovers = (
                state_domain.RecordedVoiceovers.from_dict(
                    sdict['recorded_voiceovers']))

            state.linked_skill_id = sdict['linked_skill_id']

            state.solicit_answer_details = sdict['solicit_answer_details']

            state.card_is_checkpoint = sdict['card_is_checkpoint']

            exploration.states[state_name] = state

        exploration.param_changes = [
            param_domain.ParamChange.from_dict(pc)
            for pc in exploration_dict['param_changes']]

        exploration.version = exploration_version
        exploration.created_on = exploration_created_on
        exploration.last_updated = exploration_last_updated

        return exploration

    @classmethod
    def _validate_state_name(cls, name: str) -> None:
        """Validates name string.

        Args:
            name: str. The name to validate.
        """
        utils.require_valid_name(name, 'a state name')

    def validate(self, strict: bool = False) -> None:
        """Validates various properties of the Exploration.

        Args:
            strict: bool. If True, the exploration is assumed to be published,
                and the validation checks are stricter.

        Raises:
            ValidationError. One or more attributes of the Exploration are
                invalid.
        """
        if not isinstance(self.title, str):
            raise utils.ValidationError(
                'Expected title to be a string, received %s' % self.title)
        utils.require_valid_name(
            self.title, 'the exploration title', allow_empty=True)

        if not isinstance(self.category, str):
            raise utils.ValidationError(
                'Expected category to be a string, received %s'
                % self.category)
        utils.require_valid_name(
            self.category, 'the exploration category', allow_empty=True)

        if not isinstance(self.objective, str):
            raise utils.ValidationError(
                'Expected objective to be a string, received %s' %
                self.objective)

        if not isinstance(self.language_code, str):
            raise utils.ValidationError(
                'Expected language_code to be a string, received %s' %
                self.language_code)
        if not utils.is_valid_language_code(self.language_code):
            raise utils.ValidationError(
                'Invalid language_code: %s' % self.language_code)

        if not isinstance(self.tags, list):
            raise utils.ValidationError(
                'Expected \'tags\' to be a list, received %s' % self.tags)
        for tag in self.tags:
            if not isinstance(tag, str):
                raise utils.ValidationError(
                    'Expected each tag in \'tags\' to be a string, received '
                    '\'%s\'' % tag)

            if not tag:
                raise utils.ValidationError('Tags should be non-empty.')

            if not re.match(constants.TAG_REGEX, tag):
                raise utils.ValidationError(
                    'Tags should only contain lowercase letters and spaces, '
                    'received \'%s\'' % tag)

            if (tag[0] not in string.ascii_lowercase or
                    tag[-1] not in string.ascii_lowercase):
                raise utils.ValidationError(
                    'Tags should not start or end with whitespace, received '
                    ' \'%s\'' % tag)

            if re.search(r'\s\s+', tag):
                raise utils.ValidationError(
                    'Adjacent whitespace in tags should be collapsed, '
                    'received \'%s\'' % tag)

            if len(tag) > 30:
                raise utils.ValidationError(
                    'Tag text length should not be more than 30.')
        if len(set(self.tags)) != len(self.tags):
            raise utils.ValidationError('Some tags duplicate each other')
        if len(self.tags) > 10:
            raise utils.ValidationError(
                'Total number of tags should be less than 10.')

        if not isinstance(self.blurb, str):
            raise utils.ValidationError(
                'Expected blurb to be a string, received %s' % self.blurb)

        if not isinstance(self.author_notes, str):
            raise utils.ValidationError(
                'Expected author_notes to be a string, received %s' %
                self.author_notes)

        if not isinstance(self.states, dict):
            raise utils.ValidationError(
                'Expected states to be a dict, received %s' % self.states)
        if not self.states:
            raise utils.ValidationError('This exploration has no states.')
        for state_name, state in self.states.items():
            self._validate_state_name(state_name)
            state.validate(
                self.param_specs,
                allow_null_interaction=not strict,
                tagged_skill_misconception_id_required=False)
            # The checks below perform validation on the Outcome domain object
            # that is specific to answer groups in explorations, but not
            # questions. This logic is here because the validation checks in
            # the Outcome domain object are used by both explorations and
            # questions.
            for answer_group in state.interaction.answer_groups:
                if not answer_group.outcome.dest:
                    raise utils.ValidationError(
                        'Every outcome should have a destination.')
                if not isinstance(answer_group.outcome.dest, str):
                    raise utils.ValidationError(
                        'Expected outcome dest to be a string, received %s'
                        % answer_group.outcome.dest)

                outcome = answer_group.outcome
                if outcome.dest_if_really_stuck is not None:
                    if not isinstance(outcome.dest_if_really_stuck, str):
                        raise utils.ValidationError(
                            'Expected dest_if_really_stuck to be a '
                            'string, received %s' %
                            outcome.dest_if_really_stuck)

            if state.interaction.default_outcome is not None:
                if not state.interaction.default_outcome.dest:
                    raise utils.ValidationError(
                        'Every outcome should have a destination.')
                if not isinstance(state.interaction.default_outcome.dest, str):
                    raise utils.ValidationError(
                        'Expected outcome dest to be a string, received %s'
                        % state.interaction.default_outcome.dest)

                interaction_default_outcome = state.interaction.default_outcome
                if interaction_default_outcome.dest_if_really_stuck is not None:
                    if not isinstance(
                        interaction_default_outcome.dest_if_really_stuck, str
                    ):
                        raise utils.ValidationError(
                            'Expected dest_if_really_stuck to be a '
                            'string, received %s'
                            % interaction_default_outcome.dest_if_really_stuck)

        if self.states_schema_version is None:
            raise utils.ValidationError(
                'This exploration has no states schema version.')
        if not self.init_state_name:
            raise utils.ValidationError(
                'This exploration has no initial state name specified.')
        if self.init_state_name not in self.states:
            raise utils.ValidationError(
                'There is no state in %s corresponding to the exploration\'s '
                'initial state name %s.' %
                (list(self.states.keys()), self.init_state_name))

        if not isinstance(self.param_specs, dict):
            raise utils.ValidationError(
                'Expected param_specs to be a dict, received %s'
                % self.param_specs)

        if not isinstance(self.auto_tts_enabled, bool):
            raise utils.ValidationError(
                'Expected auto_tts_enabled to be a bool, received %s'
                % self.auto_tts_enabled)

        if not isinstance(self.correctness_feedback_enabled, bool):
            raise utils.ValidationError(
                'Expected correctness_feedback_enabled to be a bool, received '
                '%s' % self.correctness_feedback_enabled)

        if not isinstance(self.next_content_id_index, int):
            raise utils.ValidationError(
                'Expected next_content_id_index to be an int, received '
                '%s' % self.next_content_id_index)

        # Validates translatable contents in the exploration.
        self.validate_translatable_contents(self.next_content_id_index)

        if not isinstance(self.edits_allowed, bool):
            raise utils.ValidationError(
                'Expected edits_allowed to be a bool, received '
                '%s' % self.edits_allowed)

        for param_name in self.param_specs:
            if not isinstance(param_name, str):
                raise utils.ValidationError(
                    'Expected parameter name to be a string, received %s (%s).'
                    % (param_name, type(param_name)))
            if not re.match(feconf.ALPHANUMERIC_REGEX, param_name):
                raise utils.ValidationError(
                    'Only parameter names with characters in [a-zA-Z0-9] are '
                    'accepted.')
            self.param_specs[param_name].validate()

        if not isinstance(self.param_changes, list):
            raise utils.ValidationError(
                'Expected param_changes to be a list, received %s'
                % self.param_changes)
        for param_change in self.param_changes:
            param_change.validate()

            if param_change.name in constants.INVALID_PARAMETER_NAMES:
                raise utils.ValidationError(
                    'The exploration-level parameter with name \'%s\' is '
                    'reserved. Please choose a different name.'
                    % param_change.name)
            if param_change.name not in self.param_specs:
                raise utils.ValidationError(
                    'No parameter named \'%s\' exists in this exploration'
                    % param_change.name)

        # TODO(sll): Find a way to verify the param change customization args
        # when they depend on exploration/state parameters (e.g. the generated
        # values must have the correct obj_type). Can we get sample values for
        # the reader's answer and these parameters by looking at states that
        # link to this one?

        # Check that all state param changes are valid.
        for state_name, state in self.states.items():
            for param_change in state.param_changes:
                param_change.validate()
                if param_change.name in constants.INVALID_PARAMETER_NAMES:
                    raise utils.ValidationError(
                        'The parameter name \'%s\' is reserved. Please choose '
                        'a different name for the parameter being set in '
                        'state \'%s\'.' % (param_change.name, state_name))
                if param_change.name not in self.param_specs:
                    raise utils.ValidationError(
                        'The parameter with name \'%s\' was set in state '
                        '\'%s\', but it does not exist in the list of '
                        'parameter specifications for this exploration.'
                        % (param_change.name, state_name))

        # Check that all answer groups, outcomes, and param_changes are valid.
        all_state_names = list(self.states.keys())
        for state_name, state in self.states.items():
            interaction = state.interaction
            default_outcome = interaction.default_outcome

            if default_outcome is not None:
                # Check the default destination, if any.
                if default_outcome.dest not in all_state_names:
                    raise utils.ValidationError(
                        'The destination %s is not a valid state.'
                        % default_outcome.dest)

                # Check default if-stuck destinations.
                if (
                    default_outcome.dest_if_really_stuck is not None and
                    default_outcome.dest_if_really_stuck not in all_state_names
                ):
                    raise utils.ValidationError(
                        'The destination for the stuck learner %s '
                        'is not a valid state.'
                        % default_outcome.dest_if_really_stuck)

                # Check that, if the outcome is a non-self-loop, then the
                # refresher_exploration_id is None.
                if (
                    default_outcome.refresher_exploration_id is not None and
                    default_outcome.dest != state_name
                ):
                    raise utils.ValidationError(
                        'The default outcome for state %s has a refresher '
                        'exploration ID, but is not a self-loop.' % state_name)

            for group in interaction.answer_groups:
                # Check group destinations.
                if group.outcome.dest not in all_state_names:
                    raise utils.ValidationError(
                        'The destination %s is not a valid state.'
                        % group.outcome.dest)

                # Check group if-stuck destinations.
                if (
                    group.outcome.dest_if_really_stuck is not None and
                    group.outcome.dest_if_really_stuck not in all_state_names
                ):
                    raise utils.ValidationError(
                        'The destination for the stuck learner %s '
                        'is not a valid state.'
                        % group.outcome.dest_if_really_stuck)

                # Check that, if the outcome is a non-self-loop, then the
                # refresher_exploration_id is None.
                if (
                    group.outcome.refresher_exploration_id is not None and
                    group.outcome.dest != state_name
                ):
                    raise utils.ValidationError(
                        'The outcome for an answer group in state %s has a '
                        'refresher exploration ID, but is not a self-loop.'
                        % state_name)

                for param_change in group.outcome.param_changes:
                    if param_change.name not in self.param_specs:
                        raise utils.ValidationError(
                            'The parameter %s was used in an answer group, '
                            'but it does not exist in this exploration'
                            % param_change.name)

        if strict:
            warnings_list = []

            # Check if first state is a checkpoint or not.
            if not self.states[self.init_state_name].card_is_checkpoint:
                raise utils.ValidationError(
                    'Expected card_is_checkpoint of first state to be True'
                    ' but found it to be %s'
                    % (self.states[self.init_state_name].card_is_checkpoint)
                )

            # Check if terminal states are checkpoints.
            for state_name, state in self.states.items():
                interaction = state.interaction
                if interaction.is_terminal:
                    if state_name != self.init_state_name:
                        if state.card_is_checkpoint:
                            raise utils.ValidationError(
                                'Expected card_is_checkpoint of terminal state '
                                'to be False but found it to be %s'
                                % state.card_is_checkpoint
                            )

            # Check if checkpoint count is between 1 and 8, inclusive.
            checkpoint_count = 0
            for state_name, state in self.states.items():
                if state.card_is_checkpoint:
                    checkpoint_count = checkpoint_count + 1
            if not 1 <= checkpoint_count <= 8:
                raise utils.ValidationError(
                    'Expected checkpoint count to be between 1 and 8 inclusive '
                    'but found it to be %s'
                    % checkpoint_count
                )

            # Check if a state marked as a checkpoint is bypassable.
            non_initial_checkpoint_state_names = []
            for state_name, state in self.states.items():
                if (state_name != self.init_state_name
                        and state.card_is_checkpoint):
                    non_initial_checkpoint_state_names.append(state_name)

            # For every non-initial checkpoint state we remove it from the
            # states dict. Then we check if we can reach a terminal state after
            # removing the state with checkpoint. As soon as we find a terminal
            # state, we break out of the loop and raise a validation error.
            # Since, we reached a terminal state, this implies that the user was
            # not required to go through the checkpoint. Hence, the checkpoint
            # is bypassable.
            for state_name_to_exclude in non_initial_checkpoint_state_names:
                new_states = copy.deepcopy(self.states)
                new_states.pop(state_name_to_exclude)
                processed_state_names = set()
                curr_queue = [self.init_state_name]
                excluded_state_is_bypassable = False
                while curr_queue:
                    if curr_queue[0] == state_name_to_exclude:
                        curr_queue.pop(0)
                        continue
                    curr_state_name = curr_queue[0]
                    curr_queue = curr_queue[1:]
                    if not curr_state_name in processed_state_names:
                        processed_state_names.add(curr_state_name)
                        curr_state = new_states[curr_state_name]

                        # We do not need to check if the current state is
                        # terminal or not before getting all outcomes, as when
                        # we find a terminal state in an outcome, we break out
                        # of the for loop and raise a validation error.
                        all_outcomes = (
                            curr_state.interaction.get_all_outcomes())
                        for outcome in all_outcomes:
                            dest_state = outcome.dest
                            # Ruling out the possibility of None for mypy type
                            # checking, because above we are already validating
                            # if outcome exists then it should have destination.
                            assert dest_state is not None
                            if self.states[dest_state].interaction.is_terminal:
                                excluded_state_is_bypassable = True
                                break
                            if (dest_state not in curr_queue and
                                    dest_state not in processed_state_names):
                                curr_queue.append(dest_state)
                    if excluded_state_is_bypassable:
                        raise utils.ValidationError(
                            'Cannot make %s a checkpoint as it is bypassable'
                            % state_name_to_exclude)

            try:
                self._verify_all_states_reachable()
            except utils.ValidationError as e:
                warnings_list.append(str(e))

            try:
                self._verify_no_dead_ends()
            except utils.ValidationError as e:
                warnings_list.append(str(e))

            if not self.title:
                warnings_list.append(
                    'A title must be specified (in the \'Settings\' tab).')

            if not self.category:
                warnings_list.append(
                    'A category must be specified (in the \'Settings\' tab).')

            if not self.objective:
                warnings_list.append(
                    'An objective must be specified (in the \'Settings\' tab).'
                )

            # Check that self-loop outcomes are not labelled as correct.
            all_state_names = list(self.states.keys())
            for state_name, state in self.states.items():
                interaction = state.interaction
                default_outcome = interaction.default_outcome

                if default_outcome is not None:
                    # Check that, if the outcome is a self-loop, then the
                    # outcome is not labelled as correct.
                    if (
                        default_outcome.dest == state_name and
                        default_outcome.labelled_as_correct
                    ):
                        raise utils.ValidationError(
                            'The default outcome for state %s is labelled '
                            'correct but is a self-loop.' % state_name)

                for group in interaction.answer_groups:
                    # Check that, if the outcome is a self-loop, then the
                    # outcome is not labelled as correct.
                    if (
                        group.outcome.dest == state_name and
                        group.outcome.labelled_as_correct
                    ):
                        raise utils.ValidationError(
                            'The outcome for an answer group in state %s is '
                            'labelled correct but is a self-loop.' % state_name)

                    if (
                        group.outcome.labelled_as_correct and
                        group.outcome.dest_if_really_stuck is not None
                    ):
                        raise utils.ValidationError(
                            'The outcome for the state is labelled '
                            'correct but a destination for the stuck learner '
                            'is specified.')

            if len(warnings_list) > 0:
                warning_str = ''
                for ind, warning in enumerate(warnings_list):
                    warning_str += '%s. %s ' % (ind + 1, warning)
                raise utils.ValidationError(
                    'Please fix the following issues before saving this '
                    'exploration: %s' % warning_str)

    def _verify_all_states_reachable(self) -> None:
        """Verifies that all states are reachable from the initial state.

        Raises:
            ValidationError. One or more states are not reachable from the
                initial state of the Exploration.
        """
        # This queue stores state names.
        processed_queue = []
        curr_queue = [self.init_state_name]

        while curr_queue:
            curr_state_name = curr_queue[0]
            curr_queue = curr_queue[1:]

            if not curr_state_name in processed_queue:
                processed_queue.append(curr_state_name)

                curr_state = self.states[curr_state_name]

                if not curr_state.interaction.is_terminal:
                    all_outcomes = curr_state.interaction.get_all_outcomes()
                    for outcome in all_outcomes:
                        dest_state = outcome.dest
                        if (
                            dest_state is not None and
                            dest_state not in curr_queue and
                            dest_state not in processed_queue
                        ):
                            curr_queue.append(dest_state)

        if len(self.states) != len(processed_queue):
            unseen_states = list(
                set(self.states.keys()) - set(processed_queue))
            raise utils.ValidationError(
                'The following states are not reachable from the initial '
                'state: %s' % ', '.join(unseen_states))

    def _verify_no_dead_ends(self) -> None:
        """Verifies that all states can reach a terminal state.

        Raises:
            ValidationError. If is impossible to complete the exploration from
                a state.
        """
        # This queue stores state names.
        processed_queue = []
        curr_queue = []

        for (state_name, state) in self.states.items():
            if state.interaction.is_terminal:
                curr_queue.append(state_name)

        while curr_queue:
            curr_state_name = curr_queue[0]
            curr_queue = curr_queue[1:]

            if not curr_state_name in processed_queue:
                processed_queue.append(curr_state_name)

                for (state_name, state) in self.states.items():
                    if (state_name not in curr_queue
                            and state_name not in processed_queue):
                        all_outcomes = (
                            state.interaction.get_all_outcomes())
                        for outcome in all_outcomes:
                            if outcome.dest == curr_state_name:
                                curr_queue.append(state_name)
                                break

        if len(self.states) != len(processed_queue):
            dead_end_states = list(
                set(self.states.keys()) - set(processed_queue))
            raise utils.ValidationError(
                'It is impossible to complete the exploration from the '
                'following states: %s' % ', '.join(dead_end_states))

    def get_content_html(
        self, state_name: str, content_id: str
    ) -> Union[str, List[str]]:
        """Return the content for a given content id of a state.

        Args:
            state_name: str. The name of the state.
            content_id: str. The id of the content.

        Returns:
            str. The html content corresponding to the given content id of a
            state.

        Raises:
            ValueError. The given state_name does not exist.
        """
        if state_name not in self.states:
            raise ValueError('State %s does not exist' % state_name)

        return self.states[state_name].get_content_html(content_id)

    # Derived attributes of an exploration.
    @property
    def init_state(self) -> state_domain.State:
        """The state which forms the start of this exploration.

        Returns:
            State. The corresponding State domain object.
        """
        return self.states[self.init_state_name]

    @property
    def param_specs_dict(self) -> Dict[str, param_domain.ParamSpecDict]:
        """A dict of param specs, each represented as Python dicts.

        Returns:
            dict. Dict of parameter specs.
        """
        return {ps_name: ps_val.to_dict()
                for (ps_name, ps_val) in self.param_specs.items()}

    @property
    def param_change_dicts(self) -> List[param_domain.ParamChangeDict]:
        """A list of param changes, represented as JSONifiable Python dicts.

        Returns:
            list(dict). List of dicts, each representing a parameter change.
        """
        return [param_change.to_dict() for param_change in self.param_changes]

    @classmethod
    def is_demo_exploration_id(cls, exploration_id: str) -> bool:
        """Whether the given exploration id is a demo exploration.

        Args:
            exploration_id: str. The exploration id.

        Returns:
            bool. Whether the corresponding exploration is a demo exploration.
        """
        return exploration_id in feconf.DEMO_EXPLORATIONS

    @property
    def is_demo(self) -> bool:
        """Whether the exploration is one of the demo explorations.

        Returns:
            bool. True is the current exploration is a demo exploration.
        """
        return self.is_demo_exploration_id(self.id)

    def has_state_name(self, state_name: str) -> bool:
        """Whether the exploration has a state with the given state name.

        Args:
            state_name: str. The name of the state.

        Returns:
            bool. Returns true if the exploration has the given state name.
        """
        state_names = list(self.states.keys())
        return state_name in state_names

    def get_interaction_id_by_state_name(
        self, state_name: str
    ) -> Optional[str]:
        """Returns the interaction id of the state.

        Args:
            state_name: str. The name of the state.

        Returns:
            str|None. The ID of the interaction.
        """
        return self.states[state_name].interaction.id

    def update_title(self, title: str) -> None:
        """Update the exploration title.

        Args:
            title: str. The exploration title to set.
        """
        self.title = title

    def update_category(self, category: str) -> None:
        """Update the exploration category.

        Args:
            category: str. The exploration category to set.
        """
        self.category = category

    def update_objective(self, objective: str) -> None:
        """Update the exploration objective.

        Args:
            objective: str. The exploration objective to set.
        """
        self.objective = objective

    def update_language_code(self, language_code: str) -> None:
        """Update the exploration language code.

        Args:
            language_code: str. The exploration language code to set.
        """
        self.language_code = language_code

    def update_tags(self, tags: List[str]) -> None:
        """Update the tags of the exploration.

        Args:
            tags: list(str). List of tags to set.
        """
        self.tags = tags

    def update_blurb(self, blurb: str) -> None:
        """Update the blurb of the exploration.

        Args:
            blurb: str. The blurb to set.
        """
        self.blurb = blurb

    def update_author_notes(self, author_notes: str) -> None:
        """Update the author notes of the exploration.

        Args:
            author_notes: str. The author notes to set.
        """
        self.author_notes = author_notes

    def update_param_specs(
        self, param_specs_dict: Dict[str, param_domain.ParamSpecDict]
    ) -> None:
        """Update the param spec dict.

        Args:
            param_specs_dict: dict. A dict where each key-value pair represents
                respectively, a param spec name and a dict used to initialize a
                ParamSpec domain object.
        """
        self.param_specs = {
            ps_name: param_domain.ParamSpec.from_dict(ps_val)
            for (ps_name, ps_val) in param_specs_dict.items()
        }

    def update_param_changes(
        self, param_changes: List[param_domain.ParamChange]
    ) -> None:
        """Update the param change dict.

        Args:
            param_changes: list(ParamChange). List of ParamChange objects.
        """
        self.param_changes = param_changes

    def update_init_state_name(self, init_state_name: str) -> None:
        """Update the name for the initial state of the exploration.

        Args:
            init_state_name: str. The new name of the initial state.

        Raises:
            Exception. Invalid initial state name.
        """
        old_init_state_name = self.init_state_name
        if init_state_name not in self.states:
            raise Exception(
                'Invalid new initial state name: %s; '
                'it is not in the list of states %s for this '
                'exploration.' % (init_state_name, list(self.states.keys())))
        self.init_state_name = init_state_name
        if old_init_state_name in self.states:
            self.states[old_init_state_name].card_is_checkpoint = False
        self.init_state.card_is_checkpoint = True

    def update_auto_tts_enabled(self, auto_tts_enabled: bool) -> None:
        """Update whether automatic text-to-speech is enabled.

        Args:
            auto_tts_enabled: bool. Whether automatic text-to-speech
                is enabled or not.
        """
        self.auto_tts_enabled = auto_tts_enabled

    def update_correctness_feedback_enabled(
        self, correctness_feedback_enabled: bool
    ) -> None:
        """Update whether correctness feedback is enabled.

        Args:
            correctness_feedback_enabled: bool. Whether correctness feedback
                is enabled or not.
        """
        self.correctness_feedback_enabled = correctness_feedback_enabled

    def update_next_content_id_index(self, next_content_id_index: int) -> None:
        """Update the interaction next content id index attribute.

        Args:
            next_content_id_index: int. The new next content id index to set.
        """
        self.next_content_id_index = next_content_id_index

    def add_states(self, state_names: List[str]) -> None:
        """Adds new states in the exploration with the given state names.

        Args:
            state_names: list(str). The new state name.
        """
        content_id_generator = translation_domain.ContentIdGenerator(
            self.next_content_id_index)
        for state_name in state_names:
            self.add_state(
                state_name,
                content_id_generator.generate(
                    translation_domain.ContentType.CONTENT),
                content_id_generator.generate(
                    translation_domain.ContentType.DEFAULT_OUTCOME))
        self.next_content_id_index = content_id_generator.next_content_id_index

    def add_state(
        self,
        state_name: str,
        content_id_for_state_content: str,
        content_id_for_default_outcome: str
    ) -> None:
        """Adds new state in the exploration with the given state name.

        Args:
            state_name: str. The new state name.
            content_id_for_state_content: str. The content_id for the new state
                content.
            content_id_for_default_outcome: str. The content_id for the default
                outcome of the new state.

        Raises:
            ValueError. State names cannot be duplicate.
        """
        if state_name in self.states:
            raise ValueError('Duplicate state name %s' % state_name)

        self.states[state_name] = state_domain.State.create_default_state(
            state_name, content_id_for_state_content,
            content_id_for_default_outcome)

    def rename_state(self, old_state_name: str, new_state_name: str) -> None:
        """Renames the given state.

        Args:
            old_state_name: str. The old name of state to rename.
            new_state_name: str. The new state name.

        Raises:
            ValueError. The old state name does not exist or the new state name
                is already in states dict.
        """
        if old_state_name not in self.states:
            raise ValueError('State %s does not exist' % old_state_name)
        if (old_state_name != new_state_name and
                new_state_name in self.states):
            raise ValueError('Duplicate state name: %s' % new_state_name)

        if old_state_name == new_state_name:
            return

        self._validate_state_name(new_state_name)

        self.states[new_state_name] = copy.deepcopy(
            self.states[old_state_name])
        del self.states[old_state_name]

        if self.init_state_name == old_state_name:
            self.update_init_state_name(new_state_name)
        # Find all destinations in the exploration which equal the renamed
        # state, and change the name appropriately.
        for other_state in self.states.values():
            other_outcomes = other_state.interaction.get_all_outcomes()
            for outcome in other_outcomes:
                if outcome.dest == old_state_name:
                    outcome.dest = new_state_name

    def delete_state(self, state_name: str) -> None:
        """Deletes the given state.

        Args:
            state_name: str. The state name to be deleted.

        Raises:
            ValueError. The state does not exist or is the initial state of the
                exploration.
        """
        if state_name not in self.states:
            raise ValueError('State %s does not exist' % state_name)

        # Do not allow deletion of initial states.
        if self.init_state_name == state_name:
            raise ValueError('Cannot delete initial state of an exploration.')

        # Find all destinations in the exploration which equal the deleted
        # state, and change them to loop back to their containing state.
        for other_state_name, other_state in self.states.items():
            all_outcomes = other_state.interaction.get_all_outcomes()
            for outcome in all_outcomes:
                if outcome.dest == state_name:
                    outcome.dest = other_state_name
                if outcome and outcome.dest_if_really_stuck == state_name:
                    outcome.dest_if_really_stuck = other_state_name

        del self.states[state_name]

    def get_trainable_states_dict(
        self,
        old_states: Dict[str, state_domain.State],
        exp_versions_diff: ExplorationVersionsDiff
    ) -> Dict[str, List[str]]:
        """Retrieves the state names of all trainable states in an exploration
        segregated into state names with changed and unchanged answer groups.
        In this method, the new_state_name refers to the name of the state in
        the current version of the exploration whereas the old_state_name refers
        to the name of the state in the previous version of the exploration.

        Args:
            old_states: dict. Dictionary containing all State domain objects.
            exp_versions_diff: ExplorationVersionsDiff. An instance of the
                exploration versions diff class.

        Returns:
            dict. The trainable states dict. This dict has three keys
            representing state names with changed answer groups and
            unchanged answer groups respectively.
        """
        trainable_states_dict: Dict[str, List[str]] = {
            'state_names_with_changed_answer_groups': [],
            'state_names_with_unchanged_answer_groups': []
        }
        new_states = self.states

        for new_state_name, new_state in new_states.items():
            if not new_state.can_undergo_classification():
                continue

            old_state_name = new_state_name
            if new_state_name in exp_versions_diff.new_to_old_state_names:
                old_state_name = exp_versions_diff.new_to_old_state_names[
                    new_state_name]

            # The case where a new state is added. When this happens, the
            # old_state_name will be equal to the new_state_name and it will not
            # be present in the exploration's older version.
            if old_state_name not in old_states:
                trainable_states_dict[
                    'state_names_with_changed_answer_groups'].append(
                        new_state_name)
                continue
            old_state = old_states[old_state_name]
            old_training_data = old_state.get_training_data()
            new_training_data = new_state.get_training_data()

            # Check if the training data and interaction_id of the state in the
            # previous version of the exploration and the state in the new
            # version of the exploration match. If any of them are not equal,
            # we create a new job for the state in the current version.
            if new_training_data == old_training_data and (
                    new_state.interaction.id == old_state.interaction.id):
                trainable_states_dict[
                    'state_names_with_unchanged_answer_groups'].append(
                        new_state_name)
            else:
                trainable_states_dict[
                    'state_names_with_changed_answer_groups'].append(
                        new_state_name)

        return trainable_states_dict

    def get_metadata(self) -> ExplorationMetadata:
        """Gets the ExplorationMetadata domain object for the exploration."""
        return ExplorationMetadata(
            self.title, self. category, self.objective, self.language_code,
            self.tags, self.blurb, self.author_notes,
            self.states_schema_version, self.init_state_name,
            self.param_specs, self.param_changes, self.auto_tts_enabled,
            self.correctness_feedback_enabled, self.edits_allowed
        )

    @classmethod
    def _convert_states_v41_dict_to_v42_dict(
        cls, states_dict: Dict[str, state_domain.StateDict]
    ) -> Dict[str, state_domain.StateDict]:
        """Converts from version 41 to 42. Version 42 changes rule input types
        for DragAndDropSortInput and ItemSelectionInput interactions to better
        support translations. Specifically, the rule inputs will store content
        ids of the html rather than the raw html. Solution answers for
        DragAndDropSortInput and ItemSelectionInput interactions are also
        updated.

        Args:
            states_dict: dict. A dict where each key-value pair represents,
                respectively, a state name and a dict used to initialize a
                State domain object.

        Returns:
            dict. The converted states_dict.
        """

        @overload
        def migrate_rule_inputs_and_answers(
            new_type: str,
            value: str,
            choices: List[state_domain.SubtitledHtmlDict]
        ) -> str: ...

        @overload
        def migrate_rule_inputs_and_answers(
            new_type: str,
            value: List[str],
            choices: List[state_domain.SubtitledHtmlDict]
        ) -> List[str]: ...

        @overload
        def migrate_rule_inputs_and_answers(
            new_type: str,
            value: List[List[str]],
            choices: List[state_domain.SubtitledHtmlDict]
        ) -> List[List[str]]: ...

        # Here we use MyPy ignore because MyPy expects a return value in
        # every condition when we define a return type but here we are
        # returning only in if-else conditions and we are not returning
        # when none of the condition matches which causes MyPy to throw
        # a 'Missing return statement' error. Thus to avoid the error,
        # we used ignore here.
        def migrate_rule_inputs_and_answers(  # type: ignore[return]
            new_type: str,
            value: Union[List[List[str]], List[str], str],
            choices: List[state_domain.SubtitledHtmlDict]
        ) -> Union[List[List[str]], List[str], str]:
            """Migrates SetOfHtmlString to SetOfTranslatableHtmlContentIds,
            ListOfSetsOfHtmlStrings to ListOfSetsOfTranslatableHtmlContentIds,
            and DragAndDropHtmlString to TranslatableHtmlContentId. These
            migrations are necessary to have rules work easily for multiple
            languages; instead of comparing html for equality, we compare
            content_ids for equality.

            Args:
                new_type: str. The type to migrate to.
                value: *. The value to migrate.
                choices: list(dict). The list of subtitled html dicts to extract
                    content ids from.

            Returns:
                *. The migrated rule input.
            """

            def extract_content_id_from_choices(html: str) -> str:
                """Given a html, find its associated content id in choices,
                which is a list of subtitled html dicts.

                Args:
                    html: str. The html to find the content id of.

                Returns:
                    str. The content id of html.
                """
                for subtitled_html_dict in choices:
                    if subtitled_html_dict['html'] == html:
                        return subtitled_html_dict['content_id']
                # If there is no match, we discard the rule input. The frontend
                # will handle invalid content ids similar to how it handled
                # non-matching html.
                return feconf.INVALID_CONTENT_ID

            if new_type == 'TranslatableHtmlContentId':
                # Here 'TranslatableHtmlContentId' can only be of str type, thus
                # to narrow down the type we used assert here.
                assert isinstance(value, str)
                return extract_content_id_from_choices(value)
            elif new_type == 'SetOfTranslatableHtmlContentIds':
                # Here we use cast because this 'elif' condition forces value
                # to have type List[str].
                set_of_content_ids = cast(List[str], value)
                return [
                    migrate_rule_inputs_and_answers(
                        'TranslatableHtmlContentId', html, choices
                    ) for html in set_of_content_ids
                ]
            elif new_type == 'ListOfSetsOfTranslatableHtmlContentIds':
                # Here we use cast because this 'elif' condition forces value
                # to have type List[List[str]].
                list_of_set_of_content_ids = cast(
                    List[List[str]], value
                )
                return [
                    migrate_rule_inputs_and_answers(
                        'SetOfTranslatableHtmlContentIds', html_set, choices
                    ) for html_set in list_of_set_of_content_ids
                ]

        for state_dict in states_dict.values():
            interaction_id = state_dict['interaction']['id']
            if interaction_id not in [
                    'DragAndDropSortInput', 'ItemSelectionInput']:
                continue

            solution = state_dict['interaction']['solution']
            choices = state_dict['interaction']['customization_args'][
                'choices']['value']
            if interaction_id == 'ItemSelectionInput':
                # The solution type will be migrated from SetOfHtmlString to
                # SetOfTranslatableHtmlContentIds.
                if solution is not None:
                    # Ruling out the possibility of any other type for MyPy type
                    # checking because for interaction 'ItemSelectionInput',
                    # the correct_answer is formatted as List[str] type.
                    assert isinstance(solution['correct_answer'], list)
                    list_of_html_contents = []
                    for html_content in solution['correct_answer']:
                        assert isinstance(html_content, str)
                        list_of_html_contents.append(html_content)
                    solution['correct_answer'] = (
                        migrate_rule_inputs_and_answers(
                            'SetOfTranslatableHtmlContentIds',
                            list_of_html_contents,
                            choices)
                    )
            if interaction_id == 'DragAndDropSortInput':
                # The solution type will be migrated from ListOfSetsOfHtmlString
                # to ListOfSetsOfTranslatableHtmlContentIds.
                if solution is not None:
                    # Ruling out the possibility of any other type for MyPy type
                    # checking because for interaction 'DragAndDropSortInput',
                    # the correct_answer is formatted as List[List[str]] type.
                    assert isinstance(solution['correct_answer'], list)
                    list_of_html_content_list = []
                    for html_content_list in solution['correct_answer']:
                        assert isinstance(html_content_list, list)
                        list_of_html_content_list.append(html_content_list)
                    solution['correct_answer'] = (
                        migrate_rule_inputs_and_answers(
                            'ListOfSetsOfTranslatableHtmlContentIds',
                            list_of_html_content_list,
                            choices)
                    )

            for answer_group_dict in state_dict['interaction']['answer_groups']:
                for rule_spec_dict in answer_group_dict['rule_specs']:
                    rule_type = rule_spec_dict['rule_type']
                    rule_inputs = rule_spec_dict['inputs']

                    if interaction_id == 'ItemSelectionInput':
                        # All rule inputs for ItemSelectionInput will be
                        # migrated from SetOfHtmlString to
                        # SetOfTranslatableHtmlContentIds.
                        # Ruling out the possibility of any other type
                        # for MyPy type checking because for interaction
                        # 'ItemSelectionInput', the rule inputs are formatted
                        # as List[str] type.
                        assert isinstance(rule_inputs['x'], list)
                        list_of_html_contents = []
                        for html_content in rule_inputs['x']:
                            assert isinstance(html_content, str)
                            list_of_html_contents.append(html_content)
                        rule_inputs['x'] = migrate_rule_inputs_and_answers(
                            'SetOfTranslatableHtmlContentIds',
                            list_of_html_contents,
                            choices)
                    if interaction_id == 'DragAndDropSortInput':
                        rule_types_with_list_of_sets = [
                            'IsEqualToOrdering',
                            'IsEqualToOrderingWithOneItemAtIncorrectPosition'
                        ]
                        if rule_type in rule_types_with_list_of_sets:
                            # For rule type IsEqualToOrdering and
                            # IsEqualToOrderingWithOneItemAtIncorrectPosition,
                            # the x input will be migrated from
                            # ListOfSetsOfHtmlStrings to
                            # ListOfSetsOfTranslatableHtmlContentIds.
                            # Ruling out the possibility of any other type
                            # for MyPy type checking because for interaction
                            # 'DragAndDropSortInput', the rule inputs are
                            # formatted as List[List[str]] type.
                            assert isinstance(rule_inputs['x'], list)
                            list_of_html_content_list = []
                            for html_content_list in rule_inputs['x']:
                                assert isinstance(html_content_list, list)
                                list_of_html_content_list.append(
                                    html_content_list
                                )
                            rule_inputs['x'] = migrate_rule_inputs_and_answers(
                                'ListOfSetsOfTranslatableHtmlContentIds',
                                list_of_html_content_list,
                                choices)
                        elif rule_type == 'HasElementXAtPositionY':
                            # For rule type HasElementXAtPositionY,
                            # the x input will be migrated from
                            # DragAndDropHtmlString to
                            # TranslatableHtmlContentId, and the y input will
                            # remain as DragAndDropPositiveInt.
                            # Ruling out the possibility of any other type
                            # for MyPy type checking because for interaction
                            # 'HasElementXAtPositionY', the rule inputs are
                            # formatted as str type.
                            assert isinstance(rule_inputs['x'], str)
                            rule_inputs['x'] = migrate_rule_inputs_and_answers(
                                'TranslatableHtmlContentId',
                                rule_inputs['x'],
                                choices)
                        elif rule_type == 'HasElementXBeforeElementY':
                            # For rule type HasElementXBeforeElementY,
                            # the x and y inputs will be migrated from
                            # DragAndDropHtmlString to
                            # TranslatableHtmlContentId.
                            for rule_input_name in ['x', 'y']:
                                rule_input_value = rule_inputs[rule_input_name]
                                # Ruling out the possibility of any other type
                                # for MyPy type checking because for interaction
                                # 'HasElementXBeforeElementY', the rule inputs
                                # are formatted as str type.
                                assert isinstance(rule_input_value, str)
                                rule_inputs[rule_input_name] = (
                                    migrate_rule_inputs_and_answers(
                                        'TranslatableHtmlContentId',
                                        rule_input_value,
                                        choices))

        return states_dict

    @classmethod
    def _convert_states_v42_dict_to_v43_dict(
        cls, states_dict: Dict[str, state_domain.StateDict]
    ) -> Dict[str, state_domain.StateDict]:
        """Converts from version 42 to 43. Version 43 adds a new customization
        arg to NumericExpressionInput, AlgebraicExpressionInput, and
        MathEquationInput. The customization arg will allow creators to choose
        whether to render the division sign (÷) instead of a fraction for the
        division operation.

        Args:
            states_dict: dict. A dict where each key-value pair represents,
                respectively, a state name and a dict used to initialize a
                State domain object.

        Returns:
            dict. The converted states_dict.
        """
        for state_dict in states_dict.values():
            interaction_id = state_dict['interaction']['id']
            if interaction_id not in [
                    'NumericExpressionInput', 'AlgebraicExpressionInput',
                    'MathEquationInput']:
                continue

            customization_args = state_dict['interaction']['customization_args']
            customization_args.update({
                'useFractionForDivision': {
                    'value': True
                }
            })

        return states_dict

    @classmethod
    def _convert_states_v43_dict_to_v44_dict(
        cls,
        states_dict: Dict[str, state_domain.StateDict],
        init_state_name: str
    ) -> Dict[str, state_domain.StateDict]:
        """Converts from version 43 to version 44. Version 44 adds
        card_is_checkpoint boolean to the state, which allows creators to
        mark a state as a checkpoint for the learners

        Args:
            states_dict: dict. A dict where each key-value pair represents,
                respectively, a state name and a dict used to initalize a
                State domain object.
            init_state_name: str. Name of the first state.

        Returns:
            dict. The converted states_dict.
        """
        for (state_name, state_dict) in states_dict.items():
            state_dict['card_is_checkpoint'] = bool(
                state_name == init_state_name)
        return states_dict

    @classmethod
    def _convert_states_v44_dict_to_v45_dict(
        cls, states_dict: Dict[str, state_domain.StateDict]
    ) -> Dict[str, state_domain.StateDict]:
        """Converts from version 44 to 45. Version 45 contains
        linked skill id.

        Args:
            states_dict: dict. A dict where each key-value pair represents,
                respectively, a state name and a dict used to initialize a
                State domain object.

        Returns:
            dict. The converted states_dict.
        """

        for state_dict in states_dict.values():
            state_dict['linked_skill_id'] = None
        return states_dict

    @classmethod
    def _convert_states_v45_dict_to_v46_dict(
        cls, states_dict: Dict[str, state_domain.StateDict]
    ) -> Dict[str, state_domain.StateDict]:
        """Converts from version 45 to 46. Version 46 ensures that the written
        translations in a state containing unicode content do not contain HTML
        tags and the data_format is unicode.

        Args:
            states_dict: dict. A dict where each key-value pair represents,
                respectively, a state name and a dict used to initialize a
                State domain object.

        Returns:
            dict. The converted states_dict.
        """

        for state_dict in states_dict.values():
            list_of_subtitled_unicode_content_ids = []
            interaction_customisation_args = state_dict['interaction'][
                'customization_args']
            if interaction_customisation_args:
                customisation_args = (
                    state_domain.InteractionInstance
                    .convert_customization_args_dict_to_customization_args(
                        state_dict['interaction']['id'],
                        state_dict['interaction']['customization_args'],
                        state_schema_version=45))
                for ca_name in customisation_args:
                    list_of_subtitled_unicode_content_ids.extend(
                        state_domain.InteractionCustomizationArg
                        .traverse_by_schema_and_get(
                            customisation_args[ca_name].schema,
                            customisation_args[ca_name].value,
                            [schema_utils.SCHEMA_OBJ_TYPE_SUBTITLED_UNICODE],
                            lambda subtitled_unicode:
                            subtitled_unicode.content_id
                        )
                    )
                translations_mapping = (
                    # Here we use MyPy ignore because the latest schema of state
                    # dict doesn't contains written_translations property.
                    state_dict['written_translations']['translations_mapping']) # type: ignore[misc]
                for content_id in translations_mapping:
                    if content_id in list_of_subtitled_unicode_content_ids:
                        for language_code in translations_mapping[content_id]:
                            written_translation = (
                                translations_mapping[content_id][language_code])
                            written_translation['data_format'] = (
                                schema_utils.SCHEMA_TYPE_UNICODE)
                            # Here, we are narrowing down the type from
                            # Union[List[str], str] to str.
                            assert isinstance(
                                written_translation['translation'],
                                str
                            )
                            written_translation['translation'] = (
                                html_cleaner.strip_html_tags(
                                    written_translation['translation']))
        return states_dict

    @classmethod
    def _convert_states_v46_dict_to_v47_dict(
        cls, states_dict: Dict[str, state_domain.StateDict]
    ) -> Dict[str, state_domain.StateDict]:
        """Converts from version 46 to 47. Version 52 deprecates
        oppia-noninteractive-svgdiagram tag and converts existing occurences of
        it to oppia-noninteractive-image tag.

        Args:
            states_dict: dict. A dict where each key-value pair represents,
                respectively, a state name and a dict used to initialize a
                State domain object.

        Returns:
            dict. The converted states_dict.
        """

        for state_dict in states_dict.values():
            interaction_customisation_args = state_dict['interaction'][
                'customization_args']
            if interaction_customisation_args:
                state_domain.State.convert_html_fields_in_state(
                    state_dict,
                    html_validation_service
                    .convert_svg_diagram_tags_to_image_tags, 46)
        return states_dict

    @classmethod
    def _convert_states_v47_dict_to_v48_dict(
        cls, states_dict: Dict[str, state_domain.StateDict]
    ) -> Dict[str, state_domain.StateDict]:
        """Converts from version 47 to 48. Version 48 fixes encoding issues in
        HTML fields.

        Args:
            states_dict: dict. A dict where each key-value pair represents,
                respectively, a state name and a dict used to initialize a
                State domain object.

        Returns:
            dict. The converted states_dict.
        """

        for state_dict in states_dict.values():
            interaction_customisation_args = state_dict['interaction'][
                'customization_args']
            if interaction_customisation_args:
                state_domain.State.convert_html_fields_in_state(
                    state_dict,
                    html_validation_service.fix_incorrectly_encoded_chars,
                    state_schema_version=48)
        return states_dict

    @classmethod
    def _convert_states_v48_dict_to_v49_dict(
        cls, states_dict: Dict[str, state_domain.StateDict]
    ) -> Dict[str, state_domain.StateDict]:
        """Converts from version 48 to 49. Version 49 adds
        requireNonnegativeInput customization arg to NumericInput
        interaction which allows creators to set input should be greater
        than or equal to zero.

        Args:
            states_dict: dict. A dict where each key-value pair represents,
                respectively, a state name and a dict used to initialize a
                State domain object.

        Returns:
            dict. The converted states_dict.
        """

        for state_dict in states_dict.values():
            if state_dict['interaction']['id'] == 'NumericInput':
                customization_args = state_dict['interaction'][
                    'customization_args']
                customization_args.update({
                    'requireNonnegativeInput': {
                        'value': False
                    }
                })

        return states_dict

    @classmethod
    def _convert_states_v49_dict_to_v50_dict(
        cls, states_dict: Dict[str, state_domain.StateDict]
    ) -> Dict[str, state_domain.StateDict]:
        """Converts from version 49 to 50. Version 50 removes rules from
        explorations that use one of the following rules:
        [ContainsSomeOf, OmitsSomeOf, MatchesWithGeneralForm]. It also renames
        `customOskLetters` cust arg to `allowedVariables`.

        Args:
            states_dict: dict. A dict where each key-value pair represents,
                respectively, a state name and a dict used to initialize a
                State domain object.

        Returns:
            dict. The converted states_dict.
        """
        for state_dict in states_dict.values():
            if state_dict['interaction']['id'] in MATH_INTERACTION_TYPES:
                filtered_answer_groups = []
                for answer_group_dict in state_dict[
                        'interaction']['answer_groups']:
                    filtered_rule_specs = []
                    for rule_spec_dict in answer_group_dict['rule_specs']:
                        rule_type = rule_spec_dict['rule_type']
                        if rule_type not in MATH_INTERACTION_DEPRECATED_RULES:
                            filtered_rule_specs.append(
                                copy.deepcopy(rule_spec_dict))
                    answer_group_dict['rule_specs'] = filtered_rule_specs
                    if len(filtered_rule_specs) > 0:
                        filtered_answer_groups.append(
                            copy.deepcopy(answer_group_dict))
                state_dict[
                    'interaction']['answer_groups'] = filtered_answer_groups

                # Renaming cust arg.
                if state_dict[
                        'interaction']['id'] in ALGEBRAIC_MATH_INTERACTIONS:
                    customization_args = state_dict[
                        'interaction']['customization_args']
                    customization_args['allowedVariables'] = copy.deepcopy(
                        customization_args['customOskLetters'])
                    del customization_args['customOskLetters']

        return states_dict

    @classmethod
    def _convert_states_v50_dict_to_v51_dict(
        cls, states_dict: Dict[str, state_domain.StateDict]
    ) -> Dict[str, state_domain.StateDict]:
        """Converts from version 50 to 51. Version 51 adds a new
        dest_if_really_stuck field to Outcome class to redirect learners
        to a state for strengthening concepts when they get really stuck.

        Args:
            states_dict: dict. A dict where each key-value pair represents,
                respectively, a state name and a dict used to initialize a
                State domain object.

        Returns:
            dict. The converted states_dict.
        """
        for state_dict in states_dict.values():
            answer_groups = state_dict['interaction']['answer_groups']
            for answer_group in answer_groups:
                answer_group['outcome']['dest_if_really_stuck'] = None

            if state_dict['interaction']['default_outcome'] is not None:
                state_dict['interaction'][
                    'default_outcome']['dest_if_really_stuck'] = None

        return states_dict

    @classmethod
    def _remove_unwanted_content_ids_from_translations_and_voiceovers(
        cls, state_dict: state_domain.StateDict, state_schema: int
    ) -> None:
        """Helper function to remove the content IDs from the translations
        and voiceovers which are deleted from the state.

        Args:
            state_dict: state_domain.StateDict. The state dictionary.
            state_schema: int. The state schema from which we are using
                this functionality.
        """
        interaction = state_dict['interaction']
        content_id_list = [state_dict['content']['content_id']]

        for answer_group in interaction['answer_groups']:
            content_id_list.append(
                answer_group['outcome']['feedback']['content_id']
            )

            for rule_spec in answer_group['rule_specs']:
                for param_name, value in rule_spec['inputs'].items():
                    interaction_id = interaction['id']
                    param_type = (
                        interaction_registry.Registry.get_interaction_by_id(
                            interaction_id
                        ).get_rule_param_type(
                            rule_spec['rule_type'], param_name
                        )
                    )

                    if issubclass(
                        param_type, objects.BaseTranslatableObject
                    ):
                        # We can assume that the value will be a dict,
                        # as the param_type is BaseTranslatableObject.
                        assert isinstance(value, dict)
                        content_id = value['contentId']
                        # We can assume the contentId will be str,
                        # as the param_type is BaseTranslatableObject.
                        assert isinstance(content_id, str)
                        content_id_list.append(content_id)

        default_outcome = interaction['default_outcome']
        if default_outcome:
            content_id_list.append(
                default_outcome['feedback']['content_id'])

        for hint in interaction['hints']:
            content_id_list.append(hint['hint_content']['content_id'])

        interaction_solution = interaction['solution']
        if interaction_solution:
            content_id_list.append(
                interaction_solution['explanation']['content_id'])

        if interaction['id'] is not None:
            customisation_args = (
                state_domain.InteractionInstance
                .convert_customization_args_dict_to_customization_args(
                    interaction['id'],
                    interaction['customization_args'],
                    state_schema_version=state_schema
                )
            )
            for ca_name in customisation_args:
                content_id_list.extend(
                    customisation_args[ca_name].get_content_ids()
                )

        translations_mapping = (
            state_dict['written_translations']['translations_mapping'])
        new_translations_mapping = {
             content_id: translation_item for
             content_id, translation_item in translations_mapping.items()
             if content_id in content_id_list
        }
        state_dict['written_translations']['translations_mapping'] = (
            new_translations_mapping)

        voiceovers_mapping = (
            state_dict['recorded_voiceovers']['voiceovers_mapping'])
        new_voiceovers_mapping = {}
        for content_id, voiceover_item in voiceovers_mapping.items():
            if content_id in content_id_list:
                new_voiceovers_mapping[content_id] = voiceover_item
        state_dict['recorded_voiceovers']['voiceovers_mapping'] = (
            new_voiceovers_mapping)

    @classmethod
    def _convert_states_v51_dict_to_v52_dict(
        cls, states_dict: Dict[str, state_domain.StateDict]
    ) -> Dict[str, state_domain.StateDict]:
        """Converts from version 51 to 52. Version 52 correctly updates
        the content IDs for translations and for voiceovers. In the 49 to 50
        conversion we removed some interaction rules and thus also some parts of
        the exploration that had its content IDs, but then the content IDs in
        translations and voiceovers were not updated.

        Args:
            states_dict: dict. A dict where each key-value pair represents,
                respectively, a state name and a dict used to initialize a
                State domain object.

        Returns:
            dict. The converted states_dict.
        """
        for state_dict in states_dict.values():
            cls._remove_unwanted_content_ids_from_translations_and_voiceovers(
                state_dict, state_schema=51)

        return states_dict

    @classmethod
    def _convert_states_v52_dict_to_v53_dict(
        cls,
        states_dict: Dict[str, state_domain.StateDict],
        language_code: str
    ) -> Dict[str, state_domain.StateDict]:
        """Converts from version 52 to 53. Version 53 fixes all the backend
        validation checks for explorations errored data which are
        categorized as:
            - Exploration states
            - Exploration interaction
            - Exploration RTE

        Args:
            states_dict: dict. A dict where each key-value pair represents,
                respectively, a state name and a dict used to initialize a
                State domain object.
            language_code: str. The language code of the exploration.

        Returns:
            dict. The converted states_dict.
        """
        states_dict = cls._fix_labelled_as_correct_value_in_state_dict(
            states_dict)

        # Update state interaction validations.
        states_dict = cls._update_state_interaction(
            states_dict, language_code)

        # Update state RTE validations.
        states_dict = cls._update_state_rte(states_dict)

        return states_dict

    @classmethod
    def _fix_labelled_as_correct_value_in_state_dict(
        cls, states_dict: Dict[str, state_domain.StateDict]
    ) -> Dict[str, state_domain.StateDict]:
        """If destination is `try again` and the value of labelled_as_correct
            is True, replaces it with False

        Args:
            states_dict: dict. A dict where each key-value pair represents,
                respectively, a state name and a dict used to initialize a
                State domain object.

        Returns:
            dict. The converted states_dict.
        """
        for state_name, state_dict in states_dict.items():
            answer_groups = state_dict['interaction']['answer_groups']
            for answer_group in answer_groups:
                # labelled_as_correct should not be True if dest is try again.
                if answer_group['outcome']['dest'] == state_name:
                    answer_group['outcome']['labelled_as_correct'] = False

            state_dict['interaction']['answer_groups'] = answer_groups

        return states_dict

    # ########################################################.
    # Fix validation errors for exploration state interaction.
    # ########################################################.
    @classmethod
    def _choices_should_be_unique_and_non_empty(
        cls,
        choices: List[state_domain.SubtitledHtmlDict],
        answer_groups: List[state_domain.AnswerGroupDict],
        state_dict: state_domain.StateDict,
        *,
        is_item_selection_interaction: bool = False
    ) -> None:
        """Handles choices present in the ItemSelectionInput or
        in MultipleChoiceInput interactions, implements the following:
            - If only one choice is empty then simply removes it
            - If multiple choices are empty replace them with `Choice 1` ,
            `Choice 2` etc
            - If choices are duplicate, removes the later choice
            - Remove the rules whose choices has been deleted

        Args:
            choices: List[state_domain.SubtitledHtmlDict]. A list of choices.
            answer_groups: List[state_domain.AnswerGroupDict]. The list of
                answer groups.
            state_dict: state_domain.StateDict. The exploration state.
            is_item_selection_interaction: bool. If the answer group belongs
                to ItemSelectionInput interaction or not.
        """
        empty_choices: List[state_domain.SubtitledHtmlDict] = []
        seen_choices: List[str] = []
        choices_to_remove: List[state_domain.SubtitledHtmlDict] = []
        invalid_choices_index = []
        invalid_choices_content_ids = []
        content_ids_of_choices_to_update = []
        for choice in choices:
            if choice['html'].strip() in ('<p></p>', ''):
                empty_choices.append(choice)

        if len(empty_choices) == 1:
            invalid_choices_index.append(choices.index(empty_choices[0]))
            invalid_choices_content_ids.append(empty_choices[0]['content_id'])
            choices_to_remove.append(empty_choices[0])
        else:
            for idx, empty_choice in enumerate(empty_choices):
                empty_choice['html'] = (
                    '<p>' + 'Choice ' + str(idx + 1) + '</p>'
                )
                content_ids_of_choices_to_update.append(
                    empty_choice['content_id'])

        # Duplicate choices.
        for choice in choices:
            if choice['html'] not in seen_choices:
                seen_choices.append(choice['html'])
            else:
                choices_to_remove.append(choice)
                invalid_choices_index.append(choices.index(choice))
                invalid_choices_content_ids.append(choice['content_id'])

        # Remove rules whose choice has been deleted.
        empty_ans_groups = []
        for answer_group in answer_groups:
            invalid_rules = []
            for rule_spec in answer_group['rule_specs']:
                if rule_spec['rule_type'] == 'Equals':
                    if rule_spec['inputs']['x'] in invalid_choices_index:
                        invalid_rules.append(rule_spec)
                    if is_item_selection_interaction:
                        rule_inputs = rule_spec['inputs']
                        assert isinstance(rule_inputs, dict)
                        rule_values = rule_inputs['x']
                        assert isinstance(rule_values, list)
                        if any(
                            item in rule_values for item in
                            invalid_choices_content_ids
                        ):
                            invalid_rules.append(rule_spec)

            for invalid_rule in invalid_rules:
                answer_group['rule_specs'].remove(invalid_rule)
            if (
                len(answer_group['rule_specs']) == 0 and
                answer_group not in empty_ans_groups
            ):
                empty_ans_groups.append(answer_group)

        for empty_ans_group in empty_ans_groups:
            answer_groups.remove(empty_ans_group)

        # Remove solution if invalid choice is present.
        if state_dict['interaction']['solution'] is not None:
            solution = state_dict['interaction']['solution']['correct_answer']
            if isinstance(solution, list) and any(
                invalid_choice['html'] in solution for invalid_choice in
                choices_to_remove
            ):
                state_dict['interaction']['solution'] = None

        for choice_to_remove in choices_to_remove:
            choices.remove(choice_to_remove)

        # Marking the content ids that needs update.
        for content_id in content_ids_of_choices_to_update:
            choice_translations = state_dict['written_translations'][
                'translations_mapping'][content_id]
            for translation in choice_translations.values():
                translation['needs_update'] = True

        # Fix RTE content present inside the choices.
        for choice in choices:
            choice_html = choice['html']
            choice['html'] = cls._fix_content(choice_html)

    @classmethod
    def _set_lower_and_upper_bounds(
        cls,
        range_var: RangeVariableDict,
        lower_bound: Optional[float],
        upper_bound: Optional[float],
        *,
        lb_inclusive: bool,
        ub_inclusive: bool
    ) -> None:
        """Sets the lower and upper bounds for the range_var.

        Args:
            range_var: dict[str, Any]. Variable used to keep track of each
                range.
            lower_bound: Optional[float]. The lower bound.
            upper_bound: Optional[float]. The upper bound.
            lb_inclusive: bool. If lower bound is inclusive.
            ub_inclusive: bool. If upper bound is inclusive.
        """
        range_var['lower_bound'] = lower_bound
        range_var['upper_bound'] = upper_bound
        range_var['lb_inclusive'] = lb_inclusive
        range_var['ub_inclusive'] = ub_inclusive

    @classmethod
    def _is_enclosed_by(
        cls,
        test_range: RangeVariableDict,
        base_range: RangeVariableDict
    ) -> bool:
        """Checks whether the ranges of rules enclosed or not

        Args:
            test_range: RangeVariableDict. It represents the variable for
                which we have to check the range.
            base_range: RangeVariableDict. It is the variable to which
                the range is compared.

        Returns:
            bool. Returns True if both rule's ranges are enclosed.
        """
        if (
            base_range['lower_bound'] is None or
            test_range['lower_bound'] is None or
            base_range['upper_bound'] is None or
            test_range['upper_bound'] is None
        ):
            return False

        lb_satisfied = (
            base_range['lower_bound'] < test_range['lower_bound'] or
            (
                base_range['lower_bound'] == test_range['lower_bound'] and
                (not test_range['lb_inclusive'] or base_range['lb_inclusive'])
            )
        )
        ub_satisfied = (
            base_range['upper_bound'] > test_range['upper_bound'] or
            (
                base_range['upper_bound'] == test_range['upper_bound'] and
                (not test_range['ub_inclusive'] or base_range['ub_inclusive'])
            )
        )
        return lb_satisfied and ub_satisfied

    @classmethod
    def _should_check_range_criteria(
        cls,
        earlier_rule: state_domain.RuleSpecDict,
        later_rule: state_domain.RuleSpecDict
    ) -> bool:
        """Checks the range criteria between two rules by comparing their
        rule type

        Args:
            earlier_rule: state_domain.RuleSpecDict. Previous rule.
            later_rule: state_domain.RuleSpecDict. Current rule.

        Returns:
            bool. Returns True if the rules passes the range criteria check.
        """
        if earlier_rule['rule_type'] in (
            'HasDenominatorEqualTo', 'IsEquivalentTo', 'IsLessThan',
            'IsEquivalentToAndInSimplestForm', 'IsGreaterThan'
        ):
            return True
        return later_rule['rule_type'] in (
            'HasDenominatorEqualTo', 'IsLessThan', 'IsGreaterThan'
        )

    @classmethod
    def _get_rule_value_of_fraction_interaction(
        cls, rule_spec: state_domain.RuleSpecDict
    ) -> float:
        """Returns rule value of the rule_spec of FractionInput interaction so
        that we can keep track of rule's range

        Args:
            rule_spec: state_domain.RuleSpecDict. Rule spec of an answer group.

        Returns:
            value: float. The value of the rule spec.
        """
        rule_input = rule_spec['inputs']
        assert isinstance(rule_input, dict)
        rule_value_f = rule_input['f']
        assert isinstance(rule_value_f, dict)
        value: float = (
            rule_value_f['wholeNumber'] +
            float(rule_value_f['numerator']) / rule_value_f['denominator']
        )
        return value

    @classmethod
    def _remove_duplicate_rules_inside_answer_groups(
        cls,
        answer_groups: List[state_domain.AnswerGroupDict],
        state_name: str
    ) -> None:
        """Removes the duplicate rules present inside the answer groups. This
        will simply removes the rule which do not point to another state
        to avoid state disconnection. If both of them do not point to different
        state we will simply remove the later one

        Args:
            answer_groups: List[state_domain.AnswerGroupDict]. The answer groups
                present inside the state.
            state_name: str. The state name.
        """
        rules_to_remove_with_diff_dest_node = []
        rules_to_remove_with_try_again_dest_node = []
        seen_rules_with_try_again_dest_node = []
        seen_rules_with_diff_dest_node = []
        for answer_group in answer_groups:
            for rule_spec in answer_group['rule_specs']:
                if rule_spec in seen_rules_with_try_again_dest_node:
                    if (
                        answer_group['outcome']['dest'] != state_name and
                        rule_spec not in seen_rules_with_diff_dest_node
                    ):
                        seen_rules_with_diff_dest_node.append(rule_spec)
                        rules_to_remove_with_try_again_dest_node.append(
                            rule_spec)
                    elif (
                        answer_group['outcome']['dest'] != state_name and
                        rule_spec in seen_rules_with_diff_dest_node
                    ):
                        rules_to_remove_with_diff_dest_node.append(rule_spec)
                    else:
                        rules_to_remove_with_try_again_dest_node.append(
                            rule_spec)

                elif rule_spec in seen_rules_with_diff_dest_node:
                    if answer_group['outcome']['dest'] != state_name:
                        rules_to_remove_with_diff_dest_node.append(rule_spec)
                    else:
                        rules_to_remove_with_try_again_dest_node.append(
                            rule_spec)

                else:
                    if (
                        rule_spec not in seen_rules_with_try_again_dest_node and
                        answer_group['outcome']['dest'] == state_name
                    ):
                        seen_rules_with_try_again_dest_node.append(rule_spec)
                    if (
                        rule_spec not in seen_rules_with_diff_dest_node and
                        answer_group['outcome']['dest'] != state_name
                    ):
                        seen_rules_with_diff_dest_node.append(rule_spec)

        empty_ans_groups = []
        for rule_to_remove in rules_to_remove_with_try_again_dest_node:
            removed_try_again_rule = False
            for answer_group in reversed(answer_groups):
                for rule_spec in reversed(answer_group['rule_specs']):
                    if (
                        rule_spec == rule_to_remove and
                        answer_group['outcome']['dest'] == state_name
                    ):
                        removed_try_again_rule = True
                        answer_group['rule_specs'].remove(rule_to_remove)
                        break

                if (
                    len(answer_group['rule_specs']) == 0 and
                    answer_group not in empty_ans_groups
                ):
                    empty_ans_groups.append(answer_group)

                if removed_try_again_rule:
                    break

        for rule_to_remove in rules_to_remove_with_diff_dest_node:
            removed_dest_rule = False
            for answer_group in reversed(answer_groups):
                for rule_spec in reversed(answer_group['rule_specs']):
                    if (
                        rule_spec == rule_to_remove and
                        answer_group['outcome']['dest'] != state_name
                    ):
                        removed_dest_rule = True
                        answer_group['rule_specs'].remove(rule_to_remove)
                        break

                if (
                    len(answer_group['rule_specs']) == 0 and
                    answer_group not in empty_ans_groups
                ):
                    empty_ans_groups.append(answer_group)

                if removed_dest_rule:
                    break

        for empty_ans_group in empty_ans_groups:
            answer_groups.remove(empty_ans_group)

    @classmethod
    def _fix_continue_interaction(
        cls, state_dict: state_domain.StateDict, language_code: str
    ) -> None:
        """Fixes Continue interaction where the length of the text value
        is more than 20. We simply replace them with the word `Continue`
        according to the language code

        Args:
            state_dict: state_domain.StateDict. The state dictionary.
            language_code: str. The language code of the exploration.
        """
        text_value = state_dict['interaction'][
            'customization_args']['buttonText']['value']['unicode_str']
        content_id = state_dict['interaction'][
            'customization_args']['buttonText']['value']['content_id']
        lang_code_to_unicode_str_dict = {
            'en': 'Continue',
            'es': 'Continuar',
            'nl': 'Doorgaan',
            'ru': 'Продолжить',
            'fr': 'Continuer',
            'ca': 'Continua',
            'hu': 'Folytatás',
            'zh': '继续',
            'it': 'Continua',
            'fi': 'Jatka',
            'pt': 'Continuar',
            'de': 'Fortfahren',
            'ar': 'استمرار',
            'tr': 'İlerle'
        }
        if len(text_value) > 20:
            if language_code in lang_code_to_unicode_str_dict:
                state_dict['interaction']['customization_args'][
                    'buttonText']['value']['unicode_str'] = (
                        lang_code_to_unicode_str_dict[language_code])
            else:
                state_dict['interaction']['customization_args'][
                    'buttonText']['value']['unicode_str'] = 'Continue'

            continue_button_translations = state_dict['written_translations'][
                'translations_mapping'][content_id]
            for translation in continue_button_translations.values():
                translation['needs_update'] = True

    @classmethod
    def _fix_end_interaction(cls, state_dict: state_domain.StateDict) -> None:
        """Fixes the End exploration interaction where the recommended
        explorations are more than 3. We simply slice them till the
        length 3

        Args:
            state_dict: state_domain.StateDict. The state dictionary.
        """
        # Should be at most 3 recommended explorations.
        recc_exp_ids = state_dict['interaction'][
            'customization_args']['recommendedExplorationIds']['value']
        state_dict['interaction']['customization_args'][
            'recommendedExplorationIds']['value'] = recc_exp_ids[:3]

    @classmethod
    def _fix_numeric_input_interaction(
        cls, state_dict: state_domain.StateDict, state_name: str
    ) -> None:
        """Fixes NumericInput interaction for the following cases:
        - The rules should not be duplicate else the one with not pointing to
        different state will be deleted
        - The rule should not match previous rules solution means it should
        not be in the range of previous rules solution otherwise the later
        answer group will be redundant and will never be matched. Simply the
        invalid rule will be removed and if only one rule is present then the
        complete answer group is removed
        - As this interaction is only for the numeric values, all string values
        will be considered as invalid and will be removed
        - `tol` value in `IsWithinTolerance` rule must be positive else will be
        converted to positive value
        - `a` should not be greater than `b` in `IsInclusivelyBetween` rule else
        we will simply swap them

        Args:
            state_dict: state_domain.StateDict. The state dictionary that needs
                to be fixed.
            state_name: str. The name of the state.
        """
        answer_groups = state_dict['interaction']['answer_groups']
        lower_infinity = float('-inf')
        upper_infinity = float('inf')
        invalid_rules = []
        ranges: List[RangeVariableDict] = []
        cls._remove_duplicate_rules_inside_answer_groups(
            answer_groups, state_name)
        # All rules should have solutions that do not match
        # previous rules' solutions.
        for ans_group_index, answer_group in enumerate(answer_groups):
            for rule_spec_index, rule_spec in enumerate(
                answer_group['rule_specs']
            ):
                range_var: RangeVariableDict = {
                    'ans_group_index': int(ans_group_index),
                    'rule_spec_index': int(rule_spec_index),
                    'lower_bound': None,
                    'upper_bound': None,
                    'lb_inclusive': False,
                    'ub_inclusive': False
                }
                rule_inputs = rule_spec['inputs']
                assert isinstance(rule_inputs, dict)
                if rule_spec['rule_type'] == 'IsLessThanOrEqualTo':
                    try:
                        assert isinstance(rule_inputs['x'], float)
                        rule_value = float(rule_inputs['x'])
                        cls._set_lower_and_upper_bounds(
                            range_var,
                            lower_infinity,
                            rule_value,
                            lb_inclusive=False,
                            ub_inclusive=True
                        )
                    except Exception:
                        invalid_rules.append(rule_spec)

                if rule_spec['rule_type'] == 'IsGreaterThanOrEqualTo':
                    try:
                        assert isinstance(rule_inputs['x'], float)
                        rule_value = float(rule_inputs['x'])
                        cls._set_lower_and_upper_bounds(
                            range_var,
                            rule_value,
                            upper_infinity,
                            lb_inclusive=True,
                            ub_inclusive=False
                        )
                    except Exception:
                        invalid_rules.append(rule_spec)

                if rule_spec['rule_type'] == 'Equals':
                    try:
                        assert isinstance(rule_inputs['x'], float)
                        rule_value = float(rule_inputs['x'])
                        cls._set_lower_and_upper_bounds(
                            range_var,
                            rule_value,
                            rule_value,
                            lb_inclusive=True,
                            ub_inclusive=True
                        )
                    except Exception:
                        invalid_rules.append(rule_spec)

                if rule_spec['rule_type'] == 'IsLessThan':
                    try:
                        assert isinstance(rule_inputs['x'], float)
                        rule_value = float(rule_inputs['x'])
                        cls._set_lower_and_upper_bounds(
                            range_var,
                            lower_infinity,
                            rule_value,
                            lb_inclusive=False,
                            ub_inclusive=False
                        )
                    except Exception:
                        invalid_rules.append(rule_spec)

                if rule_spec['rule_type'] == 'IsWithinTolerance':
                    try:
                        rule_value_x = rule_inputs['x']
                        assert isinstance(rule_value_x, float)
                        rule_value_tol = rule_inputs['tol']
                        assert isinstance(rule_value_tol, float)
                        # The `tolerance` value needs to be a positive value.
                        if rule_value_tol <= 0:
                            rule_spec['inputs']['tol'] = abs(rule_value_tol)
                        rule_value_x = float(rule_value_x)
                        rule_value_tol = float(rule_value_tol)
                        cls._set_lower_and_upper_bounds(
                            range_var,
                            rule_value_x - rule_value_tol,
                            rule_value_x + rule_value_tol,
                            lb_inclusive=True,
                            ub_inclusive=True
                        )
                    except Exception:
                        invalid_rules.append(rule_spec)

                if rule_spec['rule_type'] == 'IsGreaterThan':
                    try:
                        assert isinstance(rule_inputs['x'], float)
                        rule_value = float(rule_inputs['x'])
                        cls._set_lower_and_upper_bounds(
                            range_var,
                            rule_value,
                            upper_infinity,
                            lb_inclusive=False,
                            ub_inclusive=False
                        )
                    except Exception:
                        invalid_rules.append(rule_spec)

                if rule_spec['rule_type'] == 'IsInclusivelyBetween':
                    try:
                        value_a = rule_inputs['a']
                        assert isinstance(value_a, float)
                        value_b = rule_inputs['b']
                        assert isinstance(value_b, float)
                        # For x in [a, b], a must not be greater than b.
                        if value_a > value_b:
                            rule_spec['inputs']['a'] = value_b
                            rule_spec['inputs']['b'] = value_a
                        elif value_a == value_b:
                            invalid_rules.append(rule_spec)
                            continue
                        rule_value_a = float(value_a)
                        rule_value_b = float(value_b)
                        cls._set_lower_and_upper_bounds(
                            range_var,
                            rule_value_a,
                            rule_value_b,
                            lb_inclusive=True,
                            ub_inclusive=True
                        )
                    except Exception:
                        invalid_rules.append(rule_spec)

                for range_ele in ranges:
                    if cls._is_enclosed_by(range_var, range_ele):
                        invalid_rules.append(rule_spec)
                ranges.append(range_var)

        # Removing all the invalid rules.
        empty_ans_groups = []
        for invalid_rule in invalid_rules:
            for answer_group in answer_groups:
                for rule_spec in answer_group['rule_specs']:
                    if rule_spec == invalid_rule:
                        answer_group['rule_specs'].remove(rule_spec)

                if (
                    len(answer_group['rule_specs']) == 0 and
                    answer_group not in empty_ans_groups
                ):
                    empty_ans_groups.append(answer_group)

        for empty_ans_group in empty_ans_groups:
            answer_groups.remove(empty_ans_group)

        state_dict['interaction']['answer_groups'] = answer_groups

    @classmethod
    def _fix_fraction_input_interaction(
        cls, state_dict: state_domain.StateDict, state_name: str
    ) -> None:
        """Fixes FractionInput interaction for the following cases:
        - The rules should not be duplicate else the one with not pointing to
        different state will be deleted
        - The rule should not match previous rules solution means it should
        not be in the range of previous rules solution. Invalid rules will
        be removed.

        Args:
            state_dict: state_domain.StateDict. The state dictionary that needs
                to be fixed.
            state_name: str. The name of the state.
        """
        # All rules should have solutions that do not match
        # previous rules' solutions.
        answer_groups = state_dict['interaction']['answer_groups']
        lower_infinity = float('-inf')
        upper_infinity = float('inf')
        ranges: List[RangeVariableDict] = []
        invalid_rules = []
        matched_denominator_list: List[MatchedDenominatorDict] = []
        rules_that_can_have_improper_fractions = [
            'IsExactlyEqualTo',
            'HasFractionalPartExactlyEqualTo'
        ]
        allow_imp_frac = state_dict['interaction']['customization_args'][
            'allowImproperFraction']['value']

        cls._remove_duplicate_rules_inside_answer_groups(
            answer_groups, state_name)
        for ans_group_index, answer_group in enumerate(answer_groups):
            for rule_spec_index, rule_spec in enumerate(
                answer_group['rule_specs']
            ):
                range_var: RangeVariableDict = {
                    'ans_group_index': int(ans_group_index),
                    'rule_spec_index': int(rule_spec_index),
                    'lower_bound': None,
                    'upper_bound': None,
                    'lb_inclusive': False,
                    'ub_inclusive': False
                }
                matched_denominator: MatchedDenominatorDict = {
                    'ans_group_index': int(ans_group_index),
                    'rule_spec_index': int(rule_spec_index),
                    'denominator': 0
                }

                if (
                    rule_spec['rule_type'] in
                    rules_that_can_have_improper_fractions
                ):
                    inputs = rule_spec['inputs']
                    assert isinstance(inputs, dict)
                    value_f = inputs['f']
                    assert isinstance(value_f, dict)
                    num = value_f['numerator']
                    assert isinstance(num, int)
                    deno = value_f['denominator']
                    assert isinstance(deno, int)
                    if not allow_imp_frac and deno <= num:
                        invalid_rules.append(rule_spec)
                        continue

                if rule_spec['rule_type'] in (
                    'IsEquivalentTo', 'IsExactlyEqualTo',
                    'IsEquivalentToAndInSimplestForm'
                ):
                    rule_value_equal: float = (
                        cls._get_rule_value_of_fraction_interaction(rule_spec))
                    cls._set_lower_and_upper_bounds(
                        range_var,
                        rule_value_equal,
                        rule_value_equal,
                        lb_inclusive=True,
                        ub_inclusive=True
                    )

                elif rule_spec['rule_type'] == 'IsGreaterThan':
                    rule_value_greater: float = (
                        cls._get_rule_value_of_fraction_interaction(rule_spec))

                    cls._set_lower_and_upper_bounds(
                        range_var,
                        rule_value_greater,
                        upper_infinity,
                        lb_inclusive=False,
                        ub_inclusive=False
                    )

                elif rule_spec['rule_type'] == 'IsLessThan':
                    rule_value_less_than: float = (
                        cls._get_rule_value_of_fraction_interaction(rule_spec))

                    cls._set_lower_and_upper_bounds(
                        range_var,
                        lower_infinity,
                        rule_value_less_than,
                        lb_inclusive=False,
                        ub_inclusive=False
                    )

                elif rule_spec['rule_type'] == 'HasDenominatorEqualTo':
                    try:
                        rule_inputs = rule_spec['inputs']
                        assert isinstance(rule_inputs, dict)
                        assert isinstance(rule_inputs['x'], int)
                        rule_value_x = int(rule_inputs['x'])
                        matched_denominator['denominator'] = rule_value_x
                    except Exception:
                        invalid_rules.append(rule_spec)

                for range_ele in ranges:
                    earlier_rule = answer_groups[range_ele[
                        'ans_group_index']]['rule_specs'][
                            range_ele['rule_spec_index']]
                    if (
                        cls._should_check_range_criteria(
                            earlier_rule, rule_spec
                        ) and cls._is_enclosed_by(range_var, range_ele)
                    ):
                        invalid_rules.append(rule_spec)

                for den in matched_denominator_list:
                    if (
                        rule_spec['rule_type'] ==
                        'HasFractionalPartExactlyEqualTo'
                    ):
                        rule_spec_f = rule_spec['inputs']['f']
                        assert isinstance(rule_spec_f, dict)
                        if den['denominator'] == rule_spec_f['denominator']:
                            invalid_rules.append(rule_spec)

                ranges.append(range_var)
                matched_denominator_list.append(matched_denominator)

        empty_ans_groups = []
        for invalid_rule in invalid_rules:
            for answer_group in answer_groups:
                for rule_spec in answer_group['rule_specs']:
                    if rule_spec == invalid_rule:
                        answer_group['rule_specs'].remove(rule_spec)

                if (
                    len(answer_group['rule_specs']) == 0 and
                    answer_group not in empty_ans_groups
                ):
                    empty_ans_groups.append(answer_group)

        for empty_ans_group in empty_ans_groups:
            answer_groups.remove(empty_ans_group)

        state_dict['interaction']['answer_groups'] = answer_groups

    @classmethod
    def _fix_multiple_choice_input_interaction(
        cls, state_dict: state_domain.StateDict, state_name: str
    ) -> None:
        """Fixes MultipleChoiceInput interaction for the following cases:
        - The rules should not be duplicate else the one with not pointing to
        different state will be deleted
        - No answer choice should appear in more than one rule else the
        latter rule will be removed
        - Answer choices should be non-empty and unique else will be fixed
        accordingly

        Args:
            state_dict: state_domain.StateDict. The state dictionary that needs
                to be fixed.
            state_name: str. The name of the state.
        """
        answer_groups = state_dict['interaction']['answer_groups']

        choices: List[state_domain.SubtitledHtmlDict] = (
            state_dict['interaction']['customization_args'][
                'choices']['value']
        )
        cls._choices_should_be_unique_and_non_empty(
            choices,
            answer_groups,
            state_dict,
            is_item_selection_interaction=False)

        cls._remove_duplicate_rules_inside_answer_groups(
            answer_groups, state_name)

        state_dict['interaction']['customization_args']['choices'][
            'value'] = choices
        state_dict['interaction']['answer_groups'] = answer_groups

    @classmethod
    def _fix_item_selection_input_interaction(
        cls, state_dict: state_domain.StateDict, state_name: str
    ) -> None:
        """Fixes ItemSelectionInput interaction for the following cases:
        - The rules should not be duplicate else the one with not pointing to
        different state will be deleted
        - `Equals` rule should have value between min and max number
        of selections else the rule will be removed
        - Minimum number of selections should be no greater than
        maximum number of selections else we will simply swap the values
        - There should be enough choices to have minimum number of selections
        else the minimum value will be set to 1
        - All choices should be unique and non-empty else will be handled
        accordingly

        Args:
            state_dict: state_domain.StateDict. The state dictionary that needs
                to be fixed.
            state_name: str. The name of the state.
        """
        min_value = (
            state_dict['interaction']['customization_args']
            ['minAllowableSelectionCount']['value']
        )
        max_value = (
            state_dict['interaction']['customization_args']
            ['maxAllowableSelectionCount']['value']
        )
        choices: List[state_domain.SubtitledHtmlDict] = (
            state_dict['interaction']['customization_args'][
                'choices']['value']
        )
        answer_groups = state_dict['interaction']['answer_groups']

        # Rules should not be duplicate.
        cls._remove_duplicate_rules_inside_answer_groups(
            answer_groups, state_name)

        # Minimum number of selections should be no greater than maximum
        # number of selections.
        if min_value > max_value:
            min_value, max_value = max_value, min_value

        # There should be enough choices to have minimum number
        # of selections.
        if len(choices) < min_value:
            min_value = 1

        # All choices should be unique and non-empty.
        cls._choices_should_be_unique_and_non_empty(
            choices,
            answer_groups,
            state_dict,
            is_item_selection_interaction=True)

        empty_ans_groups = []
        for answer_group in answer_groups:
            invalid_rules = []
            for rule_spec in answer_group['rule_specs']:
                # `Equals` should have between min and max number of selections.
                if rule_spec['rule_type'] == 'Equals':
                    rule_value = rule_spec['inputs']['x']
                    assert isinstance(rule_value, list)
                    if (
                        len(rule_value) < min_value or
                        len(rule_value) > max_value
                    ):
                        if answer_group['outcome']['dest'] == state_name:
                            invalid_rules.append(rule_spec)
                        else:
                            min_value = min(min_value, len(rule_value))
                            max_value = max(max_value, len(rule_value))

            for invalid_rule in invalid_rules:
                answer_group['rule_specs'].remove(invalid_rule)

            if (
                len(answer_group['rule_specs']) == 0 and
                answer_group not in empty_ans_groups
            ):
                empty_ans_groups.append(answer_group)

        for empty_ans_group in empty_ans_groups:
            answer_groups.remove(empty_ans_group)

        state_dict['interaction']['customization_args'][
            'minAllowableSelectionCount']['value'] = min_value
        state_dict['interaction']['customization_args'][
            'maxAllowableSelectionCount']['value'] = max_value
        state_dict['interaction']['customization_args']['choices'][
            'value'] = choices
        state_dict['interaction']['answer_groups'] = answer_groups

    @classmethod
    def _fix_drag_and_drop_input_interaction(
        cls, state_dict: state_domain.StateDict, state_name: str
    ) -> None:
        """Fixes the DragAndDropInput interaction with following checks:
        - The rules should not be duplicate else the one with not pointing to
        different state will be deleted
        - Multiple items cannot be in the same place iff the setting is
        turned off. Rule will simply be removed
        - `IsEqualToOrderingWithOneItemAtIncorrectPosition` rule should
        not be present when `multiple items at same place` setting
        is turned off. Rule will simply be removed
        - In `HasElementXBeforeElementY` rule, `X` value should not be
        equal to `Y` value. Rule will simply be removed
        - Rule `IsEqualToOrdering` having empty values is removed
        - The `Equals` rule should always come before `HasElementXAtPositionY`
        where the element `X` is present at position `Y` inside `Equals`
        rule otherwise the rule will never going to match. We will simply remove
        the `Equals` rule as it will never going to match
        - The `Equals` rule should always come before
        `IsEqualToOrderingWithOneItemAtIncorrectPosition` otherwise the
        rule will never going to match. We will simply remove
        the `Equals` rule as it will never going to match

        Args:
            state_dict: state_domain.StateDict. The state dictionary that needs
                to be fixed.
            state_name: str. The name of the state.
        """
        answer_groups = state_dict['interaction']['answer_groups']
        multi_item_value = (
            state_dict['interaction']['customization_args']
            ['allowMultipleItemsInSamePosition']['value']
        )
        invalid_rules = []
        ele_x_at_y_rules: List[Dict[str, Union[str, int]]] = []
        off_by_one_rules: List[List[List[str]]] = []
        choices_drag_drop: List[state_domain.SubtitledHtmlDict] = (
            state_dict['interaction']['customization_args'][
                'choices']['value']
        )

        # Fix RTE content present inside the choices.
        for choice_drag in choices_drag_drop:
            choice_html = choice_drag['html']
            choice_drag['html'] = cls._fix_content(choice_html)

        cls._remove_duplicate_rules_inside_answer_groups(
            answer_groups, state_name)
        for answer_group in answer_groups:
            for rule_spec in answer_group['rule_specs']:
                rule_inputs = rule_spec['inputs']
                assert isinstance(rule_inputs, dict)
                rule_spec_x = (
                    rule_inputs['x'])

                if (
                    rule_spec['rule_type'] ==
                    'IsEqualToOrderingWithOneItemAtIncorrectPosition'
                ):
                    # `IsEqualToOrderingWithOneItemAtIncorrectPosition`
                    # rule should not be present when `multiple items at same
                    # place` setting is turned off.
                    if not multi_item_value:
                        invalid_rules.append(rule_spec)
                    else:
                        assert isinstance(rule_spec_x, list)
                        temp = []
                        for x in rule_spec_x:
                            assert isinstance(x, list)
                            temp.append(x)

                        off_by_one_rules.append(temp)

                # In `HasElementXBeforeElementY` rule, `X` value
                # should not be equal to `Y` value.
                elif (
                    rule_spec['rule_type'] == 'HasElementXBeforeElementY' and
                    rule_spec['inputs']['x'] == rule_spec['inputs']['y']
                ):
                    invalid_rules.append(rule_spec)

                elif rule_spec['rule_type'] == 'HasElementXAtPositionY':
                    element = rule_spec['inputs']['x']
                    assert isinstance(element, str)
                    position = rule_spec['inputs']['y']
                    assert isinstance(position, int)
                    ele_x_at_y_rules.append(
                        {'element': element, 'position': position}
                    )

                elif rule_spec['rule_type'] == 'IsEqualToOrdering':
                    assert isinstance(rule_spec_x, list)
                    # Multiple items cannot be in the same place iff the
                    # setting is turned off.
                    for ele in rule_spec_x:
                        if not multi_item_value and len(ele) > 1:
                            invalid_rules.append(rule_spec)

                    # `IsEqualToOrdering` rule should not have empty values.
                    if len(rule_spec_x) <= 0:
                        invalid_rules.append(rule_spec)
                    else:
                        # `IsEqualToOrdering` rule should always come before
                        # `HasElementXAtPositionY` where element `X` is present
                        # at position `Y` in `IsEqualToOrdering` rule.
                        for ele_x_at_y_rule in ele_x_at_y_rules:
                            assert isinstance(ele_x_at_y_rule, dict)
                            ele_position = ele_x_at_y_rule['position']
                            ele_element = ele_x_at_y_rule['element']
                            assert isinstance(ele_position, int)
                            rule_choice = rule_spec_x[ele_position - 1]

                            if len(rule_choice) == 0:
                                invalid_rules.append(rule_spec)
                            else:
                                for choice in rule_choice:
                                    if choice == ele_element:
                                        invalid_rules.append(rule_spec)

                        # `IsEqualToOrdering` should always come before
                        # `IsEqualToOrderingWithOneItemAtIncorrectPosition` when
                        # they are off by one value.
                        item_to_layer_idx = {}
                        for layer_idx, layer in enumerate(rule_spec_x):
                            for item in layer:
                                item_to_layer_idx[item] = layer_idx

                        for off_by_one_rule in off_by_one_rules:
                            assert isinstance(off_by_one_rule, list)
                            wrong_positions = 0
                            for layer_idx, layer in enumerate(off_by_one_rule):
                                for item in layer:
                                    if layer_idx != item_to_layer_idx[item]:
                                        wrong_positions += 1
                            if wrong_positions <= 1:
                                invalid_rules.append(rule_spec)

        empty_ans_groups = []
        for invalid_rule in invalid_rules:
            for answer_group in answer_groups:
                for rule_spec in answer_group['rule_specs']:
                    if rule_spec == invalid_rule:
                        answer_group['rule_specs'].remove(rule_spec)

                if (
                    len(answer_group['rule_specs']) == 0 and
                    answer_group not in empty_ans_groups
                ):
                    empty_ans_groups.append(answer_group)

        for empty_ans_group in empty_ans_groups:
            answer_groups.remove(empty_ans_group)

        state_dict['interaction']['answer_groups'] = answer_groups

    @classmethod
    def _fix_text_input_interaction(
        cls, state_dict: state_domain.StateDict, state_name: str
    ) -> None:
        """Fixes the TextInput interaction with following checks:
        - The rules should not be duplicate else the one with not pointing to
        different state will be deleted
        - Text input height shoule be >= 1 and <= 10 else we will replace with
        10
        - `Contains` should always come after another `Contains` rule where
        the first contains rule strings is a substring of the other contains
        rule strings
        - `StartsWith` rule should always come after another `StartsWith` rule
        where the first starts-with string is the prefix of the other
        starts-with string
        - `Contains` should always come after `StartsWith` rule where the
        contains rule strings is a substring of the `StartsWith` rule string
        - `Contains` should always come after `Equals` rule where the contains
        rule strings is a substring of the `Equals` rule string
        - `Contains` should always come after `Equals` rule where the contains
        rule strings is a substring of the `Equals` rule string
        - `Startswith` should always come after the `Equals` rule where a
        `starts-with` string is a prefix of the `Equals` rule's string.

        Args:
            state_dict: state_domain.StateDict. The state dictionary that needs
                to be fixed.
            state_name: str. The name of the state.
        """
        answer_groups = state_dict['interaction']['answer_groups']
        seen_strings_contains: List[List[str]] = []
        seen_strings_startswith: List[List[str]] = []
        invalid_rules = []

        cls._remove_duplicate_rules_inside_answer_groups(
            answer_groups, state_name)
        # Text input height shoule be >= 1 and <= 10.
        rows_value = int(
            state_dict['interaction']['customization_args'][
                'rows']['value']
        )
        if rows_value < 1:
            state_dict['interaction']['customization_args'][
                'rows']['value'] = 1
        if rows_value > 10:
            state_dict['interaction']['customization_args'][
                'rows']['value'] = 10
        for answer_group in answer_groups:
            assert isinstance(answer_group['rule_specs'], list)
            for rule_spec in answer_group['rule_specs']:
                rule_spec_text = rule_spec['inputs']['x']
                assert isinstance(rule_spec_text, dict)
                rule_values = rule_spec_text['normalizedStrSet']
                assert isinstance(rule_values, list)
                if rule_spec['rule_type'] == 'Contains':
                    # `Contains` should always come after another
                    # `Contains` rule where the first contains rule
                    # strings is a substring of the other contains
                    # rule strings.
                    for contain_rule_ele in seen_strings_contains:
                        for contain_rule_string in contain_rule_ele:
                            for rule_value in rule_values:
                                if contain_rule_string in rule_value:
                                    invalid_rules.append(rule_spec)
                    seen_strings_contains.append(rule_values)
                elif rule_spec['rule_type'] == 'StartsWith':
                    # `StartsWith` rule should always come after another
                    # `StartsWith` rule where the first starts-with string
                    # is the prefix of the other starts-with string.
                    for start_with_rule_ele in seen_strings_startswith:
                        for start_with_rule_string in start_with_rule_ele:
                            for rule_value in rule_values:
                                if rule_value.startswith(
                                    start_with_rule_string
                                ):
                                    invalid_rules.append(rule_spec)
                    # `Contains` should always come after `StartsWith` rule
                    # where the contains rule strings is a substring
                    # of the `StartsWith` rule string.
                    for contain_rule_ele in seen_strings_contains:
                        for contain_rule_string in contain_rule_ele:
                            for rule_value in rule_values:
                                if contain_rule_string in rule_value:
                                    invalid_rules.append(rule_spec)
                    seen_strings_startswith.append(rule_values)
                elif rule_spec['rule_type'] == 'Equals':
                    # `Contains` should always come after `Equals` rule
                    # where the contains rule strings is a substring
                    # of the `Equals` rule string.
                    for contain_rule_ele in seen_strings_contains:
                        for contain_rule_string in contain_rule_ele:
                            for rule_value in rule_values:
                                if contain_rule_string in rule_value:
                                    invalid_rules.append(rule_spec)
                    # `Startswith` should always come after the `Equals`
                    # rule where a `starts-with` string is a prefix of the
                    # `Equals` rule's string.
                    for start_with_rule_ele in seen_strings_startswith:
                        for start_with_rule_string in start_with_rule_ele:
                            for rule_value in rule_values:
                                if rule_value.startswith(
                                    start_with_rule_string
                                ):
                                    invalid_rules.append(rule_spec)

        empty_ans_groups = []
        for invalid_rule in invalid_rules:
            for answer_group in answer_groups:
                for rule_spec in answer_group['rule_specs']:
                    if rule_spec == invalid_rule:
                        answer_group['rule_specs'].remove(rule_spec)

                if (
                    len(answer_group['rule_specs']) == 0 and
                    answer_group not in empty_ans_groups
                ):
                    empty_ans_groups.append(answer_group)

        for empty_ans_group in empty_ans_groups:
            answer_groups.remove(empty_ans_group)

        state_dict['interaction']['answer_groups'] = answer_groups

    @classmethod
    def _update_state_interaction(
        cls,
        states_dict: Dict[str, state_domain.StateDict],
        language_code: str
    ) -> Dict[str, state_domain.StateDict]:
        """Handles all the invalid general state interactions

        Args:
            states_dict: dict. A dict where each key-value pair represents,
                respectively, a state name and a dict used to initialize a
                State domain object.
            language_code: str. The language code of the exploration.

        Returns:
            states_dict: Dict[str, state_domain.StateDict]. The converted
            state dictionary.
        """
        for state_name, state_dict in states_dict.items():
            interaction_id_to_fix_func: Dict[str, Callable[..., None]] = {
                'Continue': cls._fix_continue_interaction,
                'EndExploration': cls._fix_end_interaction,
                'NumericInput': cls._fix_numeric_input_interaction,
                'FractionInput': cls._fix_fraction_input_interaction,
                'MultipleChoiceInput': (
                    cls._fix_multiple_choice_input_interaction),
                'ItemSelectionInput': cls._fix_item_selection_input_interaction,
                'DragAndDropSortInput': (
                    cls._fix_drag_and_drop_input_interaction),
                'TextInput': cls._fix_text_input_interaction
            }
            interaction_id = state_dict['interaction']['id']
            if interaction_id in interaction_id_to_fix_func:
                if interaction_id == 'Continue':
                    interaction_id_to_fix_func[interaction_id](
                        state_dict, language_code)
                elif interaction_id == 'EndExploration':
                    interaction_id_to_fix_func[interaction_id](state_dict)
                else:
                    interaction_id_to_fix_func[interaction_id](
                        state_dict, state_name)

            # Update translations and voiceovers.
            cls._remove_unwanted_content_ids_from_translations_and_voiceovers(
                state_dict, state_schema=52)

        return states_dict

    # ################################################.
    # Fix validation errors for exploration state RTE.
    # ################################################.
    empty_values = [
        '&quot;&quot;', '\\"&quot;&quot;\\"', '', '\'\'', '\"\"', '<p></p>']

    @classmethod
    def _is_tag_removed_with_invalid_attributes(
        cls, tag: bs4.BeautifulSoup, attr: str
    ) -> bool:
        """Returns True when the tag is removed due to invalid attribute.

        Args:
            tag: bs4.BeautifulSoup. The RTE tag.
            attr: str. The attribute that needs to be checked.

        Returns:
            bool. Returns True when the tag has been deleted.
        """
        if not tag.has_attr(attr):
            tag.decompose()
            return True

        if tag[attr].strip() in cls.empty_values:
            tag.decompose()
            return True

        return False

    @classmethod
    def fix_rte_tags(
        cls, html: str,
        *,
        is_tags_nested_inside_tabs_or_collapsible: bool = False
    ) -> str:
        """Handles all the invalid RTE tags, performs the following:
            - `oppia-noninteractive-image`
                - If `alt-with-value` attribute not in the image tag,
                introduces the attribute and assign empty value
                - If `filepath-with-value` attribute not in image tag,
                removes the tag
                - If `filepath-with-value` attribute empty then removes
                the tag
                - If `caption-with-value` attribute not in the image tag,
                introduces the attribute and assign empty value
            - `oppia-noninteractive-skillreview`
                - If `text-with-value` attribute is not present or empty or
                None, removes the tag
                - If `skill_id-with-value` attribute is not present or empty or
                None, removes the tag
            - `oppia-noninteractive-math`
                - If `math_content-with-value` attribute not in math tag,
                removes the tag
                - If `raw_latex` is not present or empty or None, removes
                the tag
            - `oppia-noninteractive-video`
                - If `start-with-value` or `end-with-value` is not present,
                introduce them to the tag and assign 0 to them
                - If `autoplay-with-value` is not present or is not boolean,
                introduce it to the tag and assign `false` to them
                - If `video_id-with-value` is not present or empty, removes
                the tag
                - If `start-with-value` > `end-with-value`, set both to '0'
            - `oppia-noninteractive-link`
                - If `text-with-value` or `url-with-value` is not present,
                or is empty simply removes the tag
            - `oppia-noninteractive-tabs` and `oppia-noninteractive-collapsible`
                - If these tags are nested inside tabs and collapsible tag, we
                will simply remove the tag

        Args:
            html: str. The RTE tags.
            is_tags_nested_inside_tabs_or_collapsible: bool. If the tag is
                present inside the tabs or collapsible tag.

        Returns:
            str. Returns the updated html value.
        """
        soup = bs4.BeautifulSoup(html, 'html.parser')

        for tag in soup.find_all('oppia-noninteractive-image'):
            if not tag.has_attr('alt-with-value'):
                tag['alt-with-value'] = '&quot;&quot;'

            if cls._is_tag_removed_with_invalid_attributes(
                tag, 'filepath-with-value'):
                continue

            if not tag.has_attr('caption-with-value'):
                tag['caption-with-value'] = '&quot;&quot;'

        for tag in soup.find_all('oppia-noninteractive-skillreview'):
            if cls._is_tag_removed_with_invalid_attributes(
                tag, 'text-with-value'):
                continue

            if cls._is_tag_removed_with_invalid_attributes(
                tag, 'skill_id-with-value'):
                continue

        for tag in soup.find_all('oppia-noninteractive-video'):
            if not tag.has_attr('start-with-value'):
                tag['start-with-value'] = '0'
            else:
                if not tag['start-with-value'].isdigit():
                    tag['start-with-value'] = '0'

            if not tag.has_attr('end-with-value'):
                tag['end-with-value'] = '0'
            else:
                if not tag['end-with-value'].isdigit():
                    tag['end-with-value'] = '0'

            if not tag.has_attr('autoplay-with-value'):
                tag['autoplay-with-value'] = 'false'
            else:
                if tag['autoplay-with-value'].strip() not in (
                    'true', 'false', '\'true\'', '\'false\'',
                    '\"true\"', '\"false\"', True, False
                ):
                    tag['autoplay-with-value'] = 'false'

            if cls._is_tag_removed_with_invalid_attributes(
                tag, 'video_id-with-value'):
                continue

            start_value = float(tag['start-with-value'])
            end_value = float(tag['end-with-value'])
            if (
                start_value > end_value and
                start_value != 0 and
                end_value != 0
            ):
                tag['end-with-value'] = '0'
                tag['start-with-value'] = '0'

        for tag in soup.find_all('oppia-noninteractive-link'):
            if cls._is_tag_removed_with_invalid_attributes(
                tag, 'url-with-value'):
                continue

            if not tag.has_attr('text-with-value'):
                tag['text-with-value'] = tag['url-with-value']
            else:
                if tag['text-with-value'].strip() in cls.empty_values:
                    tag['text-with-value'] = tag['url-with-value']

        for tag in soup.find_all('oppia-noninteractive-math'):
            if cls._is_tag_removed_with_invalid_attributes(
                tag, 'math_content-with-value'):
                continue

            math_content_json = utils.unescape_html(
                tag['math_content-with-value'])
            math_content_list = json.loads(math_content_json)
            if 'raw_latex' not in math_content_list:
                tag.decompose()
                continue
            if math_content_list['raw_latex'].strip() in cls.empty_values:
                tag.decompose()
                continue

        if is_tags_nested_inside_tabs_or_collapsible:
            tabs_tags = soup.find_all('oppia-noninteractive-tabs')
            if len(tabs_tags) > 0:
                for tabs_tag in tabs_tags:
                    tabs_tag.decompose()
                    continue
            collapsible_tags = soup.find_all('oppia-noninteractive-collapsible')
            if len(collapsible_tags) > 0:
                for collapsible_tag in collapsible_tags:
                    collapsible_tag.decompose()
                    continue

        return str(soup).replace('<br/>', '<br>')

    @classmethod
    def _is_tag_removed_with_empty_content(
        cls,
        tag: bs4.BeautifulSoup,
        content: Union[str, List[str]],
        *,
        is_collapsible: bool = False
    ) -> bool:
        """Returns True when the tag is removed for having empty content.

        Args:
            tag: bs4.BeautifulSoup. The RTE tag.
            content: Union[str, List[str]]. The content that needs to be
                checked.
            is_collapsible: bool. True if the tag is collapsible tag.

        Returns:
            bool. Returns True when the tag has been deleted.
        """
        if is_collapsible:
            assert isinstance(content, str)
            if content.strip() in cls.empty_values:
                tag.decompose()
                return True
        else:
            if len(content) == 0:
                tag.decompose()
                return True

        return False

    @classmethod
    def fix_tabs_and_collapsible_tags(cls, html: str) -> str:
        """Fixes all tabs and collapsible tags, performs the following:
        - `oppia-noninteractive-tabs`
            - If no `tab_contents-with-value` attribute, tag will be removed
            - If `tab_contents-with-value` is empty then the tag will be removed
        - `oppia-noninteractive-collapsible`
            - If no `content-with-value` attribute, tag will be removed
            - If `content-with-value` is empty then the tag will be removed
            - If no `heading-with-value` attribute, tag will be removed
            - If `heading-with-value` is empty then the tag will be removed

        Args:
            html: str. The RTE tags.

        Returns:
            str. Returns the updated html value.
        """
        soup = bs4.BeautifulSoup(html, 'html.parser')
        tabs_tags = soup.find_all('oppia-noninteractive-tabs')
        for tag in tabs_tags:
            if tag.has_attr('tab_contents-with-value'):
                tab_content_json = utils.unescape_html(
                    tag['tab_contents-with-value'])
                tab_content_list = json.loads(tab_content_json)
                if cls._is_tag_removed_with_empty_content(
                    tag, tab_content_list, is_collapsible=False):
                    continue

                empty_tab_contents = []
                for tab_content in tab_content_list:
                    tab_content['content'] = cls.fix_rte_tags(
                        tab_content['content'],
                        is_tags_nested_inside_tabs_or_collapsible=True
                    )
<<<<<<< HEAD
                    if tab_content['content'].strip() in cls.empty_values:
                        empty_tab_contents.append(tab_content)

                # Remove empty tab content from the tag.
                for empty_content in empty_tab_contents:
                    tab_content_list.remove(empty_content)

                if cls._is_tag_removed_with_empty_content(
                    tag, tab_content_list, is_collapsible=False):
                    continue

                tab_content_json = json.dumps(tab_content_list)
                tag['tab_contents-with-value'] = utils.escape_html(
                    tab_content_json)
            else:
                tag.decompose()
                continue

        collapsibles_tags = soup.find_all(
            'oppia-noninteractive-collapsible')
        for tag in collapsibles_tags:
            if tag.has_attr('content-with-value'):
                collapsible_content_json = (
                    utils.unescape_html(tag['content-with-value'])
                )
                collapsible_content = json.loads(
                    collapsible_content_json)
                if cls._is_tag_removed_with_empty_content(
                    tag, collapsible_content, is_collapsible=True):
                    continue

                collapsible_content = cls.fix_rte_tags(
                    collapsible_content,
                    is_tags_nested_inside_tabs_or_collapsible=True
                )
                if cls._is_tag_removed_with_empty_content(
                    tag, collapsible_content, is_collapsible=True):
                    continue

                collapsible_content_json = json.dumps(collapsible_content)
                tag['content-with-value'] = utils.escape_html(
                    collapsible_content_json)
            else:
                tag.decompose()
                continue

            if cls._is_tag_removed_with_invalid_attributes(
                tag, 'heading-with-value'):
                continue

        return str(soup).replace('<br/>', '<br>')

    @classmethod
    def _fix_content(cls, html: str) -> str:
        """Helper function to fix the html.

        Args:
            html: str. The html data to fix.

        Returns:
            html: str. The fixed html data.
        """
        html = cls.fix_rte_tags(
            html, is_tags_nested_inside_tabs_or_collapsible=False)
        html = cls.fix_tabs_and_collapsible_tags(html)
        return html

    @classmethod
    def _update_state_rte(
        cls, states_dict: Dict[str, state_domain.StateDict]
    ) -> Dict[str, state_domain.StateDict]:
        """Update the state RTE content and translations

        Args:
            states_dict: dict. A dict where each key-value pair represents,
                respectively, a state name and a dict used to initialize a
                State domain object.

        Returns:
            dict. The converted states_dict.
        """
        for state in states_dict.values():
            # Fix tags for state content.
            html = state['content']['html']
            state['content']['html'] = cls._fix_content(html)

            # Fix tags for written translations.
            written_translations = (
                state['written_translations']['translations_mapping'])
            for translation_item in written_translations.values():
                for translation in translation_item.values():
                    if isinstance(translation['translation'], list):
                        translated_element_list = []
                        for element in translation['translation']:
                            translated_element_list.append(
                                cls._fix_content(element))
                        translation['translation'] = translated_element_list
                    else:
                        html = translation['translation']
                        translation['translation'] = cls._fix_content(html)

            # Fix RTE content present inside the answer group's feedback.
            for answer_group in state['interaction']['answer_groups']:
                feedback = answer_group['outcome']['feedback']['html']
                if feedback in cls.empty_values:
                    continue

                answer_group['outcome']['feedback']['html'] = cls._fix_content(
                    feedback)

            # Fix RTE content present inside the default outcome.
            if state['interaction']['default_outcome'] is not None:
                default_feedback = state['interaction']['default_outcome'][
                    'feedback']['html']
                if default_feedback in cls.empty_values:
                    continue

                state['interaction']['default_outcome']['feedback']['html'] = (
                    cls._fix_content(default_feedback))

            # Fix RTE content present inside the Hint.
            for hint in state['interaction']['hints']:
                hint_content = hint['hint_content']['html']
                hint['hint_content']['html'] = cls._fix_content(hint_content)

            # Fix RTE content present inside the Solution.
            if state['interaction']['solution'] is not None:
                solution = state['interaction']['solution']['explanation'][
                    'html']
                state['interaction']['solution']['explanation']['html'] = (
                    cls._fix_content(solution))
=======
            # Here we use MyPy ignore because the latest schema of state
            # dict doesn't contains written_translations property.
            translations_mapping = (
                state_dict['written_translations']['translations_mapping']) # type: ignore[misc]
            new_translations_mapping = {}
            for content_id, translation_item in translations_mapping.items():
                if content_id in content_id_list:
                    new_translations_mapping[content_id] = translation_item
            # Here we use MyPy ignore because the latest schema of state
            # dict doesn't contains written_translations property.
            state_dict['written_translations']['translations_mapping'] = ( # type: ignore[misc]
                new_translations_mapping)

            voiceovers_mapping = (
                state_dict['recorded_voiceovers']['voiceovers_mapping'])
            new_voiceovers_mapping = {}
            for content_id, voiceover_item in voiceovers_mapping.items():
                if content_id in content_id_list:
                    new_voiceovers_mapping[content_id] = voiceover_item
            state_dict['recorded_voiceovers']['voiceovers_mapping'] = (
                new_voiceovers_mapping)
>>>>>>> 77aed24a

        return states_dict

    @classmethod
    def _convert_states_v52_dict_to_v53_dict(
        cls, states_dict: Dict[str, state_domain.StateDict]
    ) -> Tuple[Dict[str, state_domain.StateDict], int]:
        """Converts from v52 to v53. Version 53 removes next_content_id_index
        and WrittenTranslation from State. This version also updates the
        content-ids for each translatable field in the state with its new
        content-id.
        """
        for _, state_dict in states_dict.items():
            # Here we use MyPy ignore because the latest schema of state
            # dict doesn't contains next_content_id_index property.
            del state_dict['next_content_id_index'] # type: ignore[misc]
            # Here we use MyPy ignore because the latest schema of state
            # dict doesn't contains written_translations property.
            del state_dict['written_translations'] # type: ignore[misc]
        states_dict, next_content_id_index = (
            state_domain.State
            .update_old_content_id_to_new_content_id_in_v52_states(states_dict)
        )

        return states_dict, next_content_id_index

    @classmethod
    def update_states_from_model(
        cls,
        versioned_exploration_states: VersionedExplorationStatesDict,
        current_states_schema_version: int,
<<<<<<< HEAD
        init_state_name: str,
        language_code: str
    ) -> None:
=======
        init_state_name: str
    ) -> Optional[int]:
>>>>>>> 77aed24a
        """Converts the states blob contained in the given
        versioned_exploration_states dict from current_states_schema_version to
        current_states_schema_version + 1.
        Note that the versioned_exploration_states being passed in is modified
        in-place.

        Args:
            versioned_exploration_states: dict. A dict with two keys:
                - states_schema_version: int. The states schema version for
                    the exploration.
                - states: dict. The dict of states which is contained in the
                    exploration. The keys are state names and the values are
                    dicts used to initialize a State domain object.
            current_states_schema_version: int. The current states
                schema version.
            init_state_name: str. Name of initial state.
<<<<<<< HEAD
            language_code: str. The language code of the exploration.
=======

        Returns:
            None|int. The next content Id index for generating new content Id.
>>>>>>> 77aed24a
        """
        versioned_exploration_states['states_schema_version'] = (
            current_states_schema_version + 1)

        conversion_fn = getattr(cls, '_convert_states_v%s_dict_to_v%s_dict' % (
            current_states_schema_version, current_states_schema_version + 1))
        if current_states_schema_version == 43:
            versioned_exploration_states['states'] = conversion_fn(
                versioned_exploration_states['states'], init_state_name)
        elif current_states_schema_version == 52:
<<<<<<< HEAD
            versioned_exploration_states['states'] = conversion_fn(
                versioned_exploration_states['states'], language_code)
=======
            versioned_exploration_states['states'], next_content_id_index = (
                conversion_fn(versioned_exploration_states['states']))
            assert isinstance(next_content_id_index, int)
            return next_content_id_index
>>>>>>> 77aed24a
        else:
            versioned_exploration_states['states'] = conversion_fn(
                versioned_exploration_states['states'])

        return None

    # The current version of the exploration YAML schema. If any backward-
    # incompatible changes are made to the exploration schema in the YAML
    # definitions, this version number must be changed and a migration process
    # put in place.
    CURRENT_EXP_SCHEMA_VERSION = 58
    EARLIEST_SUPPORTED_EXP_SCHEMA_VERSION = 46

    @classmethod
    def _convert_v46_dict_to_v47_dict(
        cls, exploration_dict: VersionedExplorationDict
    ) -> VersionedExplorationDict:
        """Converts a v46 exploration dict into a v47 exploration dict.
        Changes rule input types for DragAndDropSortInput and ItemSelectionInput
        interactions to better support translations. Specifically, the rule
        inputs will store content ids of html rather than the raw html.

        Args:
            exploration_dict: dict. The dict representation of an exploration
                with schema version v46.

        Returns:
            dict. The dict representation of the Exploration domain object,
            following schema version v47.
        """
        exploration_dict['schema_version'] = 47

        exploration_dict['states'] = cls._convert_states_v41_dict_to_v42_dict(
            exploration_dict['states'])
        exploration_dict['states_schema_version'] = 42

        return exploration_dict

    @classmethod
    def _convert_v47_dict_to_v48_dict(
        cls, exploration_dict: VersionedExplorationDict
    ) -> VersionedExplorationDict:
        """Converts a v47 exploration dict into a v48 exploration dict.
        Adds a new customization arg to NumericExpressionInput,
        AlgebraicExpressionInput, and MathEquationInput. The customization arg
        will allow creators to choose whether to render the division sign (÷)
        instead of a fraction for the division operation.

        Args:
            exploration_dict: dict. The dict representation of an exploration
                with schema version v47.

        Returns:
            dict. The dict representation of the Exploration domain object,
            following schema version v48.
        """
        exploration_dict['schema_version'] = 48

        exploration_dict['states'] = cls._convert_states_v42_dict_to_v43_dict(
            exploration_dict['states'])
        exploration_dict['states_schema_version'] = 43

        return exploration_dict

    @classmethod
    def _convert_v48_dict_to_v49_dict(
        cls, exploration_dict: VersionedExplorationDict
    ) -> VersionedExplorationDict:
        """Converts a v48 exploration dict into a v49 exploration dict.
        Adds card_is_checkpoint to mark a state as a checkpoint for the
        learners.

        Args:
            exploration_dict: dict. The dict representation of an exploration
                with schema version v48.

        Returns:
            dict. The dict representation of the Exploration domain object,
            following schema version v49.
        """
        exploration_dict['schema_version'] = 49
        exploration_dict['states'] = cls._convert_states_v43_dict_to_v44_dict(
            exploration_dict['states'], exploration_dict['init_state_name'])
        exploration_dict['states_schema_version'] = 44

        return exploration_dict

    @classmethod
    def _convert_v49_dict_to_v50_dict(
        cls, exploration_dict: VersionedExplorationDict
    ) -> VersionedExplorationDict:
        """Converts a v49 exploration dict into a v50 exploration dict.
        Version 50 contains linked skill id to exploration state.

        Args:
            exploration_dict: dict. The dict representation of an exploration
                with schema version v49.

        Returns:
            dict. The dict representation of the Exploration domain object,
            following schema version v50.
        """

        exploration_dict['schema_version'] = 50

        exploration_dict['states'] = cls._convert_states_v44_dict_to_v45_dict(
            exploration_dict['states'])
        exploration_dict['states_schema_version'] = 45

        return exploration_dict

    @classmethod
    def _convert_v50_dict_to_v51_dict(
        cls, exploration_dict: VersionedExplorationDict
    ) -> VersionedExplorationDict:
        """Converts a v50 exploration dict into a v51 exploration dict.
        Version 51 ensures that unicode written_translations are stripped of
        HTML tags and have data_format field set to unicode.

        Args:
            exploration_dict: dict. The dict representation of an exploration
                with schema version v50.

        Returns:
            dict. The dict representation of the Exploration domain object,
            following schema version v51.
        """

        exploration_dict['schema_version'] = 51

        exploration_dict['states'] = cls._convert_states_v45_dict_to_v46_dict(
            exploration_dict['states'])
        exploration_dict['states_schema_version'] = 46

        return exploration_dict

    @classmethod
    def _convert_v51_dict_to_v52_dict(
        cls, exploration_dict: VersionedExplorationDict
    ) -> VersionedExplorationDict:
        """Converts a v51 exploration dict into a v52 exploration dict.
        Version 52 deprecates oppia-noninteractive-svgdiagram tag and converts
        existing occurences of it to oppia-noninteractive-image tag.

        Args:
            exploration_dict: dict. The dict representation of an exploration
                with schema version v51.

        Returns:
            dict. The dict representation of the Exploration domain object,
            following schema version v52.
        """

        exploration_dict['schema_version'] = 52

        exploration_dict['states'] = cls._convert_states_v46_dict_to_v47_dict(
            exploration_dict['states'])
        exploration_dict['states_schema_version'] = 47

        return exploration_dict

    @classmethod
    def _convert_v52_dict_to_v53_dict(
        cls, exploration_dict: VersionedExplorationDict
    ) -> VersionedExplorationDict:
        """Converts a v52 exploration dict into a v53 exploration dict.
        Version 53 fixes encoding issues in HTML fields.

        Args:
            exploration_dict: dict. The dict representation of an exploration
                with schema version v51.

        Returns:
            dict. The dict representation of the Exploration domain object,
            following schema version v52.
        """

        exploration_dict['schema_version'] = 53

        exploration_dict['states'] = cls._convert_states_v47_dict_to_v48_dict(
            exploration_dict['states'])
        exploration_dict['states_schema_version'] = 48

        return exploration_dict

    @classmethod
    def _convert_v53_dict_to_v54_dict(
        cls, exploration_dict: VersionedExplorationDict
    ) -> VersionedExplorationDict:
        """Converts a v53 exploration dict into a v54 exploration dict.
        Adds a new customization arg to NumericInput interaction
        which allows creators to set input greator than or equal to zero.

        Args:
            exploration_dict: dict. The dict representation of an exploration
                with schema version v53.

        Returns:
            dict. The dict representation of the Exploration domain object,
            following schema version v54.
        """
        exploration_dict['schema_version'] = 54

        exploration_dict['states'] = cls._convert_states_v48_dict_to_v49_dict(
            exploration_dict['states'])
        exploration_dict['states_schema_version'] = 49

        return exploration_dict

    @classmethod
    def _convert_v54_dict_to_v55_dict(
        cls, exploration_dict: VersionedExplorationDict
    ) -> VersionedExplorationDict:
        """Converts a v54 exploration dict into a v55 exploration dict.
        Removes rules from explorations that use one of the following rules:
        [ContainsSomeOf, OmitsSomeOf, MatchesWithGeneralForm]. It also renames
        `customOskLetters` cust arg to `allowedVariables`.

        Args:
            exploration_dict: dict. The dict representation of an exploration
                with schema version v54.

        Returns:
            dict. The dict representation of the Exploration domain object,
            following schema version v55.
        """
        exploration_dict['schema_version'] = 55

        exploration_dict['states'] = cls._convert_states_v49_dict_to_v50_dict(
            exploration_dict['states'])
        exploration_dict['states_schema_version'] = 50

        return exploration_dict

    @classmethod
    def _convert_v55_dict_to_v56_dict(
        cls, exploration_dict: VersionedExplorationDict
    ) -> VersionedExplorationDict:
        """Converts a v55 exploration dict into a v56 exploration dict.
        Version 56 adds a new dest_if_really_stuck field to the Outcome class
        to redirect the learners to a state for strengthening concepts when
        they get really stuck.

        Args:
            exploration_dict: dict. The dict representation of an exploration
                with schema version v55.

        Returns:
            dict. The dict representation of the Exploration domain object,
            following schema version v56.
        """
        exploration_dict['schema_version'] = 56

        exploration_dict['states'] = cls._convert_states_v50_dict_to_v51_dict(
            exploration_dict['states'])
        exploration_dict['states_schema_version'] = 51

        return exploration_dict

    @classmethod
    def _convert_v56_dict_to_v57_dict(
        cls, exploration_dict: VersionedExplorationDict
    ) -> VersionedExplorationDict:
        """Converts a v56 exploration dict into a v57 exploration dict.
        Version 57 correctly updates the content IDs for translations and
        for voiceovers.

        Args:
            exploration_dict: dict. The dict representation of an exploration
                with schema version v56.

        Returns:
            dict. The dict representation of the Exploration domain object,
            following schema version v57.
        """
        exploration_dict['schema_version'] = 57

        exploration_dict['states'] = cls._convert_states_v51_dict_to_v52_dict(
            exploration_dict['states'])
        exploration_dict['states_schema_version'] = 52

        return exploration_dict

    @classmethod
    def _convert_v57_dict_to_v58_dict(
        cls, exploration_dict: VersionedExplorationDict
    ) -> VersionedExplorationDict:
        """Converts a v57 exploration dict into a v58 exploration dict.
<<<<<<< HEAD
        Version 58 corrects exploration validation errors which are categorized
        as General State Validation, General Interaction Validation
        and General RTE Validation.

        Args:
            exploration_dict: dict. The dict representation of an exploration
                with schema version v56.

        Returns:
            dict. The dict representation of the Exploration domain object,
            following schema version v57.
        """
        exploration_dict['schema_version'] = 58

        tags = exploration_dict['tags']
        if len(tags) > 0:
            exp_tags = sorted(list(set(tags)))
            exp_tags = [tag for tag in exp_tags if tag and len(tag) <= 30]
            exploration_dict['tags'] = exp_tags[:10]
        exploration_dict['states'] = cls._convert_states_v52_dict_to_v53_dict(
            exploration_dict['states'], exploration_dict['language_code'])
        exploration_dict['states_schema_version'] = 53
=======
        Removes written_translation, next_content_id_index from state properties
        and also introduces next_content_id_index variable into
        exploration level.

        Args:
            exploration_dict: dict. The dict representation of an exploration
                with schema version v57.

        Returns:
            dict. The dict representation of the Exploration domain object,
            following schema version v58.
        """
        exploration_dict['schema_version'] = 58

        exploration_dict['states'], next_content_id_index = (
            cls._convert_states_v52_dict_to_v53_dict(
                exploration_dict['states'])
        )
        exploration_dict['states_schema_version'] = 53
        exploration_dict['next_content_id_index'] = next_content_id_index
>>>>>>> 77aed24a

        return exploration_dict

    @classmethod
    def _migrate_to_latest_yaml_version(
        cls, yaml_content: str
    ) -> VersionedExplorationDict:
        """Return the YAML content of the exploration in the latest schema
        format.

        Args:
            yaml_content: str. The YAML representation of the exploration.

        Returns:
            exploration_dict. The dict 'exploration_dict' is the representation
            of the Exploration.

        Raises:
            InvalidInputException. The 'yaml_content' or the schema version
                is not specified.
            Exception. The exploration schema version is not valid.
        """
        # Here we use cast because we are narrowing down the return type of
        # dict_from_yaml() from Dict[str, Any] to VersionedExplorationDict.
        try:
            exploration_dict = cast(
                VersionedExplorationDict,
                utils.dict_from_yaml(yaml_content)
            )
        except utils.InvalidInputException as e:
            raise utils.InvalidInputException(
                'Please ensure that you are uploading a YAML text file, not '
                'a zip file. The YAML parser returned the following error: %s'
                % e)

        exploration_schema_version = exploration_dict['schema_version']
        if not (cls.EARLIEST_SUPPORTED_EXP_SCHEMA_VERSION <=
                exploration_schema_version
                <= cls.CURRENT_EXP_SCHEMA_VERSION):
            raise Exception(
                'Sorry, we can only process v%s to v%s exploration YAML files '
                'at present.' % (
                    cls.EARLIEST_SUPPORTED_EXP_SCHEMA_VERSION,
                    cls.CURRENT_EXP_SCHEMA_VERSION))

        if exploration_schema_version == 46:
            exploration_dict = cls._convert_v46_dict_to_v47_dict(
                exploration_dict)
            exploration_schema_version = 47

        if exploration_schema_version == 47:
            exploration_dict = cls._convert_v47_dict_to_v48_dict(
                exploration_dict)
            exploration_schema_version = 48

        if exploration_schema_version == 48:
            exploration_dict = cls._convert_v48_dict_to_v49_dict(
                exploration_dict)
            exploration_schema_version = 49

        if exploration_schema_version == 49:
            exploration_dict = cls._convert_v49_dict_to_v50_dict(
                exploration_dict)
            exploration_schema_version = 50

        if exploration_schema_version == 50:
            exploration_dict = cls._convert_v50_dict_to_v51_dict(
                exploration_dict)
            exploration_schema_version = 51

        if exploration_schema_version == 51:
            exploration_dict = cls._convert_v51_dict_to_v52_dict(
                exploration_dict)
            exploration_schema_version = 52

        if exploration_schema_version == 52:
            exploration_dict = cls._convert_v52_dict_to_v53_dict(
                exploration_dict)
            exploration_schema_version = 53

        if exploration_schema_version == 53:
            exploration_dict = cls._convert_v53_dict_to_v54_dict(
                exploration_dict)
            exploration_schema_version = 54

        if exploration_schema_version == 54:
            exploration_dict = cls._convert_v54_dict_to_v55_dict(
                exploration_dict)
            exploration_schema_version = 55

        if exploration_schema_version == 55:
            exploration_dict = cls._convert_v55_dict_to_v56_dict(
                exploration_dict)
            exploration_schema_version = 56

        if exploration_schema_version == 56:
            exploration_dict = cls._convert_v56_dict_to_v57_dict(
                exploration_dict)
            exploration_schema_version = 57

        if exploration_schema_version == 57:
            exploration_dict = cls._convert_v57_dict_to_v58_dict(
                exploration_dict)
            exploration_schema_version = 58

        return exploration_dict

    @classmethod
    def from_yaml(cls, exploration_id: str, yaml_content: str) -> Exploration:
        """Creates and returns exploration from a YAML text string for YAML
        schema versions 10 and later.

        Args:
            exploration_id: str. The id of the exploration.
            yaml_content: str. The YAML representation of the exploration.

        Returns:
            Exploration. The corresponding exploration domain object.

        Raises:
            InvalidInputException. The initial schema version of exploration is
                outside the range [EARLIEST_SUPPORTED_EXP_SCHEMA_VERSION,
                CURRENT_EXP_SCHEMA_VERSION].
        """
        exploration_dict = cls._migrate_to_latest_yaml_version(yaml_content)
        exploration_dict['id'] = exploration_id
        return Exploration.from_dict(exploration_dict)

    def to_yaml(self) -> str:
        """Convert the exploration domain object into YAML string.

        Returns:
            str. The YAML representation of this exploration.
        """
        exp_dict = self.to_dict()
        # Here we use MyPy ignore because the dictionary returned by `to_dict()`
        # method is ExplorationDict and ExplorationDict does not contain
        # `schema_version` key, but here we are defining a `schema_version` key
        # which causes MyPy to throw error 'TypedDict has no key schema_version'
        # thus to silence the error, we used ignore here.
        exp_dict['schema_version'] = self.CURRENT_EXP_SCHEMA_VERSION  # type: ignore[misc]

        # The ID is the only property which should not be stored within the
        # YAML representation.
        # Here we use MyPy ignore because MyPy doesn't allow key deletion from
        # TypedDict.
        del exp_dict['id']  # type: ignore[misc]

        return utils.yaml_from_dict(exp_dict)

    def to_dict(self) -> ExplorationDict:
        """Returns a copy of the exploration as a dictionary. It includes all
        necessary information to represent the exploration.

        Returns:
            dict. A dict mapping all fields of Exploration instance.
        """
        exploration_dict: ExplorationDict = ({
            'id': self.id,
            'title': self.title,
            'category': self.category,
            'author_notes': self.author_notes,
            'blurb': self.blurb,
            'states_schema_version': self.states_schema_version,
            'init_state_name': self.init_state_name,
            'language_code': self.language_code,
            'objective': self.objective,
            'param_changes': self.param_change_dicts,
            'param_specs': self.param_specs_dict,
            'tags': self.tags,
            'auto_tts_enabled': self.auto_tts_enabled,
            'correctness_feedback_enabled': self.correctness_feedback_enabled,
            'next_content_id_index': self.next_content_id_index,
            'edits_allowed': self.edits_allowed,
            'states': {state_name: state.to_dict()
                       for (state_name, state) in self.states.items()}
        })
        exploration_dict_deepcopy = copy.deepcopy(exploration_dict)
        return exploration_dict_deepcopy

    def serialize(self) -> str:
        """Returns the object serialized as a JSON string.

        Returns:
            str. JSON-encoded str encoding all of the information composing
            the object.
        """
        # Here we use MyPy ignore because to_dict() method returns a general
        # dictionary representation of domain object (ExplorationDict) which
        # does not contain properties like created_on and last_updated but
        # MyPy expects exploration_dict, a dictionary which contains all the
        # properties of domain object. That's why we are explicitly changing
        # the type of exploration_dict here, which causes MyPy to throw an
        # error. Thus, to silence the error, we added an ignore here.
        exploration_dict: SerializableExplorationDict = self.to_dict()  # type: ignore[assignment]
        # The only reason we add the version parameter separately is that our
        # yaml encoding/decoding of this object does not handle the version
        # parameter.
        # NOTE: If this changes in the future (i.e the version parameter is
        # added as part of the yaml representation of this object), all YAML
        # files must add a version parameter to their files with the correct
        # version of this object. The line below must then be moved to
        # to_dict().
        exploration_dict['version'] = self.version

        if self.created_on:
            exploration_dict['created_on'] = (
                utils.convert_naive_datetime_to_string(self.created_on))

        if self.last_updated:
            exploration_dict['last_updated'] = (
                utils.convert_naive_datetime_to_string(self.last_updated))

        return json.dumps(exploration_dict)

    @classmethod
    def deserialize(cls, json_string: str) -> Exploration:
        """Returns an Exploration domain object decoded from a JSON string.

        Args:
            json_string: str. A JSON-encoded string that can be
                decoded into a dictionary representing a Exploration.
                Only call on strings that were created using serialize().

        Returns:
            Exploration. The corresponding Exploration domain object.
        """
        exploration_dict = json.loads(json_string)
        created_on = (
            utils.convert_string_to_naive_datetime_object(
                exploration_dict['created_on'])
            if 'created_on' in exploration_dict else None)
        last_updated = (
            utils.convert_string_to_naive_datetime_object(
                exploration_dict['last_updated'])
            if 'last_updated' in exploration_dict else None)
        exploration = cls.from_dict(
            exploration_dict,
            exploration_version=exploration_dict['version'],
            exploration_created_on=created_on,
            exploration_last_updated=last_updated)

        return exploration

    def to_player_dict(self) -> ExplorationPlayerDict:
        """Returns a copy of the exploration suitable for inclusion in the
        learner view.

        Returns:
            dict. A dict mapping some fields of Exploration instance. The
            fields inserted in the dict (as key) are:
                - init_state_name: str. The name for the initial state of the
                    exploration.
                - param_change. list(dict). List of param_change dicts that
                    represent ParamChange domain object.
                - param_specs: dict. A dict where each key-value pair
                    represents respectively, a param spec name and a dict used
                    to initialize a ParamSpec domain object.
                - states: dict. Keys are states names and values are dict
                    representation of State domain object.
                - title: str. The exploration title.
                - objective: str. The exploration objective.
                - language_code: str. The language code of the exploration.
                - correctness_feedback_enabled: bool. Whether to show
                    correctness feedback.
        """
        return {
            'init_state_name': self.init_state_name,
            'param_changes': self.param_change_dicts,
            'param_specs': self.param_specs_dict,
            'states': {
                state_name: state.to_dict()
                for (state_name, state) in self.states.items()
            },
            'title': self.title,
            'objective': self.objective,
            'language_code': self.language_code,
            'correctness_feedback_enabled': self.correctness_feedback_enabled,
            'next_content_id_index': self.next_content_id_index
        }


class ExplorationSummaryMetadataDict(TypedDict):
    """Dictionary representing the meta data for exploration summary."""

    id: str
    title: str
    objective: str


class ExplorationSummary:
    """Domain object for an Oppia exploration summary."""

    def __init__(
        self,
        exploration_id: str,
        title: str,
        category: str,
        objective: str,
        language_code: str,
        tags: List[str],
        ratings: Dict[str, int],
        scaled_average_rating: float,
        status: str,
        community_owned: bool,
        owner_ids: List[str],
        editor_ids: List[str],
        voice_artist_ids: List[str],
        viewer_ids: List[str],
        contributor_ids: List[str],
        contributors_summary: Dict[str, int],
        version: int,
        exploration_model_created_on: datetime.datetime,
        exploration_model_last_updated: datetime.datetime,
        first_published_msec: Optional[float],
        deleted: bool = False
    ) -> None:
        """Initializes a ExplorationSummary domain object.

        Args:
            exploration_id: str. The exploration id.
            title: str. The exploration title.
            category: str. The exploration category.
            objective: str. The exploration objective.
            language_code: str. The code that represents the exploration
                language.
            tags: list(str). List of tags.
            ratings: dict. Dict whose keys are '1', '2', '3', '4', '5' and
                whose values are nonnegative integers representing frequency
                counts. Note that the keys need to be strings in order for this
                dict to be JSON-serializable.
            scaled_average_rating: float. The average rating.
            status: str. The status of the exploration.
            community_owned: bool. Whether the exploration is community-owned.
            owner_ids: list(str). List of the users ids who are the owners of
                this exploration.
            editor_ids: list(str). List of the users ids who have access to
                edit this exploration.
            voice_artist_ids: list(str). List of the users ids who have access
                to voiceover this exploration.
            viewer_ids: list(str). List of the users ids who have access to
                view this exploration.
            contributor_ids: list(str). List of the users ids of the user who
                have contributed to this exploration.
            contributors_summary: dict. A summary about contributors of current
                exploration. The keys are user ids and the values are the
                number of commits made by that user.
            version: int. The version of the exploration.
            exploration_model_created_on: datetime.datetime. Date and time when
                the exploration model is created.
            exploration_model_last_updated: datetime.datetime. Date and time
                when the exploration model was last updated.
            first_published_msec: float|None. Time in milliseconds since the
                Epoch, when the exploration was first published, or None if
                Exploration is not published yet.
            deleted: bool. Whether the exploration is marked as deleted.
        """
        self.id = exploration_id
        self.title = title
        self.category = category
        self.objective = objective
        self.language_code = language_code
        self.tags = tags
        self.ratings = ratings
        self.scaled_average_rating = scaled_average_rating
        self.status = status
        self.community_owned = community_owned
        self.owner_ids = owner_ids
        self.editor_ids = editor_ids
        self.voice_artist_ids = voice_artist_ids
        self.viewer_ids = viewer_ids
        self.contributor_ids = contributor_ids
        self.contributors_summary = contributors_summary
        self.version = version
        self.exploration_model_created_on = exploration_model_created_on
        self.exploration_model_last_updated = exploration_model_last_updated
        self.first_published_msec = first_published_msec
        self.deleted = deleted

    def validate(self) -> None:
        """Validates various properties of the ExplorationSummary.

        Raises:
            ValidationError. One or more attributes of the ExplorationSummary
                are invalid.
        """
        if not isinstance(self.title, str):
            raise utils.ValidationError(
                'Expected title to be a string, received %s' % self.title)
        utils.require_valid_name(
            self.title, 'the exploration title', allow_empty=True)

        if not isinstance(self.category, str):
            raise utils.ValidationError(
                'Expected category to be a string, received %s'
                % self.category)
        utils.require_valid_name(
            self.category, 'the exploration category', allow_empty=True)

        if not isinstance(self.objective, str):
            raise utils.ValidationError(
                'Expected objective to be a string, received %s' %
                self.objective)

        if not isinstance(self.language_code, str):
            raise utils.ValidationError(
                'Expected language_code to be a string, received %s' %
                self.language_code)
        if not utils.is_valid_language_code(self.language_code):
            raise utils.ValidationError(
                'Invalid language_code: %s' % self.language_code)

        if not isinstance(self.tags, list):
            raise utils.ValidationError(
                'Expected \'tags\' to be a list, received %s' % self.tags)
        for tag in self.tags:
            if not isinstance(tag, str):
                raise utils.ValidationError(
                    'Expected each tag in \'tags\' to be a string, received '
                    '\'%s\'' % tag)

            if not tag:
                raise utils.ValidationError('Tags should be non-empty.')

            if not re.match(constants.TAG_REGEX, tag):
                raise utils.ValidationError(
                    'Tags should only contain lowercase letters and spaces, '
                    'received \'%s\'' % tag)

            if (tag[0] not in string.ascii_lowercase or
                    tag[-1] not in string.ascii_lowercase):
                raise utils.ValidationError(
                    'Tags should not start or end with whitespace, received '
                    '\'%s\'' % tag)

            if re.search(r'\s\s+', tag):
                raise utils.ValidationError(
                    'Adjacent whitespace in tags should be collapsed, '
                    'received \'%s\'' % tag)
        if len(set(self.tags)) != len(self.tags):
            raise utils.ValidationError('Some tags duplicate each other')

        if not isinstance(self.ratings, dict):
            raise utils.ValidationError(
                'Expected ratings to be a dict, received %s' % self.ratings)

        valid_rating_keys = ['1', '2', '3', '4', '5']
        actual_rating_keys = sorted(self.ratings.keys())
        if valid_rating_keys != actual_rating_keys:
            raise utils.ValidationError(
                'Expected ratings to have keys: %s, received %s' % (
                    (', ').join(valid_rating_keys),
                    (', ').join(actual_rating_keys)))
        for value in self.ratings.values():
            if not isinstance(value, int):
                raise utils.ValidationError(
                    'Expected value to be int, received %s' % value)
            if value < 0:
                raise utils.ValidationError(
                    'Expected value to be non-negative, received %s' % (
                        value))

        if not isinstance(self.scaled_average_rating, (float, int)):
            raise utils.ValidationError(
                'Expected scaled_average_rating to be float, received %s' % (
                    self.scaled_average_rating))

        if not isinstance(self.status, str):
            raise utils.ValidationError(
                'Expected status to be string, received %s' % self.status)

        if not isinstance(self.community_owned, bool):
            raise utils.ValidationError(
                'Expected community_owned to be bool, received %s' % (
                    self.community_owned))

        if not isinstance(self.owner_ids, list):
            raise utils.ValidationError(
                'Expected owner_ids to be list, received %s' % self.owner_ids)
        for owner_id in self.owner_ids:
            if not isinstance(owner_id, str):
                raise utils.ValidationError(
                    'Expected each id in owner_ids to '
                    'be string, received %s' % owner_id)

        if not isinstance(self.editor_ids, list):
            raise utils.ValidationError(
                'Expected editor_ids to be list, received %s' % self.editor_ids)
        for editor_id in self.editor_ids:
            if not isinstance(editor_id, str):
                raise utils.ValidationError(
                    'Expected each id in editor_ids to '
                    'be string, received %s' % editor_id)

        if not isinstance(self.voice_artist_ids, list):
            raise utils.ValidationError(
                'Expected voice_artist_ids to be list, received %s' % (
                    self.voice_artist_ids))
        for voice_artist_id in self.voice_artist_ids:
            if not isinstance(voice_artist_id, str):
                raise utils.ValidationError(
                    'Expected each id in voice_artist_ids to '
                    'be string, received %s' % voice_artist_id)

        if not isinstance(self.viewer_ids, list):
            raise utils.ValidationError(
                'Expected viewer_ids to be list, received %s' % self.viewer_ids)
        for viewer_id in self.viewer_ids:
            if not isinstance(viewer_id, str):
                raise utils.ValidationError(
                    'Expected each id in viewer_ids to '
                    'be string, received %s' % viewer_id)

        all_user_ids_with_rights = (
            self.owner_ids + self.editor_ids + self.voice_artist_ids +
            self.viewer_ids)
        if len(all_user_ids_with_rights) != len(set(all_user_ids_with_rights)):
            raise utils.ValidationError(
                'Users should not be assigned to multiple roles at once, '
                'received users: %s' % ', '.join(all_user_ids_with_rights))

        if not isinstance(self.contributor_ids, list):
            raise utils.ValidationError(
                'Expected contributor_ids to be list, received %s' % (
                    self.contributor_ids))
        for contributor_id in self.contributor_ids:
            if not isinstance(contributor_id, str):
                raise utils.ValidationError(
                    'Expected each id in contributor_ids to '
                    'be string, received %s' % contributor_id)

        if not isinstance(self.contributors_summary, dict):
            raise utils.ValidationError(
                'Expected contributors_summary to be dict, received %s' % (
                    self.contributors_summary))

    def to_metadata_dict(self) -> ExplorationSummaryMetadataDict:
        """Given an exploration summary, this method returns a dict containing
        id, title and objective of the exploration.

        Returns:
            dict. A metadata dict for the given exploration summary.
            The metadata dict has three keys:
                - 'id': str. The exploration ID.
                - 'title': str. The exploration title.
                - 'objective': str. The exploration objective.
        """
        return {
            'id': self.id,
            'title': self.title,
            'objective': self.objective,
        }

    def is_private(self) -> bool:
        """Checks whether the exploration is private.

        Returns:
            bool. Whether the exploration is private.
        """
        return bool(self.status == constants.ACTIVITY_STATUS_PRIVATE)

    def is_solely_owned_by_user(self, user_id: str) -> bool:
        """Checks whether the exploration is solely owned by the user.

        Args:
            user_id: str. The id of the user.

        Returns:
            bool. Whether the exploration is solely owned by the user.
        """
        return user_id in self.owner_ids and len(self.owner_ids) == 1

    def does_user_have_any_role(self, user_id: str) -> bool:
        """Checks if a given user has any role within the exploration.

        Args:
            user_id: str. User id of the user.

        Returns:
            bool. Whether the given user has any role in the exploration.
        """
        return (
            user_id in self.owner_ids or
            user_id in self.editor_ids or
            user_id in self.voice_artist_ids or
            user_id in self.viewer_ids
        )

    def add_contribution_by_user(self, contributor_id: str) -> None:
        """Add a new contributor to the contributors summary.

        Args:
            contributor_id: str. ID of the contributor to be added.
        """
        # We don't want to record the contributions of system users.
        if contributor_id not in constants.SYSTEM_USER_IDS:
            self.contributors_summary[contributor_id] = (
                self.contributors_summary.get(contributor_id, 0) + 1)

        self.contributor_ids = list(self.contributors_summary.keys())


class ExplorationChangeMergeVerifier:
    """Class to check for mergeability.

    Attributes:
        added_state_names: list(str). Names of the states added to the
            exploration from prev_exp_version to current_exp_version. It
            stores the latest name of the added state.
        deleted_state_names: list(str). Names of the states deleted from
            the exploration from prev_exp_version to current_exp_version.
            It stores the initial name of the deleted state from
            pre_exp_version.
        new_to_old_state_names: dict. Dictionary mapping state names of
            current_exp_version to the state names of prev_exp_version.
            It doesn't include the name changes of added/deleted states.
        changed_properties: dict. List of all the properties changed
            according to the state and property name.
        changed_translations: dict. List of all the translations changed
            according to the state and content_id name.
    """

    # PROPERTIES_CONFLICTING_INTERACTION_ID_CHANGE: List of the properties
    # in which if there are any changes then interaction id
    # changes can not be merged. This list can be changed when any
    # new property is added or deleted which affects or is affected
    # by interaction id and whose changes directly conflicts with
    # interaction id changes.
    PROPERTIES_CONFLICTING_INTERACTION_ID_CHANGES: List[str] = [
        STATE_PROPERTY_INTERACTION_CUST_ARGS,
        STATE_PROPERTY_INTERACTION_SOLUTION,
        STATE_PROPERTY_INTERACTION_ANSWER_GROUPS
    ]

    # PROPERTIES_CONFLICTING_CUST_ARGS_CHANGES: List of the properties
    # in which if there are any changes then customization args
    # changes can not be merged. This list can be changed when any
    # new property is added or deleted which affects or is affected
    # by customization args and whose changes directly conflicts with
    # cust args changes.
    PROPERTIES_CONFLICTING_CUST_ARGS_CHANGES: List[str] = [
        STATE_PROPERTY_INTERACTION_SOLUTION,
        STATE_PROPERTY_RECORDED_VOICEOVERS,
        STATE_PROPERTY_INTERACTION_ANSWER_GROUPS
    ]

    # PROPERTIES_CONFLICTING_ANSWER_GROUPS_CHANGES: List of the properties
    # in which if there are any changes then answer groups
    # changes can not be merged. This list can be changed when any
    # new property is added or deleted which affects or is affected
    # by answer groups and whose changes directly conflicts with
    # answer groups changes.
    PROPERTIES_CONFLICTING_ANSWER_GROUPS_CHANGES: List[str] = [
        STATE_PROPERTY_INTERACTION_SOLUTION,
        STATE_PROPERTY_RECORDED_VOICEOVERS,
        STATE_PROPERTY_INTERACTION_CUST_ARGS
    ]

    # PROPERTIES_CONFLICTING_SOLUTION_CHANGES: List of the properties
    # in which if there are any changes then solution
    # changes can not be merged. This list can be changed when any
    # new property is added or deleted which affects or is affected
    # by solution and whose changes directly conflicts with
    # solution changes.
    PROPERTIES_CONFLICTING_SOLUTION_CHANGES: List[str] = [
        STATE_PROPERTY_INTERACTION_ANSWER_GROUPS,
        STATE_PROPERTY_RECORDED_VOICEOVERS,
        STATE_PROPERTY_INTERACTION_CUST_ARGS
    ]

    # PROPERTIES_CONFLICTING_VOICEOVERS_CHANGES: List of the properties
    # in which if there are any changes then voiceovers
    # changes can not be merged. This list can be changed when any
    # new property is added or deleted which affects or is affected
    # by voiceovers and whose changes directly conflicts with
    # voiceovers changes.
    PROPERTIES_CONFLICTING_VOICEOVERS_CHANGES: List[str] = [
        STATE_PROPERTY_CONTENT,
        STATE_PROPERTY_INTERACTION_SOLUTION,
        STATE_PROPERTY_INTERACTION_HINTS,
        STATE_PROPERTY_INTERACTION_ANSWER_GROUPS,
        STATE_PROPERTY_INTERACTION_DEFAULT_OUTCOME,
        STATE_PROPERTY_INTERACTION_CUST_ARGS
    ]

    # NON_CONFLICTING_PROPERTIES: List of the properties
    # in which if there are any changes then they are always mergeable.
    NON_CONFLICTING_PROPERTIES: List[str] = [
        STATE_PROPERTY_UNCLASSIFIED_ANSWERS,
        STATE_PROPERTY_LINKED_SKILL_ID,
        STATE_PROPERTY_CARD_IS_CHECKPOINT
    ]

    def __init__(self, composite_change_list: List[ExplorationChange]) -> None:

        self.added_state_names: List[str] = []
        self.deleted_state_names: List[str] = []
        self.new_to_old_state_names: Dict[str, str] = (
            collections.defaultdict(str)
        )
        self.changed_properties: Dict[str, Set[str]] = (
            collections.defaultdict(set)
        )
        self.changed_translations: Dict[str, Set[str]] = (
            collections.defaultdict(set)
        )

        for change in composite_change_list:
            self._parse_exp_change(change)

    def _parse_exp_change(self, change: ExplorationChange) -> None:
        """This function take the change and according to the cmd
        add the property name in the lists defined above.

        Args:
            change: ExplorationChange. A change from the
                composite_change_list.
        """
        if change.cmd == CMD_ADD_STATE:
            self.added_state_names.append(change.state_name)
        elif change.cmd == CMD_DELETE_STATE:
            state_name = change.state_name
            if state_name in self.added_state_names:
                self.added_state_names.remove(state_name)
            else:
                original_state_name = state_name
                if original_state_name in self.new_to_old_state_names:
                    original_state_name = self.new_to_old_state_names.pop(
                        original_state_name)
                self.deleted_state_names.append(original_state_name)
        elif change.cmd == CMD_RENAME_STATE:
            old_state_name = change.old_state_name
            new_state_name = change.new_state_name
            if old_state_name in self.added_state_names:
                self.added_state_names.remove(old_state_name)
                self.added_state_names.append(new_state_name)
            elif old_state_name in self.new_to_old_state_names:
                self.new_to_old_state_names[new_state_name] = (
                    self.new_to_old_state_names.pop(old_state_name))
            else:
                self.new_to_old_state_names[new_state_name] = old_state_name

        elif change.cmd == CMD_EDIT_STATE_PROPERTY:
            # A condition to store the name of the properties changed
            # in changed_properties dict.
            state_name = change.state_name
            if state_name in self.new_to_old_state_names:
                state_name = self.new_to_old_state_names[change.state_name]
            self.changed_properties[state_name].add(
                change.property_name)

    def is_change_list_mergeable(
        self,
        change_list: List[ExplorationChange],
        exp_at_change_list_version: Exploration,
        current_exploration: Exploration
    ) -> Tuple[bool, bool]:
        """Checks whether the change list from the old version of an
        exploration can be merged on the latest version of an exploration.

        Args:
            change_list: list(ExplorationChange). List of the changes made
                by the user on the frontend, which needs to be checked
                for mergeability.
            exp_at_change_list_version: obj. Old version of an exploration.
            current_exploration: obj. Exploration on which the change list
                is to be applied.

        Returns:
            tuple(boolean, boolean). A tuple consisting of two fields.
            1. boolean. Whether the given change list is mergeable on
            the current_exploration or not.
            2. boolean. Whether we need to send the change list to the
            admin to review for the future improvement of the cases
            to merge the change list.
        """
        old_to_new_state_names = {
            value: key for key, value in self.new_to_old_state_names.items()
        }

        if self.added_state_names or self.deleted_state_names:
            # In case of the addition and the deletion of the state,
            # we are rejecting the mergebility because these cases
            # change the flow of the exploration and are quite complex
            # for now to handle. So in such cases, we are sending the
            # changelist, frontend_version, backend_version and
            # exploration id to the admin, so that we can look into the
            # situations and can figure out the way if it’s possible to
            # handle these cases.

            return False, True

        changes_are_mergeable = False

        # state_names_of_renamed_states: dict. Stores the changes in
        # states names in change_list where the key is the state name in
        # frontend version and the value is the renamed name from the
        # change list if there is any rename state change.
        state_names_of_renamed_states: Dict[str, str] = {}
        for change in change_list:
            change_is_mergeable = False
            if change.cmd == CMD_RENAME_STATE:
                old_state_name = change.old_state_name
                new_state_name = change.new_state_name
                if old_state_name in state_names_of_renamed_states:
                    state_names_of_renamed_states[new_state_name] = (
                        state_names_of_renamed_states.pop(old_state_name))
                else:
                    state_names_of_renamed_states[new_state_name] = (
                        old_state_name)
                if (state_names_of_renamed_states[new_state_name] not in
                        old_to_new_state_names):
                    change_is_mergeable = True
            elif change.cmd == CMD_EDIT_STATE_PROPERTY:
                state_name = state_names_of_renamed_states.get(
                    change.state_name) or change.state_name
                if state_name in old_to_new_state_names:
                    # Here we will send the changelist, frontend_version,
                    # backend_version and exploration to the admin, so
                    # that the changes related to state renames can be
                    # reviewed and the proper conditions can be written
                    # to handle those cases.
                    return False, True
                old_exp_states = (
                    exp_at_change_list_version.states[state_name])
                current_exp_states = (
                    current_exploration.states[state_name])
                if (change.property_name ==
                        STATE_PROPERTY_CONTENT):
                    if (old_exp_states.content.html ==
                            current_exp_states.content.html):
                        if (STATE_PROPERTY_CONTENT not in
                                self.changed_translations[state_name] and
                                STATE_PROPERTY_RECORDED_VOICEOVERS not in
                                self.changed_properties[state_name]):
                            change_is_mergeable = True
                    if not self.changed_properties[state_name]:
                        change_is_mergeable = True
                elif (change.property_name ==
                      STATE_PROPERTY_INTERACTION_ID):
                    if (old_exp_states.interaction.id ==
                            current_exp_states.interaction.id):
                        if not self.changed_properties[state_name].intersection(
                                (self
                                 .PROPERTIES_CONFLICTING_INTERACTION_ID_CHANGES
                                )):
                            change_is_mergeable = True
                    if not self.changed_properties[state_name]:
                        change_is_mergeable = True
                # Customization args differ for every interaction, so in
                # case of different interactions merging is simply not
                # possible, but in case of same interaction, the values in
                # the customization_args are often lists so if someone
                # changes even one item of that list then determining which
                # item is changed is not feasible, so suppose there is long
                # list of values in item selection interaction and one user
                # deletes one value and another one edits another value,
                # so after deletion the indices of all the values will be
                # changed and it will not be possible to compare and know
                # that which value is changed by second user.
                # So we will not be handling the merge on the basis of
                # individual fields.
                elif (change.property_name ==
                      STATE_PROPERTY_INTERACTION_CUST_ARGS):
                    if (old_exp_states.interaction.id ==
                            current_exp_states.interaction.id):
                        if not self.changed_properties[state_name].intersection(
                                self.PROPERTIES_CONFLICTING_CUST_ARGS_CHANGES +
                                [STATE_PROPERTY_INTERACTION_CUST_ARGS]):
                            if (change.property_name not in
                                    self.changed_translations[state_name]):
                                change_is_mergeable = True
                    if not self.changed_properties[state_name]:
                        change_is_mergeable = True
                elif (change.property_name ==
                      STATE_PROPERTY_INTERACTION_ANSWER_GROUPS):
                    if (old_exp_states.interaction.id ==
                            current_exp_states.interaction.id):
                        if not self.changed_properties[state_name].intersection(
                                self.PROPERTIES_CONFLICTING_CUST_ARGS_CHANGES +
                                [STATE_PROPERTY_INTERACTION_ANSWER_GROUPS]):
                            if (change.property_name not in
                                    self.changed_translations[state_name]):
                                change_is_mergeable = True
                    if not self.changed_properties[state_name]:
                        change_is_mergeable = True
                elif (change.property_name ==
                      STATE_PROPERTY_INTERACTION_DEFAULT_OUTCOME
                     ):
                    if (change.property_name not in
                            self.changed_properties[state_name] and
                            change.property_name not in
                            self.changed_translations[state_name]):
                        change_is_mergeable = True
                    if not self.changed_properties[state_name]:
                        change_is_mergeable = True
                elif change.property_name in self.NON_CONFLICTING_PROPERTIES:
                    change_is_mergeable = True
                # We’ll not be able to handle the merge if changelists
                # affect the different indices of the hint in the same
                # state because whenever there is even a small change
                # in one field of any hint, they treat the whole hints
                # list as a new value.
                # So it will not be possible to find out the exact change.
                elif (change.property_name ==
                      STATE_PROPERTY_INTERACTION_HINTS):
                    if (change.property_name not in
                            self.changed_properties[state_name] and
                            change.property_name not in
                            self.changed_translations[state_name]):
                        change_is_mergeable = True
                    if not self.changed_properties[state_name]:
                        change_is_mergeable = True
                elif (change.property_name ==
                      STATE_PROPERTY_INTERACTION_SOLUTION):
                    if (old_exp_states.interaction.id ==
                            current_exp_states.interaction.id):
                        if not self.changed_properties[state_name].intersection(
                                self.PROPERTIES_CONFLICTING_CUST_ARGS_CHANGES +
                                [STATE_PROPERTY_INTERACTION_SOLUTION]):
                            if (change.property_name not in
                                    self.changed_translations[state_name]):
                                change_is_mergeable = True
                    if not self.changed_properties[state_name]:
                        change_is_mergeable = True
                elif (change.property_name ==
                      STATE_PROPERTY_SOLICIT_ANSWER_DETAILS):
                    if (old_exp_states.interaction.id ==
                            current_exp_states.interaction.id and
                            old_exp_states.solicit_answer_details ==
                            current_exp_states.solicit_answer_details):
                        change_is_mergeable = True
                    if not self.changed_properties[state_name]:
                        change_is_mergeable = True
                elif (change.property_name ==
                      STATE_PROPERTY_RECORDED_VOICEOVERS):
                    if not self.changed_properties[state_name].intersection(
                            self.PROPERTIES_CONFLICTING_VOICEOVERS_CHANGES +
                            [STATE_PROPERTY_RECORDED_VOICEOVERS]):
                        change_is_mergeable = True
                    if not self.changed_properties[state_name]:
                        change_is_mergeable = True
            elif change.cmd == CMD_EDIT_EXPLORATION_PROPERTY:
                change_is_mergeable = (
                    exp_at_change_list_version.__getattribute__(
                        change.property_name) ==
                    current_exploration.__getattribute__(
                        change.property_name))

            if change_is_mergeable:
                changes_are_mergeable = True
                continue
            changes_are_mergeable = False
            break

        return changes_are_mergeable, False


class ExplorationMetadataDict(TypedDict):
    """Dictionary representing the ExplorationMetadata object."""

    title: str
    category: str
    objective: str
    language_code: str
    tags: List[str]
    blurb: str
    author_notes: str
    states_schema_version: int
    init_state_name: str
    param_specs: Dict[str, param_domain.ParamSpecDict]
    param_changes: List[param_domain.ParamChangeDict]
    auto_tts_enabled: bool
    correctness_feedback_enabled: bool
    edits_allowed: bool


class ExplorationMetadata:
    """Class to represent the exploration metadata properties."""

    def __init__(
        self,
        title: str,
        category: str,
        objective: str,
        language_code: str,
        tags: List[str],
        blurb: str,
        author_notes: str,
        states_schema_version: int,
        init_state_name: str,
        param_specs: Dict[str, param_domain.ParamSpec],
        param_changes: List[param_domain.ParamChange],
        auto_tts_enabled: bool,
        correctness_feedback_enabled: bool,
        edits_allowed: bool
    ) -> None:
        """Initializes an ExplorationMetadata domain object.

        Args:
            title: str. The exploration title.
            category: str. The category of the exploration.
            objective: str. The objective of the exploration.
            language_code: str. The language code of the exploration.
            tags: list(str). The tags given to the exploration.
            blurb: str. The blurb of the exploration.
            author_notes: str. The author notes.
            states_schema_version: int. Tbe schema version of the exploration.
            init_state_name: str. The name for the initial state of the
                exploration.
            param_specs: dict(str, ParamSpec). A dict where each key-value pair
                represents respectively, a param spec name and a ParamSpec
                domain object.
            param_changes: list(ParamChange). List of ParamChange domain
                objects.
            auto_tts_enabled: bool. True if automatic text-to-speech is
                enabled.
            correctness_feedback_enabled: bool. True if correctness feedback is
                enabled.
            edits_allowed: bool. True when edits to the exploration is allowed.
        """
        self.title = title
        self.category = category
        self.objective = objective
        self.language_code = language_code
        self.tags = tags
        self.blurb = blurb
        self.author_notes = author_notes
        self.states_schema_version = states_schema_version
        self.init_state_name = init_state_name
        self.param_specs = param_specs
        self.param_changes = param_changes
        self.auto_tts_enabled = auto_tts_enabled
        self.correctness_feedback_enabled = correctness_feedback_enabled
        self.edits_allowed = edits_allowed

    def to_dict(self) -> ExplorationMetadataDict:
        """Gets the dict representation of ExplorationMetadata domain object.

        Returns:
            dict. The dict representation of the ExplorationMetadata
            domain object.
        """
        return {
            'title': self.title,
            'category': self.category,
            'objective': self.objective,
            'language_code': self.language_code,
            'tags': self.tags,
            'blurb': self.blurb,
            'author_notes': self.author_notes,
            'states_schema_version': self.states_schema_version,
            'init_state_name': self.init_state_name,
            'param_specs': {
                ps_name: ps_value.to_dict()
                for (ps_name, ps_value) in self.param_specs.items()
            },
            'param_changes': [
                p_change.to_dict() for p_change in self.param_changes
            ],
            'auto_tts_enabled': self.auto_tts_enabled,
            'correctness_feedback_enabled': self.correctness_feedback_enabled,
            'edits_allowed': self.edits_allowed
        }


class MetadataVersionHistory:
    """Class to represent an element of the version history list of the
    exploration metadata.

    Attributes:
        last_edited_version_number: int. The version number of the
            exploration in which the metadata was last edited.
        last_edited_committer_id: str. The user id of the user who committed
            the latest changes to the exploration metadata.
    """

    def __init__(
        self,
        last_edited_version_number: Optional[int],
        last_edited_committer_id: str
    ):
        """Initializes the MetadataVersionHistory domain object.

        Args:
            last_edited_version_number: int. The version number of the
                exploration in which the metadata was last edited.
            last_edited_committer_id: str. The user id of the user who
                committed the latest changes to the exploration metadata.
        """
        self.last_edited_version_number = last_edited_version_number
        self.last_edited_committer_id = last_edited_committer_id

    def to_dict(self) -> MetadataVersionHistoryDict:
        """Returns a dict representation of the MetadataVersionHistory domain
        object.

        Returns:
            dict. The dict representation of the MetadataVersionHistory domain
            object.
        """
        return {
            'last_edited_version_number': self.last_edited_version_number,
            'last_edited_committer_id': self.last_edited_committer_id
        }

    @classmethod
    def from_dict(
        cls, metadata_version_history_dict: MetadataVersionHistoryDict
    ) -> MetadataVersionHistory:
        """Returns an MetadataVersionHistory domain object from a dict.

        Args:
            metadata_version_history_dict: dict. The dict representation of
                MetadataVersionHistory object.

        Returns:
            MetadataVersionHistory. The corresponding MetadataVersionHistory
            domain object.
        """
        return cls(
            metadata_version_history_dict['last_edited_version_number'],
            metadata_version_history_dict['last_edited_committer_id']
        )


class ExplorationVersionHistory:
    """Class to represent the version history of an exploration at a
    particular version.

    Attributes:
        exploration_id: str. The id of the exploration.
        exploration_version: int. The version number of the exploration.
        state_version_history: Dict[str, StateVersionHistory].
            The mapping of state names and StateVersionHistory domain objects.
        metadata_version_history: MetadataVersionHistory. The details of the
            last commit on the exploration metadata.
        committer_ids: List[str]. A list of user ids who made the
            'previous commit' on each state and the exploration metadata.
    """

    def __init__(
        self,
        exploration_id: str,
        exploration_version: int,
        state_version_history_dict: Dict[
            str, state_domain.StateVersionHistoryDict
        ],
        metadata_last_edited_version_number: Optional[int],
        metadata_last_edited_committer_id: str,
        committer_ids: List[str]
    ) -> None:
        """Initializes the ExplorationVersionHistory domain object.

        Args:
            exploration_id: str. The id of the exploration.
            exploration_version: int. The version number of the exploration.
            state_version_history_dict: dict. The mapping of state names and
                dicts of StateVersionHistory domain objects.
            metadata_last_edited_version_number: int. The version number of the
                exploration in which the metadata was last edited.
            metadata_last_edited_committer_id: str. The user id of the user who
                committed the latest changes to the exploration metadata.
            committer_ids: List[str]. A list of user ids who made the
                'previous commit' on each state and the exploration metadata.
        """
        self.exploration_id = exploration_id
        self.exploration_version = exploration_version
        self.state_version_history = {
            state_name: state_domain.StateVersionHistory.from_dict(vh_dict)
            for state_name, vh_dict in state_version_history_dict.items()
        }
        self.metadata_version_history = MetadataVersionHistory(
            metadata_last_edited_version_number,
            metadata_last_edited_committer_id
        )
        self.committer_ids = committer_ids

    def to_dict(self) -> ExplorationVersionHistoryDict:
        """Returns a dict representation of the ExplorationVersionHistory
        domain object.

        Returns:
            dict. A dict representation of the ExplorationVersionHistory
            domain object.
        """
        return {
            'exploration_id': self.exploration_id,
            'exploration_version': self.exploration_version,
            'state_version_history': {
                state_name: state_vh.to_dict()
                for state_name, state_vh in self.state_version_history.items()
            },
            'metadata_version_history': (
                self.metadata_version_history.to_dict()
            ),
            'committer_ids': self.committer_ids
        }<|MERGE_RESOLUTION|>--- conflicted
+++ resolved
@@ -4675,7 +4675,6 @@
                         tab_content['content'],
                         is_tags_nested_inside_tabs_or_collapsible=True
                     )
-<<<<<<< HEAD
                     if tab_content['content'].strip() in cls.empty_values:
                         empty_tab_contents.append(tab_content)
 
@@ -4807,34 +4806,11 @@
                     'html']
                 state['interaction']['solution']['explanation']['html'] = (
                     cls._fix_content(solution))
-=======
-            # Here we use MyPy ignore because the latest schema of state
-            # dict doesn't contains written_translations property.
-            translations_mapping = (
-                state_dict['written_translations']['translations_mapping']) # type: ignore[misc]
-            new_translations_mapping = {}
-            for content_id, translation_item in translations_mapping.items():
-                if content_id in content_id_list:
-                    new_translations_mapping[content_id] = translation_item
-            # Here we use MyPy ignore because the latest schema of state
-            # dict doesn't contains written_translations property.
-            state_dict['written_translations']['translations_mapping'] = ( # type: ignore[misc]
-                new_translations_mapping)
-
-            voiceovers_mapping = (
-                state_dict['recorded_voiceovers']['voiceovers_mapping'])
-            new_voiceovers_mapping = {}
-            for content_id, voiceover_item in voiceovers_mapping.items():
-                if content_id in content_id_list:
-                    new_voiceovers_mapping[content_id] = voiceover_item
-            state_dict['recorded_voiceovers']['voiceovers_mapping'] = (
-                new_voiceovers_mapping)
->>>>>>> 77aed24a
 
         return states_dict
 
     @classmethod
-    def _convert_states_v52_dict_to_v53_dict(
+    def _convert_states_v53_dict_to_v54_dict(
         cls, states_dict: Dict[str, state_domain.StateDict]
     ) -> Tuple[Dict[str, state_domain.StateDict], int]:
         """Converts from v52 to v53. Version 53 removes next_content_id_index
@@ -4861,14 +4837,9 @@
         cls,
         versioned_exploration_states: VersionedExplorationStatesDict,
         current_states_schema_version: int,
-<<<<<<< HEAD
         init_state_name: str,
         language_code: str
-    ) -> None:
-=======
-        init_state_name: str
     ) -> Optional[int]:
->>>>>>> 77aed24a
         """Converts the states blob contained in the given
         versioned_exploration_states dict from current_states_schema_version to
         current_states_schema_version + 1.
@@ -4885,13 +4856,10 @@
             current_states_schema_version: int. The current states
                 schema version.
             init_state_name: str. Name of initial state.
-<<<<<<< HEAD
             language_code: str. The language code of the exploration.
-=======
 
         Returns:
             None|int. The next content Id index for generating new content Id.
->>>>>>> 77aed24a
         """
         versioned_exploration_states['states_schema_version'] = (
             current_states_schema_version + 1)
@@ -4902,15 +4870,10 @@
             versioned_exploration_states['states'] = conversion_fn(
                 versioned_exploration_states['states'], init_state_name)
         elif current_states_schema_version == 52:
-<<<<<<< HEAD
-            versioned_exploration_states['states'] = conversion_fn(
-                versioned_exploration_states['states'], language_code)
-=======
             versioned_exploration_states['states'], next_content_id_index = (
-                conversion_fn(versioned_exploration_states['states']))
+                conversion_fn(versioned_exploration_states['states'], language_code))
             assert isinstance(next_content_id_index, int)
             return next_content_id_index
->>>>>>> 77aed24a
         else:
             versioned_exploration_states['states'] = conversion_fn(
                 versioned_exploration_states['states'])
@@ -4921,7 +4884,7 @@
     # incompatible changes are made to the exploration schema in the YAML
     # definitions, this version number must be changed and a migration process
     # put in place.
-    CURRENT_EXP_SCHEMA_VERSION = 58
+    CURRENT_EXP_SCHEMA_VERSION = 59
     EARLIEST_SUPPORTED_EXP_SCHEMA_VERSION = 46
 
     @classmethod
@@ -5199,7 +5162,6 @@
         cls, exploration_dict: VersionedExplorationDict
     ) -> VersionedExplorationDict:
         """Converts a v57 exploration dict into a v58 exploration dict.
-<<<<<<< HEAD
         Version 58 corrects exploration validation errors which are categorized
         as General State Validation, General Interaction Validation
         and General RTE Validation.
@@ -5222,28 +5184,32 @@
         exploration_dict['states'] = cls._convert_states_v52_dict_to_v53_dict(
             exploration_dict['states'], exploration_dict['language_code'])
         exploration_dict['states_schema_version'] = 53
-=======
+
+        return exploration_dict
+
+    @classmethod
+    def _convert_v58_dict_to_v59_dict(
+        cls, exploration_dict: VersionedExplorationDict
+    ) -> VersionedExplorationDict:
+        """Converts a v57 exploration dict into a v58 exploration dict.
         Removes written_translation, next_content_id_index from state properties
         and also introduces next_content_id_index variable into
         exploration level.
-
         Args:
             exploration_dict: dict. The dict representation of an exploration
                 with schema version v57.
-
         Returns:
             dict. The dict representation of the Exploration domain object,
             following schema version v58.
         """
-        exploration_dict['schema_version'] = 58
+        exploration_dict['schema_version'] = 59
 
         exploration_dict['states'], next_content_id_index = (
-            cls._convert_states_v52_dict_to_v53_dict(
+            cls._convert_states_v53_dict_to_v54_dict(
                 exploration_dict['states'])
         )
-        exploration_dict['states_schema_version'] = 53
+        exploration_dict['states_schema_version'] = 54
         exploration_dict['next_content_id_index'] = next_content_id_index
->>>>>>> 77aed24a
 
         return exploration_dict
 
