--- conflicted
+++ resolved
@@ -1590,48 +1590,19 @@
 
     @classmethod
     def _convert_states_v42_dict_to_v43_dict(cls, states_dict):
-<<<<<<< HEAD
-        """Converts from version 42 to 43. Version 43 adds a new
-        customization arg to NumericInput interaction which allows
-        creators to set input should be grater than or equal to zero.
-=======
         """Converts from version 42 to 43. Version 43 adds a new customization
         arg to NumericExpressionInput, AlgebraicExpressionInput, and
         MathEquationInput. The customization arg will allow creators to choose
         whether to render the division sign (÷) instead of a fraction for the
         division operation.
-
->>>>>>> 8ae75438
         Args:
             states_dict: dict. A dict where each key-value pair represents,
                 respectively, a state name and a dict used to initialize a
                 State domain object.
-<<<<<<< HEAD
-=======
-
->>>>>>> 8ae75438
         Returns:
             dict. The converted states_dict.
         """
         for state_dict in states_dict.values():
-<<<<<<< HEAD
-            if state_dict['interaction']['id'] == 'NumericInput':
-                customization_args = state_dict[
-                    'interaction']['customization_args']
-                customization_args.update({
-                    'placeholder': {
-                        'value': {
-                            'content_id': 'ca_placeholder_0',
-                            'unicode_str': (
-                                'Type input greater than or eual to zero.')
-                        }
-                    }
-                })
-                state_dict['written_translations']['translations_mapping'][
-                    'ca_placeholder_0'] = {}
-                state_dict['recorded_voiceovers']['voiceovers_mapping'][
-                    'ca_placeholder_0'] = {}
-=======
             interaction_id = state_dict['interaction']['id']
             if interaction_id not in [
                     'NumericExpressionInput', 'AlgebraicExpressionInput',
@@ -1644,7 +1615,6 @@
                     'value': True
                 }
             })
->>>>>>> 8ae75438
 
         return states_dict
 
@@ -1679,11 +1649,7 @@
     # definitions, this version number must be changed and a migration process
     # put in place.
     CURRENT_EXP_SCHEMA_VERSION = 48
-<<<<<<< HEAD
-    EARLIEST_SUPPORTED_EXP_SCHEMA_VERSION = 47
-=======
     EARLIEST_SUPPORTED_EXP_SCHEMA_VERSION = 46
->>>>>>> 8ae75438
 
     @classmethod
     def _convert_v46_dict_to_v47_dict(cls, exploration_dict):
@@ -1709,20 +1675,6 @@
     @classmethod
     def _convert_v47_dict_to_v48_dict(cls, exploration_dict):
         """Converts a v47 exploration dict into a v48 exploration dict.
-<<<<<<< HEAD
-        Adds a new customization arg to NumericInput interaction
-        which allows creators to set input greator than or equal to zero.
-        Args:
-            exploration_dict: dict. The dict representation of an exploration
-                with schema version v43.
-        Returns:
-            dict. The dict representation of the Exploration domain object,
-            following schema version v44.
-        """
-        exploration_dict['schema_version'] = 48
-
-        exploration_dict['states'] = cls._convert_states_v38_dict_to_v39_dict(
-=======
         Adds a new customization arg to NumericExpressionInput,
         AlgebraicExpressionInput, and MathEquationInput. The customization arg
         will allow creators to choose whether to render the division sign (÷)
@@ -1739,16 +1691,11 @@
         exploration_dict['schema_version'] = 48
 
         exploration_dict['states'] = cls._convert_states_v42_dict_to_v43_dict(
->>>>>>> 8ae75438
             exploration_dict['states'])
         exploration_dict['states_schema_version'] = 43
 
         return exploration_dict
 
-<<<<<<< HEAD
-
-=======
->>>>>>> 8ae75438
     @classmethod
     def _migrate_to_latest_yaml_version(cls, yaml_content):
         """Return the YAML content of the exploration in the latest schema
