# coding: utf-8
#
# Copyright 2014 The Oppia Authors. All Rights Reserved.
#
# Licensed under the Apache License, Version 2.0 (the "License");
# you may not use this file except in compliance with the License.
# You may obtain a copy of the License at
#
#      http://www.apache.org/licenses/LICENSE-2.0
#
# Unless required by applicable law or agreed to in writing, software
# distributed under the License is distributed on an "AS-IS" BASIS,
# WITHOUT WARRANTIES OR CONDITIONS OF ANY KIND, either express or implied.
# See the License for the specific language governing permissions and
# limitations under the License.

"""Domain objects for an exploration, its states, and their constituents.

Domain objects capture domain-specific logic and are agnostic of how the
objects they represent are stored. All methods and properties in this file
should therefore be independent of the specific storage models used.
"""

from __future__ import absolute_import  # pylint: disable=import-only-modules
from __future__ import unicode_literals  # pylint: disable=import-only-modules

import collections
import copy
import functools
import re
import string

from constants import constants
from core.domain import change_domain
from core.domain import fs_domain
from core.domain import fs_services
from core.domain import html_validation_service
from core.domain import interaction_registry
from core.domain import param_domain
from core.domain import state_domain
from core.platform import models
import feconf
import python_utils
import utils

(exp_models,) = models.Registry.import_models([models.NAMES.exploration])


# Do not modify the values of these constants. This is to preserve backwards
# compatibility with previous change dicts.
# TODO(bhenning): Prior to July 2015, exploration changes involving rules were
# logged using the key 'widget_handlers'. These need to be migrated to
# 'answer_groups' and 'default_outcome'.
STATE_PROPERTY_PARAM_CHANGES = 'param_changes'
STATE_PROPERTY_CONTENT = 'content'
STATE_PROPERTY_SOLICIT_ANSWER_DETAILS = 'solicit_answer_details'
STATE_PROPERTY_RECORDED_VOICEOVERS = 'recorded_voiceovers'
STATE_PROPERTY_WRITTEN_TRANSLATIONS = 'written_translations'
STATE_PROPERTY_INTERACTION_ID = 'widget_id'
STATE_PROPERTY_INTERACTION_CUST_ARGS = 'widget_customization_args'
STATE_PROPERTY_INTERACTION_ANSWER_GROUPS = 'answer_groups'
STATE_PROPERTY_INTERACTION_DEFAULT_OUTCOME = 'default_outcome'
STATE_PROPERTY_UNCLASSIFIED_ANSWERS = (
    'confirmed_unclassified_answers')
STATE_PROPERTY_INTERACTION_HINTS = 'hints'
STATE_PROPERTY_INTERACTION_SOLUTION = 'solution'
# Deprecated state properties.
STATE_PROPERTY_CONTENT_IDS_TO_AUDIO_TRANSLATIONS_DEPRECATED = (
    'content_ids_to_audio_translations')  # Deprecated in state schema v27.

# These four properties are kept for legacy purposes and are not used anymore.
STATE_PROPERTY_INTERACTION_HANDLERS = 'widget_handlers'
STATE_PROPERTY_INTERACTION_STICKY = 'widget_sticky'
GADGET_PROPERTY_VISIBILITY = 'gadget_visibility'
GADGET_PROPERTY_CUST_ARGS = 'gadget_customization_args'

# This takes additional 'title' and 'category' parameters.
CMD_CREATE_NEW = 'create_new'
# This takes an additional 'state_name' parameter.
CMD_ADD_STATE = 'add_state'
# This takes additional 'old_state_name' and 'new_state_name' parameters.
CMD_RENAME_STATE = 'rename_state'
# This takes an additional 'state_name' parameter.
CMD_DELETE_STATE = 'delete_state'
# This takes additional 'state_name', 'content_id', 'language_code' and
# 'content_html' and 'translation_html' parameters.
CMD_ADD_TRANSLATION = 'add_translation'
# This takes additional 'property_name' and 'new_value' parameters.
CMD_EDIT_STATE_PROPERTY = 'edit_state_property'
# This takes additional 'property_name' and 'new_value' parameters.
CMD_EDIT_EXPLORATION_PROPERTY = 'edit_exploration_property'
# This takes additional 'from_version' and 'to_version' parameters for logging.
CMD_MIGRATE_STATES_SCHEMA_TO_LATEST_VERSION = (
    'migrate_states_schema_to_latest_version')

# These are categories to which answers may be classified. These values should
# not be changed because they are persisted in the data store within answer
# logs.

# Represents answers classified using rules defined as part of an interaction.
EXPLICIT_CLASSIFICATION = 'explicit'
# Represents answers which are contained within the training data of an answer
# group.
TRAINING_DATA_CLASSIFICATION = 'training_data_match'
# Represents answers which were predicted using a statistical training model
# from training data within an answer group.
STATISTICAL_CLASSIFICATION = 'statistical_classifier'
# Represents answers which led to the 'default outcome' of an interaction,
# rather than belonging to a specific answer group.
DEFAULT_OUTCOME_CLASSIFICATION = 'default_outcome'


class ExplorationChange(change_domain.BaseChange):
    """Domain object class for an exploration change.

    IMPORTANT: Ensure that all changes to this class (and how these cmds are
    interpreted in general) preserve backward-compatibility with the
    exploration snapshots in the datastore. Do not modify the definitions of
    cmd keys that already exist.

    NOTE TO DEVELOPERS: Please note that, for a brief period around
    Feb - Apr 2017, change dicts related to editing of answer groups
    accidentally stored the old_value using a ruleSpecs key instead of a
    rule_specs key. So, if you are making use of this data, make sure to
    verify the format of the old_value before doing any processing.

    The allowed commands, together with the attributes:
        - 'add_state' (with state_name)
        - 'rename_state' (with old_state_name and new_state_name)
        - 'delete_state' (with state_name)
        - 'edit_state_property' (with state_name, property_name,
            new_value and, optionally, old_value)
        - 'edit_exploration_property' (with property_name,
            new_value and, optionally, old_value)
        - 'migrate_states_schema' (with from_version, to_version)
    For a state, property_name must be one of STATE_PROPERTIES.
    For an exploration, property_name must be one of
    EXPLORATION_PROPERTIES.
    """

    # The allowed list of state properties which can be used in
    # edit_state_property command.
    STATE_PROPERTIES = (
        STATE_PROPERTY_PARAM_CHANGES,
        STATE_PROPERTY_CONTENT,
        STATE_PROPERTY_SOLICIT_ANSWER_DETAILS,
        STATE_PROPERTY_RECORDED_VOICEOVERS,
        STATE_PROPERTY_WRITTEN_TRANSLATIONS,
        STATE_PROPERTY_INTERACTION_ID,
        STATE_PROPERTY_INTERACTION_CUST_ARGS,
        STATE_PROPERTY_INTERACTION_STICKY,
        STATE_PROPERTY_INTERACTION_HANDLERS,
        STATE_PROPERTY_INTERACTION_ANSWER_GROUPS,
        STATE_PROPERTY_INTERACTION_DEFAULT_OUTCOME,
        STATE_PROPERTY_INTERACTION_HINTS,
        STATE_PROPERTY_INTERACTION_SOLUTION,
        STATE_PROPERTY_UNCLASSIFIED_ANSWERS,
        # Deprecated state properties.
        STATE_PROPERTY_CONTENT_IDS_TO_AUDIO_TRANSLATIONS_DEPRECATED)

    # The allowed list of exploration properties which can be used in
    # edit_exploration_property command.
    EXPLORATION_PROPERTIES = (
        'title', 'category', 'objective', 'language_code', 'tags',
        'blurb', 'author_notes', 'param_specs', 'param_changes',
        'init_state_name', 'auto_tts_enabled', 'correctness_feedback_enabled')

    ALLOWED_COMMANDS = [{
        'name': CMD_CREATE_NEW,
        'required_attribute_names': ['category', 'title'],
        'optional_attribute_names': []
    }, {
        'name': CMD_ADD_STATE,
        'required_attribute_names': ['state_name'],
        'optional_attribute_names': []
    }, {
        'name': CMD_DELETE_STATE,
        'required_attribute_names': ['state_name'],
        'optional_attribute_names': []
    }, {
        'name': CMD_RENAME_STATE,
        'required_attribute_names': ['new_state_name', 'old_state_name'],
        'optional_attribute_names': []
    }, {
        'name': CMD_ADD_TRANSLATION,
        'required_attribute_names': [
            'state_name', 'content_id', 'language_code', 'content_html',
            'translation_html'],
        'optional_attribute_names': []
    }, {
        'name': CMD_EDIT_STATE_PROPERTY,
        'required_attribute_names': [
            'property_name', 'state_name', 'new_value'],
        'optional_attribute_names': ['old_value'],
        'allowed_values': {'property_name': STATE_PROPERTIES}
    }, {
        'name': CMD_EDIT_EXPLORATION_PROPERTY,
        'required_attribute_names': ['property_name', 'new_value'],
        'optional_attribute_names': ['old_value'],
        'allowed_values': {'property_name': EXPLORATION_PROPERTIES}
    }, {
        'name': CMD_MIGRATE_STATES_SCHEMA_TO_LATEST_VERSION,
        'required_attribute_names': ['from_version', 'to_version'],
        'optional_attribute_names': []
    }, {
        'name': exp_models.ExplorationModel.CMD_REVERT_COMMIT,
        'required_attribute_names': ['version_number'],
        'optional_attribute_names': []
    }]


class ExplorationCommitLogEntry(python_utils.OBJECT):
    """Value object representing a commit to an exploration."""

    def __init__(
            self, created_on, last_updated, user_id, username, exploration_id,
            commit_type, commit_message, commit_cmds, version,
            post_commit_status, post_commit_community_owned,
            post_commit_is_private):
        """Initializes a ExplorationCommitLogEntry domain object.

        Args:
            created_on: datetime.datetime. Date and time when the exploration
                commit was created.
            last_updated: datetime.datetime. Date and time when the exploration
                commit was last updated.
            user_id: str. User id of the user who has made the commit.
            username: str. Username of the user who has made the commit.
            exploration_id: str. Id of the exploration.
            commit_type: str. The type of commit.
            commit_message: str. A description of changes made to the
                exploration.
            commit_cmds: list(dict). A list of commands, describing changes
                made in this model, which should give sufficient information to
                reconstruct the commit. Each dict always contains the following
                key:
                    - cmd: str. Unique command.
                and then additional arguments for that command.
            version: int. The version of the exploration after the commit.
            post_commit_status: str. The new exploration status after the
                commit.
            post_commit_community_owned: bool. Whether the exploration is
                community-owned after the edit event.
            post_commit_is_private: bool. Whether the exploration is private
                after the edit event.
        """
        self.created_on = created_on
        self.last_updated = last_updated
        self.user_id = user_id
        self.username = username
        self.exploration_id = exploration_id
        self.commit_type = commit_type
        self.commit_message = commit_message
        self.commit_cmds = commit_cmds
        self.version = version
        self.post_commit_status = post_commit_status
        self.post_commit_community_owned = post_commit_community_owned
        self.post_commit_is_private = post_commit_is_private

    def to_dict(self):
        """Returns a dict representing this ExplorationCommitLogEntry domain
        object. This omits created_on, user_id and commit_cmds.

        Returns:
            dict. A dict, mapping all fields of ExplorationCommitLogEntry
            instance, except created_on, user_id and commit_cmds fields.
        """
        return {
            'last_updated': utils.get_time_in_millisecs(self.last_updated),
            'username': self.username,
            'exploration_id': self.exploration_id,
            'commit_type': self.commit_type,
            'commit_message': self.commit_message,
            'version': self.version,
            'post_commit_status': self.post_commit_status,
            'post_commit_community_owned': self.post_commit_community_owned,
            'post_commit_is_private': self.post_commit_is_private,
        }


class ExpVersionReference(python_utils.OBJECT):
    """Value object representing an exploration ID and a version number."""

    def __init__(self, exp_id, version):
        """Initializes an ExpVersionReference domain object.

        Args:
            exp_id: str. ID of the exploration.
            version: int. Version of the exploration.
        """
        self.exp_id = exp_id
        self.version = version
        self.validate()

    def to_dict(self):
        """Returns a dict representing this ExpVersionReference domain object.

        Returns:
            dict. A dict, mapping all fields of ExpVersionReference instance.
        """
        return {
            'exp_id': self.exp_id,
            'version': self.version
        }

    def validate(self):
        """Validates properties of the ExpVersionReference.

        Raises:
            ValidationError: One or more attributes of the ExpVersionReference
            are invalid.
        """
        if not isinstance(self.exp_id, python_utils.BASESTRING):
            raise utils.ValidationError(
                'Expected exp_id to be a str, received %s' % self.exp_id)

        if not isinstance(self.version, int):
            raise utils.ValidationError(
                'Expected version to be an int, received %s' % self.version)


class ExplorationVersionsDiff(python_utils.OBJECT):
    """Domain object for the difference between two versions of an Oppia
    exploration.

    Attributes:
        added_state_names: list(str). Name of the states added to the
            exploration from prev_exp_version to current_exp_version.
        deleted_state_names: list(str). Name of the states deleted from the
            exploration from prev_exp_version to current_exp_version.
        new_to_old_state_names: dict. Dictionary mapping state names of
            current_exp_version to the state names of prev_exp_version.
        old_to_new_state_names: dict. Dictionary mapping state names of
            prev_exp_version to the state names of current_exp_version.
    """

    def __init__(self, change_list):
        """Constructs an ExplorationVersionsDiff domain object.

        Args:
            change_list: list(ExplorationChange). A list of all of the commit
                cmds from the old version of the exploration up to the next
                version.
        """

        added_state_names = []
        deleted_state_names = []
        new_to_old_state_names = {}

        for change in change_list:
            if change.cmd == CMD_ADD_STATE:
                added_state_names.append(change.state_name)
            elif change.cmd == CMD_DELETE_STATE:
                state_name = change.state_name
                if state_name in added_state_names:
                    added_state_names.remove(state_name)
                else:
                    original_state_name = state_name
                    if original_state_name in new_to_old_state_names:
                        original_state_name = new_to_old_state_names.pop(
                            original_state_name)
                    deleted_state_names.append(original_state_name)
            elif change.cmd == CMD_RENAME_STATE:
                old_state_name = change.old_state_name
                new_state_name = change.new_state_name
                if old_state_name in added_state_names:
                    added_state_names.remove(old_state_name)
                    added_state_names.append(new_state_name)
                elif old_state_name in new_to_old_state_names:
                    new_to_old_state_names[new_state_name] = (
                        new_to_old_state_names.pop(old_state_name))
                else:
                    new_to_old_state_names[new_state_name] = old_state_name

        self.added_state_names = added_state_names
        self.deleted_state_names = deleted_state_names
        self.new_to_old_state_names = new_to_old_state_names
        self.old_to_new_state_names = {
            value: key for key, value in new_to_old_state_names.items()
        }


class Exploration(python_utils.OBJECT):
    """Domain object for an Oppia exploration."""

    def __init__(
            self, exploration_id, title, category, objective,
            language_code, tags, blurb, author_notes,
            states_schema_version, init_state_name, states_dict,
            param_specs_dict, param_changes_list, version,
            auto_tts_enabled, correctness_feedback_enabled,
            created_on=None, last_updated=None):
        """Initializes an Exploration domain object.

        Args:
            exploration_id: str. The exploration id.
            title: str. The exploration title.
            category: str. The category of the exploration.
            objective: str. The objective of the exploration.
            language_code: str. The language code of the exploration.
            tags: list(str). The tags given to the exploration.
            blurb: str. The blurb of the exploration.
            author_notes: str. The author notes.
            states_schema_version: int. Tbe schema version of the exploration.
            init_state_name: str. The name for the initial state of the
                exploration.
            states_dict: dict. A dict where each key-value pair represents,
                respectively, a state name and a dict used to initialize a
                State domain object.
            param_specs_dict: dict. A dict where each key-value pair represents
                respectively, a param spec name and a dict used to initialize a
                ParamSpec domain object.
            param_changes_list: list(dict). List of dict where each dict is
                used to initialize a ParamChange domain object.
            version: int. The version of the exploration.
            auto_tts_enabled: bool. True if automatic text-to-speech is
                enabled.
            correctness_feedback_enabled: bool. True if correctness feedback is
                enabled.
            created_on: datetime.datetime. Date and time when the exploration
                is created.
            last_updated: datetime.datetime. Date and time when the exploration
                was last updated.
        """
        self.id = exploration_id
        self.title = title
        self.category = category
        self.objective = objective
        self.language_code = language_code
        self.tags = tags
        self.blurb = blurb
        self.author_notes = author_notes
        self.states_schema_version = states_schema_version
        self.init_state_name = init_state_name

        self.states = {}
        for (state_name, state_dict) in states_dict.items():
            self.states[state_name] = state_domain.State.from_dict(state_dict)

        self.param_specs = {
            ps_name: param_domain.ParamSpec.from_dict(ps_val)
            for (ps_name, ps_val) in param_specs_dict.items()
        }
        self.param_changes = [
            param_domain.ParamChange.from_dict(param_change_dict)
            for param_change_dict in param_changes_list]

        self.version = version
        self.created_on = created_on
        self.last_updated = last_updated
        self.auto_tts_enabled = auto_tts_enabled
        self.correctness_feedback_enabled = correctness_feedback_enabled

    @classmethod
    def create_default_exploration(
            cls, exploration_id, title=feconf.DEFAULT_EXPLORATION_TITLE,
            init_state_name=feconf.DEFAULT_INIT_STATE_NAME,
            category=feconf.DEFAULT_EXPLORATION_CATEGORY,
            objective=feconf.DEFAULT_EXPLORATION_OBJECTIVE,
            language_code=constants.DEFAULT_LANGUAGE_CODE):
        """Returns a Exploration domain object with default values.

        'title', 'init_state_name', 'category', 'objective' if not provided are
        taken from feconf; 'tags' and 'param_changes_list' are initialized to
        empty list; 'states_schema_version' is taken from feconf; 'states_dict'
        is derived from feconf; 'param_specs_dict' is an empty dict; 'blurb' and
        'author_notes' are initialized to empty string; 'version' is
        initializated to 0.

        Args:
            exploration_id: str. The id of the exploration.
            title: str. The exploration title.
            init_state_name: str. The name of the initial state.
            category: str. The category of the exploration.
            objective: str. The objective of the exploration.
            language_code: str. The language code of the exploration.

        Returns:
            Exploration. The Exploration domain object with default
            values.
        """
        init_state_dict = state_domain.State.create_default_state(
            init_state_name, is_initial_state=True).to_dict()

        states_dict = {
            init_state_name: init_state_dict
        }

        return cls(
            exploration_id, title, category, objective, language_code, [], '',
            '', feconf.CURRENT_STATE_SCHEMA_VERSION,
            init_state_name, states_dict, {}, [], 0,
            feconf.DEFAULT_AUTO_TTS_ENABLED, False)

    @classmethod
    def from_dict(
            cls, exploration_dict,
            exploration_version=0, exploration_created_on=None,
            exploration_last_updated=None):
        """Return a Exploration domain object from a dict.

        Args:
            exploration_dict: dict. The dict representation of Exploration
                object.
            exploration_version: int. The version of the exploration.
            exploration_created_on: datetime.datetime. Date and time when the
                exploration is created.
            exploration_last_updated: datetime.datetime. Date and time when the
                exploration was last updated.

        Returns:
            Exploration. The corresponding Exploration domain object.
        """
        # NOTE TO DEVELOPERS: It is absolutely ESSENTIAL this conversion to and
        # from an ExplorationModel/dictionary MUST be exhaustive and complete.
        exploration = cls.create_default_exploration(
            exploration_dict['id'],
            title=exploration_dict['title'],
            category=exploration_dict['category'],
            objective=exploration_dict['objective'],
            language_code=exploration_dict['language_code'])
        exploration.tags = exploration_dict['tags']
        exploration.blurb = exploration_dict['blurb']
        exploration.author_notes = exploration_dict['author_notes']
        exploration.auto_tts_enabled = exploration_dict['auto_tts_enabled']
        exploration.correctness_feedback_enabled = exploration_dict[
            'correctness_feedback_enabled']

        exploration.param_specs = {
            ps_name: param_domain.ParamSpec.from_dict(ps_val) for
            (ps_name, ps_val) in exploration_dict['param_specs'].items()
        }

        exploration.states_schema_version = exploration_dict[
            'states_schema_version']
        init_state_name = exploration_dict['init_state_name']
        exploration.rename_state(exploration.init_state_name, init_state_name)
        exploration.add_states([
            state_name for state_name in exploration_dict['states']
            if state_name != init_state_name])

        for (state_name, sdict) in exploration_dict['states'].items():
            state = exploration.states[state_name]

            state.content = state_domain.SubtitledHtml(
                sdict['content']['content_id'], sdict['content']['html'])

            state.param_changes = [param_domain.ParamChange(
                pc['name'], pc['generator_id'], pc['customization_args']
            ) for pc in sdict['param_changes']]

            for pc in state.param_changes:
                if pc.name not in exploration.param_specs:
                    raise Exception('Parameter %s was used in a state but not '
                                    'declared in the exploration param_specs.'
                                    % pc.name)

            idict = sdict['interaction']
            interaction_answer_groups = [
                state_domain.AnswerGroup.from_dict(group)
                for group in idict['answer_groups']]

            default_outcome = (
                state_domain.Outcome.from_dict(idict['default_outcome'])
                if idict['default_outcome'] is not None else None)

            solution = (
                state_domain.Solution.from_dict(idict['id'], idict['solution'])
                if idict['solution'] else None)

            state.interaction = state_domain.InteractionInstance(
                idict['id'], idict['customization_args'],
                interaction_answer_groups, default_outcome,
                idict['confirmed_unclassified_answers'],
                [state_domain.Hint.from_dict(h) for h in idict['hints']],
                solution)

            state.recorded_voiceovers = (
                state_domain.RecordedVoiceovers.from_dict(
                    sdict['recorded_voiceovers']))

            state.written_translations = (
                state_domain.WrittenTranslations.from_dict(
                    sdict['written_translations']))

            state.solicit_answer_details = sdict['solicit_answer_details']

            exploration.states[state_name] = state

        exploration.param_changes = [
            param_domain.ParamChange.from_dict(pc)
            for pc in exploration_dict['param_changes']]

        exploration.version = exploration_version
        exploration.created_on = exploration_created_on
        exploration.last_updated = exploration_last_updated

        return exploration

    @classmethod
    def _validate_state_name(cls, name):
        """Validates name string.

        Args:
            name: str. The name to validate.
        """
        utils.require_valid_name(name, 'a state name')

    def validate(self, strict=False):
        """Validates various properties of the Exploration.

        Args:
            strict: bool. If True, the exploration is assumed to be published,
                and the validation checks are stricter.

        Raises:
            ValidationError: One or more attributes of the Exploration are
            invalid.
        """
        if not isinstance(self.title, python_utils.BASESTRING):
            raise utils.ValidationError(
                'Expected title to be a string, received %s' % self.title)
        utils.require_valid_name(
            self.title, 'the exploration title', allow_empty=True)

        if not isinstance(self.category, python_utils.BASESTRING):
            raise utils.ValidationError(
                'Expected category to be a string, received %s'
                % self.category)
        utils.require_valid_name(
            self.category, 'the exploration category', allow_empty=True)

        if not isinstance(self.objective, python_utils.BASESTRING):
            raise utils.ValidationError(
                'Expected objective to be a string, received %s' %
                self.objective)

        if not isinstance(self.language_code, python_utils.BASESTRING):
            raise utils.ValidationError(
                'Expected language_code to be a string, received %s' %
                self.language_code)
        if not utils.is_valid_language_code(self.language_code):
            raise utils.ValidationError(
                'Invalid language_code: %s' % self.language_code)

        if not isinstance(self.tags, list):
            raise utils.ValidationError(
                'Expected \'tags\' to be a list, received %s' % self.tags)
        for tag in self.tags:
            if not isinstance(tag, python_utils.BASESTRING):
                raise utils.ValidationError(
                    'Expected each tag in \'tags\' to be a string, received '
                    '\'%s\'' % tag)

            if not tag:
                raise utils.ValidationError('Tags should be non-empty.')

            if not re.match(constants.TAG_REGEX, tag):
                raise utils.ValidationError(
                    'Tags should only contain lowercase letters and spaces, '
                    'received \'%s\'' % tag)

            if (tag[0] not in string.ascii_lowercase or
                    tag[-1] not in string.ascii_lowercase):
                raise utils.ValidationError(
                    'Tags should not start or end with whitespace, received '
                    ' \'%s\'' % tag)

            if re.search(r'\s\s+', tag):
                raise utils.ValidationError(
                    'Adjacent whitespace in tags should be collapsed, '
                    'received \'%s\'' % tag)
        if len(set(self.tags)) != len(self.tags):
            raise utils.ValidationError('Some tags duplicate each other')

        if not isinstance(self.blurb, python_utils.BASESTRING):
            raise utils.ValidationError(
                'Expected blurb to be a string, received %s' % self.blurb)

        if not isinstance(self.author_notes, python_utils.BASESTRING):
            raise utils.ValidationError(
                'Expected author_notes to be a string, received %s' %
                self.author_notes)

        if not isinstance(self.states, dict):
            raise utils.ValidationError(
                'Expected states to be a dict, received %s' % self.states)
        if not self.states:
            raise utils.ValidationError('This exploration has no states.')
        for state_name in self.states:
            self._validate_state_name(state_name)
            state = self.states[state_name]
            state.validate(
                self.param_specs,
                allow_null_interaction=not strict)
            # The checks below perform validation on the Outcome domain object
            # that is specific to answer groups in explorations, but not
            # questions. This logic is here because the validation checks in
            # the Outcome domain object are used by both explorations and
            # questions.
            for answer_group in state.interaction.answer_groups:
                if not answer_group.outcome.dest:
                    raise utils.ValidationError(
                        'Every outcome should have a destination.')
                if not isinstance(
                        answer_group.outcome.dest, python_utils.BASESTRING):
                    raise utils.ValidationError(
                        'Expected outcome dest to be a string, received %s'
                        % answer_group.outcome.dest)
            if state.interaction.default_outcome is not None:
                if not state.interaction.default_outcome.dest:
                    raise utils.ValidationError(
                        'Every outcome should have a destination.')
                if not isinstance(
                        state.interaction.default_outcome.dest,
                        python_utils.BASESTRING):
                    raise utils.ValidationError(
                        'Expected outcome dest to be a string, received %s'
                        % state.interaction.default_outcome.dest)

        if self.states_schema_version is None:
            raise utils.ValidationError(
                'This exploration has no states schema version.')
        if not self.init_state_name:
            raise utils.ValidationError(
                'This exploration has no initial state name specified.')
        if self.init_state_name not in self.states:
            raise utils.ValidationError(
                'There is no state in %s corresponding to the exploration\'s '
                'initial state name %s.' %
                (list(self.states.keys()), self.init_state_name))

        if not isinstance(self.param_specs, dict):
            raise utils.ValidationError(
                'Expected param_specs to be a dict, received %s'
                % self.param_specs)

        if not isinstance(self.auto_tts_enabled, bool):
            raise utils.ValidationError(
                'Expected auto_tts_enabled to be a bool, received %s'
                % self.auto_tts_enabled)

        if not isinstance(self.correctness_feedback_enabled, bool):
            raise utils.ValidationError(
                'Expected correctness_feedback_enabled to be a bool, received '
                '%s' % self.correctness_feedback_enabled)

        for param_name in self.param_specs:
            if not isinstance(param_name, python_utils.BASESTRING):
                raise utils.ValidationError(
                    'Expected parameter name to be a string, received %s (%s).'
                    % (param_name, type(param_name)))
            if not re.match(feconf.ALPHANUMERIC_REGEX, param_name):
                raise utils.ValidationError(
                    'Only parameter names with characters in [a-zA-Z0-9] are '
                    'accepted.')
            self.param_specs[param_name].validate()

        if not isinstance(self.param_changes, list):
            raise utils.ValidationError(
                'Expected param_changes to be a list, received %s'
                % self.param_changes)
        for param_change in self.param_changes:
            param_change.validate()

            if param_change.name in constants.INVALID_PARAMETER_NAMES:
                raise utils.ValidationError(
                    'The exploration-level parameter with name \'%s\' is '
                    'reserved. Please choose a different name.'
                    % param_change.name)
            if param_change.name not in self.param_specs:
                raise utils.ValidationError(
                    'No parameter named \'%s\' exists in this exploration'
                    % param_change.name)

        # TODO(sll): Find a way to verify the param change customization args
        # when they depend on exploration/state parameters (e.g. the generated
        # values must have the correct obj_type). Can we get sample values for
        # the reader's answer and these parameters by looking at states that
        # link to this one?

        # Check that all state param changes are valid.
        for state_name, state in self.states.items():
            for param_change in state.param_changes:
                param_change.validate()
                if param_change.name in constants.INVALID_PARAMETER_NAMES:
                    raise utils.ValidationError(
                        'The parameter name \'%s\' is reserved. Please choose '
                        'a different name for the parameter being set in '
                        'state \'%s\'.' % (param_change.name, state_name))
                if param_change.name not in self.param_specs:
                    raise utils.ValidationError(
                        'The parameter with name \'%s\' was set in state '
                        '\'%s\', but it does not exist in the list of '
                        'parameter specifications for this exploration.'
                        % (param_change.name, state_name))

        # Check that all answer groups, outcomes, and param_changes are valid.
        all_state_names = list(self.states.keys())
        for state_name, state in self.states.items():
            interaction = state.interaction
            default_outcome = interaction.default_outcome

            if default_outcome is not None:
                # Check the default destination, if any.
                if default_outcome.dest not in all_state_names:
                    raise utils.ValidationError(
                        'The destination %s is not a valid state.'
                        % default_outcome.dest)

                # Check that, if the outcome is a non-self-loop, then the
                # refresher_exploration_id is None.
                if (default_outcome.refresher_exploration_id is not None and
                        default_outcome.dest != state_name):
                    raise utils.ValidationError(
                        'The default outcome for state %s has a refresher '
                        'exploration ID, but is not a self-loop.' % state_name)

            for group in interaction.answer_groups:
                # Check group destinations.
                if group.outcome.dest not in all_state_names:
                    raise utils.ValidationError(
                        'The destination %s is not a valid state.'
                        % group.outcome.dest)

                # Check that, if the outcome is a non-self-loop, then the
                # refresher_exploration_id is None.
                if (group.outcome.refresher_exploration_id is not None and
                        group.outcome.dest != state_name):
                    raise utils.ValidationError(
                        'The outcome for an answer group in state %s has a '
                        'refresher exploration ID, but is not a self-loop.'
                        % state_name)

                for param_change in group.outcome.param_changes:
                    if param_change.name not in self.param_specs:
                        raise utils.ValidationError(
                            'The parameter %s was used in an answer group, '
                            'but it does not exist in this exploration'
                            % param_change.name)

        if strict:
            warnings_list = []

            try:
                self._verify_all_states_reachable()
            except utils.ValidationError as e:
                warnings_list.append(python_utils.UNICODE(e))

            try:
                self._verify_no_dead_ends()
            except utils.ValidationError as e:
                warnings_list.append(python_utils.UNICODE(e))

            if not self.title:
                warnings_list.append(
                    'A title must be specified (in the \'Settings\' tab).')

            if not self.category:
                warnings_list.append(
                    'A category must be specified (in the \'Settings\' tab).')

            if not self.objective:
                warnings_list.append(
                    'An objective must be specified (in the \'Settings\' tab).'
                )

            # Check that self-loop outcomes are not labelled as correct.
            all_state_names = list(self.states.keys())
            for state_name, state in self.states.items():
                interaction = state.interaction
                default_outcome = interaction.default_outcome

                if default_outcome is not None:
                    # Check that, if the outcome is a self-loop, then the
                    # outcome is not labelled as correct.
                    if (default_outcome.dest == state_name and
                            default_outcome.labelled_as_correct):
                        raise utils.ValidationError(
                            'The default outcome for state %s is labelled '
                            'correct but is a self-loop.' % state_name)

                for group in interaction.answer_groups:
                    # Check that, if the outcome is a self-loop, then the
                    # outcome is not labelled as correct.
                    if (group.outcome.dest == state_name and
                            group.outcome.labelled_as_correct):
                        raise utils.ValidationError(
                            'The outcome for an answer group in state %s is '
                            'labelled correct but is a self-loop.' % state_name)

            if len(warnings_list) > 0:
                warning_str = ''
                for ind, warning in enumerate(warnings_list):
                    warning_str += '%s. %s ' % (ind + 1, warning)
                raise utils.ValidationError(
                    'Please fix the following issues before saving this '
                    'exploration: %s' % warning_str)

    def _verify_all_states_reachable(self):
        """Verifies that all states are reachable from the initial state.

        Raises:
            ValidationError: One or more states are not reachable from the
            initial state of the Exploration.
        """
        # This queue stores state names.
        processed_queue = []
        curr_queue = [self.init_state_name]

        while curr_queue:
            curr_state_name = curr_queue[0]
            curr_queue = curr_queue[1:]

            if not curr_state_name in processed_queue:
                processed_queue.append(curr_state_name)

                curr_state = self.states[curr_state_name]

                if not curr_state.interaction.is_terminal:
                    all_outcomes = curr_state.interaction.get_all_outcomes()
                    for outcome in all_outcomes:
                        dest_state = outcome.dest
                        if (dest_state not in curr_queue and
                                dest_state not in processed_queue):
                            curr_queue.append(dest_state)

        if len(self.states) != len(processed_queue):
            unseen_states = list(
                set(self.states.keys()) - set(processed_queue))
            raise utils.ValidationError(
                'The following states are not reachable from the initial '
                'state: %s' % ', '.join(unseen_states))

    def _verify_no_dead_ends(self):
        """Verifies that all states can reach a terminal state.

        Raises:
            ValidationError: If is impossible to complete the exploration from
                a state.
        """
        # This queue stores state names.
        processed_queue = []
        curr_queue = []

        for (state_name, state) in self.states.items():
            if state.interaction.is_terminal:
                curr_queue.append(state_name)

        while curr_queue:
            curr_state_name = curr_queue[0]
            curr_queue = curr_queue[1:]

            if not curr_state_name in processed_queue:
                processed_queue.append(curr_state_name)

                for (state_name, state) in self.states.items():
                    if (state_name not in curr_queue
                            and state_name not in processed_queue):
                        all_outcomes = (
                            state.interaction.get_all_outcomes())
                        for outcome in all_outcomes:
                            if outcome.dest == curr_state_name:
                                curr_queue.append(state_name)
                                break

        if len(self.states) != len(processed_queue):
            dead_end_states = list(
                set(self.states.keys()) - set(processed_queue))
            raise utils.ValidationError(
                'It is impossible to complete the exploration from the '
                'following states: %s' % ', '.join(dead_end_states))

    def get_content_html(self, state_name, content_id):
        """Return the content for a given content id of a state.

        Args:
            state_name: str. The name of the state.
            content_id: str. The id of the content.

        Returns:
            str. The html content corresponding to the given content id of a
            state.

        Raises:
            ValueError: The given state_name does not exist.
        """
        if state_name not in self.states:
            raise ValueError('State %s does not exist' % state_name)

        return self.states[state_name].get_content_html(content_id)

    # Derived attributes of an exploration.
    @property
    def init_state(self):
        """The state which forms the start of this exploration.

        Returns:
            State. The corresponding State domain object.
        """
        return self.states[self.init_state_name]

    @property
    def param_specs_dict(self):
        """A dict of param specs, each represented as Python dicts.

        Returns:
            dict. Dict of parameter specs.
        """
        return {ps_name: ps_val.to_dict()
                for (ps_name, ps_val) in self.param_specs.items()}

    @property
    def param_change_dicts(self):
        """A list of param changes, represented as JSONifiable Python dicts.

        Returns:
            list(dict). List of dicts, each representing a parameter change.
        """
        return [param_change.to_dict() for param_change in self.param_changes]

    @classmethod
    def is_demo_exploration_id(cls, exploration_id):
        """Whether the given exploration id is a demo exploration.

        Args:
            exploration_id: str. The exploration id.

        Returns:
            bool. Whether the corresponding exploration is a demo exploration.
        """
        return exploration_id in feconf.DEMO_EXPLORATIONS

    @property
    def is_demo(self):
        """Whether the exploration is one of the demo explorations.

        Returns:
            bool. True is the current exploration is a demo exploration.
        """
        return self.is_demo_exploration_id(self.id)

    def has_state_name(self, state_name):
        """Whether the exploration has a state with the given state name.

        Args:
            state_name: str. The name of the state.

        Returns:
            bool. Returns true if the exploration has the given state name.
        """
        state_names = list(self.states.keys())
        return state_name in state_names

    def get_interaction_id_by_state_name(self, state_name):
        """Returns the interaction id of the state.

        Args:
            state_name: str. The name of the state.

        Returns:
            str or None. The ID of the interaction.
        """
        return self.states[state_name].interaction.id

    def update_title(self, title):
        """Update the exploration title.

        Args:
            title: str. The exploration title to set.
        """
        self.title = title

    def update_category(self, category):
        """Update the exploration category.

        Args:
            category: str. The exploration category to set.
        """
        self.category = category

    def update_objective(self, objective):
        """Update the exploration objective.

        Args:
            objective: str. The exploration objective to set.
        """
        self.objective = objective

    def update_language_code(self, language_code):
        """Update the exploration language code.

        Args:
            language_code: str. The exploration language code to set.
        """
        self.language_code = language_code

    def update_tags(self, tags):
        """Update the tags of the exploration.

        Args:
            tags: list(str). List of tags to set.
        """
        self.tags = tags

    def update_blurb(self, blurb):
        """Update the blurb of the exploration.

        Args:
            blurb: str. The blurb to set.
        """
        self.blurb = blurb

    def update_author_notes(self, author_notes):
        """Update the author notes of the exploration.

        Args:
            author_notes: str. The author notes to set.
        """
        self.author_notes = author_notes

    def update_param_specs(self, param_specs_dict):
        """Update the param spec dict.

        Args:
            param_specs_dict: dict. A dict where each key-value pair represents
                respectively, a param spec name and a dict used to initialize a
                ParamSpec domain object.
        """
        self.param_specs = {
            ps_name: param_domain.ParamSpec.from_dict(ps_val)
            for (ps_name, ps_val) in param_specs_dict.items()
        }

    def update_param_changes(self, param_changes):
        """Update the param change dict.

        Args:
           param_changes: list(ParamChange). List of ParamChange objects.
        """
        self.param_changes = param_changes

    def update_init_state_name(self, init_state_name):
        """Update the name for the initial state of the exploration.

        Args:
            init_state_name: str. The new name of the initial state.
        """
        if init_state_name not in self.states:
            raise Exception(
                'Invalid new initial state name: %s; '
                'it is not in the list of states %s for this '
                'exploration.' % (init_state_name, list(self.states.keys())))
        self.init_state_name = init_state_name

    def update_auto_tts_enabled(self, auto_tts_enabled):
        """Update whether automatic text-to-speech is enabled.

        Args:
            auto_tts_enabled: bool. Whether automatic text-to-speech
                is enabled or not.
        """
        self.auto_tts_enabled = auto_tts_enabled

    def update_correctness_feedback_enabled(self, correctness_feedback_enabled):
        """Update whether correctness feedback is enabled.

        Args:
            correctness_feedback_enabled: bool. Whether correctness feedback
                is enabled or not.
        """
        self.correctness_feedback_enabled = correctness_feedback_enabled

    # Methods relating to states.
    def add_states(self, state_names):
        """Adds multiple states to the exploration.

        Args:
            state_names: list(str). List of state names to add.

        Raises:
            ValueError: At least one of the new state names already exists in
            the states dict.
        """
        for state_name in state_names:
            if state_name in self.states:
                raise ValueError('Duplicate state name %s' % state_name)

        for state_name in state_names:
            self.states[state_name] = state_domain.State.create_default_state(
                state_name)

    def rename_state(self, old_state_name, new_state_name):
        """Renames the given state.

        Args:
            old_state_name: str. The old name of state to rename.
            new_state_name: str. The new state name.

        Raises:
            ValueError: The old state name does not exist or the new state name
            is already in states dict.
        """
        if old_state_name not in self.states:
            raise ValueError('State %s does not exist' % old_state_name)
        if (old_state_name != new_state_name and
                new_state_name in self.states):
            raise ValueError('Duplicate state name: %s' % new_state_name)

        if old_state_name == new_state_name:
            return

        self._validate_state_name(new_state_name)

        self.states[new_state_name] = copy.deepcopy(
            self.states[old_state_name])
        del self.states[old_state_name]

        if self.init_state_name == old_state_name:
            self.update_init_state_name(new_state_name)

        # Find all destinations in the exploration which equal the renamed
        # state, and change the name appropriately.
        for other_state_name in self.states:
            other_state = self.states[other_state_name]
            other_outcomes = other_state.interaction.get_all_outcomes()
            for outcome in other_outcomes:
                if outcome.dest == old_state_name:
                    outcome.dest = new_state_name

    def delete_state(self, state_name):
        """Deletes the given state.

        Args:
            state_name: str. The state name to be deleted.

        Raises:
            ValueError: The state does not exist or is the initial state of the
            exploration.
        """
        if state_name not in self.states:
            raise ValueError('State %s does not exist' % state_name)

        # Do not allow deletion of initial states.
        if self.init_state_name == state_name:
            raise ValueError('Cannot delete initial state of an exploration.')

        # Find all destinations in the exploration which equal the deleted
        # state, and change them to loop back to their containing state.
        for other_state_name in self.states:
            other_state = self.states[other_state_name]
            all_outcomes = other_state.interaction.get_all_outcomes()
            for outcome in all_outcomes:
                if outcome.dest == state_name:
                    outcome.dest = other_state_name

        del self.states[state_name]

    def get_translatable_text(self, language_code):
        """Returns all the contents which needs translation in the given
        language.

        Args:
            language_code: str. The language code in which translation is
                required.

        Returns:
            dict(str, dict(str, str)). A dict where state_name is the key and a
            dict with content_id as the key and html content as value.
        """
        state_names_to_content_id_mapping = {}
        for state_name, state in self.states.items():
            state_names_to_content_id_mapping[state_name] = (
                state.get_content_id_mapping_needing_translations(
                    language_code))

        return state_names_to_content_id_mapping

    def get_trainable_states_dict(self, old_states, exp_versions_diff):
        """Retrieves the state names of all trainable states in an exploration
        segregated into state names with changed and unchanged answer groups.
        In this method, the new_state_name refers to the name of the state in
        the current version of the exploration whereas the old_state_name refers
        to the name of the state in the previous version of the exploration.

        Args:
            old_states: dict. Dictionary containing all State domain objects.
            exp_versions_diff: ExplorationVersionsDiff. An instance of the
                exploration versions diff class.

        Returns:
            dict. The trainable states dict. This dict has three keys
                representing state names with changed answer groups and
                unchanged answer groups respectively.
        """
        trainable_states_dict = {
            'state_names_with_changed_answer_groups': [],
            'state_names_with_unchanged_answer_groups': []
        }
        new_states = self.states

        for new_state_name in new_states:
            new_state = new_states[new_state_name]
            if not new_state.can_undergo_classification():
                continue

            old_state_name = new_state_name
            if new_state_name in exp_versions_diff.new_to_old_state_names:
                old_state_name = exp_versions_diff.new_to_old_state_names[
                    new_state_name]

            # The case where a new state is added. When this happens, the
            # old_state_name will be equal to the new_state_name and it will not
            # be present in the exploration's older version.
            if old_state_name not in old_states:
                trainable_states_dict[
                    'state_names_with_changed_answer_groups'].append(
                        new_state_name)
                continue
            old_state = old_states[old_state_name]
            old_training_data = old_state.get_training_data()
            new_training_data = new_state.get_training_data()

            # Check if the training data and interaction_id of the state in the
            # previous version of the exploration and the state in the new
            # version of the exploration match. If any of them are not equal,
            # we create a new job for the state in the current version.
            if new_training_data == old_training_data and (
                    new_state.interaction.id == old_state.interaction.id):
                trainable_states_dict[
                    'state_names_with_unchanged_answer_groups'].append(
                        new_state_name)
            else:
                trainable_states_dict[
                    'state_names_with_changed_answer_groups'].append(
                        new_state_name)

        return trainable_states_dict

    def get_languages_with_complete_translation(self):
        """Returns a list of language code in which the exploration translation
        is 100%.

        Return:
            list(str). A list of language code in which the translation for the
            exploration is complete i.e, 100%.
        """
        content_count = self.get_content_count()
        language_code_list = []
        for language_code, count in self.get_translation_counts().items():
            if count == content_count:
                language_code_list.append(language_code)

        return language_code_list

    def get_translation_counts(self):
        """Returns a dict representing the number of translations available in a
        language for which there exists at least one translation in the
        exploration.

        Returns:
            dict(str, int). A dict with language code as a key and number of
            translation available in that language as the value.
        """
        exploration_translation_counts = collections.defaultdict(int)
        for state in self.states.values():
            state_translation_counts = state.get_translation_counts()
            for language, count in state_translation_counts.items():
                exploration_translation_counts[language] += count

        return dict(exploration_translation_counts)

    def get_content_count(self):
        """Returns the total number of distinct content fields available in the
        exploration which are user facing and can be translated into
        different languages.

        (The content field includes state content, feedback, hints, solutions.)

        Return:
            int. The total number of distinct content fields available inside
            the exploration.
        """
        content_count = 0
        for state in self.states.values():
            content_count += state.get_content_count()

        return content_count

    @classmethod
    def _convert_states_v0_dict_to_v1_dict(cls, states_dict):
        """Converts old states schema to the modern v1 schema. v1 contains the
        schema version 1 and does not contain any old constructs, such as
        widgets. This is a complete migration of everything previous to the
        schema versioning update to the earliest versioned schema.
        Note that the states_dict being passed in is modified in-place.

        Args:
            states_dict: dict. A dict where each key-value pair represents,
                respectively, a state name and a dict used to initialize a
                State domain object.

        Returns:
            dict. The converted states_dict.
        """
        # Ensure widgets are renamed to be interactions.
        for _, state_defn in states_dict.items():
            if 'widget' not in state_defn:
                continue
            state_defn['interaction'] = copy.deepcopy(state_defn['widget'])
            state_defn['interaction']['id'] = copy.deepcopy(
                state_defn['interaction']['widget_id'])
            del state_defn['interaction']['widget_id']
            if 'sticky' in state_defn['interaction']:
                del state_defn['interaction']['sticky']
            del state_defn['widget']
        return states_dict

    @classmethod
    def _convert_states_v1_dict_to_v2_dict(cls, states_dict):
        """Converts from version 1 to 2. Version 1 assumes the existence of an
        implicit 'END' state, but version 2 does not. As a result, the
        conversion process involves introducing a proper ending state for all
        explorations previously designed under this assumption.
        Note that the states_dict being passed in is modified in-place.

        Args:
            states_dict: dict. A dict where each key-value pair represents,
                respectively, a state name and a dict used to initialize a
                State domain object.

        Returns:
            dict. The converted states_dict.
        """
        # The name of the implicit END state before the migration. Needed here
        # to migrate old explorations which expect that implicit END state.
        old_end_dest = 'END'

        # Adds an explicit state called 'END' with an EndExploration to replace
        # links other states have to an implicit 'END' state. Otherwise, if no
        # states refer to a state called 'END', no new state will be introduced
        # since it would be isolated from all other states in the graph and
        # create additional warnings for the user. If they were not referring
        # to an 'END' state before, then they would only be receiving warnings
        # about not being able to complete the exploration. The introduction of
        # a real END state would produce additional warnings (state cannot be
        # reached from other states, etc.).
        targets_end_state = False
        has_end_state = False
        for (state_name, sdict) in states_dict.items():
            if not has_end_state and state_name == old_end_dest:
                has_end_state = True

            if not targets_end_state:
                for handler in sdict['interaction']['handlers']:
                    for rule_spec in handler['rule_specs']:
                        if rule_spec['dest'] == old_end_dest:
                            targets_end_state = True
                            break

        # Ensure any explorations pointing to an END state has a valid END
        # state to end with (in case it expects an END state).
        if targets_end_state and not has_end_state:
            states_dict[old_end_dest] = {
                'content': [{
                    'type': 'text',
                    'value': 'Congratulations, you have finished!'
                }],
                'interaction': {
                    'id': 'EndExploration',
                    'customization_args': {
                        'recommendedExplorationIds': {
                            'value': []
                        }
                    },
                    'handlers': [{
                        'name': 'submit',
                        'rule_specs': [{
                            'definition': {
                                'rule_type': 'default'
                            },
                            'dest': old_end_dest,
                            'feedback': [],
                            'param_changes': []
                        }]
                    }],
                },
                'param_changes': []
            }

        return states_dict

    @classmethod
    def _convert_states_v2_dict_to_v3_dict(cls, states_dict):
        """Converts from version 2 to 3. Version 3 introduces a triggers list
        within interactions.
        Note that the states_dict being passed in is modified in-place.

        Args:
            states_dict: dict. A dict where each key-value pair represents,
                respectively, a state name and a dict used to initialize a
                State domain object.

        Returns:
            dict. The converted states_dict.
        """
        # Ensure all states interactions have a triggers list.
        for sdict in states_dict.values():
            interaction = sdict['interaction']
            if 'triggers' not in interaction:
                interaction['triggers'] = []

        return states_dict

    @classmethod
    def _convert_states_v3_dict_to_v4_dict(cls, states_dict):
        """Converts from version 3 to 4. Version 4 introduces a new structure
        for rules by organizing them into answer groups instead of handlers.
        This migration involves a 1:1 mapping from rule specs to answer groups
        containing just that single rule. Default rules have their destination
        state name and feedback copied to the default_outcome portion of an
        interaction instance.
        Note that the states_dict being passed in is modified in-place.

        Args:
            states_dict: dict. A dict where each key-value pair represents,
                respectively, a state name and a dict used to initialize a
                State domain object.

        Returns:
            dict. The converted states_dict.
        """
        for state_dict in states_dict.values():
            interaction = state_dict['interaction']
            answer_groups = []
            default_outcome = None
            for handler in interaction['handlers']:
                # Ensure the name is 'submit'.
                if 'name' in handler and handler['name'] != 'submit':
                    raise utils.ExplorationConversionError(
                        'Error: Can only convert rules with a name '
                        '\'submit\' in states v3 to v4 conversion process. '
                        'Encountered name: %s' % handler['name'])

                # Each rule spec becomes a new answer group.
                for rule_spec in handler['rule_specs']:
                    group = {}

                    # Rules don't have a rule_type key anymore.
                    is_default_rule = False
                    if 'rule_type' in rule_spec['definition']:
                        rule_type = rule_spec['definition']['rule_type']
                        is_default_rule = (rule_type == 'default')

                        # Ensure the rule type is either default or atomic.
                        if not is_default_rule and rule_type != 'atomic':
                            raise utils.ExplorationConversionError(
                                'Error: Can only convert default and atomic '
                                'rules in states v3 to v4 conversion process. '
                                'Encountered rule of type: %s' % rule_type)

                    # Ensure the subject is answer.
                    if ('subject' in rule_spec['definition'] and
                            rule_spec['definition']['subject'] != 'answer'):
                        raise utils.ExplorationConversionError(
                            'Error: Can only convert rules with an \'answer\' '
                            'subject in states v3 to v4 conversion process. '
                            'Encountered subject: %s'
                            % rule_spec['definition']['subject'])

                    # The rule turns into the group's only rule. Rules do not
                    # have definitions anymore. Do not copy the inputs and name
                    # if it is a default rule.
                    if not is_default_rule:
                        definition = rule_spec['definition']
                        group['rule_specs'] = [{
                            'inputs': copy.deepcopy(definition['inputs']),
                            'rule_type': copy.deepcopy(definition['name'])
                        }]

                    # Answer groups now have an outcome.
                    group['outcome'] = {
                        'dest': copy.deepcopy(rule_spec['dest']),
                        'feedback': copy.deepcopy(rule_spec['feedback']),
                        'param_changes': (
                            copy.deepcopy(rule_spec['param_changes'])
                            if 'param_changes' in rule_spec else [])
                    }

                    if is_default_rule:
                        default_outcome = group['outcome']
                    else:
                        answer_groups.append(group)

            try:
                is_terminal = (
                    interaction_registry.Registry.get_interaction_by_id(
                        interaction['id']
                    ).is_terminal if interaction['id'] is not None else False)
            except KeyError:
                raise utils.ExplorationConversionError(
                    'Trying to migrate exploration containing non-existent '
                    'interaction ID: %s' % interaction['id'])
            if not is_terminal:
                interaction['answer_groups'] = answer_groups
                interaction['default_outcome'] = default_outcome
            else:
                # Terminal nodes have no answer groups or outcomes.
                interaction['answer_groups'] = []
                interaction['default_outcome'] = None
            del interaction['handlers']

        return states_dict

    @classmethod
    def _convert_states_v4_dict_to_v5_dict(cls, states_dict):
        """Converts from version 4 to 5. Version 5 removes the triggers list
        within interactions, and replaces it with a fallbacks list.
        Note that the states_dict being passed in is modified in-place.

        Args:
            states_dict: dict. A dict where each key-value pair represents,
                respectively, a state name and a dict used to initialize a
                State domain object.

        Returns:
            dict. The converted states_dict.
        """
        # Ensure all states interactions have a fallbacks list.
        for state_dict in states_dict.values():
            interaction = state_dict['interaction']
            if 'triggers' in interaction:
                del interaction['triggers']
            if 'fallbacks' not in interaction:
                interaction['fallbacks'] = []

        return states_dict

    @classmethod
    def _convert_states_v5_dict_to_v6_dict(cls, states_dict):
        """Converts from version 5 to 6. Version 6 introduces a list of
        confirmed unclassified answers. Those are answers which are confirmed
        to be associated with the default outcome during classification.

        Args:
            states_dict: dict. A dict where each key-value pair represents,
                respectively, a state name and a dict used to initialize a
                State domain object.

        Returns:
            dict. The converted states_dict.
        """
        for state_dict in states_dict.values():
            interaction = state_dict['interaction']
            if 'confirmed_unclassified_answers' not in interaction:
                interaction['confirmed_unclassified_answers'] = []

        return states_dict

    @classmethod
    def _convert_states_v6_dict_to_v7_dict(cls, states_dict):
        """Converts from version 6 to 7. Version 7 forces all CodeRepl
        interactions to use Python.

        Args:
            states_dict: dict. A dict where each key-value pair represents,
                respectively, a state name and a dict used to initialize a
                State domain object.

        Returns:
            dict. The converted states_dict.
        """
        for state_dict in states_dict.values():
            interaction = state_dict['interaction']
            if interaction['id'] == 'CodeRepl':
                interaction['customization_args']['language']['value'] = (
                    'python')

        return states_dict

    # TODO(bhenning): Remove pre_v4_states_conversion_func when the answer
    # migration is completed.
    @classmethod
    def _convert_states_v7_dict_to_v8_dict(cls, states_dict):
        """Converts from version 7 to 8. Version 8 contains classifier
        model id.

        Args:
            states_dict: dict. A dict where each key-value pair represents,
                respectively, a state name and a dict used to initialize a
                State domain object.

        Returns:
            dict. The converted states_dict.
        """
        for state_dict in states_dict.values():
            state_dict['classifier_model_id'] = None
        return states_dict

    @classmethod
    def _convert_states_v8_dict_to_v9_dict(cls, states_dict):
        """Converts from version 8 to 9. Version 9 contains 'correct'
        field in answer groups.

        Args:
            states_dict: dict. A dict where each key-value pair represents,
                respectively, a state name and a dict used to initialize a
                State domain object.

        Returns:
            dict. The converted states_dict.
        """
        for state_dict in states_dict.values():
            answer_groups = state_dict['interaction']['answer_groups']
            for answer_group in answer_groups:
                answer_group['correct'] = False
        return states_dict

    @classmethod
    def _convert_states_v9_dict_to_v10_dict(cls, states_dict):
        """Converts from version 9 to 10. Version 10 contains hints
        and solution in each interaction.

        Args:
            states_dict: dict. A dict where each key-value pair represents,
                respectively, a state name and a dict used to initialize a
                State domain object.

        Returns:
            dict. The converted states_dict.
        """
        for state_dict in states_dict.values():
            interaction = state_dict['interaction']
            if 'hints' not in interaction:
                interaction['hints'] = []
                for fallback in interaction['fallbacks']:
                    if fallback['outcome']['feedback']:
                        interaction['hints'].append({
                            'hint_text': fallback['outcome']['feedback'][0]
                        })
            if 'solution' not in interaction:
                interaction['solution'] = None
        return states_dict

    @classmethod
    def _convert_states_v10_dict_to_v11_dict(cls, states_dict):
        """Converts from version 10 to 11. Version 11 refactors the content to
        be an HTML string with audio translations.

        Args:
            states_dict: dict. A dict where each key-value pair represents,
                respectively, a state name and a dict used to initialize a
                State domain object.

        Returns:
            dict. The converted states_dict.
        """
        for state_dict in states_dict.values():
            content_html = state_dict['content'][0]['value']
            state_dict['content'] = {
                'html': content_html,
                'audio_translations': []
            }
        return states_dict

    @classmethod
    def _convert_states_v11_dict_to_v12_dict(cls, states_dict):
        """Converts from version 11 to 12. Version 12 refactors audio
        translations from a list to a dict keyed by language code.

        Args:
            states_dict: dict. A dict where each key-value pair represents,
                respectively, a state name and a dict used to initialize a
                State domain object.

        Returns:
            dict. The converted states_dict.
        """
        for state_dict in states_dict.values():
            old_audio_translations = state_dict['content']['audio_translations']
            state_dict['content']['audio_translations'] = {
                old_translation['language_code']: {
                    'filename': old_translation['filename'],
                    'file_size_bytes': old_translation['file_size_bytes'],
                    'needs_update': old_translation['needs_update'],
                }
                for old_translation in old_audio_translations
            }
        return states_dict

    @classmethod
    def _convert_states_v12_dict_to_v13_dict(cls, states_dict):
        """Converts from version 12 to 13. Version 13 sets empty
        solutions to None and removes fallbacks.

        Args:
            states_dict: dict. A dict where each key-value pair represents,
                respectively, a state name and a dict used to initialize a
                State domain object.

        Returns:
            dict. The converted states_dict.
        """
        for state_dict in states_dict.values():
            if 'fallbacks' in state_dict['interaction']:
                del state_dict['interaction']['fallbacks']
            if not state_dict['interaction']['solution']:
                state_dict['interaction']['solution'] = None
        return states_dict

    @classmethod
    def _convert_states_v13_dict_to_v14_dict(cls, states_dict):
        """Converts from version 13 to 14. Version 14 adds
        audio translations to feedback, hints, and solutions.

        Args:
            states_dict: dict. A dict where each key-value pair represents,
                respectively, a state name and a dict used to initialize a
                State domain object.

        Returns:
            dict. The converted states_dict.
        """
        for state_dict in states_dict.values():
            if state_dict['interaction']['default_outcome'] is not None:
                old_feedback_list = (
                    state_dict['interaction']['default_outcome']['feedback'])
                default_feedback_html = (
                    old_feedback_list[0] if len(old_feedback_list) > 0 else '')
                state_dict['interaction']['default_outcome']['feedback'] = {
                    'html': default_feedback_html,
                    'audio_translations': {}
                }
            for answer_group_dict in state_dict['interaction']['answer_groups']:
                old_answer_group_feedback_list = (
                    answer_group_dict['outcome']['feedback'])
                feedback_html = (
                    old_answer_group_feedback_list[0]
                    if len(old_answer_group_feedback_list) > 0 else '')
                answer_group_dict['outcome']['feedback'] = {
                    'html': feedback_html,
                    'audio_translations': {}
                }
            for hint_dict in state_dict['interaction']['hints']:
                hint_content_html = hint_dict['hint_text']
                del hint_dict['hint_text']
                hint_dict['hint_content'] = {
                    'html': hint_content_html,
                    'audio_translations': {}
                }
            if state_dict['interaction']['solution']:
                explanation = (
                    state_dict['interaction']['solution']['explanation'])
                state_dict['interaction']['solution']['explanation'] = {
                    'html': explanation,
                    'audio_translations': {}
                }
        return states_dict

    @classmethod
    def _convert_states_v14_dict_to_v15_dict(cls, states_dict):
        """Converts from version 14 to 15. Version 15 renames the "correct"
        field in answer groups to "labelled_as_correct" and (for safety) resets
        all "labelled_as_correct" values to False.

        Args:
            states_dict: dict. A dict where each key-value pair represents,
                respectively, a state name and a dict used to initialize a
                State domain object.

        Returns:
            dict. The converted states_dict.
        """
        for state_dict in states_dict.values():
            answer_groups = state_dict['interaction']['answer_groups']
            for answer_group in answer_groups:
                answer_group['labelled_as_correct'] = False
                del answer_group['correct']
        return states_dict

    @classmethod
    def _convert_states_v15_dict_to_v16_dict(cls, states_dict):
        """Converts from version 15 to 16. Version 16 adds a
        refresher_exploration_id field to each outcome.

        Args:
            states_dict: dict. A dict where each key-value pair represents,
                respectively, a state name and a dict used to initialize a
                State domain object.

        Returns:
            dict. The converted states_dict.
        """
        for state_dict in states_dict.values():
            answer_groups = state_dict['interaction']['answer_groups']
            for answer_group in answer_groups:
                answer_group['outcome']['refresher_exploration_id'] = None

            if state_dict['interaction']['default_outcome'] is not None:
                default_outcome = state_dict['interaction']['default_outcome']
                default_outcome['refresher_exploration_id'] = None
        return states_dict

    @classmethod
    def _convert_states_v16_dict_to_v17_dict(cls, states_dict):
        """Converts from version 16 to 17. Version 17 moves the
        labelled_as_correct field to the outcome dict (so that it also appears
        for the default outcome) and adds two new customization args to
        FractionInput interactions.

        Args:
            states_dict: dict. A dict where each key-value pair represents,
                respectively, a state name and a dict used to initialize a
                State domain object.

        Returns:
            dict. The converted states_dict.
        """
        for state_dict in states_dict.values():
            answer_groups = state_dict['interaction']['answer_groups']
            for answer_group in answer_groups:
                answer_group['outcome']['labelled_as_correct'] = (
                    answer_group['labelled_as_correct'])
                del answer_group['labelled_as_correct']

            default_outcome = state_dict['interaction']['default_outcome']
            if default_outcome is not None:
                default_outcome['labelled_as_correct'] = False

            if state_dict['interaction']['id'] == 'FractionInput':
                customization_args = state_dict[
                    'interaction']['customization_args']
                customization_args.update({
                    'allowImproperFraction': {
                        'value': True
                    },
                    'allowNonzeroIntegerPart': {
                        'value': True
                    }
                })

        return states_dict

    @classmethod
    def _convert_states_v17_dict_to_v18_dict(cls, states_dict):
        """Converts from version 17 to 18. Version 18 adds a new
        customization arg to FractionInput interactions which allows
        you to add custom placeholders.

        Args:
            states_dict: dict. A dict where each key-value pair represents,
                respectively, a state name and a dict used to initialize a
                State domain object.

        Returns:
            dict. The converted states_dict.
        """
        for state_dict in states_dict.values():
            if state_dict['interaction']['id'] == 'FractionInput':
                customization_args = state_dict[
                    'interaction']['customization_args']
                customization_args.update({
                    'customPlaceholder': {
                        'value': ''
                    }
                })

        return states_dict

    @classmethod
    def _convert_states_v18_dict_to_v19_dict(cls, states_dict):
        """Converts from version 18 to 19. Version 19 adds training_data
        parameter to each answer group to store training data of that
        answer group.

        Args:
            states_dict: dict. A dict where each key-value pair represents,
                respectively, a state name and a dict used to initialize a
                State domain object.

        Returns:
            dict. The converted states_dict.
        """
        for state_dict in states_dict.values():
            answer_group_indexes_to_preserve = []
            answer_groups = state_dict['interaction']['answer_groups']
            for answer_group_index, answer_group in enumerate(answer_groups):
                if answer_group['rule_specs']:
                    training_data = []
                    classifier_rule_index = None
                    rule_specs = answer_group['rule_specs']

                    for rule_index, rule in enumerate(rule_specs):
                        if rule['rule_type'] == 'FuzzyMatches':
                            training_data = rule['inputs']['training_data']
                            classifier_rule_index = rule_index
                            break

                    if classifier_rule_index is not None:
                        answer_group['rule_specs'].pop(classifier_rule_index)

                    answer_group['training_data'] = training_data

                    if training_data or answer_group['rule_specs']:
                        answer_group_indexes_to_preserve.append(
                            answer_group_index)

            preserved_answer_groups = []
            for answer_group_index in answer_group_indexes_to_preserve:
                preserved_answer_groups.append(
                    answer_groups[answer_group_index])

            state_dict['interaction']['answer_groups'] = preserved_answer_groups

        return states_dict

    @classmethod
    def _convert_states_v19_dict_to_v20_dict(cls, states_dict):
        """Converts from version 19 to 20. Version 20 adds
        tagged_misconception field to answer groups and
        missing_prerequisite_skill_id field to outcomes.

        Args:
            states_dict: dict. A dict where each key-value pair represents,
                respectively, a state name and a dict used to initialize a
                State domain object.

        Returns:
            dict. The converted states_dict.
        """
        for state_dict in states_dict.values():
            answer_groups = state_dict['interaction']['answer_groups']
            for answer_group in answer_groups:
                answer_group['outcome']['missing_prerequisite_skill_id'] = None
                answer_group['tagged_misconception_id'] = None

            default_outcome = state_dict['interaction']['default_outcome']
            if default_outcome is not None:
                default_outcome['missing_prerequisite_skill_id'] = None

        return states_dict

    @classmethod
    def _convert_states_v20_dict_to_v21_dict(cls, states_dict):
        """Converts from version 20 to 21. Version 21 moves audio_translations
        from SubtitledHTML to content_ids_to_audio_translations.

        Args:
            states_dict: dict. A dict where each key-value pair represents,
                respectively, a state name and a dict used to initialize a
                State domain object.

        Returns:
            dict. The converted states_dict.
        """
        for state_dict in states_dict.values():
            content_ids_to_audio_translations = {}
            content_id = 'content'
            content_ids_to_audio_translations[content_id] = (
                state_dict['content'].pop('audio_translations'))
            state_dict['content']['content_id'] = content_id

            for index, answer_group in enumerate(
                    state_dict['interaction']['answer_groups']):
                content_id = 'feedback_' + python_utils.convert_to_bytes(
                    index + 1)
                content_ids_to_audio_translations[content_id] = (
                    answer_group['outcome']['feedback'].pop(
                        'audio_translations'))
                answer_group['outcome']['feedback']['content_id'] = content_id

            if state_dict['interaction']['default_outcome']:
                default_outcome = state_dict['interaction']['default_outcome']
                content_id = 'default_outcome'
                content_ids_to_audio_translations[content_id] = (
                    default_outcome['feedback'].pop('audio_translations'))
                default_outcome['feedback']['content_id'] = (content_id)

            for index, hint in enumerate(state_dict['interaction']['hints']):
                content_id = 'hint_' + python_utils.convert_to_bytes(index + 1)
                content_ids_to_audio_translations[content_id] = (
                    hint['hint_content'].pop('audio_translations'))
                hint['hint_content']['content_id'] = content_id

            if state_dict['interaction']['solution']:
                solution = state_dict['interaction']['solution']
                content_id = 'solution'
                content_ids_to_audio_translations[content_id] = (
                    solution['explanation'].pop('audio_translations'))
                solution['explanation']['content_id'] = content_id

            state_dict['content_ids_to_audio_translations'] = (
                content_ids_to_audio_translations)
        return states_dict

    @classmethod
    def _convert_states_v21_dict_to_v22_dict(cls, states_dict):
        """Converts from version 21 to 22. Version 22 converts all Rich Text
        Editor content to be compatible with the textAngular format.

        Args:
            states_dict: dict. A dict where each key-value pair represents,
                respectively, a state name and a dict used to initialize a
                State domain object.

        Returns:
            dict. The converted states_dict.
        """
        for key, state_dict in states_dict.items():
            states_dict[key] = state_domain.State.convert_html_fields_in_state(
                state_dict, html_validation_service.convert_to_textangular)
        return states_dict

    @classmethod
    def _convert_states_v22_dict_to_v23_dict(cls, states_dict):
        """Converts from version 22 to 23. Version 23 ensures that all
        all oppia-noninteractive-image tags have caption attribute.
        Args:
            states_dict: dict. A dict where each key-value pair represents,
                respectively, a state name and a dict used to initialize a
                State domain object.

        Returns:
            dict. The converted states_dict.
        """
        for key, state_dict in states_dict.items():
            states_dict[key] = state_domain.State.convert_html_fields_in_state(
                state_dict, html_validation_service.add_caption_attr_to_image)
        return states_dict

    @classmethod
    def _convert_states_v23_dict_to_v24_dict(cls, states_dict):
        """Converts from version 23 to 24. Version 24 converts all Rich Text
        Editor content to be compatible with the CKEditor format.

        Args:
            states_dict: dict. A dict where each key-value pair represents,
                respectively, a state name and a dict used to initialize a
                State domain object.

        Returns:
            dict. The converted states_dict.
        """
        for key, state_dict in states_dict.items():
            states_dict[key] = state_domain.State.convert_html_fields_in_state(
                state_dict, html_validation_service.convert_to_ckeditor)
        return states_dict

    @classmethod
    def _convert_states_v24_dict_to_v25_dict(cls, exp_id, states_dict):
        """Converts from version 24 to 25. Version 25 adds the dimensions of
        images in the oppia-noninteractive-image tags.

        Args:
            exp_id: str. ID of the exploration.
            states_dict: dict. A dict where each key-value pair represents,
                respectively, a state name and a dict used to initialize a
                State domain object.

        Returns:
            dict. The converted states_dict.
        """
        file_system_class = fs_services.get_entity_file_system_class()
        file_system = fs_domain.AbstractFileSystem(file_system_class(
            feconf.ENTITY_TYPE_EXPLORATION, exp_id))
        for key, state_dict in states_dict.items():
            add_dimensions_to_image_tags = functools.partial(
                html_validation_service.add_dimensions_to_image_tags,
                file_system)
            states_dict[key] = state_domain.State.convert_html_fields_in_state(
                state_dict,
                add_dimensions_to_image_tags)
            if state_dict['interaction']['id'] == 'ImageClickInput':
                filename = state_dict['interaction']['customization_args'][
                    'imageAndRegions']['value']['imagePath']
                state_dict['interaction']['customization_args'][
                    'imageAndRegions']['value']['imagePath'] = (
                        html_validation_service.get_filename_with_dimensions(
                            file_system, filename))

        return states_dict

    @classmethod
    def _convert_states_v25_dict_to_v26_dict(cls, states_dict):
        """Converts from version 25 to 26. Version 26 adds a new
        customization arg to DragAndDropSortInput interaction which allows
        multiple sort items in the same position.

        Args:
            states_dict: dict. A dict where each key-value pair represents,
                respectively, a state name and a dict used to initialize a
                State domain object.

        Returns:
            dict. The converted states_dict.
        """
        for state_dict in states_dict.values():
            if state_dict['interaction']['id'] == 'DragAndDropSortInput':
                customization_args = state_dict[
                    'interaction']['customization_args']
                customization_args.update({
                    'allowMultipleItemsInSamePosition': {
                        'value': False
                    }
                })

        return states_dict

    @classmethod
    def _convert_states_v26_dict_to_v27_dict(cls, states_dict):
        """Converts from version 26 to 27. Version 27 adds written_translations
        dict to the state, which will allow translators to add translation
        script for the state contents.

        NOTE: This migration will also filter out the content_id from
        content_ids_to_audio_translations such that the state passes the new
        validation check safely. The earlier state validation used to check that
        the set of all content ids present within the state is subset of the
        content_ids_to_audio_translations keys, but the new validation will
        check whether both are equal.

         Args:
            states_dict: dict. A dict where each key-value pair represents,
                respectively, a state name and a dict used to initialize a
                State domain object.

        Returns:
            dict. The converted states_dict.
        """
        for state_dict in states_dict.values():
            state_content_id_list = []

            # Add state card's content id into the state_content_id_list.
            state_content_id_list.append(state_dict['content']['content_id'])

            # Add answer_groups content id into the state_content_id_list.
            for answer_group in state_dict['interaction']['answer_groups']:
                answer_feedback = answer_group['outcome']['feedback']
                state_content_id_list.append(answer_feedback['content_id'])

            # If present, add default_outcome content id into
            # state_content_id_list.
            default_outcome = state_dict['interaction']['default_outcome']
            if default_outcome is not None:
                state_content_id_list.append(
                    default_outcome['feedback']['content_id'])

            # Add hints content id into state_content_id_list.
            for hint in state_dict['interaction']['hints']:
                state_content_id_list.append(hint['hint_content']['content_id'])

            # If present, add solution content id into state_content_id_list.
            solution = state_dict['interaction']['solution']
            if solution:
                state_content_id_list.append(
                    solution['explanation']['content_id'])

            # Filter content_ids_to_audio_translations with unwanted content id.
            # These are the extra content id present within the
            # content_ids_to_audio_translations dict which is of no use as html
            # linked to these content_ids are not available in the state.
            citat = state_dict['content_ids_to_audio_translations']
            extra_content_ids_in_citat = (
                set(citat.keys()) - set(state_content_id_list))
            for content_id in extra_content_ids_in_citat:
                state_dict['content_ids_to_audio_translations'].pop(content_id)

            # Create written_translations using the state_content_id_list.
            translations_mapping = {}
            for content_id in state_content_id_list:
                translations_mapping[content_id] = {}

            state_dict['written_translations'] = {}
            state_dict['written_translations']['translations_mapping'] = (
                translations_mapping)

        return states_dict

    @classmethod
    def _convert_states_v27_dict_to_v28_dict(cls, states_dict):
        """Converts from version 27 to 28. Version 28 replaces
        content_ids_to_audio_translations with recorded_voiceovers.

         Args:
            states_dict: dict. A dict where each key-value pair represents,
                respectively, a state name and a dict used to initialize a
                State domain object.

        Returns:
            dict. The converted states_dict.
        """
        for state_dict in states_dict.values():
            state_dict['recorded_voiceovers'] = {
                'voiceovers_mapping': (
                    state_dict.pop('content_ids_to_audio_translations'))
            }
        return states_dict

    @classmethod
    def _convert_states_v28_dict_to_v29_dict(cls, states_dict):
        """Converts from version 28 to 29. Version 29 adds
        solicit_answer_details boolean variable to the state, which
        allows the creator to ask for answer details from the learner
        about why they landed on a particular answer.

        Args:
            states_dict: dict. A dict where each key-value pair represents,
                respectively, a state name and a dict used to initialize a
                State domain object.

        Returns:
            dict. The converted states_dict.
        """
        for state_dict in states_dict.values():
            state_dict['solicit_answer_details'] = False
        return states_dict

    @classmethod
    def _convert_states_v29_dict_to_v30_dict(cls, states_dict):
        """Converts from version 29 to 30. Version 30 replaces
        tagged_misconception_id with tagged_skill_misconception_id, which
        contains the skill id and misconception id of the tagged misconception,
        connected by '-'.

        Args:
            states_dict: dict. A dict where each key-value pair represents,
                respectively, a state name and a dict used to initialize a
                State domain object.

        Returns:
            dict. The converted states_dict.
        """
        for state_dict in states_dict.values():
            answer_groups = state_dict['interaction']['answer_groups']
            for answer_group in answer_groups:
                answer_group['tagged_skill_misconception_id'] = None
                del answer_group['tagged_misconception_id']
        return states_dict

    @classmethod
    def _convert_states_v30_dict_to_v31_dict(cls, states_dict):
        """Converts from version 30 to 31. Version 31 updates the
        Voiceover model to have an initialized duration_secs attribute
        of 0.0. This will be updated when a new mp3 audio file is uploaded
        for the exploration.

        Args:
            states_dict: dict. A dict where each key-value pair represents,
                respectively, a state name and a dict used to initialize a
                State domain object.

        Returns:
            dict. The converted states_dict.
        """
        for state_dict in states_dict.values():
            # Get the voiceovers_mapping metadata.
            voiceovers_mapping = (state_dict['recorded_voiceovers']
                                  ['voiceovers_mapping'])
            language_codes_to_audio_metadata = voiceovers_mapping.values()
            for language_codes in language_codes_to_audio_metadata:
                for audio_metadata in language_codes.values():
                    # Initialize duration_secs with 0.0 for every voiceover
                    # recording under Content, Feedback, Hints, and Solutions.
                    # This is necessary to keep the state functional
                    # when migrating to v31.
                    audio_metadata['duration_secs'] = 0.0
        return states_dict

    @classmethod
<<<<<<< HEAD
    def _convert_states_v31_dict_to_v32_dict(cls, exp_id, states_dict):
        """Converts from version 31 to 32. Version 31 adds
        dimensions to images in the oppia-noninteractive-image tags
        located inside tabs and collapsible blocks.

        Args:
            exp_id: str. ID of the exploration.
=======
    def _convert_states_v31_dict_to_v32_dict(cls, states_dict):
        """Converts from version 31 to 32. Version 32 adds a new
        customization arg to SetInput interaction which allows
        creators to add custom text to the "Add" button.

        Args:
>>>>>>> 45834973
            states_dict: dict. A dict where each key-value pair represents,
                respectively, a state name and a dict used to initialize a
                State domain object.

        Returns:
            dict. The converted states_dict.
        """
<<<<<<< HEAD
        file_system_class = fs_services.get_entity_file_system_class()
        file_system = fs_domain.AbstractFileSystem(file_system_class(
            feconf.ENTITY_TYPE_EXPLORATION, exp_id))
        for key, state_dict in states_dict.items():
            add_dimensions_to_image_tags = functools.partial(
                html_validation_service.add_dimensions_to_image_tags_inside_tabs_and_collapsible_blocks, # pylint: disable=line-too-long
                file_system)
            states_dict[key] = state_domain.State.convert_html_fields_in_state(
                state_dict,
                add_dimensions_to_image_tags)

        return states_dict
=======
        for state_dict in states_dict.values():
            if state_dict['interaction']['id'] == 'SetInput':
                customization_args = state_dict[
                    'interaction']['customization_args']
                customization_args.update({
                    'buttonText': {
                        'value': 'Add item'
                    }
                })

        return states_dict

>>>>>>> 45834973

    @classmethod
    def update_states_from_model(
            cls, versioned_exploration_states, current_states_schema_version,
            exploration_id):
        """Converts the states blob contained in the given
        versioned_exploration_states dict from current_states_schema_version to
        current_states_schema_version + 1.
        Note that the versioned_exploration_states being passed in is modified
        in-place.

        Args:
            versioned_exploration_states: dict. A dict with two keys:
                - states_schema_version: int. The states schema version for the
                    exploration.
                - states: dict. The dict of states comprising the exploration.
                    The keys are state names and the values are dicts used to
                    initialize a State domain object.
            current_states_schema_version: int. The current states
                schema version.
            exploration_id: str. ID of the exploration.
        """
        versioned_exploration_states['states_schema_version'] = (
            current_states_schema_version + 1)
        # The following schema versions require exploration_id to be passed as
        # as additional parameter in the conversion_fn.
        special_case_schema_versions = [24, 31]

        conversion_fn = getattr(cls, '_convert_states_v%s_dict_to_v%s_dict' % (
            current_states_schema_version, current_states_schema_version + 1))
        if current_states_schema_version in special_case_schema_versions:
            conversion_fn = functools.partial(conversion_fn, exploration_id)
        versioned_exploration_states['states'] = conversion_fn(
            versioned_exploration_states['states'])

    # The current version of the exploration YAML schema. If any backward-
    # incompatible changes are made to the exploration schema in the YAML
    # definitions, this version number must be changed and a migration process
    # put in place.
    CURRENT_EXP_SCHEMA_VERSION = 37
    LAST_UNTITLED_SCHEMA_VERSION = 9

    @classmethod
    def _convert_v1_dict_to_v2_dict(cls, exploration_dict):
        """Converts a v1 exploration dict into a v2 exploration dict.

        Args:
            exploration_dict: dict. The dict representation of an exploration
                with schema version v1.

        Returns:
            dict. The dict representation of the Exploration domain object,
            following schema version v2.
        """
        exploration_dict['schema_version'] = 2
        exploration_dict['init_state_name'] = (
            exploration_dict['states'][0]['name'])

        states_dict = {}
        for state in exploration_dict['states']:
            states_dict[state['name']] = state
            del states_dict[state['name']]['name']
        exploration_dict['states'] = states_dict

        return exploration_dict

    @classmethod
    def _convert_v2_dict_to_v3_dict(cls, exploration_dict):
        """Converts a v2 exploration dict into a v3 exploration dict.

        Args:
            exploration_dict: dict. The dict representation of an exploration
                with schema version v2.

        Returns:
            dict. The dict representation of the Exploration domain object,
            following schema version v3.
        """
        exploration_dict['schema_version'] = 3

        exploration_dict['objective'] = ''
        exploration_dict['language_code'] = constants.DEFAULT_LANGUAGE_CODE
        exploration_dict['skill_tags'] = []
        exploration_dict['blurb'] = ''
        exploration_dict['author_notes'] = ''

        return exploration_dict

    @classmethod
    def _convert_v3_dict_to_v4_dict(cls, exploration_dict):
        """Converts a v3 exploration dict into a v4 exploration dict.

        Args:
            exploration_dict: dict. The dict representation of an exploration
                with schema version v3.

        Returns:
            dict. The dict representation of the Exploration domain object,
            following schema version v4.
        """
        exploration_dict['schema_version'] = 4

        for _, state_defn in exploration_dict['states'].items():
            state_defn['interaction'] = copy.deepcopy(state_defn['widget'])
            state_defn['interaction']['id'] = copy.deepcopy(
                state_defn['interaction']['widget_id'])
            del state_defn['interaction']['widget_id']
            del state_defn['interaction']['sticky']
            del state_defn['widget']

        return exploration_dict

    @classmethod
    def _convert_v4_dict_to_v5_dict(cls, exploration_dict):
        """Converts a v4 exploration dict into a v5 exploration dict.

        Args:
            exploration_dict: dict. The dict representation of an exploration
                with schema version v4.

        Returns:
            dict. The dict representation of the Exploration domain object,
            following schema version v5.
        """
        exploration_dict['schema_version'] = 5

        # Rename the 'skill_tags' field to 'tags'.
        exploration_dict['tags'] = exploration_dict['skill_tags']
        del exploration_dict['skill_tags']

        exploration_dict['skin_customizations'] = {
            'panels_contents': {
                'bottom': [],
                'left': [],
                'right': []
            }
        }

        return exploration_dict

    @classmethod
    def _convert_v5_dict_to_v6_dict(cls, exploration_dict):
        """Converts a v5 exploration dict into a v6 exploration dict.

        Args:
            exploration_dict: dict. The dict representation of an exploration
                with schema version v5.

        Returns:
            dict. The dict representation of the Exploration domain object,
            following schema version v6.
        """
        exploration_dict['schema_version'] = 6

        # Ensure this exploration is up-to-date with states schema v3.
        exploration_dict['states'] = cls._convert_states_v0_dict_to_v1_dict(
            exploration_dict['states'])
        exploration_dict['states'] = cls._convert_states_v1_dict_to_v2_dict(
            exploration_dict['states'])
        exploration_dict['states'] = cls._convert_states_v2_dict_to_v3_dict(
            exploration_dict['states'])

        # Update the states schema version to reflect the above conversions to
        # the states dict.
        exploration_dict['states_schema_version'] = 3

        return exploration_dict

    @classmethod
    def _convert_v6_dict_to_v7_dict(cls, exploration_dict):
        """Converts a v6 exploration dict into a v7 exploration dict.

        Args:
            exploration_dict: dict. The dict representation of an exploration
                with schema version v6.

        Returns:
            dict. The dict representation of the Exploration domain object,
            following schema version v7.
        """
        exploration_dict['schema_version'] = 7

        # Ensure this exploration is up-to-date with states schema v4.
        exploration_dict['states'] = cls._convert_states_v3_dict_to_v4_dict(
            exploration_dict['states'])

        # Update the states schema version to reflect the above conversions to
        # the states dict.
        exploration_dict['states_schema_version'] = 4

        return exploration_dict

    @classmethod
    def _convert_v7_dict_to_v8_dict(cls, exploration_dict):
        """Converts a v7 exploration dict into a v8 exploration dict.

        Args:
            exploration_dict: dict. The dict representation of an exploration
                with schema version v7.

        Returns:
            dict. The dict representation of the Exploration domain object,
            following schema version v8.
        """
        exploration_dict['schema_version'] = 8

        # Ensure this exploration is up-to-date with states schema v5.
        exploration_dict['states'] = cls._convert_states_v4_dict_to_v5_dict(
            exploration_dict['states'])

        # Update the states schema version to reflect the above conversions to
        # the states dict.
        exploration_dict['states_schema_version'] = 5

        return exploration_dict

    @classmethod
    def _convert_v8_dict_to_v9_dict(cls, exploration_dict):
        """Converts a v8 exploration dict into a v9 exploration dict.

        Args:
            exploration_dict: dict. The dict representation of an exploration
                with schema version v8.

        Returns:
            dict. The dict representation of the Exploration domain object,
            following schema version v9.
        """
        exploration_dict['schema_version'] = 9

        # Ensure this exploration is up-to-date with states schema v6.
        exploration_dict['states'] = cls._convert_states_v5_dict_to_v6_dict(
            exploration_dict['states'])

        # Update the states schema version to reflect the above conversions to
        # the states dict.
        exploration_dict['states_schema_version'] = 6

        return exploration_dict

    @classmethod
    def _convert_v9_dict_to_v10_dict(cls, exploration_dict, title, category):
        """Converts a v9 exploration dict into a v10 exploration dict.

        Args:
            exploration_dict: dict. The dict representation of an exploration
                with schema version v9.
            title: str. The exploration title.
            category: str. The exploration category.

        Returns:
            dict. The dict representation of the Exploration domain object,
            following schema version v10.
        """

        exploration_dict['schema_version'] = 10

        # From v10 onwards, the title and schema version are stored in the YAML
        # file.
        exploration_dict['title'] = title
        exploration_dict['category'] = category

        # Remove the 'default_skin' property.
        del exploration_dict['default_skin']

        # Upgrade all gadget panel customizations to have exactly one empty
        # bottom panel. This is fine because, for previous schema versions,
        # gadgets functionality had not been released yet.
        exploration_dict['skin_customizations'] = {
            'panels_contents': {
                'bottom': [],
            }
        }

        # Ensure this exploration is up-to-date with states schema v7.
        exploration_dict['states'] = cls._convert_states_v6_dict_to_v7_dict(
            exploration_dict['states'])

        # Update the states schema version to reflect the above conversions to
        # the states dict.
        exploration_dict['states_schema_version'] = 7

        return exploration_dict

    @classmethod
    def _convert_v10_dict_to_v11_dict(cls, exploration_dict):
        """Converts a v10 exploration dict into a v11 exploration dict.

        Args:
            exploration_dict: dict. The dict representation of an exploration
                with schema version v10.

        Returns:
            dict. The dict representation of the Exploration domain object,
            following schema version v11.
        """

        exploration_dict['schema_version'] = 11

        exploration_dict['states'] = cls._convert_states_v7_dict_to_v8_dict(
            exploration_dict['states'])

        exploration_dict['states_schema_version'] = 8

        return exploration_dict

    @classmethod
    def _convert_v11_dict_to_v12_dict(cls, exploration_dict):
        """Converts a v11 exploration dict into a v12 exploration dict.

        Args:
            exploration_dict: dict. The dict representation of an exploration
                with schema version v11.

        Returns:
            dict. The dict representation of the Exploration domain object,
            following schema version v12.
        """

        exploration_dict['schema_version'] = 12

        exploration_dict['states'] = cls._convert_states_v8_dict_to_v9_dict(
            exploration_dict['states'])

        exploration_dict['states_schema_version'] = 9

        return exploration_dict

    @classmethod
    def _convert_v12_dict_to_v13_dict(cls, exploration_dict):
        """Converts a v12 exploration dict into a v13 exploration dict.

        Args:
            exploration_dict: dict. The dict representation of an exploration
                with schema version v12.

        Returns:
            dict. The dict representation of the Exploration domain object,
            following schema version v13.
        """

        exploration_dict['schema_version'] = 13

        exploration_dict['states'] = cls._convert_states_v9_dict_to_v10_dict(
            exploration_dict['states'])

        exploration_dict['states_schema_version'] = 10

        return exploration_dict

    @classmethod
    def _convert_v13_dict_to_v14_dict(cls, exploration_dict):
        """Converts a v13 exploration dict into a v14 exploration dict.

        Args:
            exploration_dict: dict. The dict representation of an exploration
                with schema version v13.

        Returns:
            dict. The dict representation of the Exploration domain object,
            following schema version v14.
        """

        exploration_dict['schema_version'] = 14

        exploration_dict['states'] = cls._convert_states_v10_dict_to_v11_dict(
            exploration_dict['states'])

        exploration_dict['states_schema_version'] = 11

        return exploration_dict

    @classmethod
    def _convert_v14_dict_to_v15_dict(cls, exploration_dict):
        """Converts a v14 exploration dict into a v15 exploration dict.

        Args:
            exploration_dict: dict. The dict representation of an exploration
                with schema version v14.

        Returns:
            dict. The dict representation of the Exploration domain object,
            following schema version v15.
        """

        exploration_dict['schema_version'] = 15

        exploration_dict['states'] = cls._convert_states_v11_dict_to_v12_dict(
            exploration_dict['states'])

        exploration_dict['states_schema_version'] = 12

        return exploration_dict

    @classmethod
    def _convert_v15_dict_to_v16_dict(cls, exploration_dict):
        """Converts a v15 exploration dict into a v16 exploration dict.

        Args:
            exploration_dict: dict. The dict representation of an exploration
                with schema version v15.

        Returns:
            dict. The dict representation of the Exploration domain object,
            following schema version v16.
        """

        exploration_dict['schema_version'] = 16

        exploration_dict['states'] = cls._convert_states_v12_dict_to_v13_dict(
            exploration_dict['states'])

        exploration_dict['states_schema_version'] = 13

        return exploration_dict

    @classmethod
    def _convert_v16_dict_to_v17_dict(cls, exploration_dict):
        """Converts a v16 exploration dict into a v17 exploration dict.

        Args:
            exploration_dict: dict. The dict representation of an exploration
                with schema version v16.

        Returns:
            dict. The dict representation of the Exploration domain object,
            following schema version v17.

        Removes gadgets and skins.
        """

        exploration_dict['schema_version'] = 17

        if 'skin_customizations' in exploration_dict:
            del exploration_dict['skin_customizations']

        return exploration_dict

    @classmethod
    def _convert_v17_dict_to_v18_dict(cls, exploration_dict):
        """Converts a v17 exploration dict into a v18 exploration dict.

        Args:
            exploration_dict: dict. The dict representation of an exploration
                with schema version v17.

        Returns:
            dict. The dict representation of the Exploration domain object,
            following schema version v18.

        Adds auto_tts_enabled property.
        """

        exploration_dict['schema_version'] = 18

        if exploration_dict['category'] == 'Languages':
            exploration_dict['auto_tts_enabled'] = False
        else:
            exploration_dict['auto_tts_enabled'] = True

        return exploration_dict

    @classmethod
    def _convert_v18_dict_to_v19_dict(cls, exploration_dict):
        """Converts a v18 exploration dict into a v19 exploration dict.

        Args:
            exploration_dict: dict. The dict representation of an exploration
                with schema version v18.

        Returns:
            dict. The dict representation of the Exploration domain object,
            following schema version v19.

        Adds audio translations to feedback, hints, and solutions.
        """

        exploration_dict['schema_version'] = 19

        exploration_dict['states'] = cls._convert_states_v13_dict_to_v14_dict(
            exploration_dict['states'])
        exploration_dict['states_schema_version'] = 14

        return exploration_dict

    @classmethod
    def _convert_v19_dict_to_v20_dict(cls, exploration_dict):
        """Converts a v19 exploration dict into a v20 exploration dict.

        Args:
            exploration_dict: dict. The dict representation of an exploration
                with schema version v19.

        Returns:
            dict. The dict representation of the Exploration domain object,
            following schema version v20.

        Introduces a correctness property at the top level, and changes each
        answer group's "correct" field to "labelled_as_correct" instead.
        """

        exploration_dict['schema_version'] = 20

        exploration_dict['states'] = cls._convert_states_v14_dict_to_v15_dict(
            exploration_dict['states'])
        exploration_dict['states_schema_version'] = 15

        exploration_dict['correctness_feedback_enabled'] = False

        return exploration_dict

    @classmethod
    def _convert_v20_dict_to_v21_dict(cls, exploration_dict):
        """Converts a v20 exploration dict into a v21 exploration dict.

        Args:
            exploration_dict: dict. The dict representation of an exploration
                with schema version v20.

        Returns:
            dict. The dict representation of the Exploration domain object,
            following schema version v21.

        Adds a refresher_exploration_id field to each answer group outcome, and
        to the default outcome (if it exists).
        """

        exploration_dict['schema_version'] = 21

        exploration_dict['states'] = cls._convert_states_v15_dict_to_v16_dict(
            exploration_dict['states'])
        exploration_dict['states_schema_version'] = 16

        return exploration_dict

    @classmethod
    def _convert_v21_dict_to_v22_dict(cls, exploration_dict):
        """Converts a v21 exploration dict into a v22 exploration dict.

        Args:
            exploration_dict: dict. The dict representation of an exploration
                with schema version v21.

        Returns:
            dict. The dict representation of the Exploration domain object,
            following schema version v22.

        Moves the labelled_as_correct field from the answer group level to the
        outcome level, and adds two extra customization args to the
        FractionInput interaction.
        """

        exploration_dict['schema_version'] = 22

        exploration_dict['states'] = cls._convert_states_v16_dict_to_v17_dict(
            exploration_dict['states'])
        exploration_dict['states_schema_version'] = 17

        return exploration_dict

    @classmethod
    def _convert_v22_dict_to_v23_dict(cls, exploration_dict):
        """Converts a v22 exploration dict into a v23 exploration dict.

        Args:
            exploration_dict: dict. The dict representation of an exploration
                with schema version v22.

        Returns:
            dict. The dict representation of the Exploration domain object,
            following schema version v23.

        Adds a new customization arg to FractionInput interactions
        which allows you to add custom placeholders.
        """

        exploration_dict['schema_version'] = 23

        exploration_dict['states'] = cls._convert_states_v17_dict_to_v18_dict(
            exploration_dict['states'])
        exploration_dict['states_schema_version'] = 18

        return exploration_dict

    @classmethod
    def _convert_v23_dict_to_v24_dict(cls, exploration_dict):
        """Converts a v23 exploration dict into a v24 exploration dict.

        Args:
            exploration_dict: dict. The dict representation of an exploration
                with schema version v23.

        Returns:
            dict. The dict representation of the Exploration domain object,
            following schema version v24.

        Adds training_data parameter to each answer group to store training
        data of corresponding answer group.
        """

        exploration_dict['schema_version'] = 24

        exploration_dict['states'] = cls._convert_states_v18_dict_to_v19_dict(
            exploration_dict['states'])
        exploration_dict['states_schema_version'] = 19

        return exploration_dict

    @classmethod
    def _convert_v24_dict_to_v25_dict(cls, exploration_dict):
        """Converts a v24 exploration dict into a v25 exploration dict.

        Args:
            exploration_dict: dict. The dict representation of an exploration
                with schema version v24.

        Returns:
            dict. The dict representation of the Exploration domain object,
            following schema version v25.

        Adds additional tagged_misconception_id and
        missing_prerequisite_skill_id fields to answer groups and outcomes
        respectively.
        """

        exploration_dict['schema_version'] = 25

        exploration_dict['states'] = cls._convert_states_v19_dict_to_v20_dict(
            exploration_dict['states'])
        exploration_dict['states_schema_version'] = 20

        return exploration_dict

    @classmethod
    def _convert_v25_dict_to_v26_dict(cls, exploration_dict):
        """Converts a v25 exploration dict into a v26 exploration dict.

        Args:
            exploration_dict: dict. The dict representation of an exploration
                with schema version v25.

        Returns:
            dict. The dict representation of the Exploration domain object,
            following schema version v26.

        Move audio_translations into a seperate dict.
        """

        exploration_dict['schema_version'] = 26

        exploration_dict['states'] = cls._convert_states_v20_dict_to_v21_dict(
            exploration_dict['states'])
        exploration_dict['states_schema_version'] = 21

        return exploration_dict

    @classmethod
    def _convert_v26_dict_to_v27_dict(cls, exploration_dict):
        """Converts a v26 exploration dict into a v27 exploration dict.

        Args:
            exploration_dict: dict. The dict representation of an exploration
                with schema version v26.

        Returns:
            dict. The dict representation of the Exploration domain object,
            following schema version v27.

        Converts all Rich Text Editor content to be compatible with the
        textAngular format.
        """

        exploration_dict['schema_version'] = 27

        exploration_dict['states'] = cls._convert_states_v21_dict_to_v22_dict(
            exploration_dict['states'])
        exploration_dict['states_schema_version'] = 22

        return exploration_dict

    @classmethod
    def _convert_v27_dict_to_v28_dict(cls, exploration_dict):
        """Converts a v27 exploration dict into a v28 exploration dict.

        Args:
            exploration_dict: dict. The dict representation of an exploration
                with schema version v27.

        Returns:
            dict. The dict representation of the Exploration domain object,
            following schema version v28.

        Adds caption attribute to all oppia-noninteractive-image tags.
        """

        exploration_dict['schema_version'] = 28

        exploration_dict['states'] = cls._convert_states_v22_dict_to_v23_dict(
            exploration_dict['states'])
        exploration_dict['states_schema_version'] = 23

        return exploration_dict

    @classmethod
    def _convert_v28_dict_to_v29_dict(cls, exploration_dict):
        """Converts a v28 exploration dict into a v29 exploration dict.

        Args:
            exploration_dict: dict. The dict representation of an exploration
                with schema version v28.

        Returns:
            dict. The dict representation of the Exploration domain object,
            following schema version v29.

        Converts all Rich Text Editor content to be compatible with the
        CKEditor format.
        """

        exploration_dict['schema_version'] = 29

        exploration_dict['states'] = cls._convert_states_v23_dict_to_v24_dict(
            exploration_dict['states'])
        exploration_dict['states_schema_version'] = 24

        return exploration_dict

    @classmethod
    def _convert_v29_dict_to_v30_dict(cls, exp_id, exploration_dict):
        """Converts a v29 exploration dict into a v30 exploration dict.

        Args:
            exp_id: str. ID of the exploration.
            exploration_dict: dict. The dict representation of an exploration
                with schema version v29.

        Returns:
            dict. The dict representation of the Exploration domain object,
            following schema version v30.

        Adds dimensions to all oppia-noninteractive-image tags.
        """

        exploration_dict['schema_version'] = 30

        exploration_dict['states'] = cls._convert_states_v24_dict_to_v25_dict(
            exp_id, exploration_dict['states'])
        exploration_dict['states_schema_version'] = 25

        return exploration_dict

    @classmethod
    def _convert_v30_dict_to_v31_dict(cls, exploration_dict):
        """Converts a v30 exploration dict into a v31 exploration dict.

        Args:
            exploration_dict: dict. The dict representation of an exploration
                with schema version v30.

        Returns:
            dict. The dict representation of the Exploration domain object,
            following schema version v31.

        Adds a new customization arg to DragAndDropSortInput interactions
        which allows multiple sort items in the same position.
        """

        exploration_dict['schema_version'] = 31

        exploration_dict['states'] = cls._convert_states_v25_dict_to_v26_dict(
            exploration_dict['states'])
        exploration_dict['states_schema_version'] = 26

        return exploration_dict

    @classmethod
    def _convert_v31_dict_to_v32_dict(cls, exploration_dict):
        """Converts a v31 exploration dict into a v32 exploration dict.

        Args:
            exploration_dict: dict. The dict representation of an exploration
                with schema version v31.

        Returns:
            dict. The dict representation of the Exploration domain object,
            following schema version v32.

        Adds content_tranlations in state for adding text translation.
        """

        exploration_dict['schema_version'] = 32

        exploration_dict['states'] = cls._convert_states_v26_dict_to_v27_dict(
            exploration_dict['states'])
        exploration_dict['states_schema_version'] = 27

        return exploration_dict

    @classmethod
    def _convert_v32_dict_to_v33_dict(cls, exploration_dict):
        """Converts a v32 exploration dict into a v33 exploration dict.

        Args:
            exploration_dict: dict. The dict representation of an exploration
                with schema version v32.

        Returns:
            dict. The dict representation of the Exploration domain object,
            following schema version v33.

        Replaces content_ids_to_audio_translations with recorded_voiceovers in
        each state of the exploration.
        """

        exploration_dict['schema_version'] = 33

        exploration_dict['states'] = cls._convert_states_v27_dict_to_v28_dict(
            exploration_dict['states'])
        exploration_dict['states_schema_version'] = 28

        return exploration_dict

    @classmethod
    def _convert_v33_dict_to_v34_dict(cls, exploration_dict):
        """Converts a v33 exploration dict into a v34 exploration dict.

        Adds solicit_answer_details in state to ask learners for the
        answer details.

        Args:
            exploration_dict: dict. The dict representation of an exploration
                with schema version v33.

        Returns:
            dict. The dict representation of the Exploration domain object,
            following schema version v34.
        """
        exploration_dict['schema_version'] = 34

        exploration_dict['states'] = cls._convert_states_v28_dict_to_v29_dict(
            exploration_dict['states'])
        exploration_dict['states_schema_version'] = 29

        return exploration_dict

    @classmethod
    def _convert_v34_dict_to_v35_dict(cls, exploration_dict):
        """Converts a v34 exploration dict into a v35 exploration dict.
        Replaces tagged_misconception_id with tagged_skill_misconception_id,
        which contains the skill id and misconception id of the tagged
        misconception, connected by '-'.

        Args:
            exploration_dict: dict. The dict representation of an exploration
                with schema version v34.

        Returns:
            dict. The dict representation of the Exploration domain object,
            following schema version v35.
        """
        exploration_dict['schema_version'] = 35

        exploration_dict['states'] = cls._convert_states_v29_dict_to_v30_dict(
            exploration_dict['states'])
        exploration_dict['states_schema_version'] = 30

        return exploration_dict

    @classmethod
    def _convert_v35_dict_to_v36_dict(cls, exploration_dict):
        """Converts a v35 exploration dict into a v36 exploration dict.
        Updates existing explorations to match the Voiceover class to have
        the duration attribute initalised to 0.

        Args:
            exploration_dict: dict. The dict representation of an exploration
                with schema version v35.

        Returns:
            dict. The dict representation of the Exploration domain object,
            following schema version v36.
        """
        exploration_dict['schema_version'] = 36

        exploration_dict['states'] = cls._convert_states_v30_dict_to_v31_dict(
            exploration_dict['states'])

        return exploration_dict

    @classmethod
<<<<<<< HEAD
    def _convert_v36_dict_to_v37_dict(cls, exp_id, exploration_dict):
        """Converts a v36 exploration dict into a v37 exploration dict.

        Adds dimensions to all oppia-noninteractive-image tags located
        inside tabs and collapsible blocks.

        Args:
            exp_id: str. ID of the exploration.
=======
    def _convert_v36_dict_to_v37_dict(cls, exploration_dict):
        """Converts a v36 exploration dict into a v37 exploration dict.
        Adds a new customization arg to SetInput interactions
        which allows creators to customize the "Add item" button.

        Args:
>>>>>>> 45834973
            exploration_dict: dict. The dict representation of an exploration
                with schema version v36.

        Returns:
            dict. The dict representation of the Exploration domain object,
            following schema version v37.
        """
        exploration_dict['schema_version'] = 37

        exploration_dict['states'] = cls._convert_states_v31_dict_to_v32_dict(
<<<<<<< HEAD
            exp_id, exploration_dict['states'])
        exploration_dict['states_schema_version'] = 32

        return exploration_dict
=======
            exploration_dict['states'])
        exploration_dict['states_schema_version'] = 32

        return exploration_dict

>>>>>>> 45834973

    @classmethod
    def _migrate_to_latest_yaml_version(
            cls, yaml_content, exp_id, title=None, category=None):
        """Return the YAML content of the exploration in the latest schema
        format.

        Args:
            yaml_content: str. The YAML representation of the exploration.
            exp_id: str. ID of the exploration.
            title: str. The exploration title.
            category: str. The exploration category.

        Returns:
            tuple(dict, int). The dict 'exploration_dict' is the representation
            of the Exploration and the 'initial_schema_version' is the initial
            schema version provided in 'yaml_content'.

        Raises:
            Exception: 'yaml_content' or the exploration schema version is not
                valid.
        """
        try:
            exploration_dict = utils.dict_from_yaml(yaml_content)
        except Exception as e:
            raise Exception(
                'Please ensure that you are uploading a YAML text file, not '
                'a zip file. The YAML parser returned the following error: %s'
                % e)

        exploration_schema_version = exploration_dict.get('schema_version')
        initial_schema_version = exploration_schema_version
        if exploration_schema_version is None:
            raise Exception('Invalid YAML file: no schema version specified.')
        if not (1 <= exploration_schema_version
                <= cls.CURRENT_EXP_SCHEMA_VERSION):
            raise Exception(
                'Sorry, we can only process v1 to v%s exploration YAML files '
                'at present.' % cls.CURRENT_EXP_SCHEMA_VERSION)
        if exploration_schema_version == 1:
            exploration_dict = cls._convert_v1_dict_to_v2_dict(
                exploration_dict)
            exploration_schema_version = 2

        if exploration_schema_version == 2:
            exploration_dict = cls._convert_v2_dict_to_v3_dict(
                exploration_dict)
            exploration_schema_version = 3

        if exploration_schema_version == 3:
            exploration_dict = cls._convert_v3_dict_to_v4_dict(
                exploration_dict)
            exploration_schema_version = 4

        if exploration_schema_version == 4:
            exploration_dict = cls._convert_v4_dict_to_v5_dict(
                exploration_dict)
            exploration_schema_version = 5

        if exploration_schema_version == 5:
            exploration_dict = cls._convert_v5_dict_to_v6_dict(
                exploration_dict)
            exploration_schema_version = 6

        if exploration_schema_version == 6:
            exploration_dict = cls._convert_v6_dict_to_v7_dict(
                exploration_dict)
            exploration_schema_version = 7

        if exploration_schema_version == 7:
            exploration_dict = cls._convert_v7_dict_to_v8_dict(
                exploration_dict)
            exploration_schema_version = 8

        if exploration_schema_version == 8:
            exploration_dict = cls._convert_v8_dict_to_v9_dict(
                exploration_dict)
            exploration_schema_version = 9

        if exploration_schema_version == 9:
            exploration_dict = cls._convert_v9_dict_to_v10_dict(
                exploration_dict, title, category)
            exploration_schema_version = 10

        if exploration_schema_version == 10:
            exploration_dict = cls._convert_v10_dict_to_v11_dict(
                exploration_dict)
            exploration_schema_version = 11

        if exploration_schema_version == 11:
            exploration_dict = cls._convert_v11_dict_to_v12_dict(
                exploration_dict)
            exploration_schema_version = 12

        if exploration_schema_version == 12:
            exploration_dict = cls._convert_v12_dict_to_v13_dict(
                exploration_dict)
            exploration_schema_version = 13

        if exploration_schema_version == 13:
            exploration_dict = cls._convert_v13_dict_to_v14_dict(
                exploration_dict)
            exploration_schema_version = 14

        if exploration_schema_version == 14:
            exploration_dict = cls._convert_v14_dict_to_v15_dict(
                exploration_dict)
            exploration_schema_version = 15

        if exploration_schema_version == 15:
            exploration_dict = cls._convert_v15_dict_to_v16_dict(
                exploration_dict)
            exploration_schema_version = 16

        if exploration_schema_version == 16:
            exploration_dict = cls._convert_v16_dict_to_v17_dict(
                exploration_dict)
            exploration_schema_version = 17

        if exploration_schema_version == 17:
            exploration_dict = cls._convert_v17_dict_to_v18_dict(
                exploration_dict)
            exploration_schema_version = 18

        if exploration_schema_version == 18:
            exploration_dict = cls._convert_v18_dict_to_v19_dict(
                exploration_dict)
            exploration_schema_version = 19

        if exploration_schema_version == 19:
            exploration_dict = cls._convert_v19_dict_to_v20_dict(
                exploration_dict)
            exploration_schema_version = 20

        if exploration_schema_version == 20:
            exploration_dict = cls._convert_v20_dict_to_v21_dict(
                exploration_dict)
            exploration_schema_version = 21

        if exploration_schema_version == 21:
            exploration_dict = cls._convert_v21_dict_to_v22_dict(
                exploration_dict)
            exploration_schema_version = 22

        if exploration_schema_version == 22:
            exploration_dict = cls._convert_v22_dict_to_v23_dict(
                exploration_dict)
            exploration_schema_version = 23

        if exploration_schema_version == 23:
            exploration_dict = cls._convert_v23_dict_to_v24_dict(
                exploration_dict)
            exploration_schema_version = 24

        if exploration_schema_version == 24:
            exploration_dict = cls._convert_v24_dict_to_v25_dict(
                exploration_dict)
            exploration_schema_version = 25

        if exploration_schema_version == 25:
            exploration_dict = cls._convert_v25_dict_to_v26_dict(
                exploration_dict)
            exploration_schema_version = 26

        if exploration_schema_version == 26:
            exploration_dict = cls._convert_v26_dict_to_v27_dict(
                exploration_dict)
            exploration_schema_version = 27

        if exploration_schema_version == 27:
            exploration_dict = cls._convert_v27_dict_to_v28_dict(
                exploration_dict)
            exploration_schema_version = 28

        if exploration_schema_version == 28:
            exploration_dict = cls._convert_v28_dict_to_v29_dict(
                exploration_dict)
            exploration_schema_version = 29

        if exploration_schema_version == 29:
            exploration_dict = cls._convert_v29_dict_to_v30_dict(
                exp_id, exploration_dict)
            exploration_schema_version = 30

        if exploration_schema_version == 30:
            exploration_dict = cls._convert_v30_dict_to_v31_dict(
                exploration_dict)
            exploration_schema_version = 31

        if exploration_schema_version == 31:
            exploration_dict = cls._convert_v31_dict_to_v32_dict(
                exploration_dict)
            exploration_schema_version = 32

        if exploration_schema_version == 32:
            exploration_dict = cls._convert_v32_dict_to_v33_dict(
                exploration_dict)
            exploration_schema_version = 33

        if exploration_schema_version == 33:
            exploration_dict = cls._convert_v33_dict_to_v34_dict(
                exploration_dict)
            exploration_schema_version = 34

        if exploration_schema_version == 34:
            exploration_dict = cls._convert_v34_dict_to_v35_dict(
                exploration_dict)
            exploration_schema_version = 35

        if exploration_schema_version == 35:
            exploration_dict = cls._convert_v35_dict_to_v36_dict(
                exploration_dict)
            exploration_schema_version = 36

        if exploration_schema_version == 36:
            exploration_dict = cls._convert_v36_dict_to_v37_dict(
<<<<<<< HEAD
                exp_id, exploration_dict)
=======
                exploration_dict)
>>>>>>> 45834973
            exploration_schema_version = 37

        return (exploration_dict, initial_schema_version)

    @classmethod
    def from_yaml(cls, exploration_id, yaml_content):
        """Creates and returns exploration from a YAML text string for YAML
        schema versions 10 and later.

        Args:
            exploration_id: str. The id of the exploration.
            yaml_content: str. The YAML representation of the exploration.

        Returns:
            Exploration. The corresponding exploration domain object.

        Raises:
            Exception: The initial schema version of exploration is less than
                or equal to 9.
        """
        migration_result = cls._migrate_to_latest_yaml_version(
            yaml_content, exploration_id)
        exploration_dict = migration_result[0]
        initial_schema_version = migration_result[1]

        if (initial_schema_version <=
                cls.LAST_UNTITLED_SCHEMA_VERSION):
            raise Exception(
                'Expected a YAML version >= 10, received: %d' % (
                    initial_schema_version))

        exploration_dict['id'] = exploration_id
        return Exploration.from_dict(exploration_dict)

    @classmethod
    def from_untitled_yaml(cls, exploration_id, title, category, yaml_content):
        """Creates and returns exploration from a YAML text string. This is
        for importing explorations using YAML schema version 9 or earlier.

        Args:
            exploration_id: str. The id of the exploration.
            title: str. The exploration title.
            category: str. The exploration category.
            yaml_content: str. The YAML representation of the exploration.

        Returns:
            Exploration. The corresponding exploration domain object.

        Raises:
            Exception: The initial schema version of exploration is less than
                or equal to 9.
        """
        migration_result = cls._migrate_to_latest_yaml_version(
            yaml_content, exploration_id, title=title, category=category)
        exploration_dict = migration_result[0]
        initial_schema_version = migration_result[1]

        if (initial_schema_version >
                cls.LAST_UNTITLED_SCHEMA_VERSION):
            raise Exception(
                'Expected a YAML version <= 9, received: %d' % (
                    initial_schema_version))

        exploration_dict['id'] = exploration_id
        return Exploration.from_dict(exploration_dict)

    def to_yaml(self):
        """Convert the exploration domain object into YAML string.

        Returns:
            str. The YAML representation of this exploration.
        """
        exp_dict = self.to_dict()
        exp_dict['schema_version'] = self.CURRENT_EXP_SCHEMA_VERSION

        # The ID is the only property which should not be stored within the
        # YAML representation.
        del exp_dict['id']

        return python_utils.yaml_from_dict(exp_dict)

    def to_dict(self):
        """Returns a copy of the exploration as a dictionary. It includes all
        necessary information to represent the exploration.

        Returns:
            dict. A dict mapping all fields of Exploration instance.
        """
        return copy.deepcopy({
            'id': self.id,
            'title': self.title,
            'category': self.category,
            'author_notes': self.author_notes,
            'blurb': self.blurb,
            'states_schema_version': self.states_schema_version,
            'init_state_name': self.init_state_name,
            'language_code': self.language_code,
            'objective': self.objective,
            'param_changes': self.param_change_dicts,
            'param_specs': self.param_specs_dict,
            'tags': self.tags,
            'auto_tts_enabled': self.auto_tts_enabled,
            'correctness_feedback_enabled': self.correctness_feedback_enabled,
            'states': {state_name: state.to_dict()
                       for (state_name, state) in self.states.items()}
        })

    def to_player_dict(self):
        """Returns a copy of the exploration suitable for inclusion in the
        learner view.

        Returns:
            dict. A dict mapping some fields of Exploration instance. The
            fields inserted in the dict (as key) are:
                - init_state_name: str. The name for the initial state of the
                    exploration.
                - param_change. list(dict). List of param_change dicts that
                    represent ParamChange domain object.
                - param_specs: dict. A dict where each key-value pair
                    represents respectively, a param spec name and a dict used
                    to initialize a ParamSpec domain object.
                - states: dict. Keys are states names and values are dict
                    representation of State domain object.
                - title: str. The exploration title.
                - objective: str. The exploration objective.
                - language_code: str. The language code of the exploration.
                - correctness_feedback_enabled: str. Whether to show correctness
                    feedback.
        """
        return {
            'init_state_name': self.init_state_name,
            'param_changes': self.param_change_dicts,
            'param_specs': self.param_specs_dict,
            'states': {
                state_name: state.to_dict()
                for (state_name, state) in self.states.items()
            },
            'title': self.title,
            'objective': self.objective,
            'language_code': self.language_code,
            'correctness_feedback_enabled': self.correctness_feedback_enabled,
        }

    def get_all_html_content_strings(self):
        """Gets all html content strings used in this exploration.

        Returns:
            list(str). The list of html content strings.
        """
        html_list = []
        for state in self.states.values():
            content_html = state.content.html
            interaction_html_list = (
                state.interaction.get_all_html_content_strings())
            html_list = html_list + [content_html] + interaction_html_list

        return html_list


class ExplorationSummary(python_utils.OBJECT):
    """Domain object for an Oppia exploration summary."""

    def __init__(
            self, exploration_id, title, category, objective,
            language_code, tags, ratings, scaled_average_rating, status,
            community_owned, owner_ids, editor_ids, voice_artist_ids,
            viewer_ids, contributor_ids, contributors_summary, version,
            exploration_model_created_on,
            exploration_model_last_updated,
            first_published_msec):
        """Initializes a ExplorationSummary domain object.

        Args:
            exploration_id: str. The exploration id.
            title: str. The exploration title.
            category: str. The exploration category.
            objective: str. The exploration objective.
            language_code: str. The code that represents the exploration
                language.
            tags: list(str). List of tags.
            ratings: dict. Dict whose keys are '1', '2', '3', '4', '5' and
                whose values are nonnegative integers representing frequency
                counts. Note that the keys need to be strings in order for this
                dict to be JSON-serializable.
            scaled_average_rating: float. The average rating.
            status: str. The status of the exploration.
            community_owned: bool. Whether the exploration is community-owned.
            owner_ids: list(str). List of the users ids who are the owners of
                this exploration.
            editor_ids: list(str). List of the users ids who have access to
                edit this exploration.
            voice_artist_ids: list(str). List of the users ids who have access
                to voiceover this exploration.
            viewer_ids: list(str). List of the users ids who have access to
                view this exploration.
            contributor_ids: list(str). List of the users ids of the user who
                have contributed to this exploration.
            contributors_summary: dict. A summary about contributors of current
                exploration. The keys are user ids and the values are the
                number of commits made by that user.
            version: int. The version of the exploration.
            exploration_model_created_on: datetime.datetime. Date and time when
                the exploration model is created.
            exploration_model_last_updated: datetime.datetime. Date and time
                when the exploration model was last updated.
            first_published_msec: int. Time in milliseconds since the Epoch,
                when the exploration was first published.
        """
        self.id = exploration_id
        self.title = title
        self.category = category
        self.objective = objective
        self.language_code = language_code
        self.tags = tags
        self.ratings = ratings
        self.scaled_average_rating = scaled_average_rating
        self.status = status
        self.community_owned = community_owned
        self.owner_ids = owner_ids
        self.editor_ids = editor_ids
        self.voice_artist_ids = voice_artist_ids
        self.viewer_ids = viewer_ids
        self.contributor_ids = contributor_ids
        self.contributors_summary = contributors_summary
        self.version = version
        self.exploration_model_created_on = exploration_model_created_on
        self.exploration_model_last_updated = exploration_model_last_updated
        self.first_published_msec = first_published_msec

    def validate(self):
        """Validates various properties of the ExplorationSummary.

        Raises:
            ValidationError: One or more attributes of the ExplorationSummary
                are invalid.
        """
        if not isinstance(self.title, python_utils.BASESTRING):
            raise utils.ValidationError(
                'Expected title to be a string, received %s' % self.title)
        utils.require_valid_name(
            self.title, 'the exploration title', allow_empty=True)

        if not isinstance(self.category, python_utils.BASESTRING):
            raise utils.ValidationError(
                'Expected category to be a string, received %s'
                % self.category)
        utils.require_valid_name(
            self.category, 'the exploration category', allow_empty=True)

        if not isinstance(self.objective, python_utils.BASESTRING):
            raise utils.ValidationError(
                'Expected objective to be a string, received %s' %
                self.objective)

        if not isinstance(self.language_code, python_utils.BASESTRING):
            raise utils.ValidationError(
                'Expected language_code to be a string, received %s' %
                self.language_code)
        if not utils.is_valid_language_code(self.language_code):
            raise utils.ValidationError(
                'Invalid language_code: %s' % self.language_code)

        if not isinstance(self.tags, list):
            raise utils.ValidationError(
                'Expected \'tags\' to be a list, received %s' % self.tags)
        for tag in self.tags:
            if not isinstance(tag, python_utils.BASESTRING):
                raise utils.ValidationError(
                    'Expected each tag in \'tags\' to be a string, received '
                    '\'%s\'' % tag)

            if not tag:
                raise utils.ValidationError('Tags should be non-empty.')

            if not re.match(constants.TAG_REGEX, tag):
                raise utils.ValidationError(
                    'Tags should only contain lowercase letters and spaces, '
                    'received \'%s\'' % tag)

            if (tag[0] not in string.ascii_lowercase or
                    tag[-1] not in string.ascii_lowercase):
                raise utils.ValidationError(
                    'Tags should not start or end with whitespace, received '
                    '\'%s\'' % tag)

            if re.search(r'\s\s+', tag):
                raise utils.ValidationError(
                    'Adjacent whitespace in tags should be collapsed, '
                    'received \'%s\'' % tag)
        if len(set(self.tags)) != len(self.tags):
            raise utils.ValidationError('Some tags duplicate each other')

        if not isinstance(self.ratings, dict):
            raise utils.ValidationError(
                'Expected ratings to be a dict, received %s' % self.ratings)

        valid_rating_keys = ['1', '2', '3', '4', '5']
        actual_rating_keys = sorted(self.ratings.keys())
        if valid_rating_keys != actual_rating_keys:
            raise utils.ValidationError(
                'Expected ratings to have keys: %s, received %s' % (
                    (', ').join(valid_rating_keys),
                    (', ').join(actual_rating_keys)))
        for value in self.ratings.values():
            if not isinstance(value, int):
                raise utils.ValidationError(
                    'Expected value to be int, received %s' % value)
            if value < 0:
                raise utils.ValidationError(
                    'Expected value to be non-negative, received %s' % (
                        value))

        if not isinstance(self.scaled_average_rating, float):
            raise utils.ValidationError(
                'Expected scaled_average_rating to be float, received %s' % (
                    self.scaled_average_rating))

        if not isinstance(self.status, python_utils.BASESTRING):
            raise utils.ValidationError(
                'Expected status to be string, received %s' % self.status)

        if not isinstance(self.community_owned, bool):
            raise utils.ValidationError(
                'Expected community_owned to be bool, received %s' % (
                    self.community_owned))

        if not isinstance(self.owner_ids, list):
            raise utils.ValidationError(
                'Expected owner_ids to be list, received %s' % self.owner_ids)
        for owner_id in self.owner_ids:
            if not isinstance(owner_id, python_utils.BASESTRING):
                raise utils.ValidationError(
                    'Expected each id in owner_ids to '
                    'be string, received %s' % owner_id)

        if not isinstance(self.editor_ids, list):
            raise utils.ValidationError(
                'Expected editor_ids to be list, received %s' % self.editor_ids)
        for editor_id in self.editor_ids:
            if not isinstance(editor_id, python_utils.BASESTRING):
                raise utils.ValidationError(
                    'Expected each id in editor_ids to '
                    'be string, received %s' % editor_id)

        if not isinstance(self.voice_artist_ids, list):
            raise utils.ValidationError(
                'Expected voice_artist_ids to be list, received %s' % (
                    self.voice_artist_ids))
        for voice_artist_id in self.voice_artist_ids:
            if not isinstance(voice_artist_id, python_utils.BASESTRING):
                raise utils.ValidationError(
                    'Expected each id in voice_artist_ids to '
                    'be string, received %s' % voice_artist_id)

        if not isinstance(self.viewer_ids, list):
            raise utils.ValidationError(
                'Expected viewer_ids to be list, received %s' % self.viewer_ids)
        for viewer_id in self.viewer_ids:
            if not isinstance(viewer_id, python_utils.BASESTRING):
                raise utils.ValidationError(
                    'Expected each id in viewer_ids to '
                    'be string, received %s' % viewer_id)

        if not isinstance(self.contributor_ids, list):
            raise utils.ValidationError(
                'Expected contributor_ids to be list, received %s' % (
                    self.contributor_ids))
        for contributor_id in self.contributor_ids:
            if not isinstance(contributor_id, python_utils.BASESTRING):
                raise utils.ValidationError(
                    'Expected each id in contributor_ids to '
                    'be string, received %s' % contributor_id)

        if not isinstance(self.contributors_summary, dict):
            raise utils.ValidationError(
                'Expected contributors_summary to be dict, received %s' % (
                    self.contributors_summary))

    def to_metadata_dict(self):
        """Given an exploration summary, this method returns a dict containing
        id, title and objective of the exploration.

        Returns:
            A metadata dict for the given exploration summary.
            The metadata dict has three keys:
                - 'id': str. The exploration ID.
                - 'title': str. The exploration title.
                - 'objective': str. The exploration objective.
        """
        return {
            'id': self.id,
            'title': self.title,
            'objective': self.objective,
        }

    def is_private(self):
        """Checks whether the exploration is private.

        Returns:
            bool. Whether the exploration is private.
        """
        return self.status == constants.ACTIVITY_STATUS_PRIVATE

    def is_solely_owned_by_user(self, user_id):
        """Checks whether the exploration is solely owned by the user.

        Args:
            user_id: str. The id of the user.

        Returns:
            bool. Whether the exploration is solely owned by the user.
        """
        return user_id in self.owner_ids and len(self.owner_ids) == 1<|MERGE_RESOLUTION|>--- conflicted
+++ resolved
@@ -2367,22 +2367,12 @@
         return states_dict
 
     @classmethod
-<<<<<<< HEAD
-    def _convert_states_v31_dict_to_v32_dict(cls, exp_id, states_dict):
-        """Converts from version 31 to 32. Version 31 adds
-        dimensions to images in the oppia-noninteractive-image tags
-        located inside tabs and collapsible blocks.
-
-        Args:
-            exp_id: str. ID of the exploration.
-=======
     def _convert_states_v31_dict_to_v32_dict(cls, states_dict):
         """Converts from version 31 to 32. Version 32 adds a new
         customization arg to SetInput interaction which allows
         creators to add custom text to the "Add" button.
 
         Args:
->>>>>>> 45834973
             states_dict: dict. A dict where each key-value pair represents,
                 respectively, a state name and a dict used to initialize a
                 State domain object.
@@ -2390,7 +2380,33 @@
         Returns:
             dict. The converted states_dict.
         """
-<<<<<<< HEAD
+        for state_dict in states_dict.values():
+            if state_dict['interaction']['id'] == 'SetInput':
+                customization_args = state_dict[
+                    'interaction']['customization_args']
+                customization_args.update({
+                    'buttonText': {
+                        'value': 'Add item'
+                    }
+                })
+
+        return states_dict
+    
+    @classmethod
+    def _convert_states_v32_dict_to_v33_dict(cls, exp_id, states_dict):
+        """Converts from version 32 to 33. Version 33 adds
+        dimensions to images in the oppia-noninteractive-image tags
+        located inside tabs and collapsible blocks.
+
+        Args:
+            exp_id: str. ID of the exploration.
+            states_dict: dict. A dict where each key-value pair represents,
+                respectively, a state name and a dict used to initialize a
+                State domain object.
+
+        Returns:
+            dict. The converted states_dict.
+        """
         file_system_class = fs_services.get_entity_file_system_class()
         file_system = fs_domain.AbstractFileSystem(file_system_class(
             feconf.ENTITY_TYPE_EXPLORATION, exp_id))
@@ -2403,20 +2419,6 @@
                 add_dimensions_to_image_tags)
 
         return states_dict
-=======
-        for state_dict in states_dict.values():
-            if state_dict['interaction']['id'] == 'SetInput':
-                customization_args = state_dict[
-                    'interaction']['customization_args']
-                customization_args.update({
-                    'buttonText': {
-                        'value': 'Add item'
-                    }
-                })
-
-        return states_dict
-
->>>>>>> 45834973
 
     @classmethod
     def update_states_from_model(
@@ -2456,7 +2458,7 @@
     # incompatible changes are made to the exploration schema in the YAML
     # definitions, this version number must be changed and a migration process
     # put in place.
-    CURRENT_EXP_SCHEMA_VERSION = 37
+    CURRENT_EXP_SCHEMA_VERSION = 38
     LAST_UNTITLED_SCHEMA_VERSION = 9
 
     @classmethod
@@ -3307,23 +3309,12 @@
         return exploration_dict
 
     @classmethod
-<<<<<<< HEAD
-    def _convert_v36_dict_to_v37_dict(cls, exp_id, exploration_dict):
-        """Converts a v36 exploration dict into a v37 exploration dict.
-
-        Adds dimensions to all oppia-noninteractive-image tags located
-        inside tabs and collapsible blocks.
-
-        Args:
-            exp_id: str. ID of the exploration.
-=======
     def _convert_v36_dict_to_v37_dict(cls, exploration_dict):
         """Converts a v36 exploration dict into a v37 exploration dict.
         Adds a new customization arg to SetInput interactions
         which allows creators to customize the "Add item" button.
 
         Args:
->>>>>>> 45834973
             exploration_dict: dict. The dict representation of an exploration
                 with schema version v36.
 
@@ -3334,18 +3325,34 @@
         exploration_dict['schema_version'] = 37
 
         exploration_dict['states'] = cls._convert_states_v31_dict_to_v32_dict(
-<<<<<<< HEAD
-            exp_id, exploration_dict['states'])
-        exploration_dict['states_schema_version'] = 32
-
-        return exploration_dict
-=======
             exploration_dict['states'])
         exploration_dict['states_schema_version'] = 32
 
         return exploration_dict
 
->>>>>>> 45834973
+    @classmethod
+    def _convert_v37_dict_to_v38_dict(cls, exp_id, exploration_dict):
+        """Converts a v37 exploration dict into a v38 exploration dict.
+
+        Adds dimensions to all oppia-noninteractive-image tags located
+        inside tabs and collapsible blocks.
+
+        Args:
+            exp_id: str. ID of the exploration.
+            exploration_dict: dict. The dict representation of an exploration
+                with schema version v37.
+
+        Returns:
+            dict. The dict representation of the Exploration domain object,
+            following schema version v38.
+        """
+        exploration_dict['schema_version'] = 38
+
+        exploration_dict['states'] = cls._convert_states_v32_dict_to_v33_dict(
+            exp_id, exploration_dict['states'])
+        exploration_dict['states_schema_version'] = 33
+
+        return exploration_dict
 
     @classmethod
     def _migrate_to_latest_yaml_version(
@@ -3562,12 +3569,12 @@
 
         if exploration_schema_version == 36:
             exploration_dict = cls._convert_v36_dict_to_v37_dict(
-<<<<<<< HEAD
+                exploration_dict)
+            exploration_schema_version = 37
+
+        if exploration_schema_version == 37:
+            exploration_dict = cls._convert_v37_dict_to_v38_dict(
                 exp_id, exploration_dict)
-=======
-                exploration_dict)
->>>>>>> 45834973
-            exploration_schema_version = 37
 
         return (exploration_dict, initial_schema_version)
 
