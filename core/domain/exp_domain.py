--- conflicted
+++ resolved
@@ -2755,14 +2755,10 @@
                     schema['type'] == schema_utils.SCHEMA_TYPE_LIST and
                     schema_utils.is_subtitled_html_schema(schema['items']))
 
-<<<<<<< HEAD
-                if is_subtitled_html_spec or is_subtitled_unicode_spec:
+                if is_subtitled_unicode_spec:
                     logging.info(
-                        'State migration v41: SubtitledHtml/SubtitledUnicode'
-                        'migration')
-=======
-                if is_subtitled_unicode_spec:
->>>>>>> 970a73eb
+                        'State migration v41: SubtitledUnicode migration')
+
                     # Default is a SubtitledHtml dict or SubtitleUnicode dict.
                     new_value = copy.deepcopy(ca_spec.default_value)
 
