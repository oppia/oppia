# coding: utf-8
#
# Copyright 2014 The Oppia Authors. All Rights Reserved.
#
# Licensed under the Apache License, Version 2.0 (the "License");
# you may not use this file except in compliance with the License.
# You may obtain a copy of the License at
#
#      http://www.apache.org/licenses/LICENSE-2.0
#
# Unless required by applicable law or agreed to in writing, software
# distributed under the License is distributed on an "AS-IS" BASIS,
# WITHOUT WARRANTIES OR CONDITIONS OF ANY KIND, either express or implied.
# See the License for the specific language governing permissions and
# limitations under the License.

"""Domain objects for an exploration, its states, and their constituents.

Domain objects capture domain-specific logic and are agnostic of how the
objects they represent are stored. All methods and properties in this file
should therefore be independent of the specific storage models used.
"""

from __future__ import annotations

import collections
import copy
import datetime
import json
import re
import string

from core import feconf
from core import schema_utils
from core import utils
from core.constants import constants
from core.domain import change_domain
from core.domain import param_domain
from core.domain import state_domain
from core.domain import translation_domain
from extensions.objects.models import objects

import bs4
from typing import (
    Callable, Dict, Final, List, Literal, Mapping, Optional, Sequence, Set,
    Tuple, TypedDict, Union, cast, overload)

from core.domain import html_cleaner  # pylint: disable=invalid-import-from # isort:skip
from core.domain import html_validation_service  # pylint: disable=invalid-import-from # isort:skip
from core.domain import interaction_registry  # pylint: disable=invalid-import-from # isort:skip
from core.platform import models  # pylint: disable=invalid-import-from # isort:skip

# TODO(#14537): Refactor this file and remove imports marked
# with 'invalid-import-from'.

MYPY = False
if MYPY:  # pragma: no cover
    from mypy_imports import exp_models

(exp_models,) = models.Registry.import_models([models.Names.EXPLORATION])


# Do not modify the values of these constants. This is to preserve backwards
# compatibility with previous change dicts.
# TODO(bhenning): Prior to July 2015, exploration changes involving rules were
# logged using the key 'widget_handlers'. These need to be migrated to
# 'answer_groups' and 'default_outcome'.
STATE_PROPERTY_PARAM_CHANGES: Final = 'param_changes'
STATE_PROPERTY_CONTENT: Final = 'content'
STATE_PROPERTY_SOLICIT_ANSWER_DETAILS: Final = 'solicit_answer_details'
STATE_PROPERTY_CARD_IS_CHECKPOINT: Final = 'card_is_checkpoint'
STATE_PROPERTY_RECORDED_VOICEOVERS: Final = 'recorded_voiceovers'
DEPRECATED_STATE_PROPERTY_WRITTEN_TRANSLATIONS: Final = 'written_translations'
STATE_PROPERTY_INTERACTION_ID: Final = 'widget_id'
DEPRECATED_STATE_PROPERTY_NEXT_CONTENT_ID_INDEX: Final = 'next_content_id_index'
STATE_PROPERTY_LINKED_SKILL_ID: Final = 'linked_skill_id'
STATE_PROPERTY_INAPPLICABLE_SKILL_MISCONCEPTION_IDS: Final = (
    'inapplicable_skill_misconception_ids'
)
STATE_PROPERTY_INTERACTION_CUST_ARGS: Final = 'widget_customization_args'
STATE_PROPERTY_INTERACTION_ANSWER_GROUPS: Final = 'answer_groups'
STATE_PROPERTY_INTERACTION_DEFAULT_OUTCOME: Final = 'default_outcome'
STATE_PROPERTY_UNCLASSIFIED_ANSWERS: Final = (
    'confirmed_unclassified_answers')
STATE_PROPERTY_INTERACTION_HINTS: Final = 'hints'
STATE_PROPERTY_INTERACTION_SOLUTION: Final = 'solution'
# Deprecated state properties.
STATE_PROPERTY_CONTENT_IDS_TO_AUDIO_TRANSLATIONS_DEPRECATED: Final = (
    # Deprecated in state schema v27.
    'content_ids_to_audio_translations')
STATE_PROPERTY_WRITTEN_TRANSLATIONS_DEPRECATED: Final = 'written_translations'
STATE_PROPERTY_NEXT_CONTENT_ID_INDEX_DEPRECATED: Final = 'next_content_id_index'

# These four properties are kept for legacy purposes and are not used anymore.
STATE_PROPERTY_INTERACTION_HANDLERS: Final = 'widget_handlers'
STATE_PROPERTY_INTERACTION_STICKY: Final = 'widget_sticky'
GADGET_PROPERTY_VISIBILITY: Final = 'gadget_visibility'
GADGET_PROPERTY_CUST_ARGS: Final = 'gadget_customization_args'

# This takes additional 'title' and 'category' parameters.
CMD_CREATE_NEW: Final = 'create_new'
# This takes an additional 'state_name' parameter.
CMD_ADD_STATE: Final = 'add_state'
# This takes additional 'old_state_name' and 'new_state_name' parameters.
CMD_RENAME_STATE: Final = 'rename_state'
# This takes an additional 'state_name' parameter.
CMD_DELETE_STATE: Final = 'delete_state'
# TODO(#12981): Write a one-off job to modify all existing translation
# suggestions that use DEPRECATED_CMD_ADD_TRANSLATION to use
# CMD_ADD_WRITTEN_TRANSLATION instead. Suggestions in the future will only use
# CMD_ADD_WRITTEN_TRANSLATION.
# DEPRECATED: This command is deprecated. Please do not use. The command remains
# here to support old suggestions. This takes additional 'state_name',
# 'content_id', 'language_code' and 'content_html' and 'translation_html'
# parameters.
DEPRECATED_CMD_ADD_TRANSLATION: Final = 'add_translation'
# This takes additional 'state_name', 'content_id', 'language_code',
# 'data_format', 'content_html' and 'translation_html' parameters.
CMD_ADD_WRITTEN_TRANSLATION: Final = 'add_written_translation'
# This takes additional 'content_id', 'language_code' and 'state_name'
# parameters.
DEPRECATED_CMD_MARK_WRITTEN_TRANSLATION_AS_NEEDING_UPDATE: Final = (
    'mark_written_translation_as_needing_update')
# This takes additional 'content_id' and 'state_name' parameters.
DEPRECATED_CMD_MARK_WRITTEN_TRANSLATIONS_AS_NEEDING_UPDATE: Final = (
    'mark_written_translations_as_needing_update')
CMD_MARK_TRANSLATIONS_NEEDS_UPDATE: Final = 'mark_translations_needs_update'
CMD_MARK_TRANSLATION_NEEDS_UPDATE_FOR_LANGUAGE: Final = (
    'mark_translation_needs_update_for_language')
CMD_EDIT_TRANSLATION: Final = 'edit_translation'
# This takes additional 'content_id' parameters.
CMD_REMOVE_TRANSLATIONS: Final = 'remove_translations'
CMD_UPDATE_VOICEOVERS: Final = 'update_voiceovers'
# This takes additional 'property_name' and 'new_value' parameters.
CMD_EDIT_STATE_PROPERTY: Final = 'edit_state_property'
# This takes additional 'property_name' and 'new_value' parameters.
CMD_EDIT_EXPLORATION_PROPERTY: Final = 'edit_exploration_property'
# This takes additional 'from_version' and 'to_version' parameters for logging.
CMD_MIGRATE_STATES_SCHEMA_TO_LATEST_VERSION: Final = (
    'migrate_states_schema_to_latest_version')

# These are categories to which answers may be classified. These values should
# not be changed because they are persisted in the data store within answer
# logs.

# Represents answers classified using rules defined as part of an interaction.
EXPLICIT_CLASSIFICATION: Final = 'explicit'
# Represents answers which are contained within the training data of an answer
# group.
TRAINING_DATA_CLASSIFICATION: Final = 'training_data_match'
# Represents answers which were predicted using a statistical training model
# from training data within an answer group.
STATISTICAL_CLASSIFICATION: Final = 'statistical_classifier'
# Represents answers which led to the 'default outcome' of an interaction,
# rather than belonging to a specific answer group.
DEFAULT_OUTCOME_CLASSIFICATION: Final = 'default_outcome'

TYPE_INVALID_EXPRESSION: Final = 'Invalid'
TYPE_VALID_ALGEBRAIC_EXPRESSION: Final = 'AlgebraicExpressionInput'
TYPE_VALID_NUMERIC_EXPRESSION: Final = 'NumericExpressionInput'
TYPE_VALID_MATH_EQUATION: Final = 'MathEquationInput'
MATH_INTERACTION_TYPES: Final = [
    TYPE_VALID_ALGEBRAIC_EXPRESSION,
    TYPE_VALID_NUMERIC_EXPRESSION,
    TYPE_VALID_MATH_EQUATION
]
ALGEBRAIC_MATH_INTERACTIONS: Final = [
    TYPE_VALID_ALGEBRAIC_EXPRESSION,
    TYPE_VALID_MATH_EQUATION
]
MATH_INTERACTION_DEPRECATED_RULES: Final = [
    'ContainsSomeOf', 'OmitsSomeOf', 'MatchesWithGeneralForm']


def clean_math_expression(math_expression: str) -> str:
    """Cleans a given math expression and formats it so that it is compatible
    with the new interactions' validators.

    Args:
        math_expression: str. The string representing the math expression.

    Returns:
        str. The correctly formatted string representing the math expression.
    """
    unicode_to_text = {
        u'\u221a': 'sqrt',
        u'\xb7': '*',
        u'\u03b1': 'alpha',
        u'\u03b2': 'beta',
        u'\u03b3': 'gamma',
        u'\u03b4': 'delta',
        u'\u03b5': 'epsilon',
        u'\u03b6': 'zeta',
        u'\u03b7': 'eta',
        u'\u03b8': 'theta',
        u'\u03b9': 'iota',
        u'\u03ba': 'kappa',
        u'\u03bb': 'lambda',
        u'\u03bc': 'mu',
        u'\u03bd': 'nu',
        u'\u03be': 'xi',
        u'\u03c0': 'pi',
        u'\u03c1': 'rho',
        u'\u03c3': 'sigma',
        u'\u03c4': 'tau',
        u'\u03c5': 'upsilon',
        u'\u03c6': 'phi',
        u'\u03c7': 'chi',
        u'\u03c8': 'psi',
        u'\u03c9': 'omega',
    }
    inverse_trig_fns_mapping = {
        'asin': 'arcsin',
        'acos': 'arccos',
        'atan': 'arctan'
    }
    trig_fns = ['sin', 'cos', 'tan', 'csc', 'sec', 'cot']

    # Shifting powers in trig functions to the end.
    # For eg. 'sin^2(x)' -> '(sin(x))^2'.
    for trig_fn in trig_fns:
        math_expression = re.sub(
            r'%s(\^\d)\((.)\)' % trig_fn,
            r'(%s(\2))\1' % trig_fn, math_expression)

    # Adding parens to trig functions that don't have
    # any. For eg. 'cosA' -> 'cos(A)'.
    for trig_fn in trig_fns:
        math_expression = re.sub(
            r'%s(?!\()(.)' % trig_fn, r'%s(\1)' % trig_fn, math_expression)

    # The pylatexenc lib outputs the unicode values of special characters like
    # sqrt and pi, which is why they need to be replaced with their
    # corresponding text values before performing validation. Other unicode
    # characters will be left in the string as-is, and will be rejected by the
    # expression parser.
    for unicode_char, text in unicode_to_text.items():
        math_expression = math_expression.replace(unicode_char, text)

    # Replacing trig functions that have format which is
    # incompatible with the validations.
    for invalid_trig_fn, valid_trig_fn in inverse_trig_fns_mapping.items():
        math_expression = math_expression.replace(
            invalid_trig_fn, valid_trig_fn)

    # Replacing comma used in place of a decimal point with a decimal point.
    if re.match(r'\d+,\d+', math_expression):
        math_expression = math_expression.replace(',', '.')

    # Replacing \cdot with *.
    math_expression = re.sub(r'\\cdot', '*', math_expression)

    return math_expression


class MetadataVersionHistoryDict(TypedDict):
    """Dictionary representing MetadataVersionHistory object."""

    last_edited_version_number: Optional[int]
    last_edited_committer_id: str


class ExplorationVersionHistoryDict(TypedDict):
    """Dictionary representing ExplorationVersionHistory object."""

    exploration_id: str
    exploration_version: int
    state_version_history: Dict[str, state_domain.StateVersionHistoryDict]
    metadata_version_history: MetadataVersionHistoryDict
    committer_ids: List[str]


class ExplorationChange(change_domain.BaseChange):
    """Domain object class for an exploration change.

    IMPORTANT: Ensure that all changes to this class (and how these cmds are
    interpreted in general) preserve backward-compatibility with the
    exploration snapshots in the datastore. Do not modify the definitions of
    cmd keys that already exist.

    NOTE TO DEVELOPERS: Please note that, for a brief period around
    Feb - Apr 2017, change dicts related to editing of answer groups
    accidentally stored the old_value using a ruleSpecs key instead of a
    rule_specs key. So, if you are making use of this data, make sure to
    verify the format of the old_value before doing any processing.

    The allowed commands, together with the attributes:
        - 'add_state' (with state_name)
        - 'rename_state' (with old_state_name and new_state_name)
        - 'delete_state' (with state_name)
        - 'edit_state_property' (with state_name, property_name,
            new_value and, optionally, old_value)
        - 'edit_exploration_property' (with property_name,
            new_value and, optionally, old_value)
        - 'migrate_states_schema' (with from_version, to_version)
    For a state, property_name must be one of STATE_PROPERTIES.
    For an exploration, property_name must be one of
    EXPLORATION_PROPERTIES.
    """

    # The allowed list of state properties which can be used in
    # edit_state_property command.
    STATE_PROPERTIES: List[str] = [
        STATE_PROPERTY_PARAM_CHANGES,
        STATE_PROPERTY_CONTENT,
        STATE_PROPERTY_SOLICIT_ANSWER_DETAILS,
        STATE_PROPERTY_CARD_IS_CHECKPOINT,
        STATE_PROPERTY_RECORDED_VOICEOVERS,
        STATE_PROPERTY_INTERACTION_ID,
        STATE_PROPERTY_LINKED_SKILL_ID,
        STATE_PROPERTY_INAPPLICABLE_SKILL_MISCONCEPTION_IDS,
        STATE_PROPERTY_INTERACTION_CUST_ARGS,
        STATE_PROPERTY_INTERACTION_STICKY,
        STATE_PROPERTY_INTERACTION_HANDLERS,
        STATE_PROPERTY_INTERACTION_ANSWER_GROUPS,
        STATE_PROPERTY_INTERACTION_DEFAULT_OUTCOME,
        STATE_PROPERTY_INTERACTION_HINTS,
        STATE_PROPERTY_INTERACTION_SOLUTION,
        STATE_PROPERTY_UNCLASSIFIED_ANSWERS,
        # Deprecated state properties.
        STATE_PROPERTY_CONTENT_IDS_TO_AUDIO_TRANSLATIONS_DEPRECATED,
        STATE_PROPERTY_WRITTEN_TRANSLATIONS_DEPRECATED,
        STATE_PROPERTY_NEXT_CONTENT_ID_INDEX_DEPRECATED
    ]

    # The allowed list of exploration properties which can be used in
    # edit_exploration_property command.
    EXPLORATION_PROPERTIES: List[str] = [
        'title', 'category', 'objective', 'language_code', 'tags',
        'blurb', 'author_notes', 'param_specs', 'param_changes',
        'init_state_name', 'auto_tts_enabled',
        'next_content_id_index', 'edits_allowed']

    ALLOWED_COMMANDS: List[feconf.ValidCmdDict] = [{
        'name': CMD_CREATE_NEW,
        'required_attribute_names': ['category', 'title'],
        'optional_attribute_names': [],
        'user_id_attribute_names': [],
        'allowed_values': {},
        'deprecated_values': {}
    }, {
        'name': CMD_ADD_STATE,
        'required_attribute_names': [
            'state_name',
            'content_id_for_state_content',
            'content_id_for_default_outcome'
        ],
        'optional_attribute_names': [],
        'user_id_attribute_names': [],
        'allowed_values': {},
        'deprecated_values': {}
    }, {
        'name': CMD_DELETE_STATE,
        'required_attribute_names': ['state_name'],
        'optional_attribute_names': [],
        'user_id_attribute_names': [],
        'allowed_values': {},
        'deprecated_values': {}
    }, {
        'name': CMD_RENAME_STATE,
        'required_attribute_names': ['new_state_name', 'old_state_name'],
        'optional_attribute_names': [],
        'user_id_attribute_names': [],
        'allowed_values': {},
        'deprecated_values': {}
    }, {
        'name': DEPRECATED_CMD_ADD_TRANSLATION,
        'required_attribute_names': [
            'state_name', 'content_id', 'language_code', 'content_html',
            'translation_html'],
        'optional_attribute_names': [],
        'user_id_attribute_names': [],
        'allowed_values': {},
        'deprecated_values': {}
    }, {
        'name': CMD_ADD_WRITTEN_TRANSLATION,
        'required_attribute_names': [
            'state_name', 'content_id', 'language_code', 'content_html',
            'translation_html', 'data_format'],
        'optional_attribute_names': [],
        'user_id_attribute_names': [],
        'allowed_values': {},
        'deprecated_values': {}
    }, {
        'name': DEPRECATED_CMD_MARK_WRITTEN_TRANSLATION_AS_NEEDING_UPDATE,
        'required_attribute_names': [
            'content_id',
            'language_code',
            'state_name'
        ],
        'optional_attribute_names': [],
        'user_id_attribute_names': [],
        'allowed_values': {},
        'deprecated_values': {}
    }, {
        'name': DEPRECATED_CMD_MARK_WRITTEN_TRANSLATIONS_AS_NEEDING_UPDATE,
        'required_attribute_names': ['content_id', 'state_name'],
        'optional_attribute_names': [],
        'user_id_attribute_names': [],
        'allowed_values': {},
        'deprecated_values': {}
    }, {
        'name': CMD_MARK_TRANSLATIONS_NEEDS_UPDATE,
        'required_attribute_names': ['content_id'],
        'optional_attribute_names': [],
        'user_id_attribute_names': [],
        'allowed_values': {},
        'deprecated_values': {}
    }, {
        'name': CMD_MARK_TRANSLATION_NEEDS_UPDATE_FOR_LANGUAGE,
        'required_attribute_names': ['content_id', 'language_code'],
        'optional_attribute_names': [],
        'user_id_attribute_names': [],
        'allowed_values': {},
        'deprecated_values': {}
    }, {
        'name': CMD_EDIT_TRANSLATION,
        'required_attribute_names': [
            'content_id', 'language_code', 'translation'],
        'optional_attribute_names': [],
        'user_id_attribute_names': [],
        'allowed_values': {},
        'deprecated_values': {}
    }, {
        'name': CMD_REMOVE_TRANSLATIONS,
        'required_attribute_names': ['content_id'],
        'optional_attribute_names': [],
        'user_id_attribute_names': [],
        'allowed_values': {},
        'deprecated_values': {}
    }, {
        'name': CMD_UPDATE_VOICEOVERS,
        'required_attribute_names': [
            'content_id', 'language_accent_code', 'voiceovers'],
        'optional_attribute_names': [],
        'user_id_attribute_names': [],
        'allowed_values': {},
        'deprecated_values': {}
    }, {
        'name': CMD_EDIT_STATE_PROPERTY,
        'required_attribute_names': [
            'property_name', 'state_name', 'new_value'],
        'optional_attribute_names': ['old_value'],
        'user_id_attribute_names': [],
        'allowed_values': {'property_name': STATE_PROPERTIES},
        # TODO(#12991): Remove this once once we use the migration jobs to
        # remove the deprecated values from the server data.
        'deprecated_values': {'property_name': ['fallbacks']}
    }, {
        'name': CMD_EDIT_EXPLORATION_PROPERTY,
        'required_attribute_names': ['property_name', 'new_value'],
        'optional_attribute_names': ['old_value'],
        'user_id_attribute_names': [],
        'allowed_values': {'property_name': EXPLORATION_PROPERTIES},
        'deprecated_values': {}
    }, {
        'name': CMD_MIGRATE_STATES_SCHEMA_TO_LATEST_VERSION,
        'required_attribute_names': ['from_version', 'to_version'],
        'optional_attribute_names': [],
        'user_id_attribute_names': [],
        'allowed_values': {},
        'deprecated_values': {}
    }, {
        'name': exp_models.ExplorationModel.CMD_REVERT_COMMIT,
        'required_attribute_names': ['version_number'],
        'optional_attribute_names': [],
        'user_id_attribute_names': [],
        'allowed_values': {},
        'deprecated_values': {}
    }]

    # TODO(#12991): Remove this once once we use the migration jobs to remove
    # the deprecated commands from the server data.
    DEPRECATED_COMMANDS: List[str] = [
        'clone', 'add_gadget', 'edit_gadget_property',
        'delete_gadget', 'rename_gadget']


class CreateNewExplorationCmd(ExplorationChange):
    """Class representing the ExplorationChange's
    CMD_CREATE_NEW command.
    """

    category: str
    title: str


class AddExplorationStateCmd(ExplorationChange):
    """Class representing the ExplorationChange's
    CMD_ADD_STATE command.
    """

    state_name: str
    content_id_for_state_content: str
    content_id_for_default_outcome: str


class DeleteExplorationStateCmd(ExplorationChange):
    """Class representing the ExplorationChange's
    CMD_DELETE_STATE command.
    """

    state_name: str


class RenameExplorationStateCmd(ExplorationChange):
    """Class representing the ExplorationChange's
    CMD_RENAME_STATE command.
    """

    new_state_name: str
    old_state_name: str


class AddWrittenTranslationCmd(ExplorationChange):
    """Class representing the ExplorationChange's
    CMD_ADD_WRITTEN_TRANSLATION command.
    """

    state_name: str
    content_id: str
    language_code: str
    content_html: str
    translation_html: str
    data_format: str


class MarkWrittenTranslationAsNeedingUpdateCmd(ExplorationChange):
    """Class representing the ExplorationChange's
    CMD_MARK_WRITTEN_TRANSLATION_AS_NEEDING_UPDATE command.
    """

    content_id: str
    language_code: str
    state_name: str


class MarkWrittenTranslationsAsNeedingUpdateCmd(ExplorationChange):
    """Class representing the ExplorationChange's
    CMD_MARK_WRITTEN_TRANSLATIONS_AS_NEEDING_UPDATE command.
    """

    content_id: str
    state_name: str


class EditExpStatePropertyParamChangesCmd(ExplorationChange):
    """Class representing the ExplorationChange's
    CMD_EDIT_STATE_PROPERTY command with
    STATE_PROPERTY_PARAM_CHANGES as allowed value.
    """

    property_name: Literal['param_changes']
    state_name: str
    new_value: List[param_domain.ParamChangeDict]
    old_value: List[param_domain.ParamChangeDict]


class EditExpStatePropertyContentCmd(ExplorationChange):
    """Class representing the ExplorationChange's
    CMD_EDIT_STATE_PROPERTY command with
    STATE_PROPERTY_CONTENT as allowed value.
    """

    property_name: Literal['content']
    state_name: str
    new_value: state_domain.SubtitledHtmlDict
    old_value: Optional[state_domain.SubtitledHtmlDict]


class EditExpStatePropertySolicitAnswerDetailsCmd(ExplorationChange):
    """Class representing the ExplorationChange's
    CMD_EDIT_STATE_PROPERTY command with
    STATE_PROPERTY_SOLICIT_ANSWER_DETAILS as allowed value.
    """

    property_name: Literal['solicit_answer_details']
    state_name: str
    new_value: bool
    old_value: bool


class EditExpStatePropertyCardIsCheckpointCmd(ExplorationChange):
    """Class representing the ExplorationChange's
    CMD_EDIT_STATE_PROPERTY command with
    STATE_PROPERTY_CARD_IS_CHECKPOINT as allowed value.
    """

    property_name: Literal['card_is_checkpoint']
    state_name: str
    new_value: bool
    old_value: bool


class EditExpStatePropertyRecordedVoiceoversCmd(ExplorationChange):
    """Class representing the ExplorationChange's
    CMD_EDIT_STATE_PROPERTY command with
    STATE_PROPERTY_RECORDED_VOICEOVERS as allowed value.
    """

    property_name: Literal['recorded_voiceovers']
    state_name: str
    new_value: state_domain.RecordedVoiceoversDict
    old_value: state_domain.RecordedVoiceoversDict


class EditExpStatePropertyInteractionIdCmd(ExplorationChange):
    """Class representing the ExplorationChange's
    CMD_EDIT_STATE_PROPERTY command with
    STATE_PROPERTY_INTERACTION_ID as allowed value.
    """

    property_name: Literal['widget_id']
    state_name: str
    new_value: str
    old_value: str


class EditExpStatePropertyLinkedSkillIdCmd(ExplorationChange):
    """Class representing the ExplorationChange's
    CMD_EDIT_STATE_PROPERTY command with
    STATE_PROPERTY_LINKED_SKILL_ID as allowed value.
    """

    property_name: Literal['linked_skill_id']
    state_name: str
    new_value: str
    old_value: str


class EditExpStatePropertyInapplicableSkillMisconceptionIdsCmd(ExplorationChange):
    """Class representing the ExplorationChange's
    CMD_EDIT_STATE_PROPERTY command with
    STATE_PROPERTY_INAPPLICABLE_SKILL_MISCONCEPTION_IDS
    as allowed value.
    """

    property_name: Literal['inapplicable_skill_misconception_ids']
    state_name: str
    new_value: Optional[List[str]]
    old_value: Optional[List[str]]


class EditExpStatePropertyInteractionCustArgsCmd(ExplorationChange):
    """Class representing the ExplorationChange's
    CMD_EDIT_STATE_PROPERTY command with
    STATE_PROPERTY_INTERACTION_CUST_ARGS as allowed value.
    """

    property_name: Literal['widget_customization_args']
    state_name: str
    new_value: state_domain.CustomizationArgsDictType
    old_value: state_domain.CustomizationArgsDictType


class EditExpStatePropertyInteractionStickyCmd(ExplorationChange):
    """Class representing the ExplorationChange's
    CMD_EDIT_STATE_PROPERTY command with
    STATE_PROPERTY_INTERACTION_STICKY as allowed value.
    """

    property_name: Literal['widget_sticky']
    state_name: str
    new_value: bool
    old_value: bool


class EditExpStatePropertyInteractionHandlersCmd(ExplorationChange):
    """Class representing the ExplorationChange's
    CMD_EDIT_STATE_PROPERTY command with
    STATE_PROPERTY_INTERACTION_HANDLERS as allowed value.
    """

    property_name: Literal['widget_handlers']
    state_name: str
    new_value: List[state_domain.AnswerGroupDict]
    old_value: List[state_domain.AnswerGroupDict]


class EditExpStatePropertyInteractionAnswerGroupsCmd(ExplorationChange):
    """Class representing the ExplorationChange's
    CMD_EDIT_STATE_PROPERTY command with
    STATE_PROPERTY_INTERACTION_ANSWER_GROUPS as allowed value.
    """

    property_name: Literal['answer_groups']
    state_name: str
    new_value: List[state_domain.AnswerGroupDict]
    old_value: List[state_domain.AnswerGroupDict]


class EditExpStatePropertyInteractionDefaultOutcomeCmd(ExplorationChange):
    """Class representing the ExplorationChange's
    CMD_EDIT_STATE_PROPERTY command with
    STATE_PROPERTY_INTERACTION_DEFAULT_OUTCOME as allowed value.
    """

    property_name: Literal['default_outcome']
    state_name: str
    new_value: state_domain.OutcomeDict
    old_value: state_domain.OutcomeDict


class EditExpStatePropertyInteractionHintsCmd(ExplorationChange):
    """Class representing the ExplorationChange's
    CMD_EDIT_STATE_PROPERTY command with
    STATE_PROPERTY_INTERACTION_HINTS as allowed value.
    """

    property_name: Literal['hints']
    state_name: str
    new_value: List[state_domain.HintDict]
    old_value: List[state_domain.HintDict]


class EditExpStatePropertyInteractionSolutionCmd(ExplorationChange):
    """Class representing the ExplorationChange's
    CMD_EDIT_STATE_PROPERTY command with
    STATE_PROPERTY_INTERACTION_SOLUTION as allowed value.
    """

    property_name: Literal['solution']
    state_name: str
    new_value: state_domain.SolutionDict
    old_value: state_domain.SolutionDict


class EditExpStatePropertyUnclassifiedAnswersCmd(ExplorationChange):
    """Class representing the ExplorationChange's
    CMD_EDIT_STATE_PROPERTY command with
    STATE_PROPERTY_UNCLASSIFIED_ANSWERS as allowed value.
    """

    property_name: Literal['confirmed_unclassified_answers']
    state_name: str
    new_value: List[state_domain.AnswerGroup]
    old_value: List[state_domain.AnswerGroup]


class EditExpStatePropertyContentIdsToAudioTranslationsDeprecatedCmd(
    ExplorationChange
):
    """Class representing the ExplorationChange's
    CMD_EDIT_STATE_PROPERTY command with
    STATE_PROPERTY_CONTENT_IDS_TO_AUDIO_TRANSLATIONS_DEPRECATED
    as allowed value.
    """

    property_name: Literal['content_ids_to_audio_translations']
    state_name: str
    new_value: Dict[str, Dict[str, state_domain.VoiceoverDict]]
    old_value: Dict[str, Dict[str, state_domain.VoiceoverDict]]


class EditExplorationPropertyTitleCmd(ExplorationChange):
    """Class representing the ExplorationChange's
    CMD_EDIT_EXPLORATION_PROPERTY command with
    'title' as allowed value.
    """

    property_name: Literal['title']
    new_value: str
    old_value: str


class EditExplorationPropertyCategoryCmd(ExplorationChange):
    """Class representing the ExplorationChange's
    CMD_EDIT_EXPLORATION_PROPERTY command with
    'category' as allowed value.
    """

    property_name: Literal['category']
    new_value: str
    old_value: str


class EditExplorationPropertyObjectiveCmd(ExplorationChange):
    """Class representing the ExplorationChange's
    CMD_EDIT_EXPLORATION_PROPERTY command with
    'objective' as allowed value.
    """

    property_name: Literal['objective']
    new_value: str
    old_value: str


class EditExplorationPropertyLanguageCodeCmd(ExplorationChange):
    """Class representing the ExplorationChange's
    CMD_EDIT_EXPLORATION_PROPERTY command with
    'language_code' as allowed value.
    """

    property_name: Literal['language_code']
    new_value: str
    old_value: str


class EditExplorationPropertyTagsCmd(ExplorationChange):
    """Class representing the ExplorationChange's
    CMD_EDIT_EXPLORATION_PROPERTY command with
    'tags' as allowed value.
    """

    property_name: Literal['tags']
    new_value: List[str]
    old_value: List[str]


class EditExplorationPropertyBlurbCmd(ExplorationChange):
    """Class representing the ExplorationChange's
    CMD_EDIT_EXPLORATION_PROPERTY command with
    'blurb' as allowed value.
    """

    property_name: Literal['blurb']
    new_value: str
    old_value: str


class EditExplorationPropertyAuthorNotesCmd(ExplorationChange):
    """Class representing the ExplorationChange's
    CMD_EDIT_EXPLORATION_PROPERTY command with
    'author_notes' as allowed value.
    """

    property_name: Literal['author_notes']
    new_value: str
    old_value: str


class EditExplorationPropertyParamSpecsCmd(ExplorationChange):
    """Class representing the ExplorationChange's
    CMD_EDIT_EXPLORATION_PROPERTY command with
    'param_specs' as allowed value.
    """

    property_name: Literal['param_specs']
    new_value: Dict[str, param_domain.ParamSpecDict]
    old_value: Dict[str, param_domain.ParamSpecDict]


class EditExplorationPropertyParamChangesCmd(ExplorationChange):
    """Class representing the ExplorationChange's
    CMD_EDIT_EXPLORATION_PROPERTY command with
    'param_changes' as allowed value.
    """

    property_name: Literal['param_changes']
    new_value: List[param_domain.ParamChangeDict]
    old_value: List[param_domain.ParamChangeDict]


class EditExplorationPropertyInitStateNameCmd(ExplorationChange):
    """Class representing the ExplorationChange's
    CMD_EDIT_EXPLORATION_PROPERTY command with
    'init_state_name' as allowed value.
    """

    property_name: Literal['init_state_name']
    new_value: str
    old_value: str


class EditExplorationPropertyAutoTtsEnabledCmd(ExplorationChange):
    """Class representing the ExplorationChange's
    CMD_EDIT_EXPLORATION_PROPERTY command with
    'auto_tts_enabled' as allowed value.
    """

    property_name: Literal['auto_tts_enabled']
    new_value: bool
    old_value: bool


class EditExplorationPropertyNextContentIdIndexCmd(ExplorationChange):
    """Class representing the ExplorationChange's
    CMD_EDIT_EXPLORATION_PROPERTY command with
    'next_content_id_index' as allowed value.
    """

    property_name: Literal['next_content_id_index']
    new_value: int
    old_value: int


class EditExplorationPropertyEditsAllowedCmd(ExplorationChange):
    """Class representing the ExplorationChange's
    CMD_EDIT_EXPLORATION_PROPERTY command with
    'edits_allowed' as allowed value.
    """

    property_name: Literal['edits_allowed']
    new_value: bool
    old_value: bool


class MigrateStatesSchemaToLatestVersionCmd(ExplorationChange):
    """Class representing the ExplorationChange's
    CMD_MIGRATE_STATES_SCHEMA_TO_LATEST_VERSION command.
    """

    from_version: str
    to_version: str


class RevertExplorationCmd(ExplorationChange):
    """Class representing the ExplorationChange's
    CMD_REVERT_COMMIT command.
    """

    version_number: int


class TransientCheckpointUrlDict(TypedDict):
    """Dictionary representing the TransientCheckpointUrl object."""

    exploration_id: str
    furthest_reached_checkpoint_state_name: str
    furthest_reached_checkpoint_exp_version: int
    most_recently_reached_checkpoint_state_name: str
    most_recently_reached_checkpoint_exp_version: int


class EditTranslationsChangesCmd(ExplorationChange):
    """Class representing the ExplorationChange's
    CMD_EDIT_TRANSLATION command.
    """

    language_code: str
    content_id: str
    translation: feconf.TranslatedContentDict


class VoiceoversChangesCmd(ExplorationChange):
    """Class representing the ExplorationChange's CMD_UPDATE_VOICEOVERS command.
    """

    content_id: str
    language_accent_code: str
    voiceovers: Dict[str, state_domain.VoiceoverDict]


class TransientCheckpointUrl:
    """Domain object representing the checkpoint progress of a
    logged-out user.
    """

    def __init__(
        self,
        exploration_id: str,
        furthest_reached_checkpoint_state_name: str,
        furthest_reached_checkpoint_exp_version: int,
        most_recently_reached_checkpoint_state_name: str,
        most_recently_reached_checkpoint_exp_version: int
    ) -> None:
        """Initializes a TransientCheckpointUrl domain object.

        Args:
            exploration_id: str. Id of the exploration.
            furthest_reached_checkpoint_state_name: str. State name of the
                furthest reached checkpoint in the exploration.
            furthest_reached_checkpoint_exp_version: int. Exploration version
                in which the user has completed most checkpoints.
            most_recently_reached_checkpoint_state_name: str. State name of
                the most recently reached checkpoint in the exploration.
            most_recently_reached_checkpoint_exp_version: int. Exploration
                version in which a checkpoint was most recently reached.
        """
        self.exploration_id = exploration_id
        self.furthest_reached_checkpoint_state_name = (
            furthest_reached_checkpoint_state_name)
        self.furthest_reached_checkpoint_exp_version = (
            furthest_reached_checkpoint_exp_version)
        self.most_recently_reached_checkpoint_state_name = (
            most_recently_reached_checkpoint_state_name)
        self.most_recently_reached_checkpoint_exp_version = (
            most_recently_reached_checkpoint_exp_version)

    def to_dict(self) -> TransientCheckpointUrlDict:
        """Convert the TransientCheckpointUrl domain instance into a dictionary
        form with its keys as the attributes of this class.

        Returns:
            dict. A dictionary containing the TransientCheckpointUrl class
            information in a dictionary form.
        """

        return {
            'exploration_id': self.exploration_id,
            'furthest_reached_checkpoint_exp_version': (
                self.furthest_reached_checkpoint_exp_version),
            'furthest_reached_checkpoint_state_name': (
                self.furthest_reached_checkpoint_state_name),
            'most_recently_reached_checkpoint_exp_version': (
                self.most_recently_reached_checkpoint_exp_version),
            'most_recently_reached_checkpoint_state_name': (
                self.most_recently_reached_checkpoint_state_name)
        }

    def validate(self) -> None:
        """Validates properties of the TransientCheckpointUrl object.

        Raises:
            ValidationError. One or more attributes of the
                TransientCheckpointUrl are invalid.
        """
        if not isinstance(self.exploration_id, str):
            raise utils.ValidationError(
            'Expected exploration_id to be a str, received %s'
                % self.exploration_id)

        if not isinstance(self.furthest_reached_checkpoint_state_name, str):
            raise utils.ValidationError(
                'Expected furthest_reached_checkpoint_state_name to be a str,'
                'received %s' % self.furthest_reached_checkpoint_state_name
            )

        if not isinstance(self.furthest_reached_checkpoint_exp_version, int):
            raise utils.ValidationError(
                'Expected furthest_reached_checkpoint_exp_version to be an int'
            )

        if not isinstance(
            self.most_recently_reached_checkpoint_state_name, str
        ):
            raise utils.ValidationError(
                'Expected most_recently_reached_checkpoint_state_name to be a'
                ' str, received %s'
                % self.most_recently_reached_checkpoint_state_name
            )

        if not isinstance(
            self.most_recently_reached_checkpoint_exp_version, int
        ):
            raise utils.ValidationError(
                'Expected most_recently_reached_checkpoint_exp_version'
                ' to be an int'
            )


class ExplorationCommitLogEntryDict(TypedDict):
    """Dictionary representing the ExplorationCommitLogEntry object."""

    last_updated: float
    exploration_id: str
    commit_type: str
    commit_message: str
    version: int
    post_commit_status: str
    post_commit_community_owned: bool
    post_commit_is_private: bool


class ExplorationCommitLogEntry:
    """Value object representing a commit to an exploration."""

    def __init__(
        self,
        created_on: datetime.datetime,
        last_updated: datetime.datetime,
        user_id: str,
        exploration_id: str,
        commit_type: str,
        commit_message: str,
        commit_cmds: Sequence[
            Mapping[str, change_domain.AcceptableChangeDictTypes]
        ],
        version: int,
        post_commit_status: str,
        post_commit_community_owned: bool,
        post_commit_is_private: bool
    ) -> None:
        """Initializes a ExplorationCommitLogEntry domain object.

        Args:
            created_on: datetime.datetime. Date and time when the exploration
                commit was created.
            last_updated: datetime.datetime. Date and time when the exploration
                commit was last updated.
            user_id: str. User id of the user who has made the commit.
            exploration_id: str. Id of the exploration.
            commit_type: str. The type of commit.
            commit_message: str. A description of changes made to the
                exploration.
            commit_cmds: list(dict). A list of commands, describing changes
                made in this model, which should give sufficient information to
                reconstruct the commit. Each dict always contains the following
                key:
                    - cmd: str. Unique command.
                and then additional arguments for that command.
            version: int. The version of the exploration after the commit.
            post_commit_status: str. The new exploration status after the
                commit.
            post_commit_community_owned: bool. Whether the exploration is
                community-owned after the edit event.
            post_commit_is_private: bool. Whether the exploration is private
                after the edit event.
        """
        self.created_on = created_on
        self.last_updated = last_updated
        self.user_id = user_id
        self.exploration_id = exploration_id
        self.commit_type = commit_type
        self.commit_message = commit_message
        self.commit_cmds = commit_cmds
        self.version = version
        self.post_commit_status = post_commit_status
        self.post_commit_community_owned = post_commit_community_owned
        self.post_commit_is_private = post_commit_is_private

    def to_dict(self) -> ExplorationCommitLogEntryDict:
        """Returns a dict representing this ExplorationCommitLogEntry domain
        object. This omits created_on, user_id and commit_cmds and adds username
        (derived from user_id).

        Returns:
            dict. A dict, mapping all fields of ExplorationCommitLogEntry
            instance, except created_on, user_id and commit_cmds fields and
            adding username (derived from user_id).
        """
        return {
            'last_updated': utils.get_time_in_millisecs(self.last_updated),
            'exploration_id': self.exploration_id,
            'commit_type': self.commit_type,
            'commit_message': self.commit_message,
            'version': self.version,
            'post_commit_status': self.post_commit_status,
            'post_commit_community_owned': self.post_commit_community_owned,
            'post_commit_is_private': self.post_commit_is_private,
        }


class ExpVersionReferenceDict(TypedDict):
    """Dictionary representing the ExpVersionReference object."""

    exp_id: str
    version: int


class ExpVersionReference:
    """Value object representing an exploration ID and a version number."""

    def __init__(self, exp_id: str, version: int) -> None:
        """Initializes an ExpVersionReference domain object.

        Args:
            exp_id: str. ID of the exploration.
            version: int. Version of the exploration.
        """
        self.exp_id = exp_id
        self.version = version
        self.validate()

    def to_dict(self) -> ExpVersionReferenceDict:
        """Returns a dict representing this ExpVersionReference domain object.

        Returns:
            dict. A dict, mapping all fields of ExpVersionReference instance.
        """
        return {
            'exp_id': self.exp_id,
            'version': self.version
        }

    def validate(self) -> None:
        """Validates properties of the ExpVersionReference.

        Raises:
            ValidationError. One or more attributes of the ExpVersionReference
                are invalid.
        """
        if not isinstance(self.exp_id, str):
            raise utils.ValidationError(
                'Expected exp_id to be a str, received %s' % self.exp_id)

        if not isinstance(self.version, int):
            raise utils.ValidationError(
                'Expected version to be an int, received %s' % self.version)


class ExplorationVersionsDiff:
    """Domain object for the difference between two versions of an Oppia
    exploration.

    Attributes:
        added_state_names: list(str). Names of the states added to the
            exploration from prev_exp_version to current_exp_version. It stores
            the newest names of the added states.
        deleted_state_names: list(str). Name sof the states deleted from the
            exploration from prev_exp_version to current_exp_version. It stores
            the initial names of the deleted states from pre_exp_version.
        new_to_old_state_names: dict. Dictionary mapping state names of
            current_exp_version to the state names of prev_exp_version.
            It doesn't include the name changes of added/deleted states.
        old_to_new_state_names: dict. Dictionary mapping state names of
            prev_exp_version to the state names of current_exp_version.
            It doesn't include the name changes of added/deleted states.
    """

    def __init__(self, change_list: Sequence[ExplorationChange]) -> None:
        """Constructs an ExplorationVersionsDiff domain object.

        Args:
            change_list: list(ExplorationChange). A list of all of the commit
                cmds from the old version of the exploration up to the next
                version.
        """

        added_state_names: List[str] = []
        deleted_state_names: List[str] = []
        new_to_old_state_names: Dict[str, str] = {}

        for change in change_list:
            if change.cmd == CMD_ADD_STATE:
                added_state_names.append(change.state_name)
            elif change.cmd == CMD_DELETE_STATE:
                state_name = change.state_name
                if state_name in added_state_names:
                    added_state_names.remove(state_name)
                else:
                    original_state_name = state_name
                    if original_state_name in new_to_old_state_names:
                        original_state_name = new_to_old_state_names.pop(
                            original_state_name)
                    deleted_state_names.append(original_state_name)
            elif change.cmd == CMD_RENAME_STATE:
                old_state_name = change.old_state_name
                new_state_name = change.new_state_name
                if old_state_name in added_state_names:
                    added_state_names.remove(old_state_name)
                    added_state_names.append(new_state_name)
                elif old_state_name in new_to_old_state_names:
                    new_to_old_state_names[new_state_name] = (
                        new_to_old_state_names.pop(old_state_name))
                else:
                    new_to_old_state_names[new_state_name] = old_state_name

        self.added_state_names = added_state_names
        self.deleted_state_names = deleted_state_names
        self.new_to_old_state_names = new_to_old_state_names
        self.old_to_new_state_names = {
            value: key for key, value in new_to_old_state_names.items()
        }


class VersionedExplorationInteractionIdsMapping:
    """Domain object representing the mapping of state names to interaction ids
    in an exploration.
    """

    def __init__(
        self,
        version: int,
        state_interaction_ids_dict: Dict[str, str]
    ) -> None:
        """Initialises an VersionedExplorationInteractionIdsMapping domain
        object.

        Args:
            version: int. The version of the exploration.
            state_interaction_ids_dict: dict. A dict where each key-value pair
                represents, respectively, a state name and an interaction id.
        """
        self.version = version
        self.state_interaction_ids_dict = state_interaction_ids_dict


class ExplorationDict(TypedDict):
    """Dictionary representing the Exploration object."""

    id: str
    title: str
    category: str
    objective: str
    language_code: str
    tags: List[str]
    blurb: str
    author_notes: str
    states_schema_version: int
    init_state_name: str
    states: Dict[str, state_domain.StateDict]
    param_specs: Dict[str, param_domain.ParamSpecDict]
    param_changes: List[param_domain.ParamChangeDict]
    auto_tts_enabled: bool
    edits_allowed: bool
    next_content_id_index: int
    version: int


class VersionedExplorationDict(ExplorationDict):
    """Dictionary representing versioned Exploration object."""

    schema_version: int


class ExplorationPlayerDict(TypedDict):
    """Dictionary representing Exploration for learner view."""

    init_state_name: str
    param_changes: List[param_domain.ParamChangeDict]
    param_specs: Dict[str, param_domain.ParamSpecDict]
    states: Dict[str, state_domain.StateDict]
    title: str
    objective: str
    language_code: str
    next_content_id_index: int


class VersionedExplorationStatesDict(TypedDict):
    """Dictionary representing the versioned Exploration state."""

    states_schema_version: int
    states: Dict[str, state_domain.StateDict]


class SerializableExplorationDict(ExplorationDict):
    """Dictionary representing the serializable Exploration object."""

    created_on: str
    last_updated: str


class RangeVariableDict(TypedDict):
    """Dictionary representing the range variable for the NumericInput
    interaction.
    """

    ans_group_index: int
    rule_spec_index: int
    lower_bound: Optional[float]
    upper_bound: Optional[float]
    lb_inclusive: bool
    ub_inclusive: bool


class MatchedDenominatorDict(TypedDict):
    """Dictionary representing the matched denominator variable for the
    FractionInput interaction.
    """

    ans_group_index: int
    rule_spec_index: int
    denominator: int


class Exploration(translation_domain.BaseTranslatableObject):
    """Domain object for an Oppia exploration."""

    def __init__(
        self,
        exploration_id: str,
        title: str,
        category: str,
        objective: str,
        language_code: str,
        tags: List[str],
        blurb: str,
        author_notes: str,
        states_schema_version: int,
        init_state_name: str,
        states_dict: Dict[str, state_domain.StateDict],
        param_specs_dict: Dict[str, param_domain.ParamSpecDict],
        param_changes_list: List[param_domain.ParamChangeDict],
        version: int,
        auto_tts_enabled: bool,
        next_content_id_index: int,
        edits_allowed: bool,
        created_on: Optional[datetime.datetime] = None,
        last_updated: Optional[datetime.datetime] = None
    ) -> None:
        """Initializes an Exploration domain object.

        Args:
            exploration_id: str. The exploration id.
            title: str. The exploration title.
            category: str. The category of the exploration.
            objective: str. The objective of the exploration.
            language_code: str. The language code of the exploration.
            tags: list(str). The tags given to the exploration.
            blurb: str. The blurb of the exploration.
            author_notes: str. The author notes.
            states_schema_version: int. Tbe schema version of the exploration.
            init_state_name: str. The name for the initial state of the
                exploration.
            states_dict: dict. A dict where each key-value pair represents,
                respectively, a state name and a dict used to initialize a
                State domain object.
            param_specs_dict: dict. A dict where each key-value pair represents
                respectively, a param spec name and a dict used to initialize a
                ParamSpec domain object.
            param_changes_list: list(dict). List of dict where each dict is
                used to initialize a ParamChange domain object.
            version: int. The version of the exploration.
            auto_tts_enabled: bool. True if automatic text-to-speech is
                enabled.
            next_content_id_index: int. The next content_id index to use for
                generation of new content_ids.
            edits_allowed: bool. True when edits to the exploration is allowed.
            created_on: datetime.datetime. Date and time when the exploration
                is created.
            last_updated: datetime.datetime. Date and time when the exploration
                was last updated.
        """
        self.id = exploration_id
        self.title = title
        self.category = category
        self.objective = objective
        self.language_code = language_code
        self.tags = tags
        self.blurb = blurb
        self.author_notes = author_notes
        self.states_schema_version = states_schema_version
        self.init_state_name = init_state_name

        self.states: Dict[str, state_domain.State] = {}
        for (state_name, state_dict) in states_dict.items():
            self.states[state_name] = state_domain.State.from_dict(state_dict)

        self.param_specs = {
            ps_name: param_domain.ParamSpec.from_dict(ps_val)
            for (ps_name, ps_val) in param_specs_dict.items()
        }
        self.param_changes = [
            param_domain.ParamChange.from_dict(param_change_dict)
            for param_change_dict in param_changes_list]

        self.version = version
        self.created_on = created_on
        self.last_updated = last_updated
        self.auto_tts_enabled = auto_tts_enabled
        self.next_content_id_index = next_content_id_index
        self.edits_allowed = edits_allowed

    def get_translatable_contents_collection(
        self,
        **kwargs: Optional[str]
    ) -> translation_domain.TranslatableContentsCollection:
        """Get all translatable fields in the exploration.

        Returns:
            TranslatableContentsCollection. An instance of
            TranslatableContentsCollection class.
        """
        translatable_contents_collection = (
            translation_domain.TranslatableContentsCollection())

        for state in self.states.values():
            (
                translatable_contents_collection
                .add_fields_from_translatable_object(state)
            )
        return translatable_contents_collection

    @classmethod
    def create_default_exploration(
        cls,
        exploration_id: str,
        title: str = feconf.DEFAULT_EXPLORATION_TITLE,
        init_state_name: str = feconf.DEFAULT_INIT_STATE_NAME,
        category: str = feconf.DEFAULT_EXPLORATION_CATEGORY,
        objective: str = feconf.DEFAULT_EXPLORATION_OBJECTIVE,
        language_code: str = constants.DEFAULT_LANGUAGE_CODE
    ) -> Exploration:
        """Returns a Exploration domain object with default values.

        'title', 'init_state_name', 'category', 'objective' if not provided are
        taken from feconf; 'tags' and 'param_changes_list' are initialized to
        empty list; 'states_schema_version' is taken from feconf; 'states_dict'
        is derived from feconf; 'param_specs_dict' is an empty dict; 'blurb' and
        'author_notes' are initialized to empty string; 'version' is
        initializated to 0.

        Args:
            exploration_id: str. The id of the exploration.
            title: str. The exploration title.
            init_state_name: str. The name of the initial state.
            category: str. The category of the exploration.
            objective: str. The objective of the exploration.
            language_code: str. The language code of the exploration.

        Returns:
            Exploration. The Exploration domain object with default
            values.
        """
        content_id_generator = translation_domain.ContentIdGenerator()
        init_state_dict = state_domain.State.create_default_state(
            init_state_name,
            content_id_generator.generate(
                translation_domain.ContentType.CONTENT),
            content_id_generator.generate(
                translation_domain.ContentType.DEFAULT_OUTCOME),
            is_initial_state=True).to_dict()

        states_dict = {
            init_state_name: init_state_dict
        }

        return cls(
            exploration_id, title, category, objective, language_code, [], '',
            '', feconf.CURRENT_STATE_SCHEMA_VERSION,
            init_state_name, states_dict, {}, [], 0,
            feconf.DEFAULT_AUTO_TTS_ENABLED,
            content_id_generator.next_content_id_index, True)

    @classmethod
    def from_dict(
        cls,
        exploration_dict: ExplorationDict,
        exploration_version: int = 0,
        exploration_created_on: Optional[datetime.datetime] = None,
        exploration_last_updated: Optional[datetime.datetime] = None
    ) -> Exploration:
        """Return a Exploration domain object from a dict.

        Args:
            exploration_dict: dict. The dict representation of Exploration
                object.
            exploration_version: int. The version of the exploration.
            exploration_created_on: datetime.datetime. Date and time when the
                exploration is created.
            exploration_last_updated: datetime.datetime. Date and time when the
                exploration was last updated.

        Returns:
            Exploration. The corresponding Exploration domain object.

        Raises:
            Exception. Some parameter was used in a state but not declared
                in the Exploration dict.
        """
        # NOTE TO DEVELOPERS: It is absolutely ESSENTIAL this conversion to and
        # from an ExplorationModel/dictionary MUST be exhaustive and complete.
        exploration = cls.create_default_exploration(
            exploration_dict['id'],
            title=exploration_dict['title'],
            category=exploration_dict['category'],
            objective=exploration_dict['objective'],
            language_code=exploration_dict['language_code'])
        exploration.tags = exploration_dict['tags']
        exploration.blurb = exploration_dict['blurb']
        exploration.author_notes = exploration_dict['author_notes']
        exploration.auto_tts_enabled = exploration_dict['auto_tts_enabled']
        exploration.next_content_id_index = exploration_dict[
            'next_content_id_index']
        exploration.edits_allowed = exploration_dict['edits_allowed']

        exploration.param_specs = {
            ps_name: param_domain.ParamSpec.from_dict(ps_val) for
            (ps_name, ps_val) in exploration_dict['param_specs'].items()
        }

        exploration.states_schema_version = exploration_dict[
            'states_schema_version']
        init_state_name = exploration_dict['init_state_name']
        exploration.rename_state(exploration.init_state_name, init_state_name)

        for (state_name, sdict) in exploration_dict['states'].items():
            if state_name != init_state_name:
                exploration.add_state(
                    state_name,
                    # These are placeholder values which will be repalced with
                    # correct values below.
                    '<placeholder1>', '<placeholder2>')

            state = exploration.states[state_name]

            state.content = state_domain.SubtitledHtml(
                sdict['content']['content_id'], sdict['content']['html'])
            state.content.validate()

            state.param_changes = [param_domain.ParamChange(
                pc['name'], pc['generator_id'], pc['customization_args']
            ) for pc in sdict['param_changes']]

            for pc in state.param_changes:
                if pc.name not in exploration.param_specs:
                    raise Exception(
                        'Parameter %s was used in a state but not '
                        'declared in the exploration param_specs.' % pc.name)

            idict = sdict['interaction']
            interaction_answer_groups = [
                state_domain.AnswerGroup.from_dict(group)
                for group in idict['answer_groups']]

            default_outcome = (
                state_domain.Outcome.from_dict(idict['default_outcome'])
                if idict['default_outcome'] is not None else None)

            solution = (
                state_domain.Solution.from_dict(idict['id'], idict['solution'])
                if idict['solution'] is not None and idict['id'] is not None
                else None
            )

            customization_args = (
                state_domain.InteractionInstance.
                convert_customization_args_dict_to_customization_args(
                    idict['id'],
                    idict['customization_args']
                )
            )
            state.interaction = state_domain.InteractionInstance(
                idict['id'], customization_args,
                interaction_answer_groups, default_outcome,
                idict['confirmed_unclassified_answers'],
                [state_domain.Hint.from_dict(h) for h in idict['hints']],
                solution)

            state.recorded_voiceovers = (
                state_domain.RecordedVoiceovers.from_dict(
                    sdict['recorded_voiceovers']))

            state.linked_skill_id = sdict['linked_skill_id']

            state.solicit_answer_details = sdict['solicit_answer_details']

            state.card_is_checkpoint = sdict['card_is_checkpoint']

            state.inapplicable_skill_misconception_ids = (
                sdict['inapplicable_skill_misconception_ids'])

            exploration.states[state_name] = state

        exploration.param_changes = [
            param_domain.ParamChange.from_dict(pc)
            for pc in exploration_dict['param_changes']]

        exploration.version = exploration_version
        exploration.created_on = exploration_created_on
        exploration.last_updated = exploration_last_updated

        return exploration

    @classmethod
    def _validate_state_name(cls, name: str) -> None:
        """Validates name string.

        Args:
            name: str. The name to validate.
        """
        utils.require_valid_name(name, 'a state name')

    def validate(self, strict: bool = False) -> None:
        """Validates various properties of the Exploration.

        Args:
            strict: bool. If True, the exploration is assumed to be published,
                and the validation checks are stricter.

        Raises:
            ValidationError. One or more attributes of the Exploration are
                invalid.
        """
        if not isinstance(self.title, str):
            raise utils.ValidationError(
                'Expected title to be a string, received %s' % self.title)
        utils.require_valid_name(
            self.title, 'the exploration title', allow_empty=True)

        if not isinstance(self.category, str):
            raise utils.ValidationError(
                'Expected category to be a string, received %s'
                % self.category)
        utils.require_valid_name(
            self.category, 'the exploration category', allow_empty=True)

        if not isinstance(self.objective, str):
            raise utils.ValidationError(
                'Expected objective to be a string, received %s' %
                self.objective)

        if not isinstance(self.language_code, str):
            raise utils.ValidationError(
                'Expected language_code to be a string, received %s' %
                self.language_code)
        if not utils.is_valid_language_code(self.language_code):
            raise utils.ValidationError(
                'Invalid language_code: %s' % self.language_code)

        if not isinstance(self.tags, list):
            raise utils.ValidationError(
                'Expected \'tags\' to be a list, received %s' % self.tags)
        for tag in self.tags:
            if not isinstance(tag, str):
                raise utils.ValidationError(
                    'Expected each tag in \'tags\' to be a string, received '
                    '\'%s\'' % tag)

            if not tag:
                raise utils.ValidationError('Tags should be non-empty.')

            if not re.match(constants.TAG_REGEX, tag):
                raise utils.ValidationError(
                    'Tags should only contain lowercase letters and spaces, '
                    'received \'%s\'' % tag)

            if (tag[0] not in string.ascii_lowercase or
                    tag[-1] not in string.ascii_lowercase):
                raise utils.ValidationError(
                    'Tags should not start or end with whitespace, received '
                    ' \'%s\'' % tag)

            if re.search(r'\s\s+', tag):
                raise utils.ValidationError(
                    'Adjacent whitespace in tags should be collapsed, '
                    'received \'%s\'' % tag)

        if len(set(self.tags)) != len(self.tags):
            raise utils.ValidationError('Some tags duplicate each other')

        if not isinstance(self.blurb, str):
            raise utils.ValidationError(
                'Expected blurb to be a string, received %s' % self.blurb)

        if not isinstance(self.author_notes, str):
            raise utils.ValidationError(
                'Expected author_notes to be a string, received %s' %
                self.author_notes)

        if not isinstance(self.states, dict):
            raise utils.ValidationError(
                'Expected states to be a dict, received %s' % self.states)
        if not self.states:
            raise utils.ValidationError('This exploration has no states.')
        for state_name, state in self.states.items():
            self._validate_state_name(state_name)
            state.validate(
                self.param_specs,
                allow_null_interaction=not strict,
                tagged_skill_misconception_id_required=False,
                strict=strict)
            # The checks below perform validation on the Outcome domain object
            # that is specific to answer groups in explorations, but not
            # questions. This logic is here because the validation checks in
            # the Outcome domain object are used by both explorations and
            # questions.
            for answer_group in state.interaction.answer_groups:
                if not answer_group.outcome.dest:
                    raise utils.ValidationError(
                        'Every outcome should have a destination.')
                if not isinstance(answer_group.outcome.dest, str):
                    raise utils.ValidationError(
                        'Expected outcome dest to be a string, received %s'
                        % answer_group.outcome.dest)

                outcome = answer_group.outcome
                if outcome.dest_if_really_stuck is not None:
                    if not isinstance(outcome.dest_if_really_stuck, str):
                        raise utils.ValidationError(
                            'Expected dest_if_really_stuck to be a '
                            'string, received %s' %
                            outcome.dest_if_really_stuck)

            if state.interaction.default_outcome is not None:
                if not state.interaction.default_outcome.dest:
                    raise utils.ValidationError(
                        'Every outcome should have a destination.')
                if not isinstance(state.interaction.default_outcome.dest, str):
                    raise utils.ValidationError(
                        'Expected outcome dest to be a string, received %s'
                        % state.interaction.default_outcome.dest)

                interaction_default_outcome = state.interaction.default_outcome
                if interaction_default_outcome.dest_if_really_stuck is not None:
                    if not isinstance(
                        interaction_default_outcome.dest_if_really_stuck, str
                    ):
                        raise utils.ValidationError(
                            'Expected dest_if_really_stuck to be a '
                            'string, received %s'
                            % interaction_default_outcome.dest_if_really_stuck)

        if self.states_schema_version is None:
            raise utils.ValidationError(
                'This exploration has no states schema version.')
        if not self.init_state_name:
            raise utils.ValidationError(
                'This exploration has no initial state name specified.')
        if self.init_state_name not in self.states:
            raise utils.ValidationError(
                'There is no state in %s corresponding to the exploration\'s '
                'initial state name %s.' %
                (list(self.states.keys()), self.init_state_name))

        if not isinstance(self.param_specs, dict):
            raise utils.ValidationError(
                'Expected param_specs to be a dict, received %s'
                % self.param_specs)

        if not isinstance(self.auto_tts_enabled, bool):
            raise utils.ValidationError(
                'Expected auto_tts_enabled to be a bool, received %s'
                % self.auto_tts_enabled)

        if not isinstance(self.next_content_id_index, int):
            raise utils.ValidationError(
                'Expected next_content_id_index to be an int, received '
                '%s' % self.next_content_id_index)

        # Validates translatable contents in the exploration.
        self.validate_translatable_contents(self.next_content_id_index)

        if not isinstance(self.edits_allowed, bool):
            raise utils.ValidationError(
                'Expected edits_allowed to be a bool, received '
                '%s' % self.edits_allowed)

        for param_name in self.param_specs:
            if not isinstance(param_name, str):
                raise utils.ValidationError(
                    'Expected parameter name to be a string, received %s (%s).'
                    % (param_name, type(param_name)))
            if not re.match(feconf.ALPHANUMERIC_REGEX, param_name):
                raise utils.ValidationError(
                    'Only parameter names with characters in [a-zA-Z0-9] are '
                    'accepted.')
            self.param_specs[param_name].validate()

        if not isinstance(self.param_changes, list):
            raise utils.ValidationError(
                'Expected param_changes to be a list, received %s'
                % self.param_changes)
        for param_change in self.param_changes:
            param_change.validate()

            if param_change.name in constants.INVALID_PARAMETER_NAMES:
                raise utils.ValidationError(
                    'The exploration-level parameter with name \'%s\' is '
                    'reserved. Please choose a different name.'
                    % param_change.name)
            if param_change.name not in self.param_specs:
                raise utils.ValidationError(
                    'No parameter named \'%s\' exists in this exploration'
                    % param_change.name)

        # TODO(sll): Find a way to verify the param change customization args
        # when they depend on exploration/state parameters (e.g. the generated
        # values must have the correct obj_type). Can we get sample values for
        # the reader's answer and these parameters by looking at states that
        # link to this one?

        # Check that all state param changes are valid.
        for state_name, state in self.states.items():
            for param_change in state.param_changes:
                param_change.validate()
                if param_change.name in constants.INVALID_PARAMETER_NAMES:
                    raise utils.ValidationError(
                        'The parameter name \'%s\' is reserved. Please choose '
                        'a different name for the parameter being set in '
                        'state \'%s\'.' % (param_change.name, state_name))
                if param_change.name not in self.param_specs:
                    raise utils.ValidationError(
                        'The parameter with name \'%s\' was set in state '
                        '\'%s\', but it does not exist in the list of '
                        'parameter specifications for this exploration.'
                        % (param_change.name, state_name))

        # Check that all answer groups, outcomes, and param_changes are valid.
        all_state_names = list(self.states.keys())
        for state_name, state in self.states.items():
            interaction = state.interaction
            default_outcome = interaction.default_outcome

            if default_outcome is not None:
                # Check the default destination, if any.
                if default_outcome.dest not in all_state_names:
                    raise utils.ValidationError(
                        'The destination %s is not a valid state.'
                        % default_outcome.dest)

                # Check default if-stuck destinations.
                if (
                    default_outcome.dest_if_really_stuck is not None and
                    default_outcome.dest_if_really_stuck not in all_state_names
                ):
                    raise utils.ValidationError(
                        'The destination for the stuck learner %s '
                        'is not a valid state.'
                        % default_outcome.dest_if_really_stuck)

                # Check that, if the outcome is a non-self-loop, then the
                # refresher_exploration_id is None.
                if (
                    default_outcome.refresher_exploration_id is not None and
                    default_outcome.dest != state_name
                ):
                    raise utils.ValidationError(
                        'The default outcome for state %s has a refresher '
                        'exploration ID, but is not a self-loop.' % state_name)

            for group in interaction.answer_groups:
                # Check group destinations.
                if group.outcome.dest not in all_state_names:
                    raise utils.ValidationError(
                        'The destination %s is not a valid state.'
                        % group.outcome.dest)

                # Check group if-stuck destinations.
                if (
                    group.outcome.dest_if_really_stuck is not None and
                    group.outcome.dest_if_really_stuck not in all_state_names
                ):
                    raise utils.ValidationError(
                        'The destination for the stuck learner %s '
                        'is not a valid state.'
                        % group.outcome.dest_if_really_stuck)

                # Check that, if the outcome is a non-self-loop, then the
                # refresher_exploration_id is None.
                if (
                    group.outcome.refresher_exploration_id is not None and
                    group.outcome.dest != state_name
                ):
                    raise utils.ValidationError(
                        'The outcome for an answer group in state %s has a '
                        'refresher exploration ID, but is not a self-loop.'
                        % state_name)

                for param_change in group.outcome.param_changes:
                    if param_change.name not in self.param_specs:
                        raise utils.ValidationError(
                            'The parameter %s was used in an answer group, '
                            'but it does not exist in this exploration'
                            % param_change.name)

        if strict:
            warnings_list = []

            # Check if first state is a checkpoint or not.
            if not self.states[self.init_state_name].card_is_checkpoint:
                raise utils.ValidationError(
                    'Expected card_is_checkpoint of first state to be True'
                    ' but found it to be %s'
                    % (self.states[self.init_state_name].card_is_checkpoint)
                )

            # Check if terminal states are checkpoints.
            for state_name, state in self.states.items():
                interaction = state.interaction
                if interaction.is_terminal:
                    if state_name != self.init_state_name:
                        if state.card_is_checkpoint:
                            raise utils.ValidationError(
                                'Expected card_is_checkpoint of terminal state '
                                'to be False but found it to be %s'
                                % state.card_is_checkpoint
                            )

            # Check if checkpoint count is between 1 and 8, inclusive.
            checkpoint_count = 0
            for state_name, state in self.states.items():
                if state.card_is_checkpoint:
                    checkpoint_count = checkpoint_count + 1
            if not 1 <= checkpoint_count <= 8:
                raise utils.ValidationError(
                    'Expected checkpoint count to be between 1 and 8 inclusive '
                    'but found it to be %s'
                    % checkpoint_count
                )

            # Check if a state marked as a checkpoint is bypassable.
            non_initial_checkpoint_state_names = []
            for state_name, state in self.states.items():
                if (state_name != self.init_state_name
                        and state.card_is_checkpoint):
                    non_initial_checkpoint_state_names.append(state_name)

            # For every non-initial checkpoint state we remove it from the
            # states dict. Then we check if we can reach a terminal state after
            # removing the state with checkpoint. As soon as we find a terminal
            # state, we break out of the loop and raise a validation error.
            # Since, we reached a terminal state, this implies that the user was
            # not required to go through the checkpoint. Hence, the checkpoint
            # is bypassable.
            for state_name_to_exclude in non_initial_checkpoint_state_names:
                new_states = copy.deepcopy(self.states)
                new_states.pop(state_name_to_exclude)
                processed_state_names = set()
                curr_queue = [self.init_state_name]
                excluded_state_is_bypassable = False
                while curr_queue:
                    if curr_queue[0] == state_name_to_exclude:
                        curr_queue.pop(0)
                        continue
                    curr_state_name = curr_queue[0]
                    curr_queue = curr_queue[1:]
                    if not curr_state_name in processed_state_names:
                        processed_state_names.add(curr_state_name)
                        curr_state = new_states[curr_state_name]

                        # We do not need to check if the current state is
                        # terminal or not before getting all outcomes, as when
                        # we find a terminal state in an outcome, we break out
                        # of the for loop and raise a validation error.
                        all_outcomes = (
                            curr_state.interaction.get_all_outcomes())
                        for outcome in all_outcomes:
                            dest_state = outcome.dest
                            # Ruling out the possibility of None for mypy type
                            # checking, because above we are already validating
                            # if outcome exists then it should have destination.
                            assert dest_state is not None
                            if self.states[dest_state].interaction.is_terminal:
                                excluded_state_is_bypassable = True
                                break
                            if (dest_state not in curr_queue and
                                    dest_state not in processed_state_names):
                                curr_queue.append(dest_state)
                    if excluded_state_is_bypassable:
                        raise utils.ValidationError(
                            'Cannot make %s a checkpoint as it is bypassable'
                            % state_name_to_exclude)

            try:
                self._verify_all_states_reachable()
            except utils.ValidationError as e:
                warnings_list.append(str(e))

            try:
                self._verify_no_dead_ends()
            except utils.ValidationError as e:
                warnings_list.append(str(e))

            if not self.title:
                warnings_list.append(
                    'A title must be specified (in the \'Settings\' tab).')

            if not self.category:
                warnings_list.append(
                    'A category must be specified (in the \'Settings\' tab).')

            if not self.objective:
                warnings_list.append(
                    'An objective must be specified (in the \'Settings\' tab).'
                )

            # Check that self-loop outcomes are not labelled as correct.
            all_state_names = list(self.states.keys())
            for state_name, state in self.states.items():
                interaction = state.interaction
                default_outcome = interaction.default_outcome

                if default_outcome is not None:
                    # Check that, if the outcome is a self-loop, then the
                    # outcome is not labelled as correct.
                    if (
                        default_outcome.dest == state_name and
                        default_outcome.labelled_as_correct
                    ):
                        raise utils.ValidationError(
                            'The default outcome for state %s is labelled '
                            'correct but is a self-loop.' % state_name)

                for group in interaction.answer_groups:
                    # Check that, if the outcome is a self-loop, then the
                    # outcome is not labelled as correct.
                    if (
                        group.outcome.dest == state_name and
                        group.outcome.labelled_as_correct
                    ):
                        raise utils.ValidationError(
                            'The outcome for an answer group in state %s is '
                            'labelled correct but is a self-loop.' % state_name)

                    if (
                        group.outcome.labelled_as_correct and
                        group.outcome.dest_if_really_stuck is not None
                    ):
                        raise utils.ValidationError(
                            'The outcome for the state is labelled '
                            'correct but a destination for the stuck learner '
                            'is specified.')

            if len(warnings_list) > 0:
                warning_str = ''
                for ind, warning in enumerate(warnings_list):
                    warning_str += '%s. %s ' % (ind + 1, warning)
                raise utils.ValidationError(
                    'Please fix the following issues before saving this '
                    'exploration: %s' % warning_str)

    def _verify_all_states_reachable(self) -> None:
        """Verifies that all states are reachable from the initial state.

        Raises:
            ValidationError. One or more states are not reachable from the
                initial state of the Exploration.
        """
        # This queue stores state names.
        processed_queue = []
        curr_queue = [self.init_state_name]

        while curr_queue:
            curr_state_name = curr_queue[0]
            curr_queue = curr_queue[1:]

            if not curr_state_name in processed_queue:
                processed_queue.append(curr_state_name)

                curr_state = self.states[curr_state_name]

                if not curr_state.interaction.is_terminal:
                    all_outcomes = curr_state.interaction.get_all_outcomes()
                    for outcome in all_outcomes:
                        dest_state = outcome.dest
                        dest_if_stuck_state = outcome.dest_if_really_stuck
                        if (
                            dest_state is not None and
                            dest_state not in curr_queue and
                            dest_state not in processed_queue
                        ):
                            curr_queue.append(dest_state)
                        if (
                            dest_if_stuck_state is not None and
                            dest_if_stuck_state not in curr_queue and
                            dest_if_stuck_state not in processed_queue
                        ):
                            curr_queue.append(dest_if_stuck_state)

        if len(self.states) != len(processed_queue):
            unseen_states = sorted(list(
                set(self.states.keys()) - set(processed_queue)))
            raise utils.ValidationError(
                'The following states are not reachable from the initial '
                'state: %s' % ', '.join(unseen_states))

    def _verify_no_dead_ends(self) -> None:
        """Verifies that all states can reach a terminal state.

        Raises:
            ValidationError. If is impossible to complete the exploration from
                a state.
        """
        # This queue stores state names.
        processed_queue = []
        curr_queue = []

        for (state_name, state) in self.states.items():
            if state.interaction.is_terminal:
                curr_queue.append(state_name)

        while curr_queue:
            curr_state_name = curr_queue[0]
            curr_queue = curr_queue[1:]

            if not curr_state_name in processed_queue:
                processed_queue.append(curr_state_name)

                for (state_name, state) in self.states.items():
                    if (state_name not in curr_queue
                            and state_name not in processed_queue):
                        all_outcomes = (
                            state.interaction.get_all_outcomes())
                        for outcome in all_outcomes:
                            if outcome.dest == curr_state_name:
                                curr_queue.append(state_name)
                                break

        if len(self.states) != len(processed_queue):
            dead_end_states = list(
                set(self.states.keys()) - set(processed_queue))
            sorted_dead_end_states = sorted(dead_end_states)
            raise utils.ValidationError(
                'It is impossible to complete the exploration from the '
                'following states: %s' % ', '.join(sorted_dead_end_states)
            )

    def get_content_html(
        self, state_name: str, content_id: str
    ) -> Union[str, List[str]]:
        """Return the content for a given content id of a state.

        Args:
            state_name: str. The name of the state.
            content_id: str. The id of the content.

        Returns:
            str. The html content corresponding to the given content id of a
            state.

        Raises:
            ValueError. The given state_name does not exist.
        """
        if state_name not in self.states:
            raise ValueError('State %s does not exist' % state_name)

        return self.states[state_name].get_content_html(content_id)

    # Derived attributes of an exploration.
    @property
    def init_state(self) -> state_domain.State:
        """The state which forms the start of this exploration.

        Returns:
            State. The corresponding State domain object.
        """
        return self.states[self.init_state_name]

    @property
    def param_specs_dict(self) -> Dict[str, param_domain.ParamSpecDict]:
        """A dict of param specs, each represented as Python dicts.

        Returns:
            dict. Dict of parameter specs.
        """
        return {ps_name: ps_val.to_dict()
                for (ps_name, ps_val) in self.param_specs.items()}

    @property
    def param_change_dicts(self) -> List[param_domain.ParamChangeDict]:
        """A list of param changes, represented as JSONifiable Python dicts.

        Returns:
            list(dict). List of dicts, each representing a parameter change.
        """
        return [param_change.to_dict() for param_change in self.param_changes]

    @classmethod
    def is_demo_exploration_id(cls, exploration_id: str) -> bool:
        """Whether the given exploration id is a demo exploration.

        Args:
            exploration_id: str. The exploration id.

        Returns:
            bool. Whether the corresponding exploration is a demo exploration.
        """
        return exploration_id in feconf.DEMO_EXPLORATIONS

    @property
    def is_demo(self) -> bool:
        """Whether the exploration is one of the demo explorations.

        Returns:
            bool. True is the current exploration is a demo exploration.
        """
        return self.is_demo_exploration_id(self.id)

    def has_state_name(self, state_name: str) -> bool:
        """Whether the exploration has a state with the given state name.

        Args:
            state_name: str. The name of the state.

        Returns:
            bool. Returns true if the exploration has the given state name.
        """
        state_names = list(self.states.keys())
        return state_name in state_names

    def get_interaction_id_by_state_name(
        self, state_name: str
    ) -> Optional[str]:
        """Returns the interaction id of the state.

        Args:
            state_name: str. The name of the state.

        Returns:
            str|None. The ID of the interaction.
        """
        return self.states[state_name].interaction.id

    def update_title(self, title: str) -> None:
        """Update the exploration title.

        Args:
            title: str. The exploration title to set.
        """
        self.title = title

    def update_category(self, category: str) -> None:
        """Update the exploration category.

        Args:
            category: str. The exploration category to set.
        """
        self.category = category

    def update_objective(self, objective: str) -> None:
        """Update the exploration objective.

        Args:
            objective: str. The exploration objective to set.
        """
        self.objective = objective

    def update_language_code(self, language_code: str) -> None:
        """Update the exploration language code.

        Args:
            language_code: str. The exploration language code to set.
        """
        self.language_code = language_code

    def update_tags(self, tags: List[str]) -> None:
        """Update the tags of the exploration.

        Args:
            tags: list(str). List of tags to set.
        """
        self.tags = tags

    def update_blurb(self, blurb: str) -> None:
        """Update the blurb of the exploration.

        Args:
            blurb: str. The blurb to set.
        """
        self.blurb = blurb

    def update_author_notes(self, author_notes: str) -> None:
        """Update the author notes of the exploration.

        Args:
            author_notes: str. The author notes to set.
        """
        self.author_notes = author_notes

    def update_param_specs(
        self, param_specs_dict: Dict[str, param_domain.ParamSpecDict]
    ) -> None:
        """Update the param spec dict.

        Args:
            param_specs_dict: dict. A dict where each key-value pair represents
                respectively, a param spec name and a dict used to initialize a
                ParamSpec domain object.
        """
        self.param_specs = {
            ps_name: param_domain.ParamSpec.from_dict(ps_val)
            for (ps_name, ps_val) in param_specs_dict.items()
        }

    def update_param_changes(
        self, param_changes: List[param_domain.ParamChange]
    ) -> None:
        """Update the param change dict.

        Args:
            param_changes: list(ParamChange). List of ParamChange objects.
        """
        self.param_changes = param_changes

    def update_init_state_name(self, init_state_name: str) -> None:
        """Update the name for the initial state of the exploration.

        Args:
            init_state_name: str. The new name of the initial state.

        Raises:
            Exception. Invalid initial state name.
        """
        old_init_state_name = self.init_state_name
        if init_state_name not in self.states:
            raise Exception(
                'Invalid new initial state name: %s; '
                'it is not in the list of states %s for this '
                'exploration.' % (init_state_name, list(self.states.keys())))
        self.init_state_name = init_state_name
        if old_init_state_name in self.states:
            self.states[old_init_state_name].card_is_checkpoint = False
        self.init_state.card_is_checkpoint = True

    def update_auto_tts_enabled(self, auto_tts_enabled: bool) -> None:
        """Update whether automatic text-to-speech is enabled.

        Args:
            auto_tts_enabled: bool. Whether automatic text-to-speech
                is enabled or not.
        """
        self.auto_tts_enabled = auto_tts_enabled

    def update_next_content_id_index(self, next_content_id_index: int) -> None:
        """Update the interaction next content id index attribute.

        Args:
            next_content_id_index: int. The new next content id index to set.
        """
        self.next_content_id_index = next_content_id_index

    def add_states(self, state_names: List[str]) -> None:
        """Adds new states in the exploration with the given state names.

        Args:
            state_names: list(str). The new state name.
        """
        content_id_generator = translation_domain.ContentIdGenerator(
            self.next_content_id_index)
        for state_name in state_names:
            self.add_state(
                state_name,
                content_id_generator.generate(
                    translation_domain.ContentType.CONTENT),
                content_id_generator.generate(
                    translation_domain.ContentType.DEFAULT_OUTCOME))
        self.next_content_id_index = content_id_generator.next_content_id_index

    def add_state(
        self,
        state_name: str,
        content_id_for_state_content: str,
        content_id_for_default_outcome: str
    ) -> None:
        """Adds new state in the exploration with the given state name.

        Args:
            state_name: str. The new state name.
            content_id_for_state_content: str. The content_id for the new state
                content.
            content_id_for_default_outcome: str. The content_id for the default
                outcome of the new state.

        Raises:
            ValueError. State names cannot be duplicate.
        """
        if state_name in self.states:
            raise ValueError('Duplicate state name %s' % state_name)

        self.states[state_name] = state_domain.State.create_default_state(
            state_name, content_id_for_state_content,
            content_id_for_default_outcome)

    def rename_state(self, old_state_name: str, new_state_name: str) -> None:
        """Renames the given state.

        Args:
            old_state_name: str. The old name of state to rename.
            new_state_name: str. The new state name.

        Raises:
            ValueError. The old state name does not exist or the new state name
                is already in states dict.
        """
        if old_state_name not in self.states:
            raise ValueError('State %s does not exist' % old_state_name)
        if (old_state_name != new_state_name and
                new_state_name in self.states):
            raise ValueError('Duplicate state name: %s' % new_state_name)

        if old_state_name == new_state_name:
            return

        self._validate_state_name(new_state_name)

        self.states[new_state_name] = copy.deepcopy(
            self.states[old_state_name])
        del self.states[old_state_name]

        if self.init_state_name == old_state_name:
            self.update_init_state_name(new_state_name)
        # Find all destinations in the exploration which equal the renamed
        # state, and change the name appropriately.
        for other_state in self.states.values():
            other_outcomes = other_state.interaction.get_all_outcomes()
            for outcome in other_outcomes:
                if outcome.dest == old_state_name:
                    outcome.dest = new_state_name

    def delete_state(self, state_name: str) -> None:
        """Deletes the given state.

        Args:
            state_name: str. The state name to be deleted.

        Raises:
            ValueError. The state does not exist or is the initial state of the
                exploration.
        """
        if state_name not in self.states:
            raise ValueError('State %s does not exist' % state_name)

        # Do not allow deletion of initial states.
        if self.init_state_name == state_name:
            raise ValueError('Cannot delete initial state of an exploration.')

        # Find all destinations in the exploration which equal the deleted
        # state, and change them to loop back to their containing state.
        for other_state_name, other_state in self.states.items():
            all_outcomes = other_state.interaction.get_all_outcomes()
            for outcome in all_outcomes:
                if outcome.dest == state_name:
                    outcome.dest = other_state_name
                if outcome and outcome.dest_if_really_stuck == state_name:
                    outcome.dest_if_really_stuck = other_state_name

        del self.states[state_name]

    def get_trainable_states_dict(
        self,
        old_states: Dict[str, state_domain.State],
        exp_versions_diff: ExplorationVersionsDiff
    ) -> Dict[str, List[str]]:
        """Retrieves the state names of all trainable states in an exploration
        segregated into state names with changed and unchanged answer groups.
        In this method, the new_state_name refers to the name of the state in
        the current version of the exploration whereas the old_state_name refers
        to the name of the state in the previous version of the exploration.

        Args:
            old_states: dict. Dictionary containing all State domain objects.
            exp_versions_diff: ExplorationVersionsDiff. An instance of the
                exploration versions diff class.

        Returns:
            dict. The trainable states dict. This dict has three keys
            representing state names with changed answer groups and
            unchanged answer groups respectively.
        """
        trainable_states_dict: Dict[str, List[str]] = {
            'state_names_with_changed_answer_groups': [],
            'state_names_with_unchanged_answer_groups': []
        }
        new_states = self.states

        for new_state_name, new_state in new_states.items():
            if not new_state.can_undergo_classification():
                continue

            old_state_name = new_state_name
            if new_state_name in exp_versions_diff.new_to_old_state_names:
                old_state_name = exp_versions_diff.new_to_old_state_names[
                    new_state_name]

            # The case where a new state is added. When this happens, the
            # old_state_name will be equal to the new_state_name and it will not
            # be present in the exploration's older version.
            if old_state_name not in old_states:
                trainable_states_dict[
                    'state_names_with_changed_answer_groups'].append(
                        new_state_name)
                continue
            old_state = old_states[old_state_name]
            old_training_data = old_state.get_training_data()
            new_training_data = new_state.get_training_data()

            # Check if the training data and interaction_id of the state in the
            # previous version of the exploration and the state in the new
            # version of the exploration match. If any of them are not equal,
            # we create a new job for the state in the current version.
            if new_training_data == old_training_data and (
                    new_state.interaction.id == old_state.interaction.id):
                trainable_states_dict[
                    'state_names_with_unchanged_answer_groups'].append(
                        new_state_name)
            else:
                trainable_states_dict[
                    'state_names_with_changed_answer_groups'].append(
                        new_state_name)

        return trainable_states_dict

    def get_metadata(self) -> ExplorationMetadata:
        """Gets the ExplorationMetadata domain object for the exploration."""
        return ExplorationMetadata(
            self.title, self. category, self.objective, self.language_code,
            self.tags, self.blurb, self.author_notes,
            self.states_schema_version, self.init_state_name,
            self.param_specs, self.param_changes, self.auto_tts_enabled,
            self.edits_allowed
        )

    @classmethod
    def _convert_states_v41_dict_to_v42_dict(
        cls, states_dict: Dict[str, state_domain.StateDict]
    ) -> Dict[str, state_domain.StateDict]:
        """Converts from version 41 to 42. Version 42 changes rule input types
        for DragAndDropSortInput and ItemSelectionInput interactions to better
        support translations. Specifically, the rule inputs will store content
        ids of the html rather than the raw html. Solution answers for
        DragAndDropSortInput and ItemSelectionInput interactions are also
        updated.

        Args:
            states_dict: dict. A dict where each key-value pair represents,
                respectively, a state name and a dict used to initialize a
                State domain object.

        Returns:
            dict. The converted states_dict.
        """

        @overload
        def migrate_rule_inputs_and_answers(
            new_type: str,
            value: str,
            choices: List[state_domain.SubtitledHtmlDict]
        ) -> str: ...

        @overload
        def migrate_rule_inputs_and_answers(
            new_type: str,
            value: List[str],
            choices: List[state_domain.SubtitledHtmlDict]
        ) -> List[str]: ...

        @overload
        def migrate_rule_inputs_and_answers(
            new_type: str,
            value: List[List[str]],
            choices: List[state_domain.SubtitledHtmlDict]
        ) -> List[List[str]]: ...

        # Here we use MyPy ignore because MyPy expects a return value in
        # every condition when we define a return type but here we are
        # returning only in if-else conditions and we are not returning
        # when none of the condition matches which causes MyPy to throw
        # a 'Missing return statement' error. Thus to avoid the error,
        # we used ignore here.
        def migrate_rule_inputs_and_answers(  # type: ignore[return]
            new_type: str,
            value: Union[List[List[str]], List[str], str],
            choices: List[state_domain.SubtitledHtmlDict]
        ) -> Union[List[List[str]], List[str], str]:
            """Migrates SetOfHtmlString to SetOfTranslatableHtmlContentIds,
            ListOfSetsOfHtmlStrings to ListOfSetsOfTranslatableHtmlContentIds,
            and DragAndDropHtmlString to TranslatableHtmlContentId. These
            migrations are necessary to have rules work easily for multiple
            languages; instead of comparing html for equality, we compare
            content_ids for equality.

            Args:
                new_type: str. The type to migrate to.
                value: *. The value to migrate.
                choices: list(dict). The list of subtitled html dicts to extract
                    content ids from.

            Returns:
                *. The migrated rule input.
            """

            def extract_content_id_from_choices(html: str) -> str:
                """Given a html, find its associated content id in choices,
                which is a list of subtitled html dicts.

                Args:
                    html: str. The html to find the content id of.

                Returns:
                    str. The content id of html.
                """
                for subtitled_html_dict in choices:
                    if subtitled_html_dict['html'] == html:
                        return subtitled_html_dict['content_id']
                # If there is no match, we discard the rule input. The frontend
                # will handle invalid content ids similar to how it handled
                # non-matching html.
                return feconf.INVALID_CONTENT_ID

            if new_type == 'TranslatableHtmlContentId':
                # Here 'TranslatableHtmlContentId' can only be of str type, thus
                # to narrow down the type we used assert here.
                assert isinstance(value, str)
                return extract_content_id_from_choices(value)
            elif new_type == 'SetOfTranslatableHtmlContentIds':
                # Here we use cast because this 'elif' condition forces value
                # to have type List[str].
                set_of_content_ids = cast(List[str], value)
                return [
                    migrate_rule_inputs_and_answers(
                        'TranslatableHtmlContentId', html, choices
                    ) for html in set_of_content_ids
                ]
            elif new_type == 'ListOfSetsOfTranslatableHtmlContentIds':
                # Here we use cast because this 'elif' condition forces value
                # to have type List[List[str]].
                list_of_set_of_content_ids = cast(
                    List[List[str]], value
                )
                return [
                    migrate_rule_inputs_and_answers(
                        'SetOfTranslatableHtmlContentIds', html_set, choices
                    ) for html_set in list_of_set_of_content_ids
                ]

        for state_dict in states_dict.values():
            interaction_id = state_dict['interaction']['id']
            if interaction_id not in [
                    'DragAndDropSortInput', 'ItemSelectionInput']:
                continue

            solution = state_dict['interaction']['solution']
            # Here we use cast because we are narrowing down the type from
            # various customization args value types to List[SubtitledHtmlDict]
            # type, and this is done because here we are accessing 'choices' key
            # over 'DragAndDropSortInput' and 'ItemSelectionInput' customization
            # args and in these customization args 'choices' key will only have
            # values of type List[SubtitledHtmlDict].
            choices = cast(
                List[state_domain.SubtitledHtmlDict],
                state_dict['interaction']['customization_args']['choices'][
                    'value'
                ]
            )
            if interaction_id == 'ItemSelectionInput':
                # The solution type will be migrated from SetOfHtmlString to
                # SetOfTranslatableHtmlContentIds.
                if solution is not None:
                    # Ruling out the possibility of any other type for MyPy type
                    # checking because for interaction 'ItemSelectionInput',
                    # the correct_answer is formatted as List[str] type.
                    assert isinstance(solution['correct_answer'], list)
                    list_of_html_contents = []
                    for html_content in solution['correct_answer']:
                        assert isinstance(html_content, str)
                        list_of_html_contents.append(html_content)
                    solution['correct_answer'] = (
                        migrate_rule_inputs_and_answers(
                            'SetOfTranslatableHtmlContentIds',
                            list_of_html_contents,
                            choices)
                    )
            if interaction_id == 'DragAndDropSortInput':
                # The solution type will be migrated from ListOfSetsOfHtmlString
                # to ListOfSetsOfTranslatableHtmlContentIds.
                if solution is not None:
                    # Ruling out the possibility of any other type for MyPy type
                    # checking because for interaction 'DragAndDropSortInput',
                    # the correct_answer is formatted as List[List[str]] type.
                    assert isinstance(solution['correct_answer'], list)
                    list_of_html_content_list = []
                    for html_content_list in solution['correct_answer']:
                        assert isinstance(html_content_list, list)
                        list_of_html_content_list.append(html_content_list)
                    solution['correct_answer'] = (
                        migrate_rule_inputs_and_answers(
                            'ListOfSetsOfTranslatableHtmlContentIds',
                            list_of_html_content_list,
                            choices)
                    )

            for answer_group_dict in state_dict['interaction']['answer_groups']:
                for rule_spec_dict in answer_group_dict['rule_specs']:
                    rule_type = rule_spec_dict['rule_type']
                    rule_inputs = rule_spec_dict['inputs']

                    if interaction_id == 'ItemSelectionInput':
                        # All rule inputs for ItemSelectionInput will be
                        # migrated from SetOfHtmlString to
                        # SetOfTranslatableHtmlContentIds.
                        # Ruling out the possibility of any other type
                        # for MyPy type checking because for interaction
                        # 'ItemSelectionInput', the rule inputs are formatted
                        # as List[str] type.
                        assert isinstance(rule_inputs['x'], list)
                        list_of_html_contents = []
                        for html_content in rule_inputs['x']:
                            assert isinstance(html_content, str)
                            list_of_html_contents.append(html_content)
                        rule_inputs['x'] = migrate_rule_inputs_and_answers(
                            'SetOfTranslatableHtmlContentIds',
                            list_of_html_contents,
                            choices)
                    if interaction_id == 'DragAndDropSortInput':
                        rule_types_with_list_of_sets = [
                            'IsEqualToOrdering',
                            'IsEqualToOrderingWithOneItemAtIncorrectPosition'
                        ]
                        if rule_type in rule_types_with_list_of_sets:
                            # For rule type IsEqualToOrdering and
                            # IsEqualToOrderingWithOneItemAtIncorrectPosition,
                            # the x input will be migrated from
                            # ListOfSetsOfHtmlStrings to
                            # ListOfSetsOfTranslatableHtmlContentIds.
                            # Ruling out the possibility of any other type
                            # for MyPy type checking because for interaction
                            # 'DragAndDropSortInput', the rule inputs are
                            # formatted as List[List[str]] type.
                            assert isinstance(rule_inputs['x'], list)
                            list_of_html_content_list = []
                            for html_content_list in rule_inputs['x']:
                                assert isinstance(html_content_list, list)
                                list_of_html_content_list.append(
                                    html_content_list
                                )
                            rule_inputs['x'] = migrate_rule_inputs_and_answers(
                                'ListOfSetsOfTranslatableHtmlContentIds',
                                list_of_html_content_list,
                                choices)
                        elif rule_type == 'HasElementXAtPositionY':
                            # For rule type HasElementXAtPositionY,
                            # the x input will be migrated from
                            # DragAndDropHtmlString to
                            # TranslatableHtmlContentId, and the y input will
                            # remain as DragAndDropPositiveInt.
                            # Ruling out the possibility of any other type
                            # for MyPy type checking because for interaction
                            # 'HasElementXAtPositionY', the rule inputs are
                            # formatted as str type.
                            assert isinstance(rule_inputs['x'], str)
                            rule_inputs['x'] = migrate_rule_inputs_and_answers(
                                'TranslatableHtmlContentId',
                                rule_inputs['x'],
                                choices)
                        elif rule_type == 'HasElementXBeforeElementY':
                            # For rule type HasElementXBeforeElementY,
                            # the x and y inputs will be migrated from
                            # DragAndDropHtmlString to
                            # TranslatableHtmlContentId.
                            for rule_input_name in ['x', 'y']:
                                rule_input_value = rule_inputs[rule_input_name]
                                # Ruling out the possibility of any other type
                                # for MyPy type checking because for interaction
                                # 'HasElementXBeforeElementY', the rule inputs
                                # are formatted as str type.
                                assert isinstance(rule_input_value, str)
                                rule_inputs[rule_input_name] = (
                                    migrate_rule_inputs_and_answers(
                                        'TranslatableHtmlContentId',
                                        rule_input_value,
                                        choices))

        return states_dict

    @classmethod
    def _convert_states_v42_dict_to_v43_dict(
        cls, states_dict: Dict[str, state_domain.StateDict]
    ) -> Dict[str, state_domain.StateDict]:
        """Converts from version 42 to 43. Version 43 adds a new customization
        arg to NumericExpressionInput, AlgebraicExpressionInput, and
        MathEquationInput. The customization arg will allow creators to choose
        whether to render the division sign (÷) instead of a fraction for the
        division operation.

        Args:
            states_dict: dict. A dict where each key-value pair represents,
                respectively, a state name and a dict used to initialize a
                State domain object.

        Returns:
            dict. The converted states_dict.
        """
        for state_dict in states_dict.values():
            interaction_id = state_dict['interaction']['id']
            if interaction_id not in [
                    'NumericExpressionInput', 'AlgebraicExpressionInput',
                    'MathEquationInput']:
                continue

            customization_args = state_dict['interaction']['customization_args']
            customization_args.update({
                'useFractionForDivision': {
                    'value': True
                }
            })

        return states_dict

    @classmethod
    def _convert_states_v43_dict_to_v44_dict(
        cls,
        states_dict: Dict[str, state_domain.StateDict],
        init_state_name: str
    ) -> Dict[str, state_domain.StateDict]:
        """Converts from version 43 to version 44. Version 44 adds
        card_is_checkpoint boolean to the state, which allows creators to
        mark a state as a checkpoint for the learners

        Args:
            states_dict: dict. A dict where each key-value pair represents,
                respectively, a state name and a dict used to initalize a
                State domain object.
            init_state_name: str. Name of the first state.

        Returns:
            dict. The converted states_dict.
        """
        for (state_name, state_dict) in states_dict.items():
            state_dict['card_is_checkpoint'] = bool(
                state_name == init_state_name)
        return states_dict

    @classmethod
    def _convert_states_v44_dict_to_v45_dict(
        cls, states_dict: Dict[str, state_domain.StateDict]
    ) -> Dict[str, state_domain.StateDict]:
        """Converts from version 44 to 45. Version 45 contains
        linked skill id.

        Args:
            states_dict: dict. A dict where each key-value pair represents,
                respectively, a state name and a dict used to initialize a
                State domain object.

        Returns:
            dict. The converted states_dict.
        """

        for state_dict in states_dict.values():
            state_dict['linked_skill_id'] = None
        return states_dict

    @classmethod
    def _convert_states_v45_dict_to_v46_dict(
        cls, states_dict: Dict[str, state_domain.StateDict]
    ) -> Dict[str, state_domain.StateDict]:
        """Converts from version 45 to 46. Version 46 ensures that the written
        translations in a state containing unicode content do not contain HTML
        tags and the data_format is unicode.

        Args:
            states_dict: dict. A dict where each key-value pair represents,
                respectively, a state name and a dict used to initialize a
                State domain object.

        Returns:
            dict. The converted states_dict.
        """

        for state_dict in states_dict.values():
            list_of_subtitled_unicode_content_ids = []
            interaction_customisation_args = state_dict['interaction'][
                'customization_args']
            if interaction_customisation_args:
                customisation_args = (
                    state_domain.InteractionInstance
                    .convert_customization_args_dict_to_customization_args(
                        state_dict['interaction']['id'],
                        state_dict['interaction']['customization_args'],
                        state_schema_version=45))
                for ca_name in customisation_args:
                    list_of_subtitled_unicode_content_ids.extend(
                        state_domain.InteractionCustomizationArg
                        .traverse_by_schema_and_get(
                            customisation_args[ca_name].schema,
                            customisation_args[ca_name].value,
                            [schema_utils.SCHEMA_OBJ_TYPE_SUBTITLED_UNICODE],
                            lambda subtitled_unicode:
                            subtitled_unicode.content_id
                        )
                    )
                translations_mapping = (
                    # Here we use MyPy ignore because the latest schema of state
                    # dict doesn't contains written_translations property.
                    state_dict['written_translations']['translations_mapping']) # type: ignore[misc]
                for content_id in translations_mapping:
                    if content_id in list_of_subtitled_unicode_content_ids:
                        for language_code in translations_mapping[content_id]:
                            written_translation = (
                                translations_mapping[content_id][language_code])
                            written_translation['data_format'] = (
                                schema_utils.SCHEMA_TYPE_UNICODE)
                            # Here, we are narrowing down the type from
                            # Union[List[str], str] to str.
                            assert isinstance(
                                written_translation['translation'],
                                str
                            )
                            written_translation['translation'] = (
                                html_cleaner.strip_html_tags(
                                    written_translation['translation']))
        return states_dict

    @classmethod
    def _convert_states_v46_dict_to_v47_dict(
        cls, states_dict: Dict[str, state_domain.StateDict]
    ) -> Dict[str, state_domain.StateDict]:
        """Converts from version 46 to 47. Version 52 deprecates
        oppia-noninteractive-svgdiagram tag and converts existing occurences of
        it to oppia-noninteractive-image tag.

        Args:
            states_dict: dict. A dict where each key-value pair represents,
                respectively, a state name and a dict used to initialize a
                State domain object.

        Returns:
            dict. The converted states_dict.
        """

        for state_dict in states_dict.values():
            interaction_customisation_args = state_dict['interaction'][
                'customization_args']
            if interaction_customisation_args:
                state_domain.State.convert_html_fields_in_state(
                    state_dict,
                    html_validation_service
                    .convert_svg_diagram_tags_to_image_tags, 46)
        return states_dict

    @classmethod
    def _convert_states_v47_dict_to_v48_dict(
        cls, states_dict: Dict[str, state_domain.StateDict]
    ) -> Dict[str, state_domain.StateDict]:
        """Converts from version 47 to 48. Version 48 fixes encoding issues in
        HTML fields.

        Args:
            states_dict: dict. A dict where each key-value pair represents,
                respectively, a state name and a dict used to initialize a
                State domain object.

        Returns:
            dict. The converted states_dict.
        """

        for state_dict in states_dict.values():
            interaction_customisation_args = state_dict['interaction'][
                'customization_args']
            if interaction_customisation_args:
                state_domain.State.convert_html_fields_in_state(
                    state_dict,
                    html_validation_service.fix_incorrectly_encoded_chars,
                    state_schema_version=48)
        return states_dict

    @classmethod
    def _convert_states_v48_dict_to_v49_dict(
        cls, states_dict: Dict[str, state_domain.StateDict]
    ) -> Dict[str, state_domain.StateDict]:
        """Converts from version 48 to 49. Version 49 adds
        requireNonnegativeInput customization arg to NumericInput
        interaction which allows creators to set input should be greater
        than or equal to zero.

        Args:
            states_dict: dict. A dict where each key-value pair represents,
                respectively, a state name and a dict used to initialize a
                State domain object.

        Returns:
            dict. The converted states_dict.
        """

        for state_dict in states_dict.values():
            if state_dict['interaction']['id'] == 'NumericInput':
                customization_args = state_dict['interaction'][
                    'customization_args']
                customization_args.update({
                    'requireNonnegativeInput': {
                        'value': False
                    }
                })

        return states_dict

    @classmethod
    def _convert_states_v49_dict_to_v50_dict(
        cls, states_dict: Dict[str, state_domain.StateDict]
    ) -> Dict[str, state_domain.StateDict]:
        """Converts from version 49 to 50. Version 50 removes rules from
        explorations that use one of the following rules:
        [ContainsSomeOf, OmitsSomeOf, MatchesWithGeneralForm]. It also renames
        `customOskLetters` cust arg to `allowedVariables`.

        Args:
            states_dict: dict. A dict where each key-value pair represents,
                respectively, a state name and a dict used to initialize a
                State domain object.

        Returns:
            dict. The converted states_dict.
        """
        for state_dict in states_dict.values():
            if state_dict['interaction']['id'] in MATH_INTERACTION_TYPES:
                filtered_answer_groups = []
                for answer_group_dict in state_dict[
                        'interaction']['answer_groups']:
                    filtered_rule_specs = []
                    for rule_spec_dict in answer_group_dict['rule_specs']:
                        rule_type = rule_spec_dict['rule_type']
                        if rule_type not in MATH_INTERACTION_DEPRECATED_RULES:
                            filtered_rule_specs.append(
                                copy.deepcopy(rule_spec_dict))
                    answer_group_dict['rule_specs'] = filtered_rule_specs
                    if len(filtered_rule_specs) > 0:
                        filtered_answer_groups.append(
                            copy.deepcopy(answer_group_dict))
                state_dict[
                    'interaction']['answer_groups'] = filtered_answer_groups

                # Renaming cust arg.
                if state_dict[
                        'interaction']['id'] in ALGEBRAIC_MATH_INTERACTIONS:
                    customization_args = state_dict[
                        'interaction']['customization_args']
                    customization_args['allowedVariables'] = copy.deepcopy(
                        customization_args['customOskLetters'])
                    del customization_args['customOskLetters']

        return states_dict

    @classmethod
    def _convert_states_v50_dict_to_v51_dict(
        cls, states_dict: Dict[str, state_domain.StateDict]
    ) -> Dict[str, state_domain.StateDict]:
        """Converts from version 50 to 51. Version 51 adds a new
        dest_if_really_stuck field to Outcome class to redirect learners
        to a state for strengthening concepts when they get really stuck.

        Args:
            states_dict: dict. A dict where each key-value pair represents,
                respectively, a state name and a dict used to initialize a
                State domain object.

        Returns:
            dict. The converted states_dict.
        """
        for state_dict in states_dict.values():
            answer_groups = state_dict['interaction']['answer_groups']
            for answer_group in answer_groups:
                answer_group['outcome']['dest_if_really_stuck'] = None

            if state_dict['interaction']['default_outcome'] is not None:
                state_dict['interaction'][
                    'default_outcome']['dest_if_really_stuck'] = None

        return states_dict

    @classmethod
    def _remove_unwanted_content_ids_from_translations_and_voiceovers_from_state_v51_or_v52( # pylint: disable=line-too-long
        cls, state_dict: state_domain.StateDict, state_schema: int
    ) -> None:
        """Helper function to remove the content IDs from the translations
        and voiceovers which are deleted from the state.

        Args:
            state_dict: state_domain.StateDict. The state dictionary.
            state_schema: int. The state schema from which we are using
                this functionality.
        """
        interaction = state_dict['interaction']
        content_id_list = [state_dict['content']['content_id']]

        for answer_group in interaction['answer_groups']:
            content_id_list.append(
                answer_group['outcome']['feedback']['content_id']
            )

            for rule_spec in answer_group['rule_specs']:
                for param_name, value in rule_spec['inputs'].items():
                    interaction_id = interaction['id']
                    param_type = (
                        interaction_registry.Registry.get_interaction_by_id(
                            interaction_id
                        ).get_rule_param_type(
                            rule_spec['rule_type'], param_name
                        )
                    )

                    if issubclass(
                        param_type, objects.BaseTranslatableObject
                    ):
                        # We can assume that the value will be a dict,
                        # as the param_type is BaseTranslatableObject.
                        assert isinstance(value, dict)
                        content_id = value['contentId']
                        # We can assume the contentId will be str,
                        # as the param_type is BaseTranslatableObject.
                        assert isinstance(content_id, str)
                        content_id_list.append(content_id)

        default_outcome = interaction['default_outcome']
        if default_outcome:
            content_id_list.append(
                default_outcome['feedback']['content_id'])

        for hint in interaction['hints']:
            content_id_list.append(hint['hint_content']['content_id'])

        interaction_solution = interaction['solution']
        if interaction_solution:
            content_id_list.append(
                interaction_solution['explanation']['content_id'])

        if interaction['id'] is not None:
            customisation_args = (
                state_domain.InteractionInstance
                .convert_customization_args_dict_to_customization_args(
                    interaction['id'],
                    interaction['customization_args'],
                    state_schema_version=state_schema
                )
            )
            for ca_name in customisation_args:
                content_id_list.extend(
                    customisation_args[ca_name].get_content_ids()
                )

        # Here we use MyPy ignore because the latest schema of state
        # dict doesn't contains written_translations property.
        translations_mapping = (
            state_dict['written_translations']['translations_mapping'])  # type: ignore[misc]
        new_translations_mapping = {
             content_id: translation_item for
             content_id, translation_item in translations_mapping.items()
             if content_id in content_id_list
        }
        # Here we use MyPy ignore because the latest schema of state
        # dict doesn't contains written_translations property.
        state_dict['written_translations']['translations_mapping'] = (  # type: ignore[misc]
            new_translations_mapping)

        voiceovers_mapping = (
            state_dict['recorded_voiceovers']['voiceovers_mapping'])
        new_voiceovers_mapping = {}
        for content_id, voiceover_item in voiceovers_mapping.items():
            if content_id in content_id_list:
                new_voiceovers_mapping[content_id] = voiceover_item
        state_dict['recorded_voiceovers']['voiceovers_mapping'] = (
            new_voiceovers_mapping)

    @classmethod
    def _convert_states_v51_dict_to_v52_dict(
        cls, states_dict: Dict[str, state_domain.StateDict]
    ) -> Dict[str, state_domain.StateDict]:
        """Converts from version 51 to 52. Version 52 correctly updates
        the content IDs for translations and for voiceovers. In the 49 to 50
        conversion we removed some interaction rules and thus also some parts of
        the exploration that had its content IDs, but then the content IDs in
        translations and voiceovers were not updated.

        Args:
            states_dict: dict. A dict where each key-value pair represents,
                respectively, a state name and a dict used to initialize a
                State domain object.

        Returns:
            dict. The converted states_dict.
        """
        for state_dict in states_dict.values():
            cls._remove_unwanted_content_ids_from_translations_and_voiceovers_from_state_v51_or_v52( # pylint: disable=line-too-long
                state_dict, state_schema=51)

        return states_dict

    @classmethod
    def _convert_states_v52_dict_to_v53_dict(
        cls,
        states_dict: Dict[str, state_domain.StateDict],
        language_code: str
    ) -> Dict[str, state_domain.StateDict]:
        """Converts from version 52 to 53. Version 53 fixes all the backend
        validation checks for explorations errored data which are
        categorized as:
            - Exploration states
            - Exploration interaction
            - Exploration RTE

        Args:
            states_dict: dict. A dict where each key-value pair represents,
                respectively, a state name and a dict used to initialize a
                State domain object.
            language_code: str. The language code of the exploration.

        Returns:
            dict. The converted states_dict.
        """
        states_dict = cls._fix_labelled_as_correct_value_in_state_dict(
            states_dict)

        # Update state interaction validations.
        states_dict = cls._update_state_interaction(
            states_dict, language_code)

        # Update state RTE validations.
        states_dict = cls._update_state_rte(states_dict)

        return states_dict

    @classmethod
    def _convert_states_v53_dict_to_v54_dict(
        cls, states_dict: Dict[str, state_domain.StateDict]
    ) -> Dict[str, state_domain.StateDict]:
        """Converts from version 53 to 54. Version 54 adds
        catchMisspellings customization arg to TextInput
        interaction which allows creators to detect misspellings.

        Args:
            states_dict: dict. A dict where each key-value pair represents,
                respectively, a state name and a dict used to initialize a
                State domain object.

        Returns:
            dict. The converted states_dict.
        """

        for state_dict in states_dict.values():
            if state_dict['interaction']['id'] == 'TextInput':
                customization_args = state_dict['interaction'][
                    'customization_args']
                customization_args.update({
                    'catchMisspellings': {
                        'value': False
                    }
                })

        return states_dict

    @classmethod
    def _fix_labelled_as_correct_value_in_state_dict(
        cls, states_dict: Dict[str, state_domain.StateDict]
    ) -> Dict[str, state_domain.StateDict]:
        """If destination is `try again` and the value of labelled_as_correct
            is True, replaces it with False

        Args:
            states_dict: dict. A dict where each key-value pair represents,
                respectively, a state name and a dict used to initialize a
                State domain object.

        Returns:
            dict. The converted states_dict.
        """
        for state_name, state_dict in states_dict.items():
            answer_groups = state_dict['interaction']['answer_groups']
            for answer_group in answer_groups:
                # labelled_as_correct should not be True if dest is try again.
                if answer_group['outcome']['dest'] == state_name:
                    answer_group['outcome']['labelled_as_correct'] = False

            state_dict['interaction']['answer_groups'] = answer_groups

        return states_dict

    # ########################################################.
    # Fix validation errors for exploration state interaction.
    # ########################################################.
    @classmethod
    def _choices_should_be_unique_and_non_empty(
        cls,
        choices: List[state_domain.SubtitledHtmlDict],
        answer_groups: List[state_domain.AnswerGroupDict],
        state_dict: state_domain.StateDict,
        *,
        is_item_selection_interaction: bool = False
    ) -> None:
        """Handles choices present in the ItemSelectionInput or
        in MultipleChoiceInput interactions, implements the following:
            - If only one choice is empty then simply removes it
            - If multiple choices are empty replace them with `Choice 1` ,
            `Choice 2` etc
            - If choices are duplicate, removes the later choice
            - Remove the rules whose choices has been deleted

        Args:
            choices: List[state_domain.SubtitledHtmlDict]. A list of choices.
            answer_groups: List[state_domain.AnswerGroupDict]. The list of
                answer groups.
            state_dict: state_domain.StateDict. The exploration state.
            is_item_selection_interaction: bool. If the answer group belongs
                to ItemSelectionInput interaction or not.
        """
        empty_choices: List[state_domain.SubtitledHtmlDict] = []
        seen_choices: List[str] = []
        choices_to_remove: List[state_domain.SubtitledHtmlDict] = []
        invalid_choices_index = []
        invalid_choices_content_ids = []
        content_ids_of_choices_to_update = []
        choices_content = []
        for choice in choices:
            choices_content.append(choice['html'])
            if html_cleaner.is_html_empty(choice['html']):
                empty_choices.append(choice)

        if len(empty_choices) == 1:
            invalid_choices_index.append(choices.index(empty_choices[0]))
            invalid_choices_content_ids.append(empty_choices[0]['content_id'])
            choices_to_remove.append(empty_choices[0])
        else:
            for idx, empty_choice in enumerate(empty_choices):
                valid_choice = (
                    '<p>Choice %s</p>' % str(idx + 1)
                )
                if valid_choice in choices_content:
                    choices_to_remove.append(empty_choice)
                else:
                    empty_choice['html'] = valid_choice
                    content_ids_of_choices_to_update.append(
                        empty_choice['content_id'])

        # Duplicate choices.
        for choice in choices:
            if choice['html'] not in seen_choices:
                seen_choices.append(choice['html'])
            else:
                choices_to_remove.append(choice)
                invalid_choices_index.append(choices.index(choice))
                invalid_choices_content_ids.append(choice['content_id'])

        # Remove rules whose choice has been deleted.
        empty_ans_groups = []
        for answer_group in answer_groups:
            invalid_rules = []
            for rule_spec in answer_group['rule_specs']:
                if rule_spec['rule_type'] == 'Equals':
                    if rule_spec['inputs']['x'] in invalid_choices_index:
                        invalid_rules.append(rule_spec)
                    if is_item_selection_interaction:
                        rule_inputs = rule_spec['inputs']
                        assert isinstance(rule_inputs, dict)
                        rule_values = rule_inputs['x']
                        assert isinstance(rule_values, list)
                        if any(
                            item in rule_values for item in
                            invalid_choices_content_ids
                        ):
                            invalid_rules.append(rule_spec)

            for invalid_rule in invalid_rules:
                answer_group['rule_specs'].remove(invalid_rule)
            if (
                len(answer_group['rule_specs']) == 0 and
                answer_group not in empty_ans_groups
            ):
                empty_ans_groups.append(answer_group)

        for empty_ans_group in empty_ans_groups:
            answer_groups.remove(empty_ans_group)

        # Remove solution if invalid choice is present.
        if state_dict['interaction']['solution'] is not None:
            solution = state_dict['interaction']['solution']['correct_answer']
            if isinstance(solution, list) and any(
                invalid_choice['content_id'] in solution for invalid_choice in
                choices_to_remove
            ):
                state_dict['interaction']['solution'] = None

        for choice_to_remove in choices_to_remove:
            choices.remove(choice_to_remove)

        # Marking the content ids that needs update.
        for content_id in content_ids_of_choices_to_update:
            # Here we use MyPy ignore because the latest schema of state
            # dict doesn't contains written_translations property.
            choice_translations = state_dict['written_translations'][  # type: ignore[misc]
                'translations_mapping'][content_id]
            for translation in choice_translations.values():
                translation['needs_update'] = True

            choice_voiceovers = state_dict['recorded_voiceovers'][
                'voiceovers_mapping'][content_id]
            for choice_voiceover in choice_voiceovers.values():
                choice_voiceover['needs_update'] = True

        # Fix RTE content present inside the choices.
        for choice in choices:
            choice_html = choice['html']
            choice['html'] = cls.fix_content(choice_html)

    @classmethod
    def _set_lower_and_upper_bounds(
        cls,
        range_var: RangeVariableDict,
        lower_bound: Optional[float],
        upper_bound: Optional[float],
        *,
        lb_inclusive: bool,
        ub_inclusive: bool
    ) -> None:
        """Sets the lower and upper bounds for the range_var.

        Args:
            range_var: dict[str, Any]. Variable used to keep track of each
                range.
            lower_bound: Optional[float]. The lower bound.
            upper_bound: Optional[float]. The upper bound.
            lb_inclusive: bool. If lower bound is inclusive.
            ub_inclusive: bool. If upper bound is inclusive.
        """
        range_var['lower_bound'] = lower_bound
        range_var['upper_bound'] = upper_bound
        range_var['lb_inclusive'] = lb_inclusive
        range_var['ub_inclusive'] = ub_inclusive

    @classmethod
    def _is_enclosed_by(
        cls,
        test_range: RangeVariableDict,
        base_range: RangeVariableDict
    ) -> bool:
        """Checks whether the ranges of rules enclosed or not

        Args:
            test_range: RangeVariableDict. It represents the variable for
                which we have to check the range.
            base_range: RangeVariableDict. It is the variable to which
                the range is compared.

        Returns:
            bool. Returns True if both rule's ranges are enclosed.
        """
        if (
            base_range['lower_bound'] is None or
            test_range['lower_bound'] is None or
            base_range['upper_bound'] is None or
            test_range['upper_bound'] is None
        ):
            return False

        lb_satisfied = (
            base_range['lower_bound'] < test_range['lower_bound'] or
            (
                base_range['lower_bound'] == test_range['lower_bound'] and
                (not test_range['lb_inclusive'] or base_range['lb_inclusive'])
            )
        )
        ub_satisfied = (
            base_range['upper_bound'] > test_range['upper_bound'] or
            (
                base_range['upper_bound'] == test_range['upper_bound'] and
                (not test_range['ub_inclusive'] or base_range['ub_inclusive'])
            )
        )
        return lb_satisfied and ub_satisfied

    @classmethod
    def _should_check_range_criteria(
        cls,
        earlier_rule: state_domain.RuleSpecDict,
        later_rule: state_domain.RuleSpecDict
    ) -> bool:
        """Checks the range criteria between two rules by comparing their
        rule type

        Args:
            earlier_rule: state_domain.RuleSpecDict. Previous rule.
            later_rule: state_domain.RuleSpecDict. Current rule.

        Returns:
            bool. Returns True if the rules passes the range criteria check.
        """
        if earlier_rule['rule_type'] in (
            'HasDenominatorEqualTo', 'IsEquivalentTo', 'IsLessThan',
            'IsEquivalentToAndInSimplestForm', 'IsGreaterThan'
        ):
            return True
        return later_rule['rule_type'] in (
            'HasDenominatorEqualTo', 'IsLessThan', 'IsGreaterThan'
        )

    @classmethod
    def _get_rule_value_of_fraction_interaction(
        cls, rule_spec: state_domain.RuleSpecDict
    ) -> float:
        """Returns rule value of the rule_spec of FractionInput interaction so
        that we can keep track of rule's range

        Args:
            rule_spec: state_domain.RuleSpecDict. Rule spec of an answer group.

        Returns:
            value: float. The value of the rule spec.
        """
        rule_input = rule_spec['inputs']
        assert isinstance(rule_input, dict)
        rule_value_f = rule_input['f']
        assert isinstance(rule_value_f, dict)
        value: float = (
            rule_value_f['wholeNumber'] +
            float(rule_value_f['numerator']) / rule_value_f['denominator']
        )
        return value

    @classmethod
    def _remove_duplicate_rules_inside_answer_groups(
        cls,
        answer_groups: List[state_domain.AnswerGroupDict],
        state_name: str
    ) -> None:
        """Removes the duplicate rules present inside the answer groups. This
        will simply removes the rule which do not point to another state
        to avoid state disconnection. If both of them do not point to different
        state we will simply remove the later one

        Args:
            answer_groups: List[state_domain.AnswerGroupDict]. The answer groups
                present inside the state.
            state_name: str. The state name.
        """
        rules_to_remove_with_diff_dest_node = []
        rules_to_remove_with_try_again_dest_node = []
        seen_rules_with_try_again_dest_node = []
        seen_rules_with_diff_dest_node = []
        for answer_group in answer_groups:
            for rule_spec in answer_group['rule_specs']:
                if rule_spec in seen_rules_with_try_again_dest_node:
                    if (
                        answer_group['outcome']['dest'] != state_name and
                        rule_spec not in seen_rules_with_diff_dest_node
                    ):
                        seen_rules_with_diff_dest_node.append(rule_spec)
                        rules_to_remove_with_try_again_dest_node.append(
                            rule_spec)
                    elif (
                        answer_group['outcome']['dest'] != state_name and
                        rule_spec in seen_rules_with_diff_dest_node
                    ):
                        rules_to_remove_with_diff_dest_node.append(rule_spec)
                    else:
                        rules_to_remove_with_try_again_dest_node.append(
                            rule_spec)

                elif rule_spec in seen_rules_with_diff_dest_node:
                    if answer_group['outcome']['dest'] != state_name:
                        rules_to_remove_with_diff_dest_node.append(rule_spec)
                    else:
                        rules_to_remove_with_try_again_dest_node.append(
                            rule_spec)

                else:
                    if (
                        rule_spec not in seen_rules_with_try_again_dest_node and
                        answer_group['outcome']['dest'] == state_name
                    ):
                        seen_rules_with_try_again_dest_node.append(rule_spec)
                    if (
                        rule_spec not in seen_rules_with_diff_dest_node and
                        answer_group['outcome']['dest'] != state_name
                    ):
                        seen_rules_with_diff_dest_node.append(rule_spec)

        empty_ans_groups = []
        for rule_to_remove in rules_to_remove_with_try_again_dest_node:
            removed_try_again_rule = False
            for answer_group in reversed(answer_groups):
                for rule_spec in reversed(answer_group['rule_specs']):
                    if (
                        rule_spec == rule_to_remove and
                        answer_group['outcome']['dest'] == state_name
                    ):
                        removed_try_again_rule = True
                        answer_group['rule_specs'].remove(rule_to_remove)
                        break

                if (
                    len(answer_group['rule_specs']) == 0 and
                    answer_group not in empty_ans_groups
                ):
                    empty_ans_groups.append(answer_group)

                if removed_try_again_rule:
                    break

        for rule_to_remove in rules_to_remove_with_diff_dest_node:
            removed_dest_rule = False
            for answer_group in reversed(answer_groups):
                for rule_spec in reversed(answer_group['rule_specs']):
                    if (
                        rule_spec == rule_to_remove and
                        answer_group['outcome']['dest'] != state_name
                    ):
                        removed_dest_rule = True
                        answer_group['rule_specs'].remove(rule_to_remove)
                        break

                if (
                    len(answer_group['rule_specs']) == 0 and
                    answer_group not in empty_ans_groups
                ):
                    empty_ans_groups.append(answer_group)

                if removed_dest_rule:
                    break

        for empty_ans_group in empty_ans_groups:
            answer_groups.remove(empty_ans_group)

    @classmethod
    def _fix_continue_interaction(
        cls, state_dict: state_domain.StateDict, language_code: str
    ) -> None:
        """Fixes Continue interaction where the length of the text value
        is more than 20. We simply replace them with the word `Continue`
        according to the language code

        Args:
            state_dict: state_domain.StateDict. The state dictionary.
            language_code: str. The language code of the exploration.
        """
        # Here we use cast because we are narrowing down the type from various
        # customization args value types to SubtitledUnicodeDict type, and this
        # is done because here we are accessing 'buttontext' key from continue
        # customization arg whose value is always of SubtitledUnicodeDict type.
        button_text_subtitled_unicode_dict = cast(
            state_domain.SubtitledUnicodeDict,
            state_dict['interaction']['customization_args']['buttonText'][
                'value'
            ]
        )
        text_value = button_text_subtitled_unicode_dict['unicode_str']
        content_id = button_text_subtitled_unicode_dict['content_id']
        lang_code_to_unicode_str_dict = {
            'en': 'Continue',
            'es': 'Continuar',
            'nl': 'Doorgaan',
            'ru': 'Продолжить',
            'fr': 'Continuer',
            'ca': 'Continua',
            'hu': 'Folytatás',
            'zh': '继续',
            'it': 'Continua',
            'fi': 'Jatka',
            'pt': 'Continuar',
            'de': 'Fortfahren',
            'ar': 'استمرار',
            'tr': 'İlerle'
        }
        if len(text_value) > 20:
            if language_code in lang_code_to_unicode_str_dict:
                button_text_subtitled_unicode_dict['unicode_str'] = (
                    lang_code_to_unicode_str_dict[language_code]
                )
            else:
                button_text_subtitled_unicode_dict['unicode_str'] = 'Continue'

            # Here we use MyPy ignore because the latest schema of state
            # dict doesn't contains written_translations property.
            continue_button_translations = state_dict['written_translations'][ # type: ignore[misc]
                'translations_mapping'][content_id]
            for translation in continue_button_translations.values():
                translation['needs_update'] = True

            choice_voiceovers = state_dict['recorded_voiceovers'][
                'voiceovers_mapping'][content_id]
            for choice_voiceover in choice_voiceovers.values():
                choice_voiceover['needs_update'] = True

    @classmethod
    def _fix_end_interaction(cls, state_dict: state_domain.StateDict) -> None:
        """Fixes the End exploration interaction where the recommended
        explorations are more than 3. We simply slice them till the
        length 3

        Args:
            state_dict: state_domain.StateDict. The state dictionary.
        """
        # Here we use cast because we are narrowing down the type from various
        # customization args value types to List[str] type, and this is done
        # because here we are accessing 'recommendedExplorationIds' key from
        # EndExploration customization arg whose value is always of List[str]
        # type.
        recc_exp_ids = cast(
            List[str],
            state_dict['interaction']['customization_args'][
                'recommendedExplorationIds'
            ]['value']
        )
        # Should be at most 3 recommended explorations.
        state_dict['interaction']['customization_args'][
            'recommendedExplorationIds']['value'] = recc_exp_ids[:3]

    @classmethod
    def _fix_numeric_input_interaction(
        cls, state_dict: state_domain.StateDict, state_name: str
    ) -> None:
        """Fixes NumericInput interaction for the following cases:
        - The rules should not be duplicate else the one with not pointing to
        different state will be deleted
        - The rule should not match previous rules solution means it should
        not be in the range of previous rules solution otherwise the later
        answer group will be redundant and will never be matched. Simply the
        invalid rule will be removed and if only one rule is present then the
        complete answer group is removed
        - As this interaction is only for the numeric values, all string values
        will be considered as invalid and will be removed
        - `tol` value in `IsWithinTolerance` rule must be positive else will be
        converted to positive value
        - `a` should not be greater than `b` in `IsInclusivelyBetween` rule else
        we will simply swap them

        Args:
            state_dict: state_domain.StateDict. The state dictionary that needs
                to be fixed.
            state_name: str. The name of the state.
        """
        answer_groups = state_dict['interaction']['answer_groups']
        lower_infinity = float('-inf')
        upper_infinity = float('inf')
        invalid_rules = []
        ranges: List[RangeVariableDict] = []
        cls._remove_duplicate_rules_inside_answer_groups(
            answer_groups, state_name)
        # All rules should have solutions that do not match
        # previous rules' solutions.
        for ans_group_index, answer_group in enumerate(answer_groups):
            for rule_spec_index, rule_spec in enumerate(
                answer_group['rule_specs']
            ):
                range_var: RangeVariableDict = {
                    'ans_group_index': int(ans_group_index),
                    'rule_spec_index': int(rule_spec_index),
                    'lower_bound': None,
                    'upper_bound': None,
                    'lb_inclusive': False,
                    'ub_inclusive': False
                }
                rule_inputs = rule_spec['inputs']
                assert isinstance(rule_inputs, dict)
                if rule_spec['rule_type'] == 'IsLessThanOrEqualTo':
                    try:
                        assert isinstance(rule_inputs['x'], float)
                        rule_value = float(rule_inputs['x'])
                        cls._set_lower_and_upper_bounds(
                            range_var,
                            lower_infinity,
                            rule_value,
                            lb_inclusive=False,
                            ub_inclusive=True
                        )
                    except Exception:
                        invalid_rules.append(rule_spec)

                if rule_spec['rule_type'] == 'IsGreaterThanOrEqualTo':
                    try:
                        assert isinstance(rule_inputs['x'], float)
                        rule_value = float(rule_inputs['x'])
                        cls._set_lower_and_upper_bounds(
                            range_var,
                            rule_value,
                            upper_infinity,
                            lb_inclusive=True,
                            ub_inclusive=False
                        )
                    except Exception:
                        invalid_rules.append(rule_spec)

                if rule_spec['rule_type'] == 'Equals':
                    try:
                        assert isinstance(rule_inputs['x'], float)
                        rule_value = float(rule_inputs['x'])
                        cls._set_lower_and_upper_bounds(
                            range_var,
                            rule_value,
                            rule_value,
                            lb_inclusive=True,
                            ub_inclusive=True
                        )
                    except Exception:
                        invalid_rules.append(rule_spec)

                if rule_spec['rule_type'] == 'IsLessThan':
                    try:
                        assert isinstance(rule_inputs['x'], float)
                        rule_value = float(rule_inputs['x'])
                        cls._set_lower_and_upper_bounds(
                            range_var,
                            lower_infinity,
                            rule_value,
                            lb_inclusive=False,
                            ub_inclusive=False
                        )
                    except Exception:
                        invalid_rules.append(rule_spec)

                if rule_spec['rule_type'] == 'IsWithinTolerance':
                    try:
                        rule_value_x = rule_inputs['x']
                        assert isinstance(rule_value_x, float)
                        rule_value_tol = rule_inputs['tol']
                        assert isinstance(rule_value_tol, float)
                        # The `tolerance` value needs to be a positive value.
                        if rule_value_tol <= 0:
                            rule_spec['inputs']['tol'] = abs(rule_value_tol)
                        rule_value_x = float(rule_value_x)
                        rule_value_tol = float(rule_value_tol)
                        cls._set_lower_and_upper_bounds(
                            range_var,
                            rule_value_x - rule_value_tol,
                            rule_value_x + rule_value_tol,
                            lb_inclusive=True,
                            ub_inclusive=True
                        )
                    except Exception:
                        invalid_rules.append(rule_spec)

                if rule_spec['rule_type'] == 'IsGreaterThan':
                    try:
                        assert isinstance(rule_inputs['x'], float)
                        rule_value = float(rule_inputs['x'])
                        cls._set_lower_and_upper_bounds(
                            range_var,
                            rule_value,
                            upper_infinity,
                            lb_inclusive=False,
                            ub_inclusive=False
                        )
                    except Exception:
                        invalid_rules.append(rule_spec)

                if rule_spec['rule_type'] == 'IsInclusivelyBetween':
                    try:
                        value_a = rule_inputs['a']
                        assert isinstance(value_a, float)
                        value_b = rule_inputs['b']
                        assert isinstance(value_b, float)
                        # For x in [a, b], a must not be greater than b.
                        if value_a > value_b:
                            rule_spec['inputs']['a'] = value_b
                            rule_spec['inputs']['b'] = value_a
                        elif value_a == value_b:
                            rule_spec['rule_type'] = 'Equals'
                            rule_spec['inputs'] = {'x': value_a}
                            assert isinstance(rule_spec['inputs']['x'], float)
                            rule_value = float(rule_spec['inputs']['x'])
                            cls._set_lower_and_upper_bounds(
                                range_var,
                                rule_value,
                                rule_value,
                                lb_inclusive=True,
                                ub_inclusive=True
                            )
                            continue
                        rule_value_a = float(value_a)
                        rule_value_b = float(value_b)
                        cls._set_lower_and_upper_bounds(
                            range_var,
                            rule_value_a,
                            rule_value_b,
                            lb_inclusive=True,
                            ub_inclusive=True
                        )
                    except Exception:
                        invalid_rules.append(rule_spec)

                for range_ele in ranges:
                    if cls._is_enclosed_by(range_var, range_ele):
                        invalid_rules.append(rule_spec)
                ranges.append(range_var)

        # Removing all the invalid rules.
        empty_ans_groups = []
        for invalid_rule in invalid_rules:
            for answer_group in answer_groups:
                for rule_spec in answer_group['rule_specs']:
                    if rule_spec == invalid_rule:
                        answer_group['rule_specs'].remove(rule_spec)

                if (
                    len(answer_group['rule_specs']) == 0 and
                    answer_group not in empty_ans_groups
                ):
                    empty_ans_groups.append(answer_group)

        for empty_ans_group in empty_ans_groups:
            answer_groups.remove(empty_ans_group)

        cls._remove_duplicate_rules_inside_answer_groups(
            answer_groups, state_name)

        state_dict['interaction']['answer_groups'] = answer_groups

    @classmethod
    def _fix_fraction_input_interaction(
        cls, state_dict: state_domain.StateDict, state_name: str
    ) -> None:
        """Fixes FractionInput interaction for the following cases:
        - The rules should not be duplicate else the one with not pointing to
        different state will be deleted
        - The rule should not match previous rules solution means it should
        not be in the range of previous rules solution. Invalid rules will
        be removed.

        Args:
            state_dict: state_domain.StateDict. The state dictionary that needs
                to be fixed.
            state_name: str. The name of the state.
        """
        # All rules should have solutions that do not match
        # previous rules' solutions.
        answer_groups = state_dict['interaction']['answer_groups']
        lower_infinity = float('-inf')
        upper_infinity = float('inf')
        ranges: List[RangeVariableDict] = []
        invalid_rules = []
        matched_denominator_list: List[MatchedDenominatorDict] = []
        rules_that_can_have_improper_fractions = [
            'IsExactlyEqualTo',
            'HasFractionalPartExactlyEqualTo'
        ]
        allow_imp_frac = state_dict['interaction']['customization_args'][
            'allowImproperFraction']['value']

        cls._remove_duplicate_rules_inside_answer_groups(
            answer_groups, state_name)
        for ans_group_index, answer_group in enumerate(answer_groups):
            for rule_spec_index, rule_spec in enumerate(
                answer_group['rule_specs']
            ):
                range_var: RangeVariableDict = {
                    'ans_group_index': int(ans_group_index),
                    'rule_spec_index': int(rule_spec_index),
                    'lower_bound': None,
                    'upper_bound': None,
                    'lb_inclusive': False,
                    'ub_inclusive': False
                }
                matched_denominator: MatchedDenominatorDict = {
                    'ans_group_index': int(ans_group_index),
                    'rule_spec_index': int(rule_spec_index),
                    'denominator': 0
                }

                if (
                    rule_spec['rule_type'] in
                    rules_that_can_have_improper_fractions
                ):
                    inputs = rule_spec['inputs']
                    assert isinstance(inputs, dict)
                    value_f = inputs['f']
                    assert isinstance(value_f, dict)
                    num = value_f['numerator']
                    assert isinstance(num, int)
                    deno = value_f['denominator']
                    assert isinstance(deno, int)
                    if not allow_imp_frac and deno <= num:
                        invalid_rules.append(rule_spec)
                        continue

                if rule_spec['rule_type'] in (
                    'IsEquivalentTo', 'IsExactlyEqualTo',
                    'IsEquivalentToAndInSimplestForm'
                ):
                    rule_value_equal: float = (
                        cls._get_rule_value_of_fraction_interaction(rule_spec))
                    cls._set_lower_and_upper_bounds(
                        range_var,
                        rule_value_equal,
                        rule_value_equal,
                        lb_inclusive=True,
                        ub_inclusive=True
                    )

                elif rule_spec['rule_type'] == 'IsGreaterThan':
                    rule_value_greater: float = (
                        cls._get_rule_value_of_fraction_interaction(rule_spec))

                    cls._set_lower_and_upper_bounds(
                        range_var,
                        rule_value_greater,
                        upper_infinity,
                        lb_inclusive=False,
                        ub_inclusive=False
                    )

                elif rule_spec['rule_type'] == 'IsLessThan':
                    rule_value_less_than: float = (
                        cls._get_rule_value_of_fraction_interaction(rule_spec))

                    cls._set_lower_and_upper_bounds(
                        range_var,
                        lower_infinity,
                        rule_value_less_than,
                        lb_inclusive=False,
                        ub_inclusive=False
                    )

                elif rule_spec['rule_type'] == 'HasDenominatorEqualTo':
                    try:
                        rule_inputs = rule_spec['inputs']
                        assert isinstance(rule_inputs, dict)
                        assert isinstance(rule_inputs['x'], int)
                        rule_value_x = int(rule_inputs['x'])
                        matched_denominator['denominator'] = rule_value_x
                    except Exception:
                        invalid_rules.append(rule_spec)

                for range_ele in ranges:
                    earlier_rule = answer_groups[range_ele[
                        'ans_group_index']]['rule_specs'][
                            range_ele['rule_spec_index']]
                    if (
                        cls._should_check_range_criteria(
                            earlier_rule, rule_spec
                        ) and cls._is_enclosed_by(range_var, range_ele)
                    ):
                        invalid_rules.append(rule_spec)

                for den in matched_denominator_list:
                    if (
                        rule_spec['rule_type'] ==
                        'HasFractionalPartExactlyEqualTo'
                    ):
                        rule_spec_f = rule_spec['inputs']['f']
                        assert isinstance(rule_spec_f, dict)
                        if den['denominator'] == rule_spec_f['denominator']:
                            invalid_rules.append(rule_spec)

                ranges.append(range_var)
                matched_denominator_list.append(matched_denominator)

        empty_ans_groups = []
        for invalid_rule in invalid_rules:
            for answer_group in answer_groups:
                for rule_spec in answer_group['rule_specs']:
                    if rule_spec == invalid_rule:
                        answer_group['rule_specs'].remove(rule_spec)

                if (
                    len(answer_group['rule_specs']) == 0 and
                    answer_group not in empty_ans_groups
                ):
                    empty_ans_groups.append(answer_group)

        for empty_ans_group in empty_ans_groups:
            answer_groups.remove(empty_ans_group)

        state_dict['interaction']['answer_groups'] = answer_groups

    @classmethod
    def _fix_multiple_choice_input_interaction(
        cls, state_dict: state_domain.StateDict, state_name: str
    ) -> None:
        """Fixes MultipleChoiceInput interaction for the following cases:
        - The rules should not be duplicate else the one with not pointing to
        different state will be deleted
        - No answer choice should appear in more than one rule else the
        latter rule will be removed
        - Answer choices should be non-empty and unique else will be fixed
        accordingly

        Args:
            state_dict: state_domain.StateDict. The state dictionary that needs
                to be fixed.
            state_name: str. The name of the state.
        """
        answer_groups = state_dict['interaction']['answer_groups']
        # Here we use cast because we are narrowing down the type from various
        # customization args value types to List[SubtitledHtmlDict] type,
        # and this is done because here we are accessing 'choices' key from
        # MultipleChoiceInput customization arg whose value is always of
        # List[SubtitledHtmlDict] type.
        choices = (
            cast(
                List[state_domain.SubtitledHtmlDict],
                state_dict['interaction']['customization_args']['choices'][
                    'value'
                ]
            )
        )
        cls._choices_should_be_unique_and_non_empty(
            choices,
            answer_groups,
            state_dict,
            is_item_selection_interaction=False)

        cls._remove_duplicate_rules_inside_answer_groups(
            answer_groups, state_name)

        state_dict['interaction']['customization_args']['choices'][
            'value'] = choices
        state_dict['interaction']['answer_groups'] = answer_groups

    @classmethod
    def _fix_item_selection_input_interaction(
        cls, state_dict: state_domain.StateDict, state_name: str
    ) -> None:
        """Fixes ItemSelectionInput interaction for the following cases:
        - The rules should not be duplicate else the one with not pointing to
        different state will be deleted
        - `Equals` rule should have value between min and max number
        of selections else the rule will be removed
        - Minimum number of selections should be no greater than
        maximum number of selections else we will simply swap the values
        - There should be enough choices to have minimum number of selections
        else the minimum value will be set to 1
        - All choices should be unique and non-empty else will be handled
        accordingly

        Args:
            state_dict: state_domain.StateDict. The state dictionary that needs
                to be fixed.
            state_name: str. The name of the state.
        """
        # Here we use cast because we are narrowing down the type from various
        # customization args value types to int type, and this is done because
        # here we are accessing 'minAllowableSelectionCount' key from
        # ItemSelectionInput Customization arg whose value is always of int
        # type.
        min_value = cast(
            int,
            state_dict['interaction']['customization_args'][
                'minAllowableSelectionCount'
            ]['value']
        )
        # Here we use cast because we are narrowing down the type from various
        # customization args value types to int type, and this is done because
        # here we are accessing 'maxAllowableSelectionCount' key from
        # ItemSelectionInput Customization arg whose value is always of int
        # type.
        max_value = cast(
            int,
            state_dict['interaction']['customization_args'][
                'maxAllowableSelectionCount'
            ]['value']
        )
        # Here we use cast because we are narrowing down the type from
        # various customization args value types to List[SubtitledHtmlDict]
        # type, and this is done because here we are accessing 'choices' key
        # from ItemSelectionInput customization arg whose value is always of
        # List[SubtitledHtmlDict] type.
        choices = (
            cast(
                List[state_domain.SubtitledHtmlDict],
                state_dict['interaction']['customization_args'][
                    'choices'
                ]['value']
            )
        )
        answer_groups = state_dict['interaction']['answer_groups']

        # Rules should not be duplicate.
        cls._remove_duplicate_rules_inside_answer_groups(
            answer_groups, state_name)

        # Minimum number of selections should be no greater than maximum
        # number of selections.
        if min_value > max_value:
            min_value, max_value = max_value, min_value

        # There should be enough choices to have minimum number
        # of selections.
        if len(choices) < min_value:
            min_value = 1

        # All choices should be unique and non-empty.
        cls._choices_should_be_unique_and_non_empty(
            choices,
            answer_groups,
            state_dict,
            is_item_selection_interaction=True)

        empty_ans_groups = []
        for answer_group in answer_groups:
            invalid_rules = []
            for rule_spec in answer_group['rule_specs']:
                # `Equals` should have between min and max number of selections.
                if rule_spec['rule_type'] == 'Equals':
                    rule_value = rule_spec['inputs']['x']
                    assert isinstance(rule_value, list)
                    if (
                        len(rule_value) < min_value or
                        len(rule_value) > max_value
                    ):
                        if (
                            answer_group['outcome']['dest'] == state_name or
                            len(rule_value) == 0
                        ):
                            invalid_rules.append(rule_spec)
                        else:
                            min_value = min(min_value, len(rule_value))
                            max_value = max(max_value, len(rule_value))

            for invalid_rule in invalid_rules:
                answer_group['rule_specs'].remove(invalid_rule)

            if (
                len(answer_group['rule_specs']) == 0 and
                answer_group not in empty_ans_groups
            ):
                empty_ans_groups.append(answer_group)

        for empty_ans_group in empty_ans_groups:
            answer_groups.remove(empty_ans_group)

        state_dict['interaction']['customization_args'][
            'minAllowableSelectionCount'
        ]['value'] = min_value
        state_dict['interaction']['customization_args'][
            'maxAllowableSelectionCount'
        ]['value'] = max_value
        state_dict['interaction']['customization_args']['choices'][
            'value'
        ] = choices
        state_dict['interaction']['answer_groups'] = answer_groups

    @classmethod
    def _update_rule_value_having_empty_choices(
        cls,
        empty_choices: List[state_domain.SubtitledHtmlDict],
        rule_value_x: List[List[str]],
        solution: Optional[List[List[str]]]
    ) -> None:
        """Removing empty choice from the rule values.

        Args:
            empty_choices: List[state_domain.SubtitledHtmlDict]. The list of
                empty choices.
            rule_value_x: List[List[str]]. The rule spec value.
            solution: Optional[List[List[str]]]. The solution of the state.
        """
        for empty_choice in empty_choices:
            for rule_value in rule_value_x:
                for choice in rule_value:
                    if choice == empty_choice['content_id']:
                        rule_value.remove(choice)
                        break
                if len(rule_value) == 0:
                    rule_value_x.remove(rule_value)
                    break

            if solution is not None and isinstance(solution, list):
                for choice_list in solution:
                    for choice in choice_list:
                        if choice == empty_choice['content_id']:
                            choice_list.remove(choice)
                            break
                    if len(choice_list) == 0:
                        solution.remove(choice_list)
                        break

    @classmethod
    def _is_empty_choice_in_rule_value(
        cls,
        empty_choices: List[state_domain.SubtitledHtmlDict],
        value: str
    ) -> bool:
        """Returns True if the empty choice is present inside the value.

        Args:
            empty_choices: List[state_domain.SubtitledHtmlDict]. The list of
                choices.
            value: str. The value which needs to be checked.

        Returns:
            bool. Returns True if the empty choice is equal to the given value.
        """
        for empty_choice in empty_choices:
            if value == empty_choice['content_id']:
                return True

        return False

    @classmethod
    def _fix_drag_and_drop_input_interaction(
        cls, state_dict: state_domain.StateDict, state_name: str
    ) -> None:
        """Fixes the DragAndDropInput interaction with following checks:
        - The rules should not be duplicate else the one with not pointing to
        different state will be deleted
        - Multiple items cannot be in the same place iff the setting is
        turned off. Rule will simply be removed
        - `IsEqualToOrderingWithOneItemAtIncorrectPosition` rule should
        not be present when `multiple items at same place` setting
        is turned off. Rule will simply be removed
        - In `HasElementXBeforeElementY` rule, `X` value should not be
        equal to `Y` value. Rule will simply be removed
        - Rule `IsEqualToOrdering` having empty values is removed
        - The `Equals` rule should always come before `HasElementXAtPositionY`
        where the element `X` is present at position `Y` inside `Equals`
        rule otherwise the rule will never going to match. We will simply remove
        the `Equals` rule as it will never going to match
        - The `Equals` rule should always come before
        `IsEqualToOrderingWithOneItemAtIncorrectPosition` otherwise the
        rule will never going to match. We will simply remove
        the `Equals` rule as it will never going to match

        Args:
            state_dict: state_domain.StateDict. The state dictionary that needs
                to be fixed.
            state_name: str. The name of the state.
        """
        answer_groups = state_dict['interaction']['answer_groups']
        multi_item_value = (
            state_dict['interaction']['customization_args']
            ['allowMultipleItemsInSamePosition']['value']
        )
        invalid_rules = []
        ele_x_at_y_rules: List[Dict[str, Union[str, int]]] = []
        off_by_one_rules: List[List[List[str]]] = []
        # Here we use cast because we are narrowing down the type from
        # various customization args value types to List[SubtitledHtmlDict]
        # type, and this is done because here we are accessing 'choices' key
        # from DragAndDropInput customization arg whose value is always of
        # List[SubtitledHtmlDict] type.
        choices_drag_drop = (
            cast(
                List[state_domain.SubtitledHtmlDict],
                state_dict['interaction']['customization_args'][
                    'choices'
                ]['value']
            )
        )

        if state_dict['interaction']['solution'] is not None:
            solution = state_dict['interaction']['solution']['correct_answer']
        else:
            solution = None

        # Here we use cast because we are certain with the type
        # of the solution and to avoid the mypy type check failure.
        state_sol = cast(Optional[List[List[str]]], solution)

        # Check for empty choices.
        empty_choices = []
        for choice_drag in choices_drag_drop:
            if html_cleaner.is_html_empty(choice_drag['html']):
                empty_choices.append(choice_drag)

        if len(empty_choices) > 0:
            for empty_choice in empty_choices:
                choices_drag_drop.remove(empty_choice)

        # Fix content.
        for choice_drag in choices_drag_drop:
            choice_html = choice_drag['html']
            choice_drag['html'] = cls.fix_content(choice_html)

        cls._remove_duplicate_rules_inside_answer_groups(
            answer_groups, state_name)
        for answer_group in answer_groups:
            for rule_spec in answer_group['rule_specs']:
                rule_inputs = rule_spec['inputs']
                assert isinstance(rule_inputs, dict)
                rule_spec_x = rule_inputs['x']

                if (
                    rule_spec['rule_type'] ==
                    'IsEqualToOrderingWithOneItemAtIncorrectPosition'
                ):
                    # Here we use cast because we are certain with the type
                    # of the rule spec and to avoid the mypy type check failure.
                    rule_spec_val = cast(List[List[str]], rule_spec_x)
                    if len(empty_choices) > 0:
                        cls._update_rule_value_having_empty_choices(
                            empty_choices, rule_spec_val, state_sol)
                    # `IsEqualToOrderingWithOneItemAtIncorrectPosition`
                    # rule should not be present when `multiple items at same
                    # place` setting is turned off.
                    if not multi_item_value:
                        invalid_rules.append(rule_spec)
                    else:
                        off_by_one_rules.append(rule_spec_val)

                # In `HasElementXBeforeElementY` rule, `X` value
                # should not be equal to `Y` value.
                elif rule_spec['rule_type'] == 'HasElementXBeforeElementY':
                    value_x = rule_spec['inputs']['x']
                    value_y = rule_spec['inputs']['y']
                    assert isinstance(value_x, str)
                    assert isinstance(value_y, str)
                    if value_x == value_y:
                        invalid_rules.append(rule_spec)

                    if len(empty_choices) > 0:
                        if cls._is_empty_choice_in_rule_value(
                            empty_choices, value_x
                        ):
                            invalid_rules.append(rule_spec)
                            continue

                        if cls._is_empty_choice_in_rule_value(
                            empty_choices, value_y
                        ):
                            invalid_rules.append(rule_spec)
                            continue

                elif rule_spec['rule_type'] == 'HasElementXAtPositionY':
                    element = rule_spec['inputs']['x']
                    assert isinstance(element, str)
                    position = rule_spec['inputs']['y']
                    assert isinstance(position, int)

                    if len(empty_choices) > 0:
                        if cls._is_empty_choice_in_rule_value(
                            empty_choices, element
                        ):
                            invalid_rules.append(rule_spec)
                            continue

                    ele_x_at_y_rules.append(
                        {'element': element, 'position': position}
                    )

                elif rule_spec['rule_type'] == 'IsEqualToOrdering':
                    # Here we use cast because we are certain with the type
                    # of the rule spec and to avoid the mypy type check failure.
                    rule_spec_val_x = cast(List[List[str]], rule_spec_x)
                    if len(empty_choices) > 0:
                        cls._update_rule_value_having_empty_choices(
                            empty_choices, rule_spec_val_x, state_sol)

                    # Multiple items cannot be in the same place iff the
                    # setting is turned off.
                    for ele in rule_spec_val_x:
                        if not multi_item_value and len(ele) > 1:
                            invalid_rules.append(rule_spec)

                    # `IsEqualToOrdering` rule should not have empty values.
                    if len(rule_spec_val_x) <= 0:
                        invalid_rules.append(rule_spec)
                    else:
                        # `IsEqualToOrdering` rule should always come before
                        # `HasElementXAtPositionY` where element `X` is present
                        # at position `Y` in `IsEqualToOrdering` rule.
                        for ele_x_at_y_rule in ele_x_at_y_rules:
                            assert isinstance(ele_x_at_y_rule, dict)
                            ele_position = ele_x_at_y_rule['position']
                            ele_element = ele_x_at_y_rule['element']
                            assert isinstance(ele_position, int)
                            if ele_position > len(rule_spec_val_x):
                                continue
                            rule_choice = rule_spec_val_x[ele_position - 1]

                            if len(rule_choice) == 0:
                                invalid_rules.append(rule_spec)
                            else:
                                for choice in rule_choice:
                                    if choice == ele_element:
                                        invalid_rules.append(rule_spec)

                        # `IsEqualToOrdering` should always come before
                        # `IsEqualToOrderingWithOneItemAtIncorrectPosition` when
                        # they are off by one value.
                        item_to_layer_idx = {}
                        for layer_idx, layer in enumerate(rule_spec_val_x):
                            for item in layer:
                                item_to_layer_idx[item] = layer_idx

                        for off_by_one_rule in off_by_one_rules:
                            assert isinstance(off_by_one_rule, list)
                            wrong_positions = 0
                            for layer_idx, layer in enumerate(off_by_one_rule):
                                for item in layer:
                                    if layer_idx != item_to_layer_idx[item]:
                                        wrong_positions += 1
                            if wrong_positions <= 1:
                                invalid_rules.append(rule_spec)

        empty_ans_groups = []
        for invalid_rule in invalid_rules:
            for answer_group in answer_groups:
                for rule_spec in answer_group['rule_specs']:
                    if rule_spec == invalid_rule:
                        answer_group['rule_specs'].remove(rule_spec)

                if (
                    len(answer_group['rule_specs']) == 0 and
                    answer_group not in empty_ans_groups
                ):
                    empty_ans_groups.append(answer_group)

        for empty_ans_group in empty_ans_groups:
            answer_groups.remove(empty_ans_group)

        state_dict['interaction']['answer_groups'] = answer_groups

    @classmethod
    def _fix_text_input_interaction(
        cls, state_dict: state_domain.StateDict, state_name: str
    ) -> None:
        """Fixes the TextInput interaction with following checks:
        - The rules should not be duplicate else the one with not pointing to
        different state will be deleted
        - Text input height shoule be >= 1 and <= 10 else we will replace with
        10
        - `Contains` should always come after another `Contains` rule where
        the first contains rule strings is a substring of the other contains
        rule strings
        - `StartsWith` rule should always come after another `StartsWith` rule
        where the first starts-with string is the prefix of the other
        starts-with string
        - `Contains` should always come after `StartsWith` rule where the
        contains rule strings is a substring of the `StartsWith` rule string
        - `Contains` should always come after `Equals` rule where the contains
        rule strings is a substring of the `Equals` rule string
        - `Contains` should always come after `Equals` rule where the contains
        rule strings is a substring of the `Equals` rule string
        - `Startswith` should always come after the `Equals` rule where a
        `starts-with` string is a prefix of the `Equals` rule's string.

        Args:
            state_dict: state_domain.StateDict. The state dictionary that needs
                to be fixed.
            state_name: str. The name of the state.
        """
        answer_groups = state_dict['interaction']['answer_groups']
        seen_strings_contains: List[List[str]] = []
        seen_strings_startswith: List[List[str]] = []
        invalid_rules = []

        cls._remove_duplicate_rules_inside_answer_groups(
            answer_groups, state_name)
        # Here we use cast because we are narrowing down the type from various
        # customization args value types to int type, and this is done because
        # here we are accessing 'rows' key from TextInput customization arg
        # whose value is always of int type.
        rows_value = cast(
            int,
            state_dict['interaction']['customization_args']['rows']['value']
        )
        # Text input height shoule be >= 1 and <= 10.
        if rows_value < 1:
            state_dict['interaction']['customization_args'][
                'rows']['value'] = 1
        if rows_value > 10:
            state_dict['interaction']['customization_args'][
                'rows']['value'] = 10
        for answer_group in answer_groups:
            assert isinstance(answer_group['rule_specs'], list)
            for rule_spec in answer_group['rule_specs']:
                rule_spec_text = rule_spec['inputs']['x']
                assert isinstance(rule_spec_text, dict)
                rule_values = rule_spec_text['normalizedStrSet']
                assert isinstance(rule_values, list)
                if rule_spec['rule_type'] == 'Contains':
                    # `Contains` should always come after another
                    # `Contains` rule where the first contains rule
                    # strings is a substring of the other contains
                    # rule strings.
                    for contain_rule_ele in seen_strings_contains:
                        for contain_rule_string in contain_rule_ele:
                            for rule_value in rule_values:
                                if contain_rule_string in rule_value:
                                    invalid_rules.append(rule_spec)
                    seen_strings_contains.append(rule_values)
                elif rule_spec['rule_type'] == 'StartsWith':
                    # `StartsWith` rule should always come after another
                    # `StartsWith` rule where the first starts-with string
                    # is the prefix of the other starts-with string.
                    for start_with_rule_ele in seen_strings_startswith:
                        for start_with_rule_string in start_with_rule_ele:
                            for rule_value in rule_values:
                                if rule_value.startswith(
                                    start_with_rule_string
                                ):
                                    invalid_rules.append(rule_spec)
                    # `Contains` should always come after `StartsWith` rule
                    # where the contains rule strings is a substring
                    # of the `StartsWith` rule string.
                    for contain_rule_ele in seen_strings_contains:
                        for contain_rule_string in contain_rule_ele:
                            for rule_value in rule_values:
                                if contain_rule_string in rule_value:
                                    invalid_rules.append(rule_spec)
                    seen_strings_startswith.append(rule_values)
                elif rule_spec['rule_type'] == 'Equals':
                    # `Contains` should always come after `Equals` rule
                    # where the contains rule strings is a substring
                    # of the `Equals` rule string.
                    for contain_rule_ele in seen_strings_contains:
                        for contain_rule_string in contain_rule_ele:
                            for rule_value in rule_values:
                                if contain_rule_string in rule_value:
                                    invalid_rules.append(rule_spec)
                    # `Startswith` should always come after the `Equals`
                    # rule where a `starts-with` string is a prefix of the
                    # `Equals` rule's string.
                    for start_with_rule_ele in seen_strings_startswith:
                        for start_with_rule_string in start_with_rule_ele:
                            for rule_value in rule_values:
                                if rule_value.startswith(
                                    start_with_rule_string
                                ):
                                    invalid_rules.append(rule_spec)

        empty_ans_groups = []
        for invalid_rule in invalid_rules:
            for answer_group in answer_groups:
                for rule_spec in answer_group['rule_specs']:
                    if rule_spec == invalid_rule:
                        answer_group['rule_specs'].remove(rule_spec)

                if (
                    len(answer_group['rule_specs']) == 0 and
                    answer_group not in empty_ans_groups
                ):
                    empty_ans_groups.append(answer_group)

        for empty_ans_group in empty_ans_groups:
            answer_groups.remove(empty_ans_group)

        state_dict['interaction']['answer_groups'] = answer_groups

    @classmethod
    def _update_state_interaction(
        cls,
        states_dict: Dict[str, state_domain.StateDict],
        language_code: str
    ) -> Dict[str, state_domain.StateDict]:
        """Handles all the invalid general state interactions

        Args:
            states_dict: dict. A dict where each key-value pair represents,
                respectively, a state name and a dict used to initialize a
                State domain object.
            language_code: str. The language code of the exploration.

        Returns:
            states_dict: Dict[str, state_domain.StateDict]. The converted
            state dictionary.
        """
        for state_name, state_dict in states_dict.items():
            interaction_id_to_fix_func: Dict[str, Callable[..., None]] = {
                'Continue': cls._fix_continue_interaction,
                'EndExploration': cls._fix_end_interaction,
                'NumericInput': cls._fix_numeric_input_interaction,
                'FractionInput': cls._fix_fraction_input_interaction,
                'MultipleChoiceInput': (
                    cls._fix_multiple_choice_input_interaction),
                'ItemSelectionInput': cls._fix_item_selection_input_interaction,
                'DragAndDropSortInput': (
                    cls._fix_drag_and_drop_input_interaction),
                'TextInput': cls._fix_text_input_interaction
            }
            interaction_id = state_dict['interaction']['id']
            if interaction_id in interaction_id_to_fix_func:
                if interaction_id == 'Continue':
                    interaction_id_to_fix_func[interaction_id](
                        state_dict, language_code)
                elif interaction_id == 'EndExploration':
                    interaction_id_to_fix_func[interaction_id](state_dict)
                else:
                    interaction_id_to_fix_func[interaction_id](
                        state_dict, state_name)

            # Update translations and voiceovers.
            cls._remove_unwanted_content_ids_from_translations_and_voiceovers_from_state_v51_or_v52( # pylint: disable=line-too-long
                state_dict, state_schema=52)

        return states_dict

    # ################################################.
    # Fix validation errors for exploration state RTE.
    # ################################################.

    @classmethod
    def _is_tag_removed_with_invalid_attributes(
        cls, tag: bs4.BeautifulSoup, attr: str
    ) -> bool:
        """Returns True when the tag is removed due to invalid attribute.

        Args:
            tag: bs4.BeautifulSoup. The RTE tag.
            attr: str. The attribute that needs to be checked.

        Returns:
            bool. Returns True when the tag has been deleted.
        """
        if not tag.has_attr(attr):
            tag.decompose()
            return True

        if html_cleaner.is_html_empty(tag[attr]):
            tag.decompose()
            return True

        return False

    @classmethod
    def _fix_rte_tags(
        cls, html: str,
        *,
        is_tags_nested_inside_tabs_or_collapsible: bool = False
    ) -> str:
        """Handles all the invalid RTE tags, performs the following:
            - `oppia-noninteractive-image`
                - If `alt-with-value` attribute not in the image tag,
                introduces the attribute and assign empty value
                - If `filepath-with-value` attribute not in image tag,
                removes the tag
                - If `filepath-with-value` attribute empty then removes
                the tag
                - If `caption-with-value` attribute not in the image tag,
                introduces the attribute and assign empty value
            - `oppia-noninteractive-skillreview`
                - If `text-with-value` attribute is not present or empty or
                None, removes the tag
                - If `skill_id-with-value` attribute is not present or empty or
                None, removes the tag
            - `oppia-noninteractive-math`
                - If `math_content-with-value` attribute not in math tag,
                removes the tag
                - If `raw_latex` is not present or empty or None, removes
                the tag
            - `oppia-noninteractive-video`
                - If `start-with-value` or `end-with-value` is not present,
                introduce them to the tag and assign 0 to them
                - If `autoplay-with-value` is not present or is not boolean,
                introduce it to the tag and assign `false` to them
                - If `video_id-with-value` is not present or empty, removes
                the tag
                - If `start-with-value` > `end-with-value`, set both to '0'
            - `oppia-noninteractive-link`
                - If `text-with-value` or `url-with-value` is not present,
                or is empty simply removes the tag
            - `oppia-noninteractive-tabs` and `oppia-noninteractive-collapsible`
                - If these tags are nested inside tabs and collapsible tag, we
                will simply remove the tag

        Args:
            html: str. The RTE tags.
            is_tags_nested_inside_tabs_or_collapsible: bool. If the tag is
                present inside the tabs or collapsible tag.

        Returns:
            str. Returns the updated html value.
        """
        soup = bs4.BeautifulSoup(html, 'html.parser')

        for tag in soup.find_all('oppia-noninteractive-image'):
            if not tag.has_attr('alt-with-value'):
                tag['alt-with-value'] = '&quot;&quot;'

            if cls._is_tag_removed_with_invalid_attributes(
                tag, 'filepath-with-value'):
                continue

            if not tag.has_attr('caption-with-value'):
                tag['caption-with-value'] = '&quot;&quot;'

        for tag in soup.find_all('oppia-noninteractive-skillreview'):
            if cls._is_tag_removed_with_invalid_attributes(
                tag, 'text-with-value'):
                continue

            if cls._is_tag_removed_with_invalid_attributes(
                tag, 'skill_id-with-value'):
                continue

        for tag in soup.find_all('oppia-noninteractive-video'):
            if not tag.has_attr('start-with-value'):
                tag['start-with-value'] = '0'
            else:
                if not tag['start-with-value'].isdigit():
                    tag['start-with-value'] = '0'

            if not tag.has_attr('end-with-value'):
                tag['end-with-value'] = '0'
            else:
                if not tag['end-with-value'].isdigit():
                    tag['end-with-value'] = '0'

            if not tag.has_attr('autoplay-with-value'):
                tag['autoplay-with-value'] = 'false'
            else:
                if tag['autoplay-with-value'].strip() not in (
                    'true', 'false', '\'true\'', '\'false\'',
                    '\"true\"', '\"false\"', True, False
                ):
                    tag['autoplay-with-value'] = 'false'

            if cls._is_tag_removed_with_invalid_attributes(
                tag, 'video_id-with-value'):
                continue

            start_value = float(tag['start-with-value'])
            end_value = float(tag['end-with-value'])
            if (
                start_value > end_value and
                start_value != 0 and
                end_value != 0
            ):
                tag['end-with-value'] = '0'
                tag['start-with-value'] = '0'

        for tag in soup.find_all('oppia-noninteractive-link'):
            if cls._is_tag_removed_with_invalid_attributes(
                tag, 'url-with-value'
            ):
                continue

            url = tag['url-with-value'].replace(
                '&quot;', '').replace(' ', '')
            if utils.get_url_scheme(url) == 'http':
                url = url.replace('http', 'https')

            if (
                utils.get_url_scheme(url) not in
                constants.ACCEPTABLE_SCHEMES
            ):
                tag.decompose()
                continue

            tag['url-with-value'] = '&quot;' + url + '&quot;'

            if not tag.has_attr('text-with-value'):
                tag['text-with-value'] = tag['url-with-value']
            else:
                if html_cleaner.is_html_empty(tag['text-with-value']):
                    tag['text-with-value'] = tag['url-with-value']

        for tag in soup.find_all('oppia-noninteractive-math'):
            if cls._is_tag_removed_with_invalid_attributes(
                tag, 'math_content-with-value'):
                continue

            math_content_json = utils.unescape_html(
                tag['math_content-with-value'])
            math_content_list = json.loads(math_content_json)
            if 'raw_latex' not in math_content_list:
                tag.decompose()
                continue
            if html_cleaner.is_html_empty(math_content_list['raw_latex']):
                tag.decompose()
                continue

            if 'svg_filename' not in math_content_list:
                tag.decompose()
                continue
            if html_cleaner.is_html_empty(math_content_list['svg_filename']):
                tag.decompose()
                continue

        if is_tags_nested_inside_tabs_or_collapsible:
            tabs_tags = soup.find_all('oppia-noninteractive-tabs')
            if len(tabs_tags) > 0:
                for tabs_tag in tabs_tags:
                    tabs_tag.decompose()
                    continue
            collapsible_tags = soup.find_all('oppia-noninteractive-collapsible')
            if len(collapsible_tags) > 0:
                for collapsible_tag in collapsible_tags:
                    collapsible_tag.decompose()
                    continue

        return str(soup).replace('<br/>', '<br>')

    @classmethod
    def _is_tag_removed_with_empty_content(
        cls,
        tag: bs4.BeautifulSoup,
        content: Union[str, List[str]],
        *,
        is_collapsible: bool = False
    ) -> bool:
        """Returns True when the tag is removed for having empty content.

        Args:
            tag: bs4.BeautifulSoup. The RTE tag.
            content: Union[str, List[str]]. The content that needs to be
                checked.
            is_collapsible: bool. True if the tag is collapsible tag.

        Returns:
            bool. Returns True when the tag has been deleted.
        """
        if is_collapsible:
            assert isinstance(content, str)
            if html_cleaner.is_html_empty(content):
                tag.decompose()
                return True
        else:
            if len(content) == 0:
                tag.decompose()
                return True

        return False

    @classmethod
    def _fix_tabs_and_collapsible_tags(cls, html: str) -> str:
        """Fixes all tabs and collapsible tags, performs the following:
        - `oppia-noninteractive-tabs`
            - If no `tab_contents-with-value` attribute, tag will be removed
            - If `tab_contents-with-value` is empty then the tag will be removed
        - `oppia-noninteractive-collapsible`
            - If no `content-with-value` attribute, tag will be removed
            - If `content-with-value` is empty then the tag will be removed
            - If no `heading-with-value` attribute, tag will be removed
            - If `heading-with-value` is empty then the tag will be removed

        Args:
            html: str. The RTE tags.

        Returns:
            str. Returns the updated html value.
        """
        soup = bs4.BeautifulSoup(html, 'html.parser')
        tabs_tags = soup.find_all('oppia-noninteractive-tabs')
        for tag in tabs_tags:
            if tag.has_attr('tab_contents-with-value'):
                tab_content_json = utils.unescape_html(
                    tag['tab_contents-with-value'])
                tab_content_list = json.loads(tab_content_json)
                if cls._is_tag_removed_with_empty_content(
                    tag, tab_content_list, is_collapsible=False):
                    continue

                empty_tab_contents = []
                for tab_content in tab_content_list:
                    tab_content['content'] = cls._fix_rte_tags(
                        tab_content['content'],
                        is_tags_nested_inside_tabs_or_collapsible=True
                    )
                    if html_cleaner.is_html_empty(tab_content['content']):
                        empty_tab_contents.append(tab_content)

                # Remove empty tab content from the tag.
                for empty_content in empty_tab_contents:
                    tab_content_list.remove(empty_content)

                if cls._is_tag_removed_with_empty_content(
                    tag, tab_content_list, is_collapsible=False):
                    continue

                tab_content_json = json.dumps(tab_content_list)
                tag['tab_contents-with-value'] = utils.escape_html(
                    tab_content_json)
            else:
                tag.decompose()
                continue

        collapsibles_tags = soup.find_all(
            'oppia-noninteractive-collapsible')
        for tag in collapsibles_tags:
            if tag.has_attr('content-with-value'):
                collapsible_content_json = (
                    utils.unescape_html(tag['content-with-value'])
                )
                collapsible_content = json.loads(
                    collapsible_content_json)
                if cls._is_tag_removed_with_empty_content(
                    tag, collapsible_content, is_collapsible=True):
                    continue

                collapsible_content = cls._fix_rte_tags(
                    collapsible_content,
                    is_tags_nested_inside_tabs_or_collapsible=True
                )
                if cls._is_tag_removed_with_empty_content(
                    tag, collapsible_content, is_collapsible=True):
                    continue

                collapsible_content_json = json.dumps(collapsible_content)
                tag['content-with-value'] = utils.escape_html(
                    collapsible_content_json)
            else:
                tag.decompose()
                continue

            if cls._is_tag_removed_with_invalid_attributes(
                tag, 'heading-with-value'):
                continue

        return str(soup).replace('<br/>', '<br>')

    @classmethod
    def fix_content(cls, html: str) -> str:
        """Helper function to fix the html.

        Args:
            html: str. The html data to fix.

        Returns:
            html: str. The fixed html data.
        """
        html = cls._fix_rte_tags(
            html, is_tags_nested_inside_tabs_or_collapsible=False)
        html = cls._fix_tabs_and_collapsible_tags(html)
        return html.replace('\xa0', '&nbsp;')

    @classmethod
    def _update_state_rte(
        cls, states_dict: Dict[str, state_domain.StateDict]
    ) -> Dict[str, state_domain.StateDict]:
        """Update the state RTE content and translations

        Args:
            states_dict: dict. A dict where each key-value pair represents,
                respectively, a state name and a dict used to initialize a
                State domain object.

        Returns:
            dict. The converted states_dict.
        """
        for state in states_dict.values():
            # Fix tags for state content.
            html = state['content']['html']
            state['content']['html'] = cls.fix_content(html)

            # Fix tags for written translations.
            # Here we use MyPy ignore because the latest schema of state
            # dict doesn't contains written_translations property.
            written_translations = (
                state['written_translations']['translations_mapping'])  # type: ignore[misc]
            for translation_item in written_translations.values():
                for translation in translation_item.values():
                    if isinstance(translation['translation'], list):
                        translated_element_list = []
                        for element in translation['translation']:
                            translated_element_list.append(
                                cls.fix_content(element))
                        translation['translation'] = translated_element_list
                    else:
                        html = translation['translation']
                        translation['translation'] = cls.fix_content(html)

            # Fix RTE content present inside the answer group's feedback.
            for answer_group in state['interaction']['answer_groups']:
                feedback = answer_group['outcome']['feedback']['html']
                if not html_cleaner.is_html_empty(feedback):
                    answer_group['outcome']['feedback']['html'] = (
                        cls.fix_content(feedback))

            # Fix RTE content present inside the default outcome.
            if state['interaction']['default_outcome'] is not None:
                default_feedback = state['interaction']['default_outcome'][
                    'feedback']['html']
                if not html_cleaner.is_html_empty(default_feedback):
                    state['interaction']['default_outcome']['feedback'][
                        'html'] = cls.fix_content(default_feedback)

            # Fix RTE content present inside the Solution.
            if state['interaction']['solution'] is not None:
                solution = state['interaction']['solution']['explanation'][
                    'html']
                state['interaction']['solution']['explanation']['html'] = (
                    cls.fix_content(solution))

            # Fix RTE content present inside the Hint.
            empty_hints = []
            hints = state['interaction']['hints']
            assert isinstance(hints, list)
            for hint in hints:
                hint_content = hint['hint_content']['html']
                hint['hint_content']['html'] = cls.fix_content(hint_content)
                if html_cleaner.is_html_empty(hint['hint_content']['html']):
                    empty_hints.append(hint)

            for empty_hint in empty_hints:
                hints.remove(empty_hint)
            state['interaction']['hints'] = hints

            # Update translations and voiceovers.
            cls._remove_unwanted_content_ids_from_translations_and_voiceovers_from_state_v51_or_v52( # pylint: disable=line-too-long
                state, state_schema=52)

        return states_dict

    @classmethod
    def _convert_states_v54_dict_to_v55_dict(
        cls, states_dict: Dict[str, state_domain.StateDict]
    ) -> Tuple[Dict[str, state_domain.StateDict], int]:
        """Converts from v54 to v55. Version 55 removes next_content_id_index
        and WrittenTranslation from State. This version also updates the
        content-ids for each translatable field in the state with its new
        content-id.
        """
        for _, state_dict in states_dict.items():
            # Here we use MyPy ignore because the latest schema of state
            # dict doesn't contains next_content_id_index property.
            del state_dict['next_content_id_index'] # type: ignore[misc]
            # Here we use MyPy ignore because the latest schema of state
            # dict doesn't contains written_translations property.
            del state_dict['written_translations'] # type: ignore[misc]
        states_dict, next_content_id_index = (
            state_domain.State
            .update_old_content_id_to_new_content_id_in_v54_states(states_dict)
        )

        return states_dict, next_content_id_index

    @classmethod
    def _convert_states_v55_dict_to_v56_dict(
        cls, states_dict: Dict[str, state_domain.StateDict]
    ) -> Dict[str, state_domain.StateDict]:
        """Converts from v55 to v56. Version 56 adds an
        inapplicable_skill_misconception_ids list to the state.
<<<<<<< HEAD
=======

        Args:
            states_dict: dict. A dict where each key-value pair represents,
                respectively, a state name and a dict used to initialize a
                State domain object.

        Returns:
            Dict[str, state_domain.StateDict]. The converted
            v56 state dictionary.
>>>>>>> 7633b0f9
        """
        for _, state_dict in states_dict.items():
            state_dict['inapplicable_skill_misconception_ids'] = []

        return states_dict

    @classmethod
    def update_states_from_model(
        cls,
        versioned_exploration_states: VersionedExplorationStatesDict,
        current_states_schema_version: int,
        init_state_name: str,
        language_code: str
    ) -> Optional[int]:
        """Converts the states blob contained in the given
        versioned_exploration_states dict from current_states_schema_version to
        current_states_schema_version + 1.
        Note that the versioned_exploration_states being passed in is modified
        in-place.

        Args:
            versioned_exploration_states: dict. A dict with two keys:
                - states_schema_version: int. The states schema version for
                    the exploration.
                - states: dict. The dict of states which is contained in the
                    exploration. The keys are state names and the values are
                    dicts used to initialize a State domain object.
            current_states_schema_version: int. The current states
                schema version.
            init_state_name: str. Name of initial state.
            language_code: str. The language code of the exploration.

        Returns:
            None|int. The next content Id index for generating new content Id.
        """
        versioned_exploration_states['states_schema_version'] = (
            current_states_schema_version + 1)

        conversion_fn = getattr(cls, '_convert_states_v%s_dict_to_v%s_dict' % (
            current_states_schema_version, current_states_schema_version + 1))
        if current_states_schema_version == 43:
            versioned_exploration_states['states'] = conversion_fn(
                versioned_exploration_states['states'], init_state_name)
        elif current_states_schema_version == 52:
            versioned_exploration_states['states'] = conversion_fn(
                versioned_exploration_states['states'], language_code)
        elif current_states_schema_version == 54:
            versioned_exploration_states['states'], next_content_id_index = (
                conversion_fn(versioned_exploration_states['states']))
            assert isinstance(next_content_id_index, int)
            return next_content_id_index
        else:
            versioned_exploration_states['states'] = conversion_fn(
                versioned_exploration_states['states'])

        return None

    # The current version of the exploration YAML schema. If any backward-
    # incompatible changes are made to the exploration schema in the YAML
    # definitions, this version number must be changed and a migration process
    # put in place.
    CURRENT_EXP_SCHEMA_VERSION = 61
    EARLIEST_SUPPORTED_EXP_SCHEMA_VERSION = 46

    @classmethod
    def _convert_v46_dict_to_v47_dict(
        cls, exploration_dict: VersionedExplorationDict
    ) -> VersionedExplorationDict:
        """Converts a v46 exploration dict into a v47 exploration dict.
        Changes rule input types for DragAndDropSortInput and ItemSelectionInput
        interactions to better support translations. Specifically, the rule
        inputs will store content ids of html rather than the raw html.

        Args:
            exploration_dict: dict. The dict representation of an exploration
                with schema version v46.

        Returns:
            dict. The dict representation of the Exploration domain object,
            following schema version v47.
        """
        exploration_dict['schema_version'] = 47

        exploration_dict['states'] = cls._convert_states_v41_dict_to_v42_dict(
            exploration_dict['states'])
        exploration_dict['states_schema_version'] = 42

        return exploration_dict

    @classmethod
    def _convert_v47_dict_to_v48_dict(
        cls, exploration_dict: VersionedExplorationDict
    ) -> VersionedExplorationDict:
        """Converts a v47 exploration dict into a v48 exploration dict.
        Adds a new customization arg to NumericExpressionInput,
        AlgebraicExpressionInput, and MathEquationInput. The customization arg
        will allow creators to choose whether to render the division sign (÷)
        instead of a fraction for the division operation.

        Args:
            exploration_dict: dict. The dict representation of an exploration
                with schema version v47.

        Returns:
            dict. The dict representation of the Exploration domain object,
            following schema version v48.
        """
        exploration_dict['schema_version'] = 48

        exploration_dict['states'] = cls._convert_states_v42_dict_to_v43_dict(
            exploration_dict['states'])
        exploration_dict['states_schema_version'] = 43

        return exploration_dict

    @classmethod
    def _convert_v48_dict_to_v49_dict(
        cls, exploration_dict: VersionedExplorationDict
    ) -> VersionedExplorationDict:
        """Converts a v48 exploration dict into a v49 exploration dict.
        Adds card_is_checkpoint to mark a state as a checkpoint for the
        learners.

        Args:
            exploration_dict: dict. The dict representation of an exploration
                with schema version v48.

        Returns:
            dict. The dict representation of the Exploration domain object,
            following schema version v49.
        """
        exploration_dict['schema_version'] = 49
        exploration_dict['states'] = cls._convert_states_v43_dict_to_v44_dict(
            exploration_dict['states'], exploration_dict['init_state_name'])
        exploration_dict['states_schema_version'] = 44

        return exploration_dict

    @classmethod
    def _convert_v49_dict_to_v50_dict(
        cls, exploration_dict: VersionedExplorationDict
    ) -> VersionedExplorationDict:
        """Converts a v49 exploration dict into a v50 exploration dict.
        Version 50 contains linked skill id to exploration state.

        Args:
            exploration_dict: dict. The dict representation of an exploration
                with schema version v49.

        Returns:
            dict. The dict representation of the Exploration domain object,
            following schema version v50.
        """

        exploration_dict['schema_version'] = 50

        exploration_dict['states'] = cls._convert_states_v44_dict_to_v45_dict(
            exploration_dict['states'])
        exploration_dict['states_schema_version'] = 45

        return exploration_dict

    @classmethod
    def _convert_v50_dict_to_v51_dict(
        cls, exploration_dict: VersionedExplorationDict
    ) -> VersionedExplorationDict:
        """Converts a v50 exploration dict into a v51 exploration dict.
        Version 51 ensures that unicode written_translations are stripped of
        HTML tags and have data_format field set to unicode.

        Args:
            exploration_dict: dict. The dict representation of an exploration
                with schema version v50.

        Returns:
            dict. The dict representation of the Exploration domain object,
            following schema version v51.
        """

        exploration_dict['schema_version'] = 51

        exploration_dict['states'] = cls._convert_states_v45_dict_to_v46_dict(
            exploration_dict['states'])
        exploration_dict['states_schema_version'] = 46

        return exploration_dict

    @classmethod
    def _convert_v51_dict_to_v52_dict(
        cls, exploration_dict: VersionedExplorationDict
    ) -> VersionedExplorationDict:
        """Converts a v51 exploration dict into a v52 exploration dict.
        Version 52 deprecates oppia-noninteractive-svgdiagram tag and converts
        existing occurences of it to oppia-noninteractive-image tag.

        Args:
            exploration_dict: dict. The dict representation of an exploration
                with schema version v51.

        Returns:
            dict. The dict representation of the Exploration domain object,
            following schema version v52.
        """

        exploration_dict['schema_version'] = 52

        exploration_dict['states'] = cls._convert_states_v46_dict_to_v47_dict(
            exploration_dict['states'])
        exploration_dict['states_schema_version'] = 47

        return exploration_dict

    @classmethod
    def _convert_v52_dict_to_v53_dict(
        cls, exploration_dict: VersionedExplorationDict
    ) -> VersionedExplorationDict:
        """Converts a v52 exploration dict into a v53 exploration dict.
        Version 53 fixes encoding issues in HTML fields.

        Args:
            exploration_dict: dict. The dict representation of an exploration
                with schema version v51.

        Returns:
            dict. The dict representation of the Exploration domain object,
            following schema version v52.
        """

        exploration_dict['schema_version'] = 53

        exploration_dict['states'] = cls._convert_states_v47_dict_to_v48_dict(
            exploration_dict['states'])
        exploration_dict['states_schema_version'] = 48

        return exploration_dict

    @classmethod
    def _convert_v53_dict_to_v54_dict(
        cls, exploration_dict: VersionedExplorationDict
    ) -> VersionedExplorationDict:
        """Converts a v53 exploration dict into a v54 exploration dict.
        Adds a new customization arg to NumericInput interaction
        which allows creators to set input greator than or equal to zero.

        Args:
            exploration_dict: dict. The dict representation of an exploration
                with schema version v53.

        Returns:
            dict. The dict representation of the Exploration domain object,
            following schema version v54.
        """
        exploration_dict['schema_version'] = 54

        exploration_dict['states'] = cls._convert_states_v48_dict_to_v49_dict(
            exploration_dict['states'])
        exploration_dict['states_schema_version'] = 49

        return exploration_dict

    @classmethod
    def _convert_v54_dict_to_v55_dict(
        cls, exploration_dict: VersionedExplorationDict
    ) -> VersionedExplorationDict:
        """Converts a v54 exploration dict into a v55 exploration dict.
        Removes rules from explorations that use one of the following rules:
        [ContainsSomeOf, OmitsSomeOf, MatchesWithGeneralForm]. It also renames
        `customOskLetters` cust arg to `allowedVariables`.

        Args:
            exploration_dict: dict. The dict representation of an exploration
                with schema version v54.

        Returns:
            dict. The dict representation of the Exploration domain object,
            following schema version v55.
        """
        exploration_dict['schema_version'] = 55

        exploration_dict['states'] = cls._convert_states_v49_dict_to_v50_dict(
            exploration_dict['states'])
        exploration_dict['states_schema_version'] = 50

        return exploration_dict

    @classmethod
    def _convert_v55_dict_to_v56_dict(
        cls, exploration_dict: VersionedExplorationDict
    ) -> VersionedExplorationDict:
        """Converts a v55 exploration dict into a v56 exploration dict.
        Version 56 adds a new dest_if_really_stuck field to the Outcome class
        to redirect the learners to a state for strengthening concepts when
        they get really stuck.

        Args:
            exploration_dict: dict. The dict representation of an exploration
                with schema version v55.

        Returns:
            dict. The dict representation of the Exploration domain object,
            following schema version v56.
        """
        exploration_dict['schema_version'] = 56

        exploration_dict['states'] = cls._convert_states_v50_dict_to_v51_dict(
            exploration_dict['states'])
        exploration_dict['states_schema_version'] = 51

        return exploration_dict

    @classmethod
    def _convert_v56_dict_to_v57_dict(
        cls, exploration_dict: VersionedExplorationDict
    ) -> VersionedExplorationDict:
        """Converts a v56 exploration dict into a v57 exploration dict.
        Version 57 correctly updates the content IDs for translations and
        for voiceovers.

        Args:
            exploration_dict: dict. The dict representation of an exploration
                with schema version v56.

        Returns:
            dict. The dict representation of the Exploration domain object,
            following schema version v57.
        """
        exploration_dict['schema_version'] = 57

        exploration_dict['states'] = cls._convert_states_v51_dict_to_v52_dict(
            exploration_dict['states'])
        exploration_dict['states_schema_version'] = 52

        return exploration_dict

    @classmethod
    def _convert_v57_dict_to_v58_dict(
        cls, exploration_dict: VersionedExplorationDict
    ) -> VersionedExplorationDict:
        """Converts a v57 exploration dict into a v58 exploration dict.
        Version 58 corrects exploration validation errors which are categorized
        as General State Validation, General Interaction Validation
        and General RTE Validation.

        Args:
            exploration_dict: dict. The dict representation of an exploration
                with schema version v56.

        Returns:
            dict. The dict representation of the Exploration domain object,
            following schema version v57.
        """
        exploration_dict['schema_version'] = 58

        exploration_dict['states'] = cls._convert_states_v52_dict_to_v53_dict(
            exploration_dict['states'], exploration_dict['language_code'])
        exploration_dict['states_schema_version'] = 53

        return exploration_dict

    @classmethod
    def _convert_v58_dict_to_v59_dict(
        cls, exploration_dict: VersionedExplorationDict
    ) -> VersionedExplorationDict:
        """Converts a v58 exploration dict into a v59 exploration dict.
        Version 59 adds a new customization arg to TextInput allowing
        creators to catch misspellings.

        Args:
            exploration_dict: dict. The dict representation of an exploration
                with schema version v58.

        Returns:
            dict. The dict representation of the Exploration domain object,
            following schema version v59.
        """
        exploration_dict['schema_version'] = 59
        exploration_dict['states'] = cls._convert_states_v53_dict_to_v54_dict(
            exploration_dict['states'])
        exploration_dict['states_schema_version'] = 54

        return exploration_dict

    @classmethod
    def _convert_v59_dict_to_v60_dict(
        cls, exploration_dict: VersionedExplorationDict
    ) -> VersionedExplorationDict:
        """Converts a v59 exploration dict into a v60 exploration dict.
        Removes written_translation, next_content_id_index from state properties
        and also introduces next_content_id_index variable into
        exploration level.

        Args:
            exploration_dict: dict. The dict representation of an exploration
                with schema version v59.

        Returns:
            dict. The dict representation of the Exploration domain object,
            following schema version v60.
        """
        exploration_dict['schema_version'] = 60

        exploration_dict['states'], next_content_id_index = (
            cls._convert_states_v54_dict_to_v55_dict(
                exploration_dict['states'])
        )
        exploration_dict['states_schema_version'] = 55
        exploration_dict['next_content_id_index'] = next_content_id_index

        return exploration_dict

    @classmethod
    def _convert_v60_dict_to_v61_dict(
        cls, exploration_dict: VersionedExplorationDict
    ) -> VersionedExplorationDict:
        """Converts a v60 exploration dict into a v61 exploration dict.
        Introduces the inapplicable_skill_misconception_ids list into
        the state properties.

        Args:
            exploration_dict: dict. The dict representation of an exploration
                with schema version v60.

        Returns:
            dict. The dict representation of the Exploration domain object,
            following schema version v61.
        """
        exploration_dict['schema_version'] = 61

        exploration_dict['states'] = (
            cls._convert_states_v55_dict_to_v56_dict(
                exploration_dict['states'])
        )
        exploration_dict['states_schema_version'] = 56

        return exploration_dict

    @classmethod
    def _migrate_to_latest_yaml_version(
        cls, yaml_content: str
    ) -> VersionedExplorationDict:
        """Return the YAML content of the exploration in the latest schema
        format.

        Args:
            yaml_content: str. The YAML representation of the exploration.

        Returns:
            exploration_dict. The dict 'exploration_dict' is the representation
            of the Exploration.

        Raises:
            InvalidInputException. The 'yaml_content' or the schema version
                is not specified.
            Exception. The exploration schema version is not valid.
        """
        # Here we use cast because we are narrowing down the return type of
        # dict_from_yaml() from Dict[str, Any] to VersionedExplorationDict.
        try:
            exploration_dict = cast(
                VersionedExplorationDict,
                utils.dict_from_yaml(yaml_content)
            )
        except utils.InvalidInputException as e:
            raise utils.InvalidInputException(
                'Please ensure that you are uploading a YAML text file, not '
                'a zip file. The YAML parser returned the following error: %s'
                % e)

        exploration_schema_version = exploration_dict['schema_version']
        if not (cls.EARLIEST_SUPPORTED_EXP_SCHEMA_VERSION <=
                exploration_schema_version
                <= cls.CURRENT_EXP_SCHEMA_VERSION):
            raise Exception(
                'Sorry, we can only process v%s to v%s exploration YAML files '
                'at present.' % (
                    cls.EARLIEST_SUPPORTED_EXP_SCHEMA_VERSION,
                    cls.CURRENT_EXP_SCHEMA_VERSION))

        if exploration_schema_version == 46:
            exploration_dict = cls._convert_v46_dict_to_v47_dict(
                exploration_dict)
            exploration_schema_version = 47

        if exploration_schema_version == 47:
            exploration_dict = cls._convert_v47_dict_to_v48_dict(
                exploration_dict)
            exploration_schema_version = 48

        if exploration_schema_version == 48:
            exploration_dict = cls._convert_v48_dict_to_v49_dict(
                exploration_dict)
            exploration_schema_version = 49

        if exploration_schema_version == 49:
            exploration_dict = cls._convert_v49_dict_to_v50_dict(
                exploration_dict)
            exploration_schema_version = 50

        if exploration_schema_version == 50:
            exploration_dict = cls._convert_v50_dict_to_v51_dict(
                exploration_dict)
            exploration_schema_version = 51

        if exploration_schema_version == 51:
            exploration_dict = cls._convert_v51_dict_to_v52_dict(
                exploration_dict)
            exploration_schema_version = 52

        if exploration_schema_version == 52:
            exploration_dict = cls._convert_v52_dict_to_v53_dict(
                exploration_dict)
            exploration_schema_version = 53

        if exploration_schema_version == 53:
            exploration_dict = cls._convert_v53_dict_to_v54_dict(
                exploration_dict)
            exploration_schema_version = 54

        if exploration_schema_version == 54:
            exploration_dict = cls._convert_v54_dict_to_v55_dict(
                exploration_dict)
            exploration_schema_version = 55

        if exploration_schema_version == 55:
            exploration_dict = cls._convert_v55_dict_to_v56_dict(
                exploration_dict)
            exploration_schema_version = 56

        if exploration_schema_version == 56:
            exploration_dict = cls._convert_v56_dict_to_v57_dict(
                exploration_dict)
            exploration_schema_version = 57

        if exploration_schema_version == 57:
            exploration_dict = cls._convert_v57_dict_to_v58_dict(
                exploration_dict)
            exploration_schema_version = 58

        if exploration_schema_version == 58:
            exploration_dict = cls._convert_v58_dict_to_v59_dict(
                exploration_dict)
            exploration_schema_version = 59

        if exploration_schema_version == 59:
            exploration_dict = cls._convert_v59_dict_to_v60_dict(
                exploration_dict)
            exploration_schema_version = 60

        if exploration_schema_version == 60:
            exploration_dict = cls._convert_v60_dict_to_v61_dict(
                exploration_dict)
            exploration_schema_version = 61

        return exploration_dict

    @classmethod
    def from_yaml(cls, exploration_id: str, yaml_content: str) -> Exploration:
        """Creates and returns exploration from a YAML text string for YAML
        schema versions 10 and later.

        Args:
            exploration_id: str. The id of the exploration.
            yaml_content: str. The YAML representation of the exploration.

        Returns:
            Exploration. The corresponding exploration domain object.

        Raises:
            InvalidInputException. The initial schema version of exploration is
                outside the range [EARLIEST_SUPPORTED_EXP_SCHEMA_VERSION,
                CURRENT_EXP_SCHEMA_VERSION].
        """
        exploration_dict = cls._migrate_to_latest_yaml_version(yaml_content)
        exploration_dict['id'] = exploration_id
        return Exploration.from_dict(exploration_dict)

    def to_yaml(self) -> str:
        """Convert the exploration domain object into YAML string.

        Returns:
            str. The YAML representation of this exploration.
        """
        exp_dict = self.to_dict()
        # Here we use MyPy ignore because the dictionary returned by `to_dict()`
        # method is ExplorationDict and ExplorationDict does not contain
        # `schema_version` key, but here we are defining a `schema_version` key
        # which causes MyPy to throw error 'TypedDict has no key schema_version'
        # thus to silence the error, we used ignore here.
        exp_dict['schema_version'] = self.CURRENT_EXP_SCHEMA_VERSION  # type: ignore[misc]

        # The ID is the only property which should not be stored within the
        # YAML representation.
        # Here we use MyPy ignore because MyPy doesn't allow key deletion from
        # TypedDict.
        del exp_dict['id']  # type: ignore[misc]

        return utils.yaml_from_dict(exp_dict)

    def to_dict(self) -> ExplorationDict:
        """Returns a copy of the exploration as a dictionary. It includes all
        necessary information to represent the exploration.

        Returns:
            dict. A dict mapping all fields of Exploration instance.
        """
        exploration_dict: ExplorationDict = ({
            'id': self.id,
            'title': self.title,
            'category': self.category,
            'author_notes': self.author_notes,
            'blurb': self.blurb,
            'states_schema_version': self.states_schema_version,
            'init_state_name': self.init_state_name,
            'language_code': self.language_code,
            'objective': self.objective,
            'param_changes': self.param_change_dicts,
            'param_specs': self.param_specs_dict,
            'tags': self.tags,
            'auto_tts_enabled': self.auto_tts_enabled,
            'next_content_id_index': self.next_content_id_index,
            'edits_allowed': self.edits_allowed,
            'states': {state_name: state.to_dict()
                       for (state_name, state) in self.states.items()},
            'version': self.version
        })
        exploration_dict_deepcopy = copy.deepcopy(exploration_dict)
        return exploration_dict_deepcopy

    def serialize(self) -> str:
        """Returns the object serialized as a JSON string.

        Returns:
            str. JSON-encoded str encoding all of the information composing
            the object.
        """
        # Here we use MyPy ignore because to_dict() method returns a general
        # dictionary representation of domain object (ExplorationDict) which
        # does not contain properties like created_on and last_updated but
        # MyPy expects exploration_dict, a dictionary which contains all the
        # properties of domain object. That's why we are explicitly changing
        # the type of exploration_dict here, which causes MyPy to throw an
        # error. Thus, to silence the error, we added an ignore here.
        exploration_dict: SerializableExplorationDict = self.to_dict()  # type: ignore[assignment]
        # The only reason we add the version parameter separately is that our
        # yaml encoding/decoding of this object does not handle the version
        # parameter.
        # NOTE: If this changes in the future (i.e the version parameter is
        # added as part of the yaml representation of this object), all YAML
        # files must add a version parameter to their files with the correct
        # version of this object. The line below must then be moved to
        # to_dict().
        exploration_dict['version'] = self.version

        if self.created_on:
            exploration_dict['created_on'] = (
                utils.convert_naive_datetime_to_string(self.created_on))

        if self.last_updated:
            exploration_dict['last_updated'] = (
                utils.convert_naive_datetime_to_string(self.last_updated))

        return json.dumps(exploration_dict)

    @classmethod
    def deserialize(cls, json_string: str) -> Exploration:
        """Returns an Exploration domain object decoded from a JSON string.

        Args:
            json_string: str. A JSON-encoded string that can be
                decoded into a dictionary representing a Exploration.
                Only call on strings that were created using serialize().

        Returns:
            Exploration. The corresponding Exploration domain object.
        """
        exploration_dict = json.loads(json_string)
        created_on = (
            utils.convert_string_to_naive_datetime_object(
                exploration_dict['created_on'])
            if 'created_on' in exploration_dict else None)
        last_updated = (
            utils.convert_string_to_naive_datetime_object(
                exploration_dict['last_updated'])
            if 'last_updated' in exploration_dict else None)
        exploration = cls.from_dict(
            exploration_dict,
            exploration_version=exploration_dict['version'],
            exploration_created_on=created_on,
            exploration_last_updated=last_updated)

        return exploration

    def to_player_dict(self) -> ExplorationPlayerDict:
        """Returns a copy of the exploration suitable for inclusion in the
        learner view.

        Returns:
            dict. A dict mapping some fields of Exploration instance. The
            fields inserted in the dict (as key) are:
                - init_state_name: str. The name for the initial state of the
                    exploration.
                - param_change. list(dict). List of param_change dicts that
                    represent ParamChange domain object.
                - param_specs: dict. A dict where each key-value pair
                    represents respectively, a param spec name and a dict used
                    to initialize a ParamSpec domain object.
                - states: dict. Keys are states names and values are dict
                    representation of State domain object.
                - title: str. The exploration title.
                - objective: str. The exploration objective.
                - language_code: str. The language code of the exploration.
        """
        return {
            'init_state_name': self.init_state_name,
            'param_changes': self.param_change_dicts,
            'param_specs': self.param_specs_dict,
            'states': {
                state_name: state.to_dict()
                for (state_name, state) in self.states.items()
            },
            'title': self.title,
            'objective': self.objective,
            'language_code': self.language_code,
            'next_content_id_index': self.next_content_id_index
        }


class ExplorationSummaryMetadataDict(TypedDict):
    """Dictionary representing the meta data for exploration summary."""

    id: str
    title: str
    objective: str


class ExplorationSummary:
    """Domain object for an Oppia exploration summary."""

    def __init__(
        self,
        exploration_id: str,
        title: str,
        category: str,
        objective: str,
        language_code: str,
        tags: List[str],
        ratings: Dict[str, int],
        scaled_average_rating: float,
        status: str,
        community_owned: bool,
        owner_ids: List[str],
        editor_ids: List[str],
        voice_artist_ids: List[str],
        viewer_ids: List[str],
        contributor_ids: List[str],
        contributors_summary: Dict[str, int],
        version: int,
        exploration_model_created_on: datetime.datetime,
        exploration_model_last_updated: datetime.datetime,
        first_published_msec: Optional[float],
        deleted: bool = False
    ) -> None:
        """Initializes a ExplorationSummary domain object.

        Args:
            exploration_id: str. The exploration id.
            title: str. The exploration title.
            category: str. The exploration category.
            objective: str. The exploration objective.
            language_code: str. The code that represents the exploration
                language.
            tags: list(str). List of tags.
            ratings: dict. Dict whose keys are '1', '2', '3', '4', '5' and
                whose values are nonnegative integers representing frequency
                counts. Note that the keys need to be strings in order for this
                dict to be JSON-serializable.
            scaled_average_rating: float. The average rating.
            status: str. The status of the exploration.
            community_owned: bool. Whether the exploration is community-owned.
            owner_ids: list(str). List of the users ids who are the owners of
                this exploration.
            editor_ids: list(str). List of the users ids who have access to
                edit this exploration.
            voice_artist_ids: list(str). List of the users ids who have access
                to voiceover this exploration.
            viewer_ids: list(str). List of the users ids who have access to
                view this exploration.
            contributor_ids: list(str). List of the users ids of the user who
                have contributed to this exploration.
            contributors_summary: dict. A summary about contributors of current
                exploration. The keys are user ids and the values are the
                number of commits made by that user.
            version: int. The version of the exploration.
            exploration_model_created_on: datetime.datetime. Date and time when
                the exploration model is created.
            exploration_model_last_updated: datetime.datetime. Date and time
                when the exploration model was last updated.
            first_published_msec: float|None. Time in milliseconds since the
                Epoch, when the exploration was first published, or None if
                Exploration is not published yet.
            deleted: bool. Whether the exploration is marked as deleted.
        """
        self.id = exploration_id
        self.title = title
        self.category = category
        self.objective = objective
        self.language_code = language_code
        self.tags = tags
        self.ratings = ratings
        self.scaled_average_rating = scaled_average_rating
        self.status = status
        self.community_owned = community_owned
        self.owner_ids = owner_ids
        self.editor_ids = editor_ids
        self.voice_artist_ids = voice_artist_ids
        self.viewer_ids = viewer_ids
        self.contributor_ids = contributor_ids
        self.contributors_summary = contributors_summary
        self.version = version
        self.exploration_model_created_on = exploration_model_created_on
        self.exploration_model_last_updated = exploration_model_last_updated
        self.first_published_msec = first_published_msec
        self.deleted = deleted

    def validate(self) -> None:
        """Validates various properties of the ExplorationSummary.

        Raises:
            ValidationError. One or more attributes of the ExplorationSummary
                are invalid.
        """
        if not isinstance(self.title, str):
            raise utils.ValidationError(
                'Expected title to be a string, received %s' % self.title)
        utils.require_valid_name(
            self.title, 'the exploration title', allow_empty=True)

        if not isinstance(self.category, str):
            raise utils.ValidationError(
                'Expected category to be a string, received %s'
                % self.category)
        utils.require_valid_name(
            self.category, 'the exploration category', allow_empty=True)

        if not isinstance(self.objective, str):
            raise utils.ValidationError(
                'Expected objective to be a string, received %s' %
                self.objective)

        if not isinstance(self.language_code, str):
            raise utils.ValidationError(
                'Expected language_code to be a string, received %s' %
                self.language_code)
        if not utils.is_valid_language_code(self.language_code):
            raise utils.ValidationError(
                'Invalid language_code: %s' % self.language_code)

        if not isinstance(self.tags, list):
            raise utils.ValidationError(
                'Expected \'tags\' to be a list, received %s' % self.tags)
        for tag in self.tags:
            if not isinstance(tag, str):
                raise utils.ValidationError(
                    'Expected each tag in \'tags\' to be a string, received '
                    '\'%s\'' % tag)

            if not tag:
                raise utils.ValidationError('Tags should be non-empty.')

            if not re.match(constants.TAG_REGEX, tag):
                raise utils.ValidationError(
                    'Tags should only contain lowercase letters and spaces, '
                    'received \'%s\'' % tag)

            if (tag[0] not in string.ascii_lowercase or
                    tag[-1] not in string.ascii_lowercase):
                raise utils.ValidationError(
                    'Tags should not start or end with whitespace, received '
                    '\'%s\'' % tag)

            if re.search(r'\s\s+', tag):
                raise utils.ValidationError(
                    'Adjacent whitespace in tags should be collapsed, '
                    'received \'%s\'' % tag)
        if len(set(self.tags)) != len(self.tags):
            raise utils.ValidationError('Some tags duplicate each other')

        if not isinstance(self.ratings, dict):
            raise utils.ValidationError(
                'Expected ratings to be a dict, received %s' % self.ratings)

        valid_rating_keys = ['1', '2', '3', '4', '5']
        actual_rating_keys = sorted(self.ratings.keys())
        if valid_rating_keys != actual_rating_keys:
            raise utils.ValidationError(
                'Expected ratings to have keys: %s, received %s' % (
                    (', ').join(valid_rating_keys),
                    (', ').join(actual_rating_keys)))
        for value in self.ratings.values():
            if not isinstance(value, int):
                raise utils.ValidationError(
                    'Expected value to be int, received %s' % value)
            if value < 0:
                raise utils.ValidationError(
                    'Expected value to be non-negative, received %s' % (
                        value))

        if not isinstance(self.scaled_average_rating, (float, int)):
            raise utils.ValidationError(
                'Expected scaled_average_rating to be float, received %s' % (
                    self.scaled_average_rating))

        if not isinstance(self.status, str):
            raise utils.ValidationError(
                'Expected status to be string, received %s' % self.status)

        if not isinstance(self.community_owned, bool):
            raise utils.ValidationError(
                'Expected community_owned to be bool, received %s' % (
                    self.community_owned))

        if not isinstance(self.owner_ids, list):
            raise utils.ValidationError(
                'Expected owner_ids to be list, received %s' % self.owner_ids)
        for owner_id in self.owner_ids:
            if not isinstance(owner_id, str):
                raise utils.ValidationError(
                    'Expected each id in owner_ids to '
                    'be string, received %s' % owner_id)

        if not isinstance(self.editor_ids, list):
            raise utils.ValidationError(
                'Expected editor_ids to be list, received %s' % self.editor_ids)
        for editor_id in self.editor_ids:
            if not isinstance(editor_id, str):
                raise utils.ValidationError(
                    'Expected each id in editor_ids to '
                    'be string, received %s' % editor_id)

        if not isinstance(self.voice_artist_ids, list):
            raise utils.ValidationError(
                'Expected voice_artist_ids to be list, received %s' % (
                    self.voice_artist_ids))
        for voice_artist_id in self.voice_artist_ids:
            if not isinstance(voice_artist_id, str):
                raise utils.ValidationError(
                    'Expected each id in voice_artist_ids to '
                    'be string, received %s' % voice_artist_id)

        if not isinstance(self.viewer_ids, list):
            raise utils.ValidationError(
                'Expected viewer_ids to be list, received %s' % self.viewer_ids)
        for viewer_id in self.viewer_ids:
            if not isinstance(viewer_id, str):
                raise utils.ValidationError(
                    'Expected each id in viewer_ids to '
                    'be string, received %s' % viewer_id)

        all_user_ids_with_rights = (
            self.owner_ids + self.editor_ids + self.voice_artist_ids +
            self.viewer_ids)
        if len(all_user_ids_with_rights) != len(set(all_user_ids_with_rights)):
            raise utils.ValidationError(
                'Users should not be assigned to multiple roles at once, '
                'received users: %s' % ', '.join(all_user_ids_with_rights))

        if not isinstance(self.contributor_ids, list):
            raise utils.ValidationError(
                'Expected contributor_ids to be list, received %s' % (
                    self.contributor_ids))
        for contributor_id in self.contributor_ids:
            if not isinstance(contributor_id, str):
                raise utils.ValidationError(
                    'Expected each id in contributor_ids to '
                    'be string, received %s' % contributor_id)

        if not isinstance(self.contributors_summary, dict):
            raise utils.ValidationError(
                'Expected contributors_summary to be dict, received %s' % (
                    self.contributors_summary))

    def to_metadata_dict(self) -> ExplorationSummaryMetadataDict:
        """Given an exploration summary, this method returns a dict containing
        id, title and objective of the exploration.

        Returns:
            dict. A metadata dict for the given exploration summary.
            The metadata dict has three keys:
                - 'id': str. The exploration ID.
                - 'title': str. The exploration title.
                - 'objective': str. The exploration objective.
        """
        return {
            'id': self.id,
            'title': self.title,
            'objective': self.objective,
        }

    def is_private(self) -> bool:
        """Checks whether the exploration is private.

        Returns:
            bool. Whether the exploration is private.
        """
        return bool(self.status == constants.ACTIVITY_STATUS_PRIVATE)

    def is_solely_owned_by_user(self, user_id: str) -> bool:
        """Checks whether the exploration is solely owned by the user.

        Args:
            user_id: str. The id of the user.

        Returns:
            bool. Whether the exploration is solely owned by the user.
        """
        return user_id in self.owner_ids and len(self.owner_ids) == 1

    def does_user_have_any_role(self, user_id: str) -> bool:
        """Checks if a given user has any role within the exploration.

        Args:
            user_id: str. User id of the user.

        Returns:
            bool. Whether the given user has any role in the exploration.
        """
        return (
            user_id in self.owner_ids or
            user_id in self.editor_ids or
            user_id in self.voice_artist_ids or
            user_id in self.viewer_ids
        )

    def add_contribution_by_user(self, contributor_id: str) -> None:
        """Add a new contributor to the contributors summary.

        Args:
            contributor_id: str. ID of the contributor to be added.
        """
        # We don't want to record the contributions of system users.
        if contributor_id not in constants.SYSTEM_USER_IDS:
            self.contributors_summary[contributor_id] = (
                self.contributors_summary.get(contributor_id, 0) + 1)

        self.contributor_ids = list(self.contributors_summary.keys())


class ExplorationChangeMergeVerifier:
    """Class to check for mergeability.

    Attributes:
        added_state_names: list(str). Names of the states added to the
            exploration from prev_exp_version to current_exp_version. It
            stores the latest name of the added state.
        deleted_state_names: list(str). Names of the states deleted from
            the exploration from prev_exp_version to current_exp_version.
            It stores the initial name of the deleted state from
            pre_exp_version.
        new_to_old_state_names: dict. Dictionary mapping state names of
            current_exp_version to the state names of prev_exp_version.
            It doesn't include the name changes of added/deleted states.
        changed_properties: dict. List of all the properties changed
            according to the state and property name.
        changed_translations: dict. List of all the translations changed
            according to the state and content_id name.
    """

    # PROPERTIES_CONFLICTING_INTERACTION_ID_CHANGE: List of the properties
    # in which if there are any changes then interaction id
    # changes can not be merged. This list can be changed when any
    # new property is added or deleted which affects or is affected
    # by interaction id and whose changes directly conflicts with
    # interaction id changes.
    PROPERTIES_CONFLICTING_INTERACTION_ID_CHANGES: List[str] = [
        STATE_PROPERTY_INTERACTION_CUST_ARGS,
        STATE_PROPERTY_INTERACTION_SOLUTION,
        STATE_PROPERTY_INTERACTION_ANSWER_GROUPS
    ]

    # PROPERTIES_CONFLICTING_CUST_ARGS_CHANGES: List of the properties
    # in which if there are any changes then customization args
    # changes can not be merged. This list can be changed when any
    # new property is added or deleted which affects or is affected
    # by customization args and whose changes directly conflicts with
    # cust args changes.
    PROPERTIES_CONFLICTING_CUST_ARGS_CHANGES: List[str] = [
        STATE_PROPERTY_INTERACTION_SOLUTION,
        STATE_PROPERTY_RECORDED_VOICEOVERS,
        STATE_PROPERTY_INTERACTION_ANSWER_GROUPS
    ]

    # PROPERTIES_CONFLICTING_ANSWER_GROUPS_CHANGES: List of the properties
    # in which if there are any changes then answer groups
    # changes can not be merged. This list can be changed when any
    # new property is added or deleted which affects or is affected
    # by answer groups and whose changes directly conflicts with
    # answer groups changes.
    PROPERTIES_CONFLICTING_ANSWER_GROUPS_CHANGES: List[str] = [
        STATE_PROPERTY_INTERACTION_SOLUTION,
        STATE_PROPERTY_RECORDED_VOICEOVERS,
        STATE_PROPERTY_INTERACTION_CUST_ARGS
    ]

    # PROPERTIES_CONFLICTING_SOLUTION_CHANGES: List of the properties
    # in which if there are any changes then solution
    # changes can not be merged. This list can be changed when any
    # new property is added or deleted which affects or is affected
    # by solution and whose changes directly conflicts with
    # solution changes.
    PROPERTIES_CONFLICTING_SOLUTION_CHANGES: List[str] = [
        STATE_PROPERTY_INTERACTION_ANSWER_GROUPS,
        STATE_PROPERTY_RECORDED_VOICEOVERS,
        STATE_PROPERTY_INTERACTION_CUST_ARGS
    ]

    # PROPERTIES_CONFLICTING_VOICEOVERS_CHANGES: List of the properties
    # in which if there are any changes then voiceovers
    # changes can not be merged. This list can be changed when any
    # new property is added or deleted which affects or is affected
    # by voiceovers and whose changes directly conflicts with
    # voiceovers changes.
    PROPERTIES_CONFLICTING_VOICEOVERS_CHANGES: List[str] = [
        STATE_PROPERTY_CONTENT,
        STATE_PROPERTY_INTERACTION_SOLUTION,
        STATE_PROPERTY_INTERACTION_HINTS,
        STATE_PROPERTY_INTERACTION_ANSWER_GROUPS,
        STATE_PROPERTY_INTERACTION_DEFAULT_OUTCOME,
        STATE_PROPERTY_INTERACTION_CUST_ARGS
    ]

    # NON_CONFLICTING_PROPERTIES: List of the properties
    # in which if there are any changes then they are always mergeable.
    NON_CONFLICTING_PROPERTIES: List[str] = [
        STATE_PROPERTY_UNCLASSIFIED_ANSWERS,
        STATE_PROPERTY_LINKED_SKILL_ID,
        STATE_PROPERTY_INAPPLICABLE_SKILL_MISCONCEPTION_IDS,
        STATE_PROPERTY_CARD_IS_CHECKPOINT
    ]

    def __init__(self, composite_change_list: List[ExplorationChange]) -> None:

        self.added_state_names: List[str] = []
        self.deleted_state_names: List[str] = []
        self.new_to_old_state_names: Dict[str, str] = (
            collections.defaultdict(str)
        )
        self.changed_properties: Dict[str, Set[str]] = (
            collections.defaultdict(set)
        )
        self.changed_translations: Dict[str, Set[str]] = (
            collections.defaultdict(set)
        )

        for change in composite_change_list:
            self._parse_exp_change(change)

    def _parse_exp_change(self, change: ExplorationChange) -> None:
        """This function take the change and according to the cmd
        add the property name in the lists defined above.

        Args:
            change: ExplorationChange. A change from the
                composite_change_list.
        """
        if change.cmd == CMD_ADD_STATE:
            self.added_state_names.append(change.state_name)
        elif change.cmd == CMD_DELETE_STATE:
            state_name = change.state_name
            if state_name in self.added_state_names:
                self.added_state_names.remove(state_name)
            else:
                original_state_name = state_name
                if original_state_name in self.new_to_old_state_names:
                    original_state_name = self.new_to_old_state_names.pop(
                        original_state_name)
                self.deleted_state_names.append(original_state_name)
        elif change.cmd == CMD_RENAME_STATE:
            old_state_name = change.old_state_name
            new_state_name = change.new_state_name
            if old_state_name in self.added_state_names:
                self.added_state_names.remove(old_state_name)
                self.added_state_names.append(new_state_name)
            elif old_state_name in self.new_to_old_state_names:
                self.new_to_old_state_names[new_state_name] = (
                    self.new_to_old_state_names.pop(old_state_name))
            else:
                self.new_to_old_state_names[new_state_name] = old_state_name

        elif change.cmd == CMD_EDIT_STATE_PROPERTY:
            # A condition to store the name of the properties changed
            # in changed_properties dict.
            state_name = change.state_name
            if state_name in self.new_to_old_state_names:
                state_name = self.new_to_old_state_names[change.state_name]
            self.changed_properties[state_name].add(
                change.property_name)

    def is_change_list_mergeable(
        self,
        change_list: List[ExplorationChange],
        exp_at_change_list_version: Exploration,
        current_exploration: Exploration
    ) -> Tuple[bool, bool]:
        """Checks whether the change list from the old version of an
        exploration can be merged on the latest version of an exploration.

        Args:
            change_list: list(ExplorationChange). List of the changes made
                by the user on the frontend, which needs to be checked
                for mergeability.
            exp_at_change_list_version: obj. Old version of an exploration.
            current_exploration: obj. Exploration on which the change list
                is to be applied.

        Returns:
            tuple(boolean, boolean). A tuple consisting of two fields.
            1. boolean. Whether the given change list is mergeable on
            the current_exploration or not.
            2. boolean. Whether we need to send the change list to the
            admin to review for the future improvement of the cases
            to merge the change list.
        """
        old_to_new_state_names = {
            value: key for key, value in self.new_to_old_state_names.items()
        }

        if self.added_state_names or self.deleted_state_names:
            # In case of the addition and the deletion of the state,
            # we are rejecting the mergebility because these cases
            # change the flow of the exploration and are quite complex
            # for now to handle. So in such cases, we are sending the
            # changelist, frontend_version, backend_version and
            # exploration id to the admin, so that we can look into the
            # situations and can figure out the way if it’s possible to
            # handle these cases.

            return False, True

        changes_are_mergeable = False

        # state_names_of_renamed_states: dict. Stores the changes in
        # states names in change_list where the key is the state name in
        # frontend version and the value is the renamed name from the
        # change list if there is any rename state change.
        state_names_of_renamed_states: Dict[str, str] = {}
        for change in change_list:
            change_is_mergeable = False
            if change.cmd == CMD_RENAME_STATE:
                old_state_name = change.old_state_name
                new_state_name = change.new_state_name
                if old_state_name in state_names_of_renamed_states:
                    state_names_of_renamed_states[new_state_name] = (
                        state_names_of_renamed_states.pop(old_state_name))
                else:
                    state_names_of_renamed_states[new_state_name] = (
                        old_state_name)
                if (state_names_of_renamed_states[new_state_name] not in
                        old_to_new_state_names):
                    change_is_mergeable = True
            elif change.cmd == CMD_EDIT_STATE_PROPERTY:
                state_name = state_names_of_renamed_states.get(
                    change.state_name) or change.state_name
                if state_name in old_to_new_state_names:
                    # Here we will send the changelist, frontend_version,
                    # backend_version and exploration to the admin, so
                    # that the changes related to state renames can be
                    # reviewed and the proper conditions can be written
                    # to handle those cases.
                    return False, True
                old_exp_states = (
                    exp_at_change_list_version.states[state_name])
                current_exp_states = (
                    current_exploration.states[state_name])
                if (change.property_name ==
                        STATE_PROPERTY_CONTENT):
                    if (old_exp_states.content.html ==
                            current_exp_states.content.html):
                        if (STATE_PROPERTY_CONTENT not in
                                self.changed_translations[state_name] and
                                STATE_PROPERTY_RECORDED_VOICEOVERS not in
                                self.changed_properties[state_name]):
                            change_is_mergeable = True
                    if not self.changed_properties[state_name]:
                        change_is_mergeable = True
                elif (change.property_name ==
                      STATE_PROPERTY_INTERACTION_ID):
                    if (old_exp_states.interaction.id ==
                            current_exp_states.interaction.id):
                        if not self.changed_properties[state_name].intersection(
                                (self
                                 .PROPERTIES_CONFLICTING_INTERACTION_ID_CHANGES
                                )):
                            change_is_mergeable = True
                    if not self.changed_properties[state_name]:
                        change_is_mergeable = True
                # Customization args differ for every interaction, so in
                # case of different interactions merging is simply not
                # possible, but in case of same interaction, the values in
                # the customization_args are often lists so if someone
                # changes even one item of that list then determining which
                # item is changed is not feasible, so suppose there is long
                # list of values in item selection interaction and one user
                # deletes one value and another one edits another value,
                # so after deletion the indices of all the values will be
                # changed and it will not be possible to compare and know
                # that which value is changed by second user.
                # So we will not be handling the merge on the basis of
                # individual fields.
                elif (change.property_name ==
                      STATE_PROPERTY_INTERACTION_CUST_ARGS):
                    if (old_exp_states.interaction.id ==
                            current_exp_states.interaction.id):
                        if not self.changed_properties[state_name].intersection(
                                self.PROPERTIES_CONFLICTING_CUST_ARGS_CHANGES +
                                [STATE_PROPERTY_INTERACTION_CUST_ARGS]):
                            if (change.property_name not in
                                    self.changed_translations[state_name]):
                                change_is_mergeable = True
                    if not self.changed_properties[state_name]:
                        change_is_mergeable = True
                elif (change.property_name ==
                      STATE_PROPERTY_INTERACTION_ANSWER_GROUPS):
                    if (old_exp_states.interaction.id ==
                            current_exp_states.interaction.id):
                        if not self.changed_properties[state_name].intersection(
                                self.PROPERTIES_CONFLICTING_CUST_ARGS_CHANGES +
                                [STATE_PROPERTY_INTERACTION_ANSWER_GROUPS]):
                            if (change.property_name not in
                                    self.changed_translations[state_name]):
                                change_is_mergeable = True
                    if not self.changed_properties[state_name]:
                        change_is_mergeable = True
                elif (change.property_name ==
                      STATE_PROPERTY_INTERACTION_DEFAULT_OUTCOME
                     ):
                    if (change.property_name not in
                            self.changed_properties[state_name] and
                            change.property_name not in
                            self.changed_translations[state_name]):
                        change_is_mergeable = True
                    if not self.changed_properties[state_name]:
                        change_is_mergeable = True
                elif change.property_name in self.NON_CONFLICTING_PROPERTIES:
                    change_is_mergeable = True
                # We’ll not be able to handle the merge if changelists
                # affect the different indices of the hint in the same
                # state because whenever there is even a small change
                # in one field of any hint, they treat the whole hints
                # list as a new value.
                # So it will not be possible to find out the exact change.
                elif (change.property_name ==
                      STATE_PROPERTY_INTERACTION_HINTS):
                    if (change.property_name not in
                            self.changed_properties[state_name] and
                            change.property_name not in
                            self.changed_translations[state_name]):
                        change_is_mergeable = True
                    if not self.changed_properties[state_name]:
                        change_is_mergeable = True
                elif (change.property_name ==
                      STATE_PROPERTY_INTERACTION_SOLUTION):
                    if (old_exp_states.interaction.id ==
                            current_exp_states.interaction.id):
                        if not self.changed_properties[state_name].intersection(
                                self.PROPERTIES_CONFLICTING_CUST_ARGS_CHANGES +
                                [STATE_PROPERTY_INTERACTION_SOLUTION]):
                            if (change.property_name not in
                                    self.changed_translations[state_name]):
                                change_is_mergeable = True
                    if not self.changed_properties[state_name]:
                        change_is_mergeable = True
                elif (change.property_name ==
                      STATE_PROPERTY_SOLICIT_ANSWER_DETAILS):
                    if (old_exp_states.interaction.id ==
                            current_exp_states.interaction.id and
                            old_exp_states.solicit_answer_details ==
                            current_exp_states.solicit_answer_details):
                        change_is_mergeable = True
                    if not self.changed_properties[state_name]:
                        change_is_mergeable = True
                elif (change.property_name ==
                      STATE_PROPERTY_RECORDED_VOICEOVERS):
                    if not self.changed_properties[state_name].intersection(
                            self.PROPERTIES_CONFLICTING_VOICEOVERS_CHANGES +
                            [STATE_PROPERTY_RECORDED_VOICEOVERS]):
                        change_is_mergeable = True
                    if not self.changed_properties[state_name]:
                        change_is_mergeable = True
            elif change.cmd == CMD_EDIT_EXPLORATION_PROPERTY:
                change_is_mergeable = (
                    getattr(exp_at_change_list_version, change.property_name)
                    == getattr(current_exploration, change.property_name))

            if change_is_mergeable:
                changes_are_mergeable = True
                continue
            changes_are_mergeable = False
            break

        return changes_are_mergeable, False


class ExplorationMetadataDict(TypedDict):
    """Dictionary representing the ExplorationMetadata object."""

    title: str
    category: str
    objective: str
    language_code: str
    tags: List[str]
    blurb: str
    author_notes: str
    states_schema_version: int
    init_state_name: str
    param_specs: Dict[str, param_domain.ParamSpecDict]
    param_changes: List[param_domain.ParamChangeDict]
    auto_tts_enabled: bool
    edits_allowed: bool


class ExplorationMetadata:
    """Class to represent the exploration metadata properties."""

    def __init__(
        self,
        title: str,
        category: str,
        objective: str,
        language_code: str,
        tags: List[str],
        blurb: str,
        author_notes: str,
        states_schema_version: int,
        init_state_name: str,
        param_specs: Dict[str, param_domain.ParamSpec],
        param_changes: List[param_domain.ParamChange],
        auto_tts_enabled: bool,
        edits_allowed: bool
    ) -> None:
        """Initializes an ExplorationMetadata domain object.

        Args:
            title: str. The exploration title.
            category: str. The category of the exploration.
            objective: str. The objective of the exploration.
            language_code: str. The language code of the exploration.
            tags: list(str). The tags given to the exploration.
            blurb: str. The blurb of the exploration.
            author_notes: str. The author notes.
            states_schema_version: int. Tbe schema version of the exploration.
            init_state_name: str. The name for the initial state of the
                exploration.
            param_specs: dict(str, ParamSpec). A dict where each key-value pair
                represents respectively, a param spec name and a ParamSpec
                domain object.
            param_changes: list(ParamChange). List of ParamChange domain
                objects.
            auto_tts_enabled: bool. True if automatic text-to-speech is
                enabled.
            edits_allowed: bool. True when edits to the exploration is allowed.
        """
        self.title = title
        self.category = category
        self.objective = objective
        self.language_code = language_code
        self.tags = tags
        self.blurb = blurb
        self.author_notes = author_notes
        self.states_schema_version = states_schema_version
        self.init_state_name = init_state_name
        self.param_specs = param_specs
        self.param_changes = param_changes
        self.auto_tts_enabled = auto_tts_enabled
        self.edits_allowed = edits_allowed

    def to_dict(self) -> ExplorationMetadataDict:
        """Gets the dict representation of ExplorationMetadata domain object.

        Returns:
            dict. The dict representation of the ExplorationMetadata
            domain object.
        """
        return {
            'title': self.title,
            'category': self.category,
            'objective': self.objective,
            'language_code': self.language_code,
            'tags': self.tags,
            'blurb': self.blurb,
            'author_notes': self.author_notes,
            'states_schema_version': self.states_schema_version,
            'init_state_name': self.init_state_name,
            'param_specs': {
                ps_name: ps_value.to_dict()
                for (ps_name, ps_value) in self.param_specs.items()
            },
            'param_changes': [
                p_change.to_dict() for p_change in self.param_changes
            ],
            'auto_tts_enabled': self.auto_tts_enabled,
            'edits_allowed': self.edits_allowed
        }


class MetadataVersionHistory:
    """Class to represent an element of the version history list of the
    exploration metadata.

    Attributes:
        last_edited_version_number: int. The version number of the
            exploration in which the metadata was last edited.
        last_edited_committer_id: str. The user id of the user who committed
            the latest changes to the exploration metadata.
    """

    def __init__(
        self,
        last_edited_version_number: Optional[int],
        last_edited_committer_id: str
    ):
        """Initializes the MetadataVersionHistory domain object.

        Args:
            last_edited_version_number: int. The version number of the
                exploration in which the metadata was last edited.
            last_edited_committer_id: str. The user id of the user who
                committed the latest changes to the exploration metadata.
        """
        self.last_edited_version_number = last_edited_version_number
        self.last_edited_committer_id = last_edited_committer_id

    def to_dict(self) -> MetadataVersionHistoryDict:
        """Returns a dict representation of the MetadataVersionHistory domain
        object.

        Returns:
            dict. The dict representation of the MetadataVersionHistory domain
            object.
        """
        return {
            'last_edited_version_number': self.last_edited_version_number,
            'last_edited_committer_id': self.last_edited_committer_id
        }

    @classmethod
    def from_dict(
        cls, metadata_version_history_dict: MetadataVersionHistoryDict
    ) -> MetadataVersionHistory:
        """Returns an MetadataVersionHistory domain object from a dict.

        Args:
            metadata_version_history_dict: dict. The dict representation of
                MetadataVersionHistory object.

        Returns:
            MetadataVersionHistory. The corresponding MetadataVersionHistory
            domain object.
        """
        return cls(
            metadata_version_history_dict['last_edited_version_number'],
            metadata_version_history_dict['last_edited_committer_id']
        )


class ExplorationVersionHistory:
    """Class to represent the version history of an exploration at a
    particular version.

    Attributes:
        exploration_id: str. The id of the exploration.
        exploration_version: int. The version number of the exploration.
        state_version_history: Dict[str, StateVersionHistory].
            The mapping of state names and StateVersionHistory domain objects.
        metadata_version_history: MetadataVersionHistory. The details of the
            last commit on the exploration metadata.
        committer_ids: List[str]. A list of user ids who made the
            'previous commit' on each state and the exploration metadata.
    """

    def __init__(
        self,
        exploration_id: str,
        exploration_version: int,
        state_version_history_dict: Dict[
            str, state_domain.StateVersionHistoryDict
        ],
        metadata_last_edited_version_number: Optional[int],
        metadata_last_edited_committer_id: str,
        committer_ids: List[str]
    ) -> None:
        """Initializes the ExplorationVersionHistory domain object.

        Args:
            exploration_id: str. The id of the exploration.
            exploration_version: int. The version number of the exploration.
            state_version_history_dict: dict. The mapping of state names and
                dicts of StateVersionHistory domain objects.
            metadata_last_edited_version_number: int. The version number of the
                exploration in which the metadata was last edited.
            metadata_last_edited_committer_id: str. The user id of the user who
                committed the latest changes to the exploration metadata.
            committer_ids: List[str]. A list of user ids who made the
                'previous commit' on each state and the exploration metadata.
        """
        self.exploration_id = exploration_id
        self.exploration_version = exploration_version
        self.state_version_history = {
            state_name: state_domain.StateVersionHistory.from_dict(vh_dict)
            for state_name, vh_dict in state_version_history_dict.items()
        }
        self.metadata_version_history = MetadataVersionHistory(
            metadata_last_edited_version_number,
            metadata_last_edited_committer_id
        )
        self.committer_ids = committer_ids

    def to_dict(self) -> ExplorationVersionHistoryDict:
        """Returns a dict representation of the ExplorationVersionHistory
        domain object.

        Returns:
            dict. A dict representation of the ExplorationVersionHistory
            domain object.
        """
        return {
            'exploration_id': self.exploration_id,
            'exploration_version': self.exploration_version,
            'state_version_history': {
                state_name: state_vh.to_dict()
                for state_name, state_vh in self.state_version_history.items()
            },
            'metadata_version_history': (
                self.metadata_version_history.to_dict()
            ),
            'committer_ids': self.committer_ids
        }<|MERGE_RESOLUTION|>--- conflicted
+++ resolved
@@ -5149,8 +5149,6 @@
     ) -> Dict[str, state_domain.StateDict]:
         """Converts from v55 to v56. Version 56 adds an
         inapplicable_skill_misconception_ids list to the state.
-<<<<<<< HEAD
-=======
 
         Args:
             states_dict: dict. A dict where each key-value pair represents,
@@ -5160,7 +5158,6 @@
         Returns:
             Dict[str, state_domain.StateDict]. The converted
             v56 state dictionary.
->>>>>>> 7633b0f9
         """
         for _, state_dict in states_dict.items():
             state_dict['inapplicable_skill_misconception_ids'] = []
