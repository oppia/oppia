--- conflicted
+++ resolved
@@ -4113,8 +4113,6 @@
                     exp_domain.STATE_PROPERTY_INTERACTION_DEFAULT_OUTCOME,
                     self.interaction_default_outcome),
                 '')
-<<<<<<< HEAD
-=======
 
     def test_update_content(self) -> None:
         """Test updating of content."""
@@ -4122,440 +4120,7 @@
             self.owner_id, self.EXP_0_ID, _get_change_list(
                 self.init_state_name, 'content', {
                     'html': '<p><strong>Test content</strong></p>',
-                    'content_id': 'content',
-                }),
-            '')
-
-        exploration = exp_fetchers.get_exploration_by_id(self.EXP_0_ID)
-        self.assertEqual(
-            exploration.init_state.content.html,
-            '<p><strong>Test content</strong></p>')
-
-    def test_add_translation(self) -> None:
-        """Test updating of content."""
-        exploration = exp_fetchers.get_exploration_by_id(self.EXP_0_ID)
-
-        self.assertEqual(exploration.get_translation_counts(), {})
-
-        change_list = _get_change_list(
-            self.init_state_name, 'content', {
-                'html': '<p><strong>Test content</strong></p>',
-                'content_id': 'content',
-            })
-
-        change_list.append(exp_domain.ExplorationChange({
-            'cmd': exp_domain.DEPRECATED_CMD_ADD_TRANSLATION,
-            'state_name': self.init_state_name,
-            'content_id': 'content',
-            'language_code': 'hi',
-            'content_html': '<p><strong>Test content</strong></p>',
-            'translation_html': '<p>Translated text</p>'
-        }))
-        exp_services.update_exploration(
-            self.owner_id, self.EXP_0_ID, change_list, '')
-
-        exploration = exp_fetchers.get_exploration_by_id(self.EXP_0_ID)
-
-        self.assertEqual(exploration.get_translation_counts(), {
-            'hi': 1
-        })
-
-    def test_add_written_translation(self) -> None:
-        """Test updating of content."""
-        exploration = exp_fetchers.get_exploration_by_id(self.EXP_0_ID)
-
-        self.assertEqual(exploration.get_translation_counts(), {})
-
-        change_list = _get_change_list(
-            self.init_state_name, 'content', {
-                'html': '<p><strong>Test content</strong></p>',
-                'content_id': 'content',
-            })
-
-        change_list.append(exp_domain.ExplorationChange({
-            'cmd': exp_domain.CMD_ADD_WRITTEN_TRANSLATION,
-            'state_name': self.init_state_name,
-            'content_id': 'content',
-            'language_code': 'hi',
-            'content_html': '<p>original text</p>',
-            'translation_html': '<p>Translated text</p>',
-            'data_format': 'html'
-        }))
-        exp_services.update_exploration(
-            self.owner_id, self.EXP_0_ID, change_list, '')
-
-        exploration = exp_fetchers.get_exploration_by_id(self.EXP_0_ID)
-
-        self.assertEqual(exploration.get_translation_counts(), {
-            'hi': 1
-        })
-
-        # Check that the property can be changed when working
-        # on old version.
-        # Add a change to upgrade the version.
-        exp_services.update_exploration(
-            self.owner_id, self.EXP_0_ID, _get_change_list(
-                self.init_state_name,
-                exp_domain.STATE_PROPERTY_INTERACTION_CUST_ARGS,
-                {
-                    'placeholder': {
-                        'value': {
-                            'content_id': 'ca_placeholder_0',
-                            'unicode_str': 'placeholder'
-                        }
-                    },
-                    'rows': {'value': 1},
-                    'catchMisspellings': {'value': False}
-                }),
-            'Add Customization Args')
-
-        change_list = [exp_domain.ExplorationChange({
-            'cmd': exp_domain.CMD_ADD_WRITTEN_TRANSLATION,
-            'state_name': self.init_state_name,
-            'content_id': 'content',
-            'language_code': 'bn',
-            'content_html': '<p>original text</p>',
-            'translation_html': '<p>Translated text 2</p>',
-            'data_format': 'html'
-        })]
-        changes_are_mergeable = exp_services.are_changes_mergeable(
-            self.EXP_0_ID, 2, change_list)
-        self.assertTrue(changes_are_mergeable)
-        # Applying changed translation to the old_version.
-        exp_services.update_exploration(
-            self.owner_id, self.EXP_0_ID,
-            change_list,
-            '')
-
-        exploration = exp_fetchers.get_exploration_by_id(self.EXP_0_ID)
-        init_interaction = exploration.init_state.interaction
-        customization_args = init_interaction.customization_args
-        # Ruling out the possibility of any other type for mypy type checking.
-        assert isinstance(
-            customization_args['placeholder'].value,
-            state_domain.SubtitledUnicode
-        )
-        self.assertEqual(
-            customization_args['placeholder'].value.unicode_str,
-            'placeholder')
-        self.assertEqual(exploration.get_translation_counts(), {
-            'hi': 1,
-            'bn': 1,
-        })
-
-    def test_mark_written_translation_as_needing_update(self) -> None:
-        """Test marking of written translation for a given language and content
-        id as needing update.
-        """
-        exploration = exp_fetchers.get_exploration_by_id(self.EXP_0_ID)
-        self.assertEqual(exploration.get_translation_counts(), {})
-        # Update the exploration with a content and add corresponding
-        # translations in two languages.
-        change_list = [
-            exp_domain.ExplorationChange({
-                'cmd': exp_domain.CMD_EDIT_STATE_PROPERTY,
-                'state_name': self.init_state_name,
-                'property_name': 'content',
-                'new_value': {
-                    'html': '<p><strong>Test content</strong></p>',
-                    'content_id': 'content',
-                }
-            }),
-            exp_domain.ExplorationChange({
-                'cmd': exp_domain.CMD_ADD_WRITTEN_TRANSLATION,
-                'state_name': self.init_state_name,
-                'content_id': 'content',
-                'language_code': 'hi',
-                'content_html': '<p>Original content</p>',
-                'translation_html': '<p>Translated text in Hindi</p>',
-                'data_format': 'html'
-            }),
-            exp_domain.ExplorationChange({
-                'cmd': exp_domain.CMD_ADD_WRITTEN_TRANSLATION,
-                'state_name': self.init_state_name,
-                'content_id': 'content',
-                'language_code': 'bn',
-                'content_html': '<p>Original content</p>',
-                'translation_html': '<p>Translated text in Bangla</p>',
-                'data_format': 'html'
-            })
-        ]
-        exp_services.update_exploration(
-            self.owner_id, self.EXP_0_ID, change_list, '')
-
-        exploration = exp_fetchers.get_exploration_by_id(self.EXP_0_ID)
-
-        # Assert that there are translations in two languages.
-        self.assertEqual(exploration.get_translation_counts(), {
-            'hi': 1,
-            'bn': 1
-        })
-        # Assert that the written translations are not marked as needing update.
-        actual_written_translations = (
-            exploration.states[self.init_state_name].written_translations)
-        hindi_written_translation = (
-            actual_written_translations.translations_mapping['content']['hi'])
-        bangla_written_translation = (
-            actual_written_translations.translations_mapping['content']['bn'])
-        self.assertFalse(hindi_written_translation.needs_update)
-        self.assertFalse(bangla_written_translation.needs_update)
-
-        # Mark all translations for a state as needing update.
-        update_change_list = [exp_domain.ExplorationChange({
-            'cmd': exp_domain.CMD_MARK_WRITTEN_TRANSLATION_AS_NEEDING_UPDATE,
-            'state_name': self.init_state_name,
-            'content_id': 'content',
-            'language_code': 'hi'
-        })]
-        exp_services.update_exploration(
-            self.owner_id, self.EXP_0_ID, update_change_list, '')
-
-        exploration = exp_fetchers.get_exploration_by_id(self.EXP_0_ID)
-
-        # Assert that there are no completed translations and check that the
-        # needs_update property is set for the corresponding written
-        # translations.
-        self.assertEqual(exploration.get_translation_counts(), {
-            'bn': 1
-        })
-        actual_written_translations = (
-            exploration.states[self.init_state_name].written_translations)
-        hindi_written_translation = (
-            actual_written_translations.translations_mapping['content']['hi'])
-        bangla_written_translation = (
-            actual_written_translations.translations_mapping['content']['bn'])
-        self.assertTrue(hindi_written_translation.needs_update)
-        self.assertFalse(bangla_written_translation.needs_update)
-
-        # Update translations again so the translations are completed.
-        change_list_2 = [
-            exp_domain.ExplorationChange({
-                'cmd': exp_domain.CMD_ADD_WRITTEN_TRANSLATION,
-                'state_name': self.init_state_name,
-                'content_id': 'content',
-                'language_code': 'hi',
-                'content_html': '<p>Original content</p>',
-                'translation_html': '<p>Translated text in Hindi</p>',
-                'data_format': 'html'
-            })
-        ]
-        exp_services.update_exploration(
-            self.owner_id, self.EXP_0_ID, change_list_2, '')
-
-        exploration = exp_fetchers.get_exploration_by_id(self.EXP_0_ID)
-
-        # Assert that the written translations are not marked as needing update.
-        actual_written_translations = (
-            exploration.states[self.init_state_name].written_translations)
-        hindi_written_translation = (
-            actual_written_translations.translations_mapping['content']['hi'])
-        bangla_written_translation = (
-            actual_written_translations.translations_mapping['content']['bn'])
-        self.assertFalse(hindi_written_translation.needs_update)
-        self.assertFalse(bangla_written_translation.needs_update)
-
-        # Check that the property can be changed when working
-        # on old version.
-        # Add a change to upgrade the version.
-        exp_services.update_exploration(
-            self.owner_id, self.EXP_0_ID, _get_change_list(
-                self.init_state_name,
-                exp_domain.STATE_PROPERTY_INTERACTION_CUST_ARGS,
-                {
-                    'placeholder': {
-                        'value': {
-                            'content_id': 'ca_placeholder_0',
-                            'unicode_str': 'placeholder'
-                        }
-                    },
-                    'rows': {'value': 1},
-                    'catchMisspellings': {'value': False}
-                }),
-            'Add Customization Args')
-
-        # Mark all translations for a state as needing update in the
-        # old version.
-        update_change_list_2 = [exp_domain.ExplorationChange({
-            'cmd': exp_domain.CMD_MARK_WRITTEN_TRANSLATION_AS_NEEDING_UPDATE,
-            'state_name': self.init_state_name,
-            'content_id': 'content',
-            'language_code': 'hi'
-        })]
-        changes_are_mergeable = exp_services.are_changes_mergeable(
-            self.EXP_0_ID, 4, update_change_list_2)
-        self.assertTrue(changes_are_mergeable)
-        exp_services.update_exploration(
-            self.owner_id, self.EXP_0_ID, update_change_list_2,
-            '')
-
-        exploration = exp_fetchers.get_exploration_by_id(self.EXP_0_ID)
-
-        # Assert that there are no completed translations and check that the
-        # needs_update property is set for the corresponding written
-        # translations in the final version.
-        self.assertEqual(exploration.get_translation_counts(), {
-            'bn': 1
-        })
-        actual_written_translations = (
-            exploration.states[self.init_state_name].written_translations)
-        hindi_written_translation = (
-            actual_written_translations.translations_mapping['content']['hi'])
-        bangla_written_translation = (
-            actual_written_translations.translations_mapping['content']['bn'])
-        self.assertTrue(hindi_written_translation.needs_update)
-        self.assertFalse(bangla_written_translation.needs_update)
-
-        # Assert that final version has all the changes made above.
-        init_interaction = exploration.init_state.interaction
-        customization_args = init_interaction.customization_args
-        # Ruling out the possibility of any other type for mypy type checking.
-        assert isinstance(
-            customization_args['placeholder'].value,
-            state_domain.SubtitledUnicode
-        )
-        self.assertEqual(
-            customization_args['placeholder'].value.unicode_str,
-            'placeholder')
-
-    def test_mark_written_translations_as_needing_update(self) -> None:
-        """Test marking of written translations in all languages for a
-        particular content id as needing update.
-        """
-        exploration = exp_fetchers.get_exploration_by_id(self.EXP_0_ID)
-        self.assertEqual(exploration.get_translation_counts(), {})
-        # Update the exploration with a content and add corresponding
-        # translations in two languages.
-        change_list = [
-            exp_domain.ExplorationChange({
-                'cmd': exp_domain.CMD_EDIT_STATE_PROPERTY,
-                'state_name': self.init_state_name,
-                'property_name': 'content',
-                'new_value': {
-                    'html': '<p><strong>Test content</strong></p>',
-                    'content_id': 'content',
-                }
-            }),
-            exp_domain.ExplorationChange({
-                'cmd': exp_domain.CMD_ADD_WRITTEN_TRANSLATION,
-                'state_name': self.init_state_name,
-                'content_id': 'content',
-                'language_code': 'hi',
-                'content_html': '<p>Original content</p>',
-                'translation_html': '<p>Translated text in Hindi</p>',
-                'data_format': 'html'
-            }),
-            exp_domain.ExplorationChange({
-                'cmd': exp_domain.CMD_ADD_WRITTEN_TRANSLATION,
-                'state_name': self.init_state_name,
-                'content_id': 'content',
-                'language_code': 'bn',
-                'content_html': '<p>Original content</p>',
-                'translation_html': '<p>Translated text in Bangla</p>',
-                'data_format': 'html'
-            })
-        ]
-        exp_services.update_exploration(
-            self.owner_id, self.EXP_0_ID, change_list, '')
-
-        exploration = exp_fetchers.get_exploration_by_id(self.EXP_0_ID)
-
-        # Assert that there are translations in two languages.
-        self.assertEqual(exploration.get_translation_counts(), {
-            'hi': 1,
-            'bn': 1
-        })
-        # Assert that the written translations are not marked as needing update.
-        actual_written_translations = (
-            exploration.states[self.init_state_name].written_translations)
-        hindi_written_translation = (
-            actual_written_translations.translations_mapping['content']['hi'])
-        bangla_written_translation = (
-            actual_written_translations.translations_mapping['content']['bn'])
-        self.assertFalse(hindi_written_translation.needs_update)
-        self.assertFalse(bangla_written_translation.needs_update)
-
-        # Mark all translations for a state as needing update.
-        update_change_list = [exp_domain.ExplorationChange({
-            'cmd': exp_domain.CMD_MARK_WRITTEN_TRANSLATIONS_AS_NEEDING_UPDATE,
-            'state_name': self.init_state_name,
-            'content_id': 'content'
-        })]
-        exp_services.update_exploration(
-            self.owner_id, self.EXP_0_ID, update_change_list, '')
-
-        exploration = exp_fetchers.get_exploration_by_id(self.EXP_0_ID)
-
-        # Assert that there are no completed translations and check that the
-        # needs_update property is set for the corresponding written
-        # translations.
-        self.assertEqual(exploration.get_translation_counts(), {})
-        actual_written_translations = (
-            exploration.states[self.init_state_name].written_translations)
-        hindi_written_translation = (
-            actual_written_translations.translations_mapping['content']['hi'])
-        bangla_written_translation = (
-            actual_written_translations.translations_mapping['content']['bn'])
-        self.assertTrue(hindi_written_translation.needs_update)
-        self.assertTrue(bangla_written_translation.needs_update)
-
-        # Update translations again so the translations are completed.
-        change_list_2 = [
-            exp_domain.ExplorationChange({
-                'cmd': exp_domain.CMD_ADD_WRITTEN_TRANSLATION,
-                'state_name': self.init_state_name,
-                'content_id': 'content',
-                'language_code': 'hi',
-                'content_html': '<p>Original content</p>',
-                'translation_html': '<p>Translated text in Hindi</p>',
-                'data_format': 'html'
-            }),
-            exp_domain.ExplorationChange({
-                'cmd': exp_domain.CMD_ADD_WRITTEN_TRANSLATION,
-                'state_name': self.init_state_name,
-                'content_id': 'content',
-                'language_code': 'bn',
-                'content_html': '<p>Original content</p>',
-                'translation_html': '<p>Translated text in Bangla</p>',
-                'data_format': 'html'
-            })
-        ]
-        exp_services.update_exploration(
-            self.owner_id, self.EXP_0_ID, change_list_2, '')
-
-        exploration = exp_fetchers.get_exploration_by_id(self.EXP_0_ID)
-
-        # Assert that the written translations are not marked as needing update.
-        actual_written_translations = (
-            exploration.states[self.init_state_name].written_translations)
-        hindi_written_translation = (
-            actual_written_translations.translations_mapping['content']['hi'])
-        bangla_written_translation = (
-            actual_written_translations.translations_mapping['content']['bn'])
-        self.assertFalse(hindi_written_translation.needs_update)
-        self.assertFalse(bangla_written_translation.needs_update)
->>>>>>> d7c0fb67
-
-    def test_update_content(self) -> None:
-        """Test updating of content."""
-        exp_services.update_exploration(
-            self.owner_id, self.EXP_0_ID, _get_change_list(
-<<<<<<< HEAD
-                self.init_state_name, 'content', {
-                    'html': '<p><strong>Test content</strong></p>',
                     'content_id': 'content_0',
-=======
-                self.init_state_name,
-                exp_domain.STATE_PROPERTY_INTERACTION_CUST_ARGS,
-                {
-                    'placeholder': {
-                        'value': {
-                            'content_id': 'ca_placeholder_0',
-                            'unicode_str': 'placeholder'
-                        }
-                    },
-                    'rows': {'value': 1},
-                    'catchMisspellings': {'value': False}
->>>>>>> d7c0fb67
                 }),
             '')
 
