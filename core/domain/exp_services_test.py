# coding: utf-8
#
# Copyright 2014 The Oppia Authors. All Rights Reserved.
#
# Licensed under the Apache License, Version 2.0 (the "License");
# you may not use this file except in compliance with the License.
# You may obtain a copy of the License at
#
#      http://www.apache.org/licenses/LICENSE-2.0
#
# Unless required by applicable law or agreed to in writing, software
# distributed under the License is distributed on an "AS-IS" BASIS,
# WITHOUT WARRANTIES OR CONDITIONS OF ANY KIND, either express or implied.
# See the License for the specific language governing permissions and
# limitations under the License.

"""Unit tests for core.domain.exp_services."""

from __future__ import annotations

import datetime
import logging
import os
import re
import zipfile

from core import feature_flag_list
from core import feconf
from core import utils
from core.constants import constants
from core.domain import change_domain
from core.domain import classifier_services
from core.domain import exp_domain
from core.domain import exp_fetchers
from core.domain import exp_services
from core.domain import feedback_services
from core.domain import fs_services
from core.domain import opportunity_services
from core.domain import param_domain
from core.domain import rating_services
from core.domain import rights_domain
from core.domain import rights_manager
from core.domain import search_services
from core.domain import state_domain
from core.domain import stats_services
from core.domain import story_domain
from core.domain import story_services
from core.domain import subscription_services
from core.domain import suggestion_services
from core.domain import topic_fetchers
from core.domain import topic_services
from core.domain import translation_domain
from core.domain import translation_fetchers
from core.domain import translation_services
from core.domain import user_services
from core.platform import models
from core.tests import test_utils
from extensions import domain

from typing import (
    Dict, Final, List, Optional, Sequence, Tuple, Type, Union, cast
)

MYPY = False
if MYPY:  # pragma: no cover
    from mypy_imports import exp_models
    from mypy_imports import feedback_models
    from mypy_imports import opportunity_models
    from mypy_imports import recommendations_models
    from mypy_imports import stats_models
    from mypy_imports import suggestion_models
    from mypy_imports import user_models
    from mypy_imports import voiceover_models

(
    feedback_models,
    exp_models,
    opportunity_models,
    recommendations_models,
    translation_models,
    stats_models,
    suggestion_models,
    user_models,
    voiceover_models,
) = models.Registry.import_models([
    models.Names.FEEDBACK,
    models.Names.EXPLORATION,
    models.Names.OPPORTUNITY,
    models.Names.RECOMMENDATIONS,
    models.Names.TRANSLATION,
    models.Names.STATISTICS,
    models.Names.SUGGESTION,
    models.Names.USER,
    models.Names.VOICEOVER
])

search_services = models.Registry.import_search_services()

# TODO(msl): Test ExpSummaryModel changes if explorations are updated,
# reverted, deleted, created, rights changed.


TestCustArgDictType = Dict[
    str,
    Dict[str, Union[bool, Dict[str, Union[str, List[Dict[str, Union[str, Dict[
        str, Union[str, List[List[float]]]]
    ]]]]]]]
]


def count_at_least_editable_exploration_summaries(user_id: str) -> int:
    """Counts exp summaries that are at least editable by the given user.

    Args:
        user_id: unicode. The id of the given user.

    Returns:
        int. The number of exploration summaries that are at least editable
        by the given user.
    """
    return len(exp_fetchers.get_exploration_summaries_from_models(
        exp_models.ExpSummaryModel.get_at_least_editable(
            user_id=user_id)))


class ExplorationServicesUnitTests(test_utils.GenericTestBase):
    """Test the exploration services module."""

    EXP_0_ID: Final = 'An_exploration_0_id'
    EXP_1_ID: Final = 'An_exploration_1_id'
    EXP_2_ID: Final = 'An_exploration_2_id'

    def setUp(self) -> None:
        """Before each individual test, create a dummy exploration."""
        super().setUp()

        self.signup(self.OWNER_EMAIL, self.OWNER_USERNAME)
        self.signup(self.EDITOR_EMAIL, self.EDITOR_USERNAME)
        self.signup(self.VOICE_ARTIST_EMAIL, self.VOICE_ARTIST_USERNAME)
        self.signup(self.VIEWER_EMAIL, self.VIEWER_USERNAME)
        self.signup(self.CURRICULUM_ADMIN_EMAIL, self.CURRICULUM_ADMIN_USERNAME)

        self.owner_id = self.get_user_id_from_email(self.OWNER_EMAIL)
        self.editor_id = self.get_user_id_from_email(self.EDITOR_EMAIL)
        self.voice_artist_id = self.get_user_id_from_email(
            self.VOICE_ARTIST_EMAIL)
        self.viewer_id = self.get_user_id_from_email(self.VIEWER_EMAIL)
        self.user_id_admin = (
            self.get_user_id_from_email(self.CURRICULUM_ADMIN_EMAIL))

        self.owner = user_services.get_user_actions_info(self.owner_id)

        self.set_curriculum_admins([self.CURRICULUM_ADMIN_USERNAME])
        self.admin = user_services.get_user_actions_info(self.user_id_admin)


class ExplorationRevertClassifierTests(ExplorationServicesUnitTests):
    """Test that classifier models are correctly mapped when an exploration
    is reverted.
    """

    def test_raises_key_error_for_invalid_id(self) -> None:
        exploration = exp_domain.Exploration.create_default_exploration(
            'tes_exp_id', title='some title', category='Algebra',
            language_code=constants.DEFAULT_LANGUAGE_CODE
        )
        exploration.objective = 'An objective'
        content_id_generator = translation_domain.ContentIdGenerator(
            exploration.next_content_id_index
        )
        self.set_interaction_for_state(
            exploration.states[exploration.init_state_name], 'NumericInput',
            content_id_generator
        )
        exp_services.save_new_exploration(self.owner_id, exploration)

        interaction_answer_groups = [{
            'rule_specs': [{
                    'inputs': {
                        'x': 60
                    },
                    'rule_type': 'IsLessThanOrEqualTo'
            }],
            'outcome': {
                'dest': feconf.DEFAULT_INIT_STATE_NAME,
                'dest_if_really_stuck': None,
                'feedback': {
                    'content_id': 'feedback_1',
                    'html': '<p>Try again</p>'
                },
                'labelled_as_correct': False,
                'param_changes': [],
                'refresher_exploration_id': None,
                'missing_prerequisite_skill_id': None
            },
            'training_data': ['answer1', 'answer2', 'answer3'],
            'tagged_skill_misconception_id': None
        }]

        change_list = [exp_domain.ExplorationChange({
            'cmd': exp_domain.CMD_EDIT_STATE_PROPERTY,
            'state_name': feconf.DEFAULT_INIT_STATE_NAME,
            'property_name': (
                exp_domain.STATE_PROPERTY_INTERACTION_ANSWER_GROUPS),
            'new_value': interaction_answer_groups
        })]
        with self.assertRaisesRegex(
            Exception,
            'No classifier algorithm found for NumericInput interaction'
        ):
            with self.swap(feconf, 'ENABLE_ML_CLASSIFIERS', True):
                with self.swap(feconf, 'MIN_TOTAL_TRAINING_EXAMPLES', 2):
                    with self.swap(feconf, 'MIN_ASSIGNED_LABELS', 1):
                        exp_services.update_exploration(
                            self.owner_id, 'tes_exp_id', change_list, '')

    def test_reverting_an_exploration_maintains_classifier_models(self) -> None:
        """Test that when exploration is reverted to previous version
        it maintains appropriate classifier models mapping.
        """
        with self.swap(feconf, 'ENABLE_ML_CLASSIFIERS', True):
            self.save_new_valid_exploration(
                self.EXP_0_ID, self.owner_id, title='Bridges in England',
                category='Architecture', language_code='en')

        interaction_answer_groups: List[state_domain.AnswerGroupDict] = [{
            'rule_specs': [{
                'rule_type': 'Equals',
                'inputs': {
                    'x': {
                        'contentId': 'rule_input_3',
                        'normalizedStrSet': ['abc']
                    }
                },
            }],
            'outcome': {
                'dest': feconf.DEFAULT_INIT_STATE_NAME,
                'dest_if_really_stuck': None,
                'feedback': {
                    'content_id': 'feedback_1',
                    'html': '<p>Try again</p>'
                },
                'labelled_as_correct': False,
                'param_changes': [],
                'refresher_exploration_id': None,
                'missing_prerequisite_skill_id': None
            },
            'training_data': ['answer1', 'answer2', 'answer3'],
            'tagged_skill_misconception_id': None
        }]

        change_list = [exp_domain.ExplorationChange({
            'cmd': exp_domain.CMD_EDIT_STATE_PROPERTY,
            'state_name': feconf.DEFAULT_INIT_STATE_NAME,
            'property_name': (
                exp_domain.STATE_PROPERTY_INTERACTION_ANSWER_GROUPS),
            'new_value': interaction_answer_groups
        })]

        with self.swap(feconf, 'ENABLE_ML_CLASSIFIERS', True):
            with self.swap(feconf, 'MIN_TOTAL_TRAINING_EXAMPLES', 2):
                with self.swap(feconf, 'MIN_ASSIGNED_LABELS', 1):
                    exp_services.update_exploration(
                        self.owner_id, self.EXP_0_ID, change_list, '')

        exp = exp_fetchers.get_exploration_by_id(self.EXP_0_ID)
        interaction_id = exp.states[
            feconf.DEFAULT_INIT_STATE_NAME].interaction.id
        # Ruling out the possibility of None for mypy type checking.
        assert interaction_id is not None
        algorithm_id = feconf.INTERACTION_CLASSIFIER_MAPPING[
            interaction_id]['algorithm_id']
        job = classifier_services.get_classifier_training_job(
            self.EXP_0_ID, exp.version, feconf.DEFAULT_INIT_STATE_NAME,
            algorithm_id)
        self.assertIsNotNone(job)

        change_list = [exp_domain.ExplorationChange({
            'cmd': exp_domain.CMD_EDIT_EXPLORATION_PROPERTY,
            'property_name': 'title',
            'new_value': 'A new title'
        })]

        with self.swap(feconf, 'ENABLE_ML_CLASSIFIERS', True):
            with self.swap(feconf, 'MIN_TOTAL_TRAINING_EXAMPLES', 2):
                with self.swap(feconf, 'MIN_ASSIGNED_LABELS', 1):
                    exp_services.update_exploration(
                        self.owner_id, self.EXP_0_ID, change_list, '')

                    exp = exp_fetchers.get_exploration_by_id(self.EXP_0_ID)
                    # Revert exploration to previous version.
                    exp_services.revert_exploration(
                        self.owner_id, self.EXP_0_ID, exp.version,
                        exp.version - 1)

        new_job = classifier_services.get_classifier_training_job(
            self.EXP_0_ID, exp.version, feconf.DEFAULT_INIT_STATE_NAME,
            algorithm_id)
        # Ruling out the possibility of None for mypy type checking.
        assert new_job is not None
        assert job is not None
        self.assertEqual(job.job_id, new_job.job_id)


class ExplorationQueriesUnitTests(ExplorationServicesUnitTests):
    """Tests query methods."""

    def test_raises_error_if_guest_user_try_to_publish_the_exploration(
        self
    ) -> None:
        guest_user = user_services.get_user_actions_info(None)
        with self.assertRaisesRegex(
            Exception,
            'To publish explorations and update users\' profiles, '
            'user must be logged in and have admin access.'
        ):
            exp_services.publish_exploration_and_update_user_profiles(
                guest_user, 'exp_id'
            )

    def test_get_exploration_titles_and_categories(self) -> None:
        self.assertEqual(
            exp_services.get_exploration_titles_and_categories([]), {})

        self.save_new_default_exploration('A', self.owner_id, title='TitleA')
        self.assertEqual(
            exp_services.get_exploration_titles_and_categories(['A']), {
                'A': {
                    'category': 'Algebra',
                    'title': 'TitleA'
                }
            })

        self.save_new_default_exploration('B', self.owner_id, title='TitleB')
        self.assertEqual(
            exp_services.get_exploration_titles_and_categories(['A']), {
                'A': {
                    'category': 'Algebra',
                    'title': 'TitleA'
                }
            })
        self.assertEqual(
            exp_services.get_exploration_titles_and_categories(['A', 'B']), {
                'A': {
                    'category': 'Algebra',
                    'title': 'TitleA',
                },
                'B': {
                    'category': 'Algebra',
                    'title': 'TitleB',
                },
            })
        self.assertEqual(
            exp_services.get_exploration_titles_and_categories(['A', 'C']), {
                'A': {
                    'category': 'Algebra',
                    'title': 'TitleA'
                }
            })

    def test_get_interaction_id_for_state(self) -> None:
        self.save_new_default_exploration(self.EXP_0_ID, self.owner_id)
        exp = exp_fetchers.get_exploration_by_id(self.EXP_0_ID)
        self.assertEqual(exp.has_state_name('Introduction'), True)
        self.assertEqual(exp.has_state_name('Fake state name'), False)
        exp_services.update_exploration(
            self.owner_id,
            self.EXP_0_ID,
            _get_change_list(
                'Introduction', exp_domain.STATE_PROPERTY_INTERACTION_ID,
                'MultipleChoiceInput') +
            _get_change_list(
                'Introduction',
                exp_domain.STATE_PROPERTY_INTERACTION_CUST_ARGS,
                {
                    'choices': {
                        'value': [{
                            'content_id': 'ca_choices_0',
                            'html': '<p>Option A</p>'
                        }, {
                            'content_id': 'ca_choices_1',
                            'html': '<p>Option B</p>'
                        }]
                    },
                    'showChoicesInShuffledOrder': {'value': False}
                }
            ),
            ''
        )
        self.assertEqual(exp_services.get_interaction_id_for_state(
            self.EXP_0_ID, 'Introduction'), 'MultipleChoiceInput')
        with self.assertRaisesRegex(
            Exception, 'There exist no state in the exploration'):
            exp_services.get_interaction_id_for_state(
                self.EXP_0_ID, 'Fake state name')


class ExplorationSummaryQueriesUnitTests(ExplorationServicesUnitTests):
    """Tests exploration query methods which operate on ExplorationSummary
    objects.
    """

    EXP_ID_0: Final = '0_en_arch_bridges_in_england'
    EXP_ID_1: Final = '1_fi_arch_sillat_suomi'
    EXP_ID_2: Final = '2_en_welcome_introduce_oppia'
    EXP_ID_3: Final = '3_en_welcome_introduce_oppia_interactions'
    EXP_ID_4: Final = '4_en_welcome'
    EXP_ID_5: Final = '5_fi_welcome_vempain'
    EXP_ID_6: Final = '6_en_languages_learning_basic_verbs_in_spanish'
    EXP_ID_7: Final = '7_en_languages_private_exploration_in_spanish'

    def setUp(self) -> None:
        super().setUp()

        # Setup the explorations to fit into 2 different categoriers and 2
        # different language groups. Also, ensure 2 of them have similar
        # titles.
        self.save_new_valid_exploration(
            self.EXP_ID_0, self.owner_id, title='Bridges in England',
            category='Architecture', language_code='en')
        self.save_new_valid_exploration(
            self.EXP_ID_1, self.owner_id, title='Sillat Suomi',
            category='Architecture', language_code='fi')
        self.save_new_valid_exploration(
            self.EXP_ID_2, self.owner_id, title='Introduce Oppia',
            category='Welcome', language_code='en')
        self.save_new_valid_exploration(
            self.EXP_ID_3, self.owner_id,
            title='Introduce Interactions in Oppia',
            category='Welcome', language_code='en')
        self.save_new_valid_exploration(
            self.EXP_ID_4, self.owner_id, title='Welcome',
            category='Welcome', language_code='en')
        self.save_new_valid_exploration(
            self.EXP_ID_5, self.owner_id, title='Tervetuloa Oppia',
            category='Welcome', language_code='fi')
        self.save_new_valid_exploration(
            self.EXP_ID_6, self.owner_id,
            title='Learning basic verbs in Spanish',
            category='Languages', language_code='en')
        self.save_new_valid_exploration(
            self.EXP_ID_7, self.owner_id,
            title='Private exploration in Spanish',
            category='Languages', language_code='en')

        # Publish explorations 0-6. Private explorations should not show up in
        # a search query, even if they're indexed.
        rights_manager.publish_exploration(self.owner, self.EXP_ID_0)
        rights_manager.publish_exploration(self.owner, self.EXP_ID_1)
        rights_manager.publish_exploration(self.owner, self.EXP_ID_2)
        rights_manager.publish_exploration(self.owner, self.EXP_ID_3)
        rights_manager.publish_exploration(self.owner, self.EXP_ID_4)
        rights_manager.publish_exploration(self.owner, self.EXP_ID_5)
        rights_manager.publish_exploration(self.owner, self.EXP_ID_6)

        # Add the explorations to the search index.
        exp_services.index_explorations_given_ids([
            self.EXP_ID_0, self.EXP_ID_1, self.EXP_ID_2, self.EXP_ID_3,
            self.EXP_ID_4, self.EXP_ID_5, self.EXP_ID_6])

    def test_get_exploration_summaries_with_no_query(self) -> None:
        # An empty query should return all explorations.
        (exp_ids, search_offset) = (
            exp_services.get_exploration_ids_matching_query('', [], []))
        self.assertEqual(sorted(exp_ids), [
            self.EXP_ID_0, self.EXP_ID_1, self.EXP_ID_2, self.EXP_ID_3,
            self.EXP_ID_4, self.EXP_ID_5, self.EXP_ID_6
        ])
        self.assertIsNone(search_offset)

    def test_get_exploration_summaries_with_deleted_explorations(self) -> None:
        # Ensure a deleted exploration does not show up in search results.
        exp_services.delete_exploration(self.owner_id, self.EXP_ID_0)
        exp_services.delete_exploration(self.owner_id, self.EXP_ID_1)
        exp_services.delete_exploration(self.owner_id, self.EXP_ID_3)
        exp_services.delete_exploration(self.owner_id, self.EXP_ID_5)
        exp_services.delete_exploration(self.owner_id, self.EXP_ID_6)

        exp_ids = (
            exp_services.get_exploration_ids_matching_query('', [], []))[0]
        self.assertEqual(sorted(exp_ids), [self.EXP_ID_2, self.EXP_ID_4])

        exp_services.delete_exploration(self.owner_id, self.EXP_ID_2)
        exp_services.delete_exploration(self.owner_id, self.EXP_ID_4)

        # If no explorations are loaded, a blank query should not get any
        # explorations.
        self.assertEqual(
            exp_services.get_exploration_ids_matching_query('', [], []),
            ([], None))

    def test_get_exploration_summaries_with_deleted_explorations_multi(
        self
    ) -> None:
        # Ensure a deleted exploration does not show up in search results.
        exp_services.delete_explorations(
            self.owner_id,
            [self.EXP_ID_0, self.EXP_ID_1, self.EXP_ID_3,
             self.EXP_ID_5, self.EXP_ID_6])

        exp_ids = (
            exp_services.get_exploration_ids_matching_query('', [], []))[0]
        self.assertEqual(sorted(exp_ids), [self.EXP_ID_2, self.EXP_ID_4])

        exp_services.delete_explorations(
            self.owner_id, [self.EXP_ID_2, self.EXP_ID_4])

        # If no explorations are loaded, a blank query should not get any
        # explorations.
        self.assertEqual(
            exp_services.get_exploration_ids_matching_query('', [], []),
            ([], None))

    def test_get_subscribed_users_activity_ids_with_deleted_explorations(
        self
    ) -> None:
        # Ensure a deleted exploration does not show up in subscribed users
        # activity ids.
        subscription_services.subscribe_to_exploration(
            self.owner_id, self.EXP_ID_0)
        self.assertIn(
            self.EXP_ID_0,
            subscription_services.get_exploration_ids_subscribed_to(
                self.owner_id))
        exp_services.delete_exploration(self.owner_id, self.EXP_ID_0)
        self.process_and_flush_pending_tasks()
        self.assertNotIn(
            self.EXP_ID_0,
            subscription_services.get_exploration_ids_subscribed_to(
                self.owner_id))

    def test_search_exploration_summaries(self) -> None:
        # Search within the 'Architecture' category.
        exp_ids, _ = exp_services.get_exploration_ids_matching_query(
            '', ['Architecture'], [])
        self.assertEqual(sorted(exp_ids), [self.EXP_ID_0, self.EXP_ID_1])

        # Search for explorations in Finnish.
        exp_ids, _ = exp_services.get_exploration_ids_matching_query(
            '', [], ['fi'])
        self.assertEqual(sorted(exp_ids), [self.EXP_ID_1, self.EXP_ID_5])

        # Search for Finnish explorations in the 'Architecture' category.
        exp_ids, _ = exp_services.get_exploration_ids_matching_query(
            '', ['Architecture'], ['fi'])
        self.assertEqual(sorted(exp_ids), [self.EXP_ID_1])

        # Search for explorations containing 'Oppia'.
        exp_ids, _ = exp_services.get_exploration_ids_matching_query(
            'Oppia', [], [])
        self.assertEqual(
            sorted(exp_ids), [self.EXP_ID_2, self.EXP_ID_3, self.EXP_ID_5])

        # Search for explorations containing 'Oppia' and 'Introduce'.
        exp_ids, _ = exp_services.get_exploration_ids_matching_query(
            'Oppia Introduce', [], [])
        self.assertEqual(sorted(exp_ids), [self.EXP_ID_2, self.EXP_ID_3])

        # Search for explorations containing 'England' in English.
        exp_ids, _ = exp_services.get_exploration_ids_matching_query(
            'England', [], ['en'])
        self.assertEqual(sorted(exp_ids), [self.EXP_ID_0])

        # Search for explorations containing 'in'.
        exp_ids, _ = exp_services.get_exploration_ids_matching_query(
            'in', [], [])
        self.assertEqual(
            sorted(exp_ids), [self.EXP_ID_0, self.EXP_ID_3, self.EXP_ID_6])

        # Search for explorations containing 'in' in the 'Architecture' and
        # 'Welcome' categories.
        exp_ids, _ = exp_services.get_exploration_ids_matching_query(
            'in', ['Architecture', 'Welcome'], [])
        self.assertEqual(sorted(exp_ids), [self.EXP_ID_0, self.EXP_ID_3])

    def test_exploration_summaries_pagination_in_filled_search_results(
        self
    ) -> None:
        # Ensure the maximum number of explorations that can fit on the search
        # results page is maintained by the summaries function.
        with self.swap(feconf, 'SEARCH_RESULTS_PAGE_SIZE', 3):
            # Need to load 3 pages to find all of the explorations. Since the
            # returned order is arbitrary, we need to concatenate the results
            # to ensure all explorations are returned. We validate the correct
            # length is returned each time.
            found_exp_ids = []

            # Page 1: 3 initial explorations.
            (exp_ids, search_offset) = (
                exp_services.get_exploration_ids_matching_query(
                    '', [], []))
            self.assertEqual(len(exp_ids), 3)
            self.assertIsNotNone(search_offset)
            found_exp_ids += exp_ids

            # Page 2: 3 more explorations.
            (exp_ids, search_offset) = (
                exp_services.get_exploration_ids_matching_query(
                    '', [], [], offset=search_offset))
            self.assertEqual(len(exp_ids), 3)
            self.assertIsNotNone(search_offset)
            found_exp_ids += exp_ids

            # Page 3: 1 final exploration.
            (exp_ids, search_offset) = (
                exp_services.get_exploration_ids_matching_query(
                    '', [], [], offset=search_offset))
            self.assertEqual(len(exp_ids), 1)
            self.assertIsNone(search_offset)
            found_exp_ids += exp_ids

            # Validate all explorations were seen.
            self.assertEqual(sorted(found_exp_ids), [
                self.EXP_ID_0, self.EXP_ID_1, self.EXP_ID_2, self.EXP_ID_3,
                self.EXP_ID_4, self.EXP_ID_5, self.EXP_ID_6])

    def test_get_exploration_ids_matching_query_with_stale_exploration_ids(
        self
    ) -> None:
        observed_log_messages = []

        def _mock_logging_function(msg: str, *args: str) -> None:
            """Mocks logging.error()."""
            observed_log_messages.append(msg % args)

        logging_swap = self.swap(logging, 'error', _mock_logging_function)
        search_results_page_size_swap = self.swap(
            feconf, 'SEARCH_RESULTS_PAGE_SIZE', 6)
        max_iterations_swap = self.swap(exp_services, 'MAX_ITERATIONS', 1)

        def _mock_delete_documents_from_index(
            unused_doc_ids: List[str], unused_index: str
        ) -> None:
            """Mocks delete_documents_from_index() so that the exploration is
            not deleted from the document on deleting the exploration. This is
            required to fetch stale exploration ids.
            """
            pass

        with self.swap(
            search_services, 'delete_documents_from_index',
            _mock_delete_documents_from_index):
            exp_services.delete_exploration(self.owner_id, self.EXP_ID_0)
            exp_services.delete_exploration(self.owner_id, self.EXP_ID_1)

        with logging_swap, search_results_page_size_swap, max_iterations_swap:
            (exp_ids, _) = (
                exp_services.get_exploration_ids_matching_query('', [], []))

        self.assertEqual(
            observed_log_messages,
            [
                'Search index contains stale exploration ids: '
                '0_en_arch_bridges_in_england, 1_fi_arch_sillat_suomi',
                'Could not fulfill search request for query string ; at '
                'least 1 retries were needed.'
            ]
        )
        self.assertEqual(len(exp_ids), 4)


class ExplorationCreateAndDeleteUnitTests(ExplorationServicesUnitTests):
    """Test creation and deletion methods."""

    def test_soft_deletion_of_exploration(self) -> None:
        """Test that soft deletion of exploration works correctly."""
        # TODO(sll): Add tests for deletion of states and version snapshots.

        self.save_new_default_exploration(self.EXP_0_ID, self.owner_id)
        # The exploration shows up in queries.
        self.assertEqual(
            count_at_least_editable_exploration_summaries(self.owner_id), 1)

        exp_services.delete_exploration(self.owner_id, self.EXP_0_ID)
        with self.assertRaisesRegex(
            Exception,
            'Entity for class ExplorationModel with id An_exploration_0_id '
            'not found'):
            exp_fetchers.get_exploration_by_id(self.EXP_0_ID)

        # The deleted exploration does not show up in any queries.
        self.assertEqual(
            count_at_least_editable_exploration_summaries(self.owner_id), 0)

        # But the model still exists in the backend.
        self.assertIsNotNone(
            exp_models.ExplorationModel.get_by_id(self.EXP_0_ID))

        # The exploration summary is deleted, however.
        self.assertIsNone(exp_models.ExpSummaryModel.get_by_id(self.EXP_0_ID))

        # The delete commit exists.
        self.assertIsNotNone(
            exp_models.ExplorationCommitLogEntryModel.get_by_id(
                'exploration-%s-%s' % (self.EXP_0_ID, 1)))

        # The snapshot models exist.
        exp_snapshot_id = (
            exp_models.ExplorationModel.get_snapshot_id(self.EXP_0_ID, 1))
        self.assertIsNotNone(
            exp_models.ExplorationSnapshotMetadataModel.get_by_id(
                exp_snapshot_id))
        self.assertIsNotNone(
            exp_models.ExplorationSnapshotContentModel.get_by_id(
                exp_snapshot_id))
        exp_rights_snapshot_id = (
            exp_models.ExplorationRightsModel.get_snapshot_id(self.EXP_0_ID, 1))
        self.assertIsNotNone(
            exp_models.ExplorationRightsSnapshotMetadataModel.get_by_id(
                exp_rights_snapshot_id))
        self.assertIsNotNone(
            exp_models.ExplorationRightsSnapshotContentModel.get_by_id(
                exp_rights_snapshot_id))

    def test_deletion_of_multiple_explorations_empty(self) -> None:
        """Test that delete_explorations with empty list works correctly."""
        exp_services.delete_explorations(self.owner_id, [])
        self.process_and_flush_pending_tasks()

    def test_soft_deletion_of_multiple_explorations(self) -> None:
        """Test that soft deletion of explorations works correctly."""
        # TODO(sll): Add tests for deletion of states and version snapshots.

        self.save_new_default_exploration(self.EXP_0_ID, self.owner_id)
        self.save_new_default_exploration(self.EXP_1_ID, self.owner_id)
        # The explorations show up in queries.
        self.assertEqual(
            count_at_least_editable_exploration_summaries(self.owner_id), 2)

        exp_services.delete_explorations(
            self.owner_id, [self.EXP_0_ID, self.EXP_1_ID])
        with self.assertRaisesRegex(
            Exception,
            'Entity for class ExplorationModel with id An_exploration_0_id '
            'not found'):
            exp_fetchers.get_exploration_by_id(self.EXP_0_ID)
        with self.assertRaisesRegex(
            Exception,
            'Entity for class ExplorationModel with id An_exploration_1_id '
            'not found'):
            exp_fetchers.get_exploration_by_id(self.EXP_1_ID)

        # The deleted exploration does not show up in any queries.
        self.assertEqual(
            count_at_least_editable_exploration_summaries(self.owner_id), 0)

        # But the models still exist in the backend.
        self.assertIsNotNone(
            exp_models.ExplorationModel.get_by_id(self.EXP_0_ID))
        self.assertIsNotNone(
            exp_models.ExplorationModel.get_by_id(self.EXP_1_ID))

        # The exploration summaries are deleted, however.
        self.assertIsNone(exp_models.ExpSummaryModel.get_by_id(self.EXP_0_ID))
        self.assertIsNone(exp_models.ExpSummaryModel.get_by_id(self.EXP_1_ID))

        # The delete commits exist.
        self.assertIsNotNone(
            exp_models.ExplorationCommitLogEntryModel.get_by_id(
                'exploration-%s-%s' % (self.EXP_0_ID, 1)))
        self.assertIsNotNone(
            exp_models.ExplorationCommitLogEntryModel.get_by_id(
                'exploration-%s-%s' % (self.EXP_1_ID, 1)))

        # The snapshot models exist.
        exp_0_snapshot_id = (
            exp_models.ExplorationModel.get_snapshot_id(self.EXP_0_ID, 1))
        exp_1_snapshot_id = (
            exp_models.ExplorationModel.get_snapshot_id(self.EXP_1_ID, 1))
        self.assertIsNotNone(
            exp_models.ExplorationSnapshotMetadataModel.get_by_id(
                exp_0_snapshot_id))
        self.assertIsNotNone(
            exp_models.ExplorationSnapshotContentModel.get_by_id(
                exp_0_snapshot_id))
        self.assertIsNotNone(
            exp_models.ExplorationSnapshotMetadataModel.get_by_id(
                exp_1_snapshot_id))
        self.assertIsNotNone(
            exp_models.ExplorationSnapshotContentModel.get_by_id(
                exp_1_snapshot_id))
        exp_0_rights_snapshot_id = (
            exp_models.ExplorationRightsModel.get_snapshot_id(self.EXP_0_ID, 1))
        exp_1_rights_snapshot_id = (
            exp_models.ExplorationRightsModel.get_snapshot_id(self.EXP_1_ID, 1))
        self.assertIsNotNone(
            exp_models.ExplorationRightsSnapshotMetadataModel.get_by_id(
                exp_0_rights_snapshot_id))
        self.assertIsNotNone(
            exp_models.ExplorationRightsSnapshotContentModel.get_by_id(
                exp_0_rights_snapshot_id))
        self.assertIsNotNone(
            exp_models.ExplorationRightsSnapshotMetadataModel.get_by_id(
                exp_1_rights_snapshot_id))
        self.assertIsNotNone(
            exp_models.ExplorationRightsSnapshotContentModel.get_by_id(
                exp_1_rights_snapshot_id))

    def test_hard_deletion_of_exploration(self) -> None:
        """Test that hard deletion of exploration works correctly."""
        self.save_new_default_exploration(self.EXP_0_ID, self.owner_id)
        # The exploration shows up in queries.
        self.assertEqual(
            count_at_least_editable_exploration_summaries(self.owner_id), 1)

        exp_services.delete_exploration(
            self.owner_id, self.EXP_0_ID, force_deletion=True)
        with self.assertRaisesRegex(
            Exception,
            'Entity for class ExplorationModel with id An_exploration_0_id '
            'not found'):
            exp_fetchers.get_exploration_by_id(self.EXP_0_ID)

        # The deleted exploration does not show up in any queries.
        self.assertEqual(
            count_at_least_editable_exploration_summaries(self.owner_id), 0)

        # The exploration model has been purged from the backend.
        self.assertIsNone(
            exp_models.ExplorationModel.get_by_id(self.EXP_0_ID))

    def test_hard_deletion_of_multiple_explorations(self) -> None:
        """Test that hard deletion of explorations works correctly."""
        self.save_new_default_exploration(self.EXP_0_ID, self.owner_id)
        self.save_new_default_exploration(self.EXP_1_ID, self.owner_id)
        # The explorations show up in queries.
        self.assertEqual(
            count_at_least_editable_exploration_summaries(self.owner_id), 2)

        exp_services.delete_explorations(
            self.owner_id, [self.EXP_0_ID, self.EXP_1_ID], force_deletion=True)
        with self.assertRaisesRegex(
            Exception,
            'Entity for class ExplorationModel with id An_exploration_0_id '
            'not found'):
            exp_fetchers.get_exploration_by_id(self.EXP_0_ID)
        with self.assertRaisesRegex(
            Exception,
            'Entity for class ExplorationModel with id An_exploration_1_id '
            'not found'):
            exp_fetchers.get_exploration_by_id(self.EXP_1_ID)

        # The deleted explorations does not show up in any queries.
        self.assertEqual(
            count_at_least_editable_exploration_summaries(self.owner_id), 0)

        # The exploration models have been purged from the backend.
        self.assertIsNone(
            exp_models.ExplorationModel.get_by_id(self.EXP_0_ID))
        self.assertIsNone(
            exp_models.ExplorationModel.get_by_id(self.EXP_1_ID))

        # The exploration summary models have been purged from the backend.
        self.assertIsNone(
            exp_models.ExpSummaryModel.get_by_id(self.EXP_0_ID))
        self.assertIsNone(
            exp_models.ExpSummaryModel.get_by_id(self.EXP_1_ID))

    def test_summaries_of_hard_deleted_explorations(self) -> None:
        """Test that summaries of hard deleted explorations are
        correctly deleted.
        """
        self.save_new_default_exploration(self.EXP_0_ID, self.owner_id)

        exp_services.delete_exploration(
            self.owner_id, self.EXP_0_ID, force_deletion=True)
        with self.assertRaisesRegex(
            Exception,
            'Entity for class ExplorationModel with id An_exploration_0_id '
            'not found'):
            exp_fetchers.get_exploration_by_id(self.EXP_0_ID)

        # The deleted exploration summary does not show up in any queries.
        self.assertEqual(
            count_at_least_editable_exploration_summaries(self.owner_id), 0)

        # The exploration summary model has been purged from the backend.
        self.assertIsNone(
            exp_models.ExpSummaryModel.get_by_id(self.EXP_0_ID))

    def test_recommendations_of_deleted_explorations_are_deleted(self) -> None:
        """Test that recommendations for deleted explorations are correctly
        deleted.
        """
        self.save_new_default_exploration(self.EXP_0_ID, self.owner_id)
        recommendations_models.ExplorationRecommendationsModel(
            id=self.EXP_0_ID,
            recommended_exploration_ids=[]
        ).put()
        self.save_new_default_exploration(self.EXP_1_ID, self.owner_id)
        recommendations_models.ExplorationRecommendationsModel(
            id=self.EXP_1_ID,
            recommended_exploration_ids=[]
        ).put()

        exp_services.delete_explorations(
            self.owner_id, [self.EXP_0_ID, self.EXP_1_ID])

        # The recommendations model has been purged from the backend.
        self.assertIsNone(
            recommendations_models.ExplorationRecommendationsModel.get_by_id(
                self.EXP_0_ID))
        self.assertIsNone(
            recommendations_models.ExplorationRecommendationsModel.get_by_id(
                self.EXP_1_ID))

    def test_opportunity_of_deleted_explorations_are_deleted(self) -> None:
        """Test that opportunity summary for deleted explorations are correctly
        deleted.
        """
        self.save_new_default_exploration(self.EXP_0_ID, self.owner_id)
        opportunity_models.ExplorationOpportunitySummaryModel(
            id=self.EXP_0_ID,
            topic_id='topic_id',
            topic_name='topic_name',
            story_id='story_id',
            story_title='story_title',
            chapter_title='chapter_title',
            content_count=1,
        ).put()
        self.save_new_default_exploration(self.EXP_1_ID, self.owner_id)
        opportunity_models.ExplorationOpportunitySummaryModel(
            id=self.EXP_1_ID,
            topic_id='topic_id',
            topic_name='topic_name',
            story_id='story_id',
            story_title='story_title',
            chapter_title='chapter_title',
            content_count=1,
        ).put()

        exp_services.delete_explorations(
            self.owner_id, [self.EXP_0_ID, self.EXP_1_ID])

        # The opportunity model has been purged from the backend.
        self.assertIsNone(
            opportunity_models.ExplorationOpportunitySummaryModel.get_by_id(
                self.EXP_0_ID))
        self.assertIsNone(
            opportunity_models.ExplorationOpportunitySummaryModel.get_by_id(
                self.EXP_1_ID))

    def test_activities_of_deleted_explorations_are_deleted(self) -> None:
        """Test that opportunity summary for deleted explorations are correctly
        deleted.
        """
        self.save_new_default_exploration(self.EXP_0_ID, self.owner_id)
        user_models.CompletedActivitiesModel(
            id=self.editor_id,
            exploration_ids=[self.EXP_0_ID],
        ).put()
        self.save_new_default_exploration(self.EXP_1_ID, self.owner_id)
        user_models.IncompleteActivitiesModel(
            id=self.owner_id,
            exploration_ids=[self.EXP_1_ID],
        ).put()

        exp_services.delete_explorations(
            self.owner_id, [self.EXP_0_ID, self.EXP_1_ID])
        self.process_and_flush_pending_tasks()

        self.assertEqual(
            user_models.CompletedActivitiesModel.get(
                self.editor_id, strict=True
            ).exploration_ids,
            []
        )
        self.assertEqual(
            user_models.IncompleteActivitiesModel.get(
                self.owner_id, strict=True
            ).exploration_ids,
            []
        )

    def test_user_data_of_deleted_explorations_are_deleted(self) -> None:
        """Test that user data for deleted explorations are deleted."""
        self.save_new_default_exploration(self.EXP_0_ID, self.owner_id)
        user_models.ExplorationUserDataModel(
            id='%s.%s' % (self.owner_id, self.EXP_0_ID),
            user_id=self.owner_id,
            exploration_id=self.EXP_0_ID,
        ).put()
        user_models.ExplorationUserDataModel(
            id='%s.%s' % ('other_user_id', self.EXP_0_ID),
            user_id='other_user_id',
            exploration_id=self.EXP_0_ID,
        ).put()
        self.save_new_default_exploration(self.EXP_1_ID, self.owner_id)
        user_models.ExplorationUserDataModel(
            id='%s.%s' % (self.owner_id, self.EXP_1_ID),
            user_id=self.owner_id,
            exploration_id=self.EXP_1_ID,
        ).put()

        exp_services.delete_explorations(
            self.owner_id, [self.EXP_0_ID, self.EXP_1_ID])
        self.process_and_flush_pending_tasks()

        # The user data model has been purged from the backend.
        self.assertIsNone(
            user_models.ExplorationUserDataModel.get(
                self.owner_id, self.EXP_0_ID))
        self.assertIsNone(
            user_models.ExplorationUserDataModel.get(
                'other_user_id', self.EXP_0_ID))
        self.assertIsNone(
            user_models.ExplorationUserDataModel.get(
                self.owner_id, self.EXP_1_ID))

    def test_deleted_explorations_are_removed_from_user_contributions(
        self
    ) -> None:
        """Test that user data for deleted explorations are deleted."""
        self.save_new_default_exploration(self.EXP_0_ID, self.owner_id)
        user_models.UserContributionsModel(
            id=self.owner_id,
            created_exploration_ids=[self.EXP_0_ID, self.EXP_2_ID],
        ).put()
        user_models.UserContributionsModel(
            id='user_id',
            edited_exploration_ids=[self.EXP_0_ID, self.EXP_2_ID],
        ).put()
        self.save_new_default_exploration(self.EXP_1_ID, self.owner_id)
        user_models.UserContributionsModel(
            id='other_user_id',
            created_exploration_ids=[self.EXP_0_ID, self.EXP_2_ID],
            edited_exploration_ids=[self.EXP_1_ID],
        ).put()

        exp_services.delete_explorations(
            self.owner_id, [self.EXP_0_ID, self.EXP_1_ID])
        self.process_and_flush_pending_tasks()

        self.assertEqual(
            user_models.UserContributionsModel.get(
                self.owner_id
            ).created_exploration_ids,
            [self.EXP_2_ID]
        )
        self.assertEqual(
            user_models.UserContributionsModel.get(
                'user_id'
            ).edited_exploration_ids,
            [self.EXP_2_ID]
        )
        self.assertEqual(
            user_models.UserContributionsModel.get(
                'other_user_id'
            ).created_exploration_ids,
            [self.EXP_2_ID]
        )
        self.assertEqual(
            user_models.UserContributionsModel.get(
                'other_user_id'
            ).edited_exploration_ids,
            []
        )

    def test_feedbacks_belonging_to_exploration_are_deleted(self) -> None:
        """Tests that feedbacks belonging to exploration are deleted."""
        self.save_new_default_exploration(self.EXP_0_ID, self.owner_id)
        thread_1_id = feedback_services.create_thread(
            feconf.ENTITY_TYPE_EXPLORATION,
            self.EXP_0_ID,
            self.owner_id,
            'subject',
            'text'
        )
        thread_2_id = feedback_services.create_thread(
            feconf.ENTITY_TYPE_EXPLORATION,
            self.EXP_0_ID,
            self.owner_id,
            'subject 2',
            'text 2'
        )

        exp_services.delete_explorations(self.owner_id, [self.EXP_0_ID])

        self.assertIsNone(feedback_models.GeneralFeedbackThreadModel.get_by_id(
            thread_1_id))
        self.assertIsNone(feedback_models.GeneralFeedbackThreadModel.get_by_id(
            thread_2_id))

    def test_exploration_is_removed_from_index_when_deleted(self) -> None:
        """Tests that exploration is removed from the search index when
        deleted.
        """
        self.save_new_default_exploration(self.EXP_0_ID, self.owner_id)

        def mock_delete_docs(doc_ids: List[Dict[str, str]], index: str) -> None:
            self.assertEqual(index, exp_services.SEARCH_INDEX_EXPLORATIONS)
            self.assertEqual(doc_ids, [self.EXP_0_ID])

        delete_docs_swap = self.swap(
            search_services, 'delete_documents_from_index', mock_delete_docs)

        with delete_docs_swap:
            exp_services.delete_exploration(self.owner_id, self.EXP_0_ID)

    def test_explorations_are_removed_from_index_when_deleted(self) -> None:
        """Tests that explorations are removed from the search index when
        deleted.
        """
        self.save_new_default_exploration(self.EXP_0_ID, self.owner_id)
        self.save_new_default_exploration(self.EXP_1_ID, self.owner_id)

        def mock_delete_docs(doc_ids: List[Dict[str, str]], index: str) -> None:
            self.assertEqual(index, exp_services.SEARCH_INDEX_EXPLORATIONS)
            self.assertEqual(doc_ids, [self.EXP_0_ID, self.EXP_1_ID])

        delete_docs_swap = self.swap(
            search_services, 'delete_documents_from_index', mock_delete_docs)

        with delete_docs_swap:
            exp_services.delete_explorations(
                self.owner_id, [self.EXP_0_ID, self.EXP_1_ID])

    def test_no_errors_are_raised_when_creating_default_exploration(
        self
    ) -> None:
        exploration = exp_domain.Exploration.create_default_exploration(
            self.EXP_0_ID)
        exp_services.save_new_exploration(self.owner_id, exploration)

    def test_that_default_exploration_fails_strict_validation(self) -> None:
        exploration = exp_domain.Exploration.create_default_exploration(
            self.EXP_0_ID)
        with self.assertRaisesRegex(
            utils.ValidationError,
            'This state does not have any interaction specified.'
            ):
            exploration.validate(strict=True)

    def test_save_new_exploration_with_ml_classifiers(self) -> None:
        exploration_id = 'eid'
        test_exp_filepath = os.path.join(
            feconf.TESTS_DATA_DIR, 'string_classifier_test.yaml')
        yaml_content = utils.get_file_contents(test_exp_filepath)
        assets_list: List[Tuple[str, bytes]] = []
        with self.swap(feconf, 'ENABLE_ML_CLASSIFIERS', True):
            exp_services.save_new_exploration_from_yaml_and_assets(
                feconf.SYSTEM_COMMITTER_ID, yaml_content, exploration_id,
                assets_list)

        exploration = exp_fetchers.get_exploration_by_id(exploration_id)
        state_with_training_data = exploration.states['Home']
        self.assertIsNotNone(
            state_with_training_data)
        self.assertEqual(len(state_with_training_data.to_dict()), 7)

    def test_save_and_retrieve_exploration(self) -> None:
        self.save_new_valid_exploration(self.EXP_0_ID, self.owner_id)
        exp_services.update_exploration(
            self.owner_id, self.EXP_0_ID, [exp_domain.ExplorationChange({
                'cmd': exp_domain.CMD_EDIT_EXPLORATION_PROPERTY,
                'property_name': 'param_specs',
                'new_value': {
                    'theParameter':
                        param_domain.ParamSpec('UnicodeString').to_dict()
                }
            })],
            '')

        retrieved_exploration = exp_fetchers.get_exploration_by_id(
            self.EXP_0_ID)
        self.assertEqual(retrieved_exploration.title, 'A title')
        self.assertEqual(retrieved_exploration.category, 'Algebra')
        self.assertEqual(len(retrieved_exploration.states), 1)
        self.assertEqual(len(retrieved_exploration.param_specs), 1)
        self.assertEqual(
            list(retrieved_exploration.param_specs.keys())[0], 'theParameter')

    def test_save_and_retrieve_exploration_summary(self) -> None:
        self.save_new_valid_exploration(self.EXP_0_ID, self.owner_id)

        # Change param spec.
        exp_services.update_exploration(
            self.owner_id, self.EXP_0_ID, [exp_domain.ExplorationChange({
                'cmd': exp_domain.CMD_EDIT_EXPLORATION_PROPERTY,
                'property_name': 'param_specs',
                'new_value': {
                    'theParameter':
                        param_domain.ParamSpec('UnicodeString').to_dict()
                }
            })], '')

        # Change title and category.
        exp_services.update_exploration(
            self.owner_id, self.EXP_0_ID, [exp_domain.ExplorationChange({
                'cmd': exp_domain.CMD_EDIT_EXPLORATION_PROPERTY,
                'property_name': 'title',
                'new_value': 'A new title'
            }), exp_domain.ExplorationChange({
                'cmd': exp_domain.CMD_EDIT_EXPLORATION_PROPERTY,
                'property_name': 'category',
                'new_value': 'A new category'
            })], 'Change title and category')

        self.process_and_flush_pending_tasks()
        retrieved_exp_summary = exp_fetchers.get_exploration_summary_by_id(
            self.EXP_0_ID)

        self.assertEqual(retrieved_exp_summary.title, 'A new title')
        self.assertEqual(retrieved_exp_summary.category, 'A new category')
        self.assertEqual(retrieved_exp_summary.contributor_ids, [self.owner_id])

    def test_apply_change_list(self) -> None:
        self.save_new_linear_exp_with_state_names_and_interactions(
            self.EXP_0_ID, self.owner_id, ['State 1', 'State 2'],
            ['TextInput'], category='Algebra')

        change_list_objective = [exp_domain.ExplorationChange({
            'cmd': exp_domain.CMD_EDIT_EXPLORATION_PROPERTY,
            'property_name': 'objective',
            'new_value': 'new objective'
        })]
        changed_exploration_objective = (
            exp_services.apply_change_list(
                self.EXP_0_ID,
                change_list_objective))
        self.assertEqual(
            changed_exploration_objective.objective,
            'new objective')

    def test_publish_exploration_and_update_user_profiles(self) -> None:
        self.save_new_valid_exploration(self.EXP_0_ID, self.owner_id)
        exp_services.update_exploration(
            self.editor_id, self.EXP_0_ID,
            [
                exp_domain.ExplorationChange({
                    'cmd': exp_domain.CMD_EDIT_EXPLORATION_PROPERTY,
                    'property_name': 'title',
                    'new_value': 'A new title'
                })
            ],
            'changed title'
        )
        exp_services.update_exploration(
            self.voice_artist_id, self.EXP_0_ID,
            [
                exp_domain.ExplorationChange({
                    'cmd': exp_domain.CMD_EDIT_EXPLORATION_PROPERTY,
                    'property_name': 'title',
                    'new_value': 'Another new title'
                })
            ],
            'changed title again'
        )
        owner_action = user_services.get_user_actions_info(self.owner_id)
        exp_services.publish_exploration_and_update_user_profiles(
            owner_action, self.EXP_0_ID)
        updated_summary = (
            exp_fetchers.get_exploration_summary_by_id(self.EXP_0_ID))
        contributer_ids = updated_summary.contributor_ids
        self.assertEqual(len(contributer_ids), 3)
        self.assertFalse(updated_summary.is_private())
        self.assertIn(self.owner_id, contributer_ids)
        self.assertIn(self.editor_id, contributer_ids)
        self.assertIn(self.voice_artist_id, contributer_ids)

<<<<<<< HEAD
=======
    def test_is_voiceover_change_list(self) -> None:
        recorded_voiceovers_dict = {
            'voiceovers_mapping': {
                'content': {
                    'en': {
                        'filename': 'filename3.mp3',
                        'file_size_bytes': 3000,
                        'needs_update': False,
                        'duration_secs': 42.43
                    }
                },
                'default_outcome': {},
                'ca_placeholder_0': {}
            }
        }
        change_list_voiceover = [exp_domain.ExplorationChange({
            'cmd': exp_domain.CMD_EDIT_STATE_PROPERTY,
            'property_name': (
                exp_domain.STATE_PROPERTY_RECORDED_VOICEOVERS),
            'state_name': 'State 1',
            'new_value': recorded_voiceovers_dict
        })]
        self.assertTrue(
            exp_services.is_voiceover_change_list(change_list_voiceover))
        not_voiceover_change_list = [exp_domain.ExplorationChange({
            'cmd': 'edit_exploration_property',
            'property_name': 'title',
            'new_value': 'New title'
        })]
        self.assertFalse(
            exp_services.is_voiceover_change_list(not_voiceover_change_list))

    @test_utils.enable_feature_flags(
            [feature_flag_list.FeatureNames.ADD_VOICEOVER_WITH_ACCENT])
    def test_changes_in_voiceover_list_with_feature_flag_enabled(self) -> None:
        not_voiceover_change_list = [exp_domain.ExplorationChange({
            'cmd': 'edit_exploration_property',
            'property_name': 'title',
            'new_value': 'New title'
        })]
        self.assertFalse(
            exp_services.is_voiceover_change_list(not_voiceover_change_list))

        manual_voiceover_1: state_domain.VoiceoverDict = {
            'filename': 'filename1.mp3',
            'file_size_bytes': 3000,
            'needs_update': False,
            'duration_secs': 6.1
        }
        change_list_voiceover = [
            exp_domain.ExplorationChange({
                'cmd': exp_domain.CMD_UPDATE_VOICEOVERS,
                'language_accent_code': 'en-US',
                'content_id': 'content_0',
                'voiceovers': {
                    'manual': manual_voiceover_1
                }
            })
        ]
        self.assertTrue(
            exp_services.is_voiceover_change_list(change_list_voiceover))

>>>>>>> eb376c54
    def test_validation_for_valid_exploration(self) -> None:
        exploration = self.save_new_valid_exploration(
            self.EXP_0_ID, self.owner_id,
            category='Algebra'
        )
        errors = exp_services.validate_exploration_for_story(exploration, False)
        self.assertEqual(len(errors), 0)

    def test_validation_fail_for_exploration_for_invalid_language(self) -> None:
        exploration = self.save_new_valid_exploration(
            self.EXP_0_ID, self.owner_id, end_state_name='end',
            language_code='bn', category='Algebra')
        error_string = (
            'Invalid language %s found for exploration '
            'with ID %s. This language is not supported for explorations '
            'in a story on the mobile app.' %
            (exploration.language_code, exploration.id))
        errors = exp_services.validate_exploration_for_story(exploration, False)
        self.assertEqual(len(errors), 1)
        self.assertEqual(errors[0], error_string)
        with self.assertRaisesRegex(utils.ValidationError, error_string):
            exp_services.validate_exploration_for_story(exploration, True)

    def test_validate_exploration_for_default_category(self) -> None:
        exploration = self.save_new_valid_exploration(
            self.EXP_0_ID, self.owner_id, category='Test')
        error_string = (
            'Expected all explorations in a story to '
            'be of a default category. '
            'Invalid exploration: %s' % exploration.id)
        errors = exp_services.validate_exploration_for_story(exploration, False)
        self.assertEqual(len(errors), 1)
        self.assertEqual(errors[0], error_string)
        with self.assertRaisesRegex(utils.ValidationError, error_string):
            exp_services.validate_exploration_for_story(exploration, True)

    def test_validate_exploration_for_param_specs(self) -> None:
        exploration = self.save_new_valid_exploration(
            self.EXP_0_ID, self.owner_id, category='Algebra')
        exploration.param_specs = {
            'myParam': param_domain.ParamSpec('UnicodeString')}
        error_string = (
            'Expected no exploration in a story to have parameter '
            'values in it. Invalid exploration: %s' % exploration.id)
        errors = exp_services.validate_exploration_for_story(exploration, False)
        self.assertEqual(len(errors), 1)
        self.assertEqual(errors[0], error_string)
        with self.assertRaisesRegex(utils.ValidationError, error_string):
            exp_services.validate_exploration_for_story(exploration, True)

    def test_validate_exploration_for_invalid_interaction_id(self) -> None:
        exploration = self.save_new_valid_exploration(
            self.EXP_0_ID, self.owner_id, category='Algebra')
        error_string = (
            'Invalid interaction %s in exploration '
            'with ID: %s. This interaction is not supported for '
            'explorations in a story on the '
            'mobile app.' % ('CodeRepl', exploration.id))
        change_list = [
            exp_domain.ExplorationChange({
                'cmd': exp_domain.CMD_EDIT_STATE_PROPERTY,
                'state_name': exploration.init_state_name,
                'property_name': exp_domain.STATE_PROPERTY_INTERACTION_ID,
                'new_value': 'CodeRepl'
            }),
            exp_domain.ExplorationChange({
                'cmd': exp_domain.CMD_EDIT_STATE_PROPERTY,
                'state_name': exploration.init_state_name,
                'property_name': (
                    exp_domain.STATE_PROPERTY_INTERACTION_CUST_ARGS),
                'new_value': {
                    'language': {
                        'value': 'python'
                    },
                    'placeholder': {
                        'value': '# Type your code here.'
                    },
                    'preCode': {
                        'value': ''
                    },
                    'postCode': {
                        'value': ''
                    }
                }
            })
        ]
        exp_services.update_exploration(
            self.owner_id, self.EXP_0_ID, change_list, 'Changed to CodeRepl')
        updated_exploration = exp_fetchers.get_exploration_by_id(self.EXP_0_ID)
        errors = exp_services.validate_exploration_for_story(
            updated_exploration, False)
        self.assertEqual(len(errors), 1)
        self.assertEqual(errors[0], error_string)
        with self.assertRaisesRegex(
            utils.ValidationError, error_string):
            exp_services.validate_exploration_for_story(
                updated_exploration, True)

    def test_validation_fail_for_end_exploration(self) -> None:
        exploration = self.save_new_valid_exploration(
            self.EXP_0_ID, self.owner_id, category='Algebra')
        error_string = (
            'Explorations in a story are not expected to contain '
            'exploration recommendations. Exploration with ID: '
            '%s contains exploration recommendations in its '
            'EndExploration interaction.' % (exploration.id))
        change_list = [
            exp_domain.ExplorationChange({
                'cmd': exp_domain.CMD_EDIT_STATE_PROPERTY,
                'state_name': exploration.init_state_name,
                'property_name': exp_domain.STATE_PROPERTY_INTERACTION_ID,
                'new_value': 'EndExploration'
            }),
            exp_domain.ExplorationChange({
                'cmd': exp_domain.CMD_EDIT_STATE_PROPERTY,
                'state_name': exploration.init_state_name,
                'property_name': (
                    exp_domain.STATE_PROPERTY_INTERACTION_CUST_ARGS),
                'new_value': {
                    'recommendedExplorationIds': {
                        'value': [
                            'EXP_1',
                            'EXP_2'
                        ]
                    }
                }
            }),
            exp_domain.ExplorationChange({
                'cmd': exp_domain.CMD_EDIT_STATE_PROPERTY,
                'property_name': (
                    exp_domain.STATE_PROPERTY_INTERACTION_DEFAULT_OUTCOME),
                'state_name': exploration.init_state_name,
                'new_value': None})
        ]
        exp_services.update_exploration(
            self.owner_id, self.EXP_0_ID,
            change_list, 'Changed to EndExploration')
        updated_exploration = exp_fetchers.get_exploration_by_id(self.EXP_0_ID)
        errors = exp_services.validate_exploration_for_story(
            updated_exploration, False)
        self.assertEqual(len(errors), 1)
        self.assertEqual(errors[0], error_string)
        with self.assertRaisesRegex(
            utils.ValidationError, error_string):
            exp_services.validate_exploration_for_story(
                updated_exploration, True)

    def test_validation_fail_for_multiple_choice_exploration(self) -> None:
        exploration = self.save_new_valid_exploration(
            self.EXP_0_ID, self.owner_id, category='Algebra')
        error_string = (
            'Exploration in a story having MultipleChoiceInput '
            'interaction should have at least 4 choices present. '
            'Exploration with ID %s and state name %s have fewer than '
            '4 choices.' % (exploration.id, exploration.init_state_name))
        change_list = [
            exp_domain.ExplorationChange({
                'cmd': exp_domain.CMD_EDIT_STATE_PROPERTY,
                'state_name': exploration.init_state_name,
                'property_name': exp_domain.STATE_PROPERTY_INTERACTION_ID,
                'new_value': 'MultipleChoiceInput'
            }),
            exp_domain.ExplorationChange({
                'cmd': exp_domain.CMD_EDIT_STATE_PROPERTY,
                'state_name': exploration.init_state_name,
                'property_name': (
                    exp_domain.STATE_PROPERTY_INTERACTION_CUST_ARGS),
                'new_value': {
                    'choices': {
                        'value': [
                            {
                                'content_id': 'ca_choices_0',
                                'html': '<p>1</p>'
                            },
                            {
                                'content_id': 'ca_choices_1',
                                'html': '<p>2</p>'
                            }
                        ]
                    },
                    'showChoicesInShuffledOrder': {
                        'value': True
                    }
                }
            })
        ]
        exp_services.update_exploration(
            self.owner_id, self.EXP_0_ID,
            change_list, 'Changed to MultipleChoiceInput')
        updated_exploration = exp_fetchers.get_exploration_by_id(self.EXP_0_ID)
        errors = exp_services.validate_exploration_for_story(
            updated_exploration, False)
        self.assertEqual(len(errors), 1)
        self.assertEqual(errors[0], error_string)
        with self.assertRaisesRegex(
            utils.ValidationError, error_string):
            exp_services.validate_exploration_for_story(
                updated_exploration, True)

    def test_validation_fail_for_android_rte_content(self) -> None:
        exploration = self.save_new_valid_exploration(
            self.EXP_0_ID, self.owner_id, category='Algebra')
        error_string = (
            'RTE content in state %s of exploration '
            'with ID %s is not supported on mobile for explorations '
            'in a story.' % (exploration.init_state_name, exploration.id))
        init_state = exploration.states[exploration.init_state_name]
        init_state.update_interaction_id('TextInput')
        solution_dict: state_domain.SolutionDict = {
            'answer_is_exclusive': False,
            'correct_answer': 'helloworld!',
            'explanation': {
                'content_id': 'solution',
                'html': (
                    '<oppia-noninteractive-collapsible content-with-value='
                    '"&amp;quot;&amp;lt;p&amp;gt;Hello&amp;lt;/p&amp;gt;&amp;'
                    'quot;" heading-with-value="&amp;quot;SubCollapsible&amp;'
                    'quot;"></oppia-noninteractive-collapsible><p>&nbsp;</p>')
            },
        }
        # Ruling out the possibility of None for mypy type checking.
        assert init_state.interaction.id is not None
        solution = state_domain.Solution.from_dict(
            init_state.interaction.id, solution_dict
        )
        init_state.update_interaction_solution(solution)
        exploration.states[exploration.init_state_name] = init_state
        errors = exp_services.validate_exploration_for_story(
            exploration, False)
        self.assertEqual(len(errors), 1)
        self.assertEqual(errors[0], error_string)
        with self.assertRaisesRegex(utils.ValidationError, error_string):
            exp_services.validate_exploration_for_story(
                exploration, True)

    def test_validation_fail_for_state_classifier_model(self) -> None:
        exploration = self.save_new_valid_exploration(
            self.EXP_0_ID, self.owner_id, category='Algebra')
        exploration.states[
            feconf.DEFAULT_INIT_STATE_NAME].classifier_model_id = '2'
        error_string = (
            'Explorations in a story are not expected to contain '
            'classifier models. State %s of exploration with ID %s '
            'contains classifier models.' % (
                feconf.DEFAULT_INIT_STATE_NAME, exploration.id
            ))
        errors = exp_services.validate_exploration_for_story(
            exploration, False)
        self.assertEqual(len(errors), 1)
        self.assertEqual(errors[0], error_string)
        with self.assertRaisesRegex(
            utils.ValidationError, error_string):
            exp_services.validate_exploration_for_story(
                exploration, True)

    def test_validation_fail_for_answer_groups(self) -> None:
        exploration = self.save_new_valid_exploration(
            self.EXP_0_ID, self.owner_id, category='Algebra')
        exploration.states[
            feconf.DEFAULT_INIT_STATE_NAME
        ].interaction.answer_groups = [state_domain.AnswerGroup(
            state_domain.Outcome(
                'state 1', None, state_domain.SubtitledHtml(
                    'feedback_1', '<p>state outcome html</p>'),
                False, [], None, None),
            [
                state_domain.RuleSpec(
                    'Equals', {
                        'x': {
                            'contentId': 'rule_input_Equals',
                            'normalizedStrSet': ['Test']
                        }
                    }
                )
            ],
            [
                'cheerful',
                'merry',
                'ecstatic',
                'glad',
                'overjoyed',
                'pleased',
                'thrilled',
                'smile'
            ],
            None
        )]
        error_string = (
            'Explorations in a story are not expected to contain '
            'training data for any answer group. State %s of '
            'exploration with ID %s contains training data in one of '
            'its answer groups.' % (
                feconf.DEFAULT_INIT_STATE_NAME, exploration.id
            )
        )
        errors = exp_services.validate_exploration_for_story(
            exploration, False)
        self.assertEqual(len(errors), 1)
        self.assertEqual(errors[0], error_string)
        with self.assertRaisesRegex(
            utils.ValidationError, error_string):
            exp_services.validate_exploration_for_story(
                exploration, True)

    def test_validation_fail_for_default_outcome(self) -> None:
        exploration = self.save_new_valid_exploration(
            self.EXP_0_ID, self.owner_id, category='Algebra')
        exploration.states[
            feconf.DEFAULT_INIT_STATE_NAME
        ].interaction.default_outcome = (
            state_domain.Outcome(
                'state 1', None, state_domain.SubtitledHtml(
                    'default_outcome', '<p>Default outcome for state 4</p>'
                ), False, [param_domain.ParamChange(
                    'ParamChange', 'RandomSelector', {
                        'list_of_values': ['3', '4'],
                        'parse_with_jinja': True
                    }
                )], None, None
            )
        )
        error_string = (
            'Explorations in a story are not expected to contain '
            'parameter values. State %s of exploration with ID %s '
            'contains parameter values in its default outcome.' % (
                feconf.DEFAULT_INIT_STATE_NAME, exploration.id
            )
        )
        errors = exp_services.validate_exploration_for_story(
            exploration, False)
        self.assertEqual(len(errors), 1)
        self.assertEqual(errors[0], error_string)
        with self.assertRaisesRegex(
            utils.ValidationError, error_string):
            exp_services.validate_exploration_for_story(
                exploration, True)

    def test_update_exploration_by_migration_bot(self) -> None:
        self.save_new_valid_exploration(
            self.EXP_0_ID, self.owner_id, end_state_name='end')
        rights_manager.publish_exploration(self.owner, self.EXP_0_ID)

        exp_services.update_exploration(
            feconf.MIGRATION_BOT_USER_ID, self.EXP_0_ID, [
                exp_domain.ExplorationChange({
                    'cmd': 'edit_exploration_property',
                    'property_name': 'title',
                    'new_value': 'New title'
                })], 'Did migration.')

    def test_update_exploration_by_migration_bot_not_updates_contribution_model(
        self
    ) -> None:
        self.save_new_valid_exploration(
            self.EXP_0_ID, self.owner_id, end_state_name='end')
        rights_manager.publish_exploration(self.owner, self.EXP_0_ID)

        migration_bot_contributions_model = (
            user_services.get_user_contributions(feconf.MIGRATION_BOT_USER_ID))
        self.assertIsNone(migration_bot_contributions_model)

        exp_services.update_exploration(
            feconf.MIGRATION_BOT_USER_ID, self.EXP_0_ID, [
                exp_domain.ExplorationChange({
                    'cmd': 'edit_exploration_property',
                    'property_name': 'title',
                    'new_value': 'New title'
                })], 'Did migration.')

        migration_bot_contributions_model = (
            user_services.get_user_contributions(feconf.MIGRATION_BOT_USER_ID))
        self.assertIsNone(migration_bot_contributions_model)

    def test_update_exploration_by_migration_bot_not_updates_settings_model(
        self
    ) -> None:
        self.save_new_valid_exploration(
            self.EXP_0_ID, self.owner_id, end_state_name='end')
        rights_manager.publish_exploration(self.owner, self.EXP_0_ID)

        exp_services.update_exploration(
            feconf.MIGRATION_BOT_USER_ID, self.EXP_0_ID, [
                exp_domain.ExplorationChange({
                    'cmd': 'edit_exploration_property',
                    'property_name': 'title',
                    'new_value': 'New title'
                })], 'Did migration.')

        migration_bot_settings_model = (
            user_services.get_user_settings_from_username(
                feconf.MIGRATION_BOT_USERNAME))
        self.assertEqual(migration_bot_settings_model, None)

    def test_get_multiple_explorations_from_model_by_id(self) -> None:
        self.save_new_valid_exploration(
            'exp_id_1', self.owner_id, title='title 1',
            category='category 1', objective='objective 1')
        self.save_new_valid_exploration(
            'exp_id_2', self.owner_id, title='title 2',
            category='category 2', objective='objective 2')

        explorations = exp_fetchers.get_multiple_explorations_by_id(
            ['exp_id_1', 'exp_id_2'])

        self.assertEqual(len(explorations), 2)
        self.assertEqual(explorations['exp_id_1'].title, 'title 1')
        self.assertEqual(explorations['exp_id_1'].category, 'category 1')
        self.assertEqual(
            explorations['exp_id_1'].objective, 'objective 1')

        self.assertEqual(explorations['exp_id_2'].title, 'title 2')
        self.assertEqual(explorations['exp_id_2'].category, 'category 2')
        self.assertEqual(
            explorations['exp_id_2'].objective, 'objective 2')

    def test_cannot_get_interaction_ids_mapping_by_version_with_invalid_handler(
        self
    ) -> None:
        rights_manager.create_new_exploration_rights(
            'exp_id_1', self.owner_id)

        states_dict = {
            feconf.DEFAULT_INIT_STATE_NAME: {
                'content': [{'type': 'text', 'value': ''}],
                'param_changes': [],
                'interaction': {
                    'customization_args': {},
                    'id': 'Continue',
                    'handlers': [{
                        'name': 'invalid_handler_name',
                        'rule_specs': [{
                            'dest': 'END',
                            'dest_if_really_stuck': None,
                            'feedback': [],
                            'param_changes': [],
                            'definition': {'rule_type': 'default'}
                        }]
                    }]
                },
            }
        }

        exploration_model = exp_models.ExplorationModel(
            id='exp_id_1',
            category='category 1',
            title='title 1',
            objective='objective 1',
            init_state_name=feconf.DEFAULT_INIT_STATE_NAME,
            states_schema_version=3,
            states=states_dict
        )

        exploration_model.commit(
            self.owner_id, 'exploration model created',
            [{
                'cmd': 'create',
                'title': 'title 1',
                'category': 'category 1',
            }])

        with self.assertRaisesRegex(
            Exception,
            re.escape(
                'Exploration(id=exp_id_1, version=1, states_schema_version=3) '
                'does not match the latest schema version %s'
                % feconf.CURRENT_STATE_SCHEMA_VERSION)):
            (
                exp_fetchers
                .get_multiple_versioned_exp_interaction_ids_mapping_by_version(
                    'exp_id_1', [1]))


class LoadingAndDeletionOfExplorationDemosTests(ExplorationServicesUnitTests):

    def test_loading_and_validation_and_deletion_of_demo_explorations(
        self
    ) -> None:
        """Test loading, validation and deletion of the demo explorations."""
        self.assertEqual(
            exp_models.ExplorationModel.get_exploration_count(), 0)

        demo_exploration_ids = list(feconf.DEMO_EXPLORATIONS.keys())
        self.assertGreaterEqual(
            len(demo_exploration_ids), 1,
            msg='There must be at least one demo exploration.')

        for exp_id in demo_exploration_ids:
            start_time = datetime.datetime.utcnow()

            exp_services.load_demo(exp_id)
            exploration = exp_fetchers.get_exploration_by_id(exp_id)
            exploration.validate(strict=True)

            duration = datetime.datetime.utcnow() - start_time
            processing_time = duration.seconds + (duration.microseconds / 1E6)
            self.log_line(
                'Loaded and validated exploration %s (%.2f seconds)' %
                (exploration.title, processing_time))

        self.assertEqual(
            exp_models.ExplorationModel.get_exploration_count(),
            len(demo_exploration_ids))

        for exp_id in demo_exploration_ids:
            exp_services.delete_demo(exp_id)
        self.assertEqual(
            exp_models.ExplorationModel.get_exploration_count(), 0)

    def test_load_demo_with_invalid_demo_exploration_id_raises_error(
        self
    ) -> None:
        with self.assertRaisesRegex(
            Exception, 'Invalid demo exploration id invalid_exploration_id'):
            exp_services.load_demo('invalid_exploration_id')

    def test_delete_demo_with_invalid_demo_exploration_id_raises_error(
        self
    ) -> None:
        with self.assertRaisesRegex(
            Exception, 'Invalid demo exploration id invalid_exploration_id'):
            exp_services.delete_demo('invalid_exploration_id')


class ExplorationYamlImportingTests(test_utils.GenericTestBase):
    """Tests for loading explorations using imported YAML."""

    EXP_ID: Final = 'exp_id0'
    DEMO_EXP_ID: Final = '0'
    TEST_ASSET_PATH: Final = 'test_asset.txt'
    TEST_ASSET_CONTENT: Final = b'Hello Oppia'

    INTRO_AUDIO_FILE: Final = 'introduction_state.mp3'
    ANSWER_GROUP_AUDIO_FILE: Final = 'correct_answer_feedback.mp3'
    DEFAULT_OUTCOME_AUDIO_FILE: Final = 'unknown_answer_feedback.mp3'
    HINT_AUDIO_FILE: Final = 'answer_hint.mp3'
    SOLUTION_AUDIO_FILE: Final = 'answer_solution.mp3'

    YAML_WITH_AUDIO_TRANSLATIONS: str = (
        """author_notes: ''
auto_tts_enabled: true
blurb: ''
category: Category
edits_allowed: true
init_state_name: Introduction
language_code: en
objective: ''
param_changes: []
param_specs: {}
schema_version: 47
states:
  Introduction:
    classifier_model_id: null
    content:
      content_id: content
      html: ''
    interaction:
      answer_groups:
      - outcome:
          dest: New state
          dest_if_really_stuck: null
          feedback:
            content_id: feedback_1
            html: <p>Correct!</p>
          labelled_as_correct: false
          missing_prerequisite_skill_id: null
          param_changes: []
          refresher_exploration_id: null
        rule_specs:
        - inputs:
            x:
              contentId: rule_input_3
              normalizedStrSet:
              - InputString
          rule_type: Equals
        tagged_skill_misconception_id: null
        training_data: []
      confirmed_unclassified_answers: []
      customization_args:
        placeholder:
          value:
            content_id: ca_placeholder_2
            unicode_str: ''
        rows:
          value: 1
        catchMisspellings:
          value: false
      default_outcome:
        dest: Introduction
        dest_if_really_stuck: null
        feedback:
          content_id: default_outcome
          html: ''
        labelled_as_correct: false
        missing_prerequisite_skill_id: null
        param_changes: []
        refresher_exploration_id: null
      hints:
      - hint_content:
          content_id: hint_1
          html: <p>hint one,</p>
      id: TextInput
      solution:
        answer_is_exclusive: false
        correct_answer: helloworld!
        explanation:
          content_id: solution
          html: <p>hello_world is a string</p>
    linked_skill_id: null
    next_content_id_index: 4
    param_changes: []
    recorded_voiceovers:
      voiceovers_mapping:
        ca_placeholder_2: {}
        content:
          en:
            duration_secs: 0.0
            file_size_bytes: 99999
            filename: %s
            needs_update: false
        default_outcome:
          en:
            duration_secs: 0.0
            file_size_bytes: 99999
            filename: %s
            needs_update: false
        feedback_1:
          en:
            duration_secs: 0.0
            file_size_bytes: 99999
            filename: %s
            needs_update: false
        hint_1:
          en:
            duration_secs: 0.0
            file_size_bytes: 99999
            filename: %s
            needs_update: false
        rule_input_3: {}
        solution:
          en:
            duration_secs: 0.0
            file_size_bytes: 99999
            filename: %s
            needs_update: false
    solicit_answer_details: false
    card_is_checkpoint: true
    written_translations:
      translations_mapping:
        ca_placeholder_2: {}
        content: {}
        default_outcome: {}
        feedback_1: {}
        hint_1: {}
        rule_input_3: {}
        solution: {}
  New state:
    classifier_model_id: null
    content:
      content_id: content
      html: ''
    interaction:
      answer_groups: []
      confirmed_unclassified_answers: []
      customization_args:
        customization_args:
        placeholder:
          value:
            content_id: ca_placeholder_2
            unicode_str: ''
        rows:
          value: 1
      default_outcome:
        dest: New state
        dest_if_really_stuck: null
        feedback:
          content_id: default_outcome
          html: ''
        labelled_as_correct: false
        missing_prerequisite_skill_id: null
        param_changes: []
        refresher_exploration_id: null
      hints: []
      id: TextInput
      solution: null
    linked_skill_id: null
    next_content_id_index: 0
    param_changes: []
    recorded_voiceovers:
      voiceovers_mapping:
        content: {}
        default_outcome: {}
        ca_placeholder_2: {}
    solicit_answer_details: false
    card_is_checkpoint: false
    written_translations:
      translations_mapping:
        content: {}
        default_outcome: {}
        ca_placeholder_2: {}
states_schema_version: 42
tags: []
title: Title
""") % (
    INTRO_AUDIO_FILE, DEFAULT_OUTCOME_AUDIO_FILE, ANSWER_GROUP_AUDIO_FILE,
    HINT_AUDIO_FILE, SOLUTION_AUDIO_FILE)

    def setUp(self) -> None:
        super().setUp()
        self.signup(self.OWNER_EMAIL, self.OWNER_USERNAME)
        self.owner_id = self.get_user_id_from_email(self.OWNER_EMAIL)

    def test_loading_recent_yaml_loads_exploration_for_user(self) -> None:
        exp_services.save_new_exploration_from_yaml_and_assets(
            self.owner_id, self.SAMPLE_YAML_CONTENT, self.EXP_ID, [])
        exp = exp_fetchers.get_exploration_by_id(self.EXP_ID)
        self.assertEqual(exp.to_yaml(), self.SAMPLE_YAML_CONTENT)

    def test_loading_recent_yaml_does_not_default_exp_title_category(
        self
    ) -> None:
        exp_services.save_new_exploration_from_yaml_and_assets(
            self.owner_id, self.SAMPLE_YAML_CONTENT, self.EXP_ID, [])
        exp = exp_fetchers.get_exploration_by_id(self.EXP_ID)
        self.assertNotEqual(exp.title, feconf.DEFAULT_EXPLORATION_TITLE)
        self.assertNotEqual(exp.category, feconf.DEFAULT_EXPLORATION_CATEGORY)

    def test_loading_yaml_with_assets_loads_assets_from_filesystem(
        self
    ) -> None:
        test_asset = (self.TEST_ASSET_PATH, self.TEST_ASSET_CONTENT)
        exp_services.save_new_exploration_from_yaml_and_assets(
            self.owner_id, self.SAMPLE_YAML_CONTENT, self.EXP_ID, [test_asset])

        fs = fs_services.GcsFileSystem(
            feconf.ENTITY_TYPE_EXPLORATION, self.EXP_ID)
        self.assertEqual(
            fs.get(self.TEST_ASSET_PATH), self.TEST_ASSET_CONTENT)

    def test_cannot_load_yaml_with_no_schema_version(self) -> None:
        yaml_with_no_schema_version = (
            """
        author_notes: ''
        auto_tts_enabled: true
        blurb: ''
        category: Category
        edits_allowed: true
        init_state_name: Introduction
        language_code: en
        objective: ''
        param_changes: []
        param_specs: {}
        states:
          Introduction:
            classifier_model_id: null
            content:
              audio_translations:
                en:
                    filename: %s
                    file_size_bytes: 99999
                    needs_update: false
              html: ''
            interaction:
              answer_groups:
              - outcome:
                  dest: New state
                  dest_if_really_stuck: null
                  feedback:
                    audio_translations:
                        en:
                            filename: %s
                            file_size_bytes: 99999
                            needs_update: false
                    html: Correct!
                  labelled_as_correct: false
                  missing_prerequisite_skill_id: null
                  param_changes: []
                  refresher_exploration_id: null
                rule_specs:
                - inputs:
                    x: InputString
                  rule_type: Equals
              confirmed_unclassified_answers: []
              customization_args: {}
              default_outcome:
                dest: Introduction
                dest_if_really_stuck: null
                feedback:
                  audio_translations:
                    en:
                        filename: %s
                        file_size_bytes: 99999
                        needs_update: false
                  html: ''
                labelled_as_correct: false
                missing_prerequisite_skill_id: null
                param_changes: []
                refresher_exploration_id: null
              hints:
                - hint_content:
                    html: hint one,
                    audio_translations:
                        en:
                            filename: %s
                            file_size_bytes: 99999
                            needs_update: false
              id: TextInput
              solution:
                answer_is_exclusive: false
                correct_answer: helloworld!
                explanation:
                    html: hello_world is a string
                    audio_translations:
                        en:
                            filename: %s
                            file_size_bytes: 99999
                            needs_update: false
            param_changes: []
          New state:
            classifier_model_id: null
            content:
              audio_translations: {}
              html: ''
            interaction:
              answer_groups: []
              confirmed_unclassified_answers: []
              customization_args: {}
              default_outcome:
                dest: New state
                dest_if_really_stuck: null
                feedback:
                  audio_translations: {}
                  html: ''
                labelled_as_correct: false
                missing_prerequisite_skill_id: null
                param_changes: []
                refresher_exploration_id: null
              hints: []
              id: null
              solution: null
            param_changes: []
        states_schema_version: 18
        tags: []
        title: Title
        """) % (
            self.INTRO_AUDIO_FILE, self.ANSWER_GROUP_AUDIO_FILE,
            self.DEFAULT_OUTCOME_AUDIO_FILE,
            self.HINT_AUDIO_FILE, self.SOLUTION_AUDIO_FILE)

        with self.assertRaisesRegex(
            Exception, 'Invalid YAML file: missing schema version'):
            exp_services.save_new_exploration_from_yaml_and_assets(
                self.owner_id, yaml_with_no_schema_version, self.EXP_ID, [])


class GetImageFilenamesFromExplorationTests(ExplorationServicesUnitTests):

    def test_get_image_filenames_from_exploration(self) -> None:
        exploration = exp_domain.Exploration.create_default_exploration(
            'eid', title='title', category='category')
        exploration.add_states(['state1', 'state2', 'state3'])
        state1 = exploration.states['state1']
        content_id_generator = translation_domain.ContentIdGenerator(
            exploration.next_content_id_index
        )
        state2 = exploration.states['state2']
        state3 = exploration.states['state3']
        content1_dict: state_domain.SubtitledHtmlDict = {
            'content_id': content_id_generator.generate(
                translation_domain.ContentType.CONTENT),
            'html': (
                '<blockquote>Hello, this is state1</blockquote>'
                '<oppia-noninteractive-image filepath-with-value='
                '"&amp;quot;s1Content.png&amp;quot;" caption-with-value='
                '"&amp;quot;&amp;quot;" alt-with-value="&amp;quot;image>'
                '&amp;quot;"</oppia-noninteractive-image>')
        }
        content2_dict: state_domain.SubtitledHtmlDict = {
            'content_id': content_id_generator.generate(
                translation_domain.ContentType.CONTENT),
            'html': '<pre>Hello, this is state2</pre>'
        }
        content3_dict: state_domain.SubtitledHtmlDict = {
            'content_id': content_id_generator.generate(
                translation_domain.ContentType.CONTENT),
            'html': '<p>Hello, this is state3</p>'
        }
        state1.update_content(
            state_domain.SubtitledHtml.from_dict(content1_dict))
        state2.update_content(
            state_domain.SubtitledHtml.from_dict(content2_dict))
        state3.update_content(
            state_domain.SubtitledHtml.from_dict(content3_dict))

        self.set_interaction_for_state(
            state1, 'ImageClickInput', content_id_generator)
        self.set_interaction_for_state(
            state2, 'MultipleChoiceInput', content_id_generator)
        self.set_interaction_for_state(
            state3, 'ItemSelectionInput', content_id_generator)

        customization_args_dict1: Dict[
            str, Dict[str, Union[bool, domain.ImageAndRegionDict]]
        ] = {
            'highlightRegionsOnHover': {'value': True},
            'imageAndRegions': {
                'value': {
                    'imagePath': 's1ImagePath.png',
                    'labeledRegions': [{
                        'label': 'classdef',
                        'region': {
                            'area': [
                                [0.004291845493562232, 0.004692192192192192],
                                [0.40987124463519314, 0.05874624624624625]
                            ],
                            'regionType': 'Rectangle'
                        }
                    }]
                }
            }
        }
        customization_args_choices: List[state_domain.SubtitledHtmlDict] = [{
                'content_id': content_id_generator.generate(
                    translation_domain.ContentType.CUSTOMIZATION_ARG,
                    extra_prefix='choices'),
                'html': (
                    '<p>This is value1 for MultipleChoice'
                    '<oppia-noninteractive-image filepath-with-value='
                    '"&amp;quot;s2Choice1.png&amp;quot;" caption-with-value='
                    '"&amp;quot;&amp;quot;" alt-with-value="&amp;quot;'
                    'image&amp;quot;"></oppia-noninteractive-image></p>'
                )
            }, {
                'content_id': content_id_generator.generate(
                    translation_domain.ContentType.CUSTOMIZATION_ARG,
                    extra_prefix='choices'),
                'html': (
                    '<p>This is value2 for MultipleChoice'
                    '<oppia-noninteractive-image filepath-with-value='
                    '"&amp;quot;s2Choice2.png&amp;quot;" caption-with-value='
                    '"&amp;quot;&amp;quot;" alt-with-value='
                    '"&amp;quot;image&amp;quot;"></oppia-noninteractive-image>'
                    '</p></p>')
            }]
        customization_args_dict2: Dict[
            str, Dict[str, Union[bool, List[state_domain.SubtitledHtmlDict]]]
        ] = {
            'choices': {'value': customization_args_choices},
            'showChoicesInShuffledOrder': {'value': True}
        }
        customization_args_choices = [{
            'content_id': content_id_generator.generate(
                translation_domain.ContentType.CUSTOMIZATION_ARG,
                extra_prefix='choices'),
            'html': (
                '<p>This is value1 for ItemSelection'
                '<oppia-noninteractive-image filepath-with-value='
                '"&amp;quot;s3Choice1.png&amp;quot;" caption-with-value='
                '"&amp;quot;&amp;quot;" alt-with-value='
                '"&amp;quot;image&amp;quot;"></oppia-noninteractive-image>'
                '</p>')
        }, {
            'content_id': content_id_generator.generate(
                translation_domain.ContentType.CUSTOMIZATION_ARG,
                extra_prefix='choices'),
            'html': (
                '<p>This is value2 for ItemSelection'
                '<oppia-noninteractive-image filepath-with-value='
                '"&amp;quot;s3Choice2.png&amp;quot;" caption-with-value='
                '"&amp;quot;&amp;quot;" alt-with-value='
                '"&amp;quot;image&amp;quot;"></oppia-noninteractive-image>'
                '</p>')
        }, {
            'content_id': content_id_generator.generate(
                translation_domain.ContentType.CUSTOMIZATION_ARG,
                extra_prefix='choices'),
            'html': (
                '<p>This is value3 for ItemSelection'
                '<oppia-noninteractive-image filepath-with-value='
                '"&amp;quot;s3Choice3.png&amp;quot;" caption-with-value='
                '"&amp;quot;&amp;quot;" alt-with-value='
                '"&amp;quot;image&amp;quot;"></oppia-noninteractive-image>'
                '</p>')
        }]
        customization_args_dict3: Dict[
            str, Dict[str, Union[int, List[state_domain.SubtitledHtmlDict]]]
        ] = {
            'choices': {'value': customization_args_choices},
            'minAllowableSelectionCount': {'value': 1},
            'maxAllowableSelectionCount': {'value': 5}
        }
        state1.update_interaction_customization_args(customization_args_dict1)
        state2.update_interaction_customization_args(customization_args_dict2)
        state3.update_interaction_customization_args(customization_args_dict3)

        default_outcome1 = state_domain.Outcome(
            'state2', None, state_domain.SubtitledHtml(
                content_id_generator.generate(
                    translation_domain.ContentType.DEFAULT_OUTCOME),
                '<p>Default outcome for state1</p>'
            ), False, [], None, None
        )
        state1.update_interaction_default_outcome(default_outcome1)

        hint_list2 = [
            state_domain.Hint(
                state_domain.SubtitledHtml(
                    content_id_generator.generate(
                        translation_domain.ContentType.HINT),
                    (
                        '<p>Hello, this is html1 for state2</p>'
                        '<oppia-noninteractive-image filepath-with-value="'
                        '&amp;quot;s2Hint1.png&amp;quot;" caption-with-value='
                        '"&amp;quot;&amp;quot;" alt-with-value="&amp;quot;'
                        'image&amp;quot;"></oppia-noninteractive-image>'
                    )
                )
            ),
            state_domain.Hint(
                state_domain.SubtitledHtml(
                    content_id_generator.generate(
                        translation_domain.ContentType.HINT),
                    '<p>Hello, this is html2 for state2</p>')
            ),
        ]
        state2.update_interaction_hints(hint_list2)

        state_answer_group_list2 = [state_domain.AnswerGroup(
            state_domain.Outcome(
                'state1', None, state_domain.SubtitledHtml(
                    content_id_generator.generate(
                        translation_domain.ContentType.FEEDBACK), (
                        '<p>Outcome1 for state2</p><oppia-noninteractive-image'
                        ' filepath-with-value='
                        '"&amp;quot;s2AnswerGroup.png&amp;quot;"'
                        ' caption-with-value="&amp;quot;&amp;quot;"'
                        ' alt-with-value="&amp;quot;image&amp;quot;">'
                        '</oppia-noninteractive-image>')
                    ), False, [], None, None), [
                        state_domain.RuleSpec('Equals', {'x': 0}),
                        state_domain.RuleSpec('Equals', {'x': 1})
                    ], [], None
        ), state_domain.AnswerGroup(
            state_domain.Outcome(
                'state3', None, state_domain.SubtitledHtml(
                    content_id_generator.generate(
                        translation_domain.ContentType.FEEDBACK),
                    '<p>Outcome2 for state2</p>'),
                False, [], None, None),
            [
                state_domain.RuleSpec('Equals', {'x': 0})
            ],
            [],
            None
        )]
        state_answer_group_list3 = [state_domain.AnswerGroup(
            state_domain.Outcome(
                'state1', None, state_domain.SubtitledHtml(
                    content_id_generator.generate(
                        translation_domain.ContentType.FEEDBACK),
                    '<p>Outcome for state3</p>'),
                False, [], None, None),
            [
                state_domain.RuleSpec(
                    'Equals', {
                        'x':
                        [(
                            '<p>This is value1 for ItemSelection</p>'
                            '<oppia-noninteractive-image filepath-with-'
                            'value='
                            '"&amp;quot;s3Choice1.png&amp;quot;"'
                            ' caption-with-value="&amp;quot;&amp;quot;" '
                            'alt-with-value="&amp;quot;image&amp;quot;">'
                            '</oppia-noninteractive-image>')
                        ]}),
                state_domain.RuleSpec(
                    'Equals', {
                        'x':
                        [(
                            '<p>This is value3 for ItemSelection</p>'
                            '<oppia-noninteractive-image filepath-with-'
                            'value='
                            '"&amp;quot;s3Choice3.png&amp;quot;"'
                            ' caption-with-value="&amp;quot;&amp;quot;" '
                            'alt-with-value="&amp;quot;image&amp;quot;">'
                            '</oppia-noninteractive-image>')
                        ]})
            ],
            [],
            None
        )]

        state2.update_interaction_answer_groups(state_answer_group_list2)
        state3.update_interaction_answer_groups(state_answer_group_list3)

        exploration.update_next_content_id_index(
            content_id_generator.next_content_id_index)
        filenames = (
            exp_services.get_image_filenames_from_exploration(exploration))
        expected_output = ['s1ImagePath.png', 's1Content.png', 's2Choice1.png',
                           's2Choice2.png', 's3Choice1.png', 's3Choice2.png',
                           's3Choice3.png', 's2Hint1.png',
                           's2AnswerGroup.png']
        self.assertEqual(len(filenames), len(expected_output))
        for filename in expected_output:
            self.assertIn(filename, filenames)


class ZipFileExportUnitTests(ExplorationServicesUnitTests):
    """Test export methods for explorations represented as zip files."""

    DUMMY_IMAGE_TAG: Final = (
        '<oppia-noninteractive-image alt-with-value="&quot;Image&quot;" '
        'caption-with-value="&quot;&quot;"\n        filepath-with-value="'
        '&quot;abc.png&quot;"></oppia-noninteractive-image>'
    )
    SAMPLE_YAML_CONTENT: str = (
        """author_notes: ''
auto_tts_enabled: false
blurb: ''
category: Algebra
edits_allowed: true
init_state_name: %s
language_code: en
next_content_id_index: 6
objective: The objective
param_changes: []
param_specs: {}
schema_version: %d
states:
  %s:
    card_is_checkpoint: true
    classifier_model_id: null
    content:
      content_id: content_0
      html: ''
    interaction:
      answer_groups: []
      confirmed_unclassified_answers: []
      customization_args:
        catchMisspellings:
          value: false
        placeholder:
          value:
            content_id: ca_placeholder_2
            unicode_str: ''
        rows:
          value: 1
      default_outcome:
        dest: %s
        dest_if_really_stuck: null
        feedback:
          content_id: default_outcome_1
          html: ''
        labelled_as_correct: false
        missing_prerequisite_skill_id: null
        param_changes: []
        refresher_exploration_id: null
      hints: []
      id: TextInput
      solution: null
    linked_skill_id: null
    param_changes: []
    solicit_answer_details: false
  New state:
    card_is_checkpoint: false
    classifier_model_id: null
    content:
      content_id: content_3
      html: %s
    interaction:
      answer_groups: []
      confirmed_unclassified_answers: []
      customization_args:
        catchMisspellings:
          value: false
        placeholder:
          value:
            content_id: ca_placeholder_5
            unicode_str: ''
        rows:
          value: 1
      default_outcome:
        dest: New state
        dest_if_really_stuck: null
        feedback:
          content_id: default_outcome_4
          html: ''
        labelled_as_correct: false
        missing_prerequisite_skill_id: null
        param_changes: []
        refresher_exploration_id: null
      hints: []
      id: TextInput
      solution: null
    linked_skill_id: null
    param_changes: []
    solicit_answer_details: false
states_schema_version: %d
tags: []
title: A title
version: 2
""" % (
    feconf.DEFAULT_INIT_STATE_NAME,
    exp_domain.Exploration.CURRENT_EXP_SCHEMA_VERSION,
    feconf.DEFAULT_INIT_STATE_NAME,
    feconf.DEFAULT_INIT_STATE_NAME,
    DUMMY_IMAGE_TAG,
    feconf.CURRENT_STATE_SCHEMA_VERSION))

    UPDATED_YAML_CONTENT = (
        """author_notes: ''
auto_tts_enabled: false
blurb: ''
category: Algebra
edits_allowed: true
init_state_name: %s
language_code: en
next_content_id_index: 6
objective: The objective
param_changes: []
param_specs: {}
schema_version: %d
states:
  %s:
    card_is_checkpoint: true
    classifier_model_id: null
    content:
      content_id: content_0
      html: ''
    interaction:
      answer_groups: []
      confirmed_unclassified_answers: []
      customization_args:
        catchMisspellings:
          value: false
        placeholder:
          value:
            content_id: ca_placeholder_2
            unicode_str: ''
        rows:
          value: 1
      default_outcome:
        dest: %s
        dest_if_really_stuck: null
        feedback:
          content_id: default_outcome_1
          html: ''
        labelled_as_correct: false
        missing_prerequisite_skill_id: null
        param_changes: []
        refresher_exploration_id: null
      hints: []
      id: TextInput
      solution: null
    linked_skill_id: null
    param_changes: []
    solicit_answer_details: false
  Renamed state:
    card_is_checkpoint: false
    classifier_model_id: null
    content:
      content_id: content_3
      html: %s
    interaction:
      answer_groups: []
      confirmed_unclassified_answers: []
      customization_args:
        catchMisspellings:
          value: false
        placeholder:
          value:
            content_id: ca_placeholder_5
            unicode_str: ''
        rows:
          value: 1
      default_outcome:
        dest: Renamed state
        dest_if_really_stuck: null
        feedback:
          content_id: default_outcome_4
          html: ''
        labelled_as_correct: false
        missing_prerequisite_skill_id: null
        param_changes: []
        refresher_exploration_id: null
      hints: []
      id: TextInput
      solution: null
    linked_skill_id: null
    param_changes: []
    solicit_answer_details: false
states_schema_version: %d
tags: []
title: A title
version: 3
""" % (
    feconf.DEFAULT_INIT_STATE_NAME,
    exp_domain.Exploration.CURRENT_EXP_SCHEMA_VERSION,
    feconf.DEFAULT_INIT_STATE_NAME,
    feconf.DEFAULT_INIT_STATE_NAME,
    DUMMY_IMAGE_TAG,
    feconf.CURRENT_STATE_SCHEMA_VERSION))

    def test_export_to_zip_file(self) -> None:
        """Test the export_to_zip_file() method."""
        exploration = self.save_new_valid_exploration(
            self.EXP_0_ID, self.owner_id, objective='The objective',
            category='Algebra')
        content_id_generator = translation_domain.ContentIdGenerator(
            exploration.next_content_id_index
        )
        init_state = exploration.states[exploration.init_state_name]
        # Ruling out the possibility of None for mypy type checking.
        assert init_state.interaction.default_outcome is not None
        default_outcome_dict = init_state.interaction.default_outcome.to_dict()
        default_outcome_dict['dest'] = exploration.init_state_name
        exp_services.update_exploration(
            self.owner_id, self.EXP_0_ID, [
                exp_domain.ExplorationChange({
                    'cmd': exp_domain.CMD_EDIT_STATE_PROPERTY,
                    'property_name': (
                        exp_domain.STATE_PROPERTY_INTERACTION_DEFAULT_OUTCOME),
                    'state_name': exploration.init_state_name,
                    'new_value': default_outcome_dict
                }),
                exp_domain.ExplorationChange({
                    'cmd': exp_domain.CMD_ADD_STATE,
                    'state_name': 'New state',
                    'content_id_for_state_content': (
                        content_id_generator.generate(
                            translation_domain.ContentType.CONTENT)
                    ),
                    'content_id_for_default_outcome': (
                        content_id_generator.generate(
                            translation_domain.ContentType.DEFAULT_OUTCOME)
                    )
                }),
                exp_domain.ExplorationChange({
                    'cmd': exp_domain.CMD_EDIT_STATE_PROPERTY,
                    'property_name': exp_domain.STATE_PROPERTY_INTERACTION_ID,
                    'state_name': 'New state',
                    'new_value': 'TextInput'
                }),
                exp_domain.ExplorationChange({
                    'cmd': exp_domain.CMD_EDIT_STATE_PROPERTY,
                    'property_name':
                        exp_domain.STATE_PROPERTY_INTERACTION_CUST_ARGS,
                    'state_name': 'New state',
                    'new_value': {
                        'placeholder': {
                            'value': {
                                'content_id': content_id_generator.generate((
                                        translation_domain
                                        .ContentType.CUSTOMIZATION_ARG),
                                    extra_prefix='placeholder'
                                    ),
                                'unicode_str': ''
                            }
                        },
                        'rows': {'value': 1},
                        'catchMisspellings': {'value': False}
                    }
                }),
                exp_domain.ExplorationChange({
                    'cmd': exp_domain.CMD_EDIT_STATE_PROPERTY,
                    'property_name': exp_domain.STATE_PROPERTY_CONTENT,
                    'state_name': 'New state',
                    'old_value': state_domain.SubtitledHtml(
                        'content_3', '').to_dict(),
                    'new_value': state_domain.SubtitledHtml(
                        'content_3',
                        '<oppia-noninteractive-image filepath-with-value='
                        '"&quot;abc.png&quot;" caption-with-value="&quot;'
                        '&quot;" alt-with-value="&quot;Image&quot;">'
                        '</oppia-noninteractive-image>').to_dict()
                }),
                exp_domain.ExplorationChange({
                    'cmd': 'edit_exploration_property',
                    'property_name': 'next_content_id_index',
                    'new_value': content_id_generator.next_content_id_index
                }), ], 'Add state name')

        with utils.open_file(
            os.path.join(feconf.TESTS_DATA_DIR, 'img.png'), 'rb',
            encoding=None) as f:
            raw_image = f.read()
        fs = fs_services.GcsFileSystem(
            feconf.ENTITY_TYPE_EXPLORATION, self.EXP_0_ID)
        fs.commit('image/abc.png', raw_image)
        zip_file_output = exp_services.export_to_zip_file(self.EXP_0_ID)
        zf = zipfile.ZipFile(zip_file_output)

        self.assertEqual(
            zf.namelist(), ['A title.yaml', 'assets/image/abc.png'])
        # Read function returns bytes, so we need to decode them before
        # we compare.
        self.assertEqual(
            zf.open('A title.yaml').read().decode('utf-8'),
            self.SAMPLE_YAML_CONTENT)

    def test_export_to_zip_file_with_unpublished_exploration(self) -> None:
        """Test the export_to_zip_file() method."""
        self.save_new_default_exploration(
            self.EXP_0_ID, self.owner_id, title='')

        zip_file_output = exp_services.export_to_zip_file(self.EXP_0_ID)
        zf = zipfile.ZipFile(zip_file_output)

        self.assertEqual(zf.namelist(), ['Unpublished_exploration.yaml'])

    def test_export_to_zip_file_with_a_nonstandard_char(self) -> None:
        """Test the export_to_zip_file() method with a nonstandard char."""
        self.save_new_default_exploration(
            self.EXP_0_ID, self.owner_id, title='What is a Fraction?')

        zip_file_output = exp_services.export_to_zip_file(self.EXP_0_ID)
        zf = zipfile.ZipFile(zip_file_output)

        self.assertEqual(zf.namelist(), ['What is a Fraction.yaml'])

    def test_export_to_zip_file_with_all_nonstandard_chars(self) -> None:
        """Test the export_to_zip_file() method with all nonstandard chars."""
        self.save_new_default_exploration(
            self.EXP_0_ID, self.owner_id, title='?!!!!!?')

        zip_file_output = exp_services.export_to_zip_file(self.EXP_0_ID)
        zf = zipfile.ZipFile(zip_file_output)

        self.assertEqual(zf.namelist(), ['exploration.yaml'])

    def test_export_to_zip_file_with_assets(self) -> None:
        """Test exporting an exploration with assets to a zip file."""
        exploration = self.save_new_valid_exploration(
            self.EXP_0_ID, self.owner_id, objective='The objective',
            category='Algebra')
        content_id_generator = translation_domain.ContentIdGenerator(
            exploration.next_content_id_index
        )
        init_state = exploration.states[exploration.init_state_name]
        # Ruling out the possibility of None for mypy type checking.
        assert init_state.interaction.default_outcome is not None
        default_outcome_dict = init_state.interaction.default_outcome.to_dict()
        default_outcome_dict['dest'] = exploration.init_state_name
        exp_services.update_exploration(
            self.owner_id, self.EXP_0_ID, [
                exp_domain.ExplorationChange({
                    'cmd': exp_domain.CMD_EDIT_STATE_PROPERTY,
                    'property_name': (
                        exp_domain.STATE_PROPERTY_INTERACTION_DEFAULT_OUTCOME),
                    'state_name': exploration.init_state_name,
                    'new_value': default_outcome_dict
                }),
                exp_domain.ExplorationChange({
                    'cmd': exp_domain.CMD_ADD_STATE,
                    'state_name': 'New state',
                    'content_id_for_state_content': (
                        content_id_generator.generate(
                            translation_domain.ContentType.CONTENT)
                    ),
                    'content_id_for_default_outcome': (
                        content_id_generator.generate(
                            translation_domain.ContentType.DEFAULT_OUTCOME)
                    )
                }),
                exp_domain.ExplorationChange({
                    'cmd': exp_domain.CMD_EDIT_STATE_PROPERTY,
                    'property_name': exp_domain.STATE_PROPERTY_INTERACTION_ID,
                    'state_name': 'New state',
                    'new_value': 'TextInput'
                }),
                exp_domain.ExplorationChange({
                    'cmd': exp_domain.CMD_EDIT_STATE_PROPERTY,
                    'property_name':
                        exp_domain.STATE_PROPERTY_INTERACTION_CUST_ARGS,
                    'state_name': 'New state',
                    'new_value': {
                        'placeholder': {
                            'value': {
                                'content_id': content_id_generator.generate((
                                        translation_domain
                                        .ContentType.CUSTOMIZATION_ARG),
                                    extra_prefix='placeholder'
                                    ),
                                'unicode_str': ''
                            }
                        },
                        'rows': {'value': 1},
                        'catchMisspellings': {'value': False}
                    }
                }),
                exp_domain.ExplorationChange({
                    'cmd': exp_domain.CMD_EDIT_STATE_PROPERTY,
                    'property_name': exp_domain.STATE_PROPERTY_CONTENT,
                    'state_name': 'New state',
                    'old_value': state_domain.SubtitledHtml(
                        'content_3', '').to_dict(),
                    'new_value': state_domain.SubtitledHtml(
                        'content_3',
                        '<oppia-noninteractive-image filepath-with-value='
                        '"&quot;abc.png&quot;" caption-with-value="'
                        '&quot;&quot;" alt-with-value="&quot;Image&quot;">'
                        '</oppia-noninteractive-image>').to_dict()
                }),
                exp_domain.ExplorationChange({
                    'cmd': 'edit_exploration_property',
                    'property_name': 'next_content_id_index',
                    'new_value': content_id_generator.next_content_id_index
                })], 'Add state name')

        with utils.open_file(
            os.path.join(feconf.TESTS_DATA_DIR, 'img.png'), 'rb', encoding=None
        ) as f:
            raw_image = f.read()
        fs = fs_services.GcsFileSystem(
            feconf.ENTITY_TYPE_EXPLORATION, self.EXP_0_ID)
        fs.commit('image/abc.png', raw_image)
        # Audio files should not be included in asset downloads.
        with utils.open_file(
            os.path.join(feconf.TESTS_DATA_DIR, 'cafe.mp3'), 'rb', encoding=None
        ) as f:
            raw_audio = f.read()
        fs.commit('audio/cafe.mp3', raw_audio)

        zip_file_output = exp_services.export_to_zip_file(self.EXP_0_ID)
        zf = zipfile.ZipFile(zip_file_output)

        self.assertEqual(
            zf.namelist(), ['A title.yaml', 'assets/image/abc.png'])
        # Read function returns bytes, so we need to decode them before
        # we compare.
        self.assertEqual(
            zf.open('A title.yaml').read().decode('utf-8'),
            self.SAMPLE_YAML_CONTENT)
        self.assertEqual(zf.open('assets/image/abc.png').read(), raw_image)

    def test_export_by_versions(self) -> None:
        """Test export_to_zip_file() for different versions."""
        exploration = self.save_new_valid_exploration(
            self.EXP_0_ID, self.owner_id, objective='The objective',
            category='Algebra')
        content_id_generator = translation_domain.ContentIdGenerator(
            exploration.next_content_id_index
        )
        self.assertEqual(exploration.version, 1)

        init_state = exploration.states[exploration.init_state_name]
        # Ruling out the possibility of None for mypy type checking.
        assert init_state.interaction.default_outcome is not None
        default_outcome_dict = init_state.interaction.default_outcome.to_dict()
        default_outcome_dict['dest'] = exploration.init_state_name
        change_list = [exp_domain.ExplorationChange({
            'cmd': exp_domain.CMD_EDIT_STATE_PROPERTY,
            'property_name': (
                exp_domain.STATE_PROPERTY_INTERACTION_DEFAULT_OUTCOME),
            'state_name': exploration.init_state_name,
            'new_value': default_outcome_dict
        }), exp_domain.ExplorationChange({
            'cmd': exp_domain.CMD_ADD_STATE,
            'state_name': 'New state',
            'content_id_for_state_content': content_id_generator.generate(
                    translation_domain.ContentType.CONTENT),
            'content_id_for_default_outcome': (
                content_id_generator.generate(
                    translation_domain.ContentType.DEFAULT_OUTCOME)
            )
        }), exp_domain.ExplorationChange({
            'cmd': exp_domain.CMD_EDIT_STATE_PROPERTY,
            'state_name': 'New state',
            'property_name': exp_domain.STATE_PROPERTY_INTERACTION_ID,
            'new_value': 'TextInput'
        }), exp_domain.ExplorationChange({
            'cmd': exp_domain.CMD_EDIT_STATE_PROPERTY,
            'property_name':
                exp_domain.STATE_PROPERTY_INTERACTION_CUST_ARGS,
            'state_name': 'New state',
            'new_value': {
                'placeholder': {
                    'value': {
                        'content_id': (
                            content_id_generator.generate(
                                translation_domain.ContentType
                                .CUSTOMIZATION_ARG,
                                extra_prefix='placeholder')
                        ),
                        'unicode_str': ''
                    }
                },
                'rows': {'value': 1},
                'catchMisspellings': {'value': False}
            }
        }), exp_domain.ExplorationChange({
            'cmd': exp_domain.CMD_EDIT_STATE_PROPERTY,
            'property_name': exp_domain.STATE_PROPERTY_CONTENT,
            'state_name': 'New state',
            'old_value': state_domain.SubtitledHtml(
                'content_3', '').to_dict(),
            'new_value': state_domain.SubtitledHtml(
                'content_3',
                '<oppia-noninteractive-image filepath-with-value='
                '"&quot;abc.png&quot;" caption-with-value="&quot;&quot;" '
                'alt-with-value="&quot;Image&quot;">'
                '</oppia-noninteractive-image>').to_dict()
        }), exp_domain.ExplorationChange({
            'cmd': 'edit_exploration_property',
            'property_name': 'next_content_id_index',
            'new_value': content_id_generator.next_content_id_index

        })]
        with utils.open_file(
            os.path.join(feconf.TESTS_DATA_DIR, 'img.png'), 'rb',
            encoding=None
        ) as f:
            raw_image = f.read()
        fs = fs_services.GcsFileSystem(
            feconf.ENTITY_TYPE_EXPLORATION, self.EXP_0_ID)
        fs.commit('image/abc.png', raw_image)
        exp_services.update_exploration(
            self.owner_id, exploration.id, change_list, '')
        exploration = exp_fetchers.get_exploration_by_id(self.EXP_0_ID)
        self.assertEqual(exploration.version, 2)

        change_list = [exp_domain.ExplorationChange({
            'cmd': exp_domain.CMD_RENAME_STATE,
            'old_state_name': 'New state',
            'new_state_name': 'Renamed state'
        })]
        exp_services.update_exploration(
            self.owner_id, exploration.id, change_list, '')
        exploration = exp_fetchers.get_exploration_by_id(self.EXP_0_ID)
        self.assertEqual(exploration.version, 3)

        # Download version 2.
        zip_file_output = exp_services.export_to_zip_file(
            self.EXP_0_ID, version=2)
        zf = zipfile.ZipFile(zip_file_output)
        # Read function returns bytes, so we need to decode them before
        # we compare.
        self.assertEqual(
            zf.open('A title.yaml').read().decode('utf-8'),
            self.SAMPLE_YAML_CONTENT)

        # Download version 3.
        zip_file_output = exp_services.export_to_zip_file(
            self.EXP_0_ID, version=3)
        zf = zipfile.ZipFile(zip_file_output)
        # Read function returns bytes, so we need to decode them before
        # we compare.
        self.assertEqual(
            zf.open('A title.yaml').read().decode('utf-8'),
            self.UPDATED_YAML_CONTENT)


class YAMLExportUnitTests(ExplorationServicesUnitTests):
    """Test export methods for explorations represented as a dict whose keys
    are state names and whose values are YAML strings representing the state's
    contents.
    """

    _SAMPLE_INIT_STATE_CONTENT: str = (
        """card_is_checkpoint: true
classifier_model_id: null
content:
  content_id: content_0
  html: ''
interaction:
  answer_groups: []
  confirmed_unclassified_answers: []
  customization_args:
    catchMisspellings:
      value: false
    placeholder:
      value:
        content_id: ca_placeholder_2
        unicode_str: ''
    rows:
      value: 1
  default_outcome:
    dest: %s
    dest_if_really_stuck: null
    feedback:
      content_id: default_outcome_1
      html: ''
    labelled_as_correct: false
    missing_prerequisite_skill_id: null
    param_changes: []
    refresher_exploration_id: null
  hints: []
  id: TextInput
  solution: null
linked_skill_id: null
param_changes: []
solicit_answer_details: false
""") % (feconf.DEFAULT_INIT_STATE_NAME)

    SAMPLE_EXPORTED_DICT: Final = {
        feconf.DEFAULT_INIT_STATE_NAME: _SAMPLE_INIT_STATE_CONTENT,
        'New state': (
            """card_is_checkpoint: false
classifier_model_id: null
content:
  content_id: content_3
  html: ''
interaction:
  answer_groups: []
  confirmed_unclassified_answers: []
  customization_args:
    catchMisspellings:
      value: false
    placeholder:
      value:
        content_id: ca_placeholder_5
        unicode_str: ''
    rows:
      value: 1
  default_outcome:
    dest: New state
    dest_if_really_stuck: null
    feedback:
      content_id: default_outcome_4
      html: ''
    labelled_as_correct: false
    missing_prerequisite_skill_id: null
    param_changes: []
    refresher_exploration_id: null
  hints: []
  id: TextInput
  solution: null
linked_skill_id: null
param_changes: []
solicit_answer_details: false
""")
    }

    UPDATED_SAMPLE_DICT: Final = {
        feconf.DEFAULT_INIT_STATE_NAME: _SAMPLE_INIT_STATE_CONTENT,
        'Renamed state': (
            """card_is_checkpoint: false
classifier_model_id: null
content:
  content_id: content_3
  html: ''
interaction:
  answer_groups: []
  confirmed_unclassified_answers: []
  customization_args:
    catchMisspellings:
      value: false
    placeholder:
      value:
        content_id: ca_placeholder_5
        unicode_str: ''
    rows:
      value: 1
  default_outcome:
    dest: Renamed state
    dest_if_really_stuck: null
    feedback:
      content_id: default_outcome_4
      html: ''
    labelled_as_correct: false
    missing_prerequisite_skill_id: null
    param_changes: []
    refresher_exploration_id: null
  hints: []
  id: TextInput
  solution: null
linked_skill_id: null
param_changes: []
solicit_answer_details: false
""")
    }

    def test_export_to_dict(self) -> None:
        """Test the export_to_dict() method."""
        exploration = self.save_new_valid_exploration(
            self.EXP_0_ID, self.owner_id, objective='The objective')
        content_id_generator = translation_domain.ContentIdGenerator(
            exploration.next_content_id_index
        )
        init_state = exploration.states[exploration.init_state_name]
        # Ruling out the possibility of None for mypy type checking.
        assert init_state.interaction.default_outcome is not None
        default_outcome_dict = init_state.interaction.default_outcome.to_dict()
        default_outcome_dict['dest'] = exploration.init_state_name
        exp_services.update_exploration(
            self.owner_id, self.EXP_0_ID, [
                exp_domain.ExplorationChange({
                    'cmd': exp_domain.CMD_EDIT_STATE_PROPERTY,
                    'property_name': (
                        exp_domain.STATE_PROPERTY_INTERACTION_DEFAULT_OUTCOME),
                    'state_name': exploration.init_state_name,
                    'new_value': default_outcome_dict
                }),
                exp_domain.ExplorationChange({
                    'cmd': exp_domain.CMD_ADD_STATE,
                    'state_name': 'New state',
                    'content_id_for_state_content': (
                        content_id_generator.generate(
                            translation_domain.ContentType.CONTENT)
                    ),
                    'content_id_for_default_outcome': (
                        content_id_generator.generate(
                            translation_domain.ContentType.DEFAULT_OUTCOME)
                    )
                }),
                exp_domain.ExplorationChange({
                    'cmd': exp_domain.CMD_EDIT_STATE_PROPERTY,
                    'property_name': exp_domain.STATE_PROPERTY_INTERACTION_ID,
                    'state_name': 'New state',
                    'new_value': 'TextInput'
                }),
                exp_domain.ExplorationChange({
                    'cmd': exp_domain.CMD_EDIT_STATE_PROPERTY,
                    'property_name':
                        exp_domain.STATE_PROPERTY_INTERACTION_CUST_ARGS,
                    'state_name': 'New state',
                    'new_value': {
                        'placeholder': {
                            'value': {
                                'content_id': content_id_generator.generate((
                                        translation_domain
                                        .ContentType.CUSTOMIZATION_ARG),
                                    extra_prefix='placeholder'
                                    ),
                                'unicode_str': ''
                            }
                        },
                        'rows': {'value': 1},
                        'catchMisspellings': {'value': False}
                    }
                }),
                exp_domain.ExplorationChange({
                    'cmd': 'edit_exploration_property',
                    'property_name': 'next_content_id_index',
                    'new_value': content_id_generator.next_content_id_index

                })], 'Add state name')

        dict_output = exp_services.export_states_to_yaml(
            self.EXP_0_ID, width=50)

        self.assertEqual(dict_output, self.SAMPLE_EXPORTED_DICT)

    def test_export_by_versions(self) -> None:
        """Test export_to_dict() for different versions."""
        self.maxDiff = None
        exploration = self.save_new_valid_exploration(
            self.EXP_0_ID, self.owner_id)
        content_id_generator = translation_domain.ContentIdGenerator(
            exploration.next_content_id_index
        )
        self.assertEqual(exploration.version, 1)

        init_state = exploration.states[exploration.init_state_name]
        # Ruling out the possibility of None for mypy type checking.
        assert init_state.interaction.default_outcome is not None
        default_outcome_dict = init_state.interaction.default_outcome.to_dict()
        default_outcome_dict['dest'] = exploration.init_state_name
        change_list = [exp_domain.ExplorationChange({
            'cmd': exp_domain.CMD_EDIT_STATE_PROPERTY,
            'property_name': (
                exp_domain.STATE_PROPERTY_INTERACTION_DEFAULT_OUTCOME),
            'state_name': exploration.init_state_name,
            'new_value': default_outcome_dict
        }), exp_domain.ExplorationChange({
            'cmd': exp_domain.CMD_ADD_STATE,
            'state_name': 'New state',
            'content_id_for_state_content': (
                content_id_generator.generate(
                    translation_domain.ContentType.CONTENT)
            ),
            'content_id_for_default_outcome': (
                content_id_generator.generate(
                    translation_domain.ContentType.DEFAULT_OUTCOME)
            )
        }), exp_domain.ExplorationChange({
            'cmd': 'edit_exploration_property',
            'property_name': 'next_content_id_index',
            'new_value': content_id_generator.next_content_id_index

        }), exp_domain.ExplorationChange({
            'cmd': exp_domain.CMD_EDIT_STATE_PROPERTY,
            'state_name': 'New state',
            'property_name': exp_domain.STATE_PROPERTY_INTERACTION_ID,
            'new_value': 'TextInput'
        }), exp_domain.ExplorationChange({
            'cmd': exp_domain.CMD_EDIT_STATE_PROPERTY,
            'property_name':
                exp_domain.STATE_PROPERTY_INTERACTION_CUST_ARGS,
            'state_name': 'New state',
            'new_value': {
                'placeholder': {
                    'value': {
                        'content_id': content_id_generator.generate((
                                        translation_domain
                                        .ContentType.CUSTOMIZATION_ARG),
                                    extra_prefix='placeholder'
                                    ),
                        'unicode_str': ''
                    }
                },
                'rows': {'value': 1},
                'catchMisspellings': {'value': False}
            }
        })]
        exploration.objective = 'The objective'
        with utils.open_file(
            os.path.join(feconf.TESTS_DATA_DIR, 'img.png'), 'rb',
            encoding=None) as f:
            raw_image = f.read()
        fs = fs_services.GcsFileSystem(
            feconf.ENTITY_TYPE_EXPLORATION, self.EXP_0_ID)
        fs.commit('abc.png', raw_image)
        exp_services.update_exploration(
            self.owner_id, exploration.id, change_list, '')
        exploration = exp_fetchers.get_exploration_by_id(self.EXP_0_ID)
        self.assertEqual(exploration.version, 2)

        change_list = [exp_domain.ExplorationChange({
            'cmd': exp_domain.CMD_RENAME_STATE,
            'old_state_name': 'New state',
            'new_state_name': 'Renamed state'
        })]
        exp_services.update_exploration(
            self.owner_id, exploration.id, change_list, '')
        exploration = exp_fetchers.get_exploration_by_id(self.EXP_0_ID)
        self.assertEqual(exploration.version, 3)

        # Download version 2.
        dict_output = exp_services.export_states_to_yaml(
            self.EXP_0_ID, version=2, width=50)
        self.assertEqual(dict_output, self.SAMPLE_EXPORTED_DICT)

        # Download version 3.
        dict_output = exp_services.export_states_to_yaml(
            self.EXP_0_ID, version=3, width=50)
        self.assertEqual(dict_output, self.UPDATED_SAMPLE_DICT)


# Here new_value argument can accept values of type str, int, bool and other
# types too, so to make the argument generalized for every type of values we
# used Any type here.
def _get_change_list(
    state_name: str,
    property_name: str, new_value: change_domain.AcceptableChangeDictTypes
) -> List[exp_domain.ExplorationChange]:
    """Generates a change list for a single state change."""
    return [exp_domain.ExplorationChange({
        'cmd': exp_domain.CMD_EDIT_STATE_PROPERTY,
        'state_name': state_name,
        'property_name': property_name,
        'new_value': new_value
    })]


class UpdateStateTests(ExplorationServicesUnitTests):
    """Test updating a single state."""

    def setUp(self) -> None:
        super().setUp()
        exploration = self.save_new_valid_exploration(
            self.EXP_0_ID, self.owner_id)

        self.init_state_name = exploration.init_state_name

        self.param_changes = [{
            'customization_args': {
                'list_of_values': ['1', '2'], 'parse_with_jinja': False
            },
            'name': 'myParam',
            'generator_id': 'RandomSelector'
        }]
        # List of answer groups to add into an interaction.
        self.interaction_answer_groups: List[
            state_domain.AnswerGroupDict
        ] = [{
            'rule_specs': [{
                'rule_type': 'Equals',
                'inputs': {'x': 0},
            }],
            'outcome': {
                'dest': self.init_state_name,
                'dest_if_really_stuck': None,
                'feedback': {
                    'content_id': 'feedback_1',
                    'html': '<p>Try again</p>'
                },
                'labelled_as_correct': False,
                'param_changes': [],
                'refresher_exploration_id': None,
                'missing_prerequisite_skill_id': None
            },
            'training_data': [],
            'tagged_skill_misconception_id': None
        }]
        # Default outcome specification for an interaction.
        self.interaction_default_outcome: state_domain.OutcomeDict = {
            'dest': self.init_state_name,
            'dest_if_really_stuck': None,
            'feedback': {
                'content_id': 'default_outcome',
                'html': '<p><strong>Incorrect</strong></p>'
            },
            'labelled_as_correct': False,
            'param_changes': [],
            'refresher_exploration_id': None,
            'missing_prerequisite_skill_id': None
        }

    def test_add_state_cmd(self) -> None:
        """Test adding of states."""
        exploration = exp_fetchers.get_exploration_by_id(self.EXP_0_ID)
        content_id_generator = translation_domain.ContentIdGenerator(
            exploration.next_content_id_index
        )

        self.assertNotIn('new state', exploration.states)

        exp_services.update_exploration(
            self.owner_id, self.EXP_0_ID, [exp_domain.ExplorationChange({
                'cmd': exp_domain.CMD_ADD_STATE,
                'state_name': 'new state',
                'content_id_for_state_content': (
                    content_id_generator.generate(
                        translation_domain.ContentType.CONTENT)
                ),
                'content_id_for_default_outcome': (
                    content_id_generator.generate(
                        translation_domain.ContentType.DEFAULT_OUTCOME)
                )
            }), exp_domain.ExplorationChange({
                'cmd': 'edit_exploration_property',
                'property_name': 'next_content_id_index',
                'new_value': content_id_generator.next_content_id_index
            })], 'Add state name')

        exploration = exp_fetchers.get_exploration_by_id(self.EXP_0_ID)
        self.assertIn('new state', exploration.states)

    def test_are_changes_mergeable_send_email(self) -> None:
        exploration = self.save_new_valid_exploration(
            self.EXP_0_ID, self.owner_id)
        content_id_generator = translation_domain.ContentIdGenerator(
            exploration.next_content_id_index
        )
        exp_services.update_exploration(
            self.owner_id, self.EXP_0_ID,
            [exp_domain.ExplorationChange({
                'cmd': exp_domain.CMD_ADD_STATE,
                'state_name': 'State 1',
                'content_id_for_state_content': (
                    content_id_generator.generate(
                        translation_domain.ContentType.CONTENT)
                ),
                'content_id_for_default_outcome': (
                    content_id_generator.generate(
                        translation_domain.ContentType.DEFAULT_OUTCOME)
                )
            }), exp_domain.ExplorationChange({
                'cmd': 'edit_exploration_property',
                'property_name': 'next_content_id_index',
                'new_value': content_id_generator.next_content_id_index
            })], 'Added state')
        change_list_same_state_name = [exp_domain.ExplorationChange({
            'cmd': exp_domain.CMD_ADD_STATE,
            'state_name': 'State 1',
            'content_id_for_state_content': (
                content_id_generator.generate(
                    translation_domain.ContentType.CONTENT)
            ),
            'content_id_for_default_outcome': (
                content_id_generator.generate(
                    translation_domain.ContentType.DEFAULT_OUTCOME)
            )
        })]
        updated_exploration = exp_fetchers.get_exploration_by_id(self.EXP_0_ID)
        self.assertFalse(exp_services.are_changes_mergeable(
            self.EXP_0_ID, updated_exploration.version - 1,
            change_list_same_state_name
        ))

    def test_rename_state_cmd(self) -> None:
        """Test updating of state name."""
        exploration = exp_fetchers.get_exploration_by_id(self.EXP_0_ID)
        content_id_generator = translation_domain.ContentIdGenerator(
            exploration.next_content_id_index
        )
        self.assertIn(feconf.DEFAULT_INIT_STATE_NAME, exploration.states)

        exp_services.update_exploration(
            self.owner_id, self.EXP_0_ID, [exp_domain.ExplorationChange({
                'cmd': exp_domain.CMD_ADD_STATE,
                'state_name': 'new state',
                'content_id_for_state_content': (
                    content_id_generator.generate(
                        translation_domain.ContentType.CONTENT)
                ),
                'content_id_for_default_outcome': (
                    content_id_generator.generate(
                        translation_domain.ContentType.DEFAULT_OUTCOME)
                )
            }), exp_domain.ExplorationChange({
                'cmd': 'edit_exploration_property',
                'property_name': 'next_content_id_index',
                'new_value': content_id_generator.next_content_id_index
            })], 'Add state name')

        exp_services.update_exploration(
            self.owner_id, self.EXP_0_ID, [exp_domain.ExplorationChange({
                'cmd': exp_domain.CMD_RENAME_STATE,
                'old_state_name': feconf.DEFAULT_INIT_STATE_NAME,
                'new_state_name': 'state',
            })], 'Change state name')

        exploration = exp_fetchers.get_exploration_by_id(self.EXP_0_ID)
        self.assertIn('state', exploration.states)
        self.assertNotIn(feconf.DEFAULT_INIT_STATE_NAME, exploration.states)

        change_list = [exp_domain.ExplorationChange({
            'cmd': exp_domain.CMD_RENAME_STATE,
            'old_state_name': 'new state',
            'new_state_name': 'new state changed name',
        })]
        changes_are_mergeable = exp_services.are_changes_mergeable(
            self.EXP_0_ID, 2, change_list)
        self.assertTrue(changes_are_mergeable)
        exp_services.update_exploration(
            self.owner_id, self.EXP_0_ID, change_list, 'Change state name')

        exploration = exp_fetchers.get_exploration_by_id(self.EXP_0_ID)
        self.assertIn('new state changed name', exploration.states)

    def test_rename_state_cmd_with_unicode(self) -> None:
        """Test updating of state name to one that uses unicode characters."""
        exploration = exp_fetchers.get_exploration_by_id(self.EXP_0_ID)

        self.assertNotIn(u'¡Hola! αβγ', exploration.states)
        self.assertIn(feconf.DEFAULT_INIT_STATE_NAME, exploration.states)

        exp_services.update_exploration(
            self.owner_id, self.EXP_0_ID, [exp_domain.ExplorationChange({
                'cmd': exp_domain.CMD_RENAME_STATE,
                'old_state_name': feconf.DEFAULT_INIT_STATE_NAME,
                'new_state_name': u'¡Hola! αβγ',
            })], 'Change state name')

        exploration = exp_fetchers.get_exploration_by_id(self.EXP_0_ID)
        self.assertIn(u'¡Hola! αβγ', exploration.states)
        self.assertNotIn(feconf.DEFAULT_INIT_STATE_NAME, exploration.states)

    def test_delete_state_cmd(self) -> None:
        """Test deleting a state name."""
        exploration = exp_fetchers.get_exploration_by_id(self.EXP_0_ID)
        content_id_generator = translation_domain.ContentIdGenerator(
            exploration.next_content_id_index
        )
        exp_services.update_exploration(
            self.owner_id, self.EXP_0_ID, [exp_domain.ExplorationChange({
                'cmd': exp_domain.CMD_ADD_STATE,
                'state_name': 'new state',
                'content_id_for_state_content': (
                    content_id_generator.generate(
                        translation_domain.ContentType.CONTENT)
                ),
                'content_id_for_default_outcome': (
                    content_id_generator.generate(
                        translation_domain.ContentType.DEFAULT_OUTCOME)
                )
            }), exp_domain.ExplorationChange({
                'cmd': 'edit_exploration_property',
                'property_name': 'next_content_id_index',
                'new_value': content_id_generator.next_content_id_index
            })], 'Add state name')

        exploration = exp_fetchers.get_exploration_by_id(self.EXP_0_ID)

        self.assertIn('new state', exploration.states)

        exp_services.update_exploration(
            self.owner_id, self.EXP_0_ID, [exp_domain.ExplorationChange({
                'cmd': exp_domain.CMD_DELETE_STATE,
                'state_name': 'new state',
            })], 'delete state')

        exploration = exp_fetchers.get_exploration_by_id(self.EXP_0_ID)
        self.assertNotIn('new state', exploration.states)

    def test_delete_state_cmd_rejects_obsolete_translation_suggestions(
        self
    ) -> None:
        """Verify deleting a state name rejects corresponding suggestions."""
        # Add a new state with content.
        exploration = exp_fetchers.get_exploration_by_id(self.EXP_0_ID)
        content_id_generator = translation_domain.ContentIdGenerator(
            exploration.next_content_id_index
        )
        content_id = content_id_generator.generate(
            translation_domain.ContentType.CONTENT)
        change_list = [
            # Add state.
            exp_domain.ExplorationChange({
                'cmd': exp_domain.CMD_ADD_STATE,
                'state_name': 'new state',
                'content_id_for_state_content': (
                    content_id_generator.generate(
                        translation_domain.ContentType.CONTENT)
                ),
                'content_id_for_default_outcome': (
                    content_id_generator.generate(
                        translation_domain.ContentType.DEFAULT_OUTCOME)
                )
            }),
            # Add content.
            exp_domain.ExplorationChange({
                'cmd': exp_domain.CMD_EDIT_STATE_PROPERTY,
                'property_name': exp_domain.STATE_PROPERTY_CONTENT,
                'state_name': 'new state',
                'new_value': {
                    'content_id': content_id,
                    'html': '<p>old content html</p>'
                }
            }),
            exp_domain.ExplorationChange({
                'cmd': 'edit_exploration_property',
                'property_name': 'next_content_id_index',
                'new_value': content_id_generator.next_content_id_index
            })
        ]
        exp_services.update_exploration(
            self.owner_id, self.EXP_0_ID, change_list, 'Initial commit')

        exploration = exp_fetchers.get_exploration_by_id(self.EXP_0_ID)
        self.assertIn('new state', exploration.states)

        # Create a translation suggestion for the state content.
        add_translation_change_dict = {
            'cmd': exp_domain.CMD_ADD_WRITTEN_TRANSLATION,
            'state_name': 'new state',
            'content_id': content_id,
            'language_code': 'hi',
            'content_html': '<p>old content html</p>',
            'translation_html': '<p>Translation for original content.</p>',
            'data_format': 'html'
        }
        suggestion = suggestion_services.create_suggestion(
            feconf.SUGGESTION_TYPE_TRANSLATE_CONTENT,
            feconf.ENTITY_TYPE_EXPLORATION, self.EXP_0_ID, 1, self.owner_id,
            add_translation_change_dict, 'test description')

        # The new translation suggestion should be in review.
        in_review_suggestion = suggestion_services.get_suggestion_by_id(
            suggestion.suggestion_id)
        self.assertEqual(
            in_review_suggestion.status,
            suggestion_models.STATUS_IN_REVIEW)

        exp_services.update_exploration(
            self.owner_id, self.EXP_0_ID, [exp_domain.ExplorationChange({
                'cmd': exp_domain.CMD_DELETE_STATE,
                'state_name': 'new state',
            })], 'delete state')

        exploration = exp_fetchers.get_exploration_by_id(self.EXP_0_ID)
        self.assertNotIn('new state', exploration.states)

        # The translation suggestion should be rejected after the corresponding
        # state is deleted.
        rejected_suggestion = suggestion_services.get_suggestion_by_id(
            suggestion.suggestion_id)
        self.assertEqual(
            rejected_suggestion.status,
            suggestion_models.STATUS_REJECTED)

    def test_update_param_changes(self) -> None:
        """Test updating of param_changes."""
        exploration = exp_fetchers.get_exploration_by_id(self.EXP_0_ID)
        change_list = [exp_domain.ExplorationChange({
            'cmd': exp_domain.CMD_EDIT_EXPLORATION_PROPERTY,
            'property_name': 'param_specs',
            'new_value': {
                'myParam': {'obj_type': 'UnicodeString'}
            }
        })]
        exp_services.update_exploration(
            self.owner_id, self.EXP_0_ID, change_list, '')
        exp_services.update_exploration(
            self.owner_id, self.EXP_0_ID, _get_change_list(
                self.init_state_name, 'param_changes', self.param_changes), '')

        exploration = exp_fetchers.get_exploration_by_id(self.EXP_0_ID)
        param_changes = exploration.init_state.param_changes[0].to_dict()
        self.assertEqual(param_changes['name'], 'myParam')
        self.assertEqual(param_changes['generator_id'], 'RandomSelector')
        self.assertEqual(
            param_changes['customization_args'],
            {'list_of_values': ['1', '2'], 'parse_with_jinja': False})

    def test_update_invalid_param_changes(self) -> None:
        """Check that updates cannot be made to non-existent parameters."""
        with self.assertRaisesRegex(
            utils.ValidationError,
            r'The parameter with name \'myParam\' .* does not exist .*'
        ):
            exp_services.update_exploration(
                self.owner_id,
                self.EXP_0_ID,
                _get_change_list(
                    self.init_state_name, 'param_changes', self.param_changes),
                ''
            )

    def test_update_reserved_param_changes(self) -> None:
        param_changes = [{
            'customization_args': {
                'list_of_values': ['1', '2'], 'parse_with_jinja': False
            },
            'name': 'all',
            'generator_id': 'RandomSelector'
        }]
        with self.assertRaisesRegex(
            utils.ValidationError,
            re.escape(
                'The parameter name \'all\' is reserved. Please choose '
                'a different name for the parameter being set in')):
            exp_services.update_exploration(
                self.owner_id,
                self.EXP_0_ID,
                _get_change_list(
                    self.init_state_name, 'param_changes', param_changes),
                ''
            )

    def test_update_invalid_generator(self) -> None:
        """Test for check that the generator_id in param_changes exists."""
        change_list = [exp_domain.ExplorationChange({
            'cmd': exp_domain.CMD_EDIT_EXPLORATION_PROPERTY,
            'property_name': 'param_specs',
            'new_value': {
                'myParam': {'obj_type': 'UnicodeString'}
            }
        })]
        exp_services.update_exploration(
            self.owner_id, self.EXP_0_ID, change_list, '')

        self.param_changes[0]['generator_id'] = 'fake'
        with self.assertRaisesRegex(
            utils.ValidationError, 'Invalid generator ID'
        ):
            exp_services.update_exploration(
                self.owner_id,
                self.EXP_0_ID,
                _get_change_list(
                    self.init_state_name, 'param_changes', self.param_changes),
                ''
            )

    def test_update_interaction_id(self) -> None:
        """Test updating of interaction_id."""
        exp_services.update_exploration(
            self.owner_id,
            self.EXP_0_ID,
            _get_change_list(
                self.init_state_name, exp_domain.STATE_PROPERTY_INTERACTION_ID,
                'MultipleChoiceInput') +
            _get_change_list(
                self.init_state_name,
                exp_domain.STATE_PROPERTY_INTERACTION_CUST_ARGS,
                {
                    'choices': {
                        'value': [{
                            'content_id': 'ca_choices_0',
                            'html': '<p>Option A</p>'
                        }, {
                            'content_id': 'ca_choices_1',
                            'html': '<p>Option B</p>'
                        }]
                    },
                    'showChoicesInShuffledOrder': {'value': False}
                }),
            '')

        exploration = exp_fetchers.get_exploration_by_id(self.EXP_0_ID)
        self.assertEqual(
            exploration.init_state.interaction.id, 'MultipleChoiceInput')

        # Check that the property can be changed when working
        # on old version.
        # Adding a content change just to increase the version.
        exp_services.update_exploration(
            self.owner_id, self.EXP_0_ID, _get_change_list(
                self.init_state_name, 'content', {
                    'html': '<p><strong>Test content</strong></p>',
                    'content_id': 'content_0',
                }),
            '')
        change_list = _get_change_list(
            self.init_state_name, exp_domain.STATE_PROPERTY_INTERACTION_ID,
            'Continue') + _get_change_list(
                self.init_state_name,
                exp_domain.STATE_PROPERTY_INTERACTION_CUST_ARGS,
                {
                    'buttonText': {
                        'value': {
                            'content_id': 'ca_buttonText_1',
                            'unicode_str': 'Continue'
                        }
                    }
                })
        changes_are_mergeable = exp_services.are_changes_mergeable(
            self.EXP_0_ID, 2, change_list)
        self.assertTrue(changes_are_mergeable)
        exp_services.update_exploration(
            self.owner_id,
            self.EXP_0_ID,
            change_list,
            '')

        exploration = exp_fetchers.get_exploration_by_id(self.EXP_0_ID)
        self.assertEqual(
            exploration.init_state.interaction.id, 'Continue')

    def test_update_interaction_customization_args(self) -> None:
        """Test updating of interaction customization_args."""
        exp_services.update_exploration(
            self.owner_id, self.EXP_0_ID,
            _get_change_list(
                self.init_state_name, exp_domain.STATE_PROPERTY_INTERACTION_ID,
                'MultipleChoiceInput') +
            _get_change_list(
                self.init_state_name,
                exp_domain.STATE_PROPERTY_INTERACTION_CUST_ARGS,
                {
                    'choices': {
                        'value': [{
                            'content_id': 'ca_choices_0',
                            'html': '<p>Option A</p>'
                        }, {
                            'content_id': 'ca_choices_1',
                            'html': '<p>Option B</p>'
                        }]
                    },
                    'showChoicesInShuffledOrder': {'value': False}
                }),
            '')

        exploration = exp_fetchers.get_exploration_by_id(self.EXP_0_ID)
        # Ruling out the possibility of any other type for mypy type checking.
        assert isinstance(
            exploration.init_state.interaction.customization_args[
            'choices'].value,
            list
        )
        # Here we use cast because we are narrowing down the type from
        # various customization args value types to List[SubtitledHtml]
        # type, and this is done because here we are accessing 'choices'
        # key from MultipleChoiceInput customization arg whose value is
        # always of List[SubtitledHtml] type.
        choices = cast(
            List[state_domain.SubtitledHtml],
            exploration.init_state.interaction.customization_args[
                'choices'
            ].value
        )
        self.assertEqual(choices[0].html, '<p>Option A</p>')
        self.assertEqual(choices[0].content_id, 'ca_choices_0')
        self.assertEqual(choices[1].html, '<p>Option B</p>')
        self.assertEqual(choices[1].content_id, 'ca_choices_1')

        # Check that the property can be changed when working
        # on old version.
        # Adding a content change just to increase the version.
        exp_services.update_exploration(
            self.owner_id, self.EXP_0_ID, _get_change_list(
                self.init_state_name, 'content', {
                    'html': '<p><strong>Test content</strong></p>',
                    'content_id': 'content_0',
                }),
            '')
        change_list = _get_change_list(
            self.init_state_name, exp_domain.STATE_PROPERTY_INTERACTION_ID,
            'Continue') + _get_change_list(
                self.init_state_name,
                exp_domain.STATE_PROPERTY_INTERACTION_CUST_ARGS,
                {
                    'buttonText': {
                        'value': {
                            'content_id': 'ca_buttonText_1',
                            'unicode_str': 'Continue'
                        }
                    }
                })
        changes_are_mergeable = exp_services.are_changes_mergeable(
            self.EXP_0_ID, 2, change_list)
        self.assertTrue(changes_are_mergeable)
        exp_services.update_exploration(
            self.owner_id, self.EXP_0_ID, change_list, '')

        exploration = exp_fetchers.get_exploration_by_id(self.EXP_0_ID)
        customization_args = (
            exploration.init_state.interaction.customization_args)
        # Here we use cast because we are narrowing down the type from various
        # customization args value types to 'SubtitledUnicode' type, and this
        # is done because here we are accessing 'buttontext' key from continue
        # customization arg whose value is always of SubtitledUnicode type.
        button_text_subtitle_unicode = cast(
            state_domain.SubtitledUnicode,
            customization_args['buttonText'].value
        )
        self.assertEqual(
            button_text_subtitle_unicode.unicode_str,
            'Continue')

    def test_update_interaction_customization_args_rejects_obsolete_translation_suggestions( # pylint: disable=line-too-long
        self
    ) -> None:
        # Add a Continue button interaction to the exploration.
        content_id = 'ca_buttonText_1'
        change_list = (
            _get_change_list(
                self.init_state_name, exp_domain.STATE_PROPERTY_INTERACTION_ID,
                'Continue') +
            _get_change_list(
                self.init_state_name,
                exp_domain.STATE_PROPERTY_INTERACTION_CUST_ARGS,
                {
                    'buttonText': {
                        'value': {
                            'content_id': content_id,
                            'unicode_str': 'Continue'
                        }
                    }
                }))
        exp_services.update_exploration(
            self.owner_id, self.EXP_0_ID, change_list, 'Initial commit')

        # Create a translation suggestion for the Continue button content.
        add_translation_change_dict = {
            'cmd': exp_domain.CMD_ADD_WRITTEN_TRANSLATION,
            'state_name': self.init_state_name,
            'content_id': content_id,
            'language_code': 'hi',
            'content_html': 'Continue',
            'translation_html': '<p>Translation for original content.</p>',
            'data_format': 'html'
        }
        suggestion = suggestion_services.create_suggestion(
            feconf.SUGGESTION_TYPE_TRANSLATE_CONTENT,
            feconf.ENTITY_TYPE_EXPLORATION, self.EXP_0_ID, 1, self.owner_id,
            add_translation_change_dict, 'test description')
        # The new translation suggestion should be in review.
        in_review_suggestion = suggestion_services.get_suggestion_by_id(
            suggestion.suggestion_id)
        self.assertEqual(
            in_review_suggestion.status,
            suggestion_models.STATUS_IN_REVIEW)

        # Replace the Continue button content ID.
        exp_services.update_exploration(
            self.owner_id, self.EXP_0_ID, _get_change_list(
                self.init_state_name,
                exp_domain.STATE_PROPERTY_INTERACTION_CUST_ARGS,
                {
                    'buttonText': {
                        'value': {
                            'content_id': 'new_content_id',
                            'unicode_str': 'Continue'
                        }
                    }
                }),
            'Replace Continue button content ID')

        # The translation suggestion should be rejected after the corresponding
        # content ID is deleted.
        rejected_suggestion = suggestion_services.get_suggestion_by_id(
            suggestion.suggestion_id)
        self.assertEqual(
            rejected_suggestion.status,
            suggestion_models.STATUS_REJECTED)

    def test_update_interaction_handlers_fails(self) -> None:
        """Test legacy interaction handler updating."""
        exploration = exp_fetchers.get_exploration_by_id(self.EXP_0_ID)
        content_id_generator = translation_domain.ContentIdGenerator(
            exploration.next_content_id_index
        )
        exp_services.update_exploration(
            self.owner_id, self.EXP_0_ID,
            [exp_domain.ExplorationChange({
                'cmd': exp_domain.CMD_ADD_STATE,
                'state_name': 'State 2',
                'content_id_for_state_content': (
                    content_id_generator.generate(
                        translation_domain.ContentType.CONTENT)
                ),
                'content_id_for_default_outcome': (
                    content_id_generator.generate(
                        translation_domain.ContentType.DEFAULT_OUTCOME)
                )
            }), exp_domain.ExplorationChange({
                'cmd': 'edit_exploration_property',
                'property_name': 'next_content_id_index',
                'new_value': content_id_generator.next_content_id_index
            })] +
            _get_change_list(
                'State 2',
                exp_domain.STATE_PROPERTY_INTERACTION_ID,
                'TextInput') +
            _get_change_list(
                'State 2',
                exp_domain.STATE_PROPERTY_INTERACTION_CUST_ARGS,
                {
                    'placeholder': {
                        'value': {
                            'content_id': 'ca_placeholder_0',
                            'unicode_str': ''
                        }
                    },
                    'rows': {'value': 1},
                    'catchMisspellings': {'value': False}
                }),
            'Add state name')

        self.interaction_default_outcome['dest'] = 'State 2'
        with self.assertRaisesRegex(
            utils.InvalidInputException,
            'Editing interaction handlers is no longer supported'
            ):
            exp_services.update_exploration(
                self.owner_id, self.EXP_0_ID,
                _get_change_list(
                    self.init_state_name,
                    exp_domain.STATE_PROPERTY_INTERACTION_ID,
                    'MultipleChoiceInput') +
                _get_change_list(
                    self.init_state_name,
                    exp_domain.STATE_PROPERTY_INTERACTION_HANDLERS,
                    self.interaction_answer_groups),
                '')

    def test_update_interaction_answer_groups(self) -> None:
        """Test updating of interaction_answer_groups."""
        # We create a second state to use as a rule destination.
        exploration = exp_fetchers.get_exploration_by_id(self.EXP_0_ID)
        content_id_generator = translation_domain.ContentIdGenerator(
            exploration.next_content_id_index
        )
        exp_services.update_exploration(
            self.owner_id, self.EXP_0_ID,
            [exp_domain.ExplorationChange({
                'cmd': exp_domain.CMD_ADD_STATE,
                'state_name': 'State 2',
                'content_id_for_state_content': (
                    content_id_generator.generate(
                        translation_domain.ContentType.CONTENT)
                ),
                'content_id_for_default_outcome': (
                    content_id_generator.generate(
                        translation_domain.ContentType.DEFAULT_OUTCOME)
                )
            }), exp_domain.ExplorationChange({
                'cmd': 'edit_exploration_property',
                'property_name': 'next_content_id_index',
                'new_value': content_id_generator.next_content_id_index
            })] +
            _get_change_list(
                'State 2',
                exp_domain.STATE_PROPERTY_INTERACTION_ID,
                'TextInput') +
            _get_change_list(
                'State 2',
                exp_domain.STATE_PROPERTY_INTERACTION_CUST_ARGS,
                {
                    'placeholder': {
                        'value': {
                            'content_id': 'ca_placeholder_0',
                            'unicode_str': ''
                        }
                    },
                    'rows': {'value': 1},
                    'catchMisspellings': {'value': False}
                }),
            'Add state name')

        exploration = exp_fetchers.get_exploration_by_id(self.EXP_0_ID)
        self.interaction_default_outcome['dest'] = 'State 2'
        exp_services.update_exploration(
            self.owner_id, self.EXP_0_ID,
            _get_change_list(
                self.init_state_name, exp_domain.STATE_PROPERTY_INTERACTION_ID,
                'MultipleChoiceInput') +
            _get_change_list(
                self.init_state_name,
                exp_domain.STATE_PROPERTY_INTERACTION_CUST_ARGS,
                {
                    'choices': {
                        'value': [{
                            'content_id': 'ca_choices_0',
                            'html': '<p>Option A</p>'
                        }, {
                            'content_id': 'ca_choices_1',
                            'html': '<p>Option B</p>'
                        }]
                    },
                    'showChoicesInShuffledOrder': {'value': False}
                }) +
            _get_change_list(
                self.init_state_name,
                exp_domain.STATE_PROPERTY_INTERACTION_ANSWER_GROUPS,
                self.interaction_answer_groups) +
            _get_change_list(
                self.init_state_name,
                exp_domain.STATE_PROPERTY_INTERACTION_DEFAULT_OUTCOME,
                self.interaction_default_outcome),
            '')

        exploration = exp_fetchers.get_exploration_by_id(self.EXP_0_ID)
        init_state = exploration.init_state
        init_interaction = init_state.interaction
        rule_specs = init_interaction.answer_groups[0].rule_specs
        outcome = init_interaction.answer_groups[0].outcome
        self.assertEqual(rule_specs[0].rule_type, 'Equals')
        self.assertEqual(rule_specs[0].inputs, {'x': 0})
        self.assertEqual(outcome.feedback.html, '<p>Try again</p>')
        self.assertEqual(outcome.dest, self.init_state_name)
        # Ruling out the possibility of None for mypy type checking.
        assert init_interaction.default_outcome is not None
        self.assertEqual(init_interaction.default_outcome.dest, 'State 2')

        change_list = (
            _get_change_list(
                'State 2', exp_domain.STATE_PROPERTY_INTERACTION_ID,
                'MultipleChoiceInput') +
            _get_change_list(
                'State 2',
                exp_domain.STATE_PROPERTY_INTERACTION_CUST_ARGS,
                {
                    'choices': {
                        'value': [{
                            'content_id': 'ca_choices_1',
                            'html': '<p>Option A</p>'
                        }, {
                            'content_id': 'ca_choices_2',
                            'html': '<p>Option B</p>'
                        }]
                    },
                    'showChoicesInShuffledOrder': {'value': False}
                }) +
            _get_change_list(
                'State 2',
                exp_domain.STATE_PROPERTY_INTERACTION_ANSWER_GROUPS,
                [{
                    'rule_specs': [{
                        'rule_type': 'Equals',
                        'inputs': {'x': 0},
                    }],
                    'outcome': {
                        'dest': 'State 2',
                        'dest_if_really_stuck': None,
                        'feedback': {
                            'content_id': 'feedback_3',
                            'html': '<p>Try again</p>'
                        },
                        'labelled_as_correct': False,
                        'param_changes': [],
                        'refresher_exploration_id': None,
                        'missing_prerequisite_skill_id': None
                    },
                    'training_data': [],
                    'tagged_skill_misconception_id': None
                }]) +
            _get_change_list(
                'State 2',
                exp_domain.STATE_PROPERTY_INTERACTION_DEFAULT_OUTCOME,
                {
                    'dest': 'State 2',
                    'dest_if_really_stuck': None,
                    'feedback': {
                        'content_id': 'default_outcome',
                        'html': '<p><strong>Incorrect</strong></p>'
                    },
                    'labelled_as_correct': False,
                    'param_changes': [],
                    'refresher_exploration_id': None,
                    'missing_prerequisite_skill_id': None
                }))
        changes_are_mergeable = exp_services.are_changes_mergeable(
            self.EXP_0_ID, 2, change_list)
        self.assertTrue(changes_are_mergeable)
        exp_services.update_exploration(
            self.owner_id, self.EXP_0_ID,
            change_list,
            '')
        exploration = exp_fetchers.get_exploration_by_id(self.EXP_0_ID)
        second_state = exploration.states['State 2']
        second_state_interaction = second_state.interaction
        # Ruling out the possibility of None for mypy type checking.
        assert second_state_interaction.default_outcome is not None
        rule_specs = second_state_interaction.answer_groups[0].rule_specs
        outcome = second_state_interaction.answer_groups[0].outcome
        self.assertEqual(rule_specs[0].rule_type, 'Equals')
        self.assertEqual(rule_specs[0].inputs, {'x': 0})
        self.assertEqual(outcome.feedback.html, '<p>Try again</p>')
        self.assertEqual(outcome.dest, 'State 2')
        self.assertEqual(
            second_state_interaction.default_outcome.dest, 'State 2')

    def test_update_state_invalid_state(self) -> None:
        """Test that rule destination states cannot be non-existent."""
        self.interaction_answer_groups[0]['outcome']['dest'] = 'INVALID'
        with self.assertRaisesRegex(
            utils.ValidationError,
            'The destination INVALID is not a valid state'
            ):
            exp_services.update_exploration(
                self.owner_id, self.EXP_0_ID,
                _get_change_list(
                    self.init_state_name,
                    exp_domain.STATE_PROPERTY_INTERACTION_ID,
                    'MultipleChoiceInput') +
                _get_change_list(
                    self.init_state_name,
                    exp_domain.STATE_PROPERTY_INTERACTION_CUST_ARGS,
                    {
                        'choices': {
                            'value': [{
                                'content_id': 'ca_choices_0',
                                'html': '<p>Option A</p>'
                            }, {
                                'content_id': 'ca_choices_1',
                                'html': '<p>Option B</p>'
                            }]
                        },
                        'showChoicesInShuffledOrder': {'value': False}
                    }) +
                _get_change_list(
                    self.init_state_name,
                    exp_domain.STATE_PROPERTY_INTERACTION_ANSWER_GROUPS,
                    self.interaction_answer_groups) +
                _get_change_list(
                    self.init_state_name,
                    exp_domain.STATE_PROPERTY_INTERACTION_DEFAULT_OUTCOME,
                    self.interaction_default_outcome),
                '')

    def test_update_state_variable_types(self) -> None:
        """Test that parameters in rules must have the correct type."""
        self.interaction_answer_groups[0]['rule_specs'][0][
            'inputs']['x'] = 'abc'
        with self.assertRaisesRegex(
            Exception,
            'Value has the wrong type. It should be a NonnegativeInt. '
            'The value is abc'
        ):
            exp_services.update_exploration(
                self.owner_id, self.EXP_0_ID,
                _get_change_list(
                    self.init_state_name,
                    exp_domain.STATE_PROPERTY_INTERACTION_ID,
                    'MultipleChoiceInput') +
                _get_change_list(
                    self.init_state_name,
                    exp_domain.STATE_PROPERTY_INTERACTION_ANSWER_GROUPS,
                    self.interaction_answer_groups) +
                _get_change_list(
                    self.init_state_name,
                    exp_domain.STATE_PROPERTY_INTERACTION_DEFAULT_OUTCOME,
                    self.interaction_default_outcome),
                '')

    def test_update_content(self) -> None:
        """Test updating of content."""
        exp_services.update_exploration(
            self.owner_id, self.EXP_0_ID, _get_change_list(
                self.init_state_name, 'content', {
                    'html': '<p><strong>Test content</strong></p>',
                    'content_id': 'content_0',
                }),
            '')

        exploration = exp_fetchers.get_exploration_by_id(self.EXP_0_ID)
        self.assertEqual(
            exploration.init_state.content.html,
            '<p><strong>Test content</strong></p>')

    def test_update_solicit_answer_details(self) -> None:
        """Test updating of solicit_answer_details."""
        exploration = exp_fetchers.get_exploration_by_id(self.EXP_0_ID)
        self.assertEqual(
            exploration.init_state.solicit_answer_details, False)
        exp_services.update_exploration(
            self.owner_id, self.EXP_0_ID, _get_change_list(
                self.init_state_name,
                exp_domain.STATE_PROPERTY_SOLICIT_ANSWER_DETAILS,
                True),
            '')
        exploration = exp_fetchers.get_exploration_by_id(self.EXP_0_ID)
        self.assertEqual(
            exploration.init_state.solicit_answer_details, True)

        # Check that the property can be changed when working
        # on old version.
        # Adding a content change just to increase the version.
        exp_services.update_exploration(
            self.owner_id, self.EXP_0_ID, _get_change_list(
                self.init_state_name, 'content', {
                    'html': '<p><strong>Test content</strong></p>',
                    'content_id': 'content_0',
                }),
            '')

        change_list = _get_change_list(
            self.init_state_name,
            exp_domain.STATE_PROPERTY_SOLICIT_ANSWER_DETAILS,
            False)
        changes_are_mergeable = exp_services.are_changes_mergeable(
            self.EXP_0_ID, 2, change_list)
        self.assertTrue(changes_are_mergeable)
        exp_services.update_exploration(
            self.owner_id, self.EXP_0_ID, change_list,
            '')

        # Assert that exploration's final version consist of all the
        # changes.
        exploration = exp_fetchers.get_exploration_by_id(self.EXP_0_ID)
        self.assertEqual(
            exploration.init_state.content.html,
            '<p><strong>Test content</strong></p>')
        self.assertEqual(
            exploration.init_state.solicit_answer_details, False)

    def test_update_solicit_answer_details_with_non_bool_fails(self) -> None:
        """Test updating of solicit_answer_details with non bool value."""
        exploration = exp_fetchers.get_exploration_by_id(self.EXP_0_ID)
        self.assertEqual(
            exploration.init_state.solicit_answer_details, False)
        with self.assertRaisesRegex(
            Exception, (
                'Expected solicit_answer_details to be a bool, received ')):
            exp_services.update_exploration(
                self.owner_id, self.EXP_0_ID, _get_change_list(
                    self.init_state_name,
                    exp_domain.STATE_PROPERTY_SOLICIT_ANSWER_DETAILS,
                    'abc'),
                '')
        exploration = exp_fetchers.get_exploration_by_id(self.EXP_0_ID)
        self.assertEqual(
            exploration.init_state.solicit_answer_details, False)

        # Check that the property can be changed when working
        # on old version.
        # Adding a content change just to upgrade the version.
        exp_services.update_exploration(
            self.owner_id, self.EXP_0_ID, _get_change_list(
                self.init_state_name, 'content', {
                    'html': '<p><strong>Test content</strong></p>',
                    'content_id': 'content_0',
                }),
            '')
        change_list = _get_change_list(
            self.init_state_name,
            exp_domain.STATE_PROPERTY_SOLICIT_ANSWER_DETAILS,
            'abc')
        changes_are_mergeable = exp_services.are_changes_mergeable(
            self.EXP_0_ID, 1, change_list)
        self.assertTrue(changes_are_mergeable)
        with self.assertRaisesRegex(
            Exception, (
                'Expected solicit_answer_details to be a bool, received ')):
            exp_services.update_exploration(
                self.owner_id, self.EXP_0_ID, change_list, '')

        # Assert that exploration's final version consist of all the
        # changes.
        exploration = exp_fetchers.get_exploration_by_id(self.EXP_0_ID)
        self.assertEqual(
            exploration.init_state.content.html,
            '<p><strong>Test content</strong></p>')
        self.assertEqual(
            exploration.init_state.solicit_answer_details, False)

    def test_update_linked_skill_id(self) -> None:
        """Test updating linked_skill_id."""
        exploration = exp_fetchers.get_exploration_by_id(self.EXP_0_ID)
        content_id_generator = translation_domain.ContentIdGenerator(
            exploration.next_content_id_index
        )
        self.assertEqual(
            exploration.init_state.linked_skill_id, None)
        exp_services.update_exploration(
            self.owner_id, self.EXP_0_ID, [exp_domain.ExplorationChange({
                'cmd': exp_domain.CMD_ADD_STATE,
                'state_name': 'State1',
                'content_id_for_state_content': (
                    content_id_generator.generate(
                        translation_domain.ContentType.CONTENT)
                ),
                'content_id_for_default_outcome': (
                    content_id_generator.generate(
                        translation_domain.ContentType.DEFAULT_OUTCOME)
                )
            }), exp_domain.ExplorationChange({
                'cmd': 'edit_exploration_property',
                'property_name': 'next_content_id_index',
                'new_value': content_id_generator.next_content_id_index
            })], 'Add state name')
        exploration = exp_fetchers.get_exploration_by_id(self.EXP_0_ID)
        self.assertEqual(
            exploration.states['State1'].linked_skill_id, None)
        exp_services.update_exploration(
            self.owner_id, self.EXP_0_ID, _get_change_list(
                'State1',
                exp_domain.STATE_PROPERTY_LINKED_SKILL_ID,
                'string_1'),
            '')
        exploration = exp_fetchers.get_exploration_by_id(self.EXP_0_ID)
        self.assertEqual(
            exploration.states['State1'].linked_skill_id, 'string_1')

        # Check that the property can be changed when working
        # on old version.
        # Adding a content change just to upgrade the version.
        exp_services.update_exploration(
            self.owner_id, self.EXP_0_ID, _get_change_list(
                self.init_state_name, 'content', {
                    'html': '<p><strong>Test content</strong></p>',
                    'content_id': 'content_0',
                }),
            '')

        change_list = _get_change_list(
            'State1',
            exp_domain.STATE_PROPERTY_LINKED_SKILL_ID,
            'string_2')
        changes_are_mergeable = exp_services.are_changes_mergeable(
            self.EXP_0_ID, 3, change_list)
        self.assertTrue(changes_are_mergeable)
        exp_services.update_exploration(
            self.owner_id, self.EXP_0_ID, change_list, '')
        # Assert that exploration's final version consist of all the
        # changes.
        exploration = exp_fetchers.get_exploration_by_id(self.EXP_0_ID)
        self.assertEqual(
            exploration.init_state.content.html,
            '<p><strong>Test content</strong></p>')
        self.assertEqual(
            exploration.states['State1'].linked_skill_id, 'string_2')

    def test_update_card_is_checkpoint(self) -> None:
        """Test updating of card_is_checkpoint."""
        exploration = exp_fetchers.get_exploration_by_id(self.EXP_0_ID)
        content_id_generator = translation_domain.ContentIdGenerator(
            exploration.next_content_id_index
        )
        self.assertEqual(
            exploration.init_state.card_is_checkpoint, True)
        exp_services.update_exploration(
            self.owner_id, self.EXP_0_ID, [exp_domain.ExplorationChange({
                'cmd': exp_domain.CMD_ADD_STATE,
                'state_name': 'State1',
                'content_id_for_state_content': (
                    content_id_generator.generate(
                        translation_domain.ContentType.CONTENT)
                ),
                'content_id_for_default_outcome': (
                    content_id_generator.generate(
                        translation_domain.ContentType.DEFAULT_OUTCOME)
                )
            }), exp_domain.ExplorationChange({
                'cmd': 'edit_exploration_property',
                'property_name': 'next_content_id_index',
                'new_value': content_id_generator.next_content_id_index
            })], 'Add state name')
        exploration = exp_fetchers.get_exploration_by_id(self.EXP_0_ID)
        self.assertEqual(
            exploration.states['State1'].card_is_checkpoint, False)

        exp_services.update_exploration(
            self.owner_id, self.EXP_0_ID, _get_change_list(
                'State1',
                exp_domain.STATE_PROPERTY_CARD_IS_CHECKPOINT,
                True),
            '')
        exploration = exp_fetchers.get_exploration_by_id(self.EXP_0_ID)
        self.assertEqual(
            exploration.states['State1'].card_is_checkpoint, True)

        # Check that the property can be changed when working
        # on old version.
        # Adding a content change just to upgrade the version.
        exp_services.update_exploration(
            self.owner_id, self.EXP_0_ID, _get_change_list(
                self.init_state_name, 'content', {
                    'html': '<p><strong>Test content</strong></p>',
                    'content_id': 'content_0',
                }),
            '')

        change_list = _get_change_list(
            'State1',
            exp_domain.STATE_PROPERTY_CARD_IS_CHECKPOINT,
            False)
        changes_are_mergeable = exp_services.are_changes_mergeable(
            self.EXP_0_ID, 3, change_list)
        self.assertTrue(changes_are_mergeable)
        exp_services.update_exploration(
            self.owner_id, self.EXP_0_ID, change_list, '')
        # Assert that exploration's final version consist of all the
        # changes.
        exploration = exp_fetchers.get_exploration_by_id(self.EXP_0_ID)
        self.assertEqual(
            exploration.init_state.content.html,
            '<p><strong>Test content</strong></p>')
        self.assertEqual(
            exploration.states['State1'].card_is_checkpoint, False)

    def test_update_card_is_checkpoint_with_non_bool_fails(self) -> None:
        """Test updating of card_is_checkpoint with non bool value."""
        exploration = exp_fetchers.get_exploration_by_id(self.EXP_0_ID)
        self.assertEqual(
            exploration.init_state.card_is_checkpoint, True)
        with self.assertRaisesRegex(
            Exception, (
                'Expected card_is_checkpoint to be a bool, received ')):
            exp_services.update_exploration(
                self.owner_id, self.EXP_0_ID, _get_change_list(
                    self.init_state_name,
                    exp_domain.STATE_PROPERTY_CARD_IS_CHECKPOINT,
                    'abc'),
                '')
        exploration = exp_fetchers.get_exploration_by_id(self.EXP_0_ID)
        self.assertEqual(
            exploration.init_state.card_is_checkpoint, True)

        # Adding a content change just to upgrade the version.
        exp_services.update_exploration(
            self.owner_id, self.EXP_0_ID, _get_change_list(
                self.init_state_name, 'content', {
                    'html': '<p><strong>Test content</strong></p>',
                    'content_id': 'content_0',
                }),
            '')

        change_list = _get_change_list(
            self.init_state_name,
            exp_domain.STATE_PROPERTY_CARD_IS_CHECKPOINT,
            'abc')
        changes_are_mergeable = exp_services.are_changes_mergeable(
            self.EXP_0_ID, 1, change_list)
        self.assertTrue(changes_are_mergeable)
        with self.assertRaisesRegex(
            Exception, (
                'Expected card_is_checkpoint to be a bool, received ')):
            exp_services.update_exploration(
                self.owner_id, self.EXP_0_ID, _get_change_list(
                    self.init_state_name,
                    exp_domain.STATE_PROPERTY_CARD_IS_CHECKPOINT,
                    'abc'),
                '')
        # Assert that exploration's final version consist of all the
        # changes.
        exploration = exp_fetchers.get_exploration_by_id(self.EXP_0_ID)
        self.assertEqual(
            exploration.init_state.content.html,
            '<p><strong>Test content</strong></p>')
        self.assertEqual(
            exploration.init_state.card_is_checkpoint, True)

    def test_update_content_missing_key(self) -> None:
        """Test that missing keys in content yield an error."""
        with self.assertRaisesRegex(KeyError, 'content_id'):
            exp_services.update_exploration(
                self.owner_id, self.EXP_0_ID, _get_change_list(
                    self.init_state_name, 'content', {
                        'html': '<b>Test content</b>',
                    }),
                '')

    def test_set_edits_allowed(self) -> None:
        """Test update edits allowed field in an exploration."""
        exploration = exp_fetchers.get_exploration_by_id(self.EXP_0_ID)
        self.assertEqual(exploration.edits_allowed, True)

        exp_services.set_exploration_edits_allowed(self.EXP_0_ID, False)

        exploration = exp_fetchers.get_exploration_by_id(self.EXP_0_ID)
        self.assertEqual(exploration.edits_allowed, False)

    def test_migrate_exp_to_latest_version_migrates_to_version(self) -> None:
        """Test migrate exploration state schema to the latest version."""
        latest_schema_version = str(feconf.CURRENT_STATE_SCHEMA_VERSION)
        migration_change_list = [
            exp_domain.ExplorationChange({
                'cmd': exp_domain.CMD_MIGRATE_STATES_SCHEMA_TO_LATEST_VERSION,
                'from_version': '0',
                'to_version': latest_schema_version
            })
        ]
        exp_services.update_exploration(
            self.owner_id, self.EXP_0_ID, migration_change_list,
            'Ran Exploration Migration job.')
        exploration = exp_fetchers.get_exploration_by_id(self.EXP_0_ID)
        self.assertEqual(exploration.version, 2)
        self.assertEqual(
            str(exploration.states_schema_version),
            latest_schema_version)

    def test_migrate_exp_to_earlier_version_raises_exception(self) -> None:
        """Test migrate state schema to earlier version raises exception."""
        latest_schema_version = feconf.CURRENT_STATE_SCHEMA_VERSION
        not_latest_schema_version = str(latest_schema_version - 1)
        migration_change_list = [
            exp_domain.ExplorationChange({
                'cmd': exp_domain.CMD_MIGRATE_STATES_SCHEMA_TO_LATEST_VERSION,
                'from_version': '0',
                'to_version': not_latest_schema_version
            })
        ]
        exception_string = (
            'Expected to migrate to the latest state schema '
            'version %s, received %s' % (
                latest_schema_version, not_latest_schema_version)
        )
        with self.assertRaisesRegex(Exception, exception_string):
            exp_services.update_exploration(
                self.owner_id, self.EXP_0_ID, migration_change_list,
                'Ran Exploration Migration job.')


class CommitMessageHandlingTests(ExplorationServicesUnitTests):
    """Test the handling of commit messages."""

    def setUp(self) -> None:
        super().setUp()
        exploration = self.save_new_valid_exploration(
            self.EXP_0_ID, self.owner_id, end_state_name='End')
        self.init_state_name = exploration.init_state_name

    def test_record_commit_message(self) -> None:
        """Check published explorations record commit messages."""
        rights_manager.publish_exploration(self.owner, self.EXP_0_ID)

        exp_services.update_exploration(
            self.owner_id, self.EXP_0_ID, _get_change_list(
                self.init_state_name,
                exp_domain.STATE_PROPERTY_INTERACTION_STICKY,
                False), 'A message')

        self.assertEqual(
            exp_services.get_exploration_snapshots_metadata(
                self.EXP_0_ID)[1]['commit_message'],
            'A message')

    def test_demand_commit_message(self) -> None:
        """Check published explorations demand commit messages."""
        rights_manager.publish_exploration(self.owner, self.EXP_0_ID)

        with self.assertRaisesRegex(
            ValueError,
            'Exploration is public so expected a commit message but received '
            'none.'
            ):
            exp_services.update_exploration(
                self.owner_id, self.EXP_0_ID, _get_change_list(
                    self.init_state_name,
                    exp_domain.STATE_PROPERTY_INTERACTION_STICKY, False), '')

    def test_unpublished_explorations_can_accept_commit_message(self) -> None:
        """Test unpublished explorations can accept optional commit messages."""
        exp_services.update_exploration(
            self.owner_id, self.EXP_0_ID, _get_change_list(
                self.init_state_name,
                exp_domain.STATE_PROPERTY_INTERACTION_STICKY, False
            ), 'A message')

        exp_services.update_exploration(
            self.owner_id, self.EXP_0_ID, _get_change_list(
                self.init_state_name,
                exp_domain.STATE_PROPERTY_INTERACTION_STICKY, True
            ), '')

        exp_services.update_exploration(
            self.owner_id, self.EXP_0_ID, _get_change_list(
                self.init_state_name,
                exp_domain.STATE_PROPERTY_INTERACTION_STICKY, True
            ), None)


class ExplorationSnapshotUnitTests(ExplorationServicesUnitTests):
    """Test methods relating to exploration snapshots."""

    SECOND_USERNAME: Final = 'abc123'
    SECOND_EMAIL: Final = 'abc123@gmail.com'

    def test_get_last_updated_by_human_ms(self) -> None:
        original_timestamp = utils.get_current_time_in_millisecs()

        self.save_new_valid_exploration(
            self.EXP_0_ID, self.owner_id, end_state_name='End')

        timestamp_after_first_edit = utils.get_current_time_in_millisecs()

        exp_services.update_exploration(
            feconf.MIGRATION_BOT_USER_ID, self.EXP_0_ID, [
                exp_domain.ExplorationChange({
                    'cmd': exp_domain.CMD_EDIT_EXPLORATION_PROPERTY,
                    'property_name': 'title',
                    'new_value': 'New title'
                })], 'Did migration.')

        self.assertLess(
            original_timestamp,
            exp_services.get_last_updated_by_human_ms(self.EXP_0_ID))
        self.assertLess(
            exp_services.get_last_updated_by_human_ms(self.EXP_0_ID),
            timestamp_after_first_edit)

    def test_get_exploration_snapshots_metadata(self) -> None:
        self.signup(self.SECOND_EMAIL, self.SECOND_USERNAME)
        second_committer_id = self.get_user_id_from_email(self.SECOND_EMAIL)

        v1_exploration = self.save_new_valid_exploration(
            self.EXP_0_ID, self.owner_id, end_state_name='End')
        snapshots_metadata = exp_services.get_exploration_snapshots_metadata(
            self.EXP_0_ID)
        self.assertEqual(len(snapshots_metadata), 1)
        self.assertDictContainsSubset({
            'commit_cmds': [{
                'cmd': 'create_new',
                'title': 'A title',
                'category': 'Algebra',
            }],
            'committer_id': self.owner_id,
            'commit_message': (
                'New exploration created with title \'A title\'.'),
            'commit_type': 'create',
            'version_number': 1
        }, snapshots_metadata[0])
        self.assertIn('created_on_ms', snapshots_metadata[0])

        # Publish the exploration. This does not affect the exploration version
        # history.
        rights_manager.publish_exploration(self.owner, self.EXP_0_ID)

        snapshots_metadata = exp_services.get_exploration_snapshots_metadata(
            self.EXP_0_ID)
        self.assertEqual(len(snapshots_metadata), 1)
        self.assertDictContainsSubset({
            'commit_cmds': [{
                'cmd': 'create_new',
                'title': 'A title',
                'category': 'Algebra'
            }],
            'committer_id': self.owner_id,
            'commit_message': (
                'New exploration created with title \'A title\'.'),
            'commit_type': 'create',
            'version_number': 1
        }, snapshots_metadata[0])
        self.assertIn('created_on_ms', snapshots_metadata[0])

        # Modify the exploration. This affects the exploration version history.
        change_list = [exp_domain.ExplorationChange({
            'cmd': exp_domain.CMD_EDIT_EXPLORATION_PROPERTY,
            'property_name': 'title',
            'new_value': 'First title'
        })]
        change_list_dict = [change.to_dict() for change in change_list]
        exp_services.update_exploration(
            self.owner_id, self.EXP_0_ID, change_list, 'Changed title.')

        snapshots_metadata = exp_services.get_exploration_snapshots_metadata(
            self.EXP_0_ID)
        self.assertEqual(len(snapshots_metadata), 2)
        self.assertIn('created_on_ms', snapshots_metadata[0])
        self.assertDictContainsSubset({
            'commit_cmds': [{
                'cmd': 'create_new',
                'title': 'A title',
                'category': 'Algebra'
            }],
            'committer_id': self.owner_id,
            'commit_message': (
                'New exploration created with title \'A title\'.'),
            'commit_type': 'create',
            'version_number': 1
        }, snapshots_metadata[0])
        self.assertDictContainsSubset({
            'commit_cmds': change_list_dict,
            'committer_id': self.owner_id,
            'commit_message': 'Changed title.',
            'commit_type': 'edit',
            'version_number': 2,
        }, snapshots_metadata[1])
        self.assertLess(
            snapshots_metadata[0]['created_on_ms'],
            snapshots_metadata[1]['created_on_ms'])

        # Using the old version of the exploration should raise an error.
        change_list_swap = self.swap_to_always_return(
            exp_services, 'apply_change_list', value=v1_exploration)
        with change_list_swap, self.assertRaisesRegex(
            Exception, 'version 1, which is too old'):
            exp_services.update_exploration(
                second_committer_id, self.EXP_0_ID, None, 'commit_message')

        # Another person modifies the exploration.
        new_change_list = [exp_domain.ExplorationChange({
            'cmd': exp_domain.CMD_EDIT_EXPLORATION_PROPERTY,
            'property_name': 'title',
            'new_value': 'New title'
        })]
        new_change_list_dict = [change.to_dict() for change in new_change_list]

        exp_services.update_exploration(
            second_committer_id, self.EXP_0_ID, new_change_list,
            'Second commit.')

        snapshots_metadata = exp_services.get_exploration_snapshots_metadata(
            self.EXP_0_ID)
        self.assertEqual(len(snapshots_metadata), 3)
        self.assertDictContainsSubset({
            'commit_cmds': [{
                'cmd': 'create_new',
                'title': 'A title',
                'category': 'Algebra'
            }],
            'committer_id': self.owner_id,
            'commit_message': (
                'New exploration created with title \'A title\'.'),
            'commit_type': 'create',
            'version_number': 1
        }, snapshots_metadata[0])
        self.assertDictContainsSubset({
            'commit_cmds': change_list_dict,
            'committer_id': self.owner_id,
            'commit_message': 'Changed title.',
            'commit_type': 'edit',
            'version_number': 2,
        }, snapshots_metadata[1])
        self.assertDictContainsSubset({
            'commit_cmds': new_change_list_dict,
            'committer_id': second_committer_id,
            'commit_message': 'Second commit.',
            'commit_type': 'edit',
            'version_number': 3,
        }, snapshots_metadata[2])
        self.assertLess(
            snapshots_metadata[1]['created_on_ms'],
            snapshots_metadata[2]['created_on_ms'])

    def test_versioning_with_add_and_delete_states(self) -> None:

        exploration = self.save_new_valid_exploration(
            self.EXP_0_ID, self.owner_id)
        change_list = [exp_domain.ExplorationChange({
            'cmd': exp_domain.CMD_EDIT_EXPLORATION_PROPERTY,
            'property_name': 'title',
            'new_value': 'First title'
        })]
        exp_services.update_exploration(
            self.owner_id, self.EXP_0_ID, change_list, 'Changed title.')
        commit_dict_2 = {
            'committer_id': self.owner_id,
            'commit_message': 'Changed title.',
            'version_number': 2,
        }
        snapshots_metadata = exp_services.get_exploration_snapshots_metadata(
            self.EXP_0_ID)
        self.assertEqual(len(snapshots_metadata), 2)

        exploration = exp_fetchers.get_exploration_by_id(self.EXP_0_ID)
        content_id_generator = translation_domain.ContentIdGenerator(
            exploration.next_content_id_index
        )
        change_list = [exp_domain.ExplorationChange({
            'cmd': exp_domain.CMD_ADD_STATE,
            'state_name': 'New state',
            'content_id_for_state_content': (
                content_id_generator.generate(
                    translation_domain.ContentType.CONTENT)
            ),
            'content_id_for_default_outcome': (
                content_id_generator.generate(
                    translation_domain.ContentType.DEFAULT_OUTCOME)
            )
        }), exp_domain.ExplorationChange({
            'cmd': 'edit_exploration_property',
            'property_name': 'next_content_id_index',
            'new_value': content_id_generator.next_content_id_index
        }), exp_domain.ExplorationChange({
            'cmd': exp_domain.CMD_EDIT_STATE_PROPERTY,
            'state_name': 'New state',
            'property_name': exp_domain.STATE_PROPERTY_INTERACTION_ID,
            'new_value': 'TextInput'
        }), exp_domain.ExplorationChange({
            'cmd': exp_domain.CMD_EDIT_STATE_PROPERTY,
            'property_name':
                exp_domain.STATE_PROPERTY_INTERACTION_CUST_ARGS,
            'state_name': 'New state',
            'new_value': {
                'placeholder': {
                    'value': {
                        'content_id': 'ca_placeholder_0',
                        'unicode_str': ''
                    }
                },
                'rows': {'value': 1},
                'catchMisspellings': {'value': False}
            }
        })]
        exp_services.update_exploration(
            'second_committer_id', exploration.id, change_list,
            'Added new state')

        commit_dict_3 = {
            'committer_id': 'second_committer_id',
            'commit_message': 'Added new state',
            'version_number': 3,
        }
        snapshots_metadata = exp_services.get_exploration_snapshots_metadata(
            self.EXP_0_ID)
        self.assertEqual(len(snapshots_metadata), 3)
        self.assertDictContainsSubset(
            commit_dict_3, snapshots_metadata[2])
        self.assertDictContainsSubset(commit_dict_2, snapshots_metadata[1])
        for ind in range(len(snapshots_metadata) - 1):
            self.assertLess(
                snapshots_metadata[ind]['created_on_ms'],
                snapshots_metadata[ind + 1]['created_on_ms'])

        # Perform an invalid action: delete a state that does not exist. This
        # should not create a new version.
        with self.assertRaisesRegex(ValueError, 'does not exist'):
            exploration.delete_state('invalid_state_name')

        # Now delete the new state.
        change_list = [exp_domain.ExplorationChange({
            'cmd': exp_domain.CMD_DELETE_STATE,
            'state_name': 'New state'
        })]
        exp_services.update_exploration(
            'committer_id_3', exploration.id, change_list,
            'Deleted state: New state')

        commit_dict_4 = {
            'committer_id': 'committer_id_3',
            'commit_message': 'Deleted state: New state',
            'version_number': 4,
        }
        snapshots_metadata = exp_services.get_exploration_snapshots_metadata(
            self.EXP_0_ID)
        self.assertEqual(len(snapshots_metadata), 4)
        self.assertDictContainsSubset(commit_dict_4, snapshots_metadata[3])
        self.assertDictContainsSubset(commit_dict_3, snapshots_metadata[2])
        self.assertDictContainsSubset(commit_dict_2, snapshots_metadata[1])
        for ind in range(len(snapshots_metadata) - 1):
            self.assertLess(
                snapshots_metadata[ind]['created_on_ms'],
                snapshots_metadata[ind + 1]['created_on_ms'])

        # The final exploration should have exactly one state.
        exploration = exp_fetchers.get_exploration_by_id(self.EXP_0_ID)
        self.assertEqual(len(exploration.states), 1)

    def test_versioning_with_reverting(self) -> None:
        exploration = self.save_new_valid_exploration(
            self.EXP_0_ID, self.owner_id)

        # In version 1, the title was 'A title'.
        # In version 2, the title becomes 'V2 title'.
        change_list = [exp_domain.ExplorationChange({
            'cmd': exp_domain.CMD_EDIT_EXPLORATION_PROPERTY,
            'property_name': 'title',
            'new_value': 'V2 title'
        })]
        exp_services.update_exploration(
            self.owner_id, self.EXP_0_ID, change_list, 'Changed title.')

        # In version 3, a new state is added.
        exploration = exp_fetchers.get_exploration_by_id(self.EXP_0_ID)
        content_id_generator = translation_domain.ContentIdGenerator(
            exploration.next_content_id_index
        )
        change_list = [exp_domain.ExplorationChange({
            'cmd': exp_domain.CMD_ADD_STATE,
            'state_name': 'New state',
            'content_id_for_state_content': (
                content_id_generator.generate(
                    translation_domain.ContentType.CONTENT)
            ),
            'content_id_for_default_outcome': (
                content_id_generator.generate(
                    translation_domain.ContentType.DEFAULT_OUTCOME)
            )
        }), exp_domain.ExplorationChange({
            'cmd': 'edit_exploration_property',
            'property_name': 'next_content_id_index',
            'new_value': content_id_generator.next_content_id_index
        }), exp_domain.ExplorationChange({
            'cmd': exp_domain.CMD_EDIT_STATE_PROPERTY,
            'state_name': 'New state',
            'property_name': exp_domain.STATE_PROPERTY_INTERACTION_ID,
            'new_value': 'TextInput'
        }), exp_domain.ExplorationChange({
            'cmd': exp_domain.CMD_EDIT_STATE_PROPERTY,
            'property_name':
                exp_domain.STATE_PROPERTY_INTERACTION_CUST_ARGS,
            'state_name': 'New state',
            'new_value': {
                'placeholder': {
                    'value': {
                        'content_id': 'ca_placeholder_0',
                        'unicode_str': ''
                    }
                },
                'rows': {'value': 1},
                'catchMisspellings': {'value': False}
            }
        })]
        exp_services.update_exploration(
            'committer_id_v3', exploration.id, change_list, 'Added new state')

        # It is not possible to revert from anything other than the most
        # current version.
        with self.assertRaisesRegex(Exception, 'too old'):
            exp_services.revert_exploration(
                'committer_id_v4', self.EXP_0_ID, 2, 1)

        # Version 4 is a reversion to version 1.
        exp_services.revert_exploration('committer_id_v4', self.EXP_0_ID, 3, 1)
        exploration = exp_fetchers.get_exploration_by_id(self.EXP_0_ID)
        self.assertEqual(exploration.title, 'A title')
        self.assertEqual(len(exploration.states), 1)
        self.assertEqual(exploration.version, 4)

        snapshots_metadata = exp_services.get_exploration_snapshots_metadata(
            self.EXP_0_ID)

        commit_dict_4 = {
            'committer_id': 'committer_id_v4',
            'commit_message': 'Reverted exploration to version 1',
            'version_number': 4,
        }
        commit_dict_3 = {
            'committer_id': 'committer_id_v3',
            'commit_message': 'Added new state',
            'version_number': 3,
        }
        self.assertEqual(len(snapshots_metadata), 4)
        self.assertDictContainsSubset(commit_dict_3, snapshots_metadata[2])
        self.assertDictContainsSubset(commit_dict_4, snapshots_metadata[3])
        self.assertLess(
            snapshots_metadata[2]['created_on_ms'],
            snapshots_metadata[3]['created_on_ms'])

    def test_get_composite_change_list(self) -> None:
        exploration = self.save_new_valid_exploration(
            self.EXP_0_ID, self.owner_id)
        content_id_generator = translation_domain.ContentIdGenerator(
            exploration.next_content_id_index
        )

        # Upgrade to version 2.
        exp_services.update_exploration(
            self.owner_id, self.EXP_0_ID, [exp_domain.ExplorationChange({
                'cmd': exp_domain.CMD_EDIT_EXPLORATION_PROPERTY,
                'property_name': 'title',
                'old_value': 'A title',
                'new_value': 'new title'
            })], 'Changed title.')

        # Change list for version 3.
        change_list = [exp_domain.ExplorationChange({
            'cmd': exp_domain.CMD_ADD_STATE,
            'state_name': 'New state',
            'content_id_for_state_content': (
                content_id_generator.generate(
                    translation_domain.ContentType.CONTENT)
            ),
            'content_id_for_default_outcome': (
                content_id_generator.generate(
                    translation_domain.ContentType.DEFAULT_OUTCOME))
        }), exp_domain.ExplorationChange({
            'cmd': 'edit_exploration_property',
            'property_name': 'next_content_id_index',
            'new_value': content_id_generator.next_content_id_index
        }), exp_domain.ExplorationChange({
            'cmd': exp_domain.CMD_EDIT_STATE_PROPERTY,
            'state_name': 'New state',
            'old_value': None,
            'property_name': exp_domain.STATE_PROPERTY_INTERACTION_ID,
            'new_value': 'TextInput'
        }), exp_domain.ExplorationChange({
            'cmd': exp_domain.CMD_EDIT_STATE_PROPERTY,
            'property_name':
                exp_domain.STATE_PROPERTY_INTERACTION_CUST_ARGS,
            'state_name': 'New state',
            'old_value': None,
            'new_value': {
                'placeholder': {
                    'value': {
                        'content_id': 'ca_placeholder_0',
                        'unicode_str': ''
                    }
                },
                'rows': {'value': 1},
                'catchMisspellings': {'value': False}
            }
        })]
        exp_services.update_exploration(
            'second_committer_id', exploration.id, change_list,
            'Added new state and interaction')

        # Change list for version 4.
        change_list = [exp_domain.ExplorationChange({
            'cmd': exp_domain.CMD_DELETE_STATE,
            'state_name': 'New state'
        })]
        exp_services.update_exploration(
            'committer_id_3', exploration.id, change_list,
            'Deleted state: New state')

        # Complete change list from version 1 to 4.
        composite_change_list_dict_expected = [{
            'cmd': exp_domain.CMD_ADD_STATE,
            'state_name': 'New state',
            'content_id_for_state_content': 'content_3',
            'content_id_for_default_outcome': 'default_outcome_4'
        }, {
            'cmd': 'edit_exploration_property',
            'property_name': 'next_content_id_index',
            'new_value': 5,
            'old_value': None
        }, {
            'cmd': exp_domain.CMD_EDIT_STATE_PROPERTY,
            'old_value': None,
            'state_name': 'New state',
            'property_name': exp_domain.STATE_PROPERTY_INTERACTION_ID,
            'new_value': 'TextInput'
        }, {
            'cmd': exp_domain.CMD_EDIT_STATE_PROPERTY,
            'property_name':
                exp_domain.STATE_PROPERTY_INTERACTION_CUST_ARGS,
            'state_name': 'New state',
            'old_value': None,
            'new_value': {
                'placeholder': {
                    'value': {
                        'content_id': 'ca_placeholder_0',
                        'unicode_str': ''
                    }
                },
                'rows': {'value': 1},
                'catchMisspellings': {'value': False}
            }
        }, {
            'cmd': exp_domain.CMD_DELETE_STATE,
            'state_name': 'New state'
        }]

        with self.assertRaisesRegex(
            Exception,
            'Unexpected error: Trying to find change list from version %s '
            'of exploration to version %s.'
            % (4, 1)):
            exp_services.get_composite_change_list(
                self.EXP_0_ID, 4, 1)

        composite_change_list = exp_services.get_composite_change_list(
            self.EXP_0_ID, 2, 4)
        composite_change_list_dict = [change.to_dict()
                                      for change in composite_change_list]
        self.assertEqual(
            composite_change_list_dict_expected, composite_change_list_dict)

    def test_reverts_exp_to_safe_state_when_content_model_is_missing(
        self
    ) -> None:
        self.save_new_valid_exploration('0', self.owner_id)
        exp_services.update_exploration(
            self.owner_id, '0', [exp_domain.ExplorationChange({
                'new_value': {
                    'content_id': 'content_0',
                    'html': 'content 1'
                },
                'state_name': 'Introduction',
                'old_value': {
                    'content_id': 'content_0',
                    'html': ''
                },
                'cmd': 'edit_state_property',
                'property_name': 'content'
            })], 'Update 1')
        exp_services.update_exploration(
            self.owner_id, '0', [exp_domain.ExplorationChange({
                'new_value': {
                    'content_id': 'content_0',
                    'html': 'content 1'
                },
                'state_name': 'Introduction',
                'old_value': {
                    'content_id': 'content_0',
                    'html': ''
                },
                'cmd': 'edit_state_property',
                'property_name': 'content'
            })], 'Update 2')
        exp_services.update_exploration(
            self.owner_id, '0', [exp_domain.ExplorationChange({
                'new_value': {
                    'content_id': 'content_0',
                    'html': 'content 1'
                },
                'state_name': 'Introduction',
                'old_value': {
                    'content_id': 'content_0',
                    'html': ''
                },
                'cmd': 'edit_state_property',
                'property_name': 'content'
            })], 'Update 3')
        exp_services.update_exploration(
            self.owner_id, '0', [exp_domain.ExplorationChange({
                'new_value': {
                    'content_id': 'content_0',
                    'html': 'content 1'
                },
                'state_name': 'Introduction',
                'old_value': {
                    'content_id': 'content_0',
                    'html': ''
                },
                'cmd': 'edit_state_property',
                'property_name': 'content'
            })], 'Update 4')

        version = exp_services.rollback_exploration_to_safe_state('0')
        self.assertEqual(version, 5)

        snapshot_content_model = (
            exp_models.ExplorationSnapshotContentModel.get(
                '0-5', strict=True))
        snapshot_content_model.delete()

        version = exp_services.rollback_exploration_to_safe_state('0')
        self.assertEqual(version, 4)

    def test_reverts_exp_to_safe_state_when_several_models_are_missing(
        self
    ) -> None:
        self.save_new_valid_exploration('0', self.owner_id)
        exp_services.update_exploration(
            self.owner_id, '0', [exp_domain.ExplorationChange({
                'new_value': {
                    'content_id': 'content_0',
                    'html': 'content 1'
                },
                'state_name': 'Introduction',
                'old_value': {
                    'content_id': 'content_0',
                    'html': ''
                },
                'cmd': 'edit_state_property',
                'property_name': 'content'
            })], 'Update 1')
        exp_services.update_exploration(
            self.owner_id, '0', [exp_domain.ExplorationChange({
                'new_value': {
                    'content_id': 'content_0',
                    'html': 'content 1'
                },
                'state_name': 'Introduction',
                'old_value': {
                    'content_id': 'content_0',
                    'html': ''
                },
                'cmd': 'edit_state_property',
                'property_name': 'content'
            })], 'Update 2')
        exp_services.update_exploration(
            self.owner_id, '0', [exp_domain.ExplorationChange({
                'new_value': {
                    'content_id': 'content_0',
                    'html': 'content 1'
                },
                'state_name': 'Introduction',
                'old_value': {
                    'content_id': 'content_0',
                    'html': ''
                },
                'cmd': 'edit_state_property',
                'property_name': 'content'
            })], 'Update 3')
        exp_services.update_exploration(
            self.owner_id, '0', [exp_domain.ExplorationChange({
                'new_value': {
                    'content_id': 'content_0',
                    'html': 'content 1'
                },
                'state_name': 'Introduction',
                'old_value': {
                    'content_id': 'content_0',
                    'html': ''
                },
                'cmd': 'edit_state_property',
                'property_name': 'content'
            })], 'Update 4')

        version = exp_services.rollback_exploration_to_safe_state('0')
        self.assertEqual(version, 5)

        snapshot_content_model = (
            exp_models.ExplorationSnapshotContentModel.get(
                '0-5', strict=True))
        snapshot_content_model.delete()
        snapshot_metadata_model = (
            exp_models.ExplorationSnapshotMetadataModel.get(
                '0-4', strict=True))
        snapshot_metadata_model.delete()

        version = exp_services.rollback_exploration_to_safe_state('0')
        self.assertEqual(version, 3)

    def test_reverts_exp_to_safe_state_when_metadata_model_is_missing(
        self
    ) -> None:
        self.save_new_valid_exploration('0', self.owner_id)
        exp_services.update_exploration(
            self.owner_id, '0', [exp_domain.ExplorationChange({
                'new_value': {
                    'content_id': 'content_0',
                    'html': 'content 1'
                },
                'state_name': 'Introduction',
                'old_value': {
                    'content_id': 'content_0',
                    'html': ''
                },
                'cmd': 'edit_state_property',
                'property_name': 'content'
            })], 'Update 1')
        exp_services.update_exploration(
                self.owner_id, '0', [exp_domain.ExplorationChange({
                'new_value': {
                    'content_id': 'content_0',
                    'html': 'content 1'
                },
                'state_name': 'Introduction',
                'old_value': {
                    'content_id': 'content_0',
                    'html': ''
                },
                'cmd': 'edit_state_property',
                'property_name': 'content'
            })], 'Update 2')
        exp_services.update_exploration(
            self.owner_id, '0', [exp_domain.ExplorationChange({
                'new_value': {
                    'content_id': 'content_0',
                    'html': 'content 1'
                },
                'state_name': 'Introduction',
                'old_value': {
                    'content_id': 'content_0',
                    'html': ''
                },
                'cmd': 'edit_state_property',
                'property_name': 'content'
            })], 'Update 3')
        exp_services.update_exploration(
            self.owner_id, '0', [exp_domain.ExplorationChange({
                'new_value': {
                    'content_id': 'content_0',
                    'html': 'content 1'
                },
                'state_name': 'Introduction',
                'old_value': {
                    'content_id': 'content_0',
                    'html': ''
                },
                'cmd': 'edit_state_property',
                'property_name': 'content'
            })], 'Update 4')

        version = exp_services.rollback_exploration_to_safe_state('0')
        self.assertEqual(version, 5)

        snapshot_metadata_model = (
            exp_models.ExplorationSnapshotMetadataModel.get(
                '0-5', strict=True))
        snapshot_metadata_model.delete()

        version = exp_services.rollback_exploration_to_safe_state('0')
        self.assertEqual(version, 4)

    def test_reverts_exp_to_safe_state_when_both_models_are_missing(
        self
    ) -> None:
        self.save_new_valid_exploration('0', self.owner_id)
        exp_services.update_exploration(
            self.owner_id, '0', [exp_domain.ExplorationChange({
                'new_value': {
                    'content_id': 'content_0',
                    'html': 'content 1'
                },
                'state_name': 'Introduction',
                'old_value': {
                    'content_id': 'content_0',
                    'html': ''
                },
                'cmd': 'edit_state_property',
                'property_name': 'content'
            })], 'Update 1')
        exp_services.update_exploration(
            self.owner_id, '0', [exp_domain.ExplorationChange({
                'new_value': {
                    'content_id': 'content_0',
                    'html': 'content 1'
                },
                'state_name': 'Introduction',
                'old_value': {
                    'content_id': 'content_0',
                    'html': ''
                },
                'cmd': 'edit_state_property',
                'property_name': 'content'
            })], 'Update 2')
        exp_services.update_exploration(
            self.owner_id, '0', [exp_domain.ExplorationChange({
                'new_value': {
                    'content_id': 'content_0',
                    'html': 'content 1'
                },
                'state_name': 'Introduction',
                'old_value': {
                    'content_id': 'content_0',
                    'html': ''
                },
                'cmd': 'edit_state_property',
                'property_name': 'content'
            })], 'Update 3')
        exp_services.update_exploration(
            self.owner_id, '0', [exp_domain.ExplorationChange({
                'new_value': {
                    'content_id': 'content_0',
                    'html': 'content 1'
                },
                'state_name': 'Introduction',
                'old_value': {
                    'content_id': 'content_0',
                    'html': ''
                },
                'cmd': 'edit_state_property',
                'property_name': 'content'
            })], 'Update 4')

        version = exp_services.rollback_exploration_to_safe_state('0')
        self.assertEqual(version, 5)

        snapshot_content_model = (
            exp_models.ExplorationSnapshotContentModel.get(
                '0-5', strict=True))
        snapshot_content_model.delete()

        snapshot_metadata_model = (
            exp_models.ExplorationSnapshotMetadataModel.get(
                '0-5', strict=True))
        snapshot_metadata_model.delete()

        version = exp_services.rollback_exploration_to_safe_state('0')
        self.assertEqual(version, 4)

    def test_does_not_revert_exp_when_no_models_are_missing(self) -> None:
        self.save_new_valid_exploration('0', self.owner_id)
        exp_services.update_exploration(
            self.owner_id, '0', [exp_domain.ExplorationChange({
                'new_value': {
                    'content_id': 'content_0',
                    'html': 'content 1'
                },
                'state_name': 'Introduction',
                'old_value': {
                    'content_id': 'content_0',
                    'html': ''
                },
                'cmd': 'edit_state_property',
                'property_name': 'content'
            })], 'Update 1')
        exp_services.update_exploration(
            self.owner_id, '0', [exp_domain.ExplorationChange({
                'new_value': {
                    'content_id': 'content_0',
                    'html': 'content 1'
                },
                'state_name': 'Introduction',
                'old_value': {
                    'content_id': 'content_0',
                    'html': ''
                },
                'cmd': 'edit_state_property',
                'property_name': 'content'
            })], 'Update 2')
        exp_services.update_exploration(
            self.owner_id, '0', [exp_domain.ExplorationChange({
                'new_value': {
                    'content_id': 'content_0',
                    'html': 'content 1'
                },
                'state_name': 'Introduction',
                'old_value': {
                    'content_id': 'content_0',
                    'html': ''
                },
                'cmd': 'edit_state_property',
                'property_name': 'content'
            })], 'Update 3')
        exp_services.update_exploration(
            self.owner_id, '0', [exp_domain.ExplorationChange({
                'new_value': {
                    'content_id': 'content_0',
                    'html': 'content 1'
                },
                'state_name': 'Introduction',
                'old_value': {
                    'content_id': 'content_0',
                    'html': ''
                },
                'cmd': 'edit_state_property',
                'property_name': 'content'
            })], 'Update 4')

        version = exp_services.rollback_exploration_to_safe_state('0')

        self.assertEqual(version, 5)


class ExplorationCommitLogUnitTests(ExplorationServicesUnitTests):
    """Test methods relating to the exploration commit log."""

    ALBERT_EMAIL: Final = 'albert@example.com'
    BOB_EMAIL: Final = 'bob@example.com'
    ALBERT_NAME: Final = 'albert'
    BOB_NAME: Final = 'bob'

    EXP_ID_1: Final = 'eid1'
    EXP_ID_2: Final = 'eid2'

    COMMIT_ALBERT_CREATE_EXP_1: Final = {
        'version': 1,
        'exploration_id': EXP_ID_1,
        'commit_type': 'create',
        'post_commit_community_owned': False,
        'post_commit_is_private': True,
        'commit_message': 'New exploration created with title \'A title\'.',
        'post_commit_status': 'private'
    }

    COMMIT_BOB_EDIT_EXP_1: Final = {
        'version': 2,
        'exploration_id': EXP_ID_1,
        'commit_type': 'edit',
        'post_commit_community_owned': False,
        'post_commit_is_private': True,
        'commit_message': 'Changed title.',
        'post_commit_status': 'private'
    }

    COMMIT_ALBERT_CREATE_EXP_2: Final = {
        'version': 1,
        'exploration_id': 'eid2',
        'commit_type': 'create',
        'post_commit_community_owned': False,
        'post_commit_is_private': True,
        'commit_message': 'New exploration created with title \'A title\'.',
        'post_commit_status': 'private'
    }

    COMMIT_ALBERT_EDIT_EXP_1: Final = {
        'version': 3,
        'exploration_id': 'eid1',
        'commit_type': 'edit',
        'post_commit_community_owned': False,
        'post_commit_is_private': True,
        'commit_message': 'Changed title to Albert1 title.',
        'post_commit_status': 'private'
    }

    COMMIT_ALBERT_EDIT_EXP_2: Final = {
        'version': 2,
        'exploration_id': 'eid2',
        'commit_type': 'edit',
        'post_commit_community_owned': False,
        'post_commit_is_private': True,
        'commit_message': 'Changed title to Albert2.',
        'post_commit_status': 'private'
    }

    COMMIT_BOB_REVERT_EXP_1: Final = {
        'username': 'bob',
        'version': 4,
        'exploration_id': 'eid1',
        'commit_type': 'revert',
        'post_commit_community_owned': False,
        'post_commit_is_private': True,
        'commit_message': 'Reverted exploration to version 2',
        'post_commit_status': 'private'
    }

    COMMIT_ALBERT_DELETE_EXP_1: Final = {
        'version': 5,
        'exploration_id': 'eid1',
        'commit_type': 'delete',
        'post_commit_community_owned': False,
        'post_commit_is_private': True,
        'commit_message': feconf.COMMIT_MESSAGE_EXPLORATION_DELETED,
        'post_commit_status': 'private'
    }

    COMMIT_ALBERT_PUBLISH_EXP_2: Final = {
        'version': None,
        'exploration_id': 'eid2',
        'commit_type': 'edit',
        'post_commit_community_owned': False,
        'post_commit_is_private': False,
        'commit_message': 'exploration published.',
        'post_commit_status': 'public'
    }

    def setUp(self) -> None:
        """Populate the database of explorations to be queried against.

        The sequence of events is:
        - (1) Albert creates EXP_ID_1.
        - (2) Bob edits the title of EXP_ID_1.
        - (3) Albert creates EXP_ID_2.
        - (4) Albert edits the title of EXP_ID_1.
        - (5) Albert edits the title of EXP_ID_2.
        - (6) Bob reverts Albert's last edit to EXP_ID_1.
        - (7) Albert deletes EXP_ID_1.
        - Bob tries to publish EXP_ID_2, and is denied access.
        - (8) Albert publishes EXP_ID_2.
        """
        super().setUp()

        self.signup(self.ALBERT_EMAIL, self.ALBERT_NAME)
        self.signup(self.BOB_EMAIL, self.BOB_NAME)
        self.albert_id = self.get_user_id_from_email(self.ALBERT_EMAIL)
        self.bob_id = self.get_user_id_from_email(self.BOB_EMAIL)
        self.albert = user_services.get_user_actions_info(self.albert_id)
        self.bob = user_services.get_user_actions_info(self.bob_id)

        def populate_datastore() -> None:
            """Populates the database according to the sequence."""
            self.save_new_valid_exploration(
                self.EXP_ID_1, self.albert_id)

            change_list = [exp_domain.ExplorationChange({
                'cmd': exp_domain.CMD_EDIT_EXPLORATION_PROPERTY,
                'property_name': 'title',
                'new_value': 'Exploration 1 title'
            })]
            exp_services.update_exploration(
                self.bob_id, self.EXP_ID_1, change_list, 'Changed title.')

            self.save_new_valid_exploration(
                self.EXP_ID_2, self.albert_id)

            change_list = [exp_domain.ExplorationChange({
                'cmd': exp_domain.CMD_EDIT_EXPLORATION_PROPERTY,
                'property_name': 'title',
                'new_value': 'Exploration 1 Albert title'
            })]
            exp_services.update_exploration(
                self.albert_id, self.EXP_ID_1,
                change_list, 'Changed title to Albert1 title.')

            change_list = [exp_domain.ExplorationChange({
                'cmd': exp_domain.CMD_EDIT_EXPLORATION_PROPERTY,
                'property_name': 'title',
                'new_value': 'Exploration 2 Albert title'
            })]
            exp_services.update_exploration(
                self.albert_id, self.EXP_ID_2,
                change_list, 'Changed title to Albert2.')

            exp_services.revert_exploration(self.bob_id, self.EXP_ID_1, 3, 2)

            exp_services.delete_exploration(self.albert_id, self.EXP_ID_1)

            # This commit should not be recorded.
            with self.assertRaisesRegex(
                Exception, 'This exploration cannot be published'
                ):
                rights_manager.publish_exploration(self.bob, self.EXP_ID_2)

            rights_manager.publish_exploration(self.albert, self.EXP_ID_2)

        populate_datastore()

    # TODO(#13059): Here we use MyPy ignore because after we fully type the
    # codebase we plan to get rid of the tests that intentionally test wrong
    # inputs that we can normally catch by typing.
    def test_get_next_page_of_all_non_private_commits_with_invalid_max_age(
        self
    ) -> None:
        with self.assertRaisesRegex(
            Exception,
            'max_age must be a datetime.timedelta instance. or None.'):
            exp_services.get_next_page_of_all_non_private_commits(
                max_age='invalid_max_age')  # type: ignore[arg-type]

    def test_get_next_page_of_all_non_private_commits(self) -> None:
        all_commits = (
            exp_services.get_next_page_of_all_non_private_commits()[0])
        self.assertEqual(len(all_commits), 1)
        commit_dicts = [commit.to_dict() for commit in all_commits]
        self.assertDictContainsSubset(
            self.COMMIT_ALBERT_PUBLISH_EXP_2, commit_dicts[0])

        # TODO(frederikcreemers@gmail.com): Test max_age here.

    def test_raises_error_if_solution_is_provided_without_interaction_id(
        self
    ) -> None:
        exploration = exp_domain.Exploration.create_default_exploration(
            'test_id', 'title', 'Home')
        exp_services.save_new_exploration('Test_user', exploration)

        state_solution_dict: state_domain.SolutionDict = {
            'answer_is_exclusive': True,
            'correct_answer': [
                '<p>state customization arg html 1</p>',
                '<p>state customization arg html 2</p>',
                '<p>state customization arg html 3</p>',
                '<p>state customization arg html 4</p>'
            ],
            'explanation': {
                'content_id': 'solution',
                'html': '<p>This is solution for state1</p>'
            }
        }
        change_list = exp_domain.ExplorationChange({
            'cmd': exp_domain.CMD_EDIT_STATE_PROPERTY,
            'state_name': 'Home',
            'property_name': exp_domain.STATE_PROPERTY_INTERACTION_SOLUTION,
            'new_value': state_solution_dict,
        })
        with self.assertRaisesRegex(
            Exception,
            'solution cannot exist with None interaction id.'
        ):
            exp_services.apply_change_list('test_id', [change_list])


class ExplorationSearchTests(ExplorationServicesUnitTests):
    """Test exploration search."""

    USER_ID_1: Final = 'user_1'
    USER_ID_2: Final = 'user_2'

    def test_index_explorations_given_ids(self) -> None:
        all_exp_ids = ['id0', 'id1', 'id2', 'id3', 'id4']
        expected_exp_ids = all_exp_ids[:-1]
        all_exp_titles = [
            'title 0', 'title 1', 'title 2', 'title 3', 'title 4']
        expected_exp_titles = all_exp_titles[:-1]
        all_exp_categories = ['cat0', 'cat1', 'cat2', 'cat3', 'cat4']
        expected_exp_categories = all_exp_categories[:-1]

        def mock_add_documents_to_index(
            docs: List[Dict[str, str]], index: str
        ) -> List[str]:
            self.assertEqual(index, exp_services.SEARCH_INDEX_EXPLORATIONS)
            ids = [doc['id'] for doc in docs]
            titles = [doc['title'] for doc in docs]
            categories = [doc['category'] for doc in docs]
            self.assertEqual(set(ids), set(expected_exp_ids))
            self.assertEqual(set(titles), set(expected_exp_titles))
            self.assertEqual(set(categories), set(expected_exp_categories))
            return ids

        add_docs_counter = test_utils.CallCounter(mock_add_documents_to_index)
        add_docs_swap = self.swap(
            search_services,
            'add_documents_to_index',
            add_docs_counter)

        for i in range(5):
            self.save_new_valid_exploration(
                all_exp_ids[i],
                self.owner_id,
                title=all_exp_titles[i],
                category=all_exp_categories[i])

        # We're only publishing the first 4 explorations, so we're not
        # expecting the last exploration to be indexed.
        for i in range(4):
            rights_manager.publish_exploration(
                self.owner, expected_exp_ids[i])

        with add_docs_swap:
            exp_services.index_explorations_given_ids(all_exp_ids)

        self.assertEqual(add_docs_counter.times_called, 1)

    def test_updated_exploration_is_added_correctly_to_index(self) -> None:
        exp_id = 'id0'
        exp_title = 'title 0'
        exp_category = 'cat0'
        actual_docs = []
        initial_exp_doc = {
            'category': 'cat0',
            'id': 'id0',
            'language_code': 'en',
            'objective': 'An objective',
            'rank': 20,
            'tags': [],
            'title': 'title 0'}
        updated_exp_doc = {
            'category': 'cat1',
            'id': 'id0',
            'language_code': 'en',
            'objective': 'An objective',
            'rank': 20,
            'tags': [],
            'title': 'title 0'
        }

        def mock_add_documents_to_index(
            docs: List[Dict[str, str]], index: str
        ) -> None:
            self.assertEqual(index, exp_services.SEARCH_INDEX_EXPLORATIONS)
            actual_docs.extend(docs)

        add_docs_counter = test_utils.CallCounter(mock_add_documents_to_index)
        add_docs_swap = self.swap(
            search_services,
            'add_documents_to_index',
            add_docs_counter)

        with add_docs_swap:
            self.save_new_valid_exploration(
                exp_id, self.owner_id, title=exp_title, category=exp_category,
                end_state_name='End')

            rights_manager.publish_exploration(self.owner, exp_id)
            self.assertEqual(actual_docs, [initial_exp_doc])
            self.assertEqual(add_docs_counter.times_called, 2)

            actual_docs = []
            exp_services.update_exploration(
                self.owner_id, exp_id, [
                    exp_domain.ExplorationChange({
                        'cmd': exp_domain.CMD_EDIT_EXPLORATION_PROPERTY,
                        'property_name': 'category',
                        'new_value': 'cat1'})], 'update category')

            self.process_and_flush_pending_tasks()
            self.assertEqual(actual_docs, [updated_exp_doc])
            self.assertEqual(add_docs_counter.times_called, 3)

    def test_get_number_of_ratings(self) -> None:
        self.save_new_valid_exploration(self.EXP_0_ID, self.owner_id)
        exp = exp_fetchers.get_exploration_summary_by_id(self.EXP_0_ID)

        self.assertEqual(exp_services.get_number_of_ratings(exp.ratings), 0)

        rating_services.assign_rating_to_exploration(
            self.owner_id, self.EXP_0_ID, 5)
        self.assertEqual(
            exp_services.get_number_of_ratings(exp.ratings), 1)

        rating_services.assign_rating_to_exploration(
            self.USER_ID_1, self.EXP_0_ID, 3)
        self.process_and_flush_pending_tasks()
        exp = exp_fetchers.get_exploration_summary_by_id(self.EXP_0_ID)
        self.assertEqual(
            exp_services.get_number_of_ratings(exp.ratings), 2)

        rating_services.assign_rating_to_exploration(
            self.USER_ID_2, self.EXP_0_ID, 5)
        self.process_and_flush_pending_tasks()
        exp = exp_fetchers.get_exploration_summary_by_id(self.EXP_0_ID)
        self.assertEqual(
            exp_services.get_number_of_ratings(exp.ratings), 3)

    def test_get_average_rating(self) -> None:
        self.save_new_valid_exploration(self.EXP_0_ID, self.owner_id)
        exp = exp_fetchers.get_exploration_summary_by_id(self.EXP_0_ID)

        self.assertEqual(
            exp_services.get_average_rating(exp.ratings), 0)

        self.assertEqual(
            exp_services.get_average_rating({}), 0)

        rating_services.assign_rating_to_exploration(
            self.owner_id, self.EXP_0_ID, 5)
        self.assertEqual(
            exp_services.get_average_rating(exp.ratings), 5)

        rating_services.assign_rating_to_exploration(
            self.USER_ID_1, self.EXP_0_ID, 2)

        exp = exp_fetchers.get_exploration_summary_by_id(self.EXP_0_ID)
        self.assertEqual(
            exp_services.get_average_rating(exp.ratings), 3.5)

    def test_get_lower_bound_wilson_rating_from_exp_summary(self) -> None:
        self.save_new_valid_exploration(self.EXP_0_ID, self.owner_id)
        exp = exp_fetchers.get_exploration_summary_by_id(self.EXP_0_ID)

        self.assertEqual(
            exp_services.get_scaled_average_rating(exp.ratings), 0)

        rating_services.assign_rating_to_exploration(
            self.owner_id, self.EXP_0_ID, 5)
        self.assertAlmostEqual(
            exp_services.get_scaled_average_rating(exp.ratings),
            1.8261731658956, places=4)

        rating_services.assign_rating_to_exploration(
            self.USER_ID_1, self.EXP_0_ID, 4)

        exp = exp_fetchers.get_exploration_summary_by_id(self.EXP_0_ID)
        self.assertAlmostEqual(
            exp_services.get_scaled_average_rating(exp.ratings),
            2.056191454757, places=4)

    def test_valid_demo_file_path(self) -> None:
        for filename in os.listdir(feconf.SAMPLE_EXPLORATIONS_DIR):
            full_filepath = os.path.join(
                feconf.SAMPLE_EXPLORATIONS_DIR, filename)
            valid_exploration_path = os.path.isdir(full_filepath) or (
                filename.endswith('yaml'))
            self.assertTrue(valid_exploration_path)

    def test_get_demo_exploration_components_with_invalid_path_raises_error(
        self
    ) -> None:
        with self.assertRaisesRegex(
            Exception, 'Unrecognized file path: invalid_path'):
            exp_services.get_demo_exploration_components('invalid_path')


class ExplorationSummaryTests(ExplorationServicesUnitTests):
    """Test exploration summaries."""

    ALBERT_EMAIL: Final = 'albert@example.com'
    BOB_EMAIL: Final = 'bob@example.com'
    ALBERT_NAME: Final = 'albert'
    BOB_NAME: Final = 'bob'

    EXP_ID_1: Final = 'eid1'
    EXP_ID_2: Final = 'eid2'

    def setUp(self) -> None:
        super().setUp()
        self.signup(self.ALBERT_EMAIL, self.ALBERT_NAME)
        self.signup(self.BOB_EMAIL, self.BOB_NAME)
        self.albert_id = self.get_user_id_from_email(self.ALBERT_EMAIL)
        self.bob_id = self.get_user_id_from_email(self.BOB_EMAIL)

    def test_is_exp_summary_editable(self) -> None:
        self.save_new_default_exploration(self.EXP_0_ID, self.owner_id)

        # Check that only the owner may edit.
        exp_summary = exp_fetchers.get_exploration_summary_by_id(self.EXP_0_ID)
        self.assertTrue(exp_services.is_exp_summary_editable(
            exp_summary, user_id=self.owner_id))
        self.assertFalse(exp_services.is_exp_summary_editable(
            exp_summary, user_id=self.editor_id))
        self.assertFalse(exp_services.is_exp_summary_editable(
            exp_summary, user_id=self.viewer_id))

        # Owner makes viewer a viewer and editor an editor.
        rights_manager.assign_role_for_exploration(
            self.owner, self.EXP_0_ID, self.viewer_id,
            rights_domain.ROLE_VIEWER)
        rights_manager.assign_role_for_exploration(
            self.owner, self.EXP_0_ID, self.editor_id,
            rights_domain.ROLE_EDITOR)

        # Check that owner and editor may edit, but not viewer.
        exp_summary = exp_fetchers.get_exploration_summary_by_id(self.EXP_0_ID)
        self.assertTrue(exp_services.is_exp_summary_editable(
            exp_summary, user_id=self.owner_id))
        self.assertTrue(exp_services.is_exp_summary_editable(
            exp_summary, user_id=self.editor_id))
        self.assertFalse(exp_services.is_exp_summary_editable(
            exp_summary, user_id=self.viewer_id))

    def test_contributors_not_updated_on_revert(self) -> None:
        """Test that a user who only makes a revert on an exploration
        is not counted in the list of that exploration's contributors.
        """
        # Have Albert create a new exploration.
        self.save_new_valid_exploration(self.EXP_ID_1, self.albert_id)
        # Have Albert update that exploration.
        exp_services.update_exploration(
            self.albert_id, self.EXP_ID_1, [exp_domain.ExplorationChange({
                'cmd': exp_domain.CMD_EDIT_EXPLORATION_PROPERTY,
                'property_name': 'title',
                'new_value': 'Exploration 1 title'
            })], 'Changed title.')
        # Have Bob revert Albert's update.
        exp_services.revert_exploration(self.bob_id, self.EXP_ID_1, 2, 1)

        # Verify that only Albert (and not Bob, who has not made any non-
        # revert changes) appears in the contributors list for this
        # exploration.
        exploration_summary = exp_fetchers.get_exploration_summary_by_id(
            self.EXP_ID_1)
        self.assertEqual([self.albert_id], exploration_summary.contributor_ids)

    def _check_contributors_summary(
        self, exp_id: str, expected: Dict[str, int]
    ) -> None:
        """Check if contributors summary of the given exp is same as expected.

        Args:
            exp_id: str. The id of the exploration.
            expected: dict(unicode, int). Expected summary.

        Raises:
            AssertionError. Contributors summary of the given exp is not same
                as expected.
        """
        contributors_summary = exp_fetchers.get_exploration_summary_by_id(
            exp_id).contributors_summary
        self.assertEqual(expected, contributors_summary)

    def test_contributors_summary(self) -> None:
        # Have Albert create a new exploration. Version 1.
        self.save_new_valid_exploration(self.EXP_ID_1, self.albert_id)
        self._check_contributors_summary(self.EXP_ID_1, {self.albert_id: 1})

        # Have Bob update that exploration. Version 2.
        exp_services.update_exploration(
            self.bob_id, self.EXP_ID_1, [exp_domain.ExplorationChange({
                'cmd': exp_domain.CMD_EDIT_EXPLORATION_PROPERTY,
                'property_name': 'title',
                'new_value': 'Exploration 1 title'
            })], 'Changed title.')
        self.process_and_flush_pending_tasks()
        self._check_contributors_summary(
            self.EXP_ID_1, {self.albert_id: 1, self.bob_id: 1})
        # Have Bob update that exploration. Version 3.
        exp_services.update_exploration(
            self.bob_id, self.EXP_ID_1, [exp_domain.ExplorationChange({
                'cmd': exp_domain.CMD_EDIT_EXPLORATION_PROPERTY,
                'property_name': 'title',
                'new_value': 'Exploration 1 title'
            })], 'Changed title.')
        self.process_and_flush_pending_tasks()
        self._check_contributors_summary(
            self.EXP_ID_1, {self.albert_id: 1, self.bob_id: 2})

        # Have Albert update that exploration. Version 4.
        exp_services.update_exploration(
            self.albert_id, self.EXP_ID_1, [exp_domain.ExplorationChange({
                'cmd': exp_domain.CMD_EDIT_EXPLORATION_PROPERTY,
                'property_name': 'title',
                'new_value': 'Exploration 1 title'
            })], 'Changed title.')
        self.process_and_flush_pending_tasks()
        self._check_contributors_summary(
            self.EXP_ID_1, {self.albert_id: 2, self.bob_id: 2})

        # Have Albert revert to version 3. Version 5.
        exp_services.revert_exploration(self.albert_id, self.EXP_ID_1, 4, 3)
        self._check_contributors_summary(
            self.EXP_ID_1, {self.albert_id: 1, self.bob_id: 2})

    def test_get_exploration_summary_by_id_with_invalid_exploration_id(
        self
    ) -> None:
        exploration_summary = exp_fetchers.get_exploration_summary_by_id(
            'invalid_exploration_id', strict=False
        )

        self.assertIsNone(exploration_summary)

    def test_create_exploration_summary_with_deleted_contributor(
        self
    ) -> None:
        self.save_new_valid_exploration(
            self.EXP_ID_1, self.albert_id)
        exp_services.update_exploration(
            self.bob_id,
            self.EXP_ID_1,
            [
                exp_domain.ExplorationChange({
                    'cmd': exp_domain.CMD_EDIT_EXPLORATION_PROPERTY,
                    'property_name': 'title',
                    'new_value': 'Exploration 1 title'
                })
            ],
            'Changed title.')
        exp_services.regenerate_exploration_and_contributors_summaries(
            self.EXP_ID_1)

        self._check_contributors_summary(
            self.EXP_ID_1, {self.albert_id: 1, self.bob_id: 1})

        user_services.mark_user_for_deletion(self.bob_id)
        exp_services.regenerate_exploration_and_contributors_summaries(
            self.EXP_ID_1)

        self._check_contributors_summary(
            self.EXP_ID_1, {self.albert_id: 1})

    def test_regenerate_summary_with_new_contributor_with_invalid_exp_id(
        self
    ) -> None:
        observed_log_messages = []

        def _mock_logging_function(msg: str, *args: str) -> None:
            """Mocks logging.error()."""
            observed_log_messages.append(msg % args)

        logging_swap = self.swap(logging, 'error', _mock_logging_function)
        with logging_swap:
            exp_services.regenerate_exploration_summary_with_new_contributor(
                'dummy_id', self.albert_id)

        self.assertEqual(
            observed_log_messages,
            ['Could not find exploration with ID dummy_id']
        )

    def test_raises_error_while_creating_summary_if_no_created_on_data_present(
        self
    ) -> None:
        self.save_new_valid_exploration('exp_id', 'owner_id')
        exploration = exp_fetchers.get_exploration_by_id('exp_id')
        exp_rights = rights_manager.get_exploration_rights(
            'exp_id', strict=True)
        exploration.created_on = None
        with self.assertRaisesRegex(
            Exception, 'No data available for when the exploration was'
        ):
            exp_services.generate_new_exploration_summary(
                exploration, exp_rights
            )

    def test_raises_error_while_updating_summary_if_no_created_on_data_present(
        self
    ) -> None:
        self.save_new_valid_exploration('exp_id', 'owner_id')
        exploration = exp_fetchers.get_exploration_by_id('exp_id')
        exp_rights = rights_manager.get_exploration_rights(
            'exp_id', strict=True)

        exp_summary = exp_services.generate_new_exploration_summary(
            exploration, exp_rights
        )
        exploration.created_on = None
        with self.assertRaisesRegex(
            Exception, 'No data available for when the exploration was'
        ):
            exp_services.update_exploration_summary(
                exploration, exp_rights, exp_summary
            )


class ExplorationSummaryGetTests(ExplorationServicesUnitTests):
    """Test exploration summaries get_* functions."""

    ALBERT_EMAIL: Final = 'albert@example.com'
    BOB_EMAIL: Final = 'bob@example.com'
    ALBERT_NAME: Final = 'albert'
    BOB_NAME: Final = 'bob'

    EXP_ID_1: Final = 'eid1'
    EXP_ID_2: Final = 'eid2'
    EXP_ID_3: Final = 'eid3'

    EXPECTED_VERSION_1: Final = 4
    EXPECTED_VERSION_2: Final = 2

    def setUp(self) -> None:
        """Populate the database of explorations and their summaries.

        The sequence of events is:
        - (1) Albert creates EXP_ID_1.
        - (2) Bob edits the title of EXP_ID_1.
        - (3) Albert creates EXP_ID_2.
        - (4) Albert edits the title of EXP_ID_1.
        - (5) Albert edits the title of EXP_ID_2.
        - (6) Bob reverts Albert's last edit to EXP_ID_1.
        - Bob tries to publish EXP_ID_2, and is denied access.
        - (7) Albert publishes EXP_ID_2.
        - (8) Albert creates EXP_ID_3.
        - (9) Albert publishes EXP_ID_3.
        - (10) Albert deletes EXP_ID_3.
        """
        super().setUp()

        self.signup(self.ALBERT_EMAIL, self.ALBERT_NAME)
        self.signup(self.BOB_EMAIL, self.BOB_NAME)
        self.albert_id = self.get_user_id_from_email(self.ALBERT_EMAIL)
        self.bob_id = self.get_user_id_from_email(self.BOB_EMAIL)
        self.albert = user_services.get_user_actions_info(self.albert_id)
        self.bob = user_services.get_user_actions_info(self.bob_id)

        self.save_new_valid_exploration(self.EXP_ID_1, self.albert_id)

        exp_services.update_exploration(
            self.bob_id, self.EXP_ID_1, [exp_domain.ExplorationChange({
                'cmd': exp_domain.CMD_EDIT_EXPLORATION_PROPERTY,
                'property_name': 'title',
                'new_value': 'Exploration 1 title'
            })], 'Changed title.')

        self.save_new_valid_exploration(self.EXP_ID_2, self.albert_id)

        exp_services.update_exploration(
            self.albert_id, self.EXP_ID_1, [exp_domain.ExplorationChange({
                'cmd': exp_domain.CMD_EDIT_EXPLORATION_PROPERTY,
                'property_name': 'title',
                'new_value': 'Exploration 1 Albert title'
            })], 'Changed title to Albert1 title.')

        exp_services.update_exploration(
            self.albert_id, self.EXP_ID_2, [exp_domain.ExplorationChange({
                'cmd': exp_domain.CMD_EDIT_EXPLORATION_PROPERTY,
                'property_name': 'title',
                'new_value': 'Exploration 2 Albert title'
            })], 'Changed title to Albert2 title.')

        exp_services.revert_exploration(self.bob_id, self.EXP_ID_1, 3, 2)

        with self.assertRaisesRegex(
            Exception, 'This exploration cannot be published'
            ):
            rights_manager.publish_exploration(self.bob, self.EXP_ID_2)

        rights_manager.publish_exploration(self.albert, self.EXP_ID_2)

        self.save_new_valid_exploration(self.EXP_ID_3, self.albert_id)
        rights_manager.publish_exploration(self.albert, self.EXP_ID_3)
        exp_services.delete_exploration(self.albert_id, self.EXP_ID_3)

    def test_get_non_private_exploration_summaries(self) -> None:

        actual_summaries = exp_services.get_non_private_exploration_summaries()

        expected_summaries = {
            self.EXP_ID_2: exp_domain.ExplorationSummary(
                self.EXP_ID_2, 'Exploration 2 Albert title',
                'Algebra', 'An objective', 'en', [],
                feconf.get_empty_ratings(), feconf.EMPTY_SCALED_AVERAGE_RATING,
                rights_domain.ACTIVITY_STATUS_PUBLIC,
                False, [self.albert_id], [], [], [], [self.albert_id],
                {self.albert_id: 1},
                self.EXPECTED_VERSION_2,
                actual_summaries[self.EXP_ID_2].exploration_model_created_on,
                actual_summaries[self.EXP_ID_2].exploration_model_last_updated,
                actual_summaries[self.EXP_ID_2].first_published_msec
                )}

        # Check actual summaries equal expected summaries.
        self.assertEqual(
            list(actual_summaries.keys()),
            list(expected_summaries.keys()))
        simple_props = ['id', 'title', 'category', 'objective',
                        'language_code', 'tags', 'ratings',
                        'scaled_average_rating', 'status',
                        'community_owned', 'owner_ids',
                        'editor_ids', 'voice_artist_ids', 'viewer_ids',
                        'contributor_ids', 'version',
                        'exploration_model_created_on',
                        'exploration_model_last_updated']
        for exp_id, actual_summary in actual_summaries.items():
            for prop in simple_props:
                self.assertEqual(
                    getattr(actual_summary, prop),
                    getattr(expected_summaries[exp_id], prop))

    def test_get_all_exploration_summaries(self) -> None:
        actual_summaries = exp_services.get_all_exploration_summaries()

        expected_summaries = {
            self.EXP_ID_1: exp_domain.ExplorationSummary(
                self.EXP_ID_1, 'Exploration 1 title',
                'Algebra', 'An objective', 'en', [],
                feconf.get_empty_ratings(), feconf.EMPTY_SCALED_AVERAGE_RATING,
                rights_domain.ACTIVITY_STATUS_PRIVATE, False,
                [self.albert_id], [], [], [], [self.albert_id, self.bob_id],
                {self.albert_id: 1, self.bob_id: 1}, self.EXPECTED_VERSION_1,
                actual_summaries[self.EXP_ID_1].exploration_model_created_on,
                actual_summaries[self.EXP_ID_1].exploration_model_last_updated,
                actual_summaries[self.EXP_ID_1].first_published_msec
            ),
            self.EXP_ID_2: exp_domain.ExplorationSummary(
                self.EXP_ID_2, 'Exploration 2 Albert title',
                'Algebra', 'An objective', 'en', [],
                feconf.get_empty_ratings(), feconf.EMPTY_SCALED_AVERAGE_RATING,
                rights_domain.ACTIVITY_STATUS_PUBLIC,
                False, [self.albert_id], [], [], [], [self.albert_id],
                {self.albert_id: 1}, self.EXPECTED_VERSION_2,
                actual_summaries[self.EXP_ID_2].exploration_model_created_on,
                actual_summaries[self.EXP_ID_2].exploration_model_last_updated,
                actual_summaries[self.EXP_ID_2].first_published_msec
            )
        }

        # Check actual summaries equal expected summaries.
        self.assertItemsEqual(actual_summaries, expected_summaries)

    def test_get_top_rated_exploration_summaries(self) -> None:
        exploration_summaries = (
            exp_services.get_top_rated_exploration_summaries(3))
        top_rated_summaries = (
            exp_models.ExpSummaryModel.get_top_rated(3))
        top_rated_summaries_model = (
            exp_fetchers.get_exploration_summaries_from_models(
                top_rated_summaries))
        self.assertItemsEqual(exploration_summaries, top_rated_summaries_model)

    def test_get_recently_published_exp_summaries(self) -> None:
        self.save_new_valid_exploration(self.EXP_0_ID, self.owner_id)
        self.save_new_valid_exploration(self.EXP_1_ID, self.owner_id)
        self.save_new_valid_exploration(self.EXP_2_ID, self.owner_id)
        rights_manager.publish_exploration(self.owner, self.EXP_0_ID)
        rights_manager.publish_exploration(self.owner, self.EXP_1_ID)
        rights_manager.publish_exploration(self.owner, self.EXP_2_ID)
        exploration_summaries = (
            exp_services.get_recently_published_exp_summaries(3)
        )
        recently_published_summaries = (
            exp_models.ExpSummaryModel.get_recently_published(3))
        recently_publshed_summaries_model = (
            exp_fetchers.get_exploration_summaries_from_models(
                recently_published_summaries))
        self.assertEqual(len(exploration_summaries), 3)
        self.assertItemsEqual(
            exploration_summaries,
            recently_publshed_summaries_model)

    def test_get_story_id_linked_to_exploration(self) -> None:
        self.assertIsNone(
            exp_services.get_story_id_linked_to_exploration(self.EXP_ID_1))
        story_id = story_services.get_new_story_id()
        topic_id = topic_fetchers.get_new_topic_id()
        self.save_new_topic(
            topic_id, self.albert_id, name='Topic',
            abbreviated_name='topic-one', url_fragment='topic-one',
            description='A new topic',
            canonical_story_ids=[], additional_story_ids=[],
            uncategorized_skill_ids=['skill_4'], subtopics=[],
            next_subtopic_id=0)
        self.save_new_story(story_id, self.albert_id, topic_id)
        topic_services.add_canonical_story(self.albert_id, topic_id, story_id)
        change_list = [
            story_domain.StoryChange({
                'cmd': story_domain.CMD_ADD_STORY_NODE,
                'node_id': '%s1' % story_domain.NODE_ID_PREFIX,
                'title': 'Title 1'
            }),
            story_domain.StoryChange({
                'cmd': story_domain.CMD_UPDATE_STORY_NODE_PROPERTY,
                'property_name': (
                    story_domain.STORY_NODE_PROPERTY_EXPLORATION_ID),
                'node_id': '%s1' % story_domain.NODE_ID_PREFIX,
                'old_value': None,
                'new_value': self.EXP_ID_1
            })
        ]
        story_services.update_story(
            self.albert_id, story_id, change_list,
            'Added node.')
        self.assertEqual(
            exp_services.get_story_id_linked_to_exploration(self.EXP_ID_1),
            story_id)

    def test_get_user_exploration_data(self) -> None:
        self.save_new_valid_exploration(self.EXP_0_ID, self.albert_id)
        exploration_description = (
            exp_services.get_user_exploration_data(
                self.albert_id, self.EXP_0_ID))
        self.assertIsNotNone(exploration_description)

        exploration = self.save_new_valid_exploration(
            self.EXP_0_ID,
            self.albert_id)
        exploration.param_specs = {
            'myParam': param_domain.ParamSpec('UnicodeString')}
        init_state_name = exploration.init_state_name
        param_changes = [{
            'customization_args': {
                'list_of_values': ['1', '2'], 'parse_with_jinja': False
            },
            'name': 'myParam',
            'generator_id': 'RandomSelector'
        }]
        draft_change_list = _get_change_list(
            init_state_name, 'param_changes', param_changes)
        draft_change_list_dict = [
            change.to_dict() for change in draft_change_list]
        date_time = datetime.datetime.strptime('2016-02-16', '%Y-%m-%d')
        user_models.ExplorationUserDataModel(
            id='%s.%s' % (self.albert_id, self.EXP_0_ID),
            user_id=self.albert_id,
            exploration_id=self.EXP_0_ID,
            draft_change_list=draft_change_list_dict,
            draft_change_list_last_updated=date_time,
            draft_change_list_exp_version=1,
            draft_change_list_id=2).put()
        exploration_description_draft_applied = (
            exp_services.get_user_exploration_data(
                self.albert_id,
                self.EXP_0_ID,
                True))
        self.assertTrue(
            exploration_description_draft_applied['is_version_of_draft_valid'])
        self.save_new_valid_exploration(self.EXP_1_ID, self.bob_id)
        exploration_draft_not_applied = (
            exp_services.get_user_exploration_data(
                self.bob_id, self.EXP_1_ID, True))
        self.assertFalse(
            exploration_draft_not_applied['is_version_of_draft_valid'])


class ExplorationConversionPipelineTests(ExplorationServicesUnitTests):
    """Tests the exploration model -> exploration conversion pipeline."""

    NEW_EXP_ID: Final = 'exp_id1'

    UPGRADED_EXP_YAML: Final = (
        """author_notes: ''
auto_tts_enabled: true
blurb: ''
category: category
edits_allowed: true
init_state_name: %r
language_code: en
objective: Old objective
param_changes: []
param_specs: {}
schema_version: %d
states:
  END:
    classifier_model_id: null
    content:
      content_id: content
      html: <p>Congratulations, you have finished!</p>
    interaction:
      answer_groups: []
      confirmed_unclassified_answers: []
      customization_args:
        recommendedExplorationIds:
          value: []
      default_outcome: null
      hints: []
      id: EndExploration
      solution: null
    linked_skill_id: null
    next_content_id_index: 0
    param_changes: []
    recorded_voiceovers:
      voiceovers_mapping:
        content: {}
    solicit_answer_details: false
  %r:
    classifier_model_id: null
    content:
      content_id: content
      html: ''
    interaction:
      answer_groups: []
      confirmed_unclassified_answers: []
      customization_args:
        buttonText:
          value:
            content_id: ca_buttonText
            unicode_str: Continue
      default_outcome:
        dest: END
        dest_if_really_stuck: null
        feedback:
          content_id: default_outcome
          html: ''
        labelled_as_correct: false
        missing_prerequisite_skill_id: null
        param_changes: []
        refresher_exploration_id: null
      hints: []
      id: Continue
      solution: null
    linked_skill_id: null
    next_content_id_index: 0
    param_changes: []
    recorded_voiceovers:
      voiceovers_mapping:
        ca_buttonText: {}
        content: {}
        default_outcome: {}
    solicit_answer_details: false
states_schema_version: %d
tags: []
title: Old Title
""") % (
    feconf.DEFAULT_INIT_STATE_NAME.encode('utf-8'),
    exp_domain.Exploration.CURRENT_EXP_SCHEMA_VERSION,
    feconf.DEFAULT_INIT_STATE_NAME.encode('utf-8'),
    feconf.CURRENT_STATE_SCHEMA_VERSION)

    ALBERT_EMAIL = 'albert@example.com'
    ALBERT_NAME = 'albert'

    def setUp(self) -> None:
        super().setUp()

        # Setup user who will own the test explorations.
        self.signup(self.ALBERT_EMAIL, self.ALBERT_NAME)
        self.albert_id = self.get_user_id_from_email(self.ALBERT_EMAIL)

        # Create standard exploration that should not be converted.
        new_exp = self.save_new_valid_exploration(
            self.NEW_EXP_ID, self.albert_id)
        self._up_to_date_yaml = new_exp.to_yaml()

    def test_get_exploration_from_model_with_invalid_schema_version_raise_error(
        self
    ) -> None:
        exp_model = exp_models.ExplorationModel(
            id='exp_id',
            category='category',
            title='title',
            objective='Old objective',
            states_schema_version=(feconf.CURRENT_STATE_SCHEMA_VERSION + 1),
            init_state_name=feconf.DEFAULT_INIT_STATE_NAME
        )

        rights_manager.create_new_exploration_rights('exp_id', self.albert_id)

        exp_model.commit(
            self.albert_id, 'New exploration created', [{
                'cmd': 'create_new',
                'title': 'title',
                'category': 'category',
            }])

        with self.assertRaisesRegex(
            Exception,
            'Sorry, we can only process v41-v%d exploration state schemas at '
            'present.' % feconf.CURRENT_STATE_SCHEMA_VERSION):
            exp_fetchers.get_exploration_from_model(exp_model)

    def test_update_exploration_by_voice_artist(self) -> None:
        exp_id = 'exp_id'
        user_id = 'user_id'
        self.save_new_default_exploration(exp_id, user_id)
        change_list = [exp_domain.ExplorationChange({
            'cmd': exp_domain.CMD_EDIT_EXPLORATION_PROPERTY,
            'property_name': 'title',
            'new_value': 'new title'
            })]
        with self.assertRaisesRegex(
            utils.ValidationError,
            'Voice artist does not have permission to make some '
            'changes in the change list.'):
            exp_services.update_exploration(
                user_id, exp_id, change_list, 'By voice artist', True)

    def test_update_exploration_linked_to_story(self) -> None:
        story_id = story_services.get_new_story_id()
        topic_id = topic_fetchers.get_new_topic_id()
        exp_id = 'exp_id'
        user_id = 'user_id'
        self.save_new_default_exploration(exp_id, user_id)
        self.save_new_topic(
            topic_id, user_id, name='Topic',
            abbreviated_name='topic-one', url_fragment='topic-one',
            description='A new topic',
            canonical_story_ids=[], additional_story_ids=[],
            uncategorized_skill_ids=['skill_4'], subtopics=[],
            next_subtopic_id=0)
        self.save_new_story(story_id, user_id, topic_id)
        topic_services.add_canonical_story(user_id, topic_id, story_id)
        change_list_story = [
            story_domain.StoryChange({
                'cmd': story_domain.CMD_ADD_STORY_NODE,
                'node_id': '%s1' % story_domain.NODE_ID_PREFIX,
                'title': 'Title 1'
            }),
            story_domain.StoryChange({
                'cmd': story_domain.CMD_UPDATE_STORY_NODE_PROPERTY,
                'property_name': (
                    story_domain.STORY_NODE_PROPERTY_EXPLORATION_ID),
                'node_id': '%s1' % story_domain.NODE_ID_PREFIX,
                'old_value': None,
                'new_value': exp_id
            })
        ]
        story_services.update_story(
            user_id, story_id, change_list_story,
            'Added node.')
        change_list_exp = [exp_domain.ExplorationChange({
            'cmd': exp_domain.CMD_EDIT_EXPLORATION_PROPERTY,
            'property_name': 'title',
            'new_value': 'new title'
            })]
        opportunity_services.add_new_exploration_opportunities(
            story_id, [exp_id])
        exp_services.update_exploration(
            user_id, exp_id, change_list_exp, 'story linked')
        updated_exp = exp_fetchers.get_exploration_by_id(exp_id)
        self.assertEqual(updated_exp.title, 'new title')

    def test_update_exploration_with_empty_change_list_does_not_update(
        self
    ) -> None:
        exploration = self.save_new_default_exploration('exp_id', 'user_id')

        self.assertEqual(exploration.title, 'A title')
        self.assertEqual(exploration.category, 'Algebra')
        self.assertEqual(
            exploration.objective, feconf.DEFAULT_EXPLORATION_OBJECTIVE)
        self.assertEqual(exploration.language_code, 'en')

        exp_services.update_exploration(
            'user_id', 'exp_id', [], 'empty commit')

        exploration = exp_fetchers.get_exploration_by_id('exp_id')

        self.assertEqual(exploration.title, 'A title')
        self.assertEqual(exploration.category, 'Algebra')
        self.assertEqual(
            exploration.objective, feconf.DEFAULT_EXPLORATION_OBJECTIVE)
        self.assertEqual(exploration.language_code, 'en')

    def test_save_exploration_with_mismatch_of_versions_raises_error(
        self
    ) -> None:
        self.save_new_valid_exploration('exp_id', 'user_id')
        exploration_model = exp_models.ExplorationModel.get('exp_id')
        exploration = exp_fetchers.get_exploration_from_model(exploration_model)
        exploration.version = 2

        def _mock_apply_change_list(
            *unused_args: str, **unused_kwargs: str
        ) -> exp_domain.Exploration:
            """Mocks exp_fetchers.get_exploration_by_id()."""
            return exploration

        fetch_swap = self.swap(
            exp_services, 'apply_change_list',
            _mock_apply_change_list)

        with fetch_swap, self.assertRaisesRegex(
            Exception,
            'Unexpected error: trying to update version 1 of exploration '
            'from version 2. Please reload the page and try again.'):
            exp_services.update_exploration(
                'user_id', 'exp_id', [exp_domain.ExplorationChange({
                    'cmd': exp_domain.CMD_EDIT_EXPLORATION_PROPERTY,
                    'property_name': 'title',
                    'new_value': 'new title'
                })], 'changed title')

    def test_update_title(self) -> None:
        exploration = exp_fetchers.get_exploration_by_id(self.NEW_EXP_ID)
        self.assertEqual(exploration.language_code, 'en')
        exp_services.update_exploration(
            self.albert_id, self.NEW_EXP_ID, [exp_domain.ExplorationChange({
                'cmd': exp_domain.CMD_EDIT_EXPLORATION_PROPERTY,
                'property_name': 'title',
                'new_value': 'new title'
            })], 'Changed title.')
        exploration = exp_fetchers.get_exploration_by_id(self.NEW_EXP_ID)
        self.assertEqual(exploration.title, 'new title')

        # Check that the property can be changed when working
        # on old version.
        # Add change to upgrade the version.
        exp_services.update_exploration(
            self.albert_id, self.NEW_EXP_ID, [exp_domain.ExplorationChange({
                'cmd': exp_domain.CMD_EDIT_EXPLORATION_PROPERTY,
                'property_name': 'language_code',
                'new_value': 'bn'
            })], 'Changed language code.')

        change_list = [exp_domain.ExplorationChange({
            'cmd': exp_domain.CMD_EDIT_EXPLORATION_PROPERTY,
            'property_name': 'title',
            'new_value': 'new changed title'
        })]
        changes_are_mergeable = exp_services.are_changes_mergeable(
            self.NEW_EXP_ID, 2, change_list)
        self.assertTrue(changes_are_mergeable)
        exp_services.update_exploration(
            self.albert_id, self.NEW_EXP_ID, change_list, 'Changed title.')

        # Assert that final version consists all the changes.
        exploration = exp_fetchers.get_exploration_by_id(self.NEW_EXP_ID)
        self.assertEqual(exploration.language_code, 'bn')
        self.assertEqual(exploration.title, 'new changed title')

    def test_update_language_code(self) -> None:
        exploration = exp_fetchers.get_exploration_by_id(self.NEW_EXP_ID)
        self.assertEqual(exploration.language_code, 'en')
        exp_services.update_exploration(
            self.albert_id, self.NEW_EXP_ID, [exp_domain.ExplorationChange({
                'cmd': exp_domain.CMD_EDIT_EXPLORATION_PROPERTY,
                'property_name': 'language_code',
                'new_value': 'bn'
            })], 'Changed language code.')

        exploration = exp_fetchers.get_exploration_by_id(self.NEW_EXP_ID)
        self.assertEqual(exploration.language_code, 'bn')

        # Check that the property can be changed when working
        # on old version.
        # Add change to upgrade the version.
        exp_services.update_exploration(
            self.albert_id, self.NEW_EXP_ID, [exp_domain.ExplorationChange({
                'cmd': exp_domain.CMD_EDIT_EXPLORATION_PROPERTY,
                'property_name': 'title',
                'new_value': 'new title'
            })], 'Changed title.')

        change_list = [exp_domain.ExplorationChange({
            'cmd': exp_domain.CMD_EDIT_EXPLORATION_PROPERTY,
            'property_name': 'language_code',
            'new_value': 'en'
        })]
        changes_are_mergeable = exp_services.are_changes_mergeable(
            self.NEW_EXP_ID, 2, change_list)
        self.assertTrue(changes_are_mergeable)
        exp_services.update_exploration(
            self.albert_id, self.NEW_EXP_ID, change_list,
            'Changed language code again.')

        # Assert that final version consists all the changes.
        exploration = exp_fetchers.get_exploration_by_id(self.NEW_EXP_ID)
        self.assertEqual(exploration.title, 'new title')
        self.assertEqual(exploration.language_code, 'en')

    def test_update_exploration_tags(self) -> None:
        exploration = exp_fetchers.get_exploration_by_id(self.NEW_EXP_ID)
        self.assertEqual(exploration.tags, [])
        exp_services.update_exploration(
            self.albert_id, self.NEW_EXP_ID, [exp_domain.ExplorationChange({
                'cmd': exp_domain.CMD_EDIT_EXPLORATION_PROPERTY,
                'property_name': 'tags',
                'new_value': ['test']
            })], 'Changed tags.')

        exploration = exp_fetchers.get_exploration_by_id(self.NEW_EXP_ID)
        self.assertEqual(exploration.tags, ['test'])

        # Check that the property can be changed when working
        # on old version.
        # Add change to upgrade the version.
        exp_services.update_exploration(
            self.albert_id, self.NEW_EXP_ID, [exp_domain.ExplorationChange({
                'cmd': exp_domain.CMD_EDIT_EXPLORATION_PROPERTY,
                'property_name': 'title',
                'new_value': 'new title'
            })], 'Changed title.')

        change_list = [exp_domain.ExplorationChange({
            'cmd': exp_domain.CMD_EDIT_EXPLORATION_PROPERTY,
            'property_name': 'tags',
            'new_value': ['test', 'skill']
        })]
        changes_are_mergeable = exp_services.are_changes_mergeable(
            self.NEW_EXP_ID, 2, change_list)
        self.assertTrue(changes_are_mergeable)
        exp_services.update_exploration(
            self.albert_id, self.NEW_EXP_ID, change_list,
            'Changed tags.')

        # Assert that final version consists all the changes.
        exploration = exp_fetchers.get_exploration_by_id(self.NEW_EXP_ID)
        self.assertEqual(exploration.title, 'new title')
        self.assertEqual(exploration.tags, ['test', 'skill'])

    def test_update_exploration_author_notes(self) -> None:
        exploration = exp_fetchers.get_exploration_by_id(self.NEW_EXP_ID)
        self.assertEqual(exploration.author_notes, '')
        exp_services.update_exploration(
            self.albert_id, self.NEW_EXP_ID, [exp_domain.ExplorationChange({
                'cmd': exp_domain.CMD_EDIT_EXPLORATION_PROPERTY,
                'property_name': 'author_notes',
                'new_value': 'author_notes'
            })], 'Changed author_notes.')

        exploration = exp_fetchers.get_exploration_by_id(self.NEW_EXP_ID)
        self.assertEqual(exploration.author_notes, 'author_notes')

        # Check that the property can be changed when working
        # on old version.
        # Add change to upgrade the version.
        exp_services.update_exploration(
            self.albert_id, self.NEW_EXP_ID, [exp_domain.ExplorationChange({
                'cmd': exp_domain.CMD_EDIT_EXPLORATION_PROPERTY,
                'property_name': 'title',
                'new_value': 'new title'
            })], 'Changed title.')

        change_list = [exp_domain.ExplorationChange({
            'cmd': exp_domain.CMD_EDIT_EXPLORATION_PROPERTY,
            'property_name': 'author_notes',
            'new_value': 'author_notes_updated_again'
        })]
        changes_are_mergeable = exp_services.are_changes_mergeable(
            self.NEW_EXP_ID, 2, change_list)
        self.assertTrue(changes_are_mergeable)
        exp_services.update_exploration(
            self.albert_id, self.NEW_EXP_ID, change_list,
            'Changed author_notes.')

        # Assert that final version consists all the changes.
        exploration = exp_fetchers.get_exploration_by_id(self.NEW_EXP_ID)
        self.assertEqual(exploration.title, 'new title')
        self.assertEqual(exploration.author_notes, 'author_notes_updated_again')

    def test_update_exploration_blurb(self) -> None:
        exploration = exp_fetchers.get_exploration_by_id(self.NEW_EXP_ID)
        self.assertEqual(exploration.blurb, '')
        exp_services.update_exploration(
            self.albert_id, self.NEW_EXP_ID, [exp_domain.ExplorationChange({
                'cmd': exp_domain.CMD_EDIT_EXPLORATION_PROPERTY,
                'property_name': 'blurb',
                'new_value': 'blurb'
            })], 'Changed blurb.')

        exploration = exp_fetchers.get_exploration_by_id(self.NEW_EXP_ID)
        self.assertEqual(exploration.blurb, 'blurb')

        # Check that the property can be changed when working
        # on old version.
        # Add change to upgrade the version.
        exp_services.update_exploration(
            self.albert_id, self.NEW_EXP_ID, [exp_domain.ExplorationChange({
                'cmd': exp_domain.CMD_EDIT_EXPLORATION_PROPERTY,
                'property_name': 'title',
                'new_value': 'new title'
            })], 'Changed title.')

        change_list = [exp_domain.ExplorationChange({
            'cmd': exp_domain.CMD_EDIT_EXPLORATION_PROPERTY,
            'property_name': 'blurb',
            'new_value': 'blurb_changed'
        })]
        changes_are_mergeable = exp_services.are_changes_mergeable(
            self.NEW_EXP_ID, 2, change_list)
        self.assertTrue(changes_are_mergeable)
        exp_services.update_exploration(
            self.albert_id, self.NEW_EXP_ID, change_list,
            'Changed blurb.')

        # Assert that final version consists all the changes.
        exploration = exp_fetchers.get_exploration_by_id(self.NEW_EXP_ID)
        self.assertEqual(exploration.title, 'new title')
        self.assertEqual(exploration.blurb, 'blurb_changed')

    def test_update_exploration_param_changes(self) -> None:
        exploration = exp_fetchers.get_exploration_by_id(self.NEW_EXP_ID)
        self.assertEqual(exploration.param_changes, [])

        change_list = [exp_domain.ExplorationChange({
            'cmd': exp_domain.CMD_EDIT_EXPLORATION_PROPERTY,
            'property_name': 'param_specs',
            'new_value': {
                'myParam': {'obj_type': 'UnicodeString'}
            }
        })]
        exp_services.update_exploration(
            self.albert_id, self.NEW_EXP_ID, change_list, '')

        param_changes: List[param_domain.ParamChangeDict] = [{
            'customization_args': {
                'list_of_values': ['1', '2'], 'parse_with_jinja': False
            },
            'name': 'myParam',
            'generator_id': 'RandomSelector'
        }]

        exp_services.update_exploration(
            self.albert_id, self.NEW_EXP_ID, [exp_domain.ExplorationChange({
                'cmd': exp_domain.CMD_EDIT_EXPLORATION_PROPERTY,
                'property_name': 'param_changes',
                'new_value': param_changes
            })], 'Changed param_changes.')

        exploration = exp_fetchers.get_exploration_by_id(self.NEW_EXP_ID)

        self.assertEqual(len(exploration.param_changes), 1)
        self.assertEqual(
            exploration.param_changes[0].to_dict(), param_changes[0])

    def test_update_exploration_init_state_name(self) -> None:
        exploration = exp_fetchers.get_exploration_by_id(self.NEW_EXP_ID)
        content_id_generator = translation_domain.ContentIdGenerator(
            exploration.next_content_id_index
        )
        exp_services.update_exploration(
            self.albert_id, self.NEW_EXP_ID, [exp_domain.ExplorationChange({
                'cmd': exp_domain.CMD_ADD_STATE,
                'state_name': 'State',
                'content_id_for_state_content': (
                    content_id_generator.generate(
                        translation_domain.ContentType.CONTENT)
                ),
                'content_id_for_default_outcome': (
                    content_id_generator.generate(
                        translation_domain.ContentType.DEFAULT_OUTCOME)
                )
            }),
            exp_domain.ExplorationChange({
                'cmd': 'edit_exploration_property',
                'property_name': 'next_content_id_index',
                'new_value': content_id_generator.next_content_id_index
            })], 'Added new state.')

        self.assertEqual(
            exploration.init_state_name, feconf.DEFAULT_INIT_STATE_NAME)

        exp_services.update_exploration(
            self.albert_id, self.NEW_EXP_ID, [
                exp_domain.ExplorationChange({
                    'cmd': exp_domain.CMD_EDIT_EXPLORATION_PROPERTY,
                    'property_name': 'init_state_name',
                    'new_value': 'State',
                }),
                exp_domain.ExplorationChange({
                    'cmd': exp_domain.CMD_EDIT_STATE_PROPERTY,
                    'state_name': 'State',
                    'property_name': 'card_is_checkpoint',
                    'new_value': True,
                }),
                exp_domain.ExplorationChange({
                    'cmd': exp_domain.CMD_EDIT_STATE_PROPERTY,
                    'state_name': feconf.DEFAULT_INIT_STATE_NAME,
                    'property_name': 'card_is_checkpoint',
                    'new_value': False,
                }),
            ], 'Changed init_state_name and checkpoints.')

        exploration = exp_fetchers.get_exploration_by_id(self.NEW_EXP_ID)
        self.assertEqual(exploration.init_state_name, 'State')

        # Check that the property can be changed when working
        # on old version.
        # Add change to upgrade the version.
        exp_services.update_exploration(
            self.albert_id, self.NEW_EXP_ID, [exp_domain.ExplorationChange({
                'cmd': exp_domain.CMD_EDIT_EXPLORATION_PROPERTY,
                'property_name': 'title',
                'new_value': 'new title'
            })], 'Changed title.')

        change_list = [exp_domain.ExplorationChange({
            'cmd': exp_domain.CMD_EDIT_EXPLORATION_PROPERTY,
            'property_name': 'init_state_name',
            'new_value': feconf.DEFAULT_INIT_STATE_NAME,
        }), exp_domain.ExplorationChange({
            'cmd': exp_domain.CMD_EDIT_STATE_PROPERTY,
            'state_name': 'State',
            'property_name': 'card_is_checkpoint',
            'new_value': False,
        }), exp_domain.ExplorationChange({
            'cmd': exp_domain.CMD_EDIT_STATE_PROPERTY,
            'state_name': feconf.DEFAULT_INIT_STATE_NAME,
            'property_name': 'card_is_checkpoint',
            'new_value': True,
        })]
        changes_are_mergeable = exp_services.are_changes_mergeable(
            self.NEW_EXP_ID, 3, change_list)
        self.assertTrue(changes_are_mergeable)
        exp_services.update_exploration(
            self.albert_id, self.NEW_EXP_ID, change_list,
            'Changed init_state_name and checkpoints again.')

        # Assert that final version consists all the changes.
        exploration = exp_fetchers.get_exploration_by_id(self.NEW_EXP_ID)
        self.assertEqual(exploration.title, 'new title')
        self.assertEqual(
            exploration.init_state_name, feconf.DEFAULT_INIT_STATE_NAME)

    def test_update_exploration_auto_tts_enabled(self) -> None:
        exploration = exp_fetchers.get_exploration_by_id(self.NEW_EXP_ID)
        self.assertEqual(exploration.auto_tts_enabled, False)
        exp_services.update_exploration(
            self.albert_id, self.NEW_EXP_ID, [exp_domain.ExplorationChange({
                'cmd': exp_domain.CMD_EDIT_EXPLORATION_PROPERTY,
                'property_name': 'auto_tts_enabled',
                'new_value': False
            })], 'Changed auto_tts_enabled.')

        exploration = exp_fetchers.get_exploration_by_id(self.NEW_EXP_ID)
        self.assertEqual(exploration.auto_tts_enabled, False)

        # Check that the property can be changed when working
        # on old version.
        # Add change to upgrade the version.
        exp_services.update_exploration(
            self.albert_id, self.NEW_EXP_ID, [exp_domain.ExplorationChange({
                'cmd': exp_domain.CMD_EDIT_EXPLORATION_PROPERTY,
                'property_name': 'title',
                'new_value': 'new title'
            })], 'Changed title.')

        change_list = [exp_domain.ExplorationChange({
            'cmd': exp_domain.CMD_EDIT_EXPLORATION_PROPERTY,
            'property_name': 'auto_tts_enabled',
            'new_value': True
        })]
        changes_are_mergeable = exp_services.are_changes_mergeable(
            self.NEW_EXP_ID, 2, change_list)
        self.assertTrue(changes_are_mergeable)
        exp_services.update_exploration(
            self.albert_id, self.NEW_EXP_ID, change_list,
            'Changed auto_tts_enabled again.')

        # Assert that final version consists all the changes.
        exploration = exp_fetchers.get_exploration_by_id(self.NEW_EXP_ID)
        self.assertEqual(exploration.title, 'new title')
        self.assertEqual(exploration.auto_tts_enabled, True)

    def test_update_old_exploration_version_remains_editable(self) -> None:
        exploration = exp_fetchers.get_exploration_by_id(self.NEW_EXP_ID)
        self.assertEqual(exploration.language_code, 'en')
        exp_services.update_exploration(
            self.albert_id, self.NEW_EXP_ID, [exp_domain.ExplorationChange({
                'cmd': exp_domain.CMD_EDIT_EXPLORATION_PROPERTY,
                'property_name': 'language_code',
                'new_value': 'hi'
            })], 'Changed language code.')

        exploration = exp_fetchers.get_exploration_by_id(self.NEW_EXP_ID)
        self.assertEqual(exploration.language_code, 'hi')

        # Check that the property can be changed when working
        # on old version.
        # Add change to upgrade the version.
        exp_services.update_exploration(
            self.albert_id, self.NEW_EXP_ID, [exp_domain.ExplorationChange({
                'cmd': exp_domain.CMD_EDIT_EXPLORATION_PROPERTY,
                'property_name': 'title',
                'new_value': 'new title'
            })], 'Changed title.')

        change_list = [exp_domain.ExplorationChange({
            'cmd': exp_domain.CMD_EDIT_EXPLORATION_PROPERTY,
            'property_name': 'language_code',
            'new_value': 'en'
        })]
        changes_are_mergeable = exp_services.are_changes_mergeable(
            self.NEW_EXP_ID, 2, change_list)
        self.assertTrue(changes_are_mergeable)
        exp_services.update_exploration(
            self.albert_id, self.NEW_EXP_ID, change_list,
            'Changed language code again.')

        # Assert that final version consists all the changes.
        exploration = exp_fetchers.get_exploration_by_id(self.NEW_EXP_ID)
        self.assertEqual(exploration.title, 'new title')
        self.assertEqual(exploration.language_code, 'en')

    def test_update_exploration_with_mark_translation_needs_update_changes(
        self
    ) -> None:
        exploration = exp_fetchers.get_exploration_by_id(self.NEW_EXP_ID)
        translation_services.add_new_translation(
            feconf.TranslatableEntityType.EXPLORATION, self.NEW_EXP_ID,
            exploration.version, 'hi', 'content_0',
            translation_domain.TranslatedContent(
                'Translation',
                translation_domain.TranslatableContentFormat.HTML,
                False
            )
        )
        entity_translations = (
            translation_fetchers.get_all_entity_translations_for_entity(
                feconf.TranslatableEntityType.EXPLORATION, self.NEW_EXP_ID,
                exploration.version
            )
        )
        self.assertEqual(len(entity_translations), 1)
        self.assertFalse(
            entity_translations[0].translations['content_0'].needs_update)

        exp_services.update_exploration(
            self.albert_id, self.NEW_EXP_ID, [exp_domain.ExplorationChange({
                'cmd': exp_domain.CMD_MARK_TRANSLATIONS_NEEDS_UPDATE,
                'content_id': 'content_0'
            })], 'Marked translation need update.')
        entity_translations = (
            translation_fetchers.get_all_entity_translations_for_entity(
                feconf.TranslatableEntityType.EXPLORATION, self.NEW_EXP_ID,
                exploration.version + 1
            )
        )
        self.assertEqual(len(entity_translations), 1)
        self.assertTrue(
            entity_translations[0].translations['content_0'].needs_update)

    def test_update_exploration_with_mark_translation_needs_update_for_language(
        self
    ) -> None:
        exploration = exp_fetchers.get_exploration_by_id(self.NEW_EXP_ID)
        translation_services.add_new_translation(
            feconf.TranslatableEntityType.EXPLORATION, self.NEW_EXP_ID,
            exploration.version, 'hi', 'content_0',
            translation_domain.TranslatedContent(
                'Translation',
                translation_domain.TranslatableContentFormat.HTML,
                False
            )
        )
        entity_translations = (
            translation_fetchers.get_all_entity_translations_for_entity(
                feconf.TranslatableEntityType.EXPLORATION, self.NEW_EXP_ID,
                exploration.version
            )
        )
        self.assertEqual(len(entity_translations), 1)
        self.assertFalse(
            entity_translations[0].translations['content_0'].needs_update)

        exp_services.update_exploration(
            self.albert_id, self.NEW_EXP_ID, [exp_domain.ExplorationChange({
                'cmd': (
                    exp_domain.CMD_MARK_TRANSLATION_NEEDS_UPDATE_FOR_LANGUAGE),
                'content_id': 'content_0',
                'language_code': 'hi'
            })], 'Marked translation need update.')
        entity_translations = (
            translation_fetchers.get_all_entity_translations_for_entity(
                feconf.TranslatableEntityType.EXPLORATION, self.NEW_EXP_ID,
                exploration.version + 1
            )
        )
        self.assertEqual(len(entity_translations), 1)
        self.assertTrue(
            entity_translations[0].translations['content_0'].needs_update)

    def test_update_exploration_with_remove_translation_changes(self) -> None:
        exploration = exp_fetchers.get_exploration_by_id(self.NEW_EXP_ID)

        translation_services.add_new_translation(
            feconf.TranslatableEntityType.EXPLORATION, self.NEW_EXP_ID,
            exploration.version, 'hi', 'content_0',
            translation_domain.TranslatedContent(
                'Translation 1',
                translation_domain.TranslatableContentFormat.HTML,
                False
            )
        )
        translation_services.add_new_translation(
            feconf.TranslatableEntityType.EXPLORATION, self.NEW_EXP_ID,
            exploration.version, 'hi', 'default_outcome_1',
            translation_domain.TranslatedContent(
                'Translation 2',
                translation_domain.TranslatableContentFormat.HTML,
                False
            )
        )
        entity_translations = (
            translation_fetchers.get_all_entity_translations_for_entity(
                feconf.TranslatableEntityType.EXPLORATION, self.NEW_EXP_ID,
                exploration.version
            )
        )
        self.assertEqual(len(entity_translations), 1)
        self.assertTrue('content_0' in entity_translations[0].translations)
        self.assertTrue(
            'default_outcome_1' in entity_translations[0].translations)

        exp_services.update_exploration(
            self.albert_id, self.NEW_EXP_ID, [exp_domain.ExplorationChange({
                'cmd': exp_domain.CMD_REMOVE_TRANSLATIONS,
                'content_id': 'content_0'
            })], 'Marked translation need update.')

        entity_translations = (
            translation_fetchers.get_all_entity_translations_for_entity(
                feconf.TranslatableEntityType.EXPLORATION, self.NEW_EXP_ID,
                exploration.version + 1
            )
        )
        self.assertEqual(len(entity_translations), 1)
        self.assertFalse('content_0' in entity_translations[0].translations)
        self.assertTrue(
            'default_outcome_1' in entity_translations[0].translations)

    def test_update_unclassified_answers(self) -> None:
        exploration = exp_fetchers.get_exploration_by_id(self.NEW_EXP_ID)
        self.assertEqual(
            exploration.init_state.interaction.confirmed_unclassified_answers,
            [])

        exp_services.update_exploration(
            self.albert_id, self.NEW_EXP_ID, [exp_domain.ExplorationChange({
                'cmd': exp_domain.CMD_EDIT_STATE_PROPERTY,
                'property_name': exp_domain.STATE_PROPERTY_UNCLASSIFIED_ANSWERS,
                'state_name': exploration.init_state_name,
                'new_value': ['test']
            })], 'Changed confirmed_unclassified_answers.')

        exploration = exp_fetchers.get_exploration_by_id(self.NEW_EXP_ID)
        self.assertEqual(
            exploration.init_state.interaction.confirmed_unclassified_answers,
            ['test'])

        # Check that the property can be changed when working
        # on old version.
        # Add change to upgrade the version.
        exp_services.update_exploration(
            self.albert_id, self.NEW_EXP_ID, [exp_domain.ExplorationChange({
                'cmd': exp_domain.CMD_EDIT_EXPLORATION_PROPERTY,
                'property_name': 'title',
                'new_value': 'new title'
            })], 'Changed title.')

        change_list = [exp_domain.ExplorationChange({
            'cmd': exp_domain.CMD_EDIT_STATE_PROPERTY,
            'property_name': exp_domain.STATE_PROPERTY_UNCLASSIFIED_ANSWERS,
            'state_name': exploration.init_state_name,
            'new_value': ['test', 'skill']
        })]
        changes_are_mergeable = exp_services.are_changes_mergeable(
            self.NEW_EXP_ID, 2, change_list)
        self.assertTrue(changes_are_mergeable)
        exp_services.update_exploration(
            self.albert_id, self.NEW_EXP_ID, change_list,
            'Changed confirmed_unclassified_answers.')

        # Assert that final version consists all the changes.
        exploration = exp_fetchers.get_exploration_by_id(self.NEW_EXP_ID)
        self.assertEqual(exploration.title, 'new title')
        self.assertEqual(
            exploration.init_state.interaction.confirmed_unclassified_answers,
            ['test', 'skill'])

    def test_update_interaction_hints(self) -> None:
        exploration = exp_fetchers.get_exploration_by_id(self.NEW_EXP_ID)
        self.assertEqual(
            exploration.init_state.interaction.hints, [])

        hint_list: List[state_domain.HintDict] = [{
            'hint_content': {
                'content_id': 'hint_1',
                'html': (
                    '<p>Hello, this is html1 for state2'
                    '<oppia-noninteractive-image filepath-with-value="'
                    '&amp;quot;s2Hint1.png&amp;quot;" caption-with-value='
                    '"&amp;quot;&amp;quot;" alt-with-value='
                    '"&amp;quot;image&amp;quot;"></oppia-noninteractive-image>'
                    '</p>')
            }
        }]

        exp_services.update_exploration(
            self.albert_id, self.NEW_EXP_ID, [exp_domain.ExplorationChange({
                'cmd': exp_domain.CMD_EDIT_STATE_PROPERTY,
                'property_name': exp_domain.STATE_PROPERTY_INTERACTION_HINTS,
                'state_name': exploration.init_state_name,
                'new_value': hint_list
            })], 'Changed hints.')

        exploration = exp_fetchers.get_exploration_by_id(self.NEW_EXP_ID)

        self.assertEqual(len(exploration.init_state.interaction.hints), 1)
        self.assertEqual(
            exploration.init_state.interaction.hints[0].hint_content.content_id,
            'hint_1')

        # Check that the property can be changed when working
        # on old version.
        # Add change to upgrade the version.
        exp_services.update_exploration(
            self.albert_id, self.NEW_EXP_ID, [exp_domain.ExplorationChange({
                'cmd': exp_domain.CMD_EDIT_EXPLORATION_PROPERTY,
                'property_name': 'title',
                'new_value': 'new title'
            })], 'Changed title.')

        hint_list_2: List[state_domain.HintDict] = [{
            'hint_content': {
                'content_id': 'hint_1',
                'html': (
                    '<p>Hello, this is html1 for state2'
                    '<oppia-noninteractive-image filepath-with-value="'
                    '&amp;quot;s2Hint1.png&amp;quot;" caption-with-value='
                    '"&amp;quot;&amp;quot;" alt-with-value='
                    '"&amp;quot;image&amp;quot;"></oppia-noninteractive-image>'
                    '</p>')
            }
        }, {
            'hint_content': {
                'content_id': 'hint_2',
                'html': (
                    '<p>Hello, this is html1 for state2'
                    '<oppia-noninteractive-image filepath-with-value="'
                    '&amp;quot;s2Hint1.png&amp;quot;" caption-with-value='
                    '"&amp;quot;&amp;quot;" alt-with-value='
                    '"&amp;quot;image&amp;quot;"></oppia-noninteractive-image>'
                    '</p>')
            }
        }]

        change_list = [exp_domain.ExplorationChange({
            'cmd': exp_domain.CMD_EDIT_STATE_PROPERTY,
            'property_name': exp_domain.STATE_PROPERTY_INTERACTION_HINTS,
            'state_name': exploration.init_state_name,
            'new_value': hint_list_2
        })]
        changes_are_mergeable = exp_services.are_changes_mergeable(
            self.NEW_EXP_ID, 2, change_list)
        self.assertTrue(changes_are_mergeable)
        exp_services.update_exploration(
            self.albert_id, self.NEW_EXP_ID, change_list, 'Changed hints.')

        # Assert that final version consists all the changes.
        exploration = exp_fetchers.get_exploration_by_id(self.NEW_EXP_ID)
        self.assertEqual(exploration.title, 'new title')
        self.assertEqual(len(exploration.init_state.interaction.hints), 2)
        self.assertEqual(
            exploration.init_state.interaction.hints[0].hint_content.content_id,
            'hint_1')
        self.assertEqual(
            exploration.init_state.interaction.hints[1].hint_content.content_id,
            'hint_2')

    def test_update_interaction_hints_invalid_parameter_type(self) -> None:
        exploration = exp_fetchers.get_exploration_by_id(self.NEW_EXP_ID)
        self.assertEqual(
            exploration.init_state.interaction.hints, [])

        # The passed hints should be a list.
        hint_dict = {
            'hint_content': {
                'content_id': 'hint_1',
                'html': (
                    '<p>Hello, this is html1 for state2'
                    '<oppia-noninteractive-image filepath-with-value="'
                    '&amp;quot;s2Hint1.png&amp;quot;" caption-with-value='
                    '"&amp;quot;&amp;quot;" alt-with-value='
                    '"&amp;quot;image&amp;quot;"></oppia-noninteractive-image>'
                    '</p>')
            }
        }

        with self.assertRaisesRegex(
            Exception, 'Expected hints_list to be a list.*'):
            hints_update = exp_domain.ExplorationChange({
                'cmd': exp_domain.CMD_EDIT_STATE_PROPERTY,
                'property_name': exp_domain.STATE_PROPERTY_INTERACTION_HINTS,
                'state_name': exploration.init_state_name,
                'new_value': hint_dict
            })
            exp_services.update_exploration(
                self.albert_id, self.NEW_EXP_ID, [hints_update],
                'Changed hints.'
            )

        # Check that the property can be changed when working
        # on old version.
        # Add change to upgrade the version.
        exp_services.update_exploration(
            self.albert_id, self.NEW_EXP_ID, [exp_domain.ExplorationChange({
                'cmd': exp_domain.CMD_EDIT_EXPLORATION_PROPERTY,
                'property_name': 'title',
                'new_value': 'new title'
            })], 'Changed title.')

        hint_dict = {
            'hint_content': {
                'content_id': 'hint_1',
                'html': (
                    '<p>Hello, this is html1 for state2'
                    '<oppia-noninteractive-image filepath-with-value="'
                    '&amp;quot;s2Hint1.png&amp;quot;" caption-with-value='
                    '"&amp;quot;&amp;quot;" alt-with-value='
                    '"&amp;quot;image&amp;quot;"></oppia-noninteractive-image>'
                    '</p>')
            }
        }

        change_list = [exp_domain.ExplorationChange({
            'cmd': exp_domain.CMD_EDIT_STATE_PROPERTY,
            'property_name': exp_domain.STATE_PROPERTY_INTERACTION_HINTS,
            'state_name': exploration.init_state_name,
            'new_value': hint_dict
        })]
        changes_are_mergeable = exp_services.are_changes_mergeable(
            self.NEW_EXP_ID, 1, change_list)
        self.assertTrue(changes_are_mergeable)
        with self.assertRaisesRegex(
            Exception, 'Expected hints_list to be a list.*'):
            exp_services.update_exploration(
                self.albert_id, self.NEW_EXP_ID, change_list,
                'Changed hints.')

        # Assert that final version consists all the changes.
        exploration = exp_fetchers.get_exploration_by_id(self.NEW_EXP_ID)
        self.assertEqual(exploration.title, 'new title')

        # Check that the property can be changed when working
        # on old version.
        # Add change to upgrade the version.
        exp_services.update_exploration(
            self.albert_id, self.NEW_EXP_ID, [exp_domain.ExplorationChange({
                'cmd': exp_domain.CMD_EDIT_EXPLORATION_PROPERTY,
                'property_name': 'title',
                'new_value': 'new title'
            })], 'Changed title.')

        hint_dict = {
            'hint_content': {
                'content_id': 'hint_1',
                'html': (
                    '<p>Hello, this is html1 for state2'
                    '<oppia-noninteractive-image filepath-with-value="'
                    '&amp;quot;s2Hint1.png&amp;quot;" caption-with-value='
                    '"&amp;quot;&amp;quot;" alt-with-value='
                    '"&amp;quot;image&amp;quot;"></oppia-noninteractive-image>'
                    '</p>')
            }
        }

        change_list = [exp_domain.ExplorationChange({
            'cmd': exp_domain.CMD_EDIT_STATE_PROPERTY,
            'property_name': exp_domain.STATE_PROPERTY_INTERACTION_HINTS,
            'state_name': exploration.init_state_name,
            'new_value': hint_dict
        })]
        changes_are_mergeable = exp_services.are_changes_mergeable(
            self.NEW_EXP_ID, 1, change_list)
        self.assertTrue(changes_are_mergeable)
        with self.assertRaisesRegex(
            Exception, 'Expected hints_list to be a list.*'):
            exp_services.update_exploration(
                self.albert_id, self.NEW_EXP_ID, change_list,
                'Changed hints.')

        # Assert that final version consists all the changes.
        exploration = exp_fetchers.get_exploration_by_id(self.NEW_EXP_ID)
        self.assertEqual(exploration.title, 'new title')

    def test_update_interaction_solutions(self) -> None:
        exploration = exp_fetchers.get_exploration_by_id(self.NEW_EXP_ID)
        self.assertIsNone(exploration.init_state.interaction.solution)

        solution: Optional[state_domain.SolutionDict] = {
            'answer_is_exclusive': False,
            'correct_answer': 'helloworld!',
            'explanation': {
                'content_id': 'solution',
                'html': '<p>hello_world is a string</p>'
            },
        }

        hint_list: List[state_domain.HintDict] = [{
            'hint_content': {
                'content_id': u'hint_1',
                'html': (
                    u'<p>Hello, this is html1 for state2'
                    u'<oppia-noninteractive-image filepath-with-value="'
                    u'&amp;quot;s2Hint1.png&amp;quot;" caption-with-value='
                    u'"&amp;quot;&amp;quot;" alt-with-value='
                    u'"&amp;quot;image&amp;quot;"></oppia-noninteractive-image>'
                    u'</p>')
            }
        }]

        exp_services.update_exploration(
            self.albert_id, self.NEW_EXP_ID, [exp_domain.ExplorationChange({
                'cmd': exp_domain.CMD_EDIT_STATE_PROPERTY,
                'property_name': exp_domain.STATE_PROPERTY_INTERACTION_HINTS,
                'state_name': exploration.init_state_name,
                'new_value': hint_list
            })], 'Changed hints.')

        exp_services.update_exploration(
            self.albert_id, self.NEW_EXP_ID, [exp_domain.ExplorationChange({
                'cmd': exp_domain.CMD_EDIT_STATE_PROPERTY,
                'property_name': exp_domain.STATE_PROPERTY_INTERACTION_SOLUTION,
                'state_name': exploration.init_state_name,
                'new_value': solution
            })], 'Changed interaction_solutions.')

        exploration = exp_fetchers.get_exploration_by_id(self.NEW_EXP_ID)
        # Ruling out the possibility of None for mypy type checking.
        assert exploration.init_state.interaction.solution is not None
        self.assertEqual(
            exploration.init_state.interaction.solution.to_dict(),
            solution)
        solution = None
        exp_services.update_exploration(
            self.albert_id, self.NEW_EXP_ID, [exp_domain.ExplorationChange({
                'cmd': exp_domain.CMD_EDIT_STATE_PROPERTY,
                'property_name': exp_domain.STATE_PROPERTY_INTERACTION_SOLUTION,
                'state_name': exploration.init_state_name,
                'new_value': solution
            })], 'Changed interaction_solutions.')
        exploration = exp_fetchers.get_exploration_by_id(self.NEW_EXP_ID)
        self.assertEqual(
            exploration.init_state.interaction.solution,
            None)

        # Check that the property can be changed when working
        # on old version.
        # Add change to upgrade the version.
        exp_services.update_exploration(
            self.albert_id, self.NEW_EXP_ID, [exp_domain.ExplorationChange({
                'cmd': exp_domain.CMD_EDIT_EXPLORATION_PROPERTY,
                'property_name': 'title',
                'new_value': 'new title'
            })], 'Changed title.')

        solution_2 = {
            'answer_is_exclusive': False,
            'correct_answer': 'helloworld!',
            'explanation': {
                'content_id': 'solution',
                'html': '<p>hello_oppia is a string</p>'
            },
        }

        change_list = [exp_domain.ExplorationChange({
            'cmd': exp_domain.CMD_EDIT_STATE_PROPERTY,
            'property_name': exp_domain.STATE_PROPERTY_INTERACTION_SOLUTION,
            'state_name': exploration.init_state_name,
            'new_value': solution_2
        })]
        changes_are_mergeable = exp_services.are_changes_mergeable(
            self.NEW_EXP_ID, 4, change_list)
        self.assertTrue(changes_are_mergeable)
        exp_services.update_exploration(
            self.albert_id, self.NEW_EXP_ID, change_list,
            'Changed interaction_solutions.')

        # Assert that final version consists all the changes.
        exploration = exp_fetchers.get_exploration_by_id(self.NEW_EXP_ID)
        # Ruling out the possibility of None for mypy type checking.
        assert exploration.init_state.interaction.solution is not None
        self.assertEqual(exploration.title, 'new title')
        self.assertEqual(
            exploration.init_state.interaction.solution.to_dict(),
            solution_2)

    def test_get_exploration_validation_error(self) -> None:
        # Valid exploration version.
        info = exp_services.get_exploration_validation_error(
            self.NEW_EXP_ID, 0)
        self.assertIsNone(info)

        # Invalid exploration version.
        def _mock_exploration_validate_function(
            *args: str, **kwargs: str
        ) -> None:
            """Mocks exploration.validate()."""
            raise utils.ValidationError('Bad')

        validate_swap = self.swap(
            exp_domain.Exploration, 'validate',
            _mock_exploration_validate_function)
        with validate_swap:
            info = exp_services.get_exploration_validation_error(
                self.NEW_EXP_ID, 0)
            self.assertEqual(info, 'Bad')

    def test_revert_exploration_after_publish(self) -> None:
        self.save_new_valid_exploration(
            self.EXP_0_ID, self.albert_id,
            end_state_name='EndState')
        exploration_model = exp_fetchers.get_exploration_by_id(self.EXP_0_ID)
        exp_services.update_exploration(
            self.albert_id, self.EXP_0_ID, [
                exp_domain.ExplorationChange({
                    'cmd': 'edit_exploration_property',
                    'property_name': 'title',
                    'new_value': 'New title'
            })], 'Changed title')
        user_actions_info = user_services.get_user_actions_info(self.albert_id)
        rights_manager.publish_exploration(user_actions_info, self.EXP_0_ID)
        updated_exploration_model = exp_fetchers.get_exploration_by_id(
            self.EXP_0_ID)
        exp_services.revert_exploration(
            self.albert_id, self.EXP_0_ID, updated_exploration_model.version, 1)
        reverted_exploration = exp_fetchers.get_exploration_by_id(
            self.EXP_0_ID)
        self.assertEqual(exploration_model.title, reverted_exploration.title)
        self.assertEqual(3, reverted_exploration.version)

    def test_revert_exploration_with_mismatch_of_versions_raises_error(
        self
    ) -> None:
        self.save_new_valid_exploration('exp_id', 'user_id')

        exploration_model = exp_models.ExplorationModel.get('exp_id')
        exploration_model.version = 0

        with self.assertRaisesRegex(
            Exception,
            'Unexpected error: trying to update version 0 of exploration '
            'from version 1. Please reload the page and try again.'):
            exp_services.revert_exploration('user_id', 'exp_id', 1, 0)


class EditorAutoSavingUnitTests(test_utils.GenericTestBase):
    """Test editor auto saving functions in exp_services."""

    EXP_ID1: Final = 'exp_id1'
    EXP_ID2: Final = 'exp_id2'
    EXP_ID3: Final = 'exp_id3'
    USERNAME: Final = 'user123'
    USER_ID: Final = 'user_id'
    COMMIT_MESSAGE: Final = 'commit message'
    DATETIME: Final = datetime.datetime.strptime('2016-02-16', '%Y-%m-%d')
    OLDER_DATETIME: Final = datetime.datetime.strptime('2016-01-16', '%Y-%m-%d')
    NEWER_DATETIME: Final = datetime.datetime.strptime('2016-03-16', '%Y-%m-%d')
    NEW_CHANGELIST: Final = [exp_domain.ExplorationChange({
        'cmd': exp_domain.CMD_EDIT_EXPLORATION_PROPERTY,
        'property_name': 'title',
        'new_value': 'New title'})]
    NEW_CHANGELIST_DICT: Final = [NEW_CHANGELIST[0].to_dict()]

    def setUp(self) -> None:
        super().setUp()
        self.signup(self.EDITOR_EMAIL, self.EDITOR_USERNAME)
        self.editor_id = self.get_user_id_from_email(self.EDITOR_EMAIL)
        self.signup(self.CURRICULUM_ADMIN_EMAIL, self.CURRICULUM_ADMIN_USERNAME)
        self.admin_id = self.get_user_id_from_email(self.CURRICULUM_ADMIN_EMAIL)
        self.admin = user_services.get_user_actions_info(self.admin_id)
        self.set_curriculum_admins([self.CURRICULUM_ADMIN_USERNAME])
        # Create explorations.
        exploration = self.save_new_valid_exploration(
            self.EXP_ID1, self.USER_ID)
        change_list = [exp_domain.ExplorationChange({
            'cmd': exp_domain.CMD_EDIT_EXPLORATION_PROPERTY,
            'property_name': 'param_specs',
            'new_value': {
                'myParam': {'obj_type': 'UnicodeString'}
            }
        })]
        exp_services.update_exploration(
            self.USER_ID, self.EXP_ID1, change_list, '')
        self.save_new_valid_exploration(self.EXP_ID2, self.USER_ID)
        self.save_new_valid_exploration(self.EXP_ID3, self.USER_ID)
        self.init_state_name = exploration.init_state_name
        self.param_changes = [{
            'customization_args': {
                'list_of_values': ['1', '2'], 'parse_with_jinja': False
            },
            'name': 'myParam',
            'generator_id': 'RandomSelector'
        }]
        self.draft_change_list = _get_change_list(
            self.init_state_name, 'param_changes', self.param_changes)
        self.draft_change_list_dict = [
            change.to_dict() for change in self.draft_change_list]
        # Explorations with draft set.
        user_models.ExplorationUserDataModel(
            id='%s.%s' % (self.USER_ID, self.EXP_ID1), user_id=self.USER_ID,
            exploration_id=self.EXP_ID1,
            draft_change_list=self.draft_change_list_dict,
            draft_change_list_last_updated=self.DATETIME,
            draft_change_list_exp_version=2,
            draft_change_list_id=2).put()
        user_models.ExplorationUserDataModel(
            id='%s.%s' % (self.USER_ID, self.EXP_ID2), user_id=self.USER_ID,
            exploration_id=self.EXP_ID2,
            draft_change_list=self.draft_change_list_dict,
            draft_change_list_last_updated=self.DATETIME,
            draft_change_list_exp_version=4,
            draft_change_list_id=10).put()
        # Exploration with no draft.
        user_models.ExplorationUserDataModel(
            id='%s.%s' % (self.USER_ID, self.EXP_ID3), user_id=self.USER_ID,
            exploration_id=self.EXP_ID3).put()

    def test_draft_cleared_after_change_list_applied(self) -> None:
        exp_services.update_exploration(
            self.USER_ID, self.EXP_ID1, self.draft_change_list, '')
        exp_user_data = user_models.ExplorationUserDataModel.get_by_id(
            '%s.%s' % (self.USER_ID, self.EXP_ID1))
        self.assertIsNone(exp_user_data.draft_change_list)
        self.assertIsNone(exp_user_data.draft_change_list_last_updated)
        self.assertIsNone(exp_user_data.draft_change_list_exp_version)

    def test_draft_version_valid_returns_true(self) -> None:
        exp_user_data = user_models.ExplorationUserDataModel.get_by_id(
            '%s.%s' % (self.USER_ID, self.EXP_ID1))
        self.assertTrue(exp_services.is_version_of_draft_valid(
            self.EXP_ID1, exp_user_data.draft_change_list_exp_version))

    def test_draft_version_valid_returns_false(self) -> None:
        exp_user_data = user_models.ExplorationUserDataModel.get_by_id(
            '%s.%s' % (self.USER_ID, self.EXP_ID2))
        self.assertFalse(exp_services.is_version_of_draft_valid(
            self.EXP_ID2, exp_user_data.draft_change_list_exp_version))

    def test_draft_version_valid_when_no_draft_exists(self) -> None:
        exp_user_data = user_models.ExplorationUserDataModel.get_by_id(
            '%s.%s' % (self.USER_ID, self.EXP_ID3))
        self.assertFalse(exp_services.is_version_of_draft_valid(
            self.EXP_ID3, exp_user_data.draft_change_list_exp_version))

    def test_create_or_update_draft_when_by_voice_artist(self) -> None:
        with self.assertRaisesRegex(
                utils.ValidationError,
                'Voice artist does not have permission to make some '
                'changes in the change list.'):
            exp_services.create_or_update_draft(
                self.EXP_ID1, self.USER_ID, self.NEW_CHANGELIST, 5,
                self.NEWER_DATETIME, True)

    def test_create_or_update_draft_when_older_draft_exists(self) -> None:
        exp_services.create_or_update_draft(
            self.EXP_ID1, self.USER_ID, self.NEW_CHANGELIST, 5,
            self.NEWER_DATETIME)
        exp_user_data = user_models.ExplorationUserDataModel.get(
            self.USER_ID, self.EXP_ID1)
        # Ruling out the possibility of None for mypy type checking.
        assert exp_user_data is not None
        self.assertEqual(exp_user_data.exploration_id, self.EXP_ID1)
        self.assertEqual(
            exp_user_data.draft_change_list, self.NEW_CHANGELIST_DICT)
        self.assertEqual(
            exp_user_data.draft_change_list_last_updated, self.NEWER_DATETIME)
        self.assertEqual(exp_user_data.draft_change_list_exp_version, 5)
        self.assertEqual(exp_user_data.draft_change_list_id, 3)

    def test_create_or_update_draft_when_newer_draft_exists(self) -> None:
        exp_services.create_or_update_draft(
            self.EXP_ID1, self.USER_ID, self.NEW_CHANGELIST, 5,
            self.OLDER_DATETIME)
        exp_user_data = user_models.ExplorationUserDataModel.get(
            self.USER_ID, self.EXP_ID1)
        # Ruling out the possibility of None for mypy type checking.
        assert exp_user_data is not None
        self.assertEqual(exp_user_data.exploration_id, self.EXP_ID1)
        self.assertEqual(
            exp_user_data.draft_change_list, self.draft_change_list_dict)
        self.assertEqual(
            exp_user_data.draft_change_list_last_updated, self.DATETIME)
        self.assertEqual(exp_user_data.draft_change_list_exp_version, 2)
        self.assertEqual(exp_user_data.draft_change_list_id, 2)

    def test_create_or_update_draft_when_draft_does_not_exist(self) -> None:
        exp_services.create_or_update_draft(
            self.EXP_ID3, self.USER_ID, self.NEW_CHANGELIST, 5,
            self.NEWER_DATETIME)
        exp_user_data = user_models.ExplorationUserDataModel.get(
            self.USER_ID, self.EXP_ID3)
        # Ruling out the possibility of None for mypy type checking.
        assert exp_user_data is not None
        self.assertEqual(exp_user_data.exploration_id, self.EXP_ID3)
        self.assertEqual(
            exp_user_data.draft_change_list, self.NEW_CHANGELIST_DICT)
        self.assertEqual(
            exp_user_data.draft_change_list_last_updated, self.NEWER_DATETIME)
        self.assertEqual(exp_user_data.draft_change_list_exp_version, 5)
        self.assertEqual(exp_user_data.draft_change_list_id, 1)

    def test_get_exp_with_draft_applied_when_draft_exists(self) -> None:
        exploration = exp_fetchers.get_exploration_by_id(self.EXP_ID1)
        self.assertEqual(exploration.init_state.param_changes, [])
        updated_exp = exp_services.get_exp_with_draft_applied(
            self.EXP_ID1, self.USER_ID)
        self.assertIsNotNone(updated_exp)
        # Ruling out the possibility of None for mypy type checking.
        assert updated_exp is not None
        param_changes = updated_exp.init_state.param_changes[0].to_dict()
        self.assertEqual(param_changes['name'], 'myParam')
        self.assertEqual(param_changes['generator_id'], 'RandomSelector')
        self.assertEqual(
            param_changes['customization_args'],
            {'list_of_values': ['1', '2'], 'parse_with_jinja': False})

    def test_get_exp_with_draft_applied_when_draft_does_not_exist(
        self
    ) -> None:
        exploration = exp_fetchers.get_exploration_by_id(self.EXP_ID3)
        self.assertEqual(exploration.init_state.param_changes, [])
        updated_exp = exp_services.get_exp_with_draft_applied(
            self.EXP_ID3, self.USER_ID)
        self.assertIsNone(updated_exp)

    def test_get_exp_with_draft_applied_when_draft_version_is_invalid(
        self
    ) -> None:
        exploration = exp_fetchers.get_exploration_by_id(self.EXP_ID2)
        self.assertEqual(exploration.init_state.param_changes, [])
        updated_exp = exp_services.get_exp_with_draft_applied(
            self.EXP_ID2, self.USER_ID)
        self.assertIsNone(updated_exp)

    def test_draft_discarded(self) -> None:
        user_data_model = (
            exp_services.get_exp_user_data_model_with_draft_discarded(
                self.EXP_ID1,
                self.USER_ID
            )
        )
        assert user_data_model is not None
        user_data_model.update_timestamps()
        user_data_model.put()
        exp_user_data = user_models.ExplorationUserDataModel.get_by_id(
            '%s.%s' % (self.USER_ID, self.EXP_ID1))
        self.assertIsNone(exp_user_data.draft_change_list)
        self.assertIsNone(exp_user_data.draft_change_list_last_updated)
        self.assertIsNone(exp_user_data.draft_change_list_exp_version)

    def test_create_or_update_draft_with_exploration_model_not_created(
        self
    ) -> None:
        self.save_new_valid_exploration(
            'exp_id', self.admin_id, title='title')

        rights_manager.assign_role_for_exploration(
            self.admin, 'exp_id', self.editor_id, rights_domain.ROLE_EDITOR)

        exp_user_data = user_models.ExplorationUserDataModel.get(
            self.editor_id, 'exp_id')
        self.assertIsNone(exp_user_data)

        exp_services.create_or_update_draft(
            'exp_id', self.editor_id, self.NEW_CHANGELIST, 1,
            self.NEWER_DATETIME)
        exp_user_data = user_models.ExplorationUserDataModel.get(
            self.editor_id, 'exp_id')
        # Ruling out the possibility of None for mypy type checking.
        assert exp_user_data is not None
        self.assertEqual(exp_user_data.exploration_id, 'exp_id')
        self.assertEqual(
            exp_user_data.draft_change_list, self.NEW_CHANGELIST_DICT)
        self.assertEqual(
            exp_user_data.draft_change_list_last_updated, self.NEWER_DATETIME)
        self.assertEqual(exp_user_data.draft_change_list_exp_version, 1)
        self.assertEqual(exp_user_data.draft_change_list_id, 1)

    def test_get_exp_with_draft_applied_when_draft_has_invalid_math_tags(
        self
    ) -> None:
        """Test the method get_exp_with_draft_applied when the draft_changes
        have invalid math-tags in them.
        """
        exploration = exp_domain.Exploration.create_default_exploration(
            'exp_id')
        exploration.add_states(['State1'])
        state = exploration.states['State1']
        choices_subtitled_html_dicts: List[state_domain.SubtitledHtmlDict] = [
            {
                'content_id': 'ca_choices_0',
                'html': '<p>state customization arg html 1</p>'
            },
            {
                'content_id': 'ca_choices_1',
                'html': '<p>state customization arg html 2</p>'
            },
            {
                'content_id': 'ca_choices_2',
                'html': '<p>state customization arg html 3</p>'
            },
            {
                'content_id': 'ca_choices_3',
                'html': '<p>state customization arg html 4</p>'
            }
        ]
        state_customization_args_dict: Dict[
            str, Dict[str, Union[int, List[state_domain.SubtitledHtmlDict]]]
        ] = {
            'choices': {
                'value': choices_subtitled_html_dicts
            },
            'maxAllowableSelectionCount': {
                'value': 1
            },
            'minAllowableSelectionCount': {
                'value': 1
            }
        }
        state.update_interaction_id('ItemSelectionInput')
        state.update_interaction_customization_args(
            state_customization_args_dict)
        exp_services.save_new_exploration(self.USER_ID, exploration)
        change_list = [exp_domain.ExplorationChange({
            'cmd': exp_domain.CMD_EDIT_STATE_PROPERTY,
            'state_name': 'State1',
            'property_name': 'widget_customization_args',
            'new_value': {
                'choices': {
                    'value': [
                        {
                            'content_id': 'ca_choices_0',
                            'html': '<p>1</p>'
                        },
                        {
                            'content_id': 'ca_choices_1',
                            'html': '<p>2</p>'
                        },
                        {
                            'content_id': 'ca_choices_2',
                            'html': (
                                '<oppia-noninteractive-math raw_latex-with'
                                '-value="&amp;quot;(x - a_1)(x - a_2)(x - a_3).'
                                '..(x - a_n)&amp;quot;"></oppia-noninteractive-'
                                'math>'
                            )
                        },
                        {
                            'content_id': 'ca_choices_3',
                            'html': '<p>4</p>'
                        }
                    ]
                },
                'maxAllowableSelectionCount': {
                    'value': 1
                },
                'minAllowableSelectionCount': {
                    'value': 1
                }
            }
        }).to_dict()]
        user_models.ExplorationUserDataModel(
            id='%s.%s' % (self.USER_ID, 'exp_id'), user_id=self.USER_ID,
            exploration_id='exp_id',
            draft_change_list=change_list,
            draft_change_list_last_updated=self.DATETIME,
            draft_change_list_exp_version=1,
            draft_change_list_id=2).put()
        with self.swap(state_domain.SubtitledHtml, 'validate', lambda x: True):
            updated_exploration = exp_services.get_exp_with_draft_applied(
                'exp_id', self.USER_ID)
        self.assertIsNone(updated_exploration)


class ApplyDraftUnitTests(test_utils.GenericTestBase):
    """Test apply draft functions in exp_services."""

    EXP_ID1: Final = 'exp_id1'
    USER_ID: Final = 'user_id'
    DATETIME: Final = datetime.datetime.strptime('2016-02-16', '%Y-%m-%d')

    def setUp(self) -> None:
        super().setUp()
        # Create explorations.
        exploration = self.save_new_valid_exploration(
            self.EXP_ID1, self.USER_ID)

        change_list = [exp_domain.ExplorationChange({
            'cmd': exp_domain.CMD_EDIT_EXPLORATION_PROPERTY,
            'property_name': 'param_specs',
            'new_value': {
                'myParam': {'obj_type': 'UnicodeString'}
            }
        })]
        exp_services.update_exploration(
            self.USER_ID, self.EXP_ID1, change_list, '')

        migration_change_list = [exp_domain.ExplorationChange({
            'cmd': exp_domain.CMD_MIGRATE_STATES_SCHEMA_TO_LATEST_VERSION,
            'from_version': 54,
            'to_version': str(feconf.CURRENT_STATE_SCHEMA_VERSION)
        })]
        exp_services.update_exploration(
            self.USER_ID, self.EXP_ID1,
            migration_change_list, 'Migrate state schema.')

        state = exploration.states[exploration.init_state_name]
        self.draft_change_list = _get_change_list(
            exploration.init_state_name, 'content', {
                'content_id': state.content.content_id,
                'html': '<p>New html value</p>'
            })
        self.draft_change_list_dict = [
            change.to_dict() for change in self.draft_change_list]
        # Explorations with draft set.
        exp_user_data = user_models.ExplorationUserDataModel.create(
            self.USER_ID, self.EXP_ID1)
        exp_user_data.draft_change_list = self.draft_change_list_dict
        exp_user_data.draft_change_list_last_updated = self.DATETIME
        exp_user_data.draft_change_list_exp_version = 2
        exp_user_data.draft_change_list_id = 2
        exp_user_data.update_timestamps()
        exp_user_data.put()

    def test_get_exp_with_draft_applied_after_draft_upgrade(self) -> None:
        exploration = exp_fetchers.get_exploration_by_id(self.EXP_ID1)
        self.assertEqual(exploration.init_state.param_changes, [])
        updated_exp = exp_services.get_exp_with_draft_applied(
            self.EXP_ID1, self.USER_ID)
        self.assertIsNotNone(updated_exp)
        # Ruling out the possibility of None for mypy type checking.
        assert updated_exp is not None
        new_content_dict = updated_exp.init_state.content.to_dict()
        self.assertEqual(new_content_dict['html'], '<p>New html value</p>')
        self.assertEqual(new_content_dict['content_id'], 'content_0')

    def test_get_exp_with_draft_applied_when_draft_has_exp_property_changes(
        self
    ) -> None:
        change_list = [exp_domain.ExplorationChange({
            'cmd': exp_domain.CMD_EDIT_EXPLORATION_PROPERTY,
            'property_name': 'title',
            'new_value': 'New title'
        }).to_dict()]
        user_models.ExplorationUserDataModel(
            id='%s.%s' % (self.USER_ID, self.EXP_ID1), user_id=self.USER_ID,
            exploration_id=self.EXP_ID1,
            draft_change_list=change_list,
            draft_change_list_last_updated=self.DATETIME,
            draft_change_list_exp_version=2,
            draft_change_list_id=2).put()
        updated_exploration = exp_services.get_exp_with_draft_applied(
            self.EXP_ID1, self.USER_ID)
        self.assertFalse(updated_exploration is None)


class UpdateVersionHistoryUnitTests(ExplorationServicesUnitTests):
    """Tests for ensuring creation, deletion and updation of version history
    data is carried out correctly.
    """

    def setUp(self) -> None:
        super().setUp()
        exploration = exp_domain.Exploration.create_default_exploration(
            self.EXP_0_ID)
        exp_services.save_new_exploration(self.owner_id, exploration)
        self.exploration = exploration
        self.version_history_model_class: Type[
            exp_models.ExplorationVersionHistoryModel
        ] = (
            exp_models.ExplorationVersionHistoryModel)

    def test_creating_new_exploration_creates_version_history_model(
        self
    ) -> None:
        version_history_id = (
            self.version_history_model_class.get_instance_id(
                self.exploration.id, self.exploration.version))
        version_history_model = self.version_history_model_class.get(
            version_history_id)
        expected_state_version_history_dict = {
            feconf.DEFAULT_INIT_STATE_NAME: state_domain.StateVersionHistory(
                None, None, self.owner_id
            ).to_dict()
        }

        self.assertEqual(
            version_history_model.state_version_history,
            expected_state_version_history_dict)
        self.assertEqual(
            version_history_model.metadata_last_edited_version_number, None)
        self.assertEqual(
            version_history_model.metadata_last_edited_committer_id,
            self.owner_id)
        self.assertIn(self.owner_id, version_history_model.committer_ids)

    def test_soft_deletion_does_not_delete_version_history_models(self) -> None:
        version_history_models_before_deletion: Sequence[
            exp_models.ExplorationVersionHistoryModel
        ] = (
            self.version_history_model_class.query(
                self.version_history_model_class.exploration_id ==
                    self.exploration.id
            ).fetch())
        exp_services.delete_exploration(self.owner_id, self.exploration.id)
        version_history_models_after_deletion: Sequence[
            exp_models.ExplorationVersionHistoryModel
        ] = (
            self.version_history_model_class.query(
                self.version_history_model_class.exploration_id ==
                    self.exploration.id
            ).fetch())

        self.assertEqual(
            version_history_models_before_deletion,
            version_history_models_after_deletion)

    def test_hard_deletion_deletes_version_history_models(self) -> None:
        version_history_models_before_deletion: Sequence[
            exp_models.ExplorationVersionHistoryModel
        ] = (
            self.version_history_model_class.query(
                self.version_history_model_class.exploration_id ==
                    self.exploration.id
            ).fetch())
        exp_services.delete_exploration(
            self.owner_id, self.exploration.id, force_deletion=True)
        version_history_models_after_deletion: Sequence[
            exp_models.ExplorationVersionHistoryModel
        ] = (
            self.version_history_model_class.query(
                self.version_history_model_class.exploration_id ==
                    self.exploration.id
            ).fetch())

        self.assertNotEqual(
            version_history_models_before_deletion,
            version_history_models_after_deletion)

    def test_version_history_on_add_state(self) -> None:
        old_model = self.version_history_model_class.get(
            self.version_history_model_class.get_instance_id(self.EXP_0_ID, 1))

        self.assertEqual(
            old_model.state_version_history.get('New state'), None)
        content_id_generator = translation_domain.ContentIdGenerator(
            self.exploration.next_content_id_index)
        exp_services.update_exploration(
            self.owner_id, self.EXP_0_ID, [exp_domain.ExplorationChange({
                'cmd': exp_domain.CMD_ADD_STATE,
                'state_name': 'New state',
                'content_id_for_state_content': (
                    content_id_generator.generate(
                        translation_domain.ContentType.CONTENT)
                ),
                'content_id_for_default_outcome': (
                    content_id_generator.generate(
                        translation_domain.ContentType.DEFAULT_OUTCOME)
                )
            }),
            exp_domain.ExplorationChange({
                'cmd': exp_domain.CMD_EDIT_EXPLORATION_PROPERTY,
                'property_name': 'next_content_id_index',
                'new_value': content_id_generator.next_content_id_index,
                'old_value': 0
            })], 'Added state')

        new_model = self.version_history_model_class.get(
            self.version_history_model_class.get_instance_id(self.EXP_0_ID, 2))

        self.assertEqual(
            new_model.state_version_history.get('New state'),
            state_domain.StateVersionHistory(
                None, None, self.owner_id).to_dict())

    def test_version_history_on_delete_state(self) -> None:
        content_id_generator: translation_domain.ContentIdGenerator = (
            translation_domain.ContentIdGenerator(
                self.exploration.next_content_id_index))
        exp_services.update_exploration(
            self.owner_id, self.EXP_0_ID, [exp_domain.ExplorationChange({
                'cmd': exp_domain.CMD_ADD_STATE,
                'state_name': 'New state',
                'content_id_for_state_content': (
                    content_id_generator.generate(
                        translation_domain.ContentType.CONTENT)
                ),
                'content_id_for_default_outcome': (
                    content_id_generator.generate(
                        translation_domain.ContentType.DEFAULT_OUTCOME)
                )
            }),
            exp_domain.ExplorationChange({
                'cmd': exp_domain.CMD_EDIT_EXPLORATION_PROPERTY,
                'property_name': 'next_content_id_index',
                'new_value': content_id_generator.next_content_id_index,
                'old_value': 0
            })], 'Added state')
        old_model = self.version_history_model_class.get(
            self.version_history_model_class.get_instance_id(self.EXP_0_ID, 2))

        self.assertEqual(
            old_model.state_version_history.get('New state'),
            state_domain.StateVersionHistory(
                None, None, self.owner_id).to_dict())

        exp_services.update_exploration(
            self.owner_id, self.EXP_0_ID, [exp_domain.ExplorationChange({
                'cmd': exp_domain.CMD_DELETE_STATE,
                'state_name': 'New state',
            })], 'Deleted state')
        new_model = self.version_history_model_class.get(
            self.version_history_model_class.get_instance_id(self.EXP_0_ID, 3))

        self.assertEqual(
            new_model.state_version_history.get('New state'), None)

    def test_version_history_on_rename_state(self) -> None:
        old_model = self.version_history_model_class.get(
            self.version_history_model_class.get_instance_id(self.EXP_0_ID, 1))
        new_state_name = 'Another name'

        self.assertEqual(
            old_model.state_version_history.get(
                feconf.DEFAULT_INIT_STATE_NAME),
            state_domain.StateVersionHistory(
                None, None, self.owner_id).to_dict())
        self.assertEqual(
            old_model.state_version_history.get(new_state_name), None)

        exp_services.update_exploration(
            self.owner_id, self.EXP_0_ID, [exp_domain.ExplorationChange({
                'cmd': exp_domain.CMD_RENAME_STATE,
                'old_state_name': feconf.DEFAULT_INIT_STATE_NAME,
                'new_state_name': new_state_name
            })], 'Renamed state')

        new_model = self.version_history_model_class.get(
            self.version_history_model_class.get_instance_id(self.EXP_0_ID, 2))

        self.assertEqual(
            new_model.state_version_history.get(
                feconf.DEFAULT_INIT_STATE_NAME), None)
        self.assertEqual(
            new_model.state_version_history.get(new_state_name),
            state_domain.StateVersionHistory(
                1, feconf.DEFAULT_INIT_STATE_NAME, self.owner_id).to_dict())

    def test_version_history_on_cancelled_rename_state(self) -> None:
        old_model = self.version_history_model_class.get(
            self.version_history_model_class.get_instance_id(self.EXP_0_ID, 1))
        new_state_name = 'Another name'
        expected_dict = state_domain.StateVersionHistory(
            None, None, self.owner_id).to_dict()

        self.assertEqual(
            old_model.state_version_history.get(
                feconf.DEFAULT_INIT_STATE_NAME), expected_dict)

        exp_services.update_exploration(
            self.owner_id, self.EXP_0_ID, [
                exp_domain.ExplorationChange({
                    'cmd': exp_domain.CMD_RENAME_STATE,
                    'old_state_name': feconf.DEFAULT_INIT_STATE_NAME,
                    'new_state_name': new_state_name
                }), exp_domain.ExplorationChange({
                    'cmd': exp_domain.CMD_RENAME_STATE,
                    'old_state_name': new_state_name,
                    'new_state_name': feconf.DEFAULT_INIT_STATE_NAME
                })
            ], 'Renamed state')

        new_model = self.version_history_model_class.get(
            self.version_history_model_class.get_instance_id(self.EXP_0_ID, 2))

        self.assertEqual(
            new_model.state_version_history.get(
                feconf.DEFAULT_INIT_STATE_NAME), expected_dict)

    def test_version_history_on_edit_state_property(self) -> None:
        old_model = self.version_history_model_class.get(
            self.version_history_model_class.get_instance_id(self.EXP_0_ID, 1))

        self.assertEqual(
            old_model.state_version_history.get(
                feconf.DEFAULT_INIT_STATE_NAME),
            state_domain.StateVersionHistory(
                None, None, self.owner_id).to_dict())

        exp_services.update_exploration(
            self.owner_id, self.EXP_0_ID, [
                exp_domain.ExplorationChange({
                    'cmd': exp_domain.CMD_EDIT_STATE_PROPERTY,
                    'property_name': exp_domain.STATE_PROPERTY_INTERACTION_ID,
                    'state_name': feconf.DEFAULT_INIT_STATE_NAME,
                    'new_value': 'TextInput'
                }),
                exp_domain.ExplorationChange({
                    'cmd': exp_domain.CMD_EDIT_STATE_PROPERTY,
                    'property_name':
                        exp_domain.STATE_PROPERTY_INTERACTION_CUST_ARGS,
                    'state_name': feconf.DEFAULT_INIT_STATE_NAME,
                    'new_value': {
                        'placeholder': {
                            'value': {
                                'content_id': 'ca_placeholder_0',
                                'unicode_str': ''
                            }
                        },
                        'rows': {'value': 1},
                        'catchMisspellings': {'value': False}
                    }
                })
            ], 'Edited interaction'
        )

        new_model = self.version_history_model_class.get(
            self.version_history_model_class.get_instance_id(self.EXP_0_ID, 2))

        self.assertEqual(
            new_model.state_version_history.get(
                feconf.DEFAULT_INIT_STATE_NAME),
            state_domain.StateVersionHistory(
                1, feconf.DEFAULT_INIT_STATE_NAME, self.owner_id).to_dict())

    def test_version_history_on_cancelled_edit_state_property(self) -> None:
        old_model = self.version_history_model_class.get(
            self.version_history_model_class.get_instance_id(self.EXP_0_ID, 1))
        expected_dict = state_domain.StateVersionHistory(
            None, None, self.owner_id).to_dict()

        self.assertEqual(
            old_model.state_version_history.get(
                feconf.DEFAULT_INIT_STATE_NAME), expected_dict)

        exp_services.update_exploration(
            self.owner_id, self.EXP_0_ID, [
                exp_domain.ExplorationChange({
                    'cmd': exp_domain.CMD_EDIT_STATE_PROPERTY,
                    'property_name': exp_domain.STATE_PROPERTY_INTERACTION_ID,
                    'state_name': feconf.DEFAULT_INIT_STATE_NAME,
                    'new_value': 'TextInput'
                }),
                exp_domain.ExplorationChange({
                    'cmd': exp_domain.CMD_EDIT_STATE_PROPERTY,
                    'property_name': exp_domain.STATE_PROPERTY_INTERACTION_ID,
                    'state_name': feconf.DEFAULT_INIT_STATE_NAME,
                    'new_value': None
                })
            ], 'Edited interaction id'
        )

        new_model = self.version_history_model_class.get(
            self.version_history_model_class.get_instance_id(self.EXP_0_ID, 2))

        self.assertEqual(
            new_model.state_version_history.get(
                feconf.DEFAULT_INIT_STATE_NAME), expected_dict)

    def test_version_history_on_edit_exploration_property(self) -> None:
        old_model = self.version_history_model_class.get(
            self.version_history_model_class.get_instance_id(self.EXP_0_ID, 1))

        self.assertEqual(old_model.metadata_last_edited_version_number, None)
        self.assertEqual(
            old_model.metadata_last_edited_committer_id, self.owner_id)

        exp_services.update_exploration(
            self.owner_id, self.EXP_0_ID, [exp_domain.ExplorationChange({
              'cmd': exp_domain.CMD_EDIT_EXPLORATION_PROPERTY,
              'property_name': 'title',
              'new_value': 'New title'})], 'Changed title')

        new_model = self.version_history_model_class.get(
            self.version_history_model_class.get_instance_id(self.EXP_0_ID, 2))

        self.assertEqual(new_model.metadata_last_edited_version_number, 1)
        self.assertEqual(
            new_model.metadata_last_edited_committer_id, self.owner_id)

    def test_version_history_on_cancelled_edit_exploration_property(
        self
    ) -> None:
        old_model = self.version_history_model_class.get(
            self.version_history_model_class.get_instance_id(self.EXP_0_ID, 1))

        self.assertEqual(old_model.metadata_last_edited_version_number, None)
        self.assertEqual(
            old_model.metadata_last_edited_committer_id, self.owner_id)

        exp_services.update_exploration(
            self.owner_id, self.EXP_0_ID, [
                exp_domain.ExplorationChange({
                    'cmd': exp_domain.CMD_EDIT_EXPLORATION_PROPERTY,
                    'property_name': 'title',
                    'new_value': 'New title'}
                ), exp_domain.ExplorationChange({
                    'cmd': exp_domain.CMD_EDIT_EXPLORATION_PROPERTY,
                    'property_name': 'title',
                    'new_value': feconf.DEFAULT_EXPLORATION_TITLE}
                )
            ], 'Changed title')

        new_model = self.version_history_model_class.get(
            self.version_history_model_class.get_instance_id(self.EXP_0_ID, 2))

        self.assertEqual(new_model.metadata_last_edited_version_number, None)
        self.assertEqual(
            new_model.metadata_last_edited_committer_id, self.owner_id)

    def test_version_history_on_revert_exploration(self) -> None:
        old_model = self.version_history_model_class.get(
            self.version_history_model_class.get_instance_id(self.EXP_0_ID, 1))

        exp_services.update_exploration(
            self.owner_id, self.EXP_0_ID, [exp_domain.ExplorationChange({
              'cmd': exp_domain.CMD_EDIT_EXPLORATION_PROPERTY,
              'property_name': 'title',
              'new_value': 'New title'})], 'Changed title')
        exp_services.update_exploration(
            self.owner_id, self.EXP_0_ID, [
                exp_domain.ExplorationChange({
                    'cmd': exp_domain.CMD_RENAME_STATE,
                    'old_state_name': feconf.DEFAULT_INIT_STATE_NAME,
                    'new_state_name': 'Another state'
                })
            ], 'Renamed state')
        exp_services.revert_exploration(self.owner_id, self.EXP_0_ID, 3, 1)

        new_model = self.version_history_model_class.get(
            self.version_history_model_class.get_instance_id(self.EXP_0_ID, 4))

        self.assertEqual(
            old_model.state_version_history,
            new_model.state_version_history)
        self.assertEqual(
            old_model.metadata_last_edited_version_number,
            new_model.metadata_last_edited_version_number)
        self.assertEqual(
            old_model.metadata_last_edited_committer_id,
            new_model.metadata_last_edited_committer_id)
        self.assertEqual(old_model.committer_ids, new_model.committer_ids)

    def test_version_history_on_cancelled_add_state(self) -> None:
        # In this case, the version history for that state should not be
        # recorded because it was added and deleted in the same commit.
        old_model = self.version_history_model_class.get(
            self.version_history_model_class.get_instance_id(self.EXP_0_ID, 1))
        content_id_generator = translation_domain.ContentIdGenerator(
            self.exploration.next_content_id_index)
        change_list = [
          exp_domain.ExplorationChange({
                'cmd': exp_domain.CMD_ADD_STATE,
                'state_name': 'New state',
                'content_id_for_state_content': (
                    content_id_generator.generate(
                        translation_domain.ContentType.CONTENT)
                ),
                'content_id_for_default_outcome': (
                    content_id_generator.generate(
                        translation_domain.ContentType.DEFAULT_OUTCOME)
                )
          }), exp_domain.ExplorationChange({
              'cmd': exp_domain.CMD_DELETE_STATE,
              'state_name': 'New state'
          })
        ]
        exp_services.update_exploration(
            self.owner_id, self.EXP_0_ID, change_list,
            'Added and deleted state')
        new_model = self.version_history_model_class.get(
            self.version_history_model_class.get_instance_id(self.EXP_0_ID, 2))

        self.assertIsNone(old_model.state_version_history.get('New state'))
        self.assertIsNone(new_model.state_version_history.get('New state'))

    def test_version_history_on_state_name_interchange(self) -> None:
        content_id_generator = translation_domain.ContentIdGenerator(
            self.exploration.next_content_id_index)
        change_list_from_v1_to_v2 = [
            exp_domain.ExplorationChange({
                    'cmd': exp_domain.CMD_ADD_STATE,
                    'state_name': 'first',
                    'content_id_for_state_content': (
                        content_id_generator.generate(
                            translation_domain.ContentType.CONTENT)
                    ),
                    'content_id_for_default_outcome': (
                        content_id_generator.generate(
                            translation_domain.ContentType.DEFAULT_OUTCOME)
                    )
            }), exp_domain.ExplorationChange({
                'cmd': exp_domain.CMD_ADD_STATE,
                'state_name': 'second',
                'content_id_for_state_content': (
                        content_id_generator.generate(
                            translation_domain.ContentType.CONTENT)
                    ),
                    'content_id_for_default_outcome': (
                        content_id_generator.generate(
                            translation_domain.ContentType.DEFAULT_OUTCOME)
                    )
            }), exp_domain.ExplorationChange({
                'cmd': exp_domain.CMD_EDIT_EXPLORATION_PROPERTY,
                'property_name': 'next_content_id_index',
                'new_value': content_id_generator.next_content_id_index,
                'old_value': 0
            })
        ]
        exp_services.update_exploration(
            self.owner_id, self.EXP_0_ID, change_list_from_v1_to_v2,
            'Added two new states')
        old_model = self.version_history_model_class.get(
            self.version_history_model_class.get_instance_id(self.EXP_0_ID, 2))

        self.assertEqual(
            old_model.state_version_history['first'],
            state_domain.StateVersionHistory(
                None, None, self.owner_id).to_dict())
        self.assertEqual(
            old_model.state_version_history['second'],
            state_domain.StateVersionHistory(
                None, None, self.owner_id).to_dict())

        # Correctly interchanging the state names.
        change_list_from_v2_to_v3 = [
            exp_domain.ExplorationChange({
                'cmd': exp_domain.CMD_RENAME_STATE,
                'old_state_name': 'first',
                'new_state_name': 'temporary'
            }), exp_domain.ExplorationChange({
                'cmd': exp_domain.CMD_RENAME_STATE,
                'old_state_name': 'second',
                'new_state_name': 'first'
            }), exp_domain.ExplorationChange({
                'cmd': exp_domain.CMD_RENAME_STATE,
                'old_state_name': 'temporary',
                'new_state_name': 'second'
            })
        ]
        exp_services.update_exploration(
            self.owner_id, self.EXP_0_ID, change_list_from_v2_to_v3,
            'Added two new states')
        new_model = self.version_history_model_class.get(
            self.version_history_model_class.get_instance_id(self.EXP_0_ID, 3))

        self.assertEqual(
            new_model.state_version_history['second'],
            state_domain.StateVersionHistory(
                2, 'first', self.owner_id).to_dict())
        self.assertEqual(
            new_model.state_version_history['first'],
            state_domain.StateVersionHistory(
                2, 'second', self.owner_id).to_dict())

    def test_new_committer_id_is_added_to_committer_ids_list(self) -> None:
        old_model = self.version_history_model_class.get(
            self.version_history_model_class.get_instance_id(self.EXP_0_ID, 1))

        self.assertNotIn(self.editor_id, old_model.committer_ids)

        content_id_generator = translation_domain.ContentIdGenerator(
            self.exploration.next_content_id_index)
        exp_services.update_exploration(
            self.editor_id, self.EXP_0_ID, [exp_domain.ExplorationChange({
                'cmd': exp_domain.CMD_ADD_STATE,
                'state_name': 'New state',
                'content_id_for_state_content': (
                    content_id_generator.generate(
                        translation_domain.ContentType.CONTENT)
                ),
                'content_id_for_default_outcome': (
                    content_id_generator.generate(
                        translation_domain.ContentType.DEFAULT_OUTCOME)
                )
            }),
            exp_domain.ExplorationChange({
                'cmd': exp_domain.CMD_EDIT_EXPLORATION_PROPERTY,
                'property_name': 'next_content_id_index',
                'new_value': content_id_generator.next_content_id_index,
                'old_value': 0
            })], 'Added a state')
        exp_services.update_exploration(
            self.owner_id, self.EXP_0_ID, [exp_domain.ExplorationChange({
                'cmd': exp_domain.CMD_ADD_STATE,
                'state_name': 'Another state',
                'content_id_for_state_content': (
                    content_id_generator.generate(
                        translation_domain.ContentType.CONTENT)
                ),
                'content_id_for_default_outcome': (
                    content_id_generator.generate(
                        translation_domain.ContentType.DEFAULT_OUTCOME)
                )
            }),
            exp_domain.ExplorationChange({
                'cmd': exp_domain.CMD_EDIT_EXPLORATION_PROPERTY,
                'property_name': 'next_content_id_index',
                'new_value': content_id_generator.next_content_id_index,
                'old_value': 0
            })], 'Added a state')
        new_model = self.version_history_model_class.get(
            self.version_history_model_class.get_instance_id(self.EXP_0_ID, 3))

        self.assertIn(self.editor_id, new_model.committer_ids)


class LoggedOutUserProgressUpdateTests(test_utils.GenericTestBase):
    """Tests whether logged-out user progress is updated correctly"""

    EXP_ID: Final = 'exp_id0'
    UNIQUE_PROGRESS_URL_ID: Final = 'pid123'

    SAMPLE_EXPLORATION_YAML: str = (
"""
author_notes: ''
auto_tts_enabled: true
blurb: ''
category: Category
edits_allowed: true
init_state_name: Introduction
language_code: en
objective: ''
param_changes: []
param_specs: {}
schema_version: 47
states:
  Introduction:
    classifier_model_id: null
    content:
      content_id: content
      html: ''
    interaction:
      answer_groups:
      - outcome:
          dest: New state
          feedback:
            content_id: feedback_1
            html: <p>Correct!</p>
          labelled_as_correct: false
          missing_prerequisite_skill_id: null
          param_changes: []
          refresher_exploration_id: null
        rule_specs:
        - inputs:
            x:
              contentId: rule_input_3
              normalizedStrSet:
              - InputString
          rule_type: Equals
        tagged_skill_misconception_id: null
        training_data: []
      confirmed_unclassified_answers: []
      customization_args:
        placeholder:
          value:
            content_id: ca_placeholder_2
            unicode_str: ''
        rows:
          value: 1
        catchMisspellings:
          value: false
      default_outcome:
        dest: Introduction
        feedback:
          content_id: default_outcome
          html: ''
        labelled_as_correct: false
        missing_prerequisite_skill_id: null
        param_changes: []
        refresher_exploration_id: null
      hints:
      - hint_content:
          content_id: hint_1
          html: <p>hint one,</p>
      id: TextInput
      solution:
        answer_is_exclusive: false
        correct_answer: helloworld!
        explanation:
          content_id: solution
          html: <p>hello_world is a string</p>
    linked_skill_id: null
    next_content_id_index: 4
    param_changes: []
    recorded_voiceovers:
      voiceovers_mapping:
        ca_placeholder_2: {}
        content:
          en:
            duration_secs: 0.0
            file_size_bytes: 99999
            filename: introduction_state.mp3
            needs_update: false
        default_outcome:
          en:
            duration_secs: 0.0
            file_size_bytes: 99999
            filename: unknown_answer_feedback.mp3
            needs_update: false
        feedback_1:
          en:
            duration_secs: 0.0
            file_size_bytes: 99999
            filename: correct_answer_feedback.mp3
            needs_update: false
        hint_1:
          en:
            duration_secs: 0.0
            file_size_bytes: 99999
            filename: answer_hint.mp3
            needs_update: false
        rule_input_3: {}
        solution:
          en:
            duration_secs: 0.0
            file_size_bytes: 99999
            filename: answer_solution.mp3
            needs_update: false
    solicit_answer_details: false
    card_is_checkpoint: true
    written_translations:
      translations_mapping:
        ca_placeholder_2: {}
        content: {}
        default_outcome: {}
        feedback_1: {}
        hint_1: {}
        rule_input_3: {}
        solution: {}
  New state:
    classifier_model_id: null
    content:
      content_id: content
      html: ''
    interaction:
      answer_groups: []
      confirmed_unclassified_answers: []
      customization_args: {}
      default_outcome:
        dest: New state
        feedback:
          content_id: default_outcome
          html: ''
        labelled_as_correct: false
        missing_prerequisite_skill_id: null
        param_changes: []
        refresher_exploration_id: null
      hints: []
      id: null
      solution: null
    linked_skill_id: null
    next_content_id_index: 0
    param_changes: []
    recorded_voiceovers:
      voiceovers_mapping:
        content: {}
        default_outcome: {}
    solicit_answer_details: false
    card_is_checkpoint: false
    written_translations:
      translations_mapping:
        content: {}
        default_outcome: {}
states_schema_version: 42
tags: []
title: Title
""")

    def setUp(self) -> None:
        super().setUp()
        self.signup(self.OWNER_EMAIL, self.OWNER_USERNAME)
        self.owner_id = self.get_user_id_from_email(self.OWNER_EMAIL)

        exp_services.save_new_exploration_from_yaml_and_assets(
            self.owner_id, self.SAMPLE_EXPLORATION_YAML, self.EXP_ID, [])
        self.exploration = exp_fetchers.get_exploration_by_id(self.EXP_ID)

    def test_logged_out_user_checkpoint_progress_is_updated_correctly(
        self
    ) -> None:
        logged_out_user_data = exp_fetchers.get_logged_out_user_progress(
            self.UNIQUE_PROGRESS_URL_ID
        )
        self.assertIsNone(logged_out_user_data)

        # First checkpoint reached.
        exp_services.update_logged_out_user_progress(
            self.EXP_ID, self.UNIQUE_PROGRESS_URL_ID, 'Introduction', 1)
        logged_out_user_data = exp_fetchers.get_logged_out_user_progress(
            self.UNIQUE_PROGRESS_URL_ID)
        # Ruling out the possibility of None for mypy type checking.
        assert logged_out_user_data is not None
        self.assertEqual(
            logged_out_user_data.furthest_reached_checkpoint_exp_version, 1)
        self.assertEqual(
            logged_out_user_data.furthest_reached_checkpoint_state_name,
            'Introduction')
        self.assertEqual(
            logged_out_user_data.
                most_recently_reached_checkpoint_exp_version, 1)
        self.assertEqual(
            logged_out_user_data.
                most_recently_reached_checkpoint_state_name, 'Introduction')

        # Make 'New state' a checkpoint.
        # Now version of the exploration becomes 2.
        change_list = _get_change_list(
            'New state',
            exp_domain.STATE_PROPERTY_CARD_IS_CHECKPOINT,
            True)
        exp_services.update_exploration(
            self.owner_id, self.EXP_ID, change_list, '')

        # Second checkpoint reached.
        exp_services.update_logged_out_user_progress(
            self.EXP_ID, self.UNIQUE_PROGRESS_URL_ID, 'New state', 2)
        logged_out_user_data = exp_fetchers.get_logged_out_user_progress(
            self.UNIQUE_PROGRESS_URL_ID)
        # Ruling out the possibility of None for mypy type checking.
        assert logged_out_user_data is not None
        self.assertEqual(
            logged_out_user_data.furthest_reached_checkpoint_exp_version, 2)
        self.assertEqual(
            logged_out_user_data.furthest_reached_checkpoint_state_name,
            'New state')
        self.assertEqual(
            logged_out_user_data.most_recently_reached_checkpoint_exp_version,
            2)
        self.assertEqual(
            logged_out_user_data.most_recently_reached_checkpoint_state_name,
            'New state')

        # Unmark 'New state' as a checkpoint.
        # Now version of the exploration becomes 3.
        change_list = _get_change_list(
            'New state',
            exp_domain.STATE_PROPERTY_CARD_IS_CHECKPOINT,
            False)
        exp_services.update_exploration(
            self.owner_id, self.EXP_ID, change_list, '')

        # First checkpoint reached again.
        # Since the previously furthest reached checkpoint 'New state' doesn't
        # exist in the current exploration, the first checkpoint behind
        # 'New state' that exists in current exploration ('Introduction'
        # state in this case) becomes the new furthest reached checkpoint.
        exp_services.update_logged_out_user_progress(
            self.EXP_ID, self.UNIQUE_PROGRESS_URL_ID, 'Introduction', 3)
        logged_out_user_data = exp_fetchers.get_logged_out_user_progress(
            self.UNIQUE_PROGRESS_URL_ID)
        # Ruling out the possibility of None for mypy type checking.
        assert logged_out_user_data is not None
        self.assertEqual(
            logged_out_user_data.furthest_reached_checkpoint_exp_version, 3)
        self.assertEqual(
            logged_out_user_data.furthest_reached_checkpoint_state_name,
            'Introduction')
        self.assertEqual(
            logged_out_user_data.most_recently_reached_checkpoint_exp_version,
            3)
        self.assertEqual(
            logged_out_user_data.most_recently_reached_checkpoint_state_name,
            'Introduction')

        # Change state name of 'Introduction' state.
        # Now version of exploration becomes 4.
        exp_services.update_exploration(
            self.owner_id, self.EXP_ID,
            [exp_domain.ExplorationChange({
                'cmd': exp_domain.CMD_RENAME_STATE,
                'old_state_name': 'Introduction',
                'new_state_name': 'Intro',
            })], 'Change state name'
        )

        # First checkpoint reached again.
        exp_services.update_logged_out_user_progress(
            self.EXP_ID, self.UNIQUE_PROGRESS_URL_ID, 'Intro', 4)
        logged_out_user_data = exp_fetchers.get_logged_out_user_progress(
            self.UNIQUE_PROGRESS_URL_ID)
        # Ruling out the possibility of None for mypy type checking.
        assert logged_out_user_data is not None
        self.assertEqual(
            logged_out_user_data.furthest_reached_checkpoint_exp_version, 4)
        self.assertEqual(
            logged_out_user_data.furthest_reached_checkpoint_state_name,
            'Intro')
        self.assertEqual(
            logged_out_user_data.most_recently_reached_checkpoint_exp_version,
            4)
        self.assertEqual(
            logged_out_user_data.most_recently_reached_checkpoint_state_name,
            'Intro')

    def test_sync_logged_out_learner_checkpoint_progress_with_current_exp_version(  # pylint: disable=line-too-long
        self
    ) -> None:
        logged_out_user_data = (
            exp_services.sync_logged_out_learner_checkpoint_progress_with_current_exp_version( # pylint: disable=line-too-long
                self.EXP_ID, self.UNIQUE_PROGRESS_URL_ID))
        self.assertIsNone(logged_out_user_data)

        # First checkpoint reached.
        exp_services.update_logged_out_user_progress(
            self.EXP_ID, self.UNIQUE_PROGRESS_URL_ID, 'Introduction', 1)
        logged_out_user_data = exp_fetchers.get_logged_out_user_progress(
            self.UNIQUE_PROGRESS_URL_ID)
        # Ruling out the possibility of None for mypy type checking.
        assert logged_out_user_data is not None
        self.assertEqual(
            logged_out_user_data.furthest_reached_checkpoint_exp_version, 1)
        self.assertEqual(
            logged_out_user_data.furthest_reached_checkpoint_state_name,
            'Introduction')
        self.assertEqual(
            logged_out_user_data.most_recently_reached_checkpoint_exp_version,
            1)
        self.assertEqual(
            logged_out_user_data.most_recently_reached_checkpoint_state_name,
            'Introduction')

        # Change state name of 'Introduction' state.
        # Now version of exploration becomes 2.
        exp_services.update_exploration(
            self.owner_id, self.EXP_ID,
            [exp_domain.ExplorationChange({
                'cmd': exp_domain.CMD_RENAME_STATE,
                'old_state_name': 'Introduction',
                'new_state_name': 'Intro',
            })], 'Change state name'
        )

        # This method is called when exploration data is fetched since now
        # latest exploration version > most recently interacted exploration
        # version.
        # Working - First the furthest reached checkpoint ('Introduction' in
        # this case) is searched in current exploration. It will not be found
        # since its state name is changed to 'Intro'. It will then search for
        # an checkpoint that had been reached in older exploration and also
        # exists in current exploration. If such checkpoint is not found,
        # furthest reached checkpoint is set to None. Similar workflow is
        # carried out for most recently reached checkpoint.
        logged_out_user_data = (
            exp_services.sync_logged_out_learner_checkpoint_progress_with_current_exp_version( # pylint: disable=line-too-long
                self.EXP_ID, self.UNIQUE_PROGRESS_URL_ID))
        # Ruling out the possibility of None for mypy type checking.
        assert logged_out_user_data is not None
        self.assertEqual(
            logged_out_user_data.furthest_reached_checkpoint_exp_version, 2)
        self.assertIsNone(
            logged_out_user_data.furthest_reached_checkpoint_state_name)
        self.assertEqual(
            logged_out_user_data.most_recently_reached_checkpoint_exp_version,
            2)
        self.assertIsNone(
            logged_out_user_data.most_recently_reached_checkpoint_state_name)


class SyncLoggedInAndLoggedOutProgressTests(test_utils.GenericTestBase):
    """Tests whether logged-in user progress is synced correctly"""

    EXP_ID: Final = 'exp_id0'
    UNIQUE_PROGRESS_URL_ID: Final = 'pid123'

    SAMPLE_EXPLORATION_YAML: str = (
"""
author_notes: ''
auto_tts_enabled: true
blurb: ''
category: Category
edits_allowed: true
init_state_name: Introduction
language_code: en
objective: ''
param_changes: []
param_specs: {}
schema_version: 47
states:
  Introduction:
    classifier_model_id: null
    content:
      content_id: content
      html: ''
    interaction:
      answer_groups:
      - outcome:
          dest: New state
          feedback:
            content_id: feedback_1
            html: <p>Correct!</p>
          labelled_as_correct: false
          missing_prerequisite_skill_id: null
          param_changes: []
          refresher_exploration_id: null
        rule_specs:
        - inputs:
            x:
              contentId: rule_input_3
              normalizedStrSet:
              - InputString
          rule_type: Equals
        tagged_skill_misconception_id: null
        training_data: []
      confirmed_unclassified_answers: []
      customization_args:
        placeholder:
          value:
            content_id: ca_placeholder_2
            unicode_str: ''
        rows:
          value: 1
        catchMisspellings:
          value: false
      default_outcome:
        dest: Introduction
        feedback:
          content_id: default_outcome
          html: ''
        labelled_as_correct: false
        missing_prerequisite_skill_id: null
        param_changes: []
        refresher_exploration_id: null
      hints:
      - hint_content:
          content_id: hint_1
          html: <p>hint one,</p>
      id: TextInput
      solution:
        answer_is_exclusive: false
        correct_answer: helloworld!
        explanation:
          content_id: solution
          html: <p>hello_world is a string</p>
    linked_skill_id: null
    next_content_id_index: 4
    param_changes: []
    recorded_voiceovers:
      voiceovers_mapping:
        ca_placeholder_2: {}
        content:
          en:
            duration_secs: 0.0
            file_size_bytes: 99999
            filename: introduction_state.mp3
            needs_update: false
        default_outcome:
          en:
            duration_secs: 0.0
            file_size_bytes: 99999
            filename: unknown_answer_feedback.mp3
            needs_update: false
        feedback_1:
          en:
            duration_secs: 0.0
            file_size_bytes: 99999
            filename: correct_answer_feedback.mp3
            needs_update: false
        hint_1:
          en:
            duration_secs: 0.0
            file_size_bytes: 99999
            filename: answer_hint.mp3
            needs_update: false
        rule_input_3: {}
        solution:
          en:
            duration_secs: 0.0
            file_size_bytes: 99999
            filename: answer_solution.mp3
            needs_update: false
    solicit_answer_details: false
    card_is_checkpoint: true
    written_translations:
      translations_mapping:
        ca_placeholder_2: {}
        content: {}
        default_outcome: {}
        feedback_1: {}
        hint_1: {}
        rule_input_3: {}
        solution: {}
  New state:
    classifier_model_id: null
    content:
      content_id: content
      html: ''
    interaction:
      answer_groups: []
      confirmed_unclassified_answers: []
      customization_args: {}
      default_outcome:
        dest: Third state
        feedback:
          content_id: default_outcome
          html: ''
        labelled_as_correct: false
        missing_prerequisite_skill_id: null
        param_changes: []
        refresher_exploration_id: null
      hints: []
      id: null
      solution: null
    linked_skill_id: null
    next_content_id_index: 0
    param_changes: []
    recorded_voiceovers:
      voiceovers_mapping:
        content: {}
        default_outcome: {}
    solicit_answer_details: false
    card_is_checkpoint: false
    written_translations:
      translations_mapping:
        content: {}
        default_outcome: {}
  Third state:
    classifier_model_id: null
    content:
      content_id: content
      html: ''
    interaction:
      answer_groups: []
      confirmed_unclassified_answers: []
      customization_args: {}
      default_outcome:
        dest: Third state
        feedback:
          content_id: default_outcome
          html: ''
        labelled_as_correct: false
        missing_prerequisite_skill_id: null
        param_changes: []
        refresher_exploration_id: null
      hints: []
      id: null
      solution: null
    linked_skill_id: null
    next_content_id_index: 0
    param_changes: []
    recorded_voiceovers:
      voiceovers_mapping:
        content: {}
        default_outcome: {}
    solicit_answer_details: false
    card_is_checkpoint: false
    written_translations:
      translations_mapping:
        content: {}
        default_outcome: {}
states_schema_version: 42
tags: []
title: Title
""")

    def setUp(self) -> None:
        super().setUp()
        self.signup(self.OWNER_EMAIL, self.OWNER_USERNAME)
        self.signup(self.VIEWER_EMAIL, self.VIEWER_USERNAME)
        self.owner_id = self.get_user_id_from_email(self.OWNER_EMAIL)
        self.viewer_id = self.get_user_id_from_email(self.VIEWER_EMAIL)

        exp_services.save_new_exploration_from_yaml_and_assets(
            self.owner_id, self.SAMPLE_EXPLORATION_YAML, self.EXP_ID, [])
        self.exploration = exp_fetchers.get_exploration_by_id(self.EXP_ID)

    def test_logged_in_user_progress_is_updated_correctly(self) -> None:
        self.login(self.VIEWER_EMAIL)
        exp_user_data = exp_fetchers.get_exploration_user_data(
            self.viewer_id, self.EXP_ID)
        self.assertIsNone(exp_user_data)

        logged_out_user_data = exp_fetchers.get_logged_out_user_progress(
            self.UNIQUE_PROGRESS_URL_ID
        )
        self.assertIsNone(logged_out_user_data)

        # No sync occurs if there is no logged-out user data or if the data
        # has been cleared by the cron job.
        exp_services.sync_logged_out_learner_progress_with_logged_in_progress(
            self.viewer_id, self.EXP_ID, self.UNIQUE_PROGRESS_URL_ID
        )
        exp_user_data = exp_fetchers.get_exploration_user_data(
            self.viewer_id, self.EXP_ID)
        self.assertIsNone(exp_user_data)

        # First checkpoint reached as logged out user.
        exp_services.update_logged_out_user_progress(
            self.EXP_ID, self.UNIQUE_PROGRESS_URL_ID, 'Introduction', 1)

        logged_out_user_data = exp_fetchers.get_logged_out_user_progress(
            self.UNIQUE_PROGRESS_URL_ID)
        # Ruling out the possibility of None for mypy type checking.
        assert logged_out_user_data is not None
        self.assertEqual(
            logged_out_user_data.furthest_reached_checkpoint_exp_version, 1)
        self.assertEqual(
            logged_out_user_data.furthest_reached_checkpoint_state_name,
            'Introduction')
        self.assertEqual(
            logged_out_user_data.
                most_recently_reached_checkpoint_exp_version, 1)
        self.assertEqual(
            logged_out_user_data.
                most_recently_reached_checkpoint_state_name, 'Introduction')

        exp_services.sync_logged_out_learner_progress_with_logged_in_progress(
            self.viewer_id, self.EXP_ID, self.UNIQUE_PROGRESS_URL_ID
        )

        exp_user_data = exp_fetchers.get_exploration_user_data(
            self.viewer_id, self.EXP_ID)
        self.assertIsNotNone(exp_user_data)

        # Ruling out the possibility of None for mypy type checking.
        assert exp_user_data is not None
        assert logged_out_user_data is not None

        self.assertEqual(
            exp_user_data.most_recently_reached_checkpoint_exp_version,
            logged_out_user_data.most_recently_reached_checkpoint_exp_version
        )
        self.assertEqual(
            exp_user_data.most_recently_reached_checkpoint_state_name,
            logged_out_user_data.most_recently_reached_checkpoint_state_name
        )
        self.assertEqual(
            exp_user_data.furthest_reached_checkpoint_exp_version,
            logged_out_user_data.furthest_reached_checkpoint_exp_version
        )
        self.assertEqual(
            exp_user_data.furthest_reached_checkpoint_state_name,
            logged_out_user_data.furthest_reached_checkpoint_state_name
        )

        # Mark 'New state' as a checkpoint.
        # Now version of the exploration becomes 2.
        change_list = _get_change_list(
            'New state',
            exp_domain.STATE_PROPERTY_CARD_IS_CHECKPOINT,
            True)
        exp_services.update_exploration(
            self.owner_id, self.EXP_ID, change_list, '')

        # New second checkpoint reached as logged out user.
        exp_services.update_logged_out_user_progress(
            self.EXP_ID, self.UNIQUE_PROGRESS_URL_ID, 'New state', 2)

        exp_services.sync_logged_out_learner_progress_with_logged_in_progress(
            self.viewer_id, self.EXP_ID, self.UNIQUE_PROGRESS_URL_ID
        )

        logged_out_user_data = exp_fetchers.get_logged_out_user_progress(
            self.UNIQUE_PROGRESS_URL_ID)

        exp_user_data = exp_fetchers.get_exploration_user_data(
            self.viewer_id, self.EXP_ID)

        # Ruling out the possibility of None for mypy type checking.
        assert exp_user_data is not None
        assert logged_out_user_data is not None

        self.assertEqual(
            exp_user_data.most_recently_reached_checkpoint_exp_version,
            logged_out_user_data.most_recently_reached_checkpoint_exp_version
        )
        self.assertEqual(
            exp_user_data.most_recently_reached_checkpoint_state_name,
            logged_out_user_data.most_recently_reached_checkpoint_state_name
        )
        self.assertEqual(
            exp_user_data.furthest_reached_checkpoint_exp_version,
            logged_out_user_data.furthest_reached_checkpoint_exp_version
        )
        self.assertEqual(
            exp_user_data.furthest_reached_checkpoint_state_name,
            logged_out_user_data.furthest_reached_checkpoint_state_name
        )

        # Mark 'Third state' as a checkpoint.
        # Now version of the exploration becomes 3.
        change_list = _get_change_list(
            'Third state',
            exp_domain.STATE_PROPERTY_CARD_IS_CHECKPOINT,
            True)
        exp_services.update_exploration(
            self.owner_id, self.EXP_ID, change_list, '')

        # Unmark 'Next state' as a checkpoint.
        # Now version of the exploration becomes 4.
        change_list = _get_change_list(
            'New state',
            exp_domain.STATE_PROPERTY_CARD_IS_CHECKPOINT,
            False)
        exp_services.update_exploration(
            self.owner_id, self.EXP_ID, change_list, '')

        # New third checkpoint reached as logged out user.
        exp_services.update_logged_out_user_progress(
            self.EXP_ID, self.UNIQUE_PROGRESS_URL_ID, 'Third state', 4)

        exp_services.sync_logged_out_learner_progress_with_logged_in_progress(
            self.viewer_id, self.EXP_ID, self.UNIQUE_PROGRESS_URL_ID
        )

        logged_out_user_data = exp_fetchers.get_logged_out_user_progress(
            self.UNIQUE_PROGRESS_URL_ID)

        exp_user_data = exp_fetchers.get_exploration_user_data(
            self.viewer_id, self.EXP_ID)

        # Ruling out the possibility of None for mypy type checking.
        assert exp_user_data is not None
        assert logged_out_user_data is not None

        self.assertEqual(
            exp_user_data.most_recently_reached_checkpoint_exp_version,
            logged_out_user_data.most_recently_reached_checkpoint_exp_version
        )
        self.assertEqual(
            exp_user_data.most_recently_reached_checkpoint_state_name,
            logged_out_user_data.most_recently_reached_checkpoint_state_name
        )
        self.assertEqual(
            exp_user_data.furthest_reached_checkpoint_exp_version,
            logged_out_user_data.furthest_reached_checkpoint_exp_version
        )
        self.assertEqual(
            exp_user_data.furthest_reached_checkpoint_state_name,
            logged_out_user_data.furthest_reached_checkpoint_state_name
        )

        # Changing logged-in most recently reached state.
        user_services.update_learner_checkpoint_progress(
            self.viewer_id,
            self.EXP_ID,
            'Introduction',
            4
        )

        exp_services.sync_logged_out_learner_progress_with_logged_in_progress(
            self.viewer_id, self.EXP_ID, self.UNIQUE_PROGRESS_URL_ID
        )

        logged_out_user_data = exp_fetchers.get_logged_out_user_progress(
            self.UNIQUE_PROGRESS_URL_ID)

        exp_user_data = exp_fetchers.get_exploration_user_data(
            self.viewer_id, self.EXP_ID)

        # Ruling out the possibility of None for mypy type checking.
        assert exp_user_data is not None
        assert logged_out_user_data is not None

        self.assertEqual(
            exp_user_data.most_recently_reached_checkpoint_exp_version,
            logged_out_user_data.most_recently_reached_checkpoint_exp_version
        )
        self.assertEqual(
            exp_user_data.most_recently_reached_checkpoint_state_name,
            logged_out_user_data.most_recently_reached_checkpoint_state_name
        )
        self.assertEqual(
            exp_user_data.furthest_reached_checkpoint_exp_version,
            logged_out_user_data.furthest_reached_checkpoint_exp_version
        )
        self.assertEqual(
            exp_user_data.furthest_reached_checkpoint_state_name,
            logged_out_user_data.furthest_reached_checkpoint_state_name
        )

        self.logout()


class RegenerateMissingExpStatsUnitTests(test_utils.GenericTestBase):
    """Test apply draft functions in exp_services."""

    def test_when_exp_and_state_stats_models_exist(self) -> None:
        self.save_new_default_exploration('ID', 'owner_id')

        self.assertEqual(
            exp_services.regenerate_missing_stats_for_exploration('ID'), (
                [], [], 1, 1))

    def test_fail_to_fetch_exploration_snapshots(self) -> None:
        observed_log_messages = []
        def _mock_logging_function(msg: str, *args: str) -> None:
            """Mocks logging.error()."""
            observed_log_messages.append(msg % args)
        logging_swap = self.swap(logging, 'error', _mock_logging_function)

        self.save_new_default_exploration('ID', 'owner_id')
        exp_snapshot_id = exp_models.ExplorationModel.get_snapshot_id('ID', 1)
        exp_snapshot = exp_models.ExplorationSnapshotMetadataModel.get_by_id(
            exp_snapshot_id)
        exp_snapshot.commit_cmds[0] = {}
        exp_snapshot.update_timestamps()
        exp_models.ExplorationSnapshotMetadataModel.put(exp_snapshot)

        with logging_swap:
            exp_services.regenerate_missing_stats_for_exploration('ID')
        self.assertEqual(
            observed_log_messages,
            [
                'Exploration(id=\'ID\') snapshots contains invalid '
                'commit_cmd: {}'
            ]
        )

    def test_handle_state_name_is_not_found_in_state_stats_mapping(
        self
    ) -> None:
        exp_id = 'ID1'
        owner_id = 'owner_id'
        self.save_new_default_exploration(exp_id, 'owner_id')
        exp_services.update_exploration(
            owner_id, exp_id, [exp_domain.ExplorationChange({
                'cmd': exp_domain.CMD_EDIT_EXPLORATION_PROPERTY,
                'property_name': 'title',
                'new_value': 'New title 1'
            })], 'Changed title.')
        exp_services.update_exploration(
            owner_id, exp_id, [exp_domain.ExplorationChange({
                'cmd': exp_domain.CMD_EDIT_EXPLORATION_PROPERTY,
                'property_name': 'title',
                'new_value': 'New title 2'
            })], 'Changed title.')
        exp_stats_list = (
            stats_services.get_multiple_exploration_stats_by_version(
                exp_id, [1, 2, 3]))
        assert exp_stats_list[0] is not None
        exp_stats_list[0].state_stats_mapping['new'] = (
            exp_stats_list[0].state_stats_mapping['Introduction'])
        del exp_stats_list[0].state_stats_mapping['Introduction']
        stats_services.save_stats_model(exp_stats_list[0])
        exp_stats_model_to_delete = (
            stats_models.ExplorationStatsModel.get_model(exp_id, 3)
        )
        assert exp_stats_model_to_delete is not None
        exp_stats_model_to_delete.delete()
        error_message = (
            r'Exploration\(id=.*, exp_version=1\) has no State\(name=.*\)')
        with self.assertRaisesRegex(Exception, error_message):
            exp_services.regenerate_missing_stats_for_exploration(exp_id)

    def test_handle_missing_exp_stats_for_reverted_exp_version(self) -> None:
        exp_id = 'ID1'
        owner_id = 'owner_id'
        self.save_new_default_exploration(exp_id, 'owner_id')
        exp_services.update_exploration(
            owner_id, exp_id, [exp_domain.ExplorationChange({
                'cmd': exp_domain.CMD_EDIT_EXPLORATION_PROPERTY,
                'property_name': 'title',
                'new_value': 'New title 1'
            })], 'Changed title.')
        exp_services.update_exploration(
            owner_id, exp_id, [exp_domain.ExplorationChange({
                'cmd': exp_domain.CMD_EDIT_EXPLORATION_PROPERTY,
                'property_name': 'title',
                'new_value': 'New title 2'
            })], 'Changed title.')
        exp_services.update_exploration(
            owner_id, exp_id, [exp_domain.ExplorationChange({
                'cmd': exp_domain.CMD_EDIT_EXPLORATION_PROPERTY,
                'property_name': 'title',
                'new_value': 'New title 3'
            })], 'Changed title.')
        exp_services.update_exploration(
            owner_id, exp_id, [exp_domain.ExplorationChange({
                'cmd': exp_domain.CMD_EDIT_EXPLORATION_PROPERTY,
                'property_name': 'title',
                'new_value': 'New title 4'
            })], 'Changed title.')
        exp_services.revert_exploration(owner_id, exp_id, 5, 4)
        exp_stats_model_to_delete = (
            stats_models.ExplorationStatsModel.get_model(exp_id, 6)
        )
        assert exp_stats_model_to_delete is not None
        exp_stats_model_to_delete.delete()

        self.assertItemsEqual(
            exp_services.regenerate_missing_stats_for_exploration('ID1'),
            (
                [
                    'ExplorationStats(exp_id=\'ID1\', exp_version=6)',
                ], [], 5, 6
            )
        )

    def test_handle_missing_state_stats_for_reverted_exp_version(self) -> None:
        exp_id = 'ID1'
        owner_id = 'owner_id'
        self.save_new_default_exploration(exp_id, 'owner_id')
        exp_services.update_exploration(
            owner_id, exp_id, [exp_domain.ExplorationChange({
                'cmd': exp_domain.CMD_EDIT_EXPLORATION_PROPERTY,
                'property_name': 'title',
                'new_value': 'New title 1'
            })], 'Changed title.')
        exp_services.update_exploration(
            owner_id, exp_id, [exp_domain.ExplorationChange({
                'cmd': exp_domain.CMD_EDIT_EXPLORATION_PROPERTY,
                'property_name': 'title',
                'new_value': 'New title 2'
            })], 'Changed title.')
        exp_services.update_exploration(
            owner_id, exp_id, [exp_domain.ExplorationChange({
                'cmd': exp_domain.CMD_EDIT_EXPLORATION_PROPERTY,
                'property_name': 'title',
                'new_value': 'New title 3'
            })], 'Changed title.')
        exp_services.update_exploration(
            owner_id, exp_id, [exp_domain.ExplorationChange({
                'cmd': exp_domain.CMD_EDIT_EXPLORATION_PROPERTY,
                'property_name': 'title',
                'new_value': 'New title 4'
            })], 'Changed title.')
        exp_services.revert_exploration(owner_id, exp_id, 5, 4)
        exp_stats = stats_services.get_exploration_stats_by_id(exp_id, 6)
        assert exp_stats is not None
        exp_stats.state_stats_mapping = {}
        stats_services.save_stats_model(exp_stats)

        self.assertItemsEqual(
            exp_services.regenerate_missing_stats_for_exploration('ID1'),
            (
                [], [
                    'StateStats(exp_id=\'ID1\', exp_version=6, '
                    'state_name=\'Introduction\')'
                ], 5, 6
            )
        )

    def test_when_few_exp_stats_models_are_missing(self) -> None:
        exp_id = 'ID1'
        owner_id = 'owner_id'
        self.save_new_default_exploration(exp_id, 'owner_id')
        exp_services.update_exploration(
            owner_id, exp_id, [exp_domain.ExplorationChange({
                'cmd': exp_domain.CMD_EDIT_EXPLORATION_PROPERTY,
                'property_name': 'title',
                'new_value': 'New title 1'
            })], 'Changed title.')
        exp_services.update_exploration(
            owner_id, exp_id, [exp_domain.ExplorationChange({
                'cmd': exp_domain.CMD_EDIT_EXPLORATION_PROPERTY,
                'property_name': 'title',
                'new_value': 'New title 2'
            })], 'Changed title.')
        exp_services.update_exploration(
            owner_id, exp_id, [exp_domain.ExplorationChange({
                'cmd': exp_domain.CMD_EDIT_EXPLORATION_PROPERTY,
                'property_name': 'title',
                'new_value': 'New title 3'
            })], 'Changed title.')
        exp_services.update_exploration(
            owner_id, exp_id, [exp_domain.ExplorationChange({
                'cmd': exp_domain.CMD_EDIT_EXPLORATION_PROPERTY,
                'property_name': 'title',
                'new_value': 'New title 4'
            })], 'Changed title.')
        exp_services.update_exploration(
            owner_id, exp_id, [exp_domain.ExplorationChange({
                'cmd': exp_domain.CMD_EDIT_EXPLORATION_PROPERTY,
                'property_name': 'title',
                'new_value': 'New title 5'
            })], 'Changed title.')

        exp_stats_model_for_version_2 = (
            stats_models.ExplorationStatsModel.get_model(exp_id, 2)
        )
        exp_stats_model_for_version_4 = (
            stats_models.ExplorationStatsModel.get_model(exp_id, 4)
        )
        assert exp_stats_model_for_version_2 is not None
        assert exp_stats_model_for_version_4 is not None
        exp_stats_model_for_version_2.delete()
        exp_stats_model_for_version_4.delete()

        self.assertItemsEqual(
            exp_services.regenerate_missing_stats_for_exploration('ID1'),
            (
                [
                    'ExplorationStats(exp_id=\'ID1\', exp_version=2)',
                    'ExplorationStats(exp_id=\'ID1\', exp_version=4)'
                ], [], 4, 6
            )
        )

    def test_when_v1_version_exp_stats_model_is_missing(self) -> None:
        exp_id = 'ID1'
        owner_id = 'owner_id'
        self.save_new_default_exploration(exp_id, 'owner_id')
        exp_services.update_exploration(
            owner_id, exp_id, [exp_domain.ExplorationChange({
                'cmd': exp_domain.CMD_EDIT_EXPLORATION_PROPERTY,
                'property_name': 'title',
                'new_value': 'New title 1'
            })], 'Changed title.')
        exp_services.update_exploration(
            owner_id, exp_id, [exp_domain.ExplorationChange({
                'cmd': exp_domain.CMD_EDIT_EXPLORATION_PROPERTY,
                'property_name': 'title',
                'new_value': 'New title 2'
            })], 'Changed title.')
        exp_services.update_exploration(
            owner_id, exp_id, [exp_domain.ExplorationChange({
                'cmd': exp_domain.CMD_EDIT_EXPLORATION_PROPERTY,
                'property_name': 'title',
                'new_value': 'New title 3'
            })], 'Changed title.')
        exp_services.update_exploration(
            owner_id, exp_id, [exp_domain.ExplorationChange({
                'cmd': exp_domain.CMD_EDIT_EXPLORATION_PROPERTY,
                'property_name': 'title',
                'new_value': 'New title 4'
            })], 'Changed title.')
        exp_services.update_exploration(
            owner_id, exp_id, [exp_domain.ExplorationChange({
                'cmd': exp_domain.CMD_EDIT_EXPLORATION_PROPERTY,
                'property_name': 'title',
                'new_value': 'New title 5'
            })], 'Changed title.')
        exp_stats_model_for_version_1 = (
            stats_models.ExplorationStatsModel.get_model(exp_id, 1)
        )
        assert exp_stats_model_for_version_1 is not None
        exp_stats_model_for_version_1.delete()

        exp_stats_model_for_version_2 = (
            stats_models.ExplorationStatsModel.get_model(exp_id, 2)
        )
        assert exp_stats_model_for_version_2 is not None
        exp_stats_model_for_version_2.delete()

        exp_stats_model_for_version_3 = (
            stats_models.ExplorationStatsModel.get_model(exp_id, 3)
        )
        assert exp_stats_model_for_version_3 is not None
        exp_stats_model_for_version_3.delete()

        self.assertItemsEqual(
            exp_services.regenerate_missing_stats_for_exploration('ID1'),
            (
                [
                    'ExplorationStats(exp_id=\'ID1\', exp_version=1)',
                    'ExplorationStats(exp_id=\'ID1\', exp_version=2)',
                    'ExplorationStats(exp_id=\'ID1\', exp_version=3)'
                ], [], 3, 6
            )
        )

    def test_generate_exp_stats_when_revert_commit_is_present(self) -> None:
        exp_id = 'ID1'
        owner_id = 'owner_id'
        self.save_new_default_exploration(exp_id, 'owner_id')
        exp_services.update_exploration(
            owner_id, exp_id, [exp_domain.ExplorationChange({
                'cmd': exp_domain.CMD_EDIT_EXPLORATION_PROPERTY,
                'property_name': 'title',
                'new_value': 'New title 1'
            })], 'Changed title.')
        exp_services.update_exploration(
            owner_id, exp_id, [exp_domain.ExplorationChange({
                'cmd': exp_domain.CMD_EDIT_EXPLORATION_PROPERTY,
                'property_name': 'title',
                'new_value': 'New title 2'
            })], 'Changed title.')
        exp_services.update_exploration(
            owner_id, exp_id, [exp_domain.ExplorationChange({
                'cmd': exp_domain.CMD_EDIT_EXPLORATION_PROPERTY,
                'property_name': 'title',
                'new_value': 'New title 3'
            })], 'Changed title.')
        exp_services.update_exploration(
            owner_id, exp_id, [exp_domain.ExplorationChange({
                'cmd': exp_domain.CMD_EDIT_EXPLORATION_PROPERTY,
                'property_name': 'title',
                'new_value': 'New title 4'
            })], 'Changed title.')
        exp_services.revert_exploration(owner_id, exp_id, 5, 3)

        exp_stats_model_for_version_1 = (
            stats_models.ExplorationStatsModel.get_model(exp_id, 1)
        )
        assert exp_stats_model_for_version_1 is not None
        exp_stats_model_for_version_1.delete()

        exp_stats_model_for_version_2 = (
            stats_models.ExplorationStatsModel.get_model(exp_id, 2)
        )
        assert exp_stats_model_for_version_2 is not None
        exp_stats_model_for_version_2.delete()

        self.assertItemsEqual(
            exp_services.regenerate_missing_stats_for_exploration('ID1'),
            (
                [
                    'ExplorationStats(exp_id=\'ID1\', exp_version=1)',
                    'ExplorationStats(exp_id=\'ID1\', exp_version=2)'
                ], [], 4, 6
            )
        )

    def test_when_all_exp_stats_models_are_missing(self) -> None:
        exp_id = 'ID1'
        owner_id = 'owner_id'
        self.save_new_default_exploration(exp_id, owner_id)
        exp_stats_model_for_version_1 = (
            stats_models.ExplorationStatsModel.get_model(exp_id, 1)
        )
        assert exp_stats_model_for_version_1 is not None
        exp_stats_model_for_version_1.delete()

        with self.assertRaisesRegex(
            Exception, 'No ExplorationStatsModels found'):
            exp_services.regenerate_missing_stats_for_exploration('ID1')

    def test_when_few_state_stats_models_are_missing(self) -> None:
        exp_id = 'ID1'
        owner_id = 'owner_id'
        self.save_new_default_exploration(exp_id, 'owner_id')
        exp_services.update_exploration(
            owner_id, exp_id, [exp_domain.ExplorationChange({
                'cmd': exp_domain.CMD_EDIT_EXPLORATION_PROPERTY,
                'property_name': 'title',
                'new_value': 'New title 1'
            })], 'Changed title.')
        exp_services.update_exploration(
            owner_id, exp_id, [exp_domain.ExplorationChange({
                'cmd': exp_domain.CMD_EDIT_EXPLORATION_PROPERTY,
                'property_name': 'title',
                'new_value': 'New title 2'
            })], 'Changed title.')
        exp_services.update_exploration(
            owner_id, exp_id, [exp_domain.ExplorationChange({
                'cmd': exp_domain.CMD_EDIT_EXPLORATION_PROPERTY,
                'property_name': 'title',
                'new_value': 'New title 3'
            })], 'Changed title.')
        exp_services.update_exploration(
            owner_id, exp_id, [exp_domain.ExplorationChange({
                'cmd': exp_domain.CMD_EDIT_EXPLORATION_PROPERTY,
                'property_name': 'title',
                'new_value': 'New title 4'
            })], 'Changed title.')
        exp_services.update_exploration(
            owner_id, exp_id, [exp_domain.ExplorationChange({
                'cmd': exp_domain.CMD_EDIT_EXPLORATION_PROPERTY,
                'property_name': 'title',
                'new_value': 'New title 5'
            })], 'Changed title.')
        exp_stats = stats_services.get_exploration_stats_by_id(exp_id, 2)
        assert exp_stats is not None
        exp_stats.state_stats_mapping = {}
        stats_services.save_stats_model(exp_stats)

        self.assertItemsEqual(
            exp_services.regenerate_missing_stats_for_exploration('ID1'),
            (
                [],
                [
                    'StateStats(exp_id=\'ID1\', exp_version=2, '
                    'state_name=\'Introduction\')'
                ], 6, 5
            )
        )

    def test_when_few_state_stats_models_are_missing_for_old_exps(
        self
    ) -> None:
        exp_id = 'ID1'
        owner_id = 'owner_id'
        self.save_new_valid_exploration(
            exp_id, owner_id, title='title', category='Category 1',
            end_state_name='END')
        exp_services.update_exploration(
            owner_id, exp_id, [exp_domain.ExplorationChange({
                'cmd': exp_domain.CMD_EDIT_EXPLORATION_PROPERTY,
                'property_name': 'title',
                'new_value': 'New title 2'
            })], 'Changed title.')
        exp_services.update_exploration(
            owner_id, exp_id, [exp_domain.ExplorationChange({
                'cmd': exp_domain.CMD_EDIT_EXPLORATION_PROPERTY,
                'property_name': 'title',
                'new_value': 'New title 3'
            })], 'Changed title.')
        exp_services.update_exploration(
            owner_id, exp_id, [exp_domain.ExplorationChange({
                'cmd': exp_domain.CMD_EDIT_EXPLORATION_PROPERTY,
                'property_name': 'title',
                'new_value': 'New title 4'
            })], 'Changed title.')
        exp_services.update_exploration(
            owner_id, exp_id, [exp_domain.ExplorationChange({
                'cmd': exp_domain.CMD_EDIT_EXPLORATION_PROPERTY,
                'property_name': 'title',
                'new_value': 'New title 5'
            })], 'Changed title.')
        exp_stats = stats_services.get_exploration_stats_by_id(exp_id, 2)
        assert exp_stats is not None
        exp_stats.state_stats_mapping = {}
        stats_services.save_stats_model(exp_stats)

        self.assertItemsEqual(
            exp_services.regenerate_missing_stats_for_exploration('ID1'),
            (
                [],
                [
                    'StateStats(exp_id=\'ID1\', exp_version=2, '
                    'state_name=\'Introduction\')',
                    'StateStats(exp_id=\'ID1\', exp_version=2, '
                    'state_name=\'END\')',
                ], 8, 5
            )
        )


class ComputeVoiceoversModelFromExplorationChangeTest(
    ExplorationServicesUnitTests
):
    """Tests entity voiceovers model creation from exploration change dict."""

    def test_should_be_able_to_create_entity_voiceovers_models(self) -> None:
        exploration = exp_domain.Exploration.create_default_exploration(
            'test_exp_id', title='some title', category='Algebra',
            language_code=constants.DEFAULT_LANGUAGE_CODE
        )
        exploration.objective = 'An objective'
        content_id_generator = translation_domain.ContentIdGenerator(
            exploration.next_content_id_index
        )
        self.set_interaction_for_state(
            exploration.states[exploration.init_state_name], 'NumericInput',
            content_id_generator
        )
        exp_services.save_new_exploration(self.owner_id, exploration)

        manual_voiceover_1: state_domain.VoiceoverDict = {
            'filename': 'filename1.mp3',
            'file_size_bytes': 3000,
            'needs_update': False,
            'duration_secs': 6.1
        }
        manual_voiceover_2: state_domain.VoiceoverDict = {
            'filename': 'filename2.mp3',
            'file_size_bytes': 3500,
            'needs_update': False,
            'duration_secs': 5.9
        }

        voiceover_changes = [
            exp_domain.ExplorationChange({
                'cmd': 'update_voiceovers',
                'language_accent_code': 'en-US',
                'content_id': 'content_0',
                'voiceovers': {
                    'manual': manual_voiceover_1
                }
            }),
            exp_domain.ExplorationChange({
                'cmd': 'update_voiceovers',
                'language_accent_code': 'en-US',
                'content_id': 'default_outcome_1',
                'voiceovers': {
                    'manual': manual_voiceover_2
                }
            })
        ]

        models_to_put = (
            exp_services.compute_models_to_put_when_saving_new_exp_version(
                self.owner_id, 'test_exp_id', voiceover_changes,
                'Added voiceover', False
            )
        )
        entity_voiceovers_models = []
        for model_instance in models_to_put:
            if isinstance(
                    model_instance, voiceover_models.EntityVoiceoversModel
            ):
                entity_voiceovers_models.append(model_instance)

        self.assertEqual(len(entity_voiceovers_models), 1)
        self.assertDictEqual(
            entity_voiceovers_models[0].voiceovers_mapping[
                'content_0']['manual'], manual_voiceover_1
        )
        self.assertDictEqual(
            entity_voiceovers_models[0].voiceovers_mapping[
                'default_outcome_1']['manual'], manual_voiceover_2
        )<|MERGE_RESOLUTION|>--- conflicted
+++ resolved
@@ -1258,8 +1258,6 @@
         self.assertIn(self.editor_id, contributer_ids)
         self.assertIn(self.voice_artist_id, contributer_ids)
 
-<<<<<<< HEAD
-=======
     def test_is_voiceover_change_list(self) -> None:
         recorded_voiceovers_dict = {
             'voiceovers_mapping': {
@@ -1322,7 +1320,6 @@
         self.assertTrue(
             exp_services.is_voiceover_change_list(change_list_voiceover))
 
->>>>>>> eb376c54
     def test_validation_for_valid_exploration(self) -> None:
         exploration = self.save_new_valid_exploration(
             self.EXP_0_ID, self.owner_id,
