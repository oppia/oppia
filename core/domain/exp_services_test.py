--- conflicted
+++ resolved
@@ -1027,31 +1027,19 @@
         exp1_math_image_model = (
             exp_models.ExplorationMathRichTextInfoModel.get_by_id('exp_id1'))
         self.assertEqual(
-<<<<<<< HEAD
-            sorted(exp1_math_image_model.latex_values_without_svg),
-=======
             sorted(exp1_math_image_model.latex_strings_without_svg),
->>>>>>> 1d5f4637
             sorted(['abc1', 'xyz1']))
 
         exp2_math_image_model = (
             exp_models.ExplorationMathRichTextInfoModel.get_by_id('exp_id2'))
         self.assertEqual(
-<<<<<<< HEAD
-            sorted(exp2_math_image_model.latex_values_without_svg),
-=======
             sorted(exp2_math_image_model.latex_strings_without_svg),
->>>>>>> 1d5f4637
             sorted(['abc2', 'xyz2']))
 
         exp3_math_image_model = (
             exp_models.ExplorationMathRichTextInfoModel.get_by_id('exp_id3'))
         self.assertEqual(
-<<<<<<< HEAD
-            sorted(exp3_math_image_model.latex_values_without_svg),
-=======
             sorted(exp3_math_image_model.latex_strings_without_svg),
->>>>>>> 1d5f4637
             sorted(['abc3', 'xyz3']))
 
 
