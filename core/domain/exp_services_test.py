# coding: utf-8
#
# Copyright 2014 The Oppia Authors. All Rights Reserved.
#
# Licensed under the Apache License, Version 2.0 (the "License");
# you may not use this file except in compliance with the License.
# You may obtain a copy of the License at
#
#      http://www.apache.org/licenses/LICENSE-2.0
#
# Unless required by applicable law or agreed to in writing, software
# distributed under the License is distributed on an "AS-IS" BASIS,
# WITHOUT WARRANTIES OR CONDITIONS OF ANY KIND, either express or implied.
# See the License for the specific language governing permissions and
# limitations under the License.

import StringIO
import copy
import datetime
import os
import zipfile

from constants import constants
from core.domain import exp_domain
from core.domain import exp_jobs_one_off
from core.domain import exp_services
from core.domain import fs_domain
from core.domain import html_validation_service
from core.domain import param_domain
from core.domain import rating_services
from core.domain import rights_manager
from core.domain import search_services
from core.domain import user_services
from core.platform import models
from core.tests import test_utils
import feconf
import utils

(exp_models, user_models) = models.Registry.import_models([
    models.NAMES.exploration, models.NAMES.user])
gae_image_services = models.Registry.import_gae_image_services()
search_services = models.Registry.import_search_services()
transaction_services = models.Registry.import_transaction_services()

# TODO(msl): test ExpSummaryModel changes if explorations are updated,
# reverted, deleted, created, rights changed.


def _count_at_least_editable_exploration_summaries(user_id):
    return len(exp_services._get_exploration_summaries_from_models(  # pylint: disable=protected-access
        exp_models.ExpSummaryModel.get_at_least_editable(
            user_id=user_id)))


def mock_get_filename_with_dimensions(filename, unused_exp_id):
    return html_validation_service.regenerate_image_filename_using_dimensions(
        filename, 490, 120)


class ExplorationServicesUnitTests(test_utils.GenericTestBase):
    """Test the exploration services module."""
    EXP_ID = 'An_exploration_id'

    def setUp(self):
        """Before each individual test, create a dummy exploration."""
        super(ExplorationServicesUnitTests, self).setUp()

        self.owner_id = self.get_user_id_from_email(self.OWNER_EMAIL)
        self.editor_id = self.get_user_id_from_email(self.EDITOR_EMAIL)
        self.translator_id = self.get_user_id_from_email(self.TRANSLATOR_EMAIL)
        self.viewer_id = self.get_user_id_from_email(self.VIEWER_EMAIL)

        user_services.create_new_user(self.owner_id, self.OWNER_EMAIL)
        user_services.create_new_user(self.editor_id, self.EDITOR_EMAIL)
        user_services.create_new_user(self.translator_id, self.TRANSLATOR_EMAIL)
        user_services.create_new_user(self.viewer_id, self.VIEWER_EMAIL)

        self.signup(self.OWNER_EMAIL, self.OWNER_USERNAME)
        self.signup(self.EDITOR_EMAIL, self.EDITOR_USERNAME)
        self.signup(self.TRANSLATOR_EMAIL, self.TRANSLATOR_USERNAME)
        self.signup(self.VIEWER_EMAIL, self.VIEWER_USERNAME)
        self.signup(self.ADMIN_EMAIL, self.ADMIN_USERNAME)

        self.owner = user_services.UserActionsInfo(self.owner_id)

        self.set_admins([self.ADMIN_USERNAME])
        self.user_id_admin = self.get_user_id_from_email(self.ADMIN_EMAIL)


class ExplorationQueriesUnitTests(ExplorationServicesUnitTests):
    """Tests query methods."""

    def test_get_exploration_titles_and_categories(self):
        self.assertEqual(
            exp_services.get_exploration_titles_and_categories([]), {})

        self.save_new_default_exploration('A', self.owner_id, title='TitleA')
        self.assertEqual(
            exp_services.get_exploration_titles_and_categories(['A']), {
                'A': {
                    'category': 'A category',
                    'title': 'TitleA'
                }
            })

        self.save_new_default_exploration('B', self.owner_id, title='TitleB')
        self.assertEqual(
            exp_services.get_exploration_titles_and_categories(['A']), {
                'A': {
                    'category': 'A category',
                    'title': 'TitleA'
                }
            })
        self.assertEqual(
            exp_services.get_exploration_titles_and_categories(['A', 'B']), {
                'A': {
                    'category': 'A category',
                    'title': 'TitleA',
                },
                'B': {
                    'category': 'A category',
                    'title': 'TitleB',
                },
            })
        self.assertEqual(
            exp_services.get_exploration_titles_and_categories(['A', 'C']), {
                'A': {
                    'category': 'A category',
                    'title': 'TitleA'
                }
            })


class ExplorationSummaryQueriesUnitTests(ExplorationServicesUnitTests):
    """Tests exploration query methods which operate on ExplorationSummary
    objects.
    """
    EXP_ID_0 = '0_en_arch_bridges_in_england'
    EXP_ID_1 = '1_fi_arch_sillat_suomi'
    EXP_ID_2 = '2_en_welcome_introduce_oppia'
    EXP_ID_3 = '3_en_welcome_introduce_oppia_interactions'
    EXP_ID_4 = '4_en_welcome'
    EXP_ID_5 = '5_fi_welcome_vempain'
    EXP_ID_6 = '6_en_languages_learning_basic_verbs_in_spanish'
    EXP_ID_7 = '7_en_languages_private_exploration_in_spanish'

    def setUp(self):
        super(ExplorationSummaryQueriesUnitTests, self).setUp()

        # Setup the explorations to fit into 2 different categoriers and 2
        # different language groups. Also, ensure 2 of them have similar
        # titles.
        self.save_new_valid_exploration(
            self.EXP_ID_0, self.owner_id, title='Bridges in England',
            category='Architecture', language_code='en')
        self.save_new_valid_exploration(
            self.EXP_ID_1, self.owner_id, title='Sillat Suomi',
            category='Architecture', language_code='fi')
        self.save_new_valid_exploration(
            self.EXP_ID_2, self.owner_id, title='Introduce Oppia',
            category='Welcome', language_code='en')
        self.save_new_valid_exploration(
            self.EXP_ID_3, self.owner_id,
            title='Introduce Interactions in Oppia',
            category='Welcome', language_code='en')
        self.save_new_valid_exploration(
            self.EXP_ID_4, self.owner_id, title='Welcome',
            category='Welcome', language_code='en')
        self.save_new_valid_exploration(
            self.EXP_ID_5, self.owner_id, title='Tervetuloa Oppia',
            category='Welcome', language_code='fi')
        self.save_new_valid_exploration(
            self.EXP_ID_6, self.owner_id,
            title='Learning basic verbs in Spanish',
            category='Languages', language_code='en')
        self.save_new_valid_exploration(
            self.EXP_ID_7, self.owner_id,
            title='Private exploration in Spanish',
            category='Languages', language_code='en')

        # Publish explorations 0-6. Private explorations should not show up in
        # a search query, even if they're indexed.
        rights_manager.publish_exploration(self.owner, self.EXP_ID_0)
        rights_manager.publish_exploration(self.owner, self.EXP_ID_1)
        rights_manager.publish_exploration(self.owner, self.EXP_ID_2)
        rights_manager.publish_exploration(self.owner, self.EXP_ID_3)
        rights_manager.publish_exploration(self.owner, self.EXP_ID_4)
        rights_manager.publish_exploration(self.owner, self.EXP_ID_5)
        rights_manager.publish_exploration(self.owner, self.EXP_ID_6)

        # Add the explorations to the search index.
        exp_services.index_explorations_given_ids([
            self.EXP_ID_0, self.EXP_ID_1, self.EXP_ID_2, self.EXP_ID_3,
            self.EXP_ID_4, self.EXP_ID_5, self.EXP_ID_6])

    def _create_search_query(self, terms, categories, languages):
        query = ' '.join(terms)
        if categories:
            query += ' category=(' + ' OR '.join([
                '"%s"' % category for category in categories]) + ')'
        if languages:
            query += ' language_code=(' + ' OR '.join([
                '"%s"' % language for language in languages]) + ')'
        return query

    def test_get_exploration_summaries_with_no_query(self):
        # An empty query should return all explorations.
        (exp_ids, search_cursor) = (
            exp_services.get_exploration_ids_matching_query(''))
        self.assertEqual(sorted(exp_ids), [
            self.EXP_ID_0, self.EXP_ID_1, self.EXP_ID_2, self.EXP_ID_3,
            self.EXP_ID_4, self.EXP_ID_5, self.EXP_ID_6
        ])
        self.assertIsNone(search_cursor)

    def test_get_exploration_summaries_with_deleted_explorations(self):
        # Ensure a deleted exploration does not show up in search results.
        exp_services.delete_exploration(self.owner_id, self.EXP_ID_0)
        exp_services.delete_exploration(self.owner_id, self.EXP_ID_1)
        exp_services.delete_exploration(self.owner_id, self.EXP_ID_3)
        exp_services.delete_exploration(self.owner_id, self.EXP_ID_5)
        exp_services.delete_exploration(self.owner_id, self.EXP_ID_6)

        exp_ids = (
            exp_services.get_exploration_ids_matching_query(''))[0]
        self.assertEqual(sorted(exp_ids), [self.EXP_ID_2, self.EXP_ID_4])

        exp_services.delete_exploration(self.owner_id, self.EXP_ID_2)
        exp_services.delete_exploration(self.owner_id, self.EXP_ID_4)

        # If no explorations are loaded, a blank query should not get any
        # explorations.
        self.assertEqual(
            exp_services.get_exploration_ids_matching_query(''),
            ([], None))

    def test_search_exploration_summaries(self):
        # Search within the 'Architecture' category.
        exp_ids, _ = exp_services.get_exploration_ids_matching_query(
            self._create_search_query([], ['Architecture'], []))
        self.assertEqual(sorted(exp_ids), [self.EXP_ID_0, self.EXP_ID_1])

        # Search for explorations in Finnish.
        exp_ids, _ = exp_services.get_exploration_ids_matching_query(
            self._create_search_query([], [], ['fi']))
        self.assertEqual(sorted(exp_ids), [self.EXP_ID_1, self.EXP_ID_5])

        # Search for Finnish explorations in the 'Architecture' category.
        exp_ids, _ = exp_services.get_exploration_ids_matching_query(
            self._create_search_query([], ['Architecture'], ['fi']))
        self.assertEqual(sorted(exp_ids), [self.EXP_ID_1])

        # Search for explorations containing 'Oppia'.
        exp_ids, _ = exp_services.get_exploration_ids_matching_query(
            self._create_search_query(['Oppia'], [], []))
        self.assertEqual(
            sorted(exp_ids), [self.EXP_ID_2, self.EXP_ID_3, self.EXP_ID_5])

        # Search for explorations containing 'Oppia' and 'Introduce'.
        exp_ids, _ = exp_services.get_exploration_ids_matching_query(
            self._create_search_query(['Oppia', 'Introduce'], [], []))
        self.assertEqual(sorted(exp_ids), [self.EXP_ID_2, self.EXP_ID_3])

        # Search for explorations containing 'England' in English.
        exp_ids, _ = exp_services.get_exploration_ids_matching_query(
            self._create_search_query(['England'], [], ['en']))
        self.assertEqual(sorted(exp_ids), [self.EXP_ID_0])

        # Search for explorations containing 'in'.
        exp_ids, _ = exp_services.get_exploration_ids_matching_query(
            self._create_search_query(['in'], [], []))
        self.assertEqual(
            sorted(exp_ids), [self.EXP_ID_0, self.EXP_ID_3, self.EXP_ID_6])

        # Search for explorations containing 'in' in the 'Architecture' and
        # 'Welcome' categories.
        exp_ids, _ = exp_services.get_exploration_ids_matching_query(
            self._create_search_query(['in'], ['Architecture', 'Welcome'], []))
        self.assertEqual(sorted(exp_ids), [self.EXP_ID_0, self.EXP_ID_3])

    def test_exploration_summaries_pagination_in_filled_search_results(self):
        # Ensure the maximum number of explorations that can fit on the search
        # results page is maintained by the summaries function.
        with self.swap(feconf, 'SEARCH_RESULTS_PAGE_SIZE', 3):
            # Need to load 3 pages to find all of the explorations. Since the
            # returned order is arbitrary, we need to concatenate the results
            # to ensure all explorations are returned. We validate the correct
            # length is returned each time.
            found_exp_ids = []

            # Page 1: 3 initial explorations.
            (exp_ids, search_cursor) = (
                exp_services.get_exploration_ids_matching_query(
                    ''))
            self.assertEqual(len(exp_ids), 3)
            self.assertIsNotNone(search_cursor)
            found_exp_ids += exp_ids

            # Page 2: 3 more explorations.
            (exp_ids, search_cursor) = (
                exp_services.get_exploration_ids_matching_query(
                    '', cursor=search_cursor))
            self.assertEqual(len(exp_ids), 3)
            self.assertIsNotNone(search_cursor)
            found_exp_ids += exp_ids

            # Page 3: 1 final exploration.
            (exp_ids, search_cursor) = (
                exp_services.get_exploration_ids_matching_query(
                    '', cursor=search_cursor))
            self.assertEqual(len(exp_ids), 1)
            self.assertIsNone(search_cursor)
            found_exp_ids += exp_ids

            # Validate all explorations were seen.
            self.assertEqual(sorted(found_exp_ids), [
                self.EXP_ID_0, self.EXP_ID_1, self.EXP_ID_2, self.EXP_ID_3,
                self.EXP_ID_4, self.EXP_ID_5, self.EXP_ID_6])


class ExplorationCreateAndDeleteUnitTests(ExplorationServicesUnitTests):
    """Test creation and deletion methods."""

    def test_retrieval_of_explorations(self):
        """Test the get_exploration_by_id() method."""
        with self.assertRaisesRegexp(Exception, 'Entity .* not found'):
            exp_services.get_exploration_by_id('fake_eid')

        exploration = self.save_new_default_exploration(
            self.EXP_ID, self.owner_id)
        retrieved_exploration = exp_services.get_exploration_by_id(self.EXP_ID)
        self.assertEqual(exploration.id, retrieved_exploration.id)
        self.assertEqual(exploration.title, retrieved_exploration.title)

        with self.assertRaises(Exception):
            exp_services.get_exploration_by_id('fake_exploration')

    def test_retrieval_of_multiple_exploration_versions_for_fake_exp_id(self):
        with self.assertRaisesRegexp(
            ValueError, 'The given entity_id fake_exp_id is invalid'):
            exp_services.get_multiple_explorations_by_version(
                'fake_exp_id', [1, 2, 3])

    def test_retrieval_of_multiple_exploration_versions(self):
        self.save_new_default_exploration(self.EXP_ID, self.owner_id)

        # Update exploration to version 2.
        change_list = [exp_domain.ExplorationChange({
            'cmd': exp_domain.CMD_ADD_STATE,
            'state_name': 'New state',
        })]
        exp_services.update_exploration(
            feconf.SYSTEM_COMMITTER_ID, self.EXP_ID, change_list, '')

        # Update exploration to version 3.
        change_list = [exp_domain.ExplorationChange({
            'cmd': exp_domain.CMD_ADD_STATE,
            'state_name': 'New state 2',
        })]
        exp_services.update_exploration(
            feconf.SYSTEM_COMMITTER_ID, self.EXP_ID, change_list, '')

        exploration_latest = exp_services.get_exploration_by_id(self.EXP_ID)
        latest_version = exploration_latest.version

        explorations = exp_services.get_multiple_explorations_by_version(
            self.EXP_ID, range(1, latest_version + 1))

        self.assertEqual(len(explorations), 3)
        self.assertEqual(explorations[0].version, 1)
        self.assertEqual(explorations[1].version, 2)
        self.assertEqual(explorations[2].version, 3)

    def test_version_number_errors_for_get_multiple_exploration_versions(self):
        self.save_new_default_exploration(self.EXP_ID, self.owner_id)

        # Update exploration to version 2.
        change_list = [exp_domain.ExplorationChange({
            'cmd': exp_domain.CMD_ADD_STATE,
            'state_name': 'New state',
        })]
        exp_services.update_exploration(
            feconf.SYSTEM_COMMITTER_ID, self.EXP_ID, change_list, '')

        # Update exploration to version 3.
        change_list = [exp_domain.ExplorationChange({
            'cmd': exp_domain.CMD_ADD_STATE,
            'state_name': 'New state 2',
        })]
        exp_services.update_exploration(
            feconf.SYSTEM_COMMITTER_ID, self.EXP_ID, change_list, '')

        with self.assertRaisesRegexp(
            ValueError,
            'Requested version number 4 cannot be higher than the current '
            'version number 3.'):
            exp_services.get_multiple_explorations_by_version(
                self.EXP_ID, [1, 2, 3, 4])

        with self.assertRaisesRegexp(
            ValueError,
            'At least one version number is invalid'):
            exp_services.get_multiple_explorations_by_version(
                self.EXP_ID, [1, 2, 2.5, 3])

    def test_retrieval_of_multiple_explorations(self):
        exps = {}
        chars = 'abcde'
        exp_ids = ['%s%s' % (self.EXP_ID, c) for c in chars]
        for _id in exp_ids:
            exp = self.save_new_valid_exploration(_id, self.owner_id)
            exps[_id] = exp

        result = exp_services.get_multiple_explorations_by_id(
            exp_ids)
        for _id in exp_ids:
            self.assertEqual(result.get(_id).title, exps.get(_id).title)

        # Test retrieval of non-existent ids.
        result = exp_services.get_multiple_explorations_by_id(
            exp_ids + ['doesnt_exist'], strict=False
        )
        for _id in exp_ids:
            self.assertEqual(result.get(_id).title, exps.get(_id).title)

        self.assertNotIn('doesnt_exist', result)

        with self.assertRaises(Exception):
            exp_services.get_multiple_explorations_by_id(
                exp_ids + ['doesnt_exist'])

    def test_soft_deletion_of_explorations(self):
        """Test that soft deletion of explorations works correctly."""
        # TODO(sll): Add tests for deletion of states and version snapshots.

        self.save_new_default_exploration(self.EXP_ID, self.owner_id)
        # The exploration shows up in queries.
        self.assertEqual(
            _count_at_least_editable_exploration_summaries(self.owner_id), 1)

        exp_services.delete_exploration(self.owner_id, self.EXP_ID)
        with self.assertRaises(Exception):
            exp_services.get_exploration_by_id(self.EXP_ID)

        # The deleted exploration does not show up in any queries.
        self.assertEqual(
            _count_at_least_editable_exploration_summaries(self.owner_id), 0)

        # But the models still exist in the backend.
        self.assertIn(
            self.EXP_ID,
            [exp.id for exp in exp_models.ExplorationModel.get_all(
                include_deleted=True)]
        )

        # The exploration summary is deleted however.
        self.assertNotIn(
            self.EXP_ID,
            [exp.id for exp in exp_models.ExpSummaryModel.get_all(
                include_deleted=True)]
        )

    def test_hard_deletion_of_explorations(self):
        """Test that hard deletion of explorations works correctly."""
        self.save_new_default_exploration(self.EXP_ID, self.owner_id)
        # The exploration shows up in queries.
        self.assertEqual(
            _count_at_least_editable_exploration_summaries(self.owner_id), 1)

        exp_services.delete_exploration(
            self.owner_id, self.EXP_ID, force_deletion=True)
        with self.assertRaises(Exception):
            exp_services.get_exploration_by_id(self.EXP_ID)

        # The deleted exploration does not show up in any queries.
        self.assertEqual(
            _count_at_least_editable_exploration_summaries(self.owner_id), 0)

        # The exploration model has been purged from the backend.
        self.assertNotIn(
            self.EXP_ID,
            [exp.id for exp in exp_models.ExplorationModel.get_all(
                include_deleted=True)]
        )

    def test_summaries_of_hard_deleted_explorations(self):
        """Test that summaries of hard deleted explorations are
        correctly deleted.
        """
        self.save_new_default_exploration(self.EXP_ID, self.owner_id)

        exp_services.delete_exploration(
            self.owner_id, self.EXP_ID, force_deletion=True)
        with self.assertRaises(Exception):
            exp_services.get_exploration_by_id(self.EXP_ID)

        # The deleted exploration summary does not show up in any queries.
        self.assertEqual(
            _count_at_least_editable_exploration_summaries(self.owner_id), 0)

        # The exploration summary model has been purged from the backend.
        self.assertNotIn(
            self.EXP_ID,
            [exp.id for exp in exp_models.ExpSummaryModel.get_all(
                include_deleted=True)]
        )

    def test_explorations_are_removed_from_index_when_deleted(self):
        """Tests that explorations are removed from the search index when
        deleted.
        """
        self.save_new_default_exploration(self.EXP_ID, self.owner_id)

        def mock_delete_docs(doc_ids, index):
            self.assertEqual(index, exp_services.SEARCH_INDEX_EXPLORATIONS)
            self.assertEqual(doc_ids, [self.EXP_ID])

        delete_docs_swap = self.swap(
            search_services, 'delete_documents_from_index', mock_delete_docs)

        with delete_docs_swap:
            exp_services.delete_exploration(self.owner_id, self.EXP_ID)

    def test_no_errors_are_raised_when_creating_default_exploration(self):
        exploration = exp_domain.Exploration.create_default_exploration(
            self.EXP_ID)
        exp_services.save_new_exploration(self.owner_id, exploration)

    def test_that_default_exploration_fails_strict_validation(self):
        exploration = exp_domain.Exploration.create_default_exploration(
            self.EXP_ID)
        with self.assertRaisesRegexp(
            utils.ValidationError,
            'This state does not have any interaction specified.'
            ):
            exploration.validate(strict=True)

    def test_save_and_retrieve_exploration(self):
        self.save_new_valid_exploration(self.EXP_ID, self.owner_id)
        exp_services.update_exploration(
            self.owner_id, self.EXP_ID, [exp_domain.ExplorationChange({
                'cmd': exp_domain.CMD_EDIT_EXPLORATION_PROPERTY,
                'property_name': 'param_specs',
                'new_value': {
                    'theParameter':
                        param_domain.ParamSpec('UnicodeString').to_dict()
                }
            })],
            '')

        retrieved_exploration = exp_services.get_exploration_by_id(self.EXP_ID)
        self.assertEqual(retrieved_exploration.title, 'A title')
        self.assertEqual(retrieved_exploration.category, 'A category')
        self.assertEqual(len(retrieved_exploration.states), 1)
        self.assertEqual(len(retrieved_exploration.param_specs), 1)
        self.assertEqual(
            retrieved_exploration.param_specs.keys()[0], 'theParameter')

    def test_save_and_retrieve_exploration_summary(self):
        self.save_new_valid_exploration(self.EXP_ID, self.owner_id)

        # Change param spec.
        exp_services.update_exploration(
            self.owner_id, self.EXP_ID, [exp_domain.ExplorationChange({
                'cmd': exp_domain.CMD_EDIT_EXPLORATION_PROPERTY,
                'property_name': 'param_specs',
                'new_value': {
                    'theParameter':
                        param_domain.ParamSpec('UnicodeString').to_dict()
                }
            })], '')

        # Change title and category.
        exp_services.update_exploration(
            self.owner_id, self.EXP_ID, [exp_domain.ExplorationChange({
                'cmd': exp_domain.CMD_EDIT_EXPLORATION_PROPERTY,
                'property_name': 'title',
                'new_value': 'A new title'
            }), exp_domain.ExplorationChange({
                'cmd': exp_domain.CMD_EDIT_EXPLORATION_PROPERTY,
                'property_name': 'category',
                'new_value': 'A new category'
            })], 'Change title and category')

        retrieved_exp_summary = exp_services.get_exploration_summary_by_id(
            self.EXP_ID)

        self.assertEqual(retrieved_exp_summary.title, 'A new title')
        self.assertEqual(retrieved_exp_summary.category, 'A new category')
        self.assertEqual(retrieved_exp_summary.contributor_ids, [self.owner_id])

    def test_update_exploration_by_migration_bot(self):
        self.save_new_valid_exploration(
            self.EXP_ID, self.owner_id, end_state_name='end')
        rights_manager.publish_exploration(self.owner, self.EXP_ID)

        exp_services.update_exploration(
            feconf.MIGRATION_BOT_USER_ID, self.EXP_ID, [
                exp_domain.ExplorationChange({
                    'cmd': 'edit_exploration_property',
                    'property_name': 'title',
                    'new_value': 'New title'
                })], 'Did migration.')


class LoadingAndDeletionOfExplorationDemosTest(ExplorationServicesUnitTests):

    def test_loading_and_validation_and_deletion_of_demo_explorations(self):
        """Test loading, validation and deletion of the demo explorations."""
        self.assertEqual(
            exp_models.ExplorationModel.get_exploration_count(), 0)

        demo_exploration_ids = feconf.DEMO_EXPLORATIONS.keys()
        self.assertGreaterEqual(
            len(demo_exploration_ids), 1,
            msg='There must be at least one demo exploration.')

        for exp_id in demo_exploration_ids:
            start_time = datetime.datetime.utcnow()

            with self.swap(
                html_validation_service, 'get_filename_with_dimensions',
                mock_get_filename_with_dimensions):
                exp_services.load_demo(exp_id)
                exploration = exp_services.get_exploration_by_id(exp_id)
            warnings = exploration.validate(strict=True)
            if warnings:
                raise Exception(warnings)

            duration = datetime.datetime.utcnow() - start_time
            processing_time = duration.seconds + duration.microseconds / 1E6
            self.log_line(
                'Loaded and validated exploration %s (%.2f seconds)' %
                (exploration.title.encode('utf-8'), processing_time))

        self.assertEqual(
            exp_models.ExplorationModel.get_exploration_count(),
            len(demo_exploration_ids))

        for exp_id in demo_exploration_ids:
            exp_services.delete_demo(exp_id)
        self.assertEqual(
            exp_models.ExplorationModel.get_exploration_count(), 0)


class ExplorationYamlImportingTests(test_utils.GenericTestBase):
    """Tests for loading explorations using imported YAML."""
    EXP_ID = 'exp_id0'
    DEMO_EXP_ID = '0'
    TEST_ASSET_PATH = 'test_asset.file'
    TEST_ASSET_CONTENT = 'Hello Oppia'

    INTRO_AUDIO_FILE = 'introduction_state.mp3'
    ANSWER_GROUP_AUDIO_FILE = 'correct_answer_feedback.mp3'
    DEFAULT_OUTCOME_AUDIO_FILE = 'unknown_answer_feedback.mp3'
    HINT_AUDIO_FILE = 'answer_hint.mp3'
    SOLUTION_AUDIO_FILE = 'answer_solution.mp3'

    YAML_WITH_AUDIO_TRANSLATIONS = ("""author_notes: ''
auto_tts_enabled: true
blurb: ''
category: Category
correctness_feedback_enabled: false
init_state_name: Introduction
language_code: en
objective: ''
param_changes: []
param_specs: {}
schema_version: 23
states:
  Introduction:
    classifier_model_id: null
    content:
      audio_translations:
        en:
            filename: %s
            file_size_bytes: 99999
            needs_update: false
      html: ''
    interaction:
      answer_groups:
      - outcome:
          dest: New state
          feedback:
            audio_translations:
                en:
                    filename: %s
                    file_size_bytes: 99999
                    needs_update: false
            html: Correct!
          labelled_as_correct: false
          missing_prerequisite_skill_id: null
          param_changes: []
          refresher_exploration_id: null
        rule_specs:
        - inputs:
            x: InputString
          rule_type: Equals
      confirmed_unclassified_answers: []
      customization_args: {}
      default_outcome:
        dest: Introduction
        feedback:
          audio_translations:
            en:
                filename: %s
                file_size_bytes: 99999
                needs_update: false
          html: ''
        labelled_as_correct: false
        missing_prerequisite_skill_id: null
        param_changes: []
        refresher_exploration_id: null
      hints:
        - hint_content:
            html: hint one,
            audio_translations:
                en:
                    filename: %s
                    file_size_bytes: 99999
                    needs_update: false
      id: TextInput
      solution:
        answer_is_exclusive: false
        correct_answer: helloworld!
        explanation:
            html: hello_world is a string
            audio_translations:
                en:
                    filename: %s
                    file_size_bytes: 99999
                    needs_update: false
    param_changes: []
  New state:
    classifier_model_id: null
    content:
      audio_translations: {}
      html: ''
    interaction:
      answer_groups: []
      confirmed_unclassified_answers: []
      customization_args: {}
      default_outcome:
        dest: New state
        feedback:
          audio_translations: {}
          html: ''
        labelled_as_correct: false
        missing_prerequisite_skill_id: null
        param_changes: []
        refresher_exploration_id: null
      hints: []
      id: null
      solution: null
    param_changes: []
states_schema_version: 18
tags: []
title: Title
""") % (
    INTRO_AUDIO_FILE, ANSWER_GROUP_AUDIO_FILE, DEFAULT_OUTCOME_AUDIO_FILE,
    HINT_AUDIO_FILE, SOLUTION_AUDIO_FILE)

    def setUp(self):
        super(ExplorationYamlImportingTests, self).setUp()
        self.signup(self.OWNER_EMAIL, self.OWNER_USERNAME)
        self.owner_id = self.get_user_id_from_email(self.OWNER_EMAIL)

    def test_loading_recent_yaml_loads_exploration_for_user(self):
        exp_services.save_new_exploration_from_yaml_and_assets(
            self.owner_id, self.SAMPLE_YAML_CONTENT, self.EXP_ID, [])
        exp = exp_services.get_exploration_by_id(self.EXP_ID)
        self.assertEqual(exp.to_yaml(), self.SAMPLE_YAML_CONTENT)

    def test_loading_recent_yaml_does_not_default_exp_title_category(self):
        exp_services.save_new_exploration_from_yaml_and_assets(
            self.owner_id, self.SAMPLE_YAML_CONTENT, self.EXP_ID, [])
        exp = exp_services.get_exploration_by_id(self.EXP_ID)
        self.assertNotEqual(exp.title, feconf.DEFAULT_EXPLORATION_TITLE)
        self.assertNotEqual(exp.category, feconf.DEFAULT_EXPLORATION_CATEGORY)

    def test_loading_exploration_from_yaml_does_not_override_existing_id(self):
        # Load a a demo exploration.
        exp_services.load_demo(self.DEMO_EXP_ID)

        # Override the demo exploration using the import method.
        exp_services.save_new_exploration_from_yaml_and_assets(
            self.owner_id, self.SAMPLE_YAML_CONTENT, self.DEMO_EXP_ID, [])

        # The demo exploration should not have been overwritten.
        exp = exp_services.get_exploration_by_id(self.DEMO_EXP_ID)
        self.assertNotEqual(exp.to_yaml(), self.SAMPLE_YAML_CONTENT)

    def test_loading_untitled_yaml_defaults_exploration_title_category(self):
        exp_services.save_new_exploration_from_yaml_and_assets(
            self.owner_id, self.SAMPLE_UNTITLED_YAML_CONTENT, self.EXP_ID, [])
        exp = exp_services.get_exploration_by_id(self.EXP_ID)
        self.assertEqual(exp.title, feconf.DEFAULT_EXPLORATION_TITLE)
        self.assertEqual(exp.category, feconf.DEFAULT_EXPLORATION_CATEGORY)

    def test_loading_old_yaml_migrates_exp_to_latest_schema_version(self):
        exp_services.save_new_exploration_from_yaml_and_assets(
            self.owner_id, self.SAMPLE_UNTITLED_YAML_CONTENT, self.EXP_ID, [])
        exp = exp_services.get_exploration_by_id(self.EXP_ID)
        self.assertEqual(
            exp.states_schema_version,
            feconf.CURRENT_STATES_SCHEMA_VERSION)

    def test_loading_yaml_with_assets_loads_assets_from_filesystem(self):
        test_asset = (self.TEST_ASSET_PATH, self.TEST_ASSET_CONTENT)
        exp_services.save_new_exploration_from_yaml_and_assets(
            self.owner_id, self.SAMPLE_YAML_CONTENT, self.EXP_ID, [test_asset])

        fs = fs_domain.AbstractFileSystem(
            fs_domain.ExplorationFileSystem('exploration/%s' % self.EXP_ID))
        self.assertEqual(fs.get(self.TEST_ASSET_PATH), self.TEST_ASSET_CONTENT)

    def test_can_load_yaml_with_audio_translations(self):
        exp_services.save_new_exploration_from_yaml_and_assets(
            self.owner_id, self.YAML_WITH_AUDIO_TRANSLATIONS, self.EXP_ID, [])
        exp = exp_services.get_exploration_by_id(self.EXP_ID)

        state = exp.states[exp.init_state_name]
        interaction = state.interaction
        content_id = state.content.content_id
        content_translations = (
            state.content_ids_to_audio_translations[content_id])
        feedback_id = interaction.answer_groups[0].outcome.feedback.content_id
        answer_group_translations = (
            state.content_ids_to_audio_translations[feedback_id])
        default_outcome_id = interaction.default_outcome.feedback.content_id
        default_outcome_translations = (
            state.content_ids_to_audio_translations[default_outcome_id])
        hint_id = interaction.hints[0].hint_content.content_id
        hint_translations = state.content_ids_to_audio_translations[hint_id]
        solution_id = interaction.solution.explanation.content_id
        solution_translations = (
            state.content_ids_to_audio_translations[solution_id])

        self.assertEqual(
            content_translations['en'].filename, self.INTRO_AUDIO_FILE)
        self.assertEqual(
            answer_group_translations['en'].filename,
            self.ANSWER_GROUP_AUDIO_FILE)
        self.assertEqual(
            default_outcome_translations['en'].filename,
            self.DEFAULT_OUTCOME_AUDIO_FILE)
        self.assertEqual(
            hint_translations['en'].filename, self.HINT_AUDIO_FILE)
        self.assertEqual(
            solution_translations['en'].filename, self.SOLUTION_AUDIO_FILE)

    def test_can_load_yaml_with_stripped_audio_translations(self):
        exp_services.save_new_exploration_from_yaml_and_assets(
            self.owner_id, self.YAML_WITH_AUDIO_TRANSLATIONS, self.EXP_ID, [],
            strip_audio_translations=True)
        exp = exp_services.get_exploration_by_id(self.EXP_ID)

        state = exp.states[exp.init_state_name]
        interaction = state.interaction
        content_id = state.content.content_id
        content_translations = (
            state.content_ids_to_audio_translations[content_id])
        feedback_id = interaction.answer_groups[0].outcome.feedback.content_id
        answer_group_translations = (
            state.content_ids_to_audio_translations[feedback_id])
        default_outcome_id = interaction.default_outcome.feedback.content_id
        default_outcome_translations = (
            state.content_ids_to_audio_translations[default_outcome_id])
        hint_id = interaction.hints[0].hint_content.content_id
        hint_translations = state.content_ids_to_audio_translations[hint_id]
        solution_id = interaction.solution.explanation.content_id
        solution_translations = (
            state.content_ids_to_audio_translations[solution_id])
        self.assertEqual(content_translations, {})
        self.assertEqual(answer_group_translations, {})
        self.assertEqual(default_outcome_translations, {})
        self.assertEqual(hint_translations, {})
        self.assertEqual(solution_translations, {})


class GetImageFilenamesFromExplorationTests(ExplorationServicesUnitTests):

    def test_get_image_filenames_from_exploration(self):
        exploration = exp_domain.Exploration.create_default_exploration(
            'eid', title='title', category='category')
        exploration.add_states(['state1', 'state2', 'state3'])
        state1 = exploration.states['state1']
        state2 = exploration.states['state2']
        state3 = exploration.states['state3']
        content1_dict = {
            'content_id': 'content',
            'html': (
                '<blockquote>Hello, this is state1</blockquote><p>'
                '<oppia-noninteractive-image filepath-with-value='
                '"&amp;quot;s1Content.png&amp;quot;" caption-with-value='
                '"&amp;quot;&amp;quot;" alt-with-value="&amp;quot;&amp;quot;">'
                '</oppia-noninteractive-image></p>')
        }
        content2_dict = {
            'content_id': 'content',
            'html': '<pre>Hello, this is state2</pre>'
        }
        content3_dict = {
            'content_id': 'content',
            'html': '<p>Hello, this is state3</p>'
        }
        state1.update_content(content1_dict)
        state2.update_content(content2_dict)
        state3.update_content(content3_dict)

        state1.update_interaction_id('ImageClickInput')
        state2.update_interaction_id('MultipleChoiceInput')
        state3.update_interaction_id('ItemSelectionInput')

        customization_args_dict1 = {
            'highlightRegionsOnHover': {'value': True},
            'imageAndRegions': {
                'value': {
                    'imagePath': 's1ImagePath.png',
                    'labeledRegions': [{
                        'label': 'classdef',
                        'region': {
                            'area': [
                                [0.004291845493562232, 0.004692192192192192],
                                [0.40987124463519314, 0.05874624624624625]
                            ],
                            'regionType': 'Rectangle'
                        }
                    }]
                }
            }
        }
        customization_args_dict2 = {
            'choices': {'value': [
                (
                    '<p>This is value1 for MultipleChoice'
                    '<oppia-noninteractive-image filepath-with-value='
                    '"&amp;quot;s2Choice1.png&amp;quot;" caption-with-value='
                    '"&amp;quot;&amp;quot;" alt-with-value='
                    '"&amp;quot;&amp;quot;"></oppia-noninteractive-image></p>'
                ),
                (
                    '<p>This is value2 for MultipleChoice'
                    '<oppia-noninteractive-image filepath-with-value='
                    '"&amp;quot;s2Choice2.png&amp;quot;" caption-with-value='
                    '"&amp;quot;&amp;quot;" alt-with-value='
                    '"&amp;quot;&amp;quot;"></oppia-noninteractive-image>'
                    '</p></p>')
            ]}
        }
        customization_args_dict3 = {
            'choices': {'value': [
                (
                    '<p>This is value1 for ItemSelection'
                    '<oppia-noninteractive-image filepath-with-value='
                    '"&amp;quot;s3Choice1.png&amp;quot;" caption-with-value='
                    '"&amp;quot;&amp;quot;" alt-with-value='
                    '"&amp;quot;&amp;quot;"></oppia-noninteractive-image>'
                    '</p>'),
                (
                    '<p>This is value2 for ItemSelection'
                    '<oppia-noninteractive-image filepath-with-value='
                    '"&amp;quot;s3Choice2.png&amp;quot;" caption-with-value='
                    '"&amp;quot;&amp;quot;" alt-with-value='
                    '"&amp;quot;&amp;quot;"></oppia-noninteractive-image>'
                    '</p>'),
                (
                    '<p>This is value3 for ItemSelection'
                    '<oppia-noninteractive-image filepath-with-value='
                    '"&amp;quot;s3Choice3.png&amp;quot;" caption-with-value='
                    '"&amp;quot;&amp;quot;" alt-with-value='
                    '"&amp;quot;&amp;quot;"></oppia-noninteractive-image>'
                    '</p>')
            ]}
        }
        state1.update_interaction_customization_args(customization_args_dict1)
        state2.update_interaction_customization_args(customization_args_dict2)
        state3.update_interaction_customization_args(customization_args_dict3)

        default_outcome_dict1 = {
            'dest': 'state2',
            'feedback': {
                'content_id': 'default_outcome',
                'html': '<p>Default outcome for state1</p>'
            },
            'param_changes': [],
            'labelled_as_correct': False,
            'refresher_exploration_id': None,
            'missing_prerequisite_skill_id': None
        }
        state1.update_interaction_default_outcome(default_outcome_dict1)

        hint_list2 = [{
            'hint_content': {
                'content_id': 'hint_1',
                'html': (
                    '<p>Hello, this is html1 for state2'
                    '<oppia-noninteractive-image filepath-with-value="'
                    '&amp;quot;s2Hint1.png&amp;quot;" caption-with-value='
                    '"&amp;quot;&amp;quot;" alt-with-value='
                    '"&amp;quot;&amp;quot;"></oppia-noninteractive-image>'
                    '</p>')
            }
        }, {
            'hint_content': {
                'content_id': 'hint_2',
                'html': '<p>Hello, this is html2 for state2</p>'
            }
        }]
        state2.update_interaction_hints(hint_list2)

        answer_group_list2 = [{
            'rule_specs': [{
                'rule_type': 'Equals',
                'inputs': {'x': 0}
            }, {
                'rule_type': 'Equals',
                'inputs': {'x': 1}
            }],
            'outcome': {
                'dest': 'state1',
                'feedback': {
                    'content_id': 'feedback_1',
                    'html': (
                        '<p>Outcome1 for state2<oppia-noninteractive-image'
                        ' filepath-with-value='
                        '"&amp;quot;s2AnswerGroup.png&amp;quot;"'
                        ' caption-with-value="&amp;quot;&amp;quot;"'
                        ' alt-with-value="&amp;quot;&amp;quot;">'
                        '</oppia-noninteractive-image></p>')
                },
                'param_changes': [],
                'labelled_as_correct': False,
                'refresher_exploration_id': None,
                'missing_prerequisite_skill_id': None
            },
            'training_data': [],
            'tagged_misconception_id': None
        }, {
            'rule_specs': [{
                'rule_type': 'Equals',
                'inputs': {'x': 0}
            }],
            'outcome': {
                'dest': 'state3',
                'feedback': {
                    'content_id': 'feedback_2',
                    'html': '<p>Outcome2 for state2</p>'
                },
                'param_changes': [],
                'labelled_as_correct': False,
                'refresher_exploration_id': None,
                'missing_prerequisite_skill_id': None
            },
            'training_data': [],
            'tagged_misconception_id': None
        }]
        answer_group_list3 = [{
            'rule_specs': [{
                'rule_type': 'Equals',
                'inputs': {'x': [
                    (
                        '<p>This is value1 for ItemSelection'
                        '<oppia-noninteractive-image filepath-with-value='
                        '"&amp;quot;s3Choice1.png&amp;quot;"'
                        ' caption-with-value="&amp;quot;&amp;quot;" '
                        'alt-with-value="&amp;quot;&amp;quot;">'
                        '</oppia-noninteractive-image></p>')
                ]}
            }, {
                'rule_type': 'Equals',
                'inputs': {'x': [
                    (
                        '<p>This is value3 for ItemSelection'
                        '<oppia-noninteractive-image filepath-with-value='
                        '"&amp;quot;s3Choice3.png&amp;quot;"'
                        ' caption-with-value="&amp;quot;&amp;quot;" '
                        'alt-with-value="&amp;quot;&amp;quot;">'
                        '</oppia-noninteractive-image></p>')
                ]}
            }],
            'outcome': {
                'dest': 'state1',
                'feedback': {
                    'content_id': 'feedback_1',
                    'html': '<p>Outcome for state3</p>'
                },
                'param_changes': [],
                'labelled_as_correct': False,
                'refresher_exploration_id': None,
                'missing_prerequisite_skill_id': None
            },
            'training_data': [],
            'tagged_misconception_id': None
        }]
        state2.update_interaction_answer_groups(answer_group_list2)
        state3.update_interaction_answer_groups(answer_group_list3)

        filenames = (
            exp_services.get_image_filenames_from_exploration(exploration))
        expected_output = ['s1ImagePath.png', 's1Content.png', 's2Choice1.png',
                           's2Choice2.png', 's3Choice1.png', 's3Choice2.png',
                           's3Choice3.png', 's2Hint1.png',
                           's2AnswerGroup.png']
        self.assertEqual(len(filenames), len(expected_output))
        for filename in expected_output:
            self.assertIn(filename, filenames)


class SaveOriginalAndCompressedVersionsOfImageTests(
        ExplorationServicesUnitTests):
    """Test for saving the three versions of the image file."""

    EXPLORATION_ID = 'exp_id'
    FILENAME = 'image.png'
    COMPRESSED_IMAGE_FILENAME = 'image_compressed.png'
    MICRO_IMAGE_FILENAME = 'image_micro.png'
    USER = 'ADMIN'

    def test_save_original_and_compressed_versions_of_image(self):
        with open(os.path.join(feconf.TESTS_DATA_DIR, 'img.png')) as f:
            original_image_content = f.read()
        fs = fs_domain.AbstractFileSystem(
            fs_domain.ExplorationFileSystem(
                'exploration/%s' % self.EXPLORATION_ID))
        self.assertEqual(fs.isfile(self.FILENAME), False)
        self.assertEqual(fs.isfile(self.COMPRESSED_IMAGE_FILENAME), False)
        self.assertEqual(fs.isfile(self.MICRO_IMAGE_FILENAME), False)
        exp_services.save_original_and_compressed_versions_of_image(
            self.USER, self.FILENAME, self.EXPLORATION_ID,
            original_image_content)
        self.assertEqual(fs.isfile(self.FILENAME), True)
        self.assertEqual(fs.isfile(self.COMPRESSED_IMAGE_FILENAME), True)
        self.assertEqual(fs.isfile(self.MICRO_IMAGE_FILENAME), True)


# pylint: disable=protected-access
class ZipFileExportUnitTests(ExplorationServicesUnitTests):
    """Test export methods for explorations represented as zip files."""

    SAMPLE_YAML_CONTENT = ("""author_notes: ''
auto_tts_enabled: true
blurb: ''
category: A category
correctness_feedback_enabled: false
init_state_name: %s
language_code: en
objective: The objective
param_changes: []
param_specs: {}
schema_version: %d
states:
  %s:
    classifier_model_id: null
    content:
      content_id: content
      html: ''
    content_ids_to_audio_translations:
      content: {}
      default_outcome: {}
    interaction:
      answer_groups: []
      confirmed_unclassified_answers: []
      customization_args:
        placeholder:
          value: ''
        rows:
          value: 1
      default_outcome:
        dest: %s
        feedback:
          content_id: default_outcome
          html: ''
        labelled_as_correct: false
        missing_prerequisite_skill_id: null
        param_changes: []
        refresher_exploration_id: null
      hints: []
      id: TextInput
      solution: null
    param_changes: []
  New state:
    classifier_model_id: null
    content:
      content_id: content
      html: ''
    content_ids_to_audio_translations:
      content: {}
      default_outcome: {}
    interaction:
      answer_groups: []
      confirmed_unclassified_answers: []
      customization_args:
        placeholder:
          value: ''
        rows:
          value: 1
      default_outcome:
        dest: New state
        feedback:
          content_id: default_outcome
          html: ''
        labelled_as_correct: false
        missing_prerequisite_skill_id: null
        param_changes: []
        refresher_exploration_id: null
      hints: []
      id: TextInput
      solution: null
    param_changes: []
states_schema_version: %d
tags: []
title: A title
""" % (
    feconf.DEFAULT_INIT_STATE_NAME,
    exp_domain.Exploration.CURRENT_EXP_SCHEMA_VERSION,
    feconf.DEFAULT_INIT_STATE_NAME,
    feconf.DEFAULT_INIT_STATE_NAME,
    feconf.CURRENT_STATES_SCHEMA_VERSION))

    UPDATED_YAML_CONTENT = ("""author_notes: ''
auto_tts_enabled: true
blurb: ''
category: A category
correctness_feedback_enabled: false
init_state_name: %s
language_code: en
objective: The objective
param_changes: []
param_specs: {}
schema_version: %d
states:
  %s:
    classifier_model_id: null
    content:
      content_id: content
      html: ''
    content_ids_to_audio_translations:
      content: {}
      default_outcome: {}
    interaction:
      answer_groups: []
      confirmed_unclassified_answers: []
      customization_args:
        placeholder:
          value: ''
        rows:
          value: 1
      default_outcome:
        dest: %s
        feedback:
          content_id: default_outcome
          html: ''
        labelled_as_correct: false
        missing_prerequisite_skill_id: null
        param_changes: []
        refresher_exploration_id: null
      hints: []
      id: TextInput
      solution: null
    param_changes: []
  Renamed state:
    classifier_model_id: null
    content:
      content_id: content
      html: ''
    content_ids_to_audio_translations:
      content: {}
      default_outcome: {}
    interaction:
      answer_groups: []
      confirmed_unclassified_answers: []
      customization_args:
        placeholder:
          value: ''
        rows:
          value: 1
      default_outcome:
        dest: Renamed state
        feedback:
          content_id: default_outcome
          html: ''
        labelled_as_correct: false
        missing_prerequisite_skill_id: null
        param_changes: []
        refresher_exploration_id: null
      hints: []
      id: TextInput
      solution: null
    param_changes: []
states_schema_version: %d
tags: []
title: A title
""" % (
    feconf.DEFAULT_INIT_STATE_NAME,
    exp_domain.Exploration.CURRENT_EXP_SCHEMA_VERSION,
    feconf.DEFAULT_INIT_STATE_NAME,
    feconf.DEFAULT_INIT_STATE_NAME,
    feconf.CURRENT_STATES_SCHEMA_VERSION))

    def test_export_to_zip_file(self):
        """Test the export_to_zip_file() method."""
        exploration = self.save_new_valid_exploration(
            self.EXP_ID, self.owner_id, objective='The objective')
        init_state = exploration.states[exploration.init_state_name]
        init_interaction = init_state.interaction
        init_interaction.default_outcome.dest = exploration.init_state_name
        exploration.add_states(['New state'])
        exploration.states['New state'].update_interaction_id('TextInput')
        exp_services._save_exploration(self.owner_id, exploration, '', [])

        zip_file_output = exp_services.export_to_zip_file(self.EXP_ID)
        zf = zipfile.ZipFile(StringIO.StringIO(zip_file_output))

        self.assertEqual(zf.namelist(), ['A title.yaml'])
        self.assertEqual(
            zf.open('A title.yaml').read(), self.SAMPLE_YAML_CONTENT)

    def test_export_to_zip_file_with_assets(self):
        """Test exporting an exploration with assets to a zip file."""
        exploration = self.save_new_valid_exploration(
            self.EXP_ID, self.owner_id, objective='The objective')
        init_state = exploration.states[exploration.init_state_name]
        init_interaction = init_state.interaction
        init_interaction.default_outcome.dest = exploration.init_state_name
        exploration.add_states(['New state'])
        exploration.states['New state'].update_interaction_id('TextInput')
        exp_services._save_exploration(self.owner_id, exploration, '', [])

        with open(os.path.join(feconf.TESTS_DATA_DIR, 'img.png')) as f:
            raw_image = f.read()
        fs = fs_domain.AbstractFileSystem(
            fs_domain.ExplorationFileSystem('exploration/%s' % self.EXP_ID))
        fs.commit(self.owner_id, 'abc.png', raw_image)

        zip_file_output = exp_services.export_to_zip_file(self.EXP_ID)
        zf = zipfile.ZipFile(StringIO.StringIO(zip_file_output))

        self.assertEqual(zf.namelist(), ['A title.yaml', 'assets/abc.png'])
        self.assertEqual(
            zf.open('A title.yaml').read(), self.SAMPLE_YAML_CONTENT)
        self.assertEqual(zf.open('assets/abc.png').read(), raw_image)

    def test_export_by_versions(self):
        """Test export_to_zip_file() for different versions."""
        exploration = self.save_new_valid_exploration(
            self.EXP_ID, self.owner_id, objective='The objective')
        self.assertEqual(exploration.version, 1)

        init_state = exploration.states[exploration.init_state_name]
        init_interaction = init_state.interaction
        init_interaction.default_outcome.dest = exploration.init_state_name
        change_list = [exp_domain.ExplorationChange({
            'cmd': exp_domain.CMD_ADD_STATE,
            'state_name': 'New state'
        }), exp_domain.ExplorationChange({
            'cmd': exp_domain.CMD_EDIT_STATE_PROPERTY,
            'state_name': 'New state',
            'property_name': exp_domain.STATE_PROPERTY_INTERACTION_ID,
            'new_value': 'TextInput'
        })]
        with open(os.path.join(feconf.TESTS_DATA_DIR, 'img.png')) as f:
            raw_image = f.read()
        fs = fs_domain.AbstractFileSystem(
            fs_domain.ExplorationFileSystem('exploration/%s' % self.EXP_ID))
        fs.commit(self.owner_id, 'abc.png', raw_image)
        exp_services.update_exploration(
            self.owner_id, exploration.id, change_list, '')
        exploration = exp_services.get_exploration_by_id(self.EXP_ID)
        self.assertEqual(exploration.version, 2)

        change_list = [exp_domain.ExplorationChange({
            'cmd': exp_domain.CMD_RENAME_STATE,
            'old_state_name': 'New state',
            'new_state_name': 'Renamed state'
        })]
        exp_services.update_exploration(
            self.owner_id, exploration.id, change_list, '')
        exploration = exp_services.get_exploration_by_id(self.EXP_ID)
        self.assertEqual(exploration.version, 3)

        # Download version 2.
        zip_file_output = exp_services.export_to_zip_file(
            self.EXP_ID, version=2)
        zf = zipfile.ZipFile(StringIO.StringIO(zip_file_output))
        self.assertEqual(
            zf.open('A title.yaml').read(), self.SAMPLE_YAML_CONTENT)

        # Download version 3.
        zip_file_output = exp_services.export_to_zip_file(
            self.EXP_ID, version=3)
        zf = zipfile.ZipFile(StringIO.StringIO(zip_file_output))
        self.assertEqual(
            zf.open('A title.yaml').read(), self.UPDATED_YAML_CONTENT)


class YAMLExportUnitTests(ExplorationServicesUnitTests):
    """Test export methods for explorations represented as a dict whose keys
    are state names and whose values are YAML strings representing the state's
    contents.
    """
    _SAMPLE_INIT_STATE_CONTENT = ("""classifier_model_id: null
content:
  content_id: content
  html: ''
content_ids_to_audio_translations:
  content: {}
  default_outcome: {}
interaction:
  answer_groups: []
  confirmed_unclassified_answers: []
  customization_args:
    placeholder:
      value: ''
    rows:
      value: 1
  default_outcome:
    dest: %s
    feedback:
      content_id: default_outcome
      html: ''
    labelled_as_correct: false
    missing_prerequisite_skill_id: null
    param_changes: []
    refresher_exploration_id: null
  hints: []
  id: TextInput
  solution: null
param_changes: []
""") % (feconf.DEFAULT_INIT_STATE_NAME)

    SAMPLE_EXPORTED_DICT = {
        feconf.DEFAULT_INIT_STATE_NAME: _SAMPLE_INIT_STATE_CONTENT,
        'New state': ("""classifier_model_id: null
content:
  content_id: content
  html: ''
content_ids_to_audio_translations:
  content: {}
  default_outcome: {}
interaction:
  answer_groups: []
  confirmed_unclassified_answers: []
  customization_args:
    placeholder:
      value: ''
    rows:
      value: 1
  default_outcome:
    dest: New state
    feedback:
      content_id: default_outcome
      html: ''
    labelled_as_correct: false
    missing_prerequisite_skill_id: null
    param_changes: []
    refresher_exploration_id: null
  hints: []
  id: TextInput
  solution: null
param_changes: []
""")
    }

    UPDATED_SAMPLE_DICT = {
        feconf.DEFAULT_INIT_STATE_NAME: _SAMPLE_INIT_STATE_CONTENT,
        'Renamed state': ("""classifier_model_id: null
content:
  content_id: content
  html: ''
content_ids_to_audio_translations:
  content: {}
  default_outcome: {}
interaction:
  answer_groups: []
  confirmed_unclassified_answers: []
  customization_args:
    placeholder:
      value: ''
    rows:
      value: 1
  default_outcome:
    dest: Renamed state
    feedback:
      content_id: default_outcome
      html: ''
    labelled_as_correct: false
    missing_prerequisite_skill_id: null
    param_changes: []
    refresher_exploration_id: null
  hints: []
  id: TextInput
  solution: null
param_changes: []
""")
    }

    def test_export_to_dict(self):
        """Test the export_to_dict() method."""
        exploration = self.save_new_valid_exploration(
            self.EXP_ID, self.owner_id, objective='The objective')
        init_state = exploration.states[exploration.init_state_name]
        init_interaction = init_state.interaction
        init_interaction.default_outcome.dest = exploration.init_state_name
        exploration.add_states(['New state'])
        exploration.states['New state'].update_interaction_id('TextInput')
        exp_services._save_exploration(self.owner_id, exploration, '', [])

        dict_output = exp_services.export_states_to_yaml(self.EXP_ID, width=50)

        self.assertEqual(dict_output, self.SAMPLE_EXPORTED_DICT)

    def test_export_by_versions(self):
        """Test export_to_dict() for different versions."""
        exploration = self.save_new_valid_exploration(
            self.EXP_ID, self.owner_id)
        self.assertEqual(exploration.version, 1)

        init_state = exploration.states[exploration.init_state_name]
        init_interaction = init_state.interaction
        init_interaction.default_outcome.dest = exploration.init_state_name
        change_list = [exp_domain.ExplorationChange({
            'cmd': exp_domain.CMD_ADD_STATE,
            'state_name': 'New state'
        }), exp_domain.ExplorationChange({
            'cmd': exp_domain.CMD_EDIT_STATE_PROPERTY,
            'state_name': 'New state',
            'property_name': exp_domain.STATE_PROPERTY_INTERACTION_ID,
            'new_value': 'TextInput'
        })]
        exploration.objective = 'The objective'
        with open(os.path.join(feconf.TESTS_DATA_DIR, 'img.png')) as f:
            raw_image = f.read()
        fs = fs_domain.AbstractFileSystem(
            fs_domain.ExplorationFileSystem('exploration/%s' % self.EXP_ID))
        fs.commit(self.owner_id, 'abc.png', raw_image)
        exp_services.update_exploration(
            self.owner_id, exploration.id, change_list, '')
        exploration = exp_services.get_exploration_by_id(self.EXP_ID)
        self.assertEqual(exploration.version, 2)

        change_list = [exp_domain.ExplorationChange({
            'cmd': exp_domain.CMD_RENAME_STATE,
            'old_state_name': 'New state',
            'new_state_name': 'Renamed state'
        })]
        exp_services.update_exploration(
            self.owner_id, exploration.id, change_list, '')
        exploration = exp_services.get_exploration_by_id(self.EXP_ID)
        self.assertEqual(exploration.version, 3)

        # Download version 2.
        dict_output = exp_services.export_states_to_yaml(
            self.EXP_ID, version=2, width=50)
        self.assertEqual(dict_output, self.SAMPLE_EXPORTED_DICT)

        # Download version 3.
        dict_output = exp_services.export_states_to_yaml(
            self.EXP_ID, version=3, width=50)
        self.assertEqual(dict_output, self.UPDATED_SAMPLE_DICT)


def _get_change_list(state_name, property_name, new_value):
    """Generates a change list for a single state change."""
    return [exp_domain.ExplorationChange({
        'cmd': exp_domain.CMD_EDIT_STATE_PROPERTY,
        'state_name': state_name,
        'property_name': property_name,
        'new_value': new_value
    })]


class UpdateStateTests(ExplorationServicesUnitTests):
    """Test updating a single state."""

    def setUp(self):
        super(UpdateStateTests, self).setUp()
        exploration = self.save_new_valid_exploration(
            self.EXP_ID, self.owner_id)

        self.init_state_name = exploration.init_state_name

        self.param_changes = [{
            'customization_args': {
                'list_of_values': ['1', '2'], 'parse_with_jinja': False
            },
            'name': 'myParam',
            'generator_id': 'RandomSelector'
        }]
        # List of answer groups to add into an interaction.
        self.interaction_answer_groups = [{
            'rule_specs': [{
                'rule_type': 'Equals',
                'inputs': {'x': 0},
            }],
            'outcome': {
                'dest': self.init_state_name,
                'feedback': {
                    'content_id': 'feedback_1',
                    'html': 'Try again'
                },
                'labelled_as_correct': False,
                'param_changes': [],
                'refresher_exploration_id': None,
                'missing_prerequisite_skill_id': None
            },
            'training_data': [],
            'tagged_misconception_id': None
        }]
        # Default outcome specification for an interaction.
        self.interaction_default_outcome = {
            'dest': self.init_state_name,
            'feedback': {
                'content_id': 'default_outcome',
                'html': '<b>Incorrect</b>'
            },
            'labelled_as_correct': False,
            'param_changes': [],
            'refresher_exploration_id': None,
            'missing_prerequisite_skill_id': None
        }

        self.content_ids_to_audio_translations = {
            'content': {},
            'default_outcome': {},
            'feedback_1': {}
        }

    def test_add_state_cmd(self):
        """ Test adding of states."""
        exploration = exp_services.get_exploration_by_id(self.EXP_ID)

        self.assertNotIn('new state', exploration.states)

        exp_services.update_exploration(
            self.owner_id, self.EXP_ID, [exp_domain.ExplorationChange({
                'cmd': exp_domain.CMD_ADD_STATE,
                'state_name': 'new state',
            })], 'Add state name')

        exploration = exp_services.get_exploration_by_id(self.EXP_ID)
        self.assertIn('new state', exploration.states)

    def test_rename_state_cmd(self):
        """Test updating of state name."""
        exploration = exp_services.get_exploration_by_id(self.EXP_ID)

        self.assertIn(feconf.DEFAULT_INIT_STATE_NAME, exploration.states)

        exp_services.update_exploration(
            self.owner_id, self.EXP_ID, [exp_domain.ExplorationChange({
                'cmd': exp_domain.CMD_RENAME_STATE,
                'old_state_name': feconf.DEFAULT_INIT_STATE_NAME,
                'new_state_name': 'state',
            })], 'Change state name')

        exploration = exp_services.get_exploration_by_id(self.EXP_ID)
        self.assertIn('state', exploration.states)
        self.assertNotIn(feconf.DEFAULT_INIT_STATE_NAME, exploration.states)

    def test_rename_state_cmd_with_unicode(self):
        """Test updating of state name to one that uses unicode characters."""
        exploration = exp_services.get_exploration_by_id(self.EXP_ID)

        self.assertNotIn(u'¡Hola! αβγ', exploration.states)
        self.assertIn(feconf.DEFAULT_INIT_STATE_NAME, exploration.states)

        exp_services.update_exploration(
            self.owner_id, self.EXP_ID, [exp_domain.ExplorationChange({
                'cmd': exp_domain.CMD_RENAME_STATE,
                'old_state_name': feconf.DEFAULT_INIT_STATE_NAME,
                'new_state_name': u'¡Hola! αβγ',
            })], 'Change state name')

        exploration = exp_services.get_exploration_by_id(self.EXP_ID)
        self.assertIn(u'¡Hola! αβγ', exploration.states)
        self.assertNotIn(feconf.DEFAULT_INIT_STATE_NAME, exploration.states)

    def test_delete_state_cmd(self):
        """Test deleting a state name."""
        exploration = exp_services.get_exploration_by_id(self.EXP_ID)

        exp_services.update_exploration(
            self.owner_id, self.EXP_ID, [exp_domain.ExplorationChange({
                'cmd': exp_domain.CMD_ADD_STATE,
                'state_name': 'new state',
            })], 'Add state name')

        exploration = exp_services.get_exploration_by_id(self.EXP_ID)

        self.assertIn('new state', exploration.states)

        exp_services.update_exploration(
            self.owner_id, self.EXP_ID, [exp_domain.ExplorationChange({
                'cmd': exp_domain.CMD_DELETE_STATE,
                'state_name': 'new state',
            })], 'delete state')

        exploration = exp_services.get_exploration_by_id(self.EXP_ID)
        self.assertNotIn('new state', exploration.states)

    def test_update_param_changes(self):
        """Test updating of param_changes."""
        exploration = exp_services.get_exploration_by_id(self.EXP_ID)
        exploration.param_specs = {
            'myParam': param_domain.ParamSpec('UnicodeString')}
        exp_services._save_exploration(self.owner_id, exploration, '', [])
        exp_services.update_exploration(
            self.owner_id, self.EXP_ID, _get_change_list(
                self.init_state_name, 'param_changes', self.param_changes), '')

        exploration = exp_services.get_exploration_by_id(self.EXP_ID)
        param_changes = exploration.init_state.param_changes[0]
        self.assertEqual(param_changes._name, 'myParam')
        self.assertEqual(param_changes._generator_id, 'RandomSelector')
        self.assertEqual(
            param_changes._customization_args,
            {'list_of_values': ['1', '2'], 'parse_with_jinja': False})

    def test_update_invalid_param_changes(self):
        """Check that updates cannot be made to non-existent parameters."""
        with self.assertRaisesRegexp(
            utils.ValidationError,
            r'The parameter with name \'myParam\' .* does not exist .*'
            ):
            exp_services.update_exploration(
                self.owner_id, self.EXP_ID, _get_change_list(
                    self.init_state_name, 'param_changes', self.param_changes),
                '')

    def test_update_invalid_generator(self):
        """Test for check that the generator_id in param_changes exists."""
        exploration = exp_services.get_exploration_by_id(self.EXP_ID)
        exploration.param_specs = {
            'myParam': param_domain.ParamSpec('UnicodeString')}
        exp_services._save_exploration(self.owner_id, exploration, '', [])

        self.param_changes[0]['generator_id'] = 'fake'
        with self.assertRaisesRegexp(
            utils.ValidationError, 'Invalid generator id fake'
            ):
            exp_services.update_exploration(
                self.owner_id, self.EXP_ID,
                _get_change_list(
                    self.init_state_name, 'param_changes', self.param_changes),
                '')

    def test_update_interaction_id(self):
        """Test updating of interaction_id."""
        exp_services.update_exploration(
            self.owner_id, self.EXP_ID, _get_change_list(
                self.init_state_name, exp_domain.STATE_PROPERTY_INTERACTION_ID,
                'MultipleChoiceInput'), '')

        exploration = exp_services.get_exploration_by_id(self.EXP_ID)
        self.assertEqual(
            exploration.init_state.interaction.id, 'MultipleChoiceInput')

    def test_update_interaction_customization_args(self):
        """Test updating of interaction customization_args."""
        exp_services.update_exploration(
            self.owner_id, self.EXP_ID,
            _get_change_list(
                self.init_state_name, exp_domain.STATE_PROPERTY_INTERACTION_ID,
                'MultipleChoiceInput') +
            _get_change_list(
                self.init_state_name,
                exp_domain.STATE_PROPERTY_INTERACTION_CUST_ARGS,
                {'choices': {'value': ['Option A', 'Option B']}}),
            '')

        exploration = exp_services.get_exploration_by_id(self.EXP_ID)
        self.assertEqual(
            exploration.init_state.interaction.customization_args[
                'choices']['value'], ['Option A', 'Option B'])

    def test_update_interaction_handlers_fails(self):
        """Test legacy interaction handler updating."""
        exploration = exp_services.get_exploration_by_id(self.EXP_ID)
        exploration.add_states(['State 2'])
        exploration.states['State 2'].update_interaction_id('TextInput')
        exp_services._save_exploration(self.owner_id, exploration, '', [])

        exploration = exp_services.get_exploration_by_id(self.EXP_ID)
        self.interaction_default_outcome['dest'] = 'State 2'
        with self.assertRaisesRegexp(
            utils.InvalidInputException,
            'Editing interaction handlers is no longer supported'
            ):
            exp_services.update_exploration(
                self.owner_id, self.EXP_ID,
                _get_change_list(
                    self.init_state_name,
                    exp_domain.STATE_PROPERTY_INTERACTION_ID,
                    'MultipleChoiceInput') +
                _get_change_list(
                    self.init_state_name,
                    exp_domain.STATE_PROPERTY_INTERACTION_HANDLERS,
                    self.interaction_answer_groups) +
                _get_change_list(
                    self.init_state_name,
                    exp_domain.STATE_PROPERTY_CONTENT_IDS_TO_AUDIO_TRANSLATIONS,
                    self.content_ids_to_audio_translations),
                '')

    def test_update_interaction_answer_groups(self):
        """Test updating of interaction_answer_groups."""
        # We create a second state to use as a rule destination.
        exploration = exp_services.get_exploration_by_id(self.EXP_ID)
        exploration.add_states(['State 2'])
        exploration.states['State 2'].update_interaction_id('TextInput')
        exp_services._save_exploration(self.owner_id, exploration, '', [])

        exploration = exp_services.get_exploration_by_id(self.EXP_ID)
        self.interaction_default_outcome['dest'] = 'State 2'
        exp_services.update_exploration(
            self.owner_id, self.EXP_ID,
            _get_change_list(
                self.init_state_name, exp_domain.STATE_PROPERTY_INTERACTION_ID,
                'MultipleChoiceInput') +
            _get_change_list(
                self.init_state_name,
                exp_domain.STATE_PROPERTY_INTERACTION_ANSWER_GROUPS,
                self.interaction_answer_groups) +
            _get_change_list(
                self.init_state_name,
                exp_domain.STATE_PROPERTY_INTERACTION_DEFAULT_OUTCOME,
                self.interaction_default_outcome) +
            _get_change_list(
                self.init_state_name,
                exp_domain.STATE_PROPERTY_CONTENT_IDS_TO_AUDIO_TRANSLATIONS,
                self.content_ids_to_audio_translations),
            '')

        exploration = exp_services.get_exploration_by_id(self.EXP_ID)
        init_state = exploration.init_state
        init_interaction = init_state.interaction
        rule_specs = init_interaction.answer_groups[0].rule_specs
        outcome = init_interaction.answer_groups[0].outcome
        self.assertEqual(rule_specs[0].rule_type, 'Equals')
        self.assertEqual(rule_specs[0].inputs, {'x': 0})
        self.assertEqual(outcome.feedback.html, 'Try again')
        self.assertEqual(outcome.dest, self.init_state_name)
        self.assertEqual(init_interaction.default_outcome.dest, 'State 2')

    def test_update_state_invalid_state(self):
        """Test that rule destination states cannot be non-existent."""
        self.interaction_answer_groups[0]['outcome']['dest'] = 'INVALID'
        with self.assertRaisesRegexp(
            utils.ValidationError,
            'The destination INVALID is not a valid state'
            ):
            exp_services.update_exploration(
                self.owner_id, self.EXP_ID,
                _get_change_list(
                    self.init_state_name,
                    exp_domain.STATE_PROPERTY_INTERACTION_ID,
                    'MultipleChoiceInput') +
                _get_change_list(
                    self.init_state_name,
                    exp_domain.STATE_PROPERTY_INTERACTION_ANSWER_GROUPS,
                    self.interaction_answer_groups) +
                _get_change_list(
                    self.init_state_name,
                    exp_domain.STATE_PROPERTY_INTERACTION_DEFAULT_OUTCOME,
                    self.interaction_default_outcome) +
                _get_change_list(
                    self.init_state_name,
                    exp_domain.STATE_PROPERTY_CONTENT_IDS_TO_AUDIO_TRANSLATIONS,
                    self.content_ids_to_audio_translations),
                '')

    def test_update_state_missing_keys(self):
        """Test that missing keys in interaction_answer_groups produce an
        error.
        """
        del self.interaction_answer_groups[0]['rule_specs'][0]['inputs']
        with self.assertRaisesRegexp(KeyError, 'inputs'):
            exp_services.update_exploration(
                self.owner_id, self.EXP_ID,
                _get_change_list(
                    self.init_state_name,
                    exp_domain.STATE_PROPERTY_INTERACTION_ID, 'NumericInput') +
                _get_change_list(
                    self.init_state_name,
                    exp_domain.STATE_PROPERTY_INTERACTION_ANSWER_GROUPS,
                    self.interaction_answer_groups) +
                _get_change_list(
                    self.init_state_name,
                    exp_domain.STATE_PROPERTY_INTERACTION_DEFAULT_OUTCOME,
                    self.interaction_default_outcome) +
                _get_change_list(
                    self.init_state_name,
                    exp_domain.STATE_PROPERTY_CONTENT_IDS_TO_AUDIO_TRANSLATIONS,
                    self.content_ids_to_audio_translations),
                '')

    def test_update_state_variable_types(self):
        """Test that parameters in rules must have the correct type."""
        self.interaction_answer_groups[0]['rule_specs'][0][
            'inputs']['x'] = 'abc'
        with self.assertRaisesRegexp(Exception, 'invalid literal for int()'):
            exp_services.update_exploration(
                self.owner_id, self.EXP_ID,
                _get_change_list(
                    self.init_state_name,
                    exp_domain.STATE_PROPERTY_INTERACTION_ID,
                    'MultipleChoiceInput') +
                _get_change_list(
                    self.init_state_name,
                    exp_domain.STATE_PROPERTY_INTERACTION_ANSWER_GROUPS,
                    self.interaction_answer_groups) +
                _get_change_list(
                    self.init_state_name,
                    exp_domain.STATE_PROPERTY_INTERACTION_DEFAULT_OUTCOME,
                    self.interaction_default_outcome) +
                _get_change_list(
                    self.init_state_name,
                    exp_domain.STATE_PROPERTY_CONTENT_IDS_TO_AUDIO_TRANSLATIONS,
                    self.content_ids_to_audio_translations),
                '')

    def test_update_content(self):
        """Test updating of content."""
        exp_services.update_exploration(
            self.owner_id, self.EXP_ID, _get_change_list(
                self.init_state_name, 'content', {
                    'html': '<b>Test content</b>',
                    'content_id': 'content',
                }),
            '')

        exploration = exp_services.get_exploration_by_id(self.EXP_ID)
        self.assertEqual(
            exploration.init_state.content.html, '<b>Test content</b>')

    def test_update_content_missing_key(self):
        """Test that missing keys in content yield an error."""
        with self.assertRaisesRegexp(KeyError, 'content_id'):
            exp_services.update_exploration(
                self.owner_id, self.EXP_ID, _get_change_list(
                    self.init_state_name, 'content', {
                        'html': '<b>Test content</b>',
                    }),
                '')


class CommitMessageHandlingTests(ExplorationServicesUnitTests):
    """Test the handling of commit messages."""

    def setUp(self):
        super(CommitMessageHandlingTests, self).setUp()
        exploration = self.save_new_valid_exploration(
            self.EXP_ID, self.owner_id, end_state_name='End')
        self.init_state_name = exploration.init_state_name

    def test_record_commit_message(self):
        """Check published explorations record commit messages."""
        rights_manager.publish_exploration(self.owner, self.EXP_ID)

        exp_services.update_exploration(
            self.owner_id, self.EXP_ID, _get_change_list(
                self.init_state_name,
                exp_domain.STATE_PROPERTY_INTERACTION_STICKY,
                False), 'A message')

        self.assertEqual(
            exp_services.get_exploration_snapshots_metadata(
                self.EXP_ID)[1]['commit_message'],
            'A message')

    def test_demand_commit_message(self):
        """Check published explorations demand commit messages."""
        rights_manager.publish_exploration(self.owner, self.EXP_ID)

        with self.assertRaisesRegexp(
            ValueError,
            'Exploration is public so expected a commit message but received '
            'none.'
            ):
            exp_services.update_exploration(
                self.owner_id, self.EXP_ID, _get_change_list(
                    self.init_state_name,
                    exp_domain.STATE_PROPERTY_INTERACTION_STICKY, False), '')

    def test_unpublished_explorations_can_accept_commit_message(self):
        """Test unpublished explorations can accept optional commit messages."""
        exp_services.update_exploration(
            self.owner_id, self.EXP_ID, _get_change_list(
                self.init_state_name,
                exp_domain.STATE_PROPERTY_INTERACTION_STICKY, False
            ), 'A message')

        exp_services.update_exploration(
            self.owner_id, self.EXP_ID, _get_change_list(
                self.init_state_name,
                exp_domain.STATE_PROPERTY_INTERACTION_STICKY, True
            ), '')

        exp_services.update_exploration(
            self.owner_id, self.EXP_ID, _get_change_list(
                self.init_state_name,
                exp_domain.STATE_PROPERTY_INTERACTION_STICKY, True
            ), None)


class ExplorationSnapshotUnitTests(ExplorationServicesUnitTests):
    """Test methods relating to exploration snapshots."""
    SECOND_USERNAME = 'abc123'
    SECOND_EMAIL = 'abc123@gmail.com'

    def test_get_last_updated_by_human_ms(self):
        original_timestamp = utils.get_current_time_in_millisecs()

        self.save_new_valid_exploration(
            self.EXP_ID, self.owner_id, end_state_name='End')

        timestamp_after_first_edit = utils.get_current_time_in_millisecs()

        exp_services.update_exploration(
            feconf.MIGRATION_BOT_USER_ID, self.EXP_ID, [
                exp_domain.ExplorationChange({
                    'cmd': exp_domain.CMD_EDIT_EXPLORATION_PROPERTY,
                    'property_name': 'title',
                    'new_value': 'New title'
                })], 'Did migration.')

        self.assertLess(
            original_timestamp,
            exp_services._get_last_updated_by_human_ms(self.EXP_ID))
        self.assertLess(
            exp_services._get_last_updated_by_human_ms(self.EXP_ID),
            timestamp_after_first_edit)

    def test_get_exploration_snapshots_metadata(self):
        self.signup(self.SECOND_EMAIL, self.SECOND_USERNAME)
        second_committer_id = self.get_user_id_from_email(self.SECOND_EMAIL)

        v1_exploration = self.save_new_valid_exploration(
            self.EXP_ID, self.owner_id, end_state_name='End')

        snapshots_metadata = exp_services.get_exploration_snapshots_metadata(
            self.EXP_ID)
        self.assertEqual(len(snapshots_metadata), 1)
        self.assertDictContainsSubset({
            'commit_cmds': [{
                'cmd': 'create_new',
                'title': 'A title',
                'category': 'A category',
            }],
            'committer_id': self.owner_id,
            'commit_message': (
                'New exploration created with title \'A title\'.'),
            'commit_type': 'create',
            'version_number': 1
        }, snapshots_metadata[0])
        self.assertIn('created_on_ms', snapshots_metadata[0])

        # Publish the exploration. This does not affect the exploration version
        # history.
        rights_manager.publish_exploration(self.owner, self.EXP_ID)

        snapshots_metadata = exp_services.get_exploration_snapshots_metadata(
            self.EXP_ID)
        self.assertEqual(len(snapshots_metadata), 1)
        self.assertDictContainsSubset({
            'commit_cmds': [{
                'cmd': 'create_new',
                'title': 'A title',
                'category': 'A category'
            }],
            'committer_id': self.owner_id,
            'commit_message': (
                'New exploration created with title \'A title\'.'),
            'commit_type': 'create',
            'version_number': 1
        }, snapshots_metadata[0])
        self.assertIn('created_on_ms', snapshots_metadata[0])

        # Modify the exploration. This affects the exploration version history.
        change_list = [exp_domain.ExplorationChange({
            'cmd': exp_domain.CMD_EDIT_EXPLORATION_PROPERTY,
            'property_name': 'title',
            'new_value': 'First title'
        })]
        change_list_dict = [change.to_dict() for change in change_list]
        exp_services.update_exploration(
            self.owner_id, self.EXP_ID, change_list, 'Changed title.')

        snapshots_metadata = exp_services.get_exploration_snapshots_metadata(
            self.EXP_ID)
        self.assertEqual(len(snapshots_metadata), 2)
        self.assertIn('created_on_ms', snapshots_metadata[0])
        self.assertDictContainsSubset({
            'commit_cmds': [{
                'cmd': 'create_new',
                'title': 'A title',
                'category': 'A category'
            }],
            'committer_id': self.owner_id,
            'commit_message': (
                'New exploration created with title \'A title\'.'),
            'commit_type': 'create',
            'version_number': 1
        }, snapshots_metadata[0])
        self.assertDictContainsSubset({
            'commit_cmds': change_list_dict,
            'committer_id': self.owner_id,
            'commit_message': 'Changed title.',
            'commit_type': 'edit',
            'version_number': 2,
        }, snapshots_metadata[1])
        self.assertLess(
            snapshots_metadata[0]['created_on_ms'],
            snapshots_metadata[1]['created_on_ms'])

        # Using the old version of the exploration should raise an error.
        with self.assertRaisesRegexp(Exception, 'version 1, which is too old'):
            exp_services._save_exploration(
                second_committer_id, v1_exploration, '', [])

        # Another person modifies the exploration.
        new_change_list = [exp_domain.ExplorationChange({
            'cmd': exp_domain.CMD_EDIT_EXPLORATION_PROPERTY,
            'property_name': 'title',
            'new_value': 'New title'
        })]
        new_change_list_dict = [change.to_dict() for change in new_change_list]

        exp_services.update_exploration(
            second_committer_id, self.EXP_ID, new_change_list,
            'Second commit.')

        snapshots_metadata = exp_services.get_exploration_snapshots_metadata(
            self.EXP_ID)
        self.assertEqual(len(snapshots_metadata), 3)
        self.assertDictContainsSubset({
            'commit_cmds': [{
                'cmd': 'create_new',
                'title': 'A title',
                'category': 'A category'
            }],
            'committer_id': self.owner_id,
            'commit_message': (
                'New exploration created with title \'A title\'.'),
            'commit_type': 'create',
            'version_number': 1
        }, snapshots_metadata[0])
        self.assertDictContainsSubset({
            'commit_cmds': change_list_dict,
            'committer_id': self.owner_id,
            'commit_message': 'Changed title.',
            'commit_type': 'edit',
            'version_number': 2,
        }, snapshots_metadata[1])
        self.assertDictContainsSubset({
            'commit_cmds': new_change_list_dict,
            'committer_id': second_committer_id,
            'commit_message': 'Second commit.',
            'commit_type': 'edit',
            'version_number': 3,
        }, snapshots_metadata[2])
        self.assertLess(
            snapshots_metadata[1]['created_on_ms'],
            snapshots_metadata[2]['created_on_ms'])

    def test_versioning_with_add_and_delete_states(self):

        exploration = self.save_new_valid_exploration(
            self.EXP_ID, self.owner_id)

        exploration.title = 'First title'
        exp_services._save_exploration(
            self.owner_id, exploration, 'Changed title.', [])
        commit_dict_2 = {
            'committer_id': self.owner_id,
            'commit_message': 'Changed title.',
            'version_number': 2,
        }
        snapshots_metadata = exp_services.get_exploration_snapshots_metadata(
            self.EXP_ID)
        self.assertEqual(len(snapshots_metadata), 2)

        exploration = exp_services.get_exploration_by_id(self.EXP_ID)
        change_list = [exp_domain.ExplorationChange({
            'cmd': exp_domain.CMD_ADD_STATE,
            'state_name': 'New state'
        }), exp_domain.ExplorationChange({
            'cmd': exp_domain.CMD_EDIT_STATE_PROPERTY,
            'state_name': 'New state',
            'property_name': exp_domain.STATE_PROPERTY_INTERACTION_ID,
            'new_value': 'TextInput'
        })]
        exp_services.update_exploration(
            'second_committer_id', exploration.id, change_list,
            'Added new state')

        commit_dict_3 = {
            'committer_id': 'second_committer_id',
            'commit_message': 'Added new state',
            'version_number': 3,
        }
        snapshots_metadata = exp_services.get_exploration_snapshots_metadata(
            self.EXP_ID)
        self.assertEqual(len(snapshots_metadata), 3)
        self.assertDictContainsSubset(
            commit_dict_3, snapshots_metadata[2])
        self.assertDictContainsSubset(commit_dict_2, snapshots_metadata[1])
        for ind in range(len(snapshots_metadata) - 1):
            self.assertLess(
                snapshots_metadata[ind]['created_on_ms'],
                snapshots_metadata[ind + 1]['created_on_ms'])

        # Perform an invalid action: delete a state that does not exist. This
        # should not create a new version.
        with self.assertRaisesRegexp(ValueError, 'does not exist'):
            exploration.delete_state('invalid_state_name')

        # Now delete the new state.
        change_list = [exp_domain.ExplorationChange({
            'cmd': exp_domain.CMD_DELETE_STATE,
            'state_name': 'New state'
        })]
        exp_services.update_exploration(
            'committer_id_3', exploration.id, change_list,
            'Deleted state: New state')

        commit_dict_4 = {
            'committer_id': 'committer_id_3',
            'commit_message': 'Deleted state: New state',
            'version_number': 4,
        }
        snapshots_metadata = exp_services.get_exploration_snapshots_metadata(
            self.EXP_ID)
        self.assertEqual(len(snapshots_metadata), 4)
        self.assertDictContainsSubset(commit_dict_4, snapshots_metadata[3])
        self.assertDictContainsSubset(commit_dict_3, snapshots_metadata[2])
        self.assertDictContainsSubset(commit_dict_2, snapshots_metadata[1])
        for ind in range(len(snapshots_metadata) - 1):
            self.assertLess(
                snapshots_metadata[ind]['created_on_ms'],
                snapshots_metadata[ind + 1]['created_on_ms'])

        # The final exploration should have exactly one state.
        exploration = exp_services.get_exploration_by_id(self.EXP_ID)
        self.assertEqual(len(exploration.states), 1)

    def test_versioning_with_reverting(self):
        exploration = self.save_new_valid_exploration(
            self.EXP_ID, self.owner_id)

        # In version 1, the title was 'A title'.
        # In version 2, the title becomes 'V2 title'.
        exploration.title = 'V2 title'
        exp_services._save_exploration(
            self.owner_id, exploration, 'Changed title.', [])

        # In version 3, a new state is added.
        exploration = exp_services.get_exploration_by_id(self.EXP_ID)
        change_list = [exp_domain.ExplorationChange({
            'cmd': exp_domain.CMD_ADD_STATE,
            'state_name': 'New state'
        }), exp_domain.ExplorationChange({
            'cmd': exp_domain.CMD_EDIT_STATE_PROPERTY,
            'state_name': 'New state',
            'property_name': exp_domain.STATE_PROPERTY_INTERACTION_ID,
            'new_value': 'TextInput'
        })]
        exp_services.update_exploration(
            'committer_id_v3', exploration.id, change_list, 'Added new state')

        # It is not possible to revert from anything other than the most
        # current version.
        with self.assertRaisesRegexp(Exception, 'too old'):
            exp_services.revert_exploration(
                'committer_id_v4', self.EXP_ID, 2, 1)

        # Version 4 is a reversion to version 1.
        exp_services.revert_exploration('committer_id_v4', self.EXP_ID, 3, 1)
        exploration = exp_services.get_exploration_by_id(self.EXP_ID)
        self.assertEqual(exploration.title, 'A title')
        self.assertEqual(len(exploration.states), 1)
        self.assertEqual(exploration.version, 4)

        snapshots_metadata = exp_services.get_exploration_snapshots_metadata(
            self.EXP_ID)

        commit_dict_4 = {
            'committer_id': 'committer_id_v4',
            'commit_message': 'Reverted exploration to version 1',
            'version_number': 4,
        }
        commit_dict_3 = {
            'committer_id': 'committer_id_v3',
            'commit_message': 'Added new state',
            'version_number': 3,
        }
        self.assertEqual(len(snapshots_metadata), 4)
        self.assertDictContainsSubset(commit_dict_3, snapshots_metadata[2])
        self.assertDictContainsSubset(commit_dict_4, snapshots_metadata[3])
        self.assertLess(
            snapshots_metadata[2]['created_on_ms'],
            snapshots_metadata[3]['created_on_ms'])


class ExplorationCommitLogUnitTests(ExplorationServicesUnitTests):
    """Test methods relating to the exploration commit log."""
    ALBERT_EMAIL = 'albert@example.com'
    BOB_EMAIL = 'bob@example.com'
    ALBERT_NAME = 'albert'
    BOB_NAME = 'bob'

    EXP_ID_1 = 'eid1'
    EXP_ID_2 = 'eid2'

    COMMIT_ALBERT_CREATE_EXP_1 = {
        'username': ALBERT_NAME,
        'version': 1,
        'exploration_id': EXP_ID_1,
        'commit_type': 'create',
        'post_commit_community_owned': False,
        'post_commit_is_private': True,
        'commit_message': 'New exploration created with title \'A title\'.',
        'post_commit_status': 'private'
    }

    COMMIT_BOB_EDIT_EXP_1 = {
        'username': BOB_NAME,
        'version': 2,
        'exploration_id': EXP_ID_1,
        'commit_type': 'edit',
        'post_commit_community_owned': False,
        'post_commit_is_private': True,
        'commit_message': 'Changed title.',
        'post_commit_status': 'private'
    }

    COMMIT_ALBERT_CREATE_EXP_2 = {
        'username': ALBERT_NAME,
        'version': 1,
        'exploration_id': 'eid2',
        'commit_type': 'create',
        'post_commit_community_owned': False,
        'post_commit_is_private': True,
        'commit_message': 'New exploration created with title \'A title\'.',
        'post_commit_status': 'private'
    }

    COMMIT_ALBERT_EDIT_EXP_1 = {
        'username': 'albert',
        'version': 3,
        'exploration_id': 'eid1',
        'commit_type': 'edit',
        'post_commit_community_owned': False,
        'post_commit_is_private': True,
        'commit_message': 'Changed title to Albert1 title.',
        'post_commit_status': 'private'
    }

    COMMIT_ALBERT_EDIT_EXP_2 = {
        'username': 'albert',
        'version': 2,
        'exploration_id': 'eid2',
        'commit_type': 'edit',
        'post_commit_community_owned': False,
        'post_commit_is_private': True,
        'commit_message': 'Changed title to Albert2.',
        'post_commit_status': 'private'
    }

    COMMIT_BOB_REVERT_EXP_1 = {
        'username': 'bob',
        'version': 4,
        'exploration_id': 'eid1',
        'commit_type': 'revert',
        'post_commit_community_owned': False,
        'post_commit_is_private': True,
        'commit_message': 'Reverted exploration to version 2',
        'post_commit_status': 'private'
    }

    COMMIT_ALBERT_DELETE_EXP_1 = {
        'username': 'albert',
        'version': 5,
        'exploration_id': 'eid1',
        'commit_type': 'delete',
        'post_commit_community_owned': False,
        'post_commit_is_private': True,
        'commit_message': feconf.COMMIT_MESSAGE_EXPLORATION_DELETED,
        'post_commit_status': 'private'
    }

    COMMIT_ALBERT_PUBLISH_EXP_2 = {
        'username': 'albert',
        'version': None,
        'exploration_id': 'eid2',
        'commit_type': 'edit',
        'post_commit_community_owned': False,
        'post_commit_is_private': False,
        'commit_message': 'exploration published.',
        'post_commit_status': 'public'
    }

    def setUp(self):
        """Populate the database of explorations to be queried against.

        The sequence of events is:
        - (1) Albert creates EXP_ID_1.
        - (2) Bob edits the title of EXP_ID_1.
        - (3) Albert creates EXP_ID_2.
        - (4) Albert edits the title of EXP_ID_1.
        - (5) Albert edits the title of EXP_ID_2.
        - (6) Bob reverts Albert's last edit to EXP_ID_1.
        - (7) Albert deletes EXP_ID_1.
        - Bob tries to publish EXP_ID_2, and is denied access.
        - (8) Albert publishes EXP_ID_2.
        """
        super(ExplorationCommitLogUnitTests, self).setUp()

        self.albert_id = self.get_user_id_from_email(self.ALBERT_EMAIL)
        self.bob_id = self.get_user_id_from_email(self.BOB_EMAIL)
        self.signup(self.ALBERT_EMAIL, self.ALBERT_NAME)
        self.signup(self.BOB_EMAIL, self.BOB_NAME)
        self.albert = user_services.UserActionsInfo(self.albert_id)
        self.bob = user_services.UserActionsInfo(self.bob_id)

        # This needs to be done in a toplevel wrapper because the datastore
        # puts to the event log are asynchronous.
        @transaction_services.toplevel_wrapper
        def populate_datastore():
            exploration_1 = self.save_new_valid_exploration(
                self.EXP_ID_1, self.albert_id)

            exploration_1.title = 'Exploration 1 title'
            exp_services._save_exploration(
                self.bob_id, exploration_1, 'Changed title.', [])

            exploration_2 = self.save_new_valid_exploration(
                self.EXP_ID_2, self.albert_id)

            exploration_1.title = 'Exploration 1 Albert title'
            exp_services._save_exploration(
                self.albert_id, exploration_1,
                'Changed title to Albert1 title.', [])

            exploration_2.title = 'Exploration 2 Albert title'
            exp_services._save_exploration(
                self.albert_id, exploration_2, 'Changed title to Albert2.', [])

            exp_services.revert_exploration(self.bob_id, self.EXP_ID_1, 3, 2)

            exp_services.delete_exploration(self.albert_id, self.EXP_ID_1)

            # This commit should not be recorded.
            with self.assertRaisesRegexp(
                Exception, 'This exploration cannot be published'
                ):
                rights_manager.publish_exploration(self.bob, self.EXP_ID_2)

            rights_manager.publish_exploration(self.albert, self.EXP_ID_2)

        populate_datastore()

    def test_get_next_page_of_all_non_private_commits(self):
        all_commits = (
            exp_services.get_next_page_of_all_non_private_commits()[0])
        self.assertEqual(len(all_commits), 1)
        commit_dicts = [commit.to_dict() for commit in all_commits]
        self.assertDictContainsSubset(
            self.COMMIT_ALBERT_PUBLISH_EXP_2, commit_dicts[0])

        #TODO(frederikcreemers@gmail.com) test max_age here.


class ExplorationSearchTests(ExplorationServicesUnitTests):
    """Test exploration search."""
    USER_ID_1 = 'user_1'
    USER_ID_2 = 'user_2'

    def test_index_explorations_given_ids(self):
        all_exp_ids = ['id0', 'id1', 'id2', 'id3', 'id4']
        expected_exp_ids = all_exp_ids[:-1]
        all_exp_titles = [
            'title 0', 'title 1', 'title 2', 'title 3', 'title 4']
        expected_exp_titles = all_exp_titles[:-1]
        all_exp_categories = ['cat0', 'cat1', 'cat2', 'cat3', 'cat4']
        expected_exp_categories = all_exp_categories[:-1]

        def mock_add_documents_to_index(docs, index):
            self.assertEqual(index, exp_services.SEARCH_INDEX_EXPLORATIONS)
            ids = [doc['id'] for doc in docs]
            titles = [doc['title'] for doc in docs]
            categories = [doc['category'] for doc in docs]
            self.assertEqual(set(ids), set(expected_exp_ids))
            self.assertEqual(set(titles), set(expected_exp_titles))
            self.assertEqual(set(categories), set(expected_exp_categories))
            return ids

        add_docs_counter = test_utils.CallCounter(mock_add_documents_to_index)
        add_docs_swap = self.swap(
            search_services,
            'add_documents_to_index',
            add_docs_counter)

        for i in xrange(5):
            self.save_new_valid_exploration(
                all_exp_ids[i],
                self.owner_id,
                title=all_exp_titles[i],
                category=all_exp_categories[i])

        # We're only publishing the first 4 explorations, so we're not
        # expecting the last exploration to be indexed.
        for i in xrange(4):
            rights_manager.publish_exploration(
                self.owner, expected_exp_ids[i])

        with add_docs_swap:
            exp_services.index_explorations_given_ids(all_exp_ids)

        self.assertEqual(add_docs_counter.times_called, 1)

    def test_get_number_of_ratings(self):
        self.save_new_valid_exploration(self.EXP_ID, self.owner_id)
        exp = exp_services.get_exploration_summary_by_id(self.EXP_ID)

        self.assertEqual(exp_services.get_number_of_ratings(exp.ratings), 0)

        rating_services.assign_rating_to_exploration(
            self.owner_id, self.EXP_ID, 5)
        self.assertEqual(
            exp_services.get_number_of_ratings(exp.ratings), 1)

        rating_services.assign_rating_to_exploration(
            self.USER_ID_1, self.EXP_ID, 3)
        self.process_and_flush_pending_tasks()
        exp = exp_services.get_exploration_summary_by_id(self.EXP_ID)
        self.assertEqual(
            exp_services.get_number_of_ratings(exp.ratings), 2)

        rating_services.assign_rating_to_exploration(
            self.USER_ID_2, self.EXP_ID, 5)
        self.process_and_flush_pending_tasks()
        exp = exp_services.get_exploration_summary_by_id(self.EXP_ID)
        self.assertEqual(
            exp_services.get_number_of_ratings(exp.ratings), 3)

    def test_get_average_rating(self):
        self.save_new_valid_exploration(self.EXP_ID, self.owner_id)
        exp = exp_services.get_exploration_summary_by_id(self.EXP_ID)

        self.assertEqual(
            exp_services.get_average_rating(exp.ratings), 0)

        rating_services.assign_rating_to_exploration(
            self.owner_id, self.EXP_ID, 5)
        self.assertEqual(
            exp_services.get_average_rating(exp.ratings), 5)

        rating_services.assign_rating_to_exploration(
            self.USER_ID_1, self.EXP_ID, 2)

        exp = exp_services.get_exploration_summary_by_id(self.EXP_ID)
        self.assertEqual(
            exp_services.get_average_rating(exp.ratings), 3.5)

    def test_get_lower_bound_wilson_rating_from_exp_summary(self):
        self.save_new_valid_exploration(self.EXP_ID, self.owner_id)
        exp = exp_services.get_exploration_summary_by_id(self.EXP_ID)

        self.assertEqual(
            exp_services.get_scaled_average_rating(exp.ratings), 0)

        rating_services.assign_rating_to_exploration(
            self.owner_id, self.EXP_ID, 5)
        self.assertAlmostEqual(
            exp_services.get_scaled_average_rating(exp.ratings),
            1.8261731658956, places=4)

        rating_services.assign_rating_to_exploration(
            self.USER_ID_1, self.EXP_ID, 4)

        exp = exp_services.get_exploration_summary_by_id(self.EXP_ID)
        self.assertAlmostEqual(
            exp_services.get_scaled_average_rating(exp.ratings),
            2.056191454757, places=4)


class ExplorationSummaryTests(ExplorationServicesUnitTests):
    """Test exploration summaries."""
    ALBERT_EMAIL = 'albert@example.com'
    BOB_EMAIL = 'bob@example.com'
    ALBERT_NAME = 'albert'
    BOB_NAME = 'bob'

    EXP_ID_1 = 'eid1'
    EXP_ID_2 = 'eid2'

    def test_is_exp_summary_editable(self):
        self.save_new_default_exploration(self.EXP_ID, self.owner_id)

        # Check that only the owner may edit.
        exp_summary = exp_services.get_exploration_summary_by_id(self.EXP_ID)
        self.assertTrue(exp_services.is_exp_summary_editable(
            exp_summary, user_id=self.owner_id))
        self.assertFalse(exp_services.is_exp_summary_editable(
            exp_summary, user_id=self.editor_id))
        self.assertFalse(exp_services.is_exp_summary_editable(
            exp_summary, user_id=self.viewer_id))

        # Owner makes viewer a viewer and editor an editor.
        rights_manager.assign_role_for_exploration(
            self.owner, self.EXP_ID, self.viewer_id,
            rights_manager.ROLE_VIEWER)
        rights_manager.assign_role_for_exploration(
            self.owner, self.EXP_ID, self.editor_id,
            rights_manager.ROLE_EDITOR)

        # Check that owner and editor may edit, but not viewer.
        exp_summary = exp_services.get_exploration_summary_by_id(self.EXP_ID)
        self.assertTrue(exp_services.is_exp_summary_editable(
            exp_summary, user_id=self.owner_id))
        self.assertTrue(exp_services.is_exp_summary_editable(
            exp_summary, user_id=self.editor_id))
        self.assertFalse(exp_services.is_exp_summary_editable(
            exp_summary, user_id=self.viewer_id))

    def test_contributors_not_updated_on_revert(self):
        """Test that a user who only makes a revert on an exploration
        is not counted in the list of that exploration's contributors.
        """
        albert_id = self.get_user_id_from_email(self.ALBERT_EMAIL)
        bob_id = self.get_user_id_from_email(self.BOB_EMAIL)
        self.signup(self.ALBERT_EMAIL, self.ALBERT_NAME)
        self.signup(self.BOB_EMAIL, self.BOB_NAME)

        # Have Albert create a new exploration.
        self.save_new_valid_exploration(self.EXP_ID_1, albert_id)
        # Have Albert update that exploration.
        exp_services.update_exploration(
            albert_id, self.EXP_ID_1, [exp_domain.ExplorationChange({
                'cmd': exp_domain.CMD_EDIT_EXPLORATION_PROPERTY,
                'property_name': 'title',
                'new_value': 'Exploration 1 title'
            })], 'Changed title.')
        # Have Bob revert Albert's update.
        exp_services.revert_exploration(bob_id, self.EXP_ID_1, 2, 1)

        # Verify that only Albert (and not Bob, who has not made any non-
        # revert changes) appears in the contributors list for this
        # exploration.
        exploration_summary = exp_services.get_exploration_summary_by_id(
            self.EXP_ID_1)
        self.assertEqual([albert_id], exploration_summary.contributor_ids)

    def _check_contributors_summary(self, exp_id, expected):
        contributors_summary = exp_services.get_exploration_summary_by_id(
            exp_id).contributors_summary
        self.assertEqual(expected, contributors_summary)

    def test_contributors_summary(self):
        albert_id = self.get_user_id_from_email(self.ALBERT_EMAIL)
        bob_id = self.get_user_id_from_email(self.BOB_EMAIL)
        self.signup(self.ALBERT_EMAIL, self.ALBERT_NAME)
        self.signup(self.BOB_EMAIL, self.BOB_NAME)

        # Have Albert create a new exploration. Version 1.
        self.save_new_valid_exploration(self.EXP_ID_1, albert_id)
        self._check_contributors_summary(self.EXP_ID_1, {albert_id: 1})

        # Have Bob update that exploration. Version 2.
        exp_services.update_exploration(
            bob_id, self.EXP_ID_1, [exp_domain.ExplorationChange({
                'cmd': exp_domain.CMD_EDIT_EXPLORATION_PROPERTY,
                'property_name': 'title',
                'new_value': 'Exploration 1 title'
            })], 'Changed title.')
        self._check_contributors_summary(
            self.EXP_ID_1, {albert_id: 1, bob_id: 1})
        # Have Bob update that exploration. Version 3.
        exp_services.update_exploration(
            bob_id, self.EXP_ID_1, [exp_domain.ExplorationChange({
                'cmd': exp_domain.CMD_EDIT_EXPLORATION_PROPERTY,
                'property_name': 'title',
                'new_value': 'Exploration 1 title'
            })], 'Changed title.')
        self._check_contributors_summary(
            self.EXP_ID_1, {albert_id: 1, bob_id: 2})

        # Have Albert update that exploration. Version 4.
        exp_services.update_exploration(
            albert_id, self.EXP_ID_1, [exp_domain.ExplorationChange({
                'cmd': exp_domain.CMD_EDIT_EXPLORATION_PROPERTY,
                'property_name': 'title',
                'new_value': 'Exploration 1 title'
            })], 'Changed title.')
        self._check_contributors_summary(
            self.EXP_ID_1, {albert_id: 2, bob_id: 2})

        # Have Albert revert to version 3. Version 5.
        exp_services.revert_exploration(albert_id, self.EXP_ID_1, 4, 3)
        self._check_contributors_summary(
            self.EXP_ID_1, {albert_id: 1, bob_id: 2})


class ExplorationSummaryGetTests(ExplorationServicesUnitTests):
    """Test exploration summaries get_* functions."""
    ALBERT_EMAIL = 'albert@example.com'
    BOB_EMAIL = 'bob@example.com'
    ALBERT_NAME = 'albert'
    BOB_NAME = 'bob'

    EXP_ID_1 = 'eid1'
    EXP_ID_2 = 'eid2'
    EXP_ID_3 = 'eid3'

    EXPECTED_VERSION_1 = 4
    EXPECTED_VERSION_2 = 2

    def setUp(self):
        """Populate the database of explorations and their summaries.

        The sequence of events is:
        - (1) Albert creates EXP_ID_1.
        - (2) Bob edits the title of EXP_ID_1.
        - (3) Albert creates EXP_ID_2.
        - (4) Albert edits the title of EXP_ID_1.
        - (5) Albert edits the title of EXP_ID_2.
        - (6) Bob reverts Albert's last edit to EXP_ID_1.
        - Bob tries to publish EXP_ID_2, and is denied access.
        - (7) Albert publishes EXP_ID_2.
        - (8) Albert creates EXP_ID_3.
        - (9) Albert publishes EXP_ID_3.
        - (10) Albert deletes EXP_ID_3.
        """
        super(ExplorationSummaryGetTests, self).setUp()

        self.albert_id = self.get_user_id_from_email(self.ALBERT_EMAIL)
        self.bob_id = self.get_user_id_from_email(self.BOB_EMAIL)
        self.signup(self.ALBERT_EMAIL, self.ALBERT_NAME)
        self.signup(self.BOB_EMAIL, self.BOB_NAME)
        self.albert = user_services.UserActionsInfo(self.albert_id)
        self.bob = user_services.UserActionsInfo(self.bob_id)

        self.save_new_valid_exploration(self.EXP_ID_1, self.albert_id)

        exp_services.update_exploration(
            self.bob_id, self.EXP_ID_1, [exp_domain.ExplorationChange({
                'cmd': exp_domain.CMD_EDIT_EXPLORATION_PROPERTY,
                'property_name': 'title',
                'new_value': 'Exploration 1 title'
            })], 'Changed title.')

        self.save_new_valid_exploration(self.EXP_ID_2, self.albert_id)

        exp_services.update_exploration(
            self.albert_id, self.EXP_ID_1, [exp_domain.ExplorationChange({
                'cmd': exp_domain.CMD_EDIT_EXPLORATION_PROPERTY,
                'property_name': 'title',
                'new_value': 'Exploration 1 Albert title'
            })], 'Changed title to Albert1 title.')

        exp_services.update_exploration(
            self.albert_id, self.EXP_ID_2, [exp_domain.ExplorationChange({
                'cmd': exp_domain.CMD_EDIT_EXPLORATION_PROPERTY,
                'property_name': 'title',
                'new_value': 'Exploration 2 Albert title'
            })], 'Changed title to Albert2 title.')

        exp_services.revert_exploration(self.bob_id, self.EXP_ID_1, 3, 2)

        with self.assertRaisesRegexp(
            Exception, 'This exploration cannot be published'
            ):
            rights_manager.publish_exploration(self.bob, self.EXP_ID_2)

        rights_manager.publish_exploration(self.albert, self.EXP_ID_2)

        self.save_new_valid_exploration(self.EXP_ID_3, self.albert_id)
        rights_manager.publish_exploration(self.albert, self.EXP_ID_3)
        exp_services.delete_exploration(self.albert_id, self.EXP_ID_3)

    def test_get_non_private_exploration_summaries(self):

        actual_summaries = exp_services.get_non_private_exploration_summaries()

        expected_summaries = {
            self.EXP_ID_2: exp_domain.ExplorationSummary(
                self.EXP_ID_2, 'Exploration 2 Albert title',
                'A category', 'An objective', 'en', [],
                feconf.get_empty_ratings(), feconf.EMPTY_SCALED_AVERAGE_RATING,
                rights_manager.ACTIVITY_STATUS_PUBLIC,
                False, [self.albert_id], [], [], [], [self.albert_id],
                {self.albert_id: 1},
                self.EXPECTED_VERSION_2,
                actual_summaries[self.EXP_ID_2].exploration_model_created_on,
                actual_summaries[self.EXP_ID_2].exploration_model_last_updated,
                actual_summaries[self.EXP_ID_2].first_published_msec
                )}

        # check actual summaries equal expected summaries.
        self.assertEqual(actual_summaries.keys(),
                         expected_summaries.keys())
        simple_props = ['id', 'title', 'category', 'objective',
                        'language_code', 'tags', 'ratings',
                        'scaled_average_rating', 'status',
                        'community_owned', 'owner_ids',
                        'editor_ids', 'translator_ids', 'viewer_ids',
                        'contributor_ids', 'version',
                        'exploration_model_created_on',
                        'exploration_model_last_updated']
        for exp_id in actual_summaries:
            for prop in simple_props:
                self.assertEqual(getattr(actual_summaries[exp_id], prop),
                                 getattr(expected_summaries[exp_id], prop))

    def test_get_all_exploration_summaries(self):
        actual_summaries = exp_services.get_all_exploration_summaries()

        expected_summaries = {
            self.EXP_ID_1: exp_domain.ExplorationSummary(
                self.EXP_ID_1, 'Exploration 1 title',
                'A category', 'An objective', 'en', [],
                feconf.get_empty_ratings(), feconf.EMPTY_SCALED_AVERAGE_RATING,
                rights_manager.ACTIVITY_STATUS_PRIVATE, False,
                [self.albert_id], [], [], [], [self.albert_id, self.bob_id],
                {self.albert_id: 1, self.bob_id: 1}, self.EXPECTED_VERSION_1,
                actual_summaries[self.EXP_ID_1].exploration_model_created_on,
                actual_summaries[self.EXP_ID_1].exploration_model_last_updated,
                actual_summaries[self.EXP_ID_1].first_published_msec
            ),
            self.EXP_ID_2: exp_domain.ExplorationSummary(
                self.EXP_ID_2, 'Exploration 2 Albert title',
                'A category', 'An objective', 'en', [],
                feconf.get_empty_ratings(), feconf.EMPTY_SCALED_AVERAGE_RATING,
                rights_manager.ACTIVITY_STATUS_PUBLIC,
                False, [self.albert_id], [], [], [], [self.albert_id],
                {self.albert_id: 1}, self.EXPECTED_VERSION_2,
                actual_summaries[self.EXP_ID_2].exploration_model_created_on,
                actual_summaries[self.EXP_ID_2].exploration_model_last_updated,
                actual_summaries[self.EXP_ID_2].first_published_msec
            )
        }

        # check actual summaries equal expected summaries.
        self.assertEqual(actual_summaries.keys(),
                         expected_summaries.keys())
        simple_props = ['id', 'title', 'category', 'objective',
                        'language_code', 'tags', 'ratings', 'status',
                        'community_owned', 'owner_ids',
                        'editor_ids', 'translator_ids', 'viewer_ids',
                        'contributor_ids', 'version',
                        'exploration_model_created_on',
                        'exploration_model_last_updated']
        for exp_id in actual_summaries:
            for prop in simple_props:
                self.assertEqual(getattr(actual_summaries[exp_id], prop),
                                 getattr(expected_summaries[exp_id], prop))


class ExplorationConversionPipelineTests(ExplorationServicesUnitTests):
    """Tests the exploration model -> exploration conversion pipeline."""
    OLD_EXP_ID = 'exp_id0'
    NEW_EXP_ID = 'exp_id1'

    UPGRADED_EXP_YAML = ("""author_notes: ''
auto_tts_enabled: true
blurb: ''
category: category
correctness_feedback_enabled: false
init_state_name: %s
language_code: en
objective: Old objective
param_changes: []
param_specs: {}
schema_version: %d
states:
  END:
    classifier_model_id: null
    content:
      content_id: content
      html: <p>Congratulations, you have finished!</p>
    content_ids_to_audio_translations:
      content: {}
    interaction:
      answer_groups: []
      confirmed_unclassified_answers: []
      customization_args:
        recommendedExplorationIds:
          value: []
      default_outcome: null
      hints: []
      id: EndExploration
      solution: null
    param_changes: []
  %s:
    classifier_model_id: null
    content:
      content_id: content
      html: ''
    content_ids_to_audio_translations:
      content: {}
      default_outcome: {}
    interaction:
      answer_groups: []
      confirmed_unclassified_answers: []
      customization_args:
        buttonText:
          value: Continue
      default_outcome:
        dest: END
        feedback:
          content_id: default_outcome
          html: ''
        labelled_as_correct: false
        missing_prerequisite_skill_id: null
        param_changes: []
        refresher_exploration_id: null
      hints: []
      id: Continue
      solution: null
    param_changes: []
states_schema_version: %d
tags: []
title: Old Title
""") % (
    feconf.DEFAULT_INIT_STATE_NAME,
    exp_domain.Exploration.CURRENT_EXP_SCHEMA_VERSION,
    feconf.DEFAULT_INIT_STATE_NAME,
    feconf.CURRENT_STATES_SCHEMA_VERSION)

    ALBERT_EMAIL = 'albert@example.com'
    ALBERT_NAME = 'albert'

    def setUp(self):
        super(ExplorationConversionPipelineTests, self).setUp()

        # Setup user who will own the test explorations.
        self.albert_id = self.get_user_id_from_email(self.ALBERT_EMAIL)
        self.signup(self.ALBERT_EMAIL, self.ALBERT_NAME)

        # Create exploration that uses a states schema version of 0 and ensure
        # it is properly converted.
        self.save_new_exp_with_states_schema_v0(
            self.OLD_EXP_ID, self.albert_id, 'Old Title')

        # Create standard exploration that should not be converted.
        new_exp = self.save_new_valid_exploration(
            self.NEW_EXP_ID, self.albert_id)
        self._up_to_date_yaml = new_exp.to_yaml()

    def test_converts_exp_model_with_default_states_schema_version(self):
        exploration = exp_services.get_exploration_by_id(self.OLD_EXP_ID)
        self.assertEqual(
            exploration.states_schema_version,
            feconf.CURRENT_STATES_SCHEMA_VERSION)
        self.assertEqual(exploration.to_yaml(), self.UPGRADED_EXP_YAML)

    def test_does_not_convert_up_to_date_exploration(self):
        exploration = exp_services.get_exploration_by_id(self.NEW_EXP_ID)
        self.assertEqual(
            exploration.states_schema_version,
            feconf.CURRENT_STATES_SCHEMA_VERSION)
        self.assertEqual(exploration.to_yaml(), self._up_to_date_yaml)

    def test_migration_then_reversion_maintains_valid_exploration(self):
        """This integration test simulates the behavior of the domain layer
        prior to the introduction of a states schema. In particular, it deals
        with an exploration that was created before any states schema
        migrations occur. The exploration is constructed using multiple change
        lists, then a migration job is run. The test thereafter tests if
        reverting to a version prior to the migration still maintains a valid
        exploration. It tests both the exploration domain object and the
        exploration model stored in the datastore for validity.

        Note: It is important to distinguish between when the test is testing
        the exploration domain versus its model. It is operating at the domain
        layer when using exp_services.get_exploration_by_id. Otherwise, it
        loads the model explicitly using exp_models.ExplorationModel.get and
        then converts it to an exploration domain object for validation using
        exp_services.get_exploration_from_model. This is NOT the same process
        as exp_services.get_exploration_by_id as it skips many steps which
        include the conversion pipeline (which is crucial to this test).
        """
        exp_id = 'exp_id2'

        # Create a exploration with states schema version 0.
        self.save_new_exp_with_states_schema_v0(
            exp_id, self.albert_id, 'Old Title')

        # Load the exploration without using the conversion pipeline. All of
        # these changes are to happen on an exploration with states schema
        # version 0.
        exploration_model = exp_models.ExplorationModel.get(
            exp_id, strict=True, version=None)

        # In version 1, the title was 'Old title'.
        # In version 2, the title becomes 'New title'.
        exploration_model.title = 'New title'
        exploration_model.commit(
            self.albert_id, 'Changed title.', [])

        # Version 2 of exploration.
        exploration_model = exp_models.ExplorationModel.get(
            exp_id, strict=True, version=None)

        # Store state id mapping model for new exploration.
        exploration = exp_services.get_exploration_from_model(exploration_model)
        exp_services.create_and_save_state_id_mapping_model(exploration, [])

        # In version 3, a new state is added.
        new_state = copy.deepcopy(
            self.VERSION_0_STATES_DICT[feconf.DEFAULT_INIT_STATE_NAME])
        new_state['interaction']['id'] = 'TextInput'
        exploration_model.states['New state'] = new_state

        # Properly link in the new state to avoid an invalid exploration.
        init_state = exploration_model.states[feconf.DEFAULT_INIT_STATE_NAME]
        init_handler = init_state['interaction']['handlers'][0]
        init_handler['rule_specs'][0]['dest'] = 'New state'

        exploration_model.commit(
            'committer_id_v3', 'Added new state', [])

        # Version 3 of exploration.
        exploration_model = exp_models.ExplorationModel.get(
            exp_id, strict=True, version=None)

        # Store state id mapping model for new exploration.
        exploration = exp_services.get_exploration_from_model(exploration_model)

        # Change list for version 3.
        change_list = [exp_domain.ExplorationChange({
            'cmd': exp_domain.CMD_ADD_STATE,
            'state_name': 'New state'
        }), exp_domain.ExplorationChange({
            'cmd': exp_domain.CMD_EDIT_STATE_PROPERTY,
            'state_name': 'New state',
            'property_name': exp_domain.STATE_PROPERTY_INTERACTION_ID,
            'new_value': 'TextInput'
        })]
        exp_services.create_and_save_state_id_mapping_model(
            exploration, change_list)

        # Version 4 is an upgrade based on the migration job.

        # Start migration job on sample exploration.
        job_id = exp_jobs_one_off.ExplorationMigrationJobManager.create_new()
        exp_jobs_one_off.ExplorationMigrationJobManager.enqueue(job_id)

        self.process_and_flush_pending_tasks()

        # Verify the latest version of the exploration has the most up-to-date
        # states schema version.
        exploration_model = exp_models.ExplorationModel.get(
            exp_id, strict=True, version=None)
        exploration = exp_services.get_exploration_from_model(
            exploration_model, run_conversion=False)
        self.assertEqual(
            exploration.states_schema_version,
            feconf.CURRENT_STATES_SCHEMA_VERSION)

        # The exploration should be valid after conversion.
        exploration.validate(strict=True)

        # Version 5 is a reversion to version 1.
        exp_services.revert_exploration('committer_id_v4', exp_id, 4, 1)

        # The exploration model itself should now be the old version
        # (pre-migration).
        exploration_model = exp_models.ExplorationModel.get(
            exp_id, strict=True, version=None)
        self.assertEqual(exploration_model.states_schema_version, 0)

        # The exploration domain object should be updated since it ran through
        # the conversion pipeline.
        exploration = exp_services.get_exploration_by_id(exp_id)

        # The reversion after migration should still be an up-to-date
        # exploration. exp_services.get_exploration_by_id will automatically
        # keep it up-to-date.
        self.assertEqual(exploration.to_yaml(), self.UPGRADED_EXP_YAML)

        # The exploration should be valid after reversion.
        exploration.validate(strict=True)

        snapshots_metadata = exp_services.get_exploration_snapshots_metadata(
            exp_id)

        # These are used to verify the correct history has been recorded after
        # both migration and reversion.
        commit_dict_5 = {
            'committer_id': 'committer_id_v4',
            'commit_message': 'Reverted exploration to version 1',
            'version_number': 5,
        }
        commit_dict_4 = {
            'committer_id': feconf.MIGRATION_BOT_USERNAME,
            'commit_message':
                'Update exploration states from schema version 0 to %d.' %
                feconf.CURRENT_STATES_SCHEMA_VERSION,
            'commit_cmds': [{
                'cmd': exp_domain.CMD_MIGRATE_STATES_SCHEMA_TO_LATEST_VERSION,
                'from_version': '0',
                'to_version': str(
                    feconf.CURRENT_STATES_SCHEMA_VERSION)
            }],
            'version_number': 4,
        }

        # Ensure there have been 5 commits.
        self.assertEqual(len(snapshots_metadata), 5)

        # Ensure the correct commit logs were entered during both migration and
        # reversion. Also, ensure the correct commit command was written during
        # migration.
        self.assertDictContainsSubset(commit_dict_4, snapshots_metadata[3])
        self.assertDictContainsSubset(commit_dict_5, snapshots_metadata[4])
        self.assertLess(
            snapshots_metadata[3]['created_on_ms'],
            snapshots_metadata[4]['created_on_ms'])

        # Ensure that if a converted, then reverted, then converted exploration
        # is saved, it will be the up-to-date version within the datastore.
        exp_services.update_exploration(
            self.albert_id, exp_id, [], 'Resave after reversion')
        exploration_model = exp_models.ExplorationModel.get(
            exp_id, strict=True, version=None)
        exploration = exp_services.get_exploration_from_model(
            exploration_model,
            run_conversion=False)

        # This exploration should be both up-to-date and valid.
        self.assertEqual(exploration.to_yaml(), self.UPGRADED_EXP_YAML)
        exploration.validate(strict=True)

    def test_loading_old_exploration_does_not_break_domain_object_ctor(self):
        """This test attempts to load an exploration that is stored in the data
        store as pre-states schema version 0. The
        exp_services.get_exploration_by_id function should properly load and
        convert the exploration without any issues. Structural changes to the
        states schema will not break the exploration domain class constructor.
        """
        exp_id = 'exp_id3'

        # Create a exploration with states schema version 0 and an old states
        # blob.
        self.save_new_exp_with_states_schema_v0(
            exp_id, self.albert_id, 'Old Title')

        # Ensure the exploration was converted.
        exploration = exp_services.get_exploration_by_id(exp_id)
        self.assertEqual(
            exploration.states_schema_version,
            feconf.CURRENT_STATES_SCHEMA_VERSION)

        # The converted exploration should be up-to-date and properly
        # converted.
        self.assertEqual(exploration.to_yaml(), self.UPGRADED_EXP_YAML)


<<<<<<< HEAD
class SuggestionActionUnitTests(test_utils.GenericTestBase):
    """Test learner suggestion action functions in exp_services."""
    EXP_ID1 = 'exp_id1'
    EXP_ID2 = 'exp_id2'
    THREAD_ID1 = EXP_ID1 + '.1111'
    THREAD_ID2 = EXP_ID2 + '.1111'
    USER_EMAIL = 'user@123.com'
    EDITOR_EMAIL = 'editor@123.com'
    USERNAME = 'user123'
    EDITOR_USERNAME = 'editor123'
    COMMIT_MESSAGE = 'commit message'
    EMPTY_COMMIT_MESSAGE = ' '

    def _generate_thread_id_1(self, unused_exp_id):
        return self.THREAD_ID1

    def _generate_thread_id_2(self, unused_exp_id):
        return self.THREAD_ID2

    def _return_true(self, unused_thread_id, unused_exploration_id=''):
        return True

    def _return_false(self, unused_thread_id, unused_exploration_id=''):
        return False

    def _check_commit_message(
            self, unused_user_id, unused_exploration_id, unused_change_list,
            commit_message, is_suggestion):
        self.assertTrue(is_suggestion)
        self.assertEqual(
            commit_message, 'Accepted suggestion by %s: %s' % (
                self.USERNAME, self.COMMIT_MESSAGE))

    def setUp(self):
        super(SuggestionActionUnitTests, self).setUp()
        self.user_id = self.get_user_id_from_email(self.USER_EMAIL)
        self.editor_id = self.get_user_id_from_email(self.EDITOR_EMAIL)
        user_services.create_new_user(self.user_id, self.USER_EMAIL)
        user_services.create_new_user(self.editor_id, self.EDITOR_EMAIL)
        self.signup(self.USER_EMAIL, self.USERNAME)
        self.signup(self.EDITOR_EMAIL, self.EDITOR_USERNAME)
        exploration = self.save_new_valid_exploration(
            self.EXP_ID1, self.editor_id)
        self.save_new_valid_exploration(self.EXP_ID2, self.editor_id)
        self.initial_state_name = exploration.init_state_name
        with self.swap(constants, 'ENABLE_GENERALIZED_FEEDBACK_THREADS', False):
            with self.swap(
                feedback_models.FeedbackThreadModel,
                'generate_new_thread_id', self._generate_thread_id_1):
                feedback_services.create_suggestion(
                    self.EXP_ID1, self.user_id, 3, self.initial_state_name,
                    'description', 'new text')
            with self.swap(
                feedback_models.FeedbackThreadModel,
                'generate_new_thread_id', self._generate_thread_id_2):
                feedback_services.create_suggestion(
                    self.EXP_ID2, self.user_id, 3, self.initial_state_name,
                    'description', 'new text')

    def test_accept_suggestion_valid_suggestion(self):
        with self.swap(constants, 'ENABLE_GENERALIZED_FEEDBACK_THREADS', False):
            with self.swap(
                exp_services, '_is_suggestion_valid',
                self._return_true):
                with self.swap(
                    exp_services, 'update_exploration',
                    self._check_commit_message):
                    exp_services.accept_suggestion(
                        self.editor_id, self.THREAD_ID1, self.EXP_ID1,
                        self.COMMIT_MESSAGE, False)

            thread = feedback_models.FeedbackThreadModel.get(self.THREAD_ID1)
            thread_messages = feedback_services.get_messages(self.THREAD_ID1)
            last_message = thread_messages[len(thread_messages) - 1]
        self.assertEqual(thread.status, feedback_models.STATUS_CHOICES_FIXED)
        self.assertEqual(last_message.text, 'Suggestion accepted.')

    def test_accept_suggestion_invalid_suggestion(self):
        with self.swap(constants, 'ENABLE_GENERALIZED_FEEDBACK_THREADS', False):
            with self.swap(
                exp_services, '_is_suggestion_valid',
                self._return_false):
                with self.assertRaisesRegexp(
                    Exception,
                    'Invalid suggestion: The state for which it was made '
                    'has been removed/renamed.'
                    ):
                    exp_services.accept_suggestion(
                        self.editor_id, self.THREAD_ID2, self.EXP_ID2,
                        self.COMMIT_MESSAGE, False)
            thread = feedback_models.FeedbackThreadModel.get(self.THREAD_ID2)
        self.assertEqual(thread.status, feedback_models.STATUS_CHOICES_OPEN)

    def test_accept_suggestion_empty_commit_message(self):
        with self.swap(constants, 'ENABLE_GENERALIZED_FEEDBACK_THREADS', False):
            with self.assertRaisesRegexp(
                Exception, 'Commit message cannot be empty.'):
                exp_services.accept_suggestion(
                    self.editor_id, self.THREAD_ID2, self.EXP_ID2,
                    self.EMPTY_COMMIT_MESSAGE, False)
            thread = feedback_models.FeedbackThreadModel.get(self.THREAD_ID2)
        self.assertEqual(thread.status, feedback_models.STATUS_CHOICES_OPEN)

    def test_accept_suggestion_that_has_already_been_handled(self):
        exception_message = 'Suggestion has already been accepted/rejected'
        with self.swap(constants, 'ENABLE_GENERALIZED_FEEDBACK_THREADS', False):
            with self.swap(
                exp_services, '_is_suggestion_handled',
                self._return_true):
                with self.assertRaisesRegexp(Exception, exception_message):
                    exp_services.accept_suggestion(
                        self.editor_id, self.THREAD_ID2, self.EXP_ID2,
                        self.COMMIT_MESSAGE, False)

    def test_reject_suggestion(self):
        with self.swap(constants, 'ENABLE_GENERALIZED_FEEDBACK_THREADS', False):
            exp_services.reject_suggestion(self.editor_id, self.THREAD_ID2)
            thread = feedback_models.FeedbackThreadModel.get(self.THREAD_ID2)
        self.assertEqual(
            thread.status,
            feedback_models.STATUS_CHOICES_IGNORED)

    def test_reject_suggestion_that_has_already_been_handled(self):
        exception_message = 'Suggestion has already been accepted/rejected'
        with self.swap(constants, 'ENABLE_GENERALIZED_FEEDBACK_THREADS', False):
            with self.swap(
                exp_services, '_is_suggestion_handled',
                self._return_true):
                with self.assertRaisesRegexp(Exception, exception_message):
                    exp_services.reject_suggestion(
                        self.editor_id, self.THREAD_ID2)


=======
>>>>>>> 465bf769
class EditorAutoSavingUnitTests(test_utils.GenericTestBase):
    """Test editor auto saving functions in exp_services."""
    EXP_ID1 = 'exp_id1'
    EXP_ID2 = 'exp_id2'
    EXP_ID3 = 'exp_id3'
    USERNAME = 'user123'
    USER_ID = 'user_id'
    COMMIT_MESSAGE = 'commit message'
    DATETIME = datetime.datetime.strptime('2016-02-16', '%Y-%m-%d')
    OLDER_DATETIME = datetime.datetime.strptime('2016-01-16', '%Y-%m-%d')
    NEWER_DATETIME = datetime.datetime.strptime('2016-03-16', '%Y-%m-%d')
    NEW_CHANGELIST = [exp_domain.ExplorationChange({
        'cmd': exp_domain.CMD_EDIT_EXPLORATION_PROPERTY,
        'property_name': 'title',
        'new_value': 'New title'})]
    NEW_CHANGELIST_DICT = [NEW_CHANGELIST[0].to_dict()]

    def setUp(self):
        super(EditorAutoSavingUnitTests, self).setUp()
        # Create explorations.
        exploration = self.save_new_valid_exploration(
            self.EXP_ID1, self.USER_ID)
        exploration.param_specs = {
            'myParam': param_domain.ParamSpec('UnicodeString')}
        exp_services._save_exploration(self.USER_ID, exploration, '', [])
        self.save_new_valid_exploration(self.EXP_ID2, self.USER_ID)
        self.save_new_valid_exploration(self.EXP_ID3, self.USER_ID)
        self.init_state_name = exploration.init_state_name
        self.param_changes = [{
            'customization_args': {
                'list_of_values': ['1', '2'], 'parse_with_jinja': False
            },
            'name': 'myParam',
            'generator_id': 'RandomSelector'
        }]
        self.draft_change_list = _get_change_list(
            self.init_state_name, 'param_changes', self.param_changes)
        self.draft_change_list_dict = [
            change.to_dict() for change in self.draft_change_list]
        # Explorations with draft set.
        user_models.ExplorationUserDataModel(
            id='%s.%s' % (self.USER_ID, self.EXP_ID1), user_id=self.USER_ID,
            exploration_id=self.EXP_ID1,
            draft_change_list=self.draft_change_list_dict,
            draft_change_list_last_updated=self.DATETIME,
            draft_change_list_exp_version=2,
            draft_change_list_id=2).put()
        user_models.ExplorationUserDataModel(
            id='%s.%s' % (self.USER_ID, self.EXP_ID2), user_id=self.USER_ID,
            exploration_id=self.EXP_ID2,
            draft_change_list=self.draft_change_list_dict,
            draft_change_list_last_updated=self.DATETIME,
            draft_change_list_exp_version=4,
            draft_change_list_id=10).put()
        # Exploration with no draft.
        user_models.ExplorationUserDataModel(
            id='%s.%s' % (self.USER_ID, self.EXP_ID3), user_id=self.USER_ID,
            exploration_id=self.EXP_ID3).put()

    def test_draft_cleared_after_change_list_applied(self):
        exp_services.update_exploration(
            self.USER_ID, self.EXP_ID1, self.draft_change_list, '')
        exp_user_data = user_models.ExplorationUserDataModel.get_by_id(
            '%s.%s' % (self.USER_ID, self.EXP_ID1))
        self.assertIsNone(exp_user_data.draft_change_list)
        self.assertIsNone(exp_user_data.draft_change_list_last_updated)
        self.assertIsNone(exp_user_data.draft_change_list_exp_version)

    def test_draft_version_valid_returns_true(self):
        exp_user_data = user_models.ExplorationUserDataModel.get_by_id(
            '%s.%s' % (self.USER_ID, self.EXP_ID1))
        self.assertTrue(exp_services.is_version_of_draft_valid(
            self.EXP_ID1, exp_user_data.draft_change_list_exp_version))

    def test_draft_version_valid_returns_false(self):
        exp_user_data = user_models.ExplorationUserDataModel.get_by_id(
            '%s.%s' % (self.USER_ID, self.EXP_ID2))
        self.assertFalse(exp_services.is_version_of_draft_valid(
            self.EXP_ID2, exp_user_data.draft_change_list_exp_version))

    def test_draft_version_valid_when_no_draft_exists(self):
        exp_user_data = user_models.ExplorationUserDataModel.get_by_id(
            '%s.%s' % (self.USER_ID, self.EXP_ID3))
        self.assertFalse(exp_services.is_version_of_draft_valid(
            self.EXP_ID3, exp_user_data.draft_change_list_exp_version))

    def test_create_or_update_draft_when_older_draft_exists(self):
        exp_services.create_or_update_draft(
            self.EXP_ID1, self.USER_ID, self.NEW_CHANGELIST, 5,
            self.NEWER_DATETIME)
        exp_user_data = user_models.ExplorationUserDataModel.get(
            self.USER_ID, self.EXP_ID1)
        self.assertEqual(exp_user_data.exploration_id, self.EXP_ID1)
        self.assertEqual(
            exp_user_data.draft_change_list, self.NEW_CHANGELIST_DICT)
        self.assertEqual(
            exp_user_data.draft_change_list_last_updated, self.NEWER_DATETIME)
        self.assertEqual(exp_user_data.draft_change_list_exp_version, 5)
        self.assertEqual(exp_user_data.draft_change_list_id, 3)

    def test_create_or_update_draft_when_newer_draft_exists(self):
        exp_services.create_or_update_draft(
            self.EXP_ID1, self.USER_ID, self.NEW_CHANGELIST, 5,
            self.OLDER_DATETIME)
        exp_user_data = user_models.ExplorationUserDataModel.get(
            self.USER_ID, self.EXP_ID1)
        self.assertEqual(exp_user_data.exploration_id, self.EXP_ID1)
        self.assertEqual(
            exp_user_data.draft_change_list, self.draft_change_list_dict)
        self.assertEqual(
            exp_user_data.draft_change_list_last_updated, self.DATETIME)
        self.assertEqual(exp_user_data.draft_change_list_exp_version, 2)
        self.assertEqual(exp_user_data.draft_change_list_id, 2)

    def test_create_or_update_draft_when_draft_does_not_exist(self):
        exp_services.create_or_update_draft(
            self.EXP_ID3, self.USER_ID, self.NEW_CHANGELIST, 5,
            self.NEWER_DATETIME)
        exp_user_data = user_models.ExplorationUserDataModel.get(
            self.USER_ID, self.EXP_ID3)
        self.assertEqual(exp_user_data.exploration_id, self.EXP_ID3)
        self.assertEqual(
            exp_user_data.draft_change_list, self.NEW_CHANGELIST_DICT)
        self.assertEqual(
            exp_user_data.draft_change_list_last_updated, self.NEWER_DATETIME)
        self.assertEqual(exp_user_data.draft_change_list_exp_version, 5)
        self.assertEqual(exp_user_data.draft_change_list_id, 1)

    def test_get_exp_with_draft_applied_when_draft_exists(self):
        exploration = exp_services.get_exploration_by_id(self.EXP_ID1)
        self.assertEqual(exploration.init_state.param_changes, [])
        updated_exp = exp_services.get_exp_with_draft_applied(
            self.EXP_ID1, self.USER_ID)
        param_changes = updated_exp.init_state.param_changes[0]
        self.assertEqual(param_changes._name, 'myParam')
        self.assertEqual(param_changes._generator_id, 'RandomSelector')
        self.assertEqual(
            param_changes._customization_args,
            {'list_of_values': ['1', '2'], 'parse_with_jinja': False})

    def test_get_exp_with_draft_applied_when_draft_does_not_exist(self):
        exploration = exp_services.get_exploration_by_id(self.EXP_ID3)
        self.assertEqual(exploration.init_state.param_changes, [])
        updated_exp = exp_services.get_exp_with_draft_applied(
            self.EXP_ID3, self.USER_ID)
        self.assertEqual(updated_exp.init_state.param_changes, [])

    def test_get_exp_with_draft_applied_when_draft_version_is_invalid(self):
        exploration = exp_services.get_exploration_by_id(self.EXP_ID2)
        self.assertEqual(exploration.init_state.param_changes, [])
        updated_exp = exp_services.get_exp_with_draft_applied(
            self.EXP_ID2, self.USER_ID)
        self.assertEqual(updated_exp.init_state.param_changes, [])

    def test_draft_discarded(self):
        exp_services.discard_draft(self.EXP_ID1, self.USER_ID,)
        exp_user_data = user_models.ExplorationUserDataModel.get_by_id(
            '%s.%s' % (self.USER_ID, self.EXP_ID1))
        self.assertIsNone(exp_user_data.draft_change_list)
        self.assertIsNone(exp_user_data.draft_change_list_last_updated)
        self.assertIsNone(exp_user_data.draft_change_list_exp_version)


class GetExplorationAndExplorationRightsTest(ExplorationServicesUnitTests):

    def test_get_exploration_and_exploration_rights_object(self):
        exploration_id = self.EXP_ID
        self.save_new_valid_exploration(
            exploration_id, self.owner_id, objective='The objective')

        (exp, exp_rights) = (
            exp_services.get_exploration_and_exploration_rights_by_id(
                exploration_id))
        self.assertEqual(exp.id, exploration_id)
        self.assertEqual(exp_rights.id, exploration_id)

        (exp, exp_rights) = (
            exp_services.get_exploration_and_exploration_rights_by_id(
                'fake_id'))
        self.assertIsNone(exp)
        self.assertIsNone(exp_rights)


class ExplorationStateIdMappingTests(test_utils.GenericTestBase):
    """Tests for functions associated with creating and updating state id
    mapping.
    """

    EXP_ID = 'eid'

    def setUp(self):
        """Initialize owner before each test case."""
        super(ExplorationStateIdMappingTests, self).setUp()
        self.signup(self.OWNER_EMAIL, self.OWNER_USERNAME)
        self.owner_id = self.get_user_id_from_email(self.OWNER_EMAIL)

    def test_that_correct_state_id_mapping_model_is_stored(self):
        """Test that correct mapping model is stored for new and edited
        exploration.
        """
        with self.swap(feconf, 'ENABLE_STATE_ID_MAPPING', True):
            exploration = self.save_new_valid_exploration(
                self.EXP_ID, self.owner_id)

        mapping = exp_services.get_state_id_mapping(
            self.EXP_ID, exploration.version)
        expected_mapping = {
            exploration.init_state_name: 0
        }

        self.assertEqual(mapping.exploration_id, self.EXP_ID)
        self.assertEqual(mapping.exploration_version, 1)
        self.assertEqual(
            mapping.largest_state_id_used, 0)
        self.assertDictEqual(mapping.state_names_to_ids, expected_mapping)

        with self.swap(feconf, 'ENABLE_STATE_ID_MAPPING', True):
            exp_services.update_exploration(
                self.owner_id, self.EXP_ID, [exp_domain.ExplorationChange({
                    'cmd': exp_domain.CMD_ADD_STATE,
                    'state_name': 'new state',
                })], 'Add state name')

        new_exploration = exp_services.get_exploration_by_id(self.EXP_ID)
        new_mapping = exp_services.get_state_id_mapping(
            self.EXP_ID, new_exploration.version)

        expected_mapping = {
            new_exploration.init_state_name: 0,
            'new state': 1
        }
        self.assertEqual(
            new_mapping.exploration_version, new_exploration.version)
        self.assertEqual(new_mapping.state_names_to_ids, expected_mapping)
        self.assertEqual(new_mapping.largest_state_id_used, 1)

    def test_that_state_id_mapping_model_is_deleted(self):
        """Test that state id mapping model is correctly deleted."""
        with self.swap(feconf, 'ENABLE_STATE_ID_MAPPING', True):
            exploration = self.save_new_valid_exploration(
                self.EXP_ID, self.owner_id)
            exp_services.update_exploration(
                self.owner_id, self.EXP_ID, [exp_domain.ExplorationChange({
                    'cmd': exp_domain.CMD_ADD_STATE,
                    'state_name': 'new state',
                })], 'Add state name')

        exploration = exp_services.get_exploration_by_id(self.EXP_ID)

        with self.swap(feconf, 'ENABLE_STATE_ID_MAPPING', True):
            exp_services.delete_state_id_mapping_model_for_exploration(
                exploration.id, exploration.version)

        with self.assertRaisesRegexp(
            Exception,
            "Entity for class StateIdMappingModel with id eid.2 not found"):
            exp_services.get_state_id_mapping(
                exploration.id, exploration.version)

        with self.assertRaisesRegexp(
            Exception,
            "Entity for class StateIdMappingModel with id eid.1 not found"):
            exp_services.get_state_id_mapping(
                exploration.id, exploration.version - 1)

    def test_that_mapping_is_correct_when_exploration_is_reverted(self):
        """Test that state id mapping is correct when exploration is reverted
        to old version.
        """
        with self.swap(feconf, 'ENABLE_STATE_ID_MAPPING', True):
            exploration = self.save_new_valid_exploration(
                self.EXP_ID, self.owner_id)

            exp_services.update_exploration(
                self.owner_id, self.EXP_ID, [exp_domain.ExplorationChange({
                    'cmd': exp_domain.CMD_ADD_STATE,
                    'state_name': 'new state',
                })], 'Add state name')

            # Revert exploration to version 1.
            exp_services.revert_exploration(self.owner_id, self.EXP_ID, 2, 1)

        new_exploration = exp_services.get_exploration_by_id(self.EXP_ID)
        new_mapping = exp_services.get_state_id_mapping(
            self.EXP_ID, new_exploration.version)

        # Expected mapping is same as initial version's mapping.
        expected_mapping = {
            exploration.init_state_name: 0
        }
        self.assertEqual(
            new_mapping.exploration_version, new_exploration.version)
        self.assertEqual(new_mapping.state_names_to_ids, expected_mapping)
        self.assertEqual(new_mapping.largest_state_id_used, 1)<|MERGE_RESOLUTION|>--- conflicted
+++ resolved
@@ -3159,142 +3159,6 @@
         self.assertEqual(exploration.to_yaml(), self.UPGRADED_EXP_YAML)
 
 
-<<<<<<< HEAD
-class SuggestionActionUnitTests(test_utils.GenericTestBase):
-    """Test learner suggestion action functions in exp_services."""
-    EXP_ID1 = 'exp_id1'
-    EXP_ID2 = 'exp_id2'
-    THREAD_ID1 = EXP_ID1 + '.1111'
-    THREAD_ID2 = EXP_ID2 + '.1111'
-    USER_EMAIL = 'user@123.com'
-    EDITOR_EMAIL = 'editor@123.com'
-    USERNAME = 'user123'
-    EDITOR_USERNAME = 'editor123'
-    COMMIT_MESSAGE = 'commit message'
-    EMPTY_COMMIT_MESSAGE = ' '
-
-    def _generate_thread_id_1(self, unused_exp_id):
-        return self.THREAD_ID1
-
-    def _generate_thread_id_2(self, unused_exp_id):
-        return self.THREAD_ID2
-
-    def _return_true(self, unused_thread_id, unused_exploration_id=''):
-        return True
-
-    def _return_false(self, unused_thread_id, unused_exploration_id=''):
-        return False
-
-    def _check_commit_message(
-            self, unused_user_id, unused_exploration_id, unused_change_list,
-            commit_message, is_suggestion):
-        self.assertTrue(is_suggestion)
-        self.assertEqual(
-            commit_message, 'Accepted suggestion by %s: %s' % (
-                self.USERNAME, self.COMMIT_MESSAGE))
-
-    def setUp(self):
-        super(SuggestionActionUnitTests, self).setUp()
-        self.user_id = self.get_user_id_from_email(self.USER_EMAIL)
-        self.editor_id = self.get_user_id_from_email(self.EDITOR_EMAIL)
-        user_services.create_new_user(self.user_id, self.USER_EMAIL)
-        user_services.create_new_user(self.editor_id, self.EDITOR_EMAIL)
-        self.signup(self.USER_EMAIL, self.USERNAME)
-        self.signup(self.EDITOR_EMAIL, self.EDITOR_USERNAME)
-        exploration = self.save_new_valid_exploration(
-            self.EXP_ID1, self.editor_id)
-        self.save_new_valid_exploration(self.EXP_ID2, self.editor_id)
-        self.initial_state_name = exploration.init_state_name
-        with self.swap(constants, 'ENABLE_GENERALIZED_FEEDBACK_THREADS', False):
-            with self.swap(
-                feedback_models.FeedbackThreadModel,
-                'generate_new_thread_id', self._generate_thread_id_1):
-                feedback_services.create_suggestion(
-                    self.EXP_ID1, self.user_id, 3, self.initial_state_name,
-                    'description', 'new text')
-            with self.swap(
-                feedback_models.FeedbackThreadModel,
-                'generate_new_thread_id', self._generate_thread_id_2):
-                feedback_services.create_suggestion(
-                    self.EXP_ID2, self.user_id, 3, self.initial_state_name,
-                    'description', 'new text')
-
-    def test_accept_suggestion_valid_suggestion(self):
-        with self.swap(constants, 'ENABLE_GENERALIZED_FEEDBACK_THREADS', False):
-            with self.swap(
-                exp_services, '_is_suggestion_valid',
-                self._return_true):
-                with self.swap(
-                    exp_services, 'update_exploration',
-                    self._check_commit_message):
-                    exp_services.accept_suggestion(
-                        self.editor_id, self.THREAD_ID1, self.EXP_ID1,
-                        self.COMMIT_MESSAGE, False)
-
-            thread = feedback_models.FeedbackThreadModel.get(self.THREAD_ID1)
-            thread_messages = feedback_services.get_messages(self.THREAD_ID1)
-            last_message = thread_messages[len(thread_messages) - 1]
-        self.assertEqual(thread.status, feedback_models.STATUS_CHOICES_FIXED)
-        self.assertEqual(last_message.text, 'Suggestion accepted.')
-
-    def test_accept_suggestion_invalid_suggestion(self):
-        with self.swap(constants, 'ENABLE_GENERALIZED_FEEDBACK_THREADS', False):
-            with self.swap(
-                exp_services, '_is_suggestion_valid',
-                self._return_false):
-                with self.assertRaisesRegexp(
-                    Exception,
-                    'Invalid suggestion: The state for which it was made '
-                    'has been removed/renamed.'
-                    ):
-                    exp_services.accept_suggestion(
-                        self.editor_id, self.THREAD_ID2, self.EXP_ID2,
-                        self.COMMIT_MESSAGE, False)
-            thread = feedback_models.FeedbackThreadModel.get(self.THREAD_ID2)
-        self.assertEqual(thread.status, feedback_models.STATUS_CHOICES_OPEN)
-
-    def test_accept_suggestion_empty_commit_message(self):
-        with self.swap(constants, 'ENABLE_GENERALIZED_FEEDBACK_THREADS', False):
-            with self.assertRaisesRegexp(
-                Exception, 'Commit message cannot be empty.'):
-                exp_services.accept_suggestion(
-                    self.editor_id, self.THREAD_ID2, self.EXP_ID2,
-                    self.EMPTY_COMMIT_MESSAGE, False)
-            thread = feedback_models.FeedbackThreadModel.get(self.THREAD_ID2)
-        self.assertEqual(thread.status, feedback_models.STATUS_CHOICES_OPEN)
-
-    def test_accept_suggestion_that_has_already_been_handled(self):
-        exception_message = 'Suggestion has already been accepted/rejected'
-        with self.swap(constants, 'ENABLE_GENERALIZED_FEEDBACK_THREADS', False):
-            with self.swap(
-                exp_services, '_is_suggestion_handled',
-                self._return_true):
-                with self.assertRaisesRegexp(Exception, exception_message):
-                    exp_services.accept_suggestion(
-                        self.editor_id, self.THREAD_ID2, self.EXP_ID2,
-                        self.COMMIT_MESSAGE, False)
-
-    def test_reject_suggestion(self):
-        with self.swap(constants, 'ENABLE_GENERALIZED_FEEDBACK_THREADS', False):
-            exp_services.reject_suggestion(self.editor_id, self.THREAD_ID2)
-            thread = feedback_models.FeedbackThreadModel.get(self.THREAD_ID2)
-        self.assertEqual(
-            thread.status,
-            feedback_models.STATUS_CHOICES_IGNORED)
-
-    def test_reject_suggestion_that_has_already_been_handled(self):
-        exception_message = 'Suggestion has already been accepted/rejected'
-        with self.swap(constants, 'ENABLE_GENERALIZED_FEEDBACK_THREADS', False):
-            with self.swap(
-                exp_services, '_is_suggestion_handled',
-                self._return_true):
-                with self.assertRaisesRegexp(Exception, exception_message):
-                    exp_services.reject_suggestion(
-                        self.editor_id, self.THREAD_ID2)
-
-
-=======
->>>>>>> 465bf769
 class EditorAutoSavingUnitTests(test_utils.GenericTestBase):
     """Test editor auto saving functions in exp_services."""
     EXP_ID1 = 'exp_id1'
