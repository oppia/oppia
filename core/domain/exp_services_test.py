--- conflicted
+++ resolved
@@ -2189,13 +2189,8 @@
         state1 = exploration.states['state1']
         state2 = exploration.states['state2']
         state3 = exploration.states['state3']
-<<<<<<< HEAD
-        content1_dict = {
+        content1_dict: state_domain.SubtitledHtmlDict = {
             'content_id': 'content_0',
-=======
-        content1_dict: state_domain.SubtitledHtmlDict = {
-            'content_id': 'content',
->>>>>>> 7ad815df
             'html': (
                 '<blockquote>Hello, this is state1</blockquote>'
                 '<oppia-noninteractive-image filepath-with-value='
@@ -2203,21 +2198,12 @@
                 '"&amp;quot;&amp;quot;" alt-with-value="&amp;quot;&amp;quot;">'
                 '</oppia-noninteractive-image>')
         }
-<<<<<<< HEAD
-        content2_dict = {
+        content2_dict: state_domain.SubtitledHtmlDict = {
             'content_id': 'content_0',
             'html': '<pre>Hello, this is state2</pre>'
         }
-        content3_dict = {
+        content3_dict: state_domain.SubtitledHtmlDict = {
             'content_id': 'content_0',
-=======
-        content2_dict: state_domain.SubtitledHtmlDict = {
-            'content_id': 'content',
-            'html': '<pre>Hello, this is state2</pre>'
-        }
-        content3_dict: state_domain.SubtitledHtmlDict = {
-            'content_id': 'content',
->>>>>>> 7ad815df
             'html': '<p>Hello, this is state3</p>'
         }
         state1.update_content(
@@ -3349,16 +3335,12 @@
         exploration = exp_fetchers.get_exploration_by_id(self.EXP_0_ID)
         self.assertIn('new state', exploration.states)
 
-<<<<<<< HEAD
-    def test_are_changes_mergeable_send_email(self):
-        exploration = self.save_new_valid_exploration(self.EXP_0_ID, self.owner_id)
+    def test_are_changes_mergeable_send_email(self) -> None:
+        exploration = self.save_new_valid_exploration(
+            self.EXP_0_ID, self.owner_id)
         content_id_generator = translation_domain.ContentIdGenerator(
             exploration.next_content_id_index
         )
-=======
-    def test_are_changes_mergeable_send_email(self) -> None:
-        self.save_new_valid_exploration(self.EXP_0_ID, self.owner_id)
->>>>>>> 7ad815df
         exp_services.update_exploration(
             self.owner_id, self.EXP_0_ID,
             [exp_domain.ExplorationChange({
@@ -4028,471 +4010,7 @@
             exploration.init_state.content.html,
             '<p><strong>Test content</strong></p>')
 
-<<<<<<< HEAD
-    def test_update_solicit_answer_details(self):
-=======
-    def test_add_translation(self) -> None:
-        """Test updating of content."""
-        exploration = exp_fetchers.get_exploration_by_id(self.EXP_0_ID)
-
-        self.assertEqual(exploration.get_translation_counts(), {})
-
-        change_list = _get_change_list(
-            self.init_state_name, 'content', {
-                'html': '<p><strong>Test content</strong></p>',
-                'content_id': 'content',
-            })
-
-        change_list.append(exp_domain.ExplorationChange({
-            'cmd': exp_domain.DEPRECATED_CMD_ADD_TRANSLATION,
-            'state_name': self.init_state_name,
-            'content_id': 'content',
-            'language_code': 'hi',
-            'content_html': '<p><strong>Test content</strong></p>',
-            'translation_html': '<p>Translated text</p>'
-        }))
-        exp_services.update_exploration(
-            self.owner_id, self.EXP_0_ID, change_list, '')
-
-        exploration = exp_fetchers.get_exploration_by_id(self.EXP_0_ID)
-
-        self.assertEqual(exploration.get_translation_counts(), {
-            'hi': 1
-        })
-
-    def test_add_written_translation(self) -> None:
-        """Test updating of content."""
-        exploration = exp_fetchers.get_exploration_by_id(self.EXP_0_ID)
-
-        self.assertEqual(exploration.get_translation_counts(), {})
-
-        change_list = _get_change_list(
-            self.init_state_name, 'content', {
-                'html': '<p><strong>Test content</strong></p>',
-                'content_id': 'content',
-            })
-
-        change_list.append(exp_domain.ExplorationChange({
-            'cmd': exp_domain.CMD_ADD_WRITTEN_TRANSLATION,
-            'state_name': self.init_state_name,
-            'content_id': 'content',
-            'language_code': 'hi',
-            'content_html': '<p>original text</p>',
-            'translation_html': '<p>Translated text</p>',
-            'data_format': 'html'
-        }))
-        exp_services.update_exploration(
-            self.owner_id, self.EXP_0_ID, change_list, '')
-
-        exploration = exp_fetchers.get_exploration_by_id(self.EXP_0_ID)
-
-        self.assertEqual(exploration.get_translation_counts(), {
-            'hi': 1
-        })
-
-        # Check that the property can be changed when working
-        # on old version.
-        # Add a change to upgrade the version.
-        exp_services.update_exploration(
-            self.owner_id, self.EXP_0_ID, _get_change_list(
-                self.init_state_name,
-                exp_domain.STATE_PROPERTY_INTERACTION_CUST_ARGS,
-                {
-                    'placeholder': {
-                        'value': {
-                            'content_id': 'ca_placeholder_0',
-                            'unicode_str': 'placeholder'
-                        }
-                    },
-                    'rows': {'value': 1}
-                }),
-            'Add Customization Args')
-
-        change_list = [exp_domain.ExplorationChange({
-            'cmd': exp_domain.CMD_ADD_WRITTEN_TRANSLATION,
-            'state_name': self.init_state_name,
-            'content_id': 'content',
-            'language_code': 'bn',
-            'content_html': '<p>original text</p>',
-            'translation_html': '<p>Translated text 2</p>',
-            'data_format': 'html'
-        })]
-        changes_are_mergeable = exp_services.are_changes_mergeable(
-            self.EXP_0_ID, 2, change_list)
-        self.assertTrue(changes_are_mergeable)
-        # Applying changed translation to the old_version.
-        exp_services.update_exploration(
-            self.owner_id, self.EXP_0_ID,
-            change_list,
-            '')
-
-        exploration = exp_fetchers.get_exploration_by_id(self.EXP_0_ID)
-        init_interaction = exploration.init_state.interaction
-        customization_args = init_interaction.customization_args
-        # Ruling out the possibility of any other type for mypy type checking.
-        assert isinstance(
-            customization_args['placeholder'].value,
-            state_domain.SubtitledUnicode
-        )
-        self.assertEqual(
-            customization_args['placeholder'].value.unicode_str,
-            'placeholder')
-        self.assertEqual(exploration.get_translation_counts(), {
-            'hi': 1,
-            'bn': 1,
-        })
-
-    def test_mark_written_translation_as_needing_update(self) -> None:
-        """Test marking of written translation for a given language and content
-        id as needing update.
-        """
-        exploration = exp_fetchers.get_exploration_by_id(self.EXP_0_ID)
-        self.assertEqual(exploration.get_translation_counts(), {})
-        # Update the exploration with a content and add corresponding
-        # translations in two languages.
-        change_list = [
-            exp_domain.ExplorationChange({
-                'cmd': exp_domain.CMD_EDIT_STATE_PROPERTY,
-                'state_name': self.init_state_name,
-                'property_name': 'content',
-                'new_value': {
-                    'html': '<p><strong>Test content</strong></p>',
-                    'content_id': 'content',
-                }
-            }),
-            exp_domain.ExplorationChange({
-                'cmd': exp_domain.CMD_ADD_WRITTEN_TRANSLATION,
-                'state_name': self.init_state_name,
-                'content_id': 'content',
-                'language_code': 'hi',
-                'content_html': '<p>Original content</p>',
-                'translation_html': '<p>Translated text in Hindi</p>',
-                'data_format': 'html'
-            }),
-            exp_domain.ExplorationChange({
-                'cmd': exp_domain.CMD_ADD_WRITTEN_TRANSLATION,
-                'state_name': self.init_state_name,
-                'content_id': 'content',
-                'language_code': 'bn',
-                'content_html': '<p>Original content</p>',
-                'translation_html': '<p>Translated text in Bangla</p>',
-                'data_format': 'html'
-            })
-        ]
-        exp_services.update_exploration(
-            self.owner_id, self.EXP_0_ID, change_list, '')
-
-        exploration = exp_fetchers.get_exploration_by_id(self.EXP_0_ID)
-
-        # Assert that there are translations in two languages.
-        self.assertEqual(exploration.get_translation_counts(), {
-            'hi': 1,
-            'bn': 1
-        })
-        # Assert that the written translations are not marked as needing update.
-        actual_written_translations = (
-            exploration.states[self.init_state_name].written_translations)
-        hindi_written_translation = (
-            actual_written_translations.translations_mapping['content']['hi'])
-        bangla_written_translation = (
-            actual_written_translations.translations_mapping['content']['bn'])
-        self.assertFalse(hindi_written_translation.needs_update)
-        self.assertFalse(bangla_written_translation.needs_update)
-
-        # Mark all translations for a state as needing update.
-        update_change_list = [exp_domain.ExplorationChange({
-            'cmd': exp_domain.CMD_MARK_WRITTEN_TRANSLATION_AS_NEEDING_UPDATE,
-            'state_name': self.init_state_name,
-            'content_id': 'content',
-            'language_code': 'hi'
-        })]
-        exp_services.update_exploration(
-            self.owner_id, self.EXP_0_ID, update_change_list, '')
-
-        exploration = exp_fetchers.get_exploration_by_id(self.EXP_0_ID)
-
-        # Assert that there are no completed translations and check that the
-        # needs_update property is set for the corresponding written
-        # translations.
-        self.assertEqual(exploration.get_translation_counts(), {
-            'bn': 1
-        })
-        actual_written_translations = (
-            exploration.states[self.init_state_name].written_translations)
-        hindi_written_translation = (
-            actual_written_translations.translations_mapping['content']['hi'])
-        bangla_written_translation = (
-            actual_written_translations.translations_mapping['content']['bn'])
-        self.assertTrue(hindi_written_translation.needs_update)
-        self.assertFalse(bangla_written_translation.needs_update)
-
-        # Update translations again so the translations are completed.
-        change_list_2 = [
-            exp_domain.ExplorationChange({
-                'cmd': exp_domain.CMD_ADD_WRITTEN_TRANSLATION,
-                'state_name': self.init_state_name,
-                'content_id': 'content',
-                'language_code': 'hi',
-                'content_html': '<p>Original content</p>',
-                'translation_html': '<p>Translated text in Hindi</p>',
-                'data_format': 'html'
-            })
-        ]
-        exp_services.update_exploration(
-            self.owner_id, self.EXP_0_ID, change_list_2, '')
-
-        exploration = exp_fetchers.get_exploration_by_id(self.EXP_0_ID)
-
-        # Assert that the written translations are not marked as needing update.
-        actual_written_translations = (
-            exploration.states[self.init_state_name].written_translations)
-        hindi_written_translation = (
-            actual_written_translations.translations_mapping['content']['hi'])
-        bangla_written_translation = (
-            actual_written_translations.translations_mapping['content']['bn'])
-        self.assertFalse(hindi_written_translation.needs_update)
-        self.assertFalse(bangla_written_translation.needs_update)
-
-        # Check that the property can be changed when working
-        # on old version.
-        # Add a change to upgrade the version.
-        exp_services.update_exploration(
-            self.owner_id, self.EXP_0_ID, _get_change_list(
-                self.init_state_name,
-                exp_domain.STATE_PROPERTY_INTERACTION_CUST_ARGS,
-                {
-                    'placeholder': {
-                        'value': {
-                            'content_id': 'ca_placeholder_0',
-                            'unicode_str': 'placeholder'
-                        }
-                    },
-                    'rows': {'value': 1}
-                }),
-            'Add Customization Args')
-
-        # Mark all translations for a state as needing update in the
-        # old version.
-        update_change_list_2 = [exp_domain.ExplorationChange({
-            'cmd': exp_domain.CMD_MARK_WRITTEN_TRANSLATION_AS_NEEDING_UPDATE,
-            'state_name': self.init_state_name,
-            'content_id': 'content',
-            'language_code': 'hi'
-        })]
-        changes_are_mergeable = exp_services.are_changes_mergeable(
-            self.EXP_0_ID, 4, update_change_list_2)
-        self.assertTrue(changes_are_mergeable)
-        exp_services.update_exploration(
-            self.owner_id, self.EXP_0_ID, update_change_list_2,
-            '')
-
-        exploration = exp_fetchers.get_exploration_by_id(self.EXP_0_ID)
-
-        # Assert that there are no completed translations and check that the
-        # needs_update property is set for the corresponding written
-        # translations in the final version.
-        self.assertEqual(exploration.get_translation_counts(), {
-            'bn': 1
-        })
-        actual_written_translations = (
-            exploration.states[self.init_state_name].written_translations)
-        hindi_written_translation = (
-            actual_written_translations.translations_mapping['content']['hi'])
-        bangla_written_translation = (
-            actual_written_translations.translations_mapping['content']['bn'])
-        self.assertTrue(hindi_written_translation.needs_update)
-        self.assertFalse(bangla_written_translation.needs_update)
-
-        # Assert that final version has all the changes made above.
-        init_interaction = exploration.init_state.interaction
-        customization_args = init_interaction.customization_args
-        # Ruling out the possibility of any other type for mypy type checking.
-        assert isinstance(
-            customization_args['placeholder'].value,
-            state_domain.SubtitledUnicode
-        )
-        self.assertEqual(
-            customization_args['placeholder'].value.unicode_str,
-            'placeholder')
-
-    def test_mark_written_translations_as_needing_update(self) -> None:
-        """Test marking of written translations in all languages for a
-        particular content id as needing update.
-        """
-        exploration = exp_fetchers.get_exploration_by_id(self.EXP_0_ID)
-        self.assertEqual(exploration.get_translation_counts(), {})
-        # Update the exploration with a content and add corresponding
-        # translations in two languages.
-        change_list = [
-            exp_domain.ExplorationChange({
-                'cmd': exp_domain.CMD_EDIT_STATE_PROPERTY,
-                'state_name': self.init_state_name,
-                'property_name': 'content',
-                'new_value': {
-                    'html': '<p><strong>Test content</strong></p>',
-                    'content_id': 'content',
-                }
-            }),
-            exp_domain.ExplorationChange({
-                'cmd': exp_domain.CMD_ADD_WRITTEN_TRANSLATION,
-                'state_name': self.init_state_name,
-                'content_id': 'content',
-                'language_code': 'hi',
-                'content_html': '<p>Original content</p>',
-                'translation_html': '<p>Translated text in Hindi</p>',
-                'data_format': 'html'
-            }),
-            exp_domain.ExplorationChange({
-                'cmd': exp_domain.CMD_ADD_WRITTEN_TRANSLATION,
-                'state_name': self.init_state_name,
-                'content_id': 'content',
-                'language_code': 'bn',
-                'content_html': '<p>Original content</p>',
-                'translation_html': '<p>Translated text in Bangla</p>',
-                'data_format': 'html'
-            })
-        ]
-        exp_services.update_exploration(
-            self.owner_id, self.EXP_0_ID, change_list, '')
-
-        exploration = exp_fetchers.get_exploration_by_id(self.EXP_0_ID)
-
-        # Assert that there are translations in two languages.
-        self.assertEqual(exploration.get_translation_counts(), {
-            'hi': 1,
-            'bn': 1
-        })
-        # Assert that the written translations are not marked as needing update.
-        actual_written_translations = (
-            exploration.states[self.init_state_name].written_translations)
-        hindi_written_translation = (
-            actual_written_translations.translations_mapping['content']['hi'])
-        bangla_written_translation = (
-            actual_written_translations.translations_mapping['content']['bn'])
-        self.assertFalse(hindi_written_translation.needs_update)
-        self.assertFalse(bangla_written_translation.needs_update)
-
-        # Mark all translations for a state as needing update.
-        update_change_list = [exp_domain.ExplorationChange({
-            'cmd': exp_domain.CMD_MARK_WRITTEN_TRANSLATIONS_AS_NEEDING_UPDATE,
-            'state_name': self.init_state_name,
-            'content_id': 'content'
-        })]
-        exp_services.update_exploration(
-            self.owner_id, self.EXP_0_ID, update_change_list, '')
-
-        exploration = exp_fetchers.get_exploration_by_id(self.EXP_0_ID)
-
-        # Assert that there are no completed translations and check that the
-        # needs_update property is set for the corresponding written
-        # translations.
-        self.assertEqual(exploration.get_translation_counts(), {})
-        actual_written_translations = (
-            exploration.states[self.init_state_name].written_translations)
-        hindi_written_translation = (
-            actual_written_translations.translations_mapping['content']['hi'])
-        bangla_written_translation = (
-            actual_written_translations.translations_mapping['content']['bn'])
-        self.assertTrue(hindi_written_translation.needs_update)
-        self.assertTrue(bangla_written_translation.needs_update)
-
-        # Update translations again so the translations are completed.
-        change_list_2 = [
-            exp_domain.ExplorationChange({
-                'cmd': exp_domain.CMD_ADD_WRITTEN_TRANSLATION,
-                'state_name': self.init_state_name,
-                'content_id': 'content',
-                'language_code': 'hi',
-                'content_html': '<p>Original content</p>',
-                'translation_html': '<p>Translated text in Hindi</p>',
-                'data_format': 'html'
-            }),
-            exp_domain.ExplorationChange({
-                'cmd': exp_domain.CMD_ADD_WRITTEN_TRANSLATION,
-                'state_name': self.init_state_name,
-                'content_id': 'content',
-                'language_code': 'bn',
-                'content_html': '<p>Original content</p>',
-                'translation_html': '<p>Translated text in Bangla</p>',
-                'data_format': 'html'
-            })
-        ]
-        exp_services.update_exploration(
-            self.owner_id, self.EXP_0_ID, change_list_2, '')
-
-        exploration = exp_fetchers.get_exploration_by_id(self.EXP_0_ID)
-
-        # Assert that the written translations are not marked as needing update.
-        actual_written_translations = (
-            exploration.states[self.init_state_name].written_translations)
-        hindi_written_translation = (
-            actual_written_translations.translations_mapping['content']['hi'])
-        bangla_written_translation = (
-            actual_written_translations.translations_mapping['content']['bn'])
-        self.assertFalse(hindi_written_translation.needs_update)
-        self.assertFalse(bangla_written_translation.needs_update)
-
-        # Check that the property can be changed when working
-        # on old version.
-        # Add a change to upgrade the version.
-        exp_services.update_exploration(
-            self.owner_id, self.EXP_0_ID, _get_change_list(
-                self.init_state_name,
-                exp_domain.STATE_PROPERTY_INTERACTION_CUST_ARGS,
-                {
-                    'placeholder': {
-                        'value': {
-                            'content_id': 'ca_placeholder_0',
-                            'unicode_str': 'placeholder'
-                        }
-                    },
-                    'rows': {'value': 1}
-                }),
-            'Add Customization Args')
-
-        # Mark all translations for a state as needing update in the
-        # old version.
-        update_change_list_2 = [exp_domain.ExplorationChange({
-            'cmd': exp_domain.CMD_MARK_WRITTEN_TRANSLATIONS_AS_NEEDING_UPDATE,
-            'state_name': self.init_state_name,
-            'content_id': 'content'
-        })]
-        changes_are_mergeable = exp_services.are_changes_mergeable(
-            self.EXP_0_ID, 4, update_change_list_2)
-        self.assertTrue(changes_are_mergeable)
-        exp_services.update_exploration(
-            self.owner_id, self.EXP_0_ID, update_change_list_2,
-            '')
-
-        exploration = exp_fetchers.get_exploration_by_id(self.EXP_0_ID)
-
-        # Assert that there are no completed translations and check that the
-        # needs_update property is set for the corresponding written
-        # translations in the final version.
-        self.assertEqual(exploration.get_translation_counts(), {})
-        actual_written_translations = (
-            exploration.states[self.init_state_name].written_translations)
-        hindi_written_translation = (
-            actual_written_translations.translations_mapping['content']['hi'])
-        bangla_written_translation = (
-            actual_written_translations.translations_mapping['content']['bn'])
-        self.assertTrue(hindi_written_translation.needs_update)
-        self.assertTrue(bangla_written_translation.needs_update)
-
-        # Assert that final version has all the changes made above.
-        init_interaction = exploration.init_state.interaction
-        customization_args = init_interaction.customization_args
-        # Ruling out the possibility of any other type for mypy type checking.
-        assert isinstance(
-            customization_args['placeholder'].value,
-            state_domain.SubtitledUnicode
-        )
-        self.assertEqual(
-            customization_args['placeholder'].value.unicode_str,
-            'placeholder')
-
     def test_update_solicit_answer_details(self) -> None:
->>>>>>> 7ad815df
         """Test updating of solicit_answer_details."""
         exploration = exp_fetchers.get_exploration_by_id(self.EXP_0_ID)
         self.assertEqual(
@@ -4785,78 +4303,7 @@
                     }),
                 '')
 
-<<<<<<< HEAD
-    def test_set_edits_allowed(self):
-=======
-    def test_update_written_translations(self) -> None:
-        """Test update content translations."""
-        written_translations_dict = {
-            'translations_mapping': {
-                'content': {
-                    'hi': {
-                        'data_format': 'html',
-                        'translation': '<p>Test!</p>',
-                        'needs_update': True
-                    }
-                },
-                'default_outcome': {},
-                'ca_placeholder_0': {}
-            }
-        }
-        exp_services.update_exploration(
-            self.owner_id, self.EXP_0_ID, _get_change_list(
-                self.init_state_name, 'written_translations',
-                written_translations_dict), 'Added text translations.')
-        exploration = exp_fetchers.get_exploration_by_id(self.EXP_0_ID)
-        self.assertEqual(
-            exploration.init_state.written_translations.to_dict(),
-            written_translations_dict)
-
-    def test_update_written_translations_cleans_html_translations(self) -> None:
-        written_translations_dict = {
-            'translations_mapping': {
-                'content': {
-                    'hi': {
-                        'data_format': 'html',
-                        'translation': '<incomplete-bad-tag><div>OK tag</div>',
-                        'needs_update': True
-                    }
-                },
-                'default_outcome': {},
-                'ca_placeholder_0': {}
-            }
-        }
-        exp_services.update_exploration(
-            self.owner_id, self.EXP_0_ID, _get_change_list(
-                self.init_state_name, 'written_translations',
-                written_translations_dict), 'Added text translations.')
-        exploration = exp_fetchers.get_exploration_by_id(self.EXP_0_ID)
-        self.assertEqual(
-            exploration.init_state.written_translations.to_dict(), {
-                'translations_mapping': {
-                    'content': {
-                        'hi': {
-                            'data_format': 'html',
-                            'translation': '<div>OK tag</div>',
-                            'needs_update': True
-                        }
-                    },
-                    'default_outcome': {},
-                    'ca_placeholder_0': {}
-                }
-            })
-
-    def test_update_written_translations_with_list_fails(self) -> None:
-        """Test update content translation with a list fails."""
-        with self.assertRaisesRegex(
-            Exception, 'Expected written_translations to be a dict, received '):
-            exp_services.update_exploration(
-                self.owner_id, self.EXP_0_ID, _get_change_list(
-                    self.init_state_name, 'written_translations',
-                    [1, 2]), 'Added fake text translations.')
-
     def test_set_edits_allowed(self) -> None:
->>>>>>> 7ad815df
         """Test update edits allowed field in an exploration."""
         exploration = exp_fetchers.get_exploration_by_id(self.EXP_0_ID)
         self.assertEqual(exploration.edits_allowed, True)
@@ -6709,14 +6156,7 @@
       voiceovers_mapping:
         content: {}
     solicit_answer_details: false
-<<<<<<< HEAD
-  %s:
-=======
-    written_translations:
-      translations_mapping:
-        content: {}
   %r:
->>>>>>> 7ad815df
     classifier_model_id: null
     content:
       content_id: content
@@ -6910,44 +6350,7 @@
                     'new_value': 'new title'
                 })], 'changed title')
 
-<<<<<<< HEAD
-    def test_update_title(self):
-=======
-    def test_update_exploration_as_suggestion_with_invalid_commit_message(
-        self
-    ) -> None:
-        self.save_new_valid_exploration('exp_id', 'user_id')
-
-        exploration_model = exp_models.ExplorationModel.get('exp_id')
-        exploration_model.version = 0
-
-        with self.assertRaisesRegex(
-            Exception, 'Invalid commit message for suggestion.'):
-            exp_services.update_exploration(
-                'user_id', 'exp_id', [exp_domain.ExplorationChange({
-                    'cmd': exp_domain.CMD_EDIT_EXPLORATION_PROPERTY,
-                    'property_name': 'title',
-                    'new_value': 'new title'
-                })], '', is_suggestion=True)
-
-    def test_update_exploration_with_invalid_commit_message(self) -> None:
-        self.save_new_valid_exploration('exp_id', 'user_id')
-
-        exploration_model = exp_models.ExplorationModel.get('exp_id')
-        exploration_model.version = 0
-
-        with self.assertRaisesRegex(
-            Exception,
-            'Commit messages for non-suggestions may not start with'):
-            exp_services.update_exploration(
-                'user_id', 'exp_id', [exp_domain.ExplorationChange({
-                    'cmd': exp_domain.CMD_EDIT_EXPLORATION_PROPERTY,
-                    'property_name': 'title',
-                    'new_value': 'new title'
-                })], feconf.COMMIT_MESSAGE_ACCEPTED_SUGGESTION_PREFIX)
-
     def test_update_title(self) -> None:
->>>>>>> 7ad815df
         exploration = exp_fetchers.get_exploration_by_id(self.NEW_EXP_ID)
         self.assertEqual(exploration.language_code, 'en')
         exp_services.update_exploration(
@@ -8180,10 +7583,6 @@
         updated_exp = exp_services.get_exp_with_draft_applied(
             self.EXP_ID1, self.USER_ID)
         self.assertIsNotNone(updated_exp)
-<<<<<<< HEAD
-        new_content_html = updated_exp.init_state.content.html
-        self.assertEqual(new_content_html, '<p>New html value</p>')
-=======
         # Ruling out the possibility of None for mypy type checking.
         assert updated_exp is not None
         param_changes = updated_exp.init_state.param_changes[0].to_dict()
@@ -8192,7 +7591,6 @@
         self.assertEqual(
             param_changes['customization_args'],
             {'list_of_values': ['1', '2'], 'parse_with_jinja': False})
->>>>>>> 7ad815df
 
 
 class UpdateVersionHistoryUnitTests(ExplorationServicesUnitTests):
@@ -8308,13 +7706,10 @@
             state_domain.StateVersionHistory(
                 None, None, self.owner_id).to_dict())
 
-<<<<<<< HEAD
-    def test_version_history_on_delete_state(self):
-        content_id_generator = translation_domain.ContentIdGenerator(
-            self.exploration.next_content_id_index)
-=======
     def test_version_history_on_delete_state(self) -> None:
->>>>>>> 7ad815df
+        content_id_generator: translation_domain.ContentIdGenerator = (
+            translation_domain.ContentIdGenerator(
+                self.exploration.next_content_id_index))
         exp_services.update_exploration(
             self.owner_id, self.EXP_0_ID, [exp_domain.ExplorationChange({
                 'cmd': exp_domain.CMD_ADD_STATE,
@@ -8645,13 +8040,9 @@
         self.assertIsNone(old_model.state_version_history.get('New state'))
         self.assertIsNone(new_model.state_version_history.get('New state'))
 
-<<<<<<< HEAD
-    def test_version_history_on_state_name_interchange(self):
+    def test_version_history_on_state_name_interchange(self) -> None:
         content_id_generator = translation_domain.ContentIdGenerator(
             self.exploration.next_content_id_index)
-=======
-    def test_version_history_on_state_name_interchange(self) -> None:
->>>>>>> 7ad815df
         change_list_from_v1_to_v2 = [
           exp_domain.ExplorationChange({
                 'cmd': exp_domain.CMD_ADD_STATE,
