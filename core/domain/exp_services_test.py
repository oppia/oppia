# coding: utf-8
#
# Copyright 2014 The Oppia Authors. All Rights Reserved.
#
# Licensed under the Apache License, Version 2.0 (the "License");
# you may not use this file except in compliance with the License.
# You may obtain a copy of the License at
#
#      http://www.apache.org/licenses/LICENSE-2.0
#
# Unless required by applicable law or agreed to in writing, software
# distributed under the License is distributed on an "AS-IS" BASIS,
# WITHOUT WARRANTIES OR CONDITIONS OF ANY KIND, either express or implied.
# See the License for the specific language governing permissions and
# limitations under the License.

"""Unit tests for core.domain.exp_services."""

import StringIO
import copy
import datetime
import os
import zipfile

from constants import constants
from core.domain import classifier_services
from core.domain import exp_domain
from core.domain import exp_jobs_one_off
from core.domain import exp_services
from core.domain import fs_domain
from core.domain import html_validation_service
from core.domain import param_domain
from core.domain import rating_services
from core.domain import rights_manager
from core.domain import search_services
from core.domain import subscription_services
from core.domain import user_services
from core.platform import models
from core.tests import test_utils
import feconf
import utils

(exp_models, user_models) = models.Registry.import_models([
    models.NAMES.exploration, models.NAMES.user])
gae_image_services = models.Registry.import_gae_image_services()
search_services = models.Registry.import_search_services()
transaction_services = models.Registry.import_transaction_services()

# TODO(msl): test ExpSummaryModel changes if explorations are updated,
# reverted, deleted, created, rights changed.


def _count_at_least_editable_exploration_summaries(user_id):
    """Counts exp summaries that are at least editable by the given user.

    Args:
        user_id: unicode. The id of the given user.

    Returns:
        int. The number of exploration summaries that are at least editable
            by the given user.
    """
    return len(exp_services._get_exploration_summaries_from_models(  # pylint: disable=protected-access
        exp_models.ExpSummaryModel.get_at_least_editable(
            user_id=user_id)))


def mock_get_filename_with_dimensions(filename, unused_exp_id):
    return html_validation_service.regenerate_image_filename_using_dimensions(
        filename, 490, 120)


class ExplorationServicesUnitTests(test_utils.GenericTestBase):
    """Test the exploration services module."""
    EXP_ID = 'An_exploration_id'

    def setUp(self):
        """Before each individual test, create a dummy exploration."""
        super(ExplorationServicesUnitTests, self).setUp()

        self.owner_id = self.get_user_id_from_email(self.OWNER_EMAIL)
        self.editor_id = self.get_user_id_from_email(self.EDITOR_EMAIL)
        self.voice_artist_id = self.get_user_id_from_email(
            self.VOICE_ARTIST_EMAIL)
        self.viewer_id = self.get_user_id_from_email(self.VIEWER_EMAIL)

        user_services.create_new_user(self.owner_id, self.OWNER_EMAIL)
        user_services.create_new_user(self.editor_id, self.EDITOR_EMAIL)
        user_services.create_new_user(
            self.voice_artist_id, self.VOICE_ARTIST_EMAIL)
        user_services.create_new_user(self.viewer_id, self.VIEWER_EMAIL)

        self.signup(self.OWNER_EMAIL, self.OWNER_USERNAME)
        self.signup(self.EDITOR_EMAIL, self.EDITOR_USERNAME)
        self.signup(self.VOICE_ARTIST_EMAIL, self.VOICE_ARTIST_USERNAME)
        self.signup(self.VIEWER_EMAIL, self.VIEWER_USERNAME)
        self.signup(self.ADMIN_EMAIL, self.ADMIN_USERNAME)

        self.owner = user_services.UserActionsInfo(self.owner_id)

        self.set_admins([self.ADMIN_USERNAME])
        self.user_id_admin = self.get_user_id_from_email(self.ADMIN_EMAIL)


class ImageWorkflowTests(ExplorationServicesUnitTests):
    """Tests for the image workflow (adding and deleting images)."""

    def test_invalid_image_id(self):
        """Test various methods of invalid image_id."""
        self.login(self.OWNER_EMAIL)
        self.save_new_default_exploration(self.EXP_ID, self.owner_id)

        new_html = ('<p>ssssssssssssssss</p><oppia-noninteractive-image ' +
                    'id-with-value="&amp;quot;image_id_50&amp;quot;">' +
                    '</oppia-noninteractive-image>')
        change_dict_1 = {
            'new_value': {
                'html': new_html,
                'content_id': 'content'
            },
            'cmd': exp_domain.CMD_EDIT_STATE_PROPERTY,
            'state_name': 'Introduction',
            'old_value': {
                'html': '',
                'content_id': 'content'
                },
            'property_name': 'content',
            }

        # Invalid image_id (image_id > image_counter)
        change_dict_2 = {
            'cmd': exp_domain.CMD_IMAGE_ASSETS,
            'state_name': 'Introduction',
            'action': 'add_image',
            'image_id': 'image_id_50',
            'image_info': {
                'src': '',
                'placeholder': True,
                'instructions': 'no instructions'
                }
            }
        change_object_1 = exp_domain.ExplorationChange(change_dict_1)
        change_object_2 = exp_domain.ExplorationChange(change_dict_2)

        change_list = [change_object_1, change_object_2]
        with self.assertRaisesRegexp(
            Exception, 'Image ID cannot be greater than image_counter,'
            ' received image_id is image_id_50'):
            exp_services.update_exploration(
                self.editor_id, self.EXP_ID, change_list, 'one commit')

        # Invalid image_id (image_id is not int)
        change_dict_3 = {
            'cmd': exp_domain.CMD_IMAGE_ASSETS,
            'state_name': 'Introduction',
            'action': 'add_image',
            'image_id': 'image_id_invalid',
            'image_info': {
                'src': '',
                'placeholder': True,
                'instructions': 'no instructions'
                }
            }

        change_object_3 = exp_domain.ExplorationChange(change_dict_3)
        change_list = [change_object_1, change_object_2, change_object_3]
        with self.assertRaisesRegexp(
            Exception, 'Invalid image_id received: image_id_invalid'):
            exp_services.update_exploration(
                self.editor_id, self.EXP_ID, change_list, 'one commit')

        # Invalid image_info (image_info is not dict)
        change_dict_3 = {
            'cmd': exp_domain.CMD_IMAGE_ASSETS,
            'state_name': 'Introduction',
            'action': 'add_image',
            'image_id': 'invalid',
            'image_info': 'invalid'
            }

        change_object_3 = exp_domain.ExplorationChange(change_dict_3)
        change_list = [change_object_1, change_object_2, change_object_3]
        with self.assertRaisesRegexp(
            Exception, 'Expected image_info to be dict, received invalid'):
            exp_services.update_exploration(
                self.editor_id, self.EXP_ID, change_list, 'one commit')

    def test_add_image(self):
        self.login(self.OWNER_EMAIL)
        self.save_new_default_exploration(self.EXP_ID, self.owner_id)

        new_html = ('<p>ssssssssssssssss</p><oppia-noninteractive-image ' +
                    'id-with-value="&amp;quot;image_id_1&amp;quot;">' +
                    '</oppia-noninteractive-image>')
        change_dict_1 = {
            'new_value': {
                'html': new_html,
                'content_id': 'content'
            },
            'cmd': exp_domain.CMD_EDIT_STATE_PROPERTY,
            'state_name': 'Introduction',
            'old_value': {
                'html': '',
                'content_id': 'content'
                },
            'property_name': 'content',
            }

        change_dict_2 = {
            'cmd': exp_domain.CMD_IMAGE_ASSETS,
            'state_name': 'Introduction',
            'action': 'add_image',
            'image_id': 'image_id_1',
            'image_info': {
                'src': '',
                'placeholder': True,
                'instructions': 'no instructions'
                }
            }
        change_object_1 = exp_domain.ExplorationChange(change_dict_1)
        change_object_2 = exp_domain.ExplorationChange(change_dict_2)

        change_list = [change_object_1, change_object_2]
        exp_services.update_exploration(
            self.editor_id, self.EXP_ID, change_list, 'one commit')

        expected_exploration_dict = {
            'category': u'A category',
            'param_changes': [],
            'auto_tts_enabled': True,
            'tags': [],
            'states_schema_version': 30,
            'title': u'A title',
            'id': 'An_exploration_id',
            'states': {
                u'Introduction': {
                    'param_changes': [],
                    'interaction': {
                        'solution': None,
                        'answer_groups': [],
                        'default_outcome': {
                            'param_changes': [],
                            'feedback': {
                                'content_id': u'default_outcome',
                                'html': u''
                            },
                            'dest': u'Introduction',
                            'refresher_exploration_id': None,
                            'missing_prerequisite_skill_id': None,
                            'labelled_as_correct': False
                        },
                        'customization_args': {},
                        'confirmed_unclassified_answers': [],
                        'id': None,
                        'hints': []
                    },
                    'recorded_voiceovers': {
                        'voiceovers_mapping': {
                            u'content': {},
                            u'default_outcome': {}
                        }
                    },
                    'classifier_model_id': None,
                    'content': {
                        'content_id': u'content',
                        'html': new_html
                    },
                    'written_translations': {
                        'translations_mapping': {
                            u'content': {},
                            u'default_outcome': {}
                        }
                    },
                    'image_assets': {
                        'image_mapping': {
                            'image_id_1': {
                                'src': u'',
                                'placeholder': True,
                                'instructions': u'no instructions'
                            }
                        }
                    },
                    'solicit_answer_details': False
                }
            },
            'param_specs': {},
            'language_code': u'en',
            'objective': u'',
            'author_notes': u'',
            'correctness_feedback_enabled': False,
            'init_state_name': u'Introduction',
            'blurb': u'',
            'image_counter': 1
        }

        exploration = exp_services.get_exploration_by_id(self.EXP_ID)
        self.assertEqual(exploration.to_dict(), expected_exploration_dict)

    def test_delete_image(self):
        self.login(self.OWNER_EMAIL)
        self.save_new_default_exploration(self.EXP_ID, self.owner_id)

        new_html_before_deleting_image = (
            '<p>ssssssssssssssss</p>' +
            '<oppia-noninteractive-image id-with-value="&amp;quot;image_id_1' +
            '&amp;quot;"></oppia-noninteractive-image> hjkhjkhkjh' +
            '<oppia-noninteractive-image id-with-value="&amp;quot;image_id_2' +
            '&amp;quot;"></oppia-noninteractive-image> dgfsdgfd ggggggggggg' +
            '<oppia-noninteractive-image id-with-value="&amp;quot;image_id_3' +
            '&amp;quot;"></oppia-noninteractive-image>ffffff ')

        new_html_after_deleting_image = (
            '<p>ssssssssssssssss</p>' +
            '<oppia-noninteractive-image id-with-value="&amp;quot;image_id_1' +
            '&amp;quot;"></oppia-noninteractive-image> hjkhjkhkjh' +
            '<oppia-noninteractive-image id-with-value="&amp;quot;image_id_2' +
            '&amp;quot;"></oppia-noninteractive-image>dgfsdgfd ggggggggggg')

        change_dict_1 = {
            'new_value': {
                'html': new_html_before_deleting_image,
                'content_id': 'content'
                },
            'cmd': exp_domain.CMD_EDIT_STATE_PROPERTY,
            'state_name': 'Introduction',
            'old_value': {
                'html': '',
                'content_id': 'content'
                },
            'property_name': 'content',
            }

        change_dict_2 = {
            'cmd': exp_domain.CMD_IMAGE_ASSETS,
            'state_name': 'Introduction',
            'action': 'add_image',
            'image_id': 'image_id_1',
            'image_info': {
                'src': '',
                'placeholder': False,
                'instructions': 'no instructions'
            }
        }

        change_dict_3 = {
            'cmd': exp_domain.CMD_IMAGE_ASSETS,
            'state_name': 'Introduction',
            'action': 'add_image',
            'image_id': 'image_id_2',
            'image_info': {
                'src': '',
                'placeholder': False,
                'instructions': 'no instructions'
            }
        }

        change_dict_4 = {
            'cmd': exp_domain.CMD_IMAGE_ASSETS,
            'state_name': 'Introduction',
            'action': 'add_image',
            'image_id': 'image_id_3',
            'image_info': {
                'src': '',
                'placeholder': False,
                'instructions': 'no instructions'
            }
        }

        change_dict_5 = {
            'new_value': {
                'html': new_html_after_deleting_image,
                'content_id': 'content'
            },
            'cmd': exp_domain.CMD_EDIT_STATE_PROPERTY,
            'state_name': 'Introduction',
            'old_value': {
                'html': '',
                'content_id': 'content'
                },
            'property_name': 'content',
        }

        expected_exploration_dict = {
            'category': u'A category',
            'param_changes': [],
            'auto_tts_enabled': True,
            'tags': [],
            'states_schema_version': 30,
            'title': u'A title',
            'id': 'An_exploration_id',
            'states': {
                u'Introduction': {
                    'param_changes': [],
                    'interaction': {
                        'solution': None,
                        'answer_groups': [],
                        'default_outcome': {
                            'param_changes': [],
                            'feedback': {
                                'content_id': u'default_outcome',
                                'html': u''
                            },
                            'dest': u'Introduction',
                            'refresher_exploration_id': None,
                            'missing_prerequisite_skill_id': None,
                            'labelled_as_correct': False
                        },
                        'customization_args': {},
                        'confirmed_unclassified_answers': [],
                        'id': None,
                        'hints': []
                    },
                    'recorded_voiceovers': {
                        'voiceovers_mapping': {
                            u'content': {},
                            u'default_outcome': {}
                        }
                    },
                    'classifier_model_id': None,
                    'content': {
                        'content_id': u'content',
                        'html': new_html_after_deleting_image,
                    },
                    'written_translations': {
                        'translations_mapping': {
                            u'content': {},
                            u'default_outcome': {}
                        }
                    },
                    'image_assets': {
                        'image_mapping': {
                            u'image_id_2': {
                                'src': u'',
                                'placeholder': False,
                                'instructions': u'no instructions'
                            },
                            u'image_id_1': {
                                'src': u'',
                                'placeholder': False,
                                'instructions': u'no instructions'
                            }
                        }
                    },
                    'solicit_answer_details': False
                }
            },
            'param_specs': {},
            'language_code': u'en',
            'objective': u'',
            'author_notes': u'',
            'correctness_feedback_enabled': False,
            'init_state_name': u'Introduction',
            'blurb': u'',
            'image_counter': 3
        }

        change_object_1 = exp_domain.ExplorationChange(change_dict_1)
        change_object_2 = exp_domain.ExplorationChange(change_dict_2)
        change_object_3 = exp_domain.ExplorationChange(change_dict_3)
        change_object_4 = exp_domain.ExplorationChange(change_dict_4)
        change_object_5 = exp_domain.ExplorationChange(change_dict_5)

        change_list = (
            [change_object_1, change_object_2, change_object_3,
             change_object_4])
        exp_services.update_exploration(
            self.editor_id, self.EXP_ID, change_list, 'one commit')

        change_list = [change_object_5]
        exp_services.update_exploration(
            self.editor_id, self.EXP_ID, change_list, 'second commit')

        exploration = exp_services.get_exploration_by_id(self.EXP_ID)
        self.assertEqual(exploration.to_dict(), expected_exploration_dict)

    def test_get_all_images_ids_in_exploration(self):
        self.login(self.OWNER_EMAIL)
        self.save_new_default_exploration(self.EXP_ID, self.owner_id)

        new_html = ('<p>ssssssssssssssss</p><oppia-noninteractive-image ' +
                    'id-with-value="&amp;quot;image_id_1&amp;quot;">'
                    '</oppia-noninteractive-image>')
        change_dict_1 = {
            'new_value': {
                'html': new_html,
                'content_id': 'content'
            },
            'cmd': exp_domain.CMD_EDIT_STATE_PROPERTY,
            'state_name': 'Introduction',
            'old_value': {
                'html': '',
                'content_id': 'content'
                },
            'property_name': 'content',
            }

        change_dict_2 = {
            'cmd': exp_domain.CMD_IMAGE_ASSETS,
            'state_name': 'Introduction',
            'action': 'add_image',
            'image_id': 'image_id_1',
            'image_info': {
                'src': '',
                'placeholder': True,
                'instructions': 'no instructions'
                }
            }
        change_object_1 = exp_domain.ExplorationChange(change_dict_1)
        change_object_2 = exp_domain.ExplorationChange(change_dict_2)

        change_list = [change_object_1, change_object_2]
        exp_services.update_exploration(
            self.editor_id, self.EXP_ID, change_list, 'one commit')

        exploration = exp_services.get_exploration_by_id(self.EXP_ID)
        image_ids = exploration.get_all_images_ids_in_exploration()
        expected_image_ids_list = ['image_id_1']
        self.assertEqual(expected_image_ids_list, image_ids)


class ExplorationRevertClassifierTests(ExplorationServicesUnitTests):
    """Test that classifier models are correctly mapped when an exploration
    is reverted.
    """

    def test_reverting_an_exploration_maintains_classifier_models(self):
        """Test that when exploration is reverted to previous version
        it maintains appropriate classifier models mapping.
        """
        with self.swap(feconf, 'ENABLE_ML_CLASSIFIERS', True):
            self.save_new_valid_exploration(
                self.EXP_ID, self.owner_id, title='Bridges in England',
                category='Architecture', language_code='en')

        interaction_answer_groups = [{
            'rule_specs': [{
                'rule_type': 'Equals',
                'inputs': {'x': 'abc'},
            }],
            'outcome': {
                'dest': feconf.DEFAULT_INIT_STATE_NAME,
                'feedback': {
                    'content_id': 'feedback_1',
                    'html': '<p>Try again</p>'
                },
                'labelled_as_correct': False,
                'param_changes': [],
                'refresher_exploration_id': None,
                'missing_prerequisite_skill_id': None
            },
            'training_data': ['answer1', 'answer2', 'answer3'],
            'tagged_misconception_id': None
        }]

        change_list = [exp_domain.ExplorationChange({
            'cmd': exp_domain.CMD_EDIT_STATE_PROPERTY,
            'state_name': feconf.DEFAULT_INIT_STATE_NAME,
            'property_name': (
                exp_domain.STATE_PROPERTY_INTERACTION_ANSWER_GROUPS),
            'new_value': interaction_answer_groups
        })]

        with self.swap(feconf, 'ENABLE_ML_CLASSIFIERS', True):
            with self.swap(feconf, 'MIN_TOTAL_TRAINING_EXAMPLES', 2):
                with self.swap(feconf, 'MIN_ASSIGNED_LABELS', 1):
                    exp_services.update_exploration(
                        self.owner_id, self.EXP_ID, change_list, '')

        exp = exp_services.get_exploration_by_id(self.EXP_ID)
        job = classifier_services.get_classifier_training_jobs(
            self.EXP_ID, exp.version, [feconf.DEFAULT_INIT_STATE_NAME])[0]
        self.assertIsNotNone(job)

        change_list = [exp_domain.ExplorationChange({
            'cmd': exp_domain.CMD_EDIT_EXPLORATION_PROPERTY,
            'property_name': 'title',
            'new_value': 'A new title'
        })]

        with self.swap(feconf, 'ENABLE_ML_CLASSIFIERS', True):
            with self.swap(feconf, 'MIN_TOTAL_TRAINING_EXAMPLES', 2):
                with self.swap(feconf, 'MIN_ASSIGNED_LABELS', 1):
                    exp_services.update_exploration(
                        self.owner_id, self.EXP_ID, change_list, '')

                    exp = exp_services.get_exploration_by_id(self.EXP_ID)
                    # Revert exploration to previous version.
                    exp_services.revert_exploration(
                        self.owner_id, self.EXP_ID, exp.version,
                        exp.version - 1)

        exp = exp_services.get_exploration_by_id(self.EXP_ID)
        new_job = classifier_services.get_classifier_training_jobs(
            self.EXP_ID, exp.version, [feconf.DEFAULT_INIT_STATE_NAME])[0]
        self.assertIsNotNone(new_job)
        self.assertEqual(job.job_id, new_job.job_id)


class ExplorationQueriesUnitTests(ExplorationServicesUnitTests):
    """Tests query methods."""

    def test_get_exploration_titles_and_categories(self):
        self.assertEqual(
            exp_services.get_exploration_titles_and_categories([]), {})

        self.save_new_default_exploration('A', self.owner_id, title='TitleA')
        self.assertEqual(
            exp_services.get_exploration_titles_and_categories(['A']), {
                'A': {
                    'category': 'A category',
                    'title': 'TitleA'
                }
            })

        self.save_new_default_exploration('B', self.owner_id, title='TitleB')
        self.assertEqual(
            exp_services.get_exploration_titles_and_categories(['A']), {
                'A': {
                    'category': 'A category',
                    'title': 'TitleA'
                }
            })
        self.assertEqual(
            exp_services.get_exploration_titles_and_categories(['A', 'B']), {
                'A': {
                    'category': 'A category',
                    'title': 'TitleA',
                },
                'B': {
                    'category': 'A category',
                    'title': 'TitleB',
                },
            })
        self.assertEqual(
            exp_services.get_exploration_titles_and_categories(['A', 'C']), {
                'A': {
                    'category': 'A category',
                    'title': 'TitleA'
                }
            })


class ExplorationSummaryQueriesUnitTests(ExplorationServicesUnitTests):
    """Tests exploration query methods which operate on ExplorationSummary
    objects.
    """
    EXP_ID_0 = '0_en_arch_bridges_in_england'
    EXP_ID_1 = '1_fi_arch_sillat_suomi'
    EXP_ID_2 = '2_en_welcome_introduce_oppia'
    EXP_ID_3 = '3_en_welcome_introduce_oppia_interactions'
    EXP_ID_4 = '4_en_welcome'
    EXP_ID_5 = '5_fi_welcome_vempain'
    EXP_ID_6 = '6_en_languages_learning_basic_verbs_in_spanish'
    EXP_ID_7 = '7_en_languages_private_exploration_in_spanish'

    def setUp(self):
        super(ExplorationSummaryQueriesUnitTests, self).setUp()

        # Setup the explorations to fit into 2 different categoriers and 2
        # different language groups. Also, ensure 2 of them have similar
        # titles.
        self.save_new_valid_exploration(
            self.EXP_ID_0, self.owner_id, title='Bridges in England',
            category='Architecture', language_code='en')
        self.save_new_valid_exploration(
            self.EXP_ID_1, self.owner_id, title='Sillat Suomi',
            category='Architecture', language_code='fi')
        self.save_new_valid_exploration(
            self.EXP_ID_2, self.owner_id, title='Introduce Oppia',
            category='Welcome', language_code='en')
        self.save_new_valid_exploration(
            self.EXP_ID_3, self.owner_id,
            title='Introduce Interactions in Oppia',
            category='Welcome', language_code='en')
        self.save_new_valid_exploration(
            self.EXP_ID_4, self.owner_id, title='Welcome',
            category='Welcome', language_code='en')
        self.save_new_valid_exploration(
            self.EXP_ID_5, self.owner_id, title='Tervetuloa Oppia',
            category='Welcome', language_code='fi')
        self.save_new_valid_exploration(
            self.EXP_ID_6, self.owner_id,
            title='Learning basic verbs in Spanish',
            category='Languages', language_code='en')
        self.save_new_valid_exploration(
            self.EXP_ID_7, self.owner_id,
            title='Private exploration in Spanish',
            category='Languages', language_code='en')

        # Publish explorations 0-6. Private explorations should not show up in
        # a search query, even if they're indexed.
        rights_manager.publish_exploration(self.owner, self.EXP_ID_0)
        rights_manager.publish_exploration(self.owner, self.EXP_ID_1)
        rights_manager.publish_exploration(self.owner, self.EXP_ID_2)
        rights_manager.publish_exploration(self.owner, self.EXP_ID_3)
        rights_manager.publish_exploration(self.owner, self.EXP_ID_4)
        rights_manager.publish_exploration(self.owner, self.EXP_ID_5)
        rights_manager.publish_exploration(self.owner, self.EXP_ID_6)

        # Add the explorations to the search index.
        exp_services.index_explorations_given_ids([
            self.EXP_ID_0, self.EXP_ID_1, self.EXP_ID_2, self.EXP_ID_3,
            self.EXP_ID_4, self.EXP_ID_5, self.EXP_ID_6])

    def _create_search_query(self, terms, categories, languages):
        """Creates search query from list of arguments.

        Args:
            terms: list(str). A list of terms to be added in the query.
            categories: list(str). A list of categories to be added in the
                query.
            languages: list(str). A list of languages to be added in the query.

        Returns:
            str. A search query string.
        """
        query = ' '.join(terms)
        if categories:
            query += ' category=(' + ' OR '.join([
                '"%s"' % category for category in categories]) + ')'
        if languages:
            query += ' language_code=(' + ' OR '.join([
                '"%s"' % language for language in languages]) + ')'
        return query

    def test_get_exploration_summaries_with_no_query(self):
        # An empty query should return all explorations.
        (exp_ids, search_cursor) = (
            exp_services.get_exploration_ids_matching_query(''))
        self.assertEqual(sorted(exp_ids), [
            self.EXP_ID_0, self.EXP_ID_1, self.EXP_ID_2, self.EXP_ID_3,
            self.EXP_ID_4, self.EXP_ID_5, self.EXP_ID_6
        ])
        self.assertIsNone(search_cursor)

    def test_get_exploration_summaries_with_deleted_explorations(self):
        # Ensure a deleted exploration does not show up in search results.
        exp_services.delete_exploration(self.owner_id, self.EXP_ID_0)
        exp_services.delete_exploration(self.owner_id, self.EXP_ID_1)
        exp_services.delete_exploration(self.owner_id, self.EXP_ID_3)
        exp_services.delete_exploration(self.owner_id, self.EXP_ID_5)
        exp_services.delete_exploration(self.owner_id, self.EXP_ID_6)

        exp_ids = (
            exp_services.get_exploration_ids_matching_query(''))[0]
        self.assertEqual(sorted(exp_ids), [self.EXP_ID_2, self.EXP_ID_4])

        exp_services.delete_exploration(self.owner_id, self.EXP_ID_2)
        exp_services.delete_exploration(self.owner_id, self.EXP_ID_4)

        # If no explorations are loaded, a blank query should not get any
        # explorations.
        self.assertEqual(
            exp_services.get_exploration_ids_matching_query(''),
            ([], None))

    def test_get_subscribed_users_activity_ids_with_deleted_explorations(self):
        # Ensure a deleted exploration does not show up in subscribed users
        # activity ids.
        subscription_services.subscribe_to_exploration(
            self.owner_id, self.EXP_ID_0)
        self.assertIn(
            self.EXP_ID_0,
            subscription_services.get_exploration_ids_subscribed_to(
                self.owner_id))
        exp_services.delete_exploration(self.owner_id, self.EXP_ID_0)
        self.process_and_flush_pending_tasks()
        self.assertNotIn(
            self.EXP_ID_0,
            subscription_services.get_exploration_ids_subscribed_to(
                self.owner_id))

    def test_search_exploration_summaries(self):
        # Search within the 'Architecture' category.
        exp_ids, _ = exp_services.get_exploration_ids_matching_query(
            self._create_search_query([], ['Architecture'], []))
        self.assertEqual(sorted(exp_ids), [self.EXP_ID_0, self.EXP_ID_1])

        # Search for explorations in Finnish.
        exp_ids, _ = exp_services.get_exploration_ids_matching_query(
            self._create_search_query([], [], ['fi']))
        self.assertEqual(sorted(exp_ids), [self.EXP_ID_1, self.EXP_ID_5])

        # Search for Finnish explorations in the 'Architecture' category.
        exp_ids, _ = exp_services.get_exploration_ids_matching_query(
            self._create_search_query([], ['Architecture'], ['fi']))
        self.assertEqual(sorted(exp_ids), [self.EXP_ID_1])

        # Search for explorations containing 'Oppia'.
        exp_ids, _ = exp_services.get_exploration_ids_matching_query(
            self._create_search_query(['Oppia'], [], []))
        self.assertEqual(
            sorted(exp_ids), [self.EXP_ID_2, self.EXP_ID_3, self.EXP_ID_5])

        # Search for explorations containing 'Oppia' and 'Introduce'.
        exp_ids, _ = exp_services.get_exploration_ids_matching_query(
            self._create_search_query(['Oppia', 'Introduce'], [], []))
        self.assertEqual(sorted(exp_ids), [self.EXP_ID_2, self.EXP_ID_3])

        # Search for explorations containing 'England' in English.
        exp_ids, _ = exp_services.get_exploration_ids_matching_query(
            self._create_search_query(['England'], [], ['en']))
        self.assertEqual(sorted(exp_ids), [self.EXP_ID_0])

        # Search for explorations containing 'in'.
        exp_ids, _ = exp_services.get_exploration_ids_matching_query(
            self._create_search_query(['in'], [], []))
        self.assertEqual(
            sorted(exp_ids), [self.EXP_ID_0, self.EXP_ID_3, self.EXP_ID_6])

        # Search for explorations containing 'in' in the 'Architecture' and
        # 'Welcome' categories.
        exp_ids, _ = exp_services.get_exploration_ids_matching_query(
            self._create_search_query(['in'], ['Architecture', 'Welcome'], []))
        self.assertEqual(sorted(exp_ids), [self.EXP_ID_0, self.EXP_ID_3])

    def test_exploration_summaries_pagination_in_filled_search_results(self):
        # Ensure the maximum number of explorations that can fit on the search
        # results page is maintained by the summaries function.
        with self.swap(feconf, 'SEARCH_RESULTS_PAGE_SIZE', 3):
            # Need to load 3 pages to find all of the explorations. Since the
            # returned order is arbitrary, we need to concatenate the results
            # to ensure all explorations are returned. We validate the correct
            # length is returned each time.
            found_exp_ids = []

            # Page 1: 3 initial explorations.
            (exp_ids, search_cursor) = (
                exp_services.get_exploration_ids_matching_query(
                    ''))
            self.assertEqual(len(exp_ids), 3)
            self.assertIsNotNone(search_cursor)
            found_exp_ids += exp_ids

            # Page 2: 3 more explorations.
            (exp_ids, search_cursor) = (
                exp_services.get_exploration_ids_matching_query(
                    '', cursor=search_cursor))
            self.assertEqual(len(exp_ids), 3)
            self.assertIsNotNone(search_cursor)
            found_exp_ids += exp_ids

            # Page 3: 1 final exploration.
            (exp_ids, search_cursor) = (
                exp_services.get_exploration_ids_matching_query(
                    '', cursor=search_cursor))
            self.assertEqual(len(exp_ids), 1)
            self.assertIsNone(search_cursor)
            found_exp_ids += exp_ids

            # Validate all explorations were seen.
            self.assertEqual(sorted(found_exp_ids), [
                self.EXP_ID_0, self.EXP_ID_1, self.EXP_ID_2, self.EXP_ID_3,
                self.EXP_ID_4, self.EXP_ID_5, self.EXP_ID_6])


class ExplorationCreateAndDeleteUnitTests(ExplorationServicesUnitTests):
    """Test creation and deletion methods."""

    def test_retrieval_of_explorations(self):
        """Test the get_exploration_by_id() method."""
        with self.assertRaisesRegexp(Exception, 'Entity .* not found'):
            exp_services.get_exploration_by_id('fake_eid')

        exploration = self.save_new_default_exploration(
            self.EXP_ID, self.owner_id)
        retrieved_exploration = exp_services.get_exploration_by_id(self.EXP_ID)
        self.assertEqual(exploration.id, retrieved_exploration.id)
        self.assertEqual(exploration.title, retrieved_exploration.title)

        with self.assertRaises(Exception):
            exp_services.get_exploration_by_id('fake_exploration')

    def test_retrieval_of_multiple_exploration_versions_for_fake_exp_id(self):
        with self.assertRaisesRegexp(
            ValueError, 'The given entity_id fake_exp_id is invalid'):
            exp_services.get_multiple_explorations_by_version(
                'fake_exp_id', [1, 2, 3])

    def test_retrieval_of_multiple_exploration_versions(self):
        self.save_new_default_exploration(self.EXP_ID, self.owner_id)

        # Update exploration to version 2.
        change_list = [exp_domain.ExplorationChange({
            'cmd': exp_domain.CMD_ADD_STATE,
            'state_name': 'New state',
        })]
        exp_services.update_exploration(
            feconf.SYSTEM_COMMITTER_ID, self.EXP_ID, change_list, '')

        # Update exploration to version 3.
        change_list = [exp_domain.ExplorationChange({
            'cmd': exp_domain.CMD_ADD_STATE,
            'state_name': 'New state 2',
        })]
        exp_services.update_exploration(
            feconf.SYSTEM_COMMITTER_ID, self.EXP_ID, change_list, '')

        exploration_latest = exp_services.get_exploration_by_id(self.EXP_ID)
        latest_version = exploration_latest.version

        explorations = exp_services.get_multiple_explorations_by_version(
            self.EXP_ID, range(1, latest_version + 1))

        self.assertEqual(len(explorations), 3)
        self.assertEqual(explorations[0].version, 1)
        self.assertEqual(explorations[1].version, 2)
        self.assertEqual(explorations[2].version, 3)

    def test_version_number_errors_for_get_multiple_exploration_versions(self):
        self.save_new_default_exploration(self.EXP_ID, self.owner_id)

        # Update exploration to version 2.
        change_list = [exp_domain.ExplorationChange({
            'cmd': exp_domain.CMD_ADD_STATE,
            'state_name': 'New state',
        })]
        exp_services.update_exploration(
            feconf.SYSTEM_COMMITTER_ID, self.EXP_ID, change_list, '')

        # Update exploration to version 3.
        change_list = [exp_domain.ExplorationChange({
            'cmd': exp_domain.CMD_ADD_STATE,
            'state_name': 'New state 2',
        })]
        exp_services.update_exploration(
            feconf.SYSTEM_COMMITTER_ID, self.EXP_ID, change_list, '')

        with self.assertRaisesRegexp(
            ValueError,
            'Requested version number 4 cannot be higher than the current '
            'version number 3.'):
            exp_services.get_multiple_explorations_by_version(
                self.EXP_ID, [1, 2, 3, 4])

        with self.assertRaisesRegexp(
            ValueError,
            'At least one version number is invalid'):
            exp_services.get_multiple_explorations_by_version(
                self.EXP_ID, [1, 2, 2.5, 3])

    def test_retrieval_of_multiple_explorations(self):
        exps = {}
        chars = 'abcde'
        exp_ids = ['%s%s' % (self.EXP_ID, c) for c in chars]
        for _id in exp_ids:
            exp = self.save_new_valid_exploration(_id, self.owner_id)
            exps[_id] = exp

        result = exp_services.get_multiple_explorations_by_id(
            exp_ids)
        for _id in exp_ids:
            self.assertEqual(result.get(_id).title, exps.get(_id).title)

        # Test retrieval of non-existent ids.
        result = exp_services.get_multiple_explorations_by_id(
            exp_ids + ['doesnt_exist'], strict=False
        )
        for _id in exp_ids:
            self.assertEqual(result.get(_id).title, exps.get(_id).title)

        self.assertNotIn('doesnt_exist', result)

        with self.assertRaises(Exception):
            exp_services.get_multiple_explorations_by_id(
                exp_ids + ['doesnt_exist'])

    def test_soft_deletion_of_explorations(self):
        """Test that soft deletion of explorations works correctly."""
        # TODO(sll): Add tests for deletion of states and version snapshots.

        self.save_new_default_exploration(self.EXP_ID, self.owner_id)
        # The exploration shows up in queries.
        self.assertEqual(
            _count_at_least_editable_exploration_summaries(self.owner_id), 1)

        exp_services.delete_exploration(self.owner_id, self.EXP_ID)
        with self.assertRaises(Exception):
            exp_services.get_exploration_by_id(self.EXP_ID)

        # The deleted exploration does not show up in any queries.
        self.assertEqual(
            _count_at_least_editable_exploration_summaries(self.owner_id), 0)

        # But the models still exist in the backend.
        self.assertIn(
            self.EXP_ID,
            [exp.id for exp in exp_models.ExplorationModel.get_all(
                include_deleted=True)]
        )

        # The exploration summary is deleted however.
        self.assertNotIn(
            self.EXP_ID,
            [exp.id for exp in exp_models.ExpSummaryModel.get_all(
                include_deleted=True)]
        )

    def test_hard_deletion_of_explorations(self):
        """Test that hard deletion of explorations works correctly."""
        self.save_new_default_exploration(self.EXP_ID, self.owner_id)
        # The exploration shows up in queries.
        self.assertEqual(
            _count_at_least_editable_exploration_summaries(self.owner_id), 1)

        exp_services.delete_exploration(
            self.owner_id, self.EXP_ID, force_deletion=True)
        with self.assertRaises(Exception):
            exp_services.get_exploration_by_id(self.EXP_ID)

        # The deleted exploration does not show up in any queries.
        self.assertEqual(
            _count_at_least_editable_exploration_summaries(self.owner_id), 0)

        # The exploration model has been purged from the backend.
        self.assertNotIn(
            self.EXP_ID,
            [exp.id for exp in exp_models.ExplorationModel.get_all(
                include_deleted=True)]
        )

    def test_summaries_of_hard_deleted_explorations(self):
        """Test that summaries of hard deleted explorations are
        correctly deleted.
        """
        self.save_new_default_exploration(self.EXP_ID, self.owner_id)

        exp_services.delete_exploration(
            self.owner_id, self.EXP_ID, force_deletion=True)
        with self.assertRaises(Exception):
            exp_services.get_exploration_by_id(self.EXP_ID)

        # The deleted exploration summary does not show up in any queries.
        self.assertEqual(
            _count_at_least_editable_exploration_summaries(self.owner_id), 0)

        # The exploration summary model has been purged from the backend.
        self.assertNotIn(
            self.EXP_ID,
            [exp.id for exp in exp_models.ExpSummaryModel.get_all(
                include_deleted=True)]
        )

    def test_explorations_are_removed_from_index_when_deleted(self):
        """Tests that explorations are removed from the search index when
        deleted.
        """
        self.save_new_default_exploration(self.EXP_ID, self.owner_id)

        def mock_delete_docs(doc_ids, index):
            self.assertEqual(index, exp_services.SEARCH_INDEX_EXPLORATIONS)
            self.assertEqual(doc_ids, [self.EXP_ID])

        delete_docs_swap = self.swap(
            search_services, 'delete_documents_from_index', mock_delete_docs)

        with delete_docs_swap:
            exp_services.delete_exploration(self.owner_id, self.EXP_ID)

    def test_no_errors_are_raised_when_creating_default_exploration(self):
        exploration = exp_domain.Exploration.create_default_exploration(
            self.EXP_ID)
        exp_services.save_new_exploration(self.owner_id, exploration)

    def test_that_default_exploration_fails_strict_validation(self):
        exploration = exp_domain.Exploration.create_default_exploration(
            self.EXP_ID)
        with self.assertRaisesRegexp(
            utils.ValidationError,
            'This state does not have any interaction specified.'
            ):
            exploration.validate(strict=True)

    def test_save_and_retrieve_exploration(self):
        self.save_new_valid_exploration(self.EXP_ID, self.owner_id)
        exp_services.update_exploration(
            self.owner_id, self.EXP_ID, [exp_domain.ExplorationChange({
                'cmd': exp_domain.CMD_EDIT_EXPLORATION_PROPERTY,
                'property_name': 'param_specs',
                'new_value': {
                    'theParameter':
                        param_domain.ParamSpec('UnicodeString').to_dict()
                }
            })],
            '')

        retrieved_exploration = exp_services.get_exploration_by_id(self.EXP_ID)
        self.assertEqual(retrieved_exploration.title, 'A title')
        self.assertEqual(retrieved_exploration.category, 'A category')
        self.assertEqual(len(retrieved_exploration.states), 1)
        self.assertEqual(len(retrieved_exploration.param_specs), 1)
        self.assertEqual(
            retrieved_exploration.param_specs.keys()[0], 'theParameter')

    def test_save_and_retrieve_exploration_summary(self):
        self.save_new_valid_exploration(self.EXP_ID, self.owner_id)

        # Change param spec.
        exp_services.update_exploration(
            self.owner_id, self.EXP_ID, [exp_domain.ExplorationChange({
                'cmd': exp_domain.CMD_EDIT_EXPLORATION_PROPERTY,
                'property_name': 'param_specs',
                'new_value': {
                    'theParameter':
                        param_domain.ParamSpec('UnicodeString').to_dict()
                }
            })], '')

        # Change title and category.
        exp_services.update_exploration(
            self.owner_id, self.EXP_ID, [exp_domain.ExplorationChange({
                'cmd': exp_domain.CMD_EDIT_EXPLORATION_PROPERTY,
                'property_name': 'title',
                'new_value': 'A new title'
            }), exp_domain.ExplorationChange({
                'cmd': exp_domain.CMD_EDIT_EXPLORATION_PROPERTY,
                'property_name': 'category',
                'new_value': 'A new category'
            })], 'Change title and category')

        retrieved_exp_summary = exp_services.get_exploration_summary_by_id(
            self.EXP_ID)

        self.assertEqual(retrieved_exp_summary.title, 'A new title')
        self.assertEqual(retrieved_exp_summary.category, 'A new category')
        self.assertEqual(retrieved_exp_summary.contributor_ids, [self.owner_id])

    def test_update_exploration_by_migration_bot(self):
        self.save_new_valid_exploration(
            self.EXP_ID, self.owner_id, end_state_name='end')
        rights_manager.publish_exploration(self.owner, self.EXP_ID)

        exp_services.update_exploration(
            feconf.MIGRATION_BOT_USER_ID, self.EXP_ID, [
                exp_domain.ExplorationChange({
                    'cmd': 'edit_exploration_property',
                    'property_name': 'title',
                    'new_value': 'New title'
                })], 'Did migration.')


class LoadingAndDeletionOfExplorationDemosTests(ExplorationServicesUnitTests):

    def test_loading_and_validation_and_deletion_of_demo_explorations(self):
        """Test loading, validation and deletion of the demo explorations."""
        self.assertEqual(
            exp_models.ExplorationModel.get_exploration_count(), 0)

        demo_exploration_ids = feconf.DEMO_EXPLORATIONS.keys()
        self.assertGreaterEqual(
            len(demo_exploration_ids), 1,
            msg='There must be at least one demo exploration.')

        for exp_id in demo_exploration_ids:
            start_time = datetime.datetime.utcnow()

            with self.swap(
                html_validation_service, 'get_filename_with_dimensions',
                mock_get_filename_with_dimensions):
                exp_services.load_demo(exp_id)
                exploration = exp_services.get_exploration_by_id(exp_id)
            warnings = exploration.validate(strict=True)
            if warnings:
                raise Exception(warnings)

            duration = datetime.datetime.utcnow() - start_time
            processing_time = duration.seconds + duration.microseconds / 1E6
            self.log_line(
                'Loaded and validated exploration %s (%.2f seconds)' %
                (exploration.title.encode('utf-8'), processing_time))

        self.assertEqual(
            exp_models.ExplorationModel.get_exploration_count(),
            len(demo_exploration_ids))

        for exp_id in demo_exploration_ids:
            exp_services.delete_demo(exp_id)
        self.assertEqual(
            exp_models.ExplorationModel.get_exploration_count(), 0)


class ExplorationYamlImportingTests(test_utils.GenericTestBase):
    """Tests for loading explorations using imported YAML."""
    EXP_ID = 'exp_id0'
    DEMO_EXP_ID = '0'
    TEST_ASSET_PATH = 'test_asset.file'
    TEST_ASSET_CONTENT = 'Hello Oppia'

    INTRO_AUDIO_FILE = 'introduction_state.mp3'
    ANSWER_GROUP_AUDIO_FILE = 'correct_answer_feedback.mp3'
    DEFAULT_OUTCOME_AUDIO_FILE = 'unknown_answer_feedback.mp3'
    HINT_AUDIO_FILE = 'answer_hint.mp3'
    SOLUTION_AUDIO_FILE = 'answer_solution.mp3'

    YAML_WITH_AUDIO_TRANSLATIONS = ("""author_notes: ''
auto_tts_enabled: true
blurb: ''
category: Category
correctness_feedback_enabled: false
init_state_name: Introduction
language_code: en
objective: ''
param_changes: []
param_specs: {}
schema_version: 23
states:
  Introduction:
    classifier_model_id: null
    content:
      audio_translations:
        en:
            filename: %s
            file_size_bytes: 99999
            needs_update: false
      html: ''
    interaction:
      answer_groups:
      - outcome:
          dest: New state
          feedback:
            audio_translations:
                en:
                    filename: %s
                    file_size_bytes: 99999
                    needs_update: false
            html: Correct!
          labelled_as_correct: false
          missing_prerequisite_skill_id: null
          param_changes: []
          refresher_exploration_id: null
        rule_specs:
        - inputs:
            x: InputString
          rule_type: Equals
      confirmed_unclassified_answers: []
      customization_args: {}
      default_outcome:
        dest: Introduction
        feedback:
          audio_translations:
            en:
                filename: %s
                file_size_bytes: 99999
                needs_update: false
          html: ''
        labelled_as_correct: false
        missing_prerequisite_skill_id: null
        param_changes: []
        refresher_exploration_id: null
      hints:
        - hint_content:
            html: hint one,
            audio_translations:
                en:
                    filename: %s
                    file_size_bytes: 99999
                    needs_update: false
      id: TextInput
      solution:
        answer_is_exclusive: false
        correct_answer: helloworld!
        explanation:
            html: hello_world is a string
            audio_translations:
                en:
                    filename: %s
                    file_size_bytes: 99999
                    needs_update: false
    param_changes: []
  New state:
    classifier_model_id: null
    content:
      audio_translations: {}
      html: ''
    interaction:
      answer_groups: []
      confirmed_unclassified_answers: []
      customization_args: {}
      default_outcome:
        dest: New state
        feedback:
          audio_translations: {}
          html: ''
        labelled_as_correct: false
        missing_prerequisite_skill_id: null
        param_changes: []
        refresher_exploration_id: null
      hints: []
      id: null
      solution: null
    param_changes: []
states_schema_version: 18
tags: []
title: Title
""") % (
    INTRO_AUDIO_FILE, ANSWER_GROUP_AUDIO_FILE, DEFAULT_OUTCOME_AUDIO_FILE,
    HINT_AUDIO_FILE, SOLUTION_AUDIO_FILE)

    def setUp(self):
        super(ExplorationYamlImportingTests, self).setUp()
        self.signup(self.OWNER_EMAIL, self.OWNER_USERNAME)
        self.owner_id = self.get_user_id_from_email(self.OWNER_EMAIL)

    def test_loading_recent_yaml_loads_exploration_for_user(self):
        exp_services.save_new_exploration_from_yaml_and_assets(
            self.owner_id, self.SAMPLE_YAML_CONTENT, self.EXP_ID, [])
        exp = exp_services.get_exploration_by_id(self.EXP_ID)
        self.assertEqual(exp.to_yaml(), self.SAMPLE_YAML_CONTENT)

    def test_loading_recent_yaml_does_not_default_exp_title_category(self):
        exp_services.save_new_exploration_from_yaml_and_assets(
            self.owner_id, self.SAMPLE_YAML_CONTENT, self.EXP_ID, [])
        exp = exp_services.get_exploration_by_id(self.EXP_ID)
        self.assertNotEqual(exp.title, feconf.DEFAULT_EXPLORATION_TITLE)
        self.assertNotEqual(exp.category, feconf.DEFAULT_EXPLORATION_CATEGORY)

    def test_loading_untitled_yaml_defaults_exploration_title_category(self):
        exp_services.save_new_exploration_from_yaml_and_assets(
            self.owner_id, self.SAMPLE_UNTITLED_YAML_CONTENT, self.EXP_ID, [])
        exp = exp_services.get_exploration_by_id(self.EXP_ID)
        self.assertEqual(exp.title, feconf.DEFAULT_EXPLORATION_TITLE)
        self.assertEqual(exp.category, feconf.DEFAULT_EXPLORATION_CATEGORY)

    def test_loading_old_yaml_migrates_exp_to_latest_schema_version(self):
        exp_services.save_new_exploration_from_yaml_and_assets(
            self.owner_id, self.SAMPLE_UNTITLED_YAML_CONTENT, self.EXP_ID, [])
        exp = exp_services.get_exploration_by_id(self.EXP_ID)
        self.assertEqual(
            exp.states_schema_version,
            feconf.CURRENT_STATE_SCHEMA_VERSION)

    def test_loading_yaml_with_assets_loads_assets_from_filesystem(self):
        test_asset = (self.TEST_ASSET_PATH, self.TEST_ASSET_CONTENT)
        exp_services.save_new_exploration_from_yaml_and_assets(
            self.owner_id, self.SAMPLE_YAML_CONTENT, self.EXP_ID, [test_asset])

        fs = fs_domain.AbstractFileSystem(
            fs_domain.DatastoreBackedFileSystem(
                fs_domain.ENTITY_TYPE_EXPLORATION, self.EXP_ID))
        self.assertEqual(
            fs.get(self.TEST_ASSET_PATH), self.TEST_ASSET_CONTENT)

    def test_can_load_yaml_with_voiceovers(self):
        exp_services.save_new_exploration_from_yaml_and_assets(
            self.owner_id, self.YAML_WITH_AUDIO_TRANSLATIONS, self.EXP_ID, [])
        exp = exp_services.get_exploration_by_id(self.EXP_ID)

        state = exp.states[exp.init_state_name]
        interaction = state.interaction
        content_id = state.content.content_id
        voiceovers_mapping = state.recorded_voiceovers.voiceovers_mapping
        content_voiceovers = voiceovers_mapping[content_id]
        feedback_id = interaction.answer_groups[0].outcome.feedback.content_id
        answer_group_voiceovers = voiceovers_mapping[feedback_id]
        default_outcome_id = interaction.default_outcome.feedback.content_id
        default_outcome_voiceovers = voiceovers_mapping[default_outcome_id]
        hint_id = interaction.hints[0].hint_content.content_id
        hint_voiceovers = voiceovers_mapping[hint_id]
        solution_id = interaction.solution.explanation.content_id
        solution_voiceovers = voiceovers_mapping[solution_id]

        self.assertEqual(
            content_voiceovers['en'].filename, self.INTRO_AUDIO_FILE)
        self.assertEqual(
            answer_group_voiceovers['en'].filename,
            self.ANSWER_GROUP_AUDIO_FILE)
        self.assertEqual(
            default_outcome_voiceovers['en'].filename,
            self.DEFAULT_OUTCOME_AUDIO_FILE)
        self.assertEqual(hint_voiceovers['en'].filename, self.HINT_AUDIO_FILE)
        self.assertEqual(
            solution_voiceovers['en'].filename, self.SOLUTION_AUDIO_FILE)

    def test_can_load_yaml_with_stripped_voiceovers(self):
        exp_services.save_new_exploration_from_yaml_and_assets(
            self.owner_id, self.YAML_WITH_AUDIO_TRANSLATIONS, self.EXP_ID, [],
            strip_voiceovers=True)
        exp = exp_services.get_exploration_by_id(self.EXP_ID)

        state = exp.states[exp.init_state_name]
        interaction = state.interaction
        content_id = state.content.content_id
        voiceovers_mapping = state.recorded_voiceovers.voiceovers_mapping
        content_voiceovers = voiceovers_mapping[content_id]
        feedback_id = interaction.answer_groups[0].outcome.feedback.content_id
        answer_group_voiceovers = voiceovers_mapping[feedback_id]
        default_outcome_id = interaction.default_outcome.feedback.content_id
        default_outcome_voiceovers = voiceovers_mapping[default_outcome_id]
        hint_id = interaction.hints[0].hint_content.content_id
        hint_voiceovers = voiceovers_mapping[hint_id]
        solution_id = interaction.solution.explanation.content_id
        solution_voiceovers = voiceovers_mapping[solution_id]

        self.assertEqual(content_voiceovers, {})
        self.assertEqual(answer_group_voiceovers, {})
        self.assertEqual(default_outcome_voiceovers, {})
        self.assertEqual(hint_voiceovers, {})
        self.assertEqual(solution_voiceovers, {})


<<<<<<< HEAD
=======
class GetImageFilenamesFromExplorationTests(ExplorationServicesUnitTests):

    def test_get_image_filenames_from_exploration(self):
        exploration = exp_domain.Exploration.create_default_exploration(
            'eid', title='title', category='category')
        exploration.add_states(['state1', 'state2', 'state3'])
        state1 = exploration.states['state1']
        state2 = exploration.states['state2']
        state3 = exploration.states['state3']
        content1_dict = {
            'content_id': 'content',
            'html': (
                '<blockquote>Hello, this is state1</blockquote>'
                '<oppia-noninteractive-image filepath-with-value='
                '"&amp;quot;s1Content.png&amp;quot;" caption-with-value='
                '"&amp;quot;&amp;quot;" alt-with-value="&amp;quot;&amp;quot;">'
                '</oppia-noninteractive-image>')
        }
        content2_dict = {
            'content_id': 'content',
            'html': '<pre>Hello, this is state2</pre>'
        }
        content3_dict = {
            'content_id': 'content',
            'html': '<p>Hello, this is state3</p>'
        }
        state1.update_content(content1_dict)
        state2.update_content(content2_dict)
        state3.update_content(content3_dict)

        state1.update_interaction_id('ImageClickInput')
        state2.update_interaction_id('MultipleChoiceInput')
        state3.update_interaction_id('ItemSelectionInput')

        customization_args_dict1 = {
            'highlightRegionsOnHover': {'value': True},
            'imageAndRegions': {
                'value': {
                    'imagePath': 's1ImagePath.png',
                    'labeledRegions': [{
                        'label': 'classdef',
                        'region': {
                            'area': [
                                [0.004291845493562232, 0.004692192192192192],
                                [0.40987124463519314, 0.05874624624624625]
                            ],
                            'regionType': 'Rectangle'
                        }
                    }]
                }
            }
        }
        customization_args_dict2 = {
            'choices': {'value': [
                (
                    '<p>This is value1 for MultipleChoice'
                    '<oppia-noninteractive-image filepath-with-value='
                    '"&amp;quot;s2Choice1.png&amp;quot;" caption-with-value='
                    '"&amp;quot;&amp;quot;" alt-with-value='
                    '"&amp;quot;&amp;quot;"></oppia-noninteractive-image></p>'
                ),
                (
                    '<p>This is value2 for MultipleChoice'
                    '<oppia-noninteractive-image filepath-with-value='
                    '"&amp;quot;s2Choice2.png&amp;quot;" caption-with-value='
                    '"&amp;quot;&amp;quot;" alt-with-value='
                    '"&amp;quot;&amp;quot;"></oppia-noninteractive-image>'
                    '</p></p>')
            ]}
        }
        customization_args_dict3 = {
            'choices': {'value': [
                (
                    '<p>This is value1 for ItemSelection'
                    '<oppia-noninteractive-image filepath-with-value='
                    '"&amp;quot;s3Choice1.png&amp;quot;" caption-with-value='
                    '"&amp;quot;&amp;quot;" alt-with-value='
                    '"&amp;quot;&amp;quot;"></oppia-noninteractive-image>'
                    '</p>'),
                (
                    '<p>This is value2 for ItemSelection'
                    '<oppia-noninteractive-image filepath-with-value='
                    '"&amp;quot;s3Choice2.png&amp;quot;" caption-with-value='
                    '"&amp;quot;&amp;quot;" alt-with-value='
                    '"&amp;quot;&amp;quot;"></oppia-noninteractive-image>'
                    '</p>'),
                (
                    '<p>This is value3 for ItemSelection'
                    '<oppia-noninteractive-image filepath-with-value='
                    '"&amp;quot;s3Choice3.png&amp;quot;" caption-with-value='
                    '"&amp;quot;&amp;quot;" alt-with-value='
                    '"&amp;quot;&amp;quot;"></oppia-noninteractive-image>'
                    '</p>')
            ]}
        }
        state1.update_interaction_customization_args(customization_args_dict1)
        state2.update_interaction_customization_args(customization_args_dict2)
        state3.update_interaction_customization_args(customization_args_dict3)

        default_outcome_dict1 = {
            'dest': 'state2',
            'feedback': {
                'content_id': 'default_outcome',
                'html': '<p>Default outcome for state1</p>'
            },
            'param_changes': [],
            'labelled_as_correct': False,
            'refresher_exploration_id': None,
            'missing_prerequisite_skill_id': None
        }
        state1.update_interaction_default_outcome(default_outcome_dict1)

        hint_list2 = [{
            'hint_content': {
                'content_id': 'hint_1',
                'html': (
                    '<p>Hello, this is html1 for state2</p>'
                    '<oppia-noninteractive-image filepath-with-value="'
                    '&amp;quot;s2Hint1.png&amp;quot;" caption-with-value='
                    '"&amp;quot;&amp;quot;" alt-with-value='
                    '"&amp;quot;&amp;quot;"></oppia-noninteractive-image>'
                    )
            }
        }, {
            'hint_content': {
                'content_id': 'hint_2',
                'html': '<p>Hello, this is html2 for state2</p>'
            }
        }]
        state2.update_interaction_hints(hint_list2)

        answer_group_list2 = [{
            'rule_specs': [{
                'rule_type': 'Equals',
                'inputs': {'x': 0}
            }, {
                'rule_type': 'Equals',
                'inputs': {'x': 1}
            }],
            'outcome': {
                'dest': 'state1',
                'feedback': {
                    'content_id': 'feedback_1',
                    'html': (
                        '<p>Outcome1 for state2</p><oppia-noninteractive-image'
                        ' filepath-with-value='
                        '"&amp;quot;s2AnswerGroup.png&amp;quot;"'
                        ' caption-with-value="&amp;quot;&amp;quot;"'
                        ' alt-with-value="&amp;quot;&amp;quot;">'
                        '</oppia-noninteractive-image>')
                },
                'param_changes': [],
                'labelled_as_correct': False,
                'refresher_exploration_id': None,
                'missing_prerequisite_skill_id': None
            },
            'training_data': [],
            'tagged_misconception_id': None
        }, {
            'rule_specs': [{
                'rule_type': 'Equals',
                'inputs': {'x': 0}
            }],
            'outcome': {
                'dest': 'state3',
                'feedback': {
                    'content_id': 'feedback_2',
                    'html': '<p>Outcome2 for state2</p>'
                },
                'param_changes': [],
                'labelled_as_correct': False,
                'refresher_exploration_id': None,
                'missing_prerequisite_skill_id': None
            },
            'training_data': [],
            'tagged_misconception_id': None
        }]
        answer_group_list3 = [{
            'rule_specs': [{
                'rule_type': 'Equals',
                'inputs': {'x': [
                    (
                        '<p>This is value1 for ItemSelection</p>'
                        '<oppia-noninteractive-image filepath-with-value='
                        '"&amp;quot;s3Choice1.png&amp;quot;"'
                        ' caption-with-value="&amp;quot;&amp;quot;" '
                        'alt-with-value="&amp;quot;&amp;quot;">'
                        '</oppia-noninteractive-image>')
                ]}
            }, {
                'rule_type': 'Equals',
                'inputs': {'x': [
                    (
                        '<p>This is value3 for ItemSelection</p>'
                        '<oppia-noninteractive-image filepath-with-value='
                        '"&amp;quot;s3Choice3.png&amp;quot;"'
                        ' caption-with-value="&amp;quot;&amp;quot;" '
                        'alt-with-value="&amp;quot;&amp;quot;">'
                        '</oppia-noninteractive-image>')
                ]}
            }],
            'outcome': {
                'dest': 'state1',
                'feedback': {
                    'content_id': 'feedback_1',
                    'html': '<p>Outcome for state3</p>'
                },
                'param_changes': [],
                'labelled_as_correct': False,
                'refresher_exploration_id': None,
                'missing_prerequisite_skill_id': None
            },
            'training_data': [],
            'tagged_misconception_id': None
        }]
        state2.update_interaction_answer_groups(answer_group_list2)
        state3.update_interaction_answer_groups(answer_group_list3)

        filenames = (
            exp_services.get_image_filenames_from_exploration(exploration))
        expected_output = ['s1ImagePath.png', 's1Content.png', 's2Choice1.png',
                           's2Choice2.png', 's3Choice1.png', 's3Choice2.png',
                           's3Choice3.png', 's2Hint1.png',
                           's2AnswerGroup.png']
        self.assertEqual(len(filenames), len(expected_output))
        for filename in expected_output:
            self.assertIn(filename, filenames)


>>>>>>> f9a5dec4
class SaveOriginalAndCompressedVersionsOfImageTests(
        ExplorationServicesUnitTests):
    """Test for saving the three versions of the image file."""

    EXPLORATION_ID = 'exp_id'
    FILENAME = 'image.png'
    COMPRESSED_IMAGE_FILENAME = 'image_compressed.png'
    MICRO_IMAGE_FILENAME = 'image_micro.png'
    USER = 'ADMIN'

    def test_save_original_and_compressed_versions_of_image(self):
        with open(os.path.join(feconf.TESTS_DATA_DIR, 'img.png')) as f:
            original_image_content = f.read()
        fs = fs_domain.AbstractFileSystem(
            fs_domain.DatastoreBackedFileSystem(
                fs_domain.ENTITY_TYPE_EXPLORATION, self.EXPLORATION_ID))
        self.assertEqual(fs.isfile('image/%s' % self.FILENAME), False)
        self.assertEqual(
            fs.isfile('image/%s' % self.COMPRESSED_IMAGE_FILENAME), False)
        self.assertEqual(
            fs.isfile('image/%s' % self.MICRO_IMAGE_FILENAME), False)
        exp_services.save_original_and_compressed_versions_of_image(
            self.USER, self.FILENAME, self.EXPLORATION_ID,
            original_image_content)
        self.assertEqual(fs.isfile('image/%s' % self.FILENAME), True)
        self.assertEqual(
            fs.isfile('image/%s' % self.COMPRESSED_IMAGE_FILENAME), True)
        self.assertEqual(
            fs.isfile('image/%s' % self.MICRO_IMAGE_FILENAME), True)

    def test_compress_image_on_prod_mode_with_big_image_size(self):
        prod_mode_swap = self.swap(constants, 'DEV_MODE', False)
        # This swap is done to make the image's dimensions greater than
        # MAX_RESIZE_DIMENSION_PX so that it can be treated as a big image.
        max_resize_dimension_px_swap = self.swap(
            gae_image_services, 'MAX_RESIZE_DIMENSION_PX', 20)
        with open(os.path.join(feconf.TESTS_DATA_DIR, 'img.png')) as f:
            original_image_content = f.read()

        # The scaling factor changes if the dimensions of the image is
        # greater than MAX_RESIZE_DIMENSION_PX.
        with prod_mode_swap, max_resize_dimension_px_swap:
            fs = fs_domain.AbstractFileSystem(
                fs_domain.GcsFileSystem(
                    fs_domain.ENTITY_TYPE_EXPLORATION, self.EXPLORATION_ID))

            self.assertFalse(fs.isfile('image/%s' % self.FILENAME))
            self.assertFalse(
                fs.isfile('image/%s' % self.COMPRESSED_IMAGE_FILENAME))
            self.assertFalse(fs.isfile('image/%s' % self.MICRO_IMAGE_FILENAME))

            exp_services.save_original_and_compressed_versions_of_image(
                self.USER, self.FILENAME, self.EXPLORATION_ID,
                original_image_content)

            self.assertTrue(fs.isfile('image/%s' % self.FILENAME))
            self.assertTrue(
                fs.isfile('image/%s' % self.COMPRESSED_IMAGE_FILENAME))
            self.assertTrue(fs.isfile('image/%s' % self.MICRO_IMAGE_FILENAME))

            original_image_content = fs.get(
                'image/%s' % self.FILENAME)
            compressed_image_content = fs.get(
                'image/%s' % self.COMPRESSED_IMAGE_FILENAME)
            micro_image_content = fs.get(
                'image/%s' % self.MICRO_IMAGE_FILENAME)

            self.assertEqual(
                gae_image_services.get_image_dimensions(
                    original_image_content),
                (32, 32))
            self.assertEqual(
                gae_image_services.get_image_dimensions(
                    compressed_image_content),
                (20, 20))
            self.assertEqual(
                gae_image_services.get_image_dimensions(
                    micro_image_content),
                (20, 20))

    def test_compress_image_on_prod_mode_with_small_image_size(self):
        with open(os.path.join(feconf.TESTS_DATA_DIR, 'img.png')) as f:
            original_image_content = f.read()

        with self.swap(constants, 'DEV_MODE', False):
            fs = fs_domain.AbstractFileSystem(
                fs_domain.GcsFileSystem(
                    fs_domain.ENTITY_TYPE_EXPLORATION, self.EXPLORATION_ID))

            self.assertFalse(fs.isfile('image/%s' % self.FILENAME))
            self.assertFalse(
                fs.isfile('image/%s' % self.COMPRESSED_IMAGE_FILENAME))
            self.assertFalse(fs.isfile('image/%s' % self.MICRO_IMAGE_FILENAME))

            exp_services.save_original_and_compressed_versions_of_image(
                self.USER, self.FILENAME, self.EXPLORATION_ID,
                original_image_content)

            self.assertTrue(fs.isfile('image/%s' % self.FILENAME))
            self.assertTrue(
                fs.isfile('image/%s' % self.COMPRESSED_IMAGE_FILENAME))
            self.assertTrue(fs.isfile('image/%s' % self.MICRO_IMAGE_FILENAME))

            original_image_content = fs.get(
                'image/%s' % self.FILENAME)
            compressed_image_content = fs.get(
                'image/%s' % self.COMPRESSED_IMAGE_FILENAME)
            micro_image_content = fs.get(
                'image/%s' % self.MICRO_IMAGE_FILENAME)

            self.assertEqual(
                gae_image_services.get_image_dimensions(
                    original_image_content),
                (32, 32))
            self.assertEqual(
                gae_image_services.get_image_dimensions(
                    compressed_image_content),
                (25, 25))
            self.assertEqual(
                gae_image_services.get_image_dimensions(
                    micro_image_content),
                (22, 22))


# pylint: disable=protected-access
class ZipFileExportUnitTests(ExplorationServicesUnitTests):
    """Test export methods for explorations represented as zip files."""

    SAMPLE_YAML_CONTENT = ("""author_notes: ''
auto_tts_enabled: true
blurb: ''
category: A category
correctness_feedback_enabled: false
image_counter: 0
init_state_name: %s
language_code: en
objective: The objective
param_changes: []
param_specs: {}
schema_version: %d
states:
  %s:
    classifier_model_id: null
    content:
      content_id: content
      html: ''
    image_assets:
      image_mapping: {}
    interaction:
      answer_groups: []
      confirmed_unclassified_answers: []
      customization_args:
        placeholder:
          value: ''
        rows:
          value: 1
      default_outcome:
        dest: %s
        feedback:
          content_id: default_outcome
          html: ''
        labelled_as_correct: false
        missing_prerequisite_skill_id: null
        param_changes: []
        refresher_exploration_id: null
      hints: []
      id: TextInput
      solution: null
    param_changes: []
    recorded_voiceovers:
      voiceovers_mapping:
        content: {}
        default_outcome: {}
    solicit_answer_details: false
    written_translations:
      translations_mapping:
        content: {}
        default_outcome: {}
  New state:
    classifier_model_id: null
    content:
      content_id: content
      html: ''
    image_assets:
      image_mapping: {}
    interaction:
      answer_groups: []
      confirmed_unclassified_answers: []
      customization_args:
        placeholder:
          value: ''
        rows:
          value: 1
      default_outcome:
        dest: New state
        feedback:
          content_id: default_outcome
          html: ''
        labelled_as_correct: false
        missing_prerequisite_skill_id: null
        param_changes: []
        refresher_exploration_id: null
      hints: []
      id: TextInput
      solution: null
    param_changes: []
    recorded_voiceovers:
      voiceovers_mapping:
        content: {}
        default_outcome: {}
    solicit_answer_details: false
    written_translations:
      translations_mapping:
        content: {}
        default_outcome: {}
states_schema_version: %d
tags: []
title: A title
""" % (
    feconf.DEFAULT_INIT_STATE_NAME,
    exp_domain.Exploration.CURRENT_EXP_SCHEMA_VERSION,
    feconf.DEFAULT_INIT_STATE_NAME,
    feconf.DEFAULT_INIT_STATE_NAME,
    feconf.CURRENT_STATE_SCHEMA_VERSION))

    UPDATED_YAML_CONTENT = ("""author_notes: ''
auto_tts_enabled: true
blurb: ''
category: A category
correctness_feedback_enabled: false
image_counter: 0
init_state_name: %s
language_code: en
objective: The objective
param_changes: []
param_specs: {}
schema_version: %d
states:
  %s:
    classifier_model_id: null
    content:
      content_id: content
      html: ''
    image_assets:
      image_mapping: {}
    interaction:
      answer_groups: []
      confirmed_unclassified_answers: []
      customization_args:
        placeholder:
          value: ''
        rows:
          value: 1
      default_outcome:
        dest: %s
        feedback:
          content_id: default_outcome
          html: ''
        labelled_as_correct: false
        missing_prerequisite_skill_id: null
        param_changes: []
        refresher_exploration_id: null
      hints: []
      id: TextInput
      solution: null
    param_changes: []
    recorded_voiceovers:
      voiceovers_mapping:
        content: {}
        default_outcome: {}
    solicit_answer_details: false
    written_translations:
      translations_mapping:
        content: {}
        default_outcome: {}
  Renamed state:
    classifier_model_id: null
    content:
      content_id: content
      html: ''
    image_assets:
      image_mapping: {}
    interaction:
      answer_groups: []
      confirmed_unclassified_answers: []
      customization_args:
        placeholder:
          value: ''
        rows:
          value: 1
      default_outcome:
        dest: Renamed state
        feedback:
          content_id: default_outcome
          html: ''
        labelled_as_correct: false
        missing_prerequisite_skill_id: null
        param_changes: []
        refresher_exploration_id: null
      hints: []
      id: TextInput
      solution: null
    param_changes: []
    recorded_voiceovers:
      voiceovers_mapping:
        content: {}
        default_outcome: {}
    solicit_answer_details: false
    written_translations:
      translations_mapping:
        content: {}
        default_outcome: {}
states_schema_version: %d
tags: []
title: A title
""" % (
    feconf.DEFAULT_INIT_STATE_NAME,
    exp_domain.Exploration.CURRENT_EXP_SCHEMA_VERSION,
    feconf.DEFAULT_INIT_STATE_NAME,
    feconf.DEFAULT_INIT_STATE_NAME,
    feconf.CURRENT_STATE_SCHEMA_VERSION))

    def test_export_to_zip_file(self):
        """Test the export_to_zip_file() method."""
        exploration = self.save_new_valid_exploration(
            self.EXP_ID, self.owner_id, objective='The objective')
        init_state = exploration.states[exploration.init_state_name]
        default_outcome_dict = init_state.interaction.default_outcome.to_dict()
        default_outcome_dict['dest'] = exploration.init_state_name
        exp_services.update_exploration(
            self.owner_id, self.EXP_ID, [
                exp_domain.ExplorationChange({
                    'cmd': exp_domain.CMD_EDIT_STATE_PROPERTY,
                    'property_name': (
                        exp_domain.STATE_PROPERTY_INTERACTION_DEFAULT_OUTCOME),
                    'state_name': exploration.init_state_name,
                    'new_value': default_outcome_dict
                }),
                exp_domain.ExplorationChange({
                    'cmd': exp_domain.CMD_ADD_STATE,
                    'state_name': 'New state',
                }),
                exp_domain.ExplorationChange({
                    'cmd': exp_domain.CMD_EDIT_STATE_PROPERTY,
                    'property_name': exp_domain.STATE_PROPERTY_INTERACTION_ID,
                    'state_name': 'New state',
                    'new_value': 'TextInput'
                })], 'Add state name')

        zip_file_output = exp_services.export_to_zip_file(self.EXP_ID)
        zf = zipfile.ZipFile(StringIO.StringIO(zip_file_output))

        self.assertEqual(zf.namelist(), ['A title.yaml'])
        self.assertEqual(
            zf.open('A title.yaml').read(), self.SAMPLE_YAML_CONTENT)

    def test_export_to_zip_file_with_assets(self):
        """Test exporting an exploration with assets to a zip file."""
        exploration = self.save_new_valid_exploration(
            self.EXP_ID, self.owner_id, objective='The objective')
        init_state = exploration.states[exploration.init_state_name]
        default_outcome_dict = init_state.interaction.default_outcome.to_dict()
        default_outcome_dict['dest'] = exploration.init_state_name
        exp_services.update_exploration(
            self.owner_id, self.EXP_ID, [
                exp_domain.ExplorationChange({
                    'cmd': exp_domain.CMD_EDIT_STATE_PROPERTY,
                    'property_name': (
                        exp_domain.STATE_PROPERTY_INTERACTION_DEFAULT_OUTCOME),
                    'state_name': exploration.init_state_name,
                    'new_value': default_outcome_dict
                }),
                exp_domain.ExplorationChange({
                    'cmd': exp_domain.CMD_ADD_STATE,
                    'state_name': 'New state',
                }),
                exp_domain.ExplorationChange({
                    'cmd': exp_domain.CMD_EDIT_STATE_PROPERTY,
                    'property_name': exp_domain.STATE_PROPERTY_INTERACTION_ID,
                    'state_name': 'New state',
                    'new_value': 'TextInput'
                })], 'Add state name')

        with open(os.path.join(feconf.TESTS_DATA_DIR, 'img.png')) as f:
            raw_image = f.read()
        fs = fs_domain.AbstractFileSystem(
            fs_domain.DatastoreBackedFileSystem(
                fs_domain.ENTITY_TYPE_EXPLORATION, self.EXP_ID))
        fs.commit(self.owner_id, 'abc.png', raw_image)

        zip_file_output = exp_services.export_to_zip_file(self.EXP_ID)
        zf = zipfile.ZipFile(StringIO.StringIO(zip_file_output))

        self.assertEqual(zf.namelist(), ['A title.yaml', 'assets/abc.png'])
        self.assertEqual(
            zf.open('A title.yaml').read(), self.SAMPLE_YAML_CONTENT)
        self.assertEqual(zf.open('assets/abc.png').read(), raw_image)

    def test_export_by_versions(self):
        """Test export_to_zip_file() for different versions."""
        exploration = self.save_new_valid_exploration(
            self.EXP_ID, self.owner_id, objective='The objective')
        self.assertEqual(exploration.version, 1)

        init_state = exploration.states[exploration.init_state_name]
        default_outcome_dict = init_state.interaction.default_outcome.to_dict()
        default_outcome_dict['dest'] = exploration.init_state_name
        change_list = [exp_domain.ExplorationChange({
            'cmd': exp_domain.CMD_EDIT_STATE_PROPERTY,
            'property_name': (
                exp_domain.STATE_PROPERTY_INTERACTION_DEFAULT_OUTCOME),
            'state_name': exploration.init_state_name,
            'new_value': default_outcome_dict
        }), exp_domain.ExplorationChange({
            'cmd': exp_domain.CMD_ADD_STATE,
            'state_name': 'New state'
        }), exp_domain.ExplorationChange({
            'cmd': exp_domain.CMD_EDIT_STATE_PROPERTY,
            'state_name': 'New state',
            'property_name': exp_domain.STATE_PROPERTY_INTERACTION_ID,
            'new_value': 'TextInput'
        })]
        with open(os.path.join(feconf.TESTS_DATA_DIR, 'img.png')) as f:
            raw_image = f.read()
        fs = fs_domain.AbstractFileSystem(
            fs_domain.DatastoreBackedFileSystem(
                fs_domain.ENTITY_TYPE_EXPLORATION, self.EXP_ID))
        fs.commit(self.owner_id, 'abc.png', raw_image)
        exp_services.update_exploration(
            self.owner_id, exploration.id, change_list, '')
        exploration = exp_services.get_exploration_by_id(self.EXP_ID)
        self.assertEqual(exploration.version, 2)

        change_list = [exp_domain.ExplorationChange({
            'cmd': exp_domain.CMD_RENAME_STATE,
            'old_state_name': 'New state',
            'new_state_name': 'Renamed state'
        })]
        exp_services.update_exploration(
            self.owner_id, exploration.id, change_list, '')
        exploration = exp_services.get_exploration_by_id(self.EXP_ID)
        self.assertEqual(exploration.version, 3)

        # Download version 2.
        zip_file_output = exp_services.export_to_zip_file(
            self.EXP_ID, version=2)
        zf = zipfile.ZipFile(StringIO.StringIO(zip_file_output))
        self.assertEqual(
            zf.open('A title.yaml').read(), self.SAMPLE_YAML_CONTENT)

        # Download version 3.
        zip_file_output = exp_services.export_to_zip_file(
            self.EXP_ID, version=3)
        zf = zipfile.ZipFile(StringIO.StringIO(zip_file_output))
        self.assertEqual(
            zf.open('A title.yaml').read(), self.UPDATED_YAML_CONTENT)


class YAMLExportUnitTests(ExplorationServicesUnitTests):
    """Test export methods for explorations represented as a dict whose keys
    are state names and whose values are YAML strings representing the state's
    contents.
    """
    _SAMPLE_INIT_STATE_CONTENT = ("""classifier_model_id: null
content:
  content_id: content
  html: ''
image_assets:
  image_mapping: {}
interaction:
  answer_groups: []
  confirmed_unclassified_answers: []
  customization_args:
    placeholder:
      value: ''
    rows:
      value: 1
  default_outcome:
    dest: %s
    feedback:
      content_id: default_outcome
      html: ''
    labelled_as_correct: false
    missing_prerequisite_skill_id: null
    param_changes: []
    refresher_exploration_id: null
  hints: []
  id: TextInput
  solution: null
param_changes: []
recorded_voiceovers:
  voiceovers_mapping:
    content: {}
    default_outcome: {}
solicit_answer_details: false
written_translations:
  translations_mapping:
    content: {}
    default_outcome: {}
""") % (feconf.DEFAULT_INIT_STATE_NAME)

    SAMPLE_EXPORTED_DICT = {
        feconf.DEFAULT_INIT_STATE_NAME: _SAMPLE_INIT_STATE_CONTENT,
        'New state': ("""classifier_model_id: null
content:
  content_id: content
  html: ''
image_assets:
  image_mapping: {}
interaction:
  answer_groups: []
  confirmed_unclassified_answers: []
  customization_args:
    placeholder:
      value: ''
    rows:
      value: 1
  default_outcome:
    dest: New state
    feedback:
      content_id: default_outcome
      html: ''
    labelled_as_correct: false
    missing_prerequisite_skill_id: null
    param_changes: []
    refresher_exploration_id: null
  hints: []
  id: TextInput
  solution: null
param_changes: []
recorded_voiceovers:
  voiceovers_mapping:
    content: {}
    default_outcome: {}
solicit_answer_details: false
written_translations:
  translations_mapping:
    content: {}
    default_outcome: {}
""")
    }

    UPDATED_SAMPLE_DICT = {
        feconf.DEFAULT_INIT_STATE_NAME: _SAMPLE_INIT_STATE_CONTENT,
        'Renamed state': ("""classifier_model_id: null
content:
  content_id: content
  html: ''
image_assets:
  image_mapping: {}
interaction:
  answer_groups: []
  confirmed_unclassified_answers: []
  customization_args:
    placeholder:
      value: ''
    rows:
      value: 1
  default_outcome:
    dest: Renamed state
    feedback:
      content_id: default_outcome
      html: ''
    labelled_as_correct: false
    missing_prerequisite_skill_id: null
    param_changes: []
    refresher_exploration_id: null
  hints: []
  id: TextInput
  solution: null
param_changes: []
recorded_voiceovers:
  voiceovers_mapping:
    content: {}
    default_outcome: {}
solicit_answer_details: false
written_translations:
  translations_mapping:
    content: {}
    default_outcome: {}
""")
    }

    def test_export_to_dict(self):
        """Test the export_to_dict() method."""
        exploration = self.save_new_valid_exploration(
            self.EXP_ID, self.owner_id, objective='The objective')
        init_state = exploration.states[exploration.init_state_name]
        default_outcome_dict = init_state.interaction.default_outcome.to_dict()
        default_outcome_dict['dest'] = exploration.init_state_name
        exp_services.update_exploration(
            self.owner_id, self.EXP_ID, [
                exp_domain.ExplorationChange({
                    'cmd': exp_domain.CMD_EDIT_STATE_PROPERTY,
                    'property_name': (
                        exp_domain.STATE_PROPERTY_INTERACTION_DEFAULT_OUTCOME),
                    'state_name': exploration.init_state_name,
                    'new_value': default_outcome_dict
                }),
                exp_domain.ExplorationChange({
                    'cmd': exp_domain.CMD_ADD_STATE,
                    'state_name': 'New state',
                }),
                exp_domain.ExplorationChange({
                    'cmd': exp_domain.CMD_EDIT_STATE_PROPERTY,
                    'property_name': exp_domain.STATE_PROPERTY_INTERACTION_ID,
                    'state_name': 'New state',
                    'new_value': 'TextInput'
                })], 'Add state name')

        dict_output = exp_services.export_states_to_yaml(self.EXP_ID, width=50)

        self.assertEqual(dict_output, self.SAMPLE_EXPORTED_DICT)

    def test_export_by_versions(self):
        """Test export_to_dict() for different versions."""
        exploration = self.save_new_valid_exploration(
            self.EXP_ID, self.owner_id)
        self.assertEqual(exploration.version, 1)

        init_state = exploration.states[exploration.init_state_name]
        default_outcome_dict = init_state.interaction.default_outcome.to_dict()
        default_outcome_dict['dest'] = exploration.init_state_name
        change_list = [exp_domain.ExplorationChange({
            'cmd': exp_domain.CMD_EDIT_STATE_PROPERTY,
            'property_name': (
                exp_domain.STATE_PROPERTY_INTERACTION_DEFAULT_OUTCOME),
            'state_name': exploration.init_state_name,
            'new_value': default_outcome_dict
        }), exp_domain.ExplorationChange({
            'cmd': exp_domain.CMD_ADD_STATE,
            'state_name': 'New state'
        }), exp_domain.ExplorationChange({
            'cmd': exp_domain.CMD_EDIT_STATE_PROPERTY,
            'state_name': 'New state',
            'property_name': exp_domain.STATE_PROPERTY_INTERACTION_ID,
            'new_value': 'TextInput'
        })]
        exploration.objective = 'The objective'
        with open(os.path.join(feconf.TESTS_DATA_DIR, 'img.png')) as f:
            raw_image = f.read()
        fs = fs_domain.AbstractFileSystem(
            fs_domain.DatastoreBackedFileSystem(
                fs_domain.ENTITY_TYPE_EXPLORATION, self.EXP_ID))
        fs.commit(self.owner_id, 'abc.png', raw_image)
        exp_services.update_exploration(
            self.owner_id, exploration.id, change_list, '')
        exploration = exp_services.get_exploration_by_id(self.EXP_ID)
        self.assertEqual(exploration.version, 2)

        change_list = [exp_domain.ExplorationChange({
            'cmd': exp_domain.CMD_RENAME_STATE,
            'old_state_name': 'New state',
            'new_state_name': 'Renamed state'
        })]
        exp_services.update_exploration(
            self.owner_id, exploration.id, change_list, '')
        exploration = exp_services.get_exploration_by_id(self.EXP_ID)
        self.assertEqual(exploration.version, 3)

        # Download version 2.
        dict_output = exp_services.export_states_to_yaml(
            self.EXP_ID, version=2, width=50)
        self.assertEqual(dict_output, self.SAMPLE_EXPORTED_DICT)

        # Download version 3.
        dict_output = exp_services.export_states_to_yaml(
            self.EXP_ID, version=3, width=50)
        self.assertEqual(dict_output, self.UPDATED_SAMPLE_DICT)


def _get_change_list(state_name, property_name, new_value):
    """Generates a change list for a single state change."""
    return [exp_domain.ExplorationChange({
        'cmd': exp_domain.CMD_EDIT_STATE_PROPERTY,
        'state_name': state_name,
        'property_name': property_name,
        'new_value': new_value
    })]


class UpdateStateTests(ExplorationServicesUnitTests):
    """Test updating a single state."""

    def setUp(self):
        super(UpdateStateTests, self).setUp()
        exploration = self.save_new_valid_exploration(
            self.EXP_ID, self.owner_id)

        self.init_state_name = exploration.init_state_name

        self.param_changes = [{
            'customization_args': {
                'list_of_values': ['1', '2'], 'parse_with_jinja': False
            },
            'name': 'myParam',
            'generator_id': 'RandomSelector'
        }]
        # List of answer groups to add into an interaction.
        self.interaction_answer_groups = [{
            'rule_specs': [{
                'rule_type': 'Equals',
                'inputs': {'x': 0},
            }],
            'outcome': {
                'dest': self.init_state_name,
                'feedback': {
                    'content_id': 'feedback_1',
                    'html': '<p>Try again</p>'
                },
                'labelled_as_correct': False,
                'param_changes': [],
                'refresher_exploration_id': None,
                'missing_prerequisite_skill_id': None
            },
            'training_data': [],
            'tagged_misconception_id': None
        }]
        # Default outcome specification for an interaction.
        self.interaction_default_outcome = {
            'dest': self.init_state_name,
            'feedback': {
                'content_id': 'default_outcome',
                'html': '<p><strong>Incorrect</strong></p>'
            },
            'labelled_as_correct': False,
            'param_changes': [],
            'refresher_exploration_id': None,
            'missing_prerequisite_skill_id': None
        }

        self.customization_args_dict = {
            'choices': {'value': [
                '<p>This is value1 for MultipleChoice</p>',
                '<p>This is value2 for MultipleChoice</p>'
            ]}
        }

    def test_add_state_cmd(self):
        """Test adding of states."""
        exploration = exp_services.get_exploration_by_id(self.EXP_ID)

        self.assertNotIn('new state', exploration.states)

        exp_services.update_exploration(
            self.owner_id, self.EXP_ID, [exp_domain.ExplorationChange({
                'cmd': exp_domain.CMD_ADD_STATE,
                'state_name': 'new state',
            })], 'Add state name')

        exploration = exp_services.get_exploration_by_id(self.EXP_ID)
        self.assertIn('new state', exploration.states)

    def test_rename_state_cmd(self):
        """Test updating of state name."""
        exploration = exp_services.get_exploration_by_id(self.EXP_ID)

        self.assertIn(feconf.DEFAULT_INIT_STATE_NAME, exploration.states)

        exp_services.update_exploration(
            self.owner_id, self.EXP_ID, [exp_domain.ExplorationChange({
                'cmd': exp_domain.CMD_RENAME_STATE,
                'old_state_name': feconf.DEFAULT_INIT_STATE_NAME,
                'new_state_name': 'state',
            })], 'Change state name')

        exploration = exp_services.get_exploration_by_id(self.EXP_ID)
        self.assertIn('state', exploration.states)
        self.assertNotIn(feconf.DEFAULT_INIT_STATE_NAME, exploration.states)

    def test_rename_state_cmd_with_unicode(self):
        """Test updating of state name to one that uses unicode characters."""
        exploration = exp_services.get_exploration_by_id(self.EXP_ID)

        self.assertNotIn(u'¡Hola! αβγ', exploration.states)
        self.assertIn(feconf.DEFAULT_INIT_STATE_NAME, exploration.states)

        exp_services.update_exploration(
            self.owner_id, self.EXP_ID, [exp_domain.ExplorationChange({
                'cmd': exp_domain.CMD_RENAME_STATE,
                'old_state_name': feconf.DEFAULT_INIT_STATE_NAME,
                'new_state_name': u'¡Hola! αβγ',
            })], 'Change state name')

        exploration = exp_services.get_exploration_by_id(self.EXP_ID)
        self.assertIn(u'¡Hola! αβγ', exploration.states)
        self.assertNotIn(feconf.DEFAULT_INIT_STATE_NAME, exploration.states)

    def test_delete_state_cmd(self):
        """Test deleting a state name."""
        exploration = exp_services.get_exploration_by_id(self.EXP_ID)

        exp_services.update_exploration(
            self.owner_id, self.EXP_ID, [exp_domain.ExplorationChange({
                'cmd': exp_domain.CMD_ADD_STATE,
                'state_name': 'new state',
            })], 'Add state name')

        exploration = exp_services.get_exploration_by_id(self.EXP_ID)

        self.assertIn('new state', exploration.states)

        exp_services.update_exploration(
            self.owner_id, self.EXP_ID, [exp_domain.ExplorationChange({
                'cmd': exp_domain.CMD_DELETE_STATE,
                'state_name': 'new state',
            })], 'delete state')

        exploration = exp_services.get_exploration_by_id(self.EXP_ID)
        self.assertNotIn('new state', exploration.states)

    def test_update_param_changes(self):
        """Test updating of param_changes."""
        exploration = exp_services.get_exploration_by_id(self.EXP_ID)
        exploration.param_specs = {
            'myParam': param_domain.ParamSpec('UnicodeString')}
        exp_services._save_exploration(self.owner_id, exploration, '', [])
        exp_services.update_exploration(
            self.owner_id, self.EXP_ID, _get_change_list(
                self.init_state_name, 'param_changes', self.param_changes), '')

        exploration = exp_services.get_exploration_by_id(self.EXP_ID)
        param_changes = exploration.init_state.param_changes[0]
        self.assertEqual(param_changes._name, 'myParam')
        self.assertEqual(param_changes._generator_id, 'RandomSelector')
        self.assertEqual(
            param_changes._customization_args,
            {'list_of_values': ['1', '2'], 'parse_with_jinja': False})

    def test_update_invalid_param_changes(self):
        """Check that updates cannot be made to non-existent parameters."""
        with self.assertRaisesRegexp(
            utils.ValidationError,
            r'The parameter with name \'myParam\' .* does not exist .*'
            ):
            exp_services.update_exploration(
                self.owner_id, self.EXP_ID, _get_change_list(
                    self.init_state_name, 'param_changes', self.param_changes),
                '')

    def test_update_invalid_generator(self):
        """Test for check that the generator_id in param_changes exists."""
        exploration = exp_services.get_exploration_by_id(self.EXP_ID)
        exploration.param_specs = {
            'myParam': param_domain.ParamSpec('UnicodeString')}
        exp_services._save_exploration(self.owner_id, exploration, '', [])

        self.param_changes[0]['generator_id'] = 'fake'
        with self.assertRaisesRegexp(
            utils.ValidationError, 'Invalid generator id fake'
            ):
            exp_services.update_exploration(
                self.owner_id, self.EXP_ID,
                _get_change_list(
                    self.init_state_name, 'param_changes', self.param_changes),
                '')

    def test_update_interaction_id(self):
        """Test updating of interaction_id."""
        exp_services.update_exploration(
            self.owner_id, self.EXP_ID, _get_change_list(
                self.init_state_name, exp_domain.STATE_PROPERTY_INTERACTION_ID,
                'MultipleChoiceInput') +
            _get_change_list(
                self.init_state_name,
                exp_domain.STATE_PROPERTY_INTERACTION_CUST_ARGS,
                self.customization_args_dict),
            '')

        exploration = exp_services.get_exploration_by_id(self.EXP_ID)
        self.assertEqual(
            exploration.init_state.interaction.id, 'MultipleChoiceInput')

    def test_update_interaction_customization_args(self):
        """Test updating of interaction customization_args."""
        exp_services.update_exploration(
            self.owner_id, self.EXP_ID,
            _get_change_list(
                self.init_state_name, exp_domain.STATE_PROPERTY_INTERACTION_ID,
                'MultipleChoiceInput') +
            _get_change_list(
                self.init_state_name,
                exp_domain.STATE_PROPERTY_INTERACTION_CUST_ARGS,
                {'choices': {'value': ['Option A', 'Option B']}}),
            '')

        exploration = exp_services.get_exploration_by_id(self.EXP_ID)
        self.assertEqual(
            exploration.init_state.interaction.customization_args[
                'choices']['value'], ['Option A', 'Option B'])

    def test_update_interaction_handlers_fails(self):
        """Test legacy interaction handler updating."""
        exp_services.update_exploration(
            self.owner_id, self.EXP_ID,
            [exp_domain.ExplorationChange({
                'cmd': exp_domain.CMD_ADD_STATE,
                'state_name': 'State 2',
            })] + _get_change_list(
                'State 2',
                exp_domain.STATE_PROPERTY_INTERACTION_ID,
                'TextInput'),
            'Add state name')

        self.interaction_default_outcome['dest'] = 'State 2'
        with self.assertRaisesRegexp(
            utils.InvalidInputException,
            'Editing interaction handlers is no longer supported'
            ):
            exp_services.update_exploration(
                self.owner_id, self.EXP_ID,
                _get_change_list(
                    self.init_state_name,
                    exp_domain.STATE_PROPERTY_INTERACTION_ID,
                    'MultipleChoiceInput') +
                _get_change_list(
                    self.init_state_name,
                    exp_domain.STATE_PROPERTY_INTERACTION_HANDLERS,
                    self.interaction_answer_groups),
                '')

    def test_update_interaction_answer_groups(self):
        """Test updating of interaction_answer_groups."""
        # We create a second state to use as a rule destination.
        exploration = exp_services.get_exploration_by_id(self.EXP_ID)
        exp_services.update_exploration(
            self.owner_id, self.EXP_ID,
            [exp_domain.ExplorationChange({
                'cmd': exp_domain.CMD_ADD_STATE,
                'state_name': 'State 2',
            })] + _get_change_list(
                'State 2',
                exp_domain.STATE_PROPERTY_INTERACTION_ID,
                'TextInput'),
            'Add state name')

        exploration = exp_services.get_exploration_by_id(self.EXP_ID)
        self.interaction_default_outcome['dest'] = 'State 2'
        exp_services.update_exploration(
            self.owner_id, self.EXP_ID,
            _get_change_list(
                self.init_state_name, exp_domain.STATE_PROPERTY_INTERACTION_ID,
                'MultipleChoiceInput') +
            _get_change_list(
                self.init_state_name,
                exp_domain.STATE_PROPERTY_INTERACTION_ANSWER_GROUPS,
                self.interaction_answer_groups) +
            _get_change_list(
                self.init_state_name,
                exp_domain.STATE_PROPERTY_INTERACTION_DEFAULT_OUTCOME,
                self.interaction_default_outcome) +
            _get_change_list(
                self.init_state_name,
                exp_domain.STATE_PROPERTY_INTERACTION_CUST_ARGS,
                self.customization_args_dict),
            '')

        exploration = exp_services.get_exploration_by_id(self.EXP_ID)
        init_state = exploration.init_state
        init_interaction = init_state.interaction
        rule_specs = init_interaction.answer_groups[0].rule_specs
        outcome = init_interaction.answer_groups[0].outcome
        self.assertEqual(rule_specs[0].rule_type, 'Equals')
        self.assertEqual(rule_specs[0].inputs, {'x': 0})
        self.assertEqual(outcome.feedback.html, '<p>Try again</p>')
        self.assertEqual(outcome.dest, self.init_state_name)
        self.assertEqual(init_interaction.default_outcome.dest, 'State 2')

    def test_update_state_invalid_state(self):
        """Test that rule destination states cannot be non-existent."""
        self.interaction_answer_groups[0]['outcome']['dest'] = 'INVALID'
        with self.assertRaisesRegexp(
            utils.ValidationError,
            'The destination INVALID is not a valid state'
            ):
            exp_services.update_exploration(
                self.owner_id, self.EXP_ID,
                _get_change_list(
                    self.init_state_name,
                    exp_domain.STATE_PROPERTY_INTERACTION_ID,
                    'MultipleChoiceInput') +
                _get_change_list(
                    self.init_state_name,
                    exp_domain.STATE_PROPERTY_INTERACTION_ANSWER_GROUPS,
                    self.interaction_answer_groups) +
                _get_change_list(
                    self.init_state_name,
                    exp_domain.STATE_PROPERTY_INTERACTION_DEFAULT_OUTCOME,
                    self.interaction_default_outcome) +
                _get_change_list(
                    self.init_state_name,
                    exp_domain.STATE_PROPERTY_INTERACTION_CUST_ARGS,
                    self.customization_args_dict),
                '')

    def test_update_state_missing_keys(self):
        """Test that missing keys in interaction_answer_groups produce an
        error.
        """
        del self.interaction_answer_groups[0]['rule_specs'][0]['inputs']
        with self.assertRaisesRegexp(KeyError, 'inputs'):
            exp_services.update_exploration(
                self.owner_id, self.EXP_ID,
                _get_change_list(
                    self.init_state_name,
                    exp_domain.STATE_PROPERTY_INTERACTION_ID, 'NumericInput') +
                _get_change_list(
                    self.init_state_name,
                    exp_domain.STATE_PROPERTY_INTERACTION_ANSWER_GROUPS,
                    self.interaction_answer_groups) +
                _get_change_list(
                    self.init_state_name,
                    exp_domain.STATE_PROPERTY_INTERACTION_DEFAULT_OUTCOME,
                    self.interaction_default_outcome),
                '')

    def test_update_state_variable_types(self):
        """Test that parameters in rules must have the correct type."""
        self.interaction_answer_groups[0]['rule_specs'][0][
            'inputs']['x'] = 'abc'
        with self.assertRaisesRegexp(Exception, 'invalid literal for int()'):
            exp_services.update_exploration(
                self.owner_id, self.EXP_ID,
                _get_change_list(
                    self.init_state_name,
                    exp_domain.STATE_PROPERTY_INTERACTION_ID,
                    'MultipleChoiceInput') +
                _get_change_list(
                    self.init_state_name,
                    exp_domain.STATE_PROPERTY_INTERACTION_ANSWER_GROUPS,
                    self.interaction_answer_groups) +
                _get_change_list(
                    self.init_state_name,
                    exp_domain.STATE_PROPERTY_INTERACTION_DEFAULT_OUTCOME,
                    self.interaction_default_outcome),
                '')

    def test_update_content(self):
        """Test updating of content."""
        exp_services.update_exploration(
            self.owner_id, self.EXP_ID, _get_change_list(
                self.init_state_name, 'content', {
                    'html': '<p><strong>Test content</strong></p>',
                    'content_id': 'content',
                }),
            '')

        exploration = exp_services.get_exploration_by_id(self.EXP_ID)
        self.assertEqual(
            exploration.init_state.content.html,
            '<p><strong>Test content</strong></p>')

    def test_update_solicit_answer_details(self):
        """Test updating of solicit_answer_details."""
        exploration = exp_services.get_exploration_by_id(self.EXP_ID)
        self.assertEqual(
            exploration.init_state.solicit_answer_details, False)
        exp_services.update_exploration(
            self.owner_id, self.EXP_ID, _get_change_list(
                self.init_state_name,
                exp_domain.STATE_PROPERTY_SOLICIT_ANSWER_DETAILS,
                True),
            '')
        exploration = exp_services.get_exploration_by_id(self.EXP_ID)
        self.assertEqual(
            exploration.init_state.solicit_answer_details, True)

    def test_update_solicit_answer_details_with_non_bool_fails(self):
        """Test updating of solicit_answer_details with non bool value."""
        exploration = exp_services.get_exploration_by_id(self.EXP_ID)
        self.assertEqual(
            exploration.init_state.solicit_answer_details, False)
        with self.assertRaisesRegexp(
            Exception, (
                'Expected solicit_answer_details to be a bool, received ')):
            exp_services.update_exploration(
                self.owner_id, self.EXP_ID, _get_change_list(
                    self.init_state_name,
                    exp_domain.STATE_PROPERTY_SOLICIT_ANSWER_DETAILS,
                    'abc'),
                '')
        exploration = exp_services.get_exploration_by_id(self.EXP_ID)
        self.assertEqual(
            exploration.init_state.solicit_answer_details, False)

    def test_update_content_missing_key(self):
        """Test that missing keys in content yield an error."""
        with self.assertRaisesRegexp(KeyError, 'content_id'):
            exp_services.update_exploration(
                self.owner_id, self.EXP_ID, _get_change_list(
                    self.init_state_name, 'content', {
                        'html': '<b>Test content</b>',
                    }),
                '')

    def test_update_written_translations(self):
        """Test update content translations."""
        written_translations_dict = {
            'translations_mapping': {
                'content': {
                    'hi': {
                        'html': '<p>Test!</p>',
                        'needs_update': True
                    }
                },
                'default_outcome': {}
            }
        }
        exp_services.update_exploration(
            self.owner_id, self.EXP_ID, _get_change_list(
                self.init_state_name, 'written_translations',
                written_translations_dict), 'Added text translations.')
        exploration = exp_services.get_exploration_by_id(self.EXP_ID)
        self.assertEqual(
            exploration.init_state.written_translations.to_dict(),
            written_translations_dict)

    def test_update_written_translations_with_list_fails(self):
        """Test update content translation with a list fails."""
        with self.assertRaisesRegexp(
            Exception, 'Expected written_translations to be a dict, received '):
            exp_services.update_exploration(
                self.owner_id, self.EXP_ID, _get_change_list(
                    self.init_state_name, 'written_translations',
                    [1, 2]), 'Added fake text translations.')


class CommitMessageHandlingTests(ExplorationServicesUnitTests):
    """Test the handling of commit messages."""

    def setUp(self):
        super(CommitMessageHandlingTests, self).setUp()
        exploration = self.save_new_valid_exploration(
            self.EXP_ID, self.owner_id, end_state_name='End')
        self.init_state_name = exploration.init_state_name

    def test_record_commit_message(self):
        """Check published explorations record commit messages."""
        rights_manager.publish_exploration(self.owner, self.EXP_ID)

        exp_services.update_exploration(
            self.owner_id, self.EXP_ID, _get_change_list(
                self.init_state_name,
                exp_domain.STATE_PROPERTY_INTERACTION_STICKY,
                False), 'A message')

        self.assertEqual(
            exp_services.get_exploration_snapshots_metadata(
                self.EXP_ID)[1]['commit_message'],
            'A message')

    def test_demand_commit_message(self):
        """Check published explorations demand commit messages."""
        rights_manager.publish_exploration(self.owner, self.EXP_ID)

        with self.assertRaisesRegexp(
            ValueError,
            'Exploration is public so expected a commit message but received '
            'none.'
            ):
            exp_services.update_exploration(
                self.owner_id, self.EXP_ID, _get_change_list(
                    self.init_state_name,
                    exp_domain.STATE_PROPERTY_INTERACTION_STICKY, False), '')

    def test_unpublished_explorations_can_accept_commit_message(self):
        """Test unpublished explorations can accept optional commit messages."""
        exp_services.update_exploration(
            self.owner_id, self.EXP_ID, _get_change_list(
                self.init_state_name,
                exp_domain.STATE_PROPERTY_INTERACTION_STICKY, False
            ), 'A message')

        exp_services.update_exploration(
            self.owner_id, self.EXP_ID, _get_change_list(
                self.init_state_name,
                exp_domain.STATE_PROPERTY_INTERACTION_STICKY, True
            ), '')

        exp_services.update_exploration(
            self.owner_id, self.EXP_ID, _get_change_list(
                self.init_state_name,
                exp_domain.STATE_PROPERTY_INTERACTION_STICKY, True
            ), None)


class ExplorationSnapshotUnitTests(ExplorationServicesUnitTests):
    """Test methods relating to exploration snapshots."""
    SECOND_USERNAME = 'abc123'
    SECOND_EMAIL = 'abc123@gmail.com'

    def test_get_last_updated_by_human_ms(self):
        original_timestamp = utils.get_current_time_in_millisecs()

        self.save_new_valid_exploration(
            self.EXP_ID, self.owner_id, end_state_name='End')

        timestamp_after_first_edit = utils.get_current_time_in_millisecs()

        exp_services.update_exploration(
            feconf.MIGRATION_BOT_USER_ID, self.EXP_ID, [
                exp_domain.ExplorationChange({
                    'cmd': exp_domain.CMD_EDIT_EXPLORATION_PROPERTY,
                    'property_name': 'title',
                    'new_value': 'New title'
                })], 'Did migration.')

        self.assertLess(
            original_timestamp,
            exp_services.get_last_updated_by_human_ms(self.EXP_ID))
        self.assertLess(
            exp_services.get_last_updated_by_human_ms(self.EXP_ID),
            timestamp_after_first_edit)

    def test_get_exploration_snapshots_metadata(self):
        self.signup(self.SECOND_EMAIL, self.SECOND_USERNAME)
        second_committer_id = self.get_user_id_from_email(self.SECOND_EMAIL)

        v1_exploration = self.save_new_valid_exploration(
            self.EXP_ID, self.owner_id, end_state_name='End')

        snapshots_metadata = exp_services.get_exploration_snapshots_metadata(
            self.EXP_ID)
        self.assertEqual(len(snapshots_metadata), 1)
        self.assertDictContainsSubset({
            'commit_cmds': [{
                'cmd': 'create_new',
                'title': 'A title',
                'category': 'A category',
            }],
            'committer_id': self.owner_id,
            'commit_message': (
                'New exploration created with title \'A title\'.'),
            'commit_type': 'create',
            'version_number': 1
        }, snapshots_metadata[0])
        self.assertIn('created_on_ms', snapshots_metadata[0])

        # Publish the exploration. This does not affect the exploration version
        # history.
        rights_manager.publish_exploration(self.owner, self.EXP_ID)

        snapshots_metadata = exp_services.get_exploration_snapshots_metadata(
            self.EXP_ID)
        self.assertEqual(len(snapshots_metadata), 1)
        self.assertDictContainsSubset({
            'commit_cmds': [{
                'cmd': 'create_new',
                'title': 'A title',
                'category': 'A category'
            }],
            'committer_id': self.owner_id,
            'commit_message': (
                'New exploration created with title \'A title\'.'),
            'commit_type': 'create',
            'version_number': 1
        }, snapshots_metadata[0])
        self.assertIn('created_on_ms', snapshots_metadata[0])

        # Modify the exploration. This affects the exploration version history.
        change_list = [exp_domain.ExplorationChange({
            'cmd': exp_domain.CMD_EDIT_EXPLORATION_PROPERTY,
            'property_name': 'title',
            'new_value': 'First title'
        })]
        change_list_dict = [change.to_dict() for change in change_list]
        exp_services.update_exploration(
            self.owner_id, self.EXP_ID, change_list, 'Changed title.')

        snapshots_metadata = exp_services.get_exploration_snapshots_metadata(
            self.EXP_ID)
        self.assertEqual(len(snapshots_metadata), 2)
        self.assertIn('created_on_ms', snapshots_metadata[0])
        self.assertDictContainsSubset({
            'commit_cmds': [{
                'cmd': 'create_new',
                'title': 'A title',
                'category': 'A category'
            }],
            'committer_id': self.owner_id,
            'commit_message': (
                'New exploration created with title \'A title\'.'),
            'commit_type': 'create',
            'version_number': 1
        }, snapshots_metadata[0])
        self.assertDictContainsSubset({
            'commit_cmds': change_list_dict,
            'committer_id': self.owner_id,
            'commit_message': 'Changed title.',
            'commit_type': 'edit',
            'version_number': 2,
        }, snapshots_metadata[1])
        self.assertLess(
            snapshots_metadata[0]['created_on_ms'],
            snapshots_metadata[1]['created_on_ms'])

        # Using the old version of the exploration should raise an error.
        with self.assertRaisesRegexp(Exception, 'version 1, which is too old'):
            exp_services._save_exploration(
                second_committer_id, v1_exploration, '', [])

        # Another person modifies the exploration.
        new_change_list = [exp_domain.ExplorationChange({
            'cmd': exp_domain.CMD_EDIT_EXPLORATION_PROPERTY,
            'property_name': 'title',
            'new_value': 'New title'
        })]
        new_change_list_dict = [change.to_dict() for change in new_change_list]

        exp_services.update_exploration(
            second_committer_id, self.EXP_ID, new_change_list,
            'Second commit.')

        snapshots_metadata = exp_services.get_exploration_snapshots_metadata(
            self.EXP_ID)
        self.assertEqual(len(snapshots_metadata), 3)
        self.assertDictContainsSubset({
            'commit_cmds': [{
                'cmd': 'create_new',
                'title': 'A title',
                'category': 'A category'
            }],
            'committer_id': self.owner_id,
            'commit_message': (
                'New exploration created with title \'A title\'.'),
            'commit_type': 'create',
            'version_number': 1
        }, snapshots_metadata[0])
        self.assertDictContainsSubset({
            'commit_cmds': change_list_dict,
            'committer_id': self.owner_id,
            'commit_message': 'Changed title.',
            'commit_type': 'edit',
            'version_number': 2,
        }, snapshots_metadata[1])
        self.assertDictContainsSubset({
            'commit_cmds': new_change_list_dict,
            'committer_id': second_committer_id,
            'commit_message': 'Second commit.',
            'commit_type': 'edit',
            'version_number': 3,
        }, snapshots_metadata[2])
        self.assertLess(
            snapshots_metadata[1]['created_on_ms'],
            snapshots_metadata[2]['created_on_ms'])

    def test_versioning_with_add_and_delete_states(self):

        exploration = self.save_new_valid_exploration(
            self.EXP_ID, self.owner_id)

        exploration.title = 'First title'
        exp_services._save_exploration(
            self.owner_id, exploration, 'Changed title.', [])
        commit_dict_2 = {
            'committer_id': self.owner_id,
            'commit_message': 'Changed title.',
            'version_number': 2,
        }
        snapshots_metadata = exp_services.get_exploration_snapshots_metadata(
            self.EXP_ID)
        self.assertEqual(len(snapshots_metadata), 2)

        exploration = exp_services.get_exploration_by_id(self.EXP_ID)
        change_list = [exp_domain.ExplorationChange({
            'cmd': exp_domain.CMD_ADD_STATE,
            'state_name': 'New state'
        }), exp_domain.ExplorationChange({
            'cmd': exp_domain.CMD_EDIT_STATE_PROPERTY,
            'state_name': 'New state',
            'property_name': exp_domain.STATE_PROPERTY_INTERACTION_ID,
            'new_value': 'TextInput'
        })]
        exp_services.update_exploration(
            'second_committer_id', exploration.id, change_list,
            'Added new state')

        commit_dict_3 = {
            'committer_id': 'second_committer_id',
            'commit_message': 'Added new state',
            'version_number': 3,
        }
        snapshots_metadata = exp_services.get_exploration_snapshots_metadata(
            self.EXP_ID)
        self.assertEqual(len(snapshots_metadata), 3)
        self.assertDictContainsSubset(
            commit_dict_3, snapshots_metadata[2])
        self.assertDictContainsSubset(commit_dict_2, snapshots_metadata[1])
        for ind in range(len(snapshots_metadata) - 1):
            self.assertLess(
                snapshots_metadata[ind]['created_on_ms'],
                snapshots_metadata[ind + 1]['created_on_ms'])

        # Perform an invalid action: delete a state that does not exist. This
        # should not create a new version.
        with self.assertRaisesRegexp(ValueError, 'does not exist'):
            exploration.delete_state('invalid_state_name')

        # Now delete the new state.
        change_list = [exp_domain.ExplorationChange({
            'cmd': exp_domain.CMD_DELETE_STATE,
            'state_name': 'New state'
        })]
        exp_services.update_exploration(
            'committer_id_3', exploration.id, change_list,
            'Deleted state: New state')

        commit_dict_4 = {
            'committer_id': 'committer_id_3',
            'commit_message': 'Deleted state: New state',
            'version_number': 4,
        }
        snapshots_metadata = exp_services.get_exploration_snapshots_metadata(
            self.EXP_ID)
        self.assertEqual(len(snapshots_metadata), 4)
        self.assertDictContainsSubset(commit_dict_4, snapshots_metadata[3])
        self.assertDictContainsSubset(commit_dict_3, snapshots_metadata[2])
        self.assertDictContainsSubset(commit_dict_2, snapshots_metadata[1])
        for ind in range(len(snapshots_metadata) - 1):
            self.assertLess(
                snapshots_metadata[ind]['created_on_ms'],
                snapshots_metadata[ind + 1]['created_on_ms'])

        # The final exploration should have exactly one state.
        exploration = exp_services.get_exploration_by_id(self.EXP_ID)
        self.assertEqual(len(exploration.states), 1)

    def test_versioning_with_reverting(self):
        exploration = self.save_new_valid_exploration(
            self.EXP_ID, self.owner_id)

        # In version 1, the title was 'A title'.
        # In version 2, the title becomes 'V2 title'.
        exploration.title = 'V2 title'
        exp_services._save_exploration(
            self.owner_id, exploration, 'Changed title.', [])

        # In version 3, a new state is added.
        exploration = exp_services.get_exploration_by_id(self.EXP_ID)
        change_list = [exp_domain.ExplorationChange({
            'cmd': exp_domain.CMD_ADD_STATE,
            'state_name': 'New state'
        }), exp_domain.ExplorationChange({
            'cmd': exp_domain.CMD_EDIT_STATE_PROPERTY,
            'state_name': 'New state',
            'property_name': exp_domain.STATE_PROPERTY_INTERACTION_ID,
            'new_value': 'TextInput'
        })]
        exp_services.update_exploration(
            'committer_id_v3', exploration.id, change_list, 'Added new state')

        # It is not possible to revert from anything other than the most
        # current version.
        with self.assertRaisesRegexp(Exception, 'too old'):
            exp_services.revert_exploration(
                'committer_id_v4', self.EXP_ID, 2, 1)

        # Version 4 is a reversion to version 1.
        exp_services.revert_exploration('committer_id_v4', self.EXP_ID, 3, 1)
        exploration = exp_services.get_exploration_by_id(self.EXP_ID)
        self.assertEqual(exploration.title, 'A title')
        self.assertEqual(len(exploration.states), 1)
        self.assertEqual(exploration.version, 4)

        snapshots_metadata = exp_services.get_exploration_snapshots_metadata(
            self.EXP_ID)

        commit_dict_4 = {
            'committer_id': 'committer_id_v4',
            'commit_message': 'Reverted exploration to version 1',
            'version_number': 4,
        }
        commit_dict_3 = {
            'committer_id': 'committer_id_v3',
            'commit_message': 'Added new state',
            'version_number': 3,
        }
        self.assertEqual(len(snapshots_metadata), 4)
        self.assertDictContainsSubset(commit_dict_3, snapshots_metadata[2])
        self.assertDictContainsSubset(commit_dict_4, snapshots_metadata[3])
        self.assertLess(
            snapshots_metadata[2]['created_on_ms'],
            snapshots_metadata[3]['created_on_ms'])


class ExplorationCommitLogUnitTests(ExplorationServicesUnitTests):
    """Test methods relating to the exploration commit log."""
    ALBERT_EMAIL = 'albert@example.com'
    BOB_EMAIL = 'bob@example.com'
    ALBERT_NAME = 'albert'
    BOB_NAME = 'bob'

    EXP_ID_1 = 'eid1'
    EXP_ID_2 = 'eid2'

    COMMIT_ALBERT_CREATE_EXP_1 = {
        'username': ALBERT_NAME,
        'version': 1,
        'exploration_id': EXP_ID_1,
        'commit_type': 'create',
        'post_commit_community_owned': False,
        'post_commit_is_private': True,
        'commit_message': 'New exploration created with title \'A title\'.',
        'post_commit_status': 'private'
    }

    COMMIT_BOB_EDIT_EXP_1 = {
        'username': BOB_NAME,
        'version': 2,
        'exploration_id': EXP_ID_1,
        'commit_type': 'edit',
        'post_commit_community_owned': False,
        'post_commit_is_private': True,
        'commit_message': 'Changed title.',
        'post_commit_status': 'private'
    }

    COMMIT_ALBERT_CREATE_EXP_2 = {
        'username': ALBERT_NAME,
        'version': 1,
        'exploration_id': 'eid2',
        'commit_type': 'create',
        'post_commit_community_owned': False,
        'post_commit_is_private': True,
        'commit_message': 'New exploration created with title \'A title\'.',
        'post_commit_status': 'private'
    }

    COMMIT_ALBERT_EDIT_EXP_1 = {
        'username': 'albert',
        'version': 3,
        'exploration_id': 'eid1',
        'commit_type': 'edit',
        'post_commit_community_owned': False,
        'post_commit_is_private': True,
        'commit_message': 'Changed title to Albert1 title.',
        'post_commit_status': 'private'
    }

    COMMIT_ALBERT_EDIT_EXP_2 = {
        'username': 'albert',
        'version': 2,
        'exploration_id': 'eid2',
        'commit_type': 'edit',
        'post_commit_community_owned': False,
        'post_commit_is_private': True,
        'commit_message': 'Changed title to Albert2.',
        'post_commit_status': 'private'
    }

    COMMIT_BOB_REVERT_EXP_1 = {
        'username': 'bob',
        'version': 4,
        'exploration_id': 'eid1',
        'commit_type': 'revert',
        'post_commit_community_owned': False,
        'post_commit_is_private': True,
        'commit_message': 'Reverted exploration to version 2',
        'post_commit_status': 'private'
    }

    COMMIT_ALBERT_DELETE_EXP_1 = {
        'username': 'albert',
        'version': 5,
        'exploration_id': 'eid1',
        'commit_type': 'delete',
        'post_commit_community_owned': False,
        'post_commit_is_private': True,
        'commit_message': feconf.COMMIT_MESSAGE_EXPLORATION_DELETED,
        'post_commit_status': 'private'
    }

    COMMIT_ALBERT_PUBLISH_EXP_2 = {
        'username': 'albert',
        'version': None,
        'exploration_id': 'eid2',
        'commit_type': 'edit',
        'post_commit_community_owned': False,
        'post_commit_is_private': False,
        'commit_message': 'exploration published.',
        'post_commit_status': 'public'
    }

    def setUp(self):
        """Populate the database of explorations to be queried against.

        The sequence of events is:
        - (1) Albert creates EXP_ID_1.
        - (2) Bob edits the title of EXP_ID_1.
        - (3) Albert creates EXP_ID_2.
        - (4) Albert edits the title of EXP_ID_1.
        - (5) Albert edits the title of EXP_ID_2.
        - (6) Bob reverts Albert's last edit to EXP_ID_1.
        - (7) Albert deletes EXP_ID_1.
        - Bob tries to publish EXP_ID_2, and is denied access.
        - (8) Albert publishes EXP_ID_2.
        """
        super(ExplorationCommitLogUnitTests, self).setUp()

        self.albert_id = self.get_user_id_from_email(self.ALBERT_EMAIL)
        self.bob_id = self.get_user_id_from_email(self.BOB_EMAIL)
        self.signup(self.ALBERT_EMAIL, self.ALBERT_NAME)
        self.signup(self.BOB_EMAIL, self.BOB_NAME)
        self.albert = user_services.UserActionsInfo(self.albert_id)
        self.bob = user_services.UserActionsInfo(self.bob_id)

        # This needs to be done in a toplevel wrapper because the datastore
        # puts to the event log are asynchronous.
        @transaction_services.toplevel_wrapper
        def populate_datastore():
            """Populates the database according to the sequence."""
            exploration_1 = self.save_new_valid_exploration(
                self.EXP_ID_1, self.albert_id)

            exploration_1.title = 'Exploration 1 title'
            exp_services._save_exploration(
                self.bob_id, exploration_1, 'Changed title.', [])

            exploration_2 = self.save_new_valid_exploration(
                self.EXP_ID_2, self.albert_id)

            exploration_1.title = 'Exploration 1 Albert title'
            exp_services._save_exploration(
                self.albert_id, exploration_1,
                'Changed title to Albert1 title.', [])

            exploration_2.title = 'Exploration 2 Albert title'
            exp_services._save_exploration(
                self.albert_id, exploration_2, 'Changed title to Albert2.', [])

            exp_services.revert_exploration(self.bob_id, self.EXP_ID_1, 3, 2)

            exp_services.delete_exploration(self.albert_id, self.EXP_ID_1)

            # This commit should not be recorded.
            with self.assertRaisesRegexp(
                Exception, 'This exploration cannot be published'
                ):
                rights_manager.publish_exploration(self.bob, self.EXP_ID_2)

            rights_manager.publish_exploration(self.albert, self.EXP_ID_2)

        populate_datastore()

    def test_get_next_page_of_all_non_private_commits(self):
        all_commits = (
            exp_services.get_next_page_of_all_non_private_commits()[0])
        self.assertEqual(len(all_commits), 1)
        commit_dicts = [commit.to_dict() for commit in all_commits]
        self.assertDictContainsSubset(
            self.COMMIT_ALBERT_PUBLISH_EXP_2, commit_dicts[0])

        # TODO(frederikcreemers@gmail.com) test max_age here.


class ExplorationSearchTests(ExplorationServicesUnitTests):
    """Test exploration search."""
    USER_ID_1 = 'user_1'
    USER_ID_2 = 'user_2'

    def test_index_explorations_given_ids(self):
        all_exp_ids = ['id0', 'id1', 'id2', 'id3', 'id4']
        expected_exp_ids = all_exp_ids[:-1]
        all_exp_titles = [
            'title 0', 'title 1', 'title 2', 'title 3', 'title 4']
        expected_exp_titles = all_exp_titles[:-1]
        all_exp_categories = ['cat0', 'cat1', 'cat2', 'cat3', 'cat4']
        expected_exp_categories = all_exp_categories[:-1]

        def mock_add_documents_to_index(docs, index):
            self.assertEqual(index, exp_services.SEARCH_INDEX_EXPLORATIONS)
            ids = [doc['id'] for doc in docs]
            titles = [doc['title'] for doc in docs]
            categories = [doc['category'] for doc in docs]
            self.assertEqual(set(ids), set(expected_exp_ids))
            self.assertEqual(set(titles), set(expected_exp_titles))
            self.assertEqual(set(categories), set(expected_exp_categories))
            return ids

        add_docs_counter = test_utils.CallCounter(mock_add_documents_to_index)
        add_docs_swap = self.swap(
            search_services,
            'add_documents_to_index',
            add_docs_counter)

        for i in xrange(5):
            self.save_new_valid_exploration(
                all_exp_ids[i],
                self.owner_id,
                title=all_exp_titles[i],
                category=all_exp_categories[i])

        # We're only publishing the first 4 explorations, so we're not
        # expecting the last exploration to be indexed.
        for i in xrange(4):
            rights_manager.publish_exploration(
                self.owner, expected_exp_ids[i])

        with add_docs_swap:
            exp_services.index_explorations_given_ids(all_exp_ids)

        self.assertEqual(add_docs_counter.times_called, 1)

    def test_get_number_of_ratings(self):
        self.save_new_valid_exploration(self.EXP_ID, self.owner_id)
        exp = exp_services.get_exploration_summary_by_id(self.EXP_ID)

        self.assertEqual(exp_services.get_number_of_ratings(exp.ratings), 0)

        rating_services.assign_rating_to_exploration(
            self.owner_id, self.EXP_ID, 5)
        self.assertEqual(
            exp_services.get_number_of_ratings(exp.ratings), 1)

        rating_services.assign_rating_to_exploration(
            self.USER_ID_1, self.EXP_ID, 3)
        self.process_and_flush_pending_tasks()
        exp = exp_services.get_exploration_summary_by_id(self.EXP_ID)
        self.assertEqual(
            exp_services.get_number_of_ratings(exp.ratings), 2)

        rating_services.assign_rating_to_exploration(
            self.USER_ID_2, self.EXP_ID, 5)
        self.process_and_flush_pending_tasks()
        exp = exp_services.get_exploration_summary_by_id(self.EXP_ID)
        self.assertEqual(
            exp_services.get_number_of_ratings(exp.ratings), 3)

    def test_get_average_rating(self):
        self.save_new_valid_exploration(self.EXP_ID, self.owner_id)
        exp = exp_services.get_exploration_summary_by_id(self.EXP_ID)

        self.assertEqual(
            exp_services.get_average_rating(exp.ratings), 0)

        rating_services.assign_rating_to_exploration(
            self.owner_id, self.EXP_ID, 5)
        self.assertEqual(
            exp_services.get_average_rating(exp.ratings), 5)

        rating_services.assign_rating_to_exploration(
            self.USER_ID_1, self.EXP_ID, 2)

        exp = exp_services.get_exploration_summary_by_id(self.EXP_ID)
        self.assertEqual(
            exp_services.get_average_rating(exp.ratings), 3.5)

    def test_get_lower_bound_wilson_rating_from_exp_summary(self):
        self.save_new_valid_exploration(self.EXP_ID, self.owner_id)
        exp = exp_services.get_exploration_summary_by_id(self.EXP_ID)

        self.assertEqual(
            exp_services.get_scaled_average_rating(exp.ratings), 0)

        rating_services.assign_rating_to_exploration(
            self.owner_id, self.EXP_ID, 5)
        self.assertAlmostEqual(
            exp_services.get_scaled_average_rating(exp.ratings),
            1.8261731658956, places=4)

        rating_services.assign_rating_to_exploration(
            self.USER_ID_1, self.EXP_ID, 4)

        exp = exp_services.get_exploration_summary_by_id(self.EXP_ID)
        self.assertAlmostEqual(
            exp_services.get_scaled_average_rating(exp.ratings),
            2.056191454757, places=4)


class ExplorationSummaryTests(ExplorationServicesUnitTests):
    """Test exploration summaries."""
    ALBERT_EMAIL = 'albert@example.com'
    BOB_EMAIL = 'bob@example.com'
    ALBERT_NAME = 'albert'
    BOB_NAME = 'bob'

    EXP_ID_1 = 'eid1'
    EXP_ID_2 = 'eid2'

    def test_is_exp_summary_editable(self):
        self.save_new_default_exploration(self.EXP_ID, self.owner_id)

        # Check that only the owner may edit.
        exp_summary = exp_services.get_exploration_summary_by_id(self.EXP_ID)
        self.assertTrue(exp_services.is_exp_summary_editable(
            exp_summary, user_id=self.owner_id))
        self.assertFalse(exp_services.is_exp_summary_editable(
            exp_summary, user_id=self.editor_id))
        self.assertFalse(exp_services.is_exp_summary_editable(
            exp_summary, user_id=self.viewer_id))

        # Owner makes viewer a viewer and editor an editor.
        rights_manager.assign_role_for_exploration(
            self.owner, self.EXP_ID, self.viewer_id,
            rights_manager.ROLE_VIEWER)
        rights_manager.assign_role_for_exploration(
            self.owner, self.EXP_ID, self.editor_id,
            rights_manager.ROLE_EDITOR)

        # Check that owner and editor may edit, but not viewer.
        exp_summary = exp_services.get_exploration_summary_by_id(self.EXP_ID)
        self.assertTrue(exp_services.is_exp_summary_editable(
            exp_summary, user_id=self.owner_id))
        self.assertTrue(exp_services.is_exp_summary_editable(
            exp_summary, user_id=self.editor_id))
        self.assertFalse(exp_services.is_exp_summary_editable(
            exp_summary, user_id=self.viewer_id))

    def test_contributors_not_updated_on_revert(self):
        """Test that a user who only makes a revert on an exploration
        is not counted in the list of that exploration's contributors.
        """
        albert_id = self.get_user_id_from_email(self.ALBERT_EMAIL)
        bob_id = self.get_user_id_from_email(self.BOB_EMAIL)
        self.signup(self.ALBERT_EMAIL, self.ALBERT_NAME)
        self.signup(self.BOB_EMAIL, self.BOB_NAME)

        # Have Albert create a new exploration.
        self.save_new_valid_exploration(self.EXP_ID_1, albert_id)
        # Have Albert update that exploration.
        exp_services.update_exploration(
            albert_id, self.EXP_ID_1, [exp_domain.ExplorationChange({
                'cmd': exp_domain.CMD_EDIT_EXPLORATION_PROPERTY,
                'property_name': 'title',
                'new_value': 'Exploration 1 title'
            })], 'Changed title.')
        # Have Bob revert Albert's update.
        exp_services.revert_exploration(bob_id, self.EXP_ID_1, 2, 1)

        # Verify that only Albert (and not Bob, who has not made any non-
        # revert changes) appears in the contributors list for this
        # exploration.
        exploration_summary = exp_services.get_exploration_summary_by_id(
            self.EXP_ID_1)
        self.assertEqual([albert_id], exploration_summary.contributor_ids)

    def _check_contributors_summary(self, exp_id, expected):
        """Check if contributors summary of the given exp is same as expected.

        Args:
            exp_id: str. The id of the exploration.
            expected: dict(unicode, int). Expected summary.

        Raises:
            AssertionError: Contributors summary of the given exp is not same
                as expected.
        """
        contributors_summary = exp_services.get_exploration_summary_by_id(
            exp_id).contributors_summary
        self.assertEqual(expected, contributors_summary)

    def test_contributors_summary(self):
        albert_id = self.get_user_id_from_email(self.ALBERT_EMAIL)
        bob_id = self.get_user_id_from_email(self.BOB_EMAIL)
        self.signup(self.ALBERT_EMAIL, self.ALBERT_NAME)
        self.signup(self.BOB_EMAIL, self.BOB_NAME)

        # Have Albert create a new exploration. Version 1.
        self.save_new_valid_exploration(self.EXP_ID_1, albert_id)
        self._check_contributors_summary(self.EXP_ID_1, {albert_id: 1})

        # Have Bob update that exploration. Version 2.
        exp_services.update_exploration(
            bob_id, self.EXP_ID_1, [exp_domain.ExplorationChange({
                'cmd': exp_domain.CMD_EDIT_EXPLORATION_PROPERTY,
                'property_name': 'title',
                'new_value': 'Exploration 1 title'
            })], 'Changed title.')
        self._check_contributors_summary(
            self.EXP_ID_1, {albert_id: 1, bob_id: 1})
        # Have Bob update that exploration. Version 3.
        exp_services.update_exploration(
            bob_id, self.EXP_ID_1, [exp_domain.ExplorationChange({
                'cmd': exp_domain.CMD_EDIT_EXPLORATION_PROPERTY,
                'property_name': 'title',
                'new_value': 'Exploration 1 title'
            })], 'Changed title.')
        self._check_contributors_summary(
            self.EXP_ID_1, {albert_id: 1, bob_id: 2})

        # Have Albert update that exploration. Version 4.
        exp_services.update_exploration(
            albert_id, self.EXP_ID_1, [exp_domain.ExplorationChange({
                'cmd': exp_domain.CMD_EDIT_EXPLORATION_PROPERTY,
                'property_name': 'title',
                'new_value': 'Exploration 1 title'
            })], 'Changed title.')
        self._check_contributors_summary(
            self.EXP_ID_1, {albert_id: 2, bob_id: 2})

        # Have Albert revert to version 3. Version 5.
        exp_services.revert_exploration(albert_id, self.EXP_ID_1, 4, 3)
        self._check_contributors_summary(
            self.EXP_ID_1, {albert_id: 1, bob_id: 2})


class ExplorationSummaryGetTests(ExplorationServicesUnitTests):
    """Test exploration summaries get_* functions."""
    ALBERT_EMAIL = 'albert@example.com'
    BOB_EMAIL = 'bob@example.com'
    ALBERT_NAME = 'albert'
    BOB_NAME = 'bob'

    EXP_ID_1 = 'eid1'
    EXP_ID_2 = 'eid2'
    EXP_ID_3 = 'eid3'

    EXPECTED_VERSION_1 = 4
    EXPECTED_VERSION_2 = 2

    def setUp(self):
        """Populate the database of explorations and their summaries.

        The sequence of events is:
        - (1) Albert creates EXP_ID_1.
        - (2) Bob edits the title of EXP_ID_1.
        - (3) Albert creates EXP_ID_2.
        - (4) Albert edits the title of EXP_ID_1.
        - (5) Albert edits the title of EXP_ID_2.
        - (6) Bob reverts Albert's last edit to EXP_ID_1.
        - Bob tries to publish EXP_ID_2, and is denied access.
        - (7) Albert publishes EXP_ID_2.
        - (8) Albert creates EXP_ID_3.
        - (9) Albert publishes EXP_ID_3.
        - (10) Albert deletes EXP_ID_3.
        """
        super(ExplorationSummaryGetTests, self).setUp()

        self.albert_id = self.get_user_id_from_email(self.ALBERT_EMAIL)
        self.bob_id = self.get_user_id_from_email(self.BOB_EMAIL)
        self.signup(self.ALBERT_EMAIL, self.ALBERT_NAME)
        self.signup(self.BOB_EMAIL, self.BOB_NAME)
        self.albert = user_services.UserActionsInfo(self.albert_id)
        self.bob = user_services.UserActionsInfo(self.bob_id)

        self.save_new_valid_exploration(self.EXP_ID_1, self.albert_id)

        exp_services.update_exploration(
            self.bob_id, self.EXP_ID_1, [exp_domain.ExplorationChange({
                'cmd': exp_domain.CMD_EDIT_EXPLORATION_PROPERTY,
                'property_name': 'title',
                'new_value': 'Exploration 1 title'
            })], 'Changed title.')

        self.save_new_valid_exploration(self.EXP_ID_2, self.albert_id)

        exp_services.update_exploration(
            self.albert_id, self.EXP_ID_1, [exp_domain.ExplorationChange({
                'cmd': exp_domain.CMD_EDIT_EXPLORATION_PROPERTY,
                'property_name': 'title',
                'new_value': 'Exploration 1 Albert title'
            })], 'Changed title to Albert1 title.')

        exp_services.update_exploration(
            self.albert_id, self.EXP_ID_2, [exp_domain.ExplorationChange({
                'cmd': exp_domain.CMD_EDIT_EXPLORATION_PROPERTY,
                'property_name': 'title',
                'new_value': 'Exploration 2 Albert title'
            })], 'Changed title to Albert2 title.')

        exp_services.revert_exploration(self.bob_id, self.EXP_ID_1, 3, 2)

        with self.assertRaisesRegexp(
            Exception, 'This exploration cannot be published'
            ):
            rights_manager.publish_exploration(self.bob, self.EXP_ID_2)

        rights_manager.publish_exploration(self.albert, self.EXP_ID_2)

        self.save_new_valid_exploration(self.EXP_ID_3, self.albert_id)
        rights_manager.publish_exploration(self.albert, self.EXP_ID_3)
        exp_services.delete_exploration(self.albert_id, self.EXP_ID_3)

    def test_get_non_private_exploration_summaries(self):

        actual_summaries = exp_services.get_non_private_exploration_summaries()

        expected_summaries = {
            self.EXP_ID_2: exp_domain.ExplorationSummary(
                self.EXP_ID_2, 'Exploration 2 Albert title',
                'A category', 'An objective', 'en', [],
                feconf.get_empty_ratings(), feconf.EMPTY_SCALED_AVERAGE_RATING,
                rights_manager.ACTIVITY_STATUS_PUBLIC,
                False, [self.albert_id], [], [], [], [self.albert_id],
                {self.albert_id: 1},
                self.EXPECTED_VERSION_2,
                actual_summaries[self.EXP_ID_2].exploration_model_created_on,
                actual_summaries[self.EXP_ID_2].exploration_model_last_updated,
                actual_summaries[self.EXP_ID_2].first_published_msec
                )}

        # Check actual summaries equal expected summaries.
        self.assertEqual(actual_summaries.keys(),
                         expected_summaries.keys())
        simple_props = ['id', 'title', 'category', 'objective',
                        'language_code', 'tags', 'ratings',
                        'scaled_average_rating', 'status',
                        'community_owned', 'owner_ids',
                        'editor_ids', 'voice_artist_ids', 'viewer_ids',
                        'contributor_ids', 'version',
                        'exploration_model_created_on',
                        'exploration_model_last_updated']
        for exp_id in actual_summaries:
            for prop in simple_props:
                self.assertEqual(getattr(actual_summaries[exp_id], prop),
                                 getattr(expected_summaries[exp_id], prop))

    def test_get_all_exploration_summaries(self):
        actual_summaries = exp_services.get_all_exploration_summaries()

        expected_summaries = {
            self.EXP_ID_1: exp_domain.ExplorationSummary(
                self.EXP_ID_1, 'Exploration 1 title',
                'A category', 'An objective', 'en', [],
                feconf.get_empty_ratings(), feconf.EMPTY_SCALED_AVERAGE_RATING,
                rights_manager.ACTIVITY_STATUS_PRIVATE, False,
                [self.albert_id], [], [], [], [self.albert_id, self.bob_id],
                {self.albert_id: 1, self.bob_id: 1}, self.EXPECTED_VERSION_1,
                actual_summaries[self.EXP_ID_1].exploration_model_created_on,
                actual_summaries[self.EXP_ID_1].exploration_model_last_updated,
                actual_summaries[self.EXP_ID_1].first_published_msec
            ),
            self.EXP_ID_2: exp_domain.ExplorationSummary(
                self.EXP_ID_2, 'Exploration 2 Albert title',
                'A category', 'An objective', 'en', [],
                feconf.get_empty_ratings(), feconf.EMPTY_SCALED_AVERAGE_RATING,
                rights_manager.ACTIVITY_STATUS_PUBLIC,
                False, [self.albert_id], [], [], [], [self.albert_id],
                {self.albert_id: 1}, self.EXPECTED_VERSION_2,
                actual_summaries[self.EXP_ID_2].exploration_model_created_on,
                actual_summaries[self.EXP_ID_2].exploration_model_last_updated,
                actual_summaries[self.EXP_ID_2].first_published_msec
            )
        }

        # Check actual summaries equal expected summaries.
        self.assertEqual(actual_summaries.keys(),
                         expected_summaries.keys())
        simple_props = ['id', 'title', 'category', 'objective',
                        'language_code', 'tags', 'ratings', 'status',
                        'community_owned', 'owner_ids',
                        'editor_ids', 'voice_artist_ids', 'viewer_ids',
                        'contributor_ids', 'version',
                        'exploration_model_created_on',
                        'exploration_model_last_updated']
        for exp_id in actual_summaries:
            for prop in simple_props:
                self.assertEqual(getattr(actual_summaries[exp_id], prop),
                                 getattr(expected_summaries[exp_id], prop))


class ExplorationConversionPipelineTests(ExplorationServicesUnitTests):
    """Tests the exploration model -> exploration conversion pipeline."""
    OLD_EXP_ID = 'exp_id0'
    NEW_EXP_ID = 'exp_id1'

    UPGRADED_EXP_YAML = ("""author_notes: ''
auto_tts_enabled: true
blurb: ''
category: category
correctness_feedback_enabled: false
image_counter: 0
init_state_name: %s
language_code: en
objective: Old objective
param_changes: []
param_specs: {}
schema_version: %d
states:
  END:
    classifier_model_id: null
    content:
      content_id: content
      html: <p>Congratulations, you have finished!</p>
    image_assets:
      image_mapping: {}
    interaction:
      answer_groups: []
      confirmed_unclassified_answers: []
      customization_args:
        recommendedExplorationIds:
          value: []
      default_outcome: null
      hints: []
      id: EndExploration
      solution: null
    param_changes: []
    recorded_voiceovers:
      voiceovers_mapping:
        content: {}
    solicit_answer_details: false
    written_translations:
      translations_mapping:
        content: {}
  %s:
    classifier_model_id: null
    content:
      content_id: content
      html: ''
    image_assets:
      image_mapping: {}
    interaction:
      answer_groups: []
      confirmed_unclassified_answers: []
      customization_args:
        buttonText:
          value: Continue
      default_outcome:
        dest: END
        feedback:
          content_id: default_outcome
          html: ''
        labelled_as_correct: false
        missing_prerequisite_skill_id: null
        param_changes: []
        refresher_exploration_id: null
      hints: []
      id: Continue
      solution: null
    param_changes: []
    recorded_voiceovers:
      voiceovers_mapping:
        content: {}
        default_outcome: {}
    solicit_answer_details: false
    written_translations:
      translations_mapping:
        content: {}
        default_outcome: {}
states_schema_version: %d
tags: []
title: Old Title
""") % (
    feconf.DEFAULT_INIT_STATE_NAME,
    exp_domain.Exploration.CURRENT_EXP_SCHEMA_VERSION,
    feconf.DEFAULT_INIT_STATE_NAME,
    feconf.CURRENT_STATE_SCHEMA_VERSION)

    ALBERT_EMAIL = 'albert@example.com'
    ALBERT_NAME = 'albert'

    def setUp(self):
        super(ExplorationConversionPipelineTests, self).setUp()

        # Setup user who will own the test explorations.
        self.albert_id = self.get_user_id_from_email(self.ALBERT_EMAIL)
        self.signup(self.ALBERT_EMAIL, self.ALBERT_NAME)

        # Create exploration that uses a states schema version of 0 and ensure
        # it is properly converted.
        self.save_new_exp_with_states_schema_v0(
            self.OLD_EXP_ID, self.albert_id, 'Old Title')

        # Create standard exploration that should not be converted.
        new_exp = self.save_new_valid_exploration(
            self.NEW_EXP_ID, self.albert_id)
        self._up_to_date_yaml = new_exp.to_yaml()

    def test_converts_exp_model_with_default_states_schema_version(self):
        exploration = exp_services.get_exploration_by_id(self.OLD_EXP_ID)
        self.assertEqual(
            exploration.states_schema_version,
            feconf.CURRENT_STATE_SCHEMA_VERSION)
        self.assertEqual(exploration.to_yaml(), self.UPGRADED_EXP_YAML)

    def test_does_not_convert_up_to_date_exploration(self):
        exploration = exp_services.get_exploration_by_id(self.NEW_EXP_ID)
        self.assertEqual(
            exploration.states_schema_version,
            feconf.CURRENT_STATE_SCHEMA_VERSION)
        self.assertEqual(exploration.to_yaml(), self._up_to_date_yaml)

    def test_migration_then_reversion_maintains_valid_exploration(self):
        """This integration test simulates the behavior of the domain layer
        prior to the introduction of a states schema. In particular, it deals
        with an exploration that was created before any states schema
        migrations occur. The exploration is constructed using multiple change
        lists, then a migration job is run. The test thereafter tests if
        reverting to a version prior to the migration still maintains a valid
        exploration. It tests both the exploration domain object and the
        exploration model stored in the datastore for validity.

        Note: It is important to distinguish between when the test is testing
        the exploration domain versus its model. It is operating at the domain
        layer when using exp_services.get_exploration_by_id. Otherwise, it
        loads the model explicitly using exp_models.ExplorationModel.get and
        then converts it to an exploration domain object for validation using
        exp_services.get_exploration_from_model. This is NOT the same process
        as exp_services.get_exploration_by_id as it skips many steps which
        include the conversion pipeline (which is crucial to this test).
        """
        exp_id = 'exp_id2'

        # Create a exploration with states schema version 0.
        self.save_new_exp_with_states_schema_v0(
            exp_id, self.albert_id, 'Old Title')

        # Load the exploration without using the conversion pipeline. All of
        # these changes are to happen on an exploration with states schema
        # version 0.
        exploration_model = exp_models.ExplorationModel.get(
            exp_id, strict=True, version=None)

        # In version 1, the title was 'Old title'.
        # In version 2, the title becomes 'New title'.
        exploration_model.title = 'New title'
        exploration_model.commit(
            self.albert_id, 'Changed title.', [])

        # Version 2 of exploration.
        exploration_model = exp_models.ExplorationModel.get(
            exp_id, strict=True, version=None)

        # Store state id mapping model for new exploration.
        exploration = exp_services.get_exploration_from_model(exploration_model)

        # In version 3, a new state is added.
        new_state = copy.deepcopy(
            self.VERSION_0_STATES_DICT[feconf.DEFAULT_INIT_STATE_NAME])
        new_state['interaction']['id'] = 'TextInput'
        exploration_model.states['New state'] = new_state

        # Properly link in the new state to avoid an invalid exploration.
        init_state = exploration_model.states[feconf.DEFAULT_INIT_STATE_NAME]
        init_handler = init_state['interaction']['handlers'][0]
        init_handler['rule_specs'][0]['dest'] = 'New state'

        exploration_model.commit(
            'committer_id_v3', 'Added new state', [])

        # Version 3 of exploration.
        exploration_model = exp_models.ExplorationModel.get(
            exp_id, strict=True, version=None)

        # Store state id mapping model for new exploration.
        exploration = exp_services.get_exploration_from_model(exploration_model)

        # Version 4 is an upgrade based on the migration job.

        # Start migration job on sample exploration.
        job_id = exp_jobs_one_off.ExplorationMigrationJobManager.create_new()
        exp_jobs_one_off.ExplorationMigrationJobManager.enqueue(job_id)

        self.process_and_flush_pending_tasks()

        # Verify the latest version of the exploration has the most up-to-date
        # states schema version.
        exploration_model = exp_models.ExplorationModel.get(
            exp_id, strict=True, version=None)
        exploration = exp_services.get_exploration_from_model(
            exploration_model, run_conversion=False)
        self.assertEqual(
            exploration.states_schema_version,
            feconf.CURRENT_STATE_SCHEMA_VERSION)

        # The exploration should be valid after conversion.
        exploration.validate(strict=True)

        # Version 5 is a reversion to version 1.
        exp_services.revert_exploration('committer_id_v4', exp_id, 4, 1)

        # The exploration model itself should now be the old version
        # (pre-migration).
        exploration_model = exp_models.ExplorationModel.get(
            exp_id, strict=True, version=None)
        self.assertEqual(exploration_model.states_schema_version, 0)

        # The exploration domain object should be updated since it ran through
        # the conversion pipeline.
        exploration = exp_services.get_exploration_by_id(exp_id)

        # The reversion after migration should still be an up-to-date
        # exploration. exp_services.get_exploration_by_id will automatically
        # keep it up-to-date.
        self.assertEqual(exploration.to_yaml(), self.UPGRADED_EXP_YAML)

        # The exploration should be valid after reversion.
        exploration.validate(strict=True)

        snapshots_metadata = exp_services.get_exploration_snapshots_metadata(
            exp_id)

        # These are used to verify the correct history has been recorded after
        # both migration and reversion.
        commit_dict_5 = {
            'committer_id': 'committer_id_v4',
            'commit_message': 'Reverted exploration to version 1',
            'version_number': 5,
        }
        commit_dict_4 = {
            'committer_id': feconf.MIGRATION_BOT_USERNAME,
            'commit_message':
                'Update exploration states from schema version 0 to %d.' %
                feconf.CURRENT_STATE_SCHEMA_VERSION,
            'commit_cmds': [{
                'cmd': exp_domain.CMD_MIGRATE_STATES_SCHEMA_TO_LATEST_VERSION,
                'from_version': '0',
                'to_version': str(
                    feconf.CURRENT_STATE_SCHEMA_VERSION)
            }],
            'version_number': 4,
        }

        # Ensure there have been 5 commits.
        self.assertEqual(len(snapshots_metadata), 5)

        # Ensure the correct commit logs were entered during both migration and
        # reversion. Also, ensure the correct commit command was written during
        # migration.
        self.assertDictContainsSubset(commit_dict_4, snapshots_metadata[3])
        self.assertDictContainsSubset(commit_dict_5, snapshots_metadata[4])
        self.assertLess(
            snapshots_metadata[3]['created_on_ms'],
            snapshots_metadata[4]['created_on_ms'])

        # Ensure that if a converted, then reverted, then converted exploration
        # is saved, it will be the up-to-date version within the datastore.
        exp_services.update_exploration(
            self.albert_id, exp_id, [], 'Resave after reversion')
        exploration_model = exp_models.ExplorationModel.get(
            exp_id, strict=True, version=None)
        exploration = exp_services.get_exploration_from_model(
            exploration_model,
            run_conversion=False)

        # This exploration should be both up-to-date and valid.
        self.assertEqual(exploration.to_yaml(), self.UPGRADED_EXP_YAML)
        exploration.validate(strict=True)

    def test_loading_old_exploration_does_not_break_domain_object_ctor(self):
        """This test attempts to load an exploration that is stored in the data
        store as pre-states schema version 0. The
        exp_services.get_exploration_by_id function should properly load and
        convert the exploration without any issues. Structural changes to the
        states schema will not break the exploration domain class constructor.
        """
        exp_id = 'exp_id3'

        # Create a exploration with states schema version 0 and an old states
        # blob.
        self.save_new_exp_with_states_schema_v0(
            exp_id, self.albert_id, 'Old Title')

        # Ensure the exploration was converted.
        exploration = exp_services.get_exploration_by_id(exp_id)
        self.assertEqual(
            exploration.states_schema_version,
            feconf.CURRENT_STATE_SCHEMA_VERSION)

        # The converted exploration should be up-to-date and properly
        # converted.
        self.assertEqual(exploration.to_yaml(), self.UPGRADED_EXP_YAML)


class EditorAutoSavingUnitTests(test_utils.GenericTestBase):
    """Test editor auto saving functions in exp_services."""
    EXP_ID1 = 'exp_id1'
    EXP_ID2 = 'exp_id2'
    EXP_ID3 = 'exp_id3'
    USERNAME = 'user123'
    USER_ID = 'user_id'
    COMMIT_MESSAGE = 'commit message'
    DATETIME = datetime.datetime.strptime('2016-02-16', '%Y-%m-%d')
    OLDER_DATETIME = datetime.datetime.strptime('2016-01-16', '%Y-%m-%d')
    NEWER_DATETIME = datetime.datetime.strptime('2016-03-16', '%Y-%m-%d')
    NEW_CHANGELIST = [exp_domain.ExplorationChange({
        'cmd': exp_domain.CMD_EDIT_EXPLORATION_PROPERTY,
        'property_name': 'title',
        'new_value': 'New title'})]
    NEW_CHANGELIST_DICT = [NEW_CHANGELIST[0].to_dict()]

    def setUp(self):
        super(EditorAutoSavingUnitTests, self).setUp()
        # Create explorations.
        exploration = self.save_new_valid_exploration(
            self.EXP_ID1, self.USER_ID)
        exploration.param_specs = {
            'myParam': param_domain.ParamSpec('UnicodeString')}
        exp_services._save_exploration(self.USER_ID, exploration, '', [])
        self.save_new_valid_exploration(self.EXP_ID2, self.USER_ID)
        self.save_new_valid_exploration(self.EXP_ID3, self.USER_ID)
        self.init_state_name = exploration.init_state_name
        self.param_changes = [{
            'customization_args': {
                'list_of_values': ['1', '2'], 'parse_with_jinja': False
            },
            'name': 'myParam',
            'generator_id': 'RandomSelector'
        }]
        self.draft_change_list = _get_change_list(
            self.init_state_name, 'param_changes', self.param_changes)
        self.draft_change_list_dict = [
            change.to_dict() for change in self.draft_change_list]
        # Explorations with draft set.
        user_models.ExplorationUserDataModel(
            id='%s.%s' % (self.USER_ID, self.EXP_ID1), user_id=self.USER_ID,
            exploration_id=self.EXP_ID1,
            draft_change_list=self.draft_change_list_dict,
            draft_change_list_last_updated=self.DATETIME,
            draft_change_list_exp_version=2,
            draft_change_list_id=2).put()
        user_models.ExplorationUserDataModel(
            id='%s.%s' % (self.USER_ID, self.EXP_ID2), user_id=self.USER_ID,
            exploration_id=self.EXP_ID2,
            draft_change_list=self.draft_change_list_dict,
            draft_change_list_last_updated=self.DATETIME,
            draft_change_list_exp_version=4,
            draft_change_list_id=10).put()
        # Exploration with no draft.
        user_models.ExplorationUserDataModel(
            id='%s.%s' % (self.USER_ID, self.EXP_ID3), user_id=self.USER_ID,
            exploration_id=self.EXP_ID3).put()

    def test_draft_cleared_after_change_list_applied(self):
        exp_services.update_exploration(
            self.USER_ID, self.EXP_ID1, self.draft_change_list, '')
        exp_user_data = user_models.ExplorationUserDataModel.get_by_id(
            '%s.%s' % (self.USER_ID, self.EXP_ID1))
        self.assertIsNone(exp_user_data.draft_change_list)
        self.assertIsNone(exp_user_data.draft_change_list_last_updated)
        self.assertIsNone(exp_user_data.draft_change_list_exp_version)

    def test_draft_version_valid_returns_true(self):
        exp_user_data = user_models.ExplorationUserDataModel.get_by_id(
            '%s.%s' % (self.USER_ID, self.EXP_ID1))
        self.assertTrue(exp_services.is_version_of_draft_valid(
            self.EXP_ID1, exp_user_data.draft_change_list_exp_version))

    def test_draft_version_valid_returns_false(self):
        exp_user_data = user_models.ExplorationUserDataModel.get_by_id(
            '%s.%s' % (self.USER_ID, self.EXP_ID2))
        self.assertFalse(exp_services.is_version_of_draft_valid(
            self.EXP_ID2, exp_user_data.draft_change_list_exp_version))

    def test_draft_version_valid_when_no_draft_exists(self):
        exp_user_data = user_models.ExplorationUserDataModel.get_by_id(
            '%s.%s' % (self.USER_ID, self.EXP_ID3))
        self.assertFalse(exp_services.is_version_of_draft_valid(
            self.EXP_ID3, exp_user_data.draft_change_list_exp_version))

    def test_create_or_update_draft_when_older_draft_exists(self):
        exp_services.create_or_update_draft(
            self.EXP_ID1, self.USER_ID, self.NEW_CHANGELIST, 5,
            self.NEWER_DATETIME)
        exp_user_data = user_models.ExplorationUserDataModel.get(
            self.USER_ID, self.EXP_ID1)
        self.assertEqual(exp_user_data.exploration_id, self.EXP_ID1)
        self.assertEqual(
            exp_user_data.draft_change_list, self.NEW_CHANGELIST_DICT)
        self.assertEqual(
            exp_user_data.draft_change_list_last_updated, self.NEWER_DATETIME)
        self.assertEqual(exp_user_data.draft_change_list_exp_version, 5)
        self.assertEqual(exp_user_data.draft_change_list_id, 3)

    def test_create_or_update_draft_when_newer_draft_exists(self):
        exp_services.create_or_update_draft(
            self.EXP_ID1, self.USER_ID, self.NEW_CHANGELIST, 5,
            self.OLDER_DATETIME)
        exp_user_data = user_models.ExplorationUserDataModel.get(
            self.USER_ID, self.EXP_ID1)
        self.assertEqual(exp_user_data.exploration_id, self.EXP_ID1)
        self.assertEqual(
            exp_user_data.draft_change_list, self.draft_change_list_dict)
        self.assertEqual(
            exp_user_data.draft_change_list_last_updated, self.DATETIME)
        self.assertEqual(exp_user_data.draft_change_list_exp_version, 2)
        self.assertEqual(exp_user_data.draft_change_list_id, 2)

    def test_create_or_update_draft_when_draft_does_not_exist(self):
        exp_services.create_or_update_draft(
            self.EXP_ID3, self.USER_ID, self.NEW_CHANGELIST, 5,
            self.NEWER_DATETIME)
        exp_user_data = user_models.ExplorationUserDataModel.get(
            self.USER_ID, self.EXP_ID3)
        self.assertEqual(exp_user_data.exploration_id, self.EXP_ID3)
        self.assertEqual(
            exp_user_data.draft_change_list, self.NEW_CHANGELIST_DICT)
        self.assertEqual(
            exp_user_data.draft_change_list_last_updated, self.NEWER_DATETIME)
        self.assertEqual(exp_user_data.draft_change_list_exp_version, 5)
        self.assertEqual(exp_user_data.draft_change_list_id, 1)

    def test_get_exp_with_draft_applied_when_draft_exists(self):
        exploration = exp_services.get_exploration_by_id(self.EXP_ID1)
        self.assertEqual(exploration.init_state.param_changes, [])
        updated_exp = exp_services.get_exp_with_draft_applied(
            self.EXP_ID1, self.USER_ID)
        param_changes = updated_exp.init_state.param_changes[0]
        self.assertEqual(param_changes._name, 'myParam')
        self.assertEqual(param_changes._generator_id, 'RandomSelector')
        self.assertEqual(
            param_changes._customization_args,
            {'list_of_values': ['1', '2'], 'parse_with_jinja': False})

    def test_get_exp_with_draft_applied_when_draft_does_not_exist(self):
        exploration = exp_services.get_exploration_by_id(self.EXP_ID3)
        self.assertEqual(exploration.init_state.param_changes, [])
        updated_exp = exp_services.get_exp_with_draft_applied(
            self.EXP_ID3, self.USER_ID)
        self.assertEqual(updated_exp.init_state.param_changes, [])

    def test_get_exp_with_draft_applied_when_draft_version_is_invalid(self):
        exploration = exp_services.get_exploration_by_id(self.EXP_ID2)
        self.assertEqual(exploration.init_state.param_changes, [])
        updated_exp = exp_services.get_exp_with_draft_applied(
            self.EXP_ID2, self.USER_ID)
        self.assertEqual(updated_exp.init_state.param_changes, [])

    def test_draft_discarded(self):
        exp_services.discard_draft(self.EXP_ID1, self.USER_ID,)
        exp_user_data = user_models.ExplorationUserDataModel.get_by_id(
            '%s.%s' % (self.USER_ID, self.EXP_ID1))
        self.assertIsNone(exp_user_data.draft_change_list)
        self.assertIsNone(exp_user_data.draft_change_list_last_updated)
        self.assertIsNone(exp_user_data.draft_change_list_exp_version)


class GetExplorationAndExplorationRightsTests(ExplorationServicesUnitTests):

    def test_get_exploration_and_exploration_rights_object(self):
        exploration_id = self.EXP_ID
        self.save_new_valid_exploration(
            exploration_id, self.owner_id, objective='The objective')

        (exp, exp_rights) = (
            exp_services.get_exploration_and_exploration_rights_by_id(
                exploration_id))
        self.assertEqual(exp.id, exploration_id)
        self.assertEqual(exp_rights.id, exploration_id)

        (exp, exp_rights) = (
            exp_services.get_exploration_and_exploration_rights_by_id(
                'fake_id'))
        self.assertIsNone(exp)
        self.assertIsNone(exp_rights)<|MERGE_RESOLUTION|>--- conflicted
+++ resolved
@@ -1398,238 +1398,6 @@
         self.assertEqual(solution_voiceovers, {})
 
 
-<<<<<<< HEAD
-=======
-class GetImageFilenamesFromExplorationTests(ExplorationServicesUnitTests):
-
-    def test_get_image_filenames_from_exploration(self):
-        exploration = exp_domain.Exploration.create_default_exploration(
-            'eid', title='title', category='category')
-        exploration.add_states(['state1', 'state2', 'state3'])
-        state1 = exploration.states['state1']
-        state2 = exploration.states['state2']
-        state3 = exploration.states['state3']
-        content1_dict = {
-            'content_id': 'content',
-            'html': (
-                '<blockquote>Hello, this is state1</blockquote>'
-                '<oppia-noninteractive-image filepath-with-value='
-                '"&amp;quot;s1Content.png&amp;quot;" caption-with-value='
-                '"&amp;quot;&amp;quot;" alt-with-value="&amp;quot;&amp;quot;">'
-                '</oppia-noninteractive-image>')
-        }
-        content2_dict = {
-            'content_id': 'content',
-            'html': '<pre>Hello, this is state2</pre>'
-        }
-        content3_dict = {
-            'content_id': 'content',
-            'html': '<p>Hello, this is state3</p>'
-        }
-        state1.update_content(content1_dict)
-        state2.update_content(content2_dict)
-        state3.update_content(content3_dict)
-
-        state1.update_interaction_id('ImageClickInput')
-        state2.update_interaction_id('MultipleChoiceInput')
-        state3.update_interaction_id('ItemSelectionInput')
-
-        customization_args_dict1 = {
-            'highlightRegionsOnHover': {'value': True},
-            'imageAndRegions': {
-                'value': {
-                    'imagePath': 's1ImagePath.png',
-                    'labeledRegions': [{
-                        'label': 'classdef',
-                        'region': {
-                            'area': [
-                                [0.004291845493562232, 0.004692192192192192],
-                                [0.40987124463519314, 0.05874624624624625]
-                            ],
-                            'regionType': 'Rectangle'
-                        }
-                    }]
-                }
-            }
-        }
-        customization_args_dict2 = {
-            'choices': {'value': [
-                (
-                    '<p>This is value1 for MultipleChoice'
-                    '<oppia-noninteractive-image filepath-with-value='
-                    '"&amp;quot;s2Choice1.png&amp;quot;" caption-with-value='
-                    '"&amp;quot;&amp;quot;" alt-with-value='
-                    '"&amp;quot;&amp;quot;"></oppia-noninteractive-image></p>'
-                ),
-                (
-                    '<p>This is value2 for MultipleChoice'
-                    '<oppia-noninteractive-image filepath-with-value='
-                    '"&amp;quot;s2Choice2.png&amp;quot;" caption-with-value='
-                    '"&amp;quot;&amp;quot;" alt-with-value='
-                    '"&amp;quot;&amp;quot;"></oppia-noninteractive-image>'
-                    '</p></p>')
-            ]}
-        }
-        customization_args_dict3 = {
-            'choices': {'value': [
-                (
-                    '<p>This is value1 for ItemSelection'
-                    '<oppia-noninteractive-image filepath-with-value='
-                    '"&amp;quot;s3Choice1.png&amp;quot;" caption-with-value='
-                    '"&amp;quot;&amp;quot;" alt-with-value='
-                    '"&amp;quot;&amp;quot;"></oppia-noninteractive-image>'
-                    '</p>'),
-                (
-                    '<p>This is value2 for ItemSelection'
-                    '<oppia-noninteractive-image filepath-with-value='
-                    '"&amp;quot;s3Choice2.png&amp;quot;" caption-with-value='
-                    '"&amp;quot;&amp;quot;" alt-with-value='
-                    '"&amp;quot;&amp;quot;"></oppia-noninteractive-image>'
-                    '</p>'),
-                (
-                    '<p>This is value3 for ItemSelection'
-                    '<oppia-noninteractive-image filepath-with-value='
-                    '"&amp;quot;s3Choice3.png&amp;quot;" caption-with-value='
-                    '"&amp;quot;&amp;quot;" alt-with-value='
-                    '"&amp;quot;&amp;quot;"></oppia-noninteractive-image>'
-                    '</p>')
-            ]}
-        }
-        state1.update_interaction_customization_args(customization_args_dict1)
-        state2.update_interaction_customization_args(customization_args_dict2)
-        state3.update_interaction_customization_args(customization_args_dict3)
-
-        default_outcome_dict1 = {
-            'dest': 'state2',
-            'feedback': {
-                'content_id': 'default_outcome',
-                'html': '<p>Default outcome for state1</p>'
-            },
-            'param_changes': [],
-            'labelled_as_correct': False,
-            'refresher_exploration_id': None,
-            'missing_prerequisite_skill_id': None
-        }
-        state1.update_interaction_default_outcome(default_outcome_dict1)
-
-        hint_list2 = [{
-            'hint_content': {
-                'content_id': 'hint_1',
-                'html': (
-                    '<p>Hello, this is html1 for state2</p>'
-                    '<oppia-noninteractive-image filepath-with-value="'
-                    '&amp;quot;s2Hint1.png&amp;quot;" caption-with-value='
-                    '"&amp;quot;&amp;quot;" alt-with-value='
-                    '"&amp;quot;&amp;quot;"></oppia-noninteractive-image>'
-                    )
-            }
-        }, {
-            'hint_content': {
-                'content_id': 'hint_2',
-                'html': '<p>Hello, this is html2 for state2</p>'
-            }
-        }]
-        state2.update_interaction_hints(hint_list2)
-
-        answer_group_list2 = [{
-            'rule_specs': [{
-                'rule_type': 'Equals',
-                'inputs': {'x': 0}
-            }, {
-                'rule_type': 'Equals',
-                'inputs': {'x': 1}
-            }],
-            'outcome': {
-                'dest': 'state1',
-                'feedback': {
-                    'content_id': 'feedback_1',
-                    'html': (
-                        '<p>Outcome1 for state2</p><oppia-noninteractive-image'
-                        ' filepath-with-value='
-                        '"&amp;quot;s2AnswerGroup.png&amp;quot;"'
-                        ' caption-with-value="&amp;quot;&amp;quot;"'
-                        ' alt-with-value="&amp;quot;&amp;quot;">'
-                        '</oppia-noninteractive-image>')
-                },
-                'param_changes': [],
-                'labelled_as_correct': False,
-                'refresher_exploration_id': None,
-                'missing_prerequisite_skill_id': None
-            },
-            'training_data': [],
-            'tagged_misconception_id': None
-        }, {
-            'rule_specs': [{
-                'rule_type': 'Equals',
-                'inputs': {'x': 0}
-            }],
-            'outcome': {
-                'dest': 'state3',
-                'feedback': {
-                    'content_id': 'feedback_2',
-                    'html': '<p>Outcome2 for state2</p>'
-                },
-                'param_changes': [],
-                'labelled_as_correct': False,
-                'refresher_exploration_id': None,
-                'missing_prerequisite_skill_id': None
-            },
-            'training_data': [],
-            'tagged_misconception_id': None
-        }]
-        answer_group_list3 = [{
-            'rule_specs': [{
-                'rule_type': 'Equals',
-                'inputs': {'x': [
-                    (
-                        '<p>This is value1 for ItemSelection</p>'
-                        '<oppia-noninteractive-image filepath-with-value='
-                        '"&amp;quot;s3Choice1.png&amp;quot;"'
-                        ' caption-with-value="&amp;quot;&amp;quot;" '
-                        'alt-with-value="&amp;quot;&amp;quot;">'
-                        '</oppia-noninteractive-image>')
-                ]}
-            }, {
-                'rule_type': 'Equals',
-                'inputs': {'x': [
-                    (
-                        '<p>This is value3 for ItemSelection</p>'
-                        '<oppia-noninteractive-image filepath-with-value='
-                        '"&amp;quot;s3Choice3.png&amp;quot;"'
-                        ' caption-with-value="&amp;quot;&amp;quot;" '
-                        'alt-with-value="&amp;quot;&amp;quot;">'
-                        '</oppia-noninteractive-image>')
-                ]}
-            }],
-            'outcome': {
-                'dest': 'state1',
-                'feedback': {
-                    'content_id': 'feedback_1',
-                    'html': '<p>Outcome for state3</p>'
-                },
-                'param_changes': [],
-                'labelled_as_correct': False,
-                'refresher_exploration_id': None,
-                'missing_prerequisite_skill_id': None
-            },
-            'training_data': [],
-            'tagged_misconception_id': None
-        }]
-        state2.update_interaction_answer_groups(answer_group_list2)
-        state3.update_interaction_answer_groups(answer_group_list3)
-
-        filenames = (
-            exp_services.get_image_filenames_from_exploration(exploration))
-        expected_output = ['s1ImagePath.png', 's1Content.png', 's2Choice1.png',
-                           's2Choice2.png', 's3Choice1.png', 's3Choice2.png',
-                           's3Choice3.png', 's2Hint1.png',
-                           's2AnswerGroup.png']
-        self.assertEqual(len(filenames), len(expected_output))
-        for filename in expected_output:
-            self.assertIn(filename, filenames)
-
-
->>>>>>> f9a5dec4
 class SaveOriginalAndCompressedVersionsOfImageTests(
         ExplorationServicesUnitTests):
     """Test for saving the three versions of the image file."""
