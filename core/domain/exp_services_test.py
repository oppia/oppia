# coding: utf-8
#
# Copyright 2014 The Oppia Authors. All Rights Reserved.
#
# Licensed under the Apache License, Version 2.0 (the "License");
# you may not use this file except in compliance with the License.
# You may obtain a copy of the License at
#
#      http://www.apache.org/licenses/LICENSE-2.0
#
# Unless required by applicable law or agreed to in writing, software
# distributed under the License is distributed on an "AS-IS" BASIS,
# WITHOUT WARRANTIES OR CONDITIONS OF ANY KIND, either express or implied.
# See the License for the specific language governing permissions and
# limitations under the License.

"""Unit tests for core.domain.exp_services."""

import StringIO
import datetime
import os
import zipfile

from constants import constants
from core.domain import classifier_services
from core.domain import draft_upgrade_services
from core.domain import exp_domain
from core.domain import exp_fetchers
from core.domain import exp_services
from core.domain import fs_domain
from core.domain import html_validation_service
from core.domain import param_domain
from core.domain import rating_services
from core.domain import rights_manager
from core.domain import search_services
from core.domain import subscription_services
from core.domain import user_services
from core.platform import models
from core.tests import test_utils
import feconf
import utils

(exp_models, user_models) = models.Registry.import_models([
    models.NAMES.exploration, models.NAMES.user])
gae_image_services = models.Registry.import_gae_image_services()
search_services = models.Registry.import_search_services()
transaction_services = models.Registry.import_transaction_services()

# TODO(msl): test ExpSummaryModel changes if explorations are updated,
# reverted, deleted, created, rights changed.


def _count_at_least_editable_exploration_summaries(user_id):
    """Counts exp summaries that are at least editable by the given user.

    Args:
        user_id: unicode. The id of the given user.

    Returns:
        int. The number of exploration summaries that are at least editable
            by the given user.
    """
    return len(exp_fetchers.get_exploration_summaries_from_models(  # pylint: disable=protected-access
        exp_models.ExpSummaryModel.get_at_least_editable(
            user_id=user_id)))


def mock_get_filename_with_dimensions(filename, unused_exp_id):
    return html_validation_service.regenerate_image_filename_using_dimensions(
        filename, 490, 120)


class ExplorationServicesUnitTests(test_utils.GenericTestBase):
    """Test the exploration services module."""
    EXP_ID = 'An_exploration_id'

    def setUp(self):
        """Before each individual test, create a dummy exploration."""
        super(ExplorationServicesUnitTests, self).setUp()

        self.owner_id = self.get_user_id_from_email(self.OWNER_EMAIL)
        self.editor_id = self.get_user_id_from_email(self.EDITOR_EMAIL)
        self.voice_artist_id = self.get_user_id_from_email(
            self.VOICE_ARTIST_EMAIL)
        self.viewer_id = self.get_user_id_from_email(self.VIEWER_EMAIL)

        user_services.create_new_user(self.owner_id, self.OWNER_EMAIL)
        user_services.create_new_user(self.editor_id, self.EDITOR_EMAIL)
        user_services.create_new_user(
            self.voice_artist_id, self.VOICE_ARTIST_EMAIL)
        user_services.create_new_user(self.viewer_id, self.VIEWER_EMAIL)

        self.signup(self.OWNER_EMAIL, self.OWNER_USERNAME)
        self.signup(self.EDITOR_EMAIL, self.EDITOR_USERNAME)
        self.signup(self.VOICE_ARTIST_EMAIL, self.VOICE_ARTIST_USERNAME)
        self.signup(self.VIEWER_EMAIL, self.VIEWER_USERNAME)
        self.signup(self.ADMIN_EMAIL, self.ADMIN_USERNAME)

        self.owner = user_services.UserActionsInfo(self.owner_id)

        self.set_admins([self.ADMIN_USERNAME])
        self.user_id_admin = self.get_user_id_from_email(self.ADMIN_EMAIL)


class ExplorationRevertClassifierTests(ExplorationServicesUnitTests):
    """Test that classifier models are correctly mapped when an exploration
    is reverted.
    """

    def test_reverting_an_exploration_maintains_classifier_models(self):
        """Test that when exploration is reverted to previous version
        it maintains appropriate classifier models mapping.
        """
        with self.swap(feconf, 'ENABLE_ML_CLASSIFIERS', True):
            self.save_new_valid_exploration(
                self.EXP_ID, self.owner_id, title='Bridges in England',
                category='Architecture', language_code='en')

        interaction_answer_groups = [{
            'rule_specs': [{
                'rule_type': 'Equals',
                'inputs': {'x': 'abc'},
            }],
            'outcome': {
                'dest': feconf.DEFAULT_INIT_STATE_NAME,
                'feedback': {
                    'content_id': 'feedback_1',
                    'html': '<p>Try again</p>'
                },
                'labelled_as_correct': False,
                'param_changes': [],
                'refresher_exploration_id': None,
                'missing_prerequisite_skill_id': None
            },
            'training_data': ['answer1', 'answer2', 'answer3'],
            'tagged_misconception_id': None
        }]

        change_list = [exp_domain.ExplorationChange({
            'cmd': exp_domain.CMD_EDIT_STATE_PROPERTY,
            'state_name': feconf.DEFAULT_INIT_STATE_NAME,
            'property_name': (
                exp_domain.STATE_PROPERTY_INTERACTION_ANSWER_GROUPS),
            'new_value': interaction_answer_groups
        })]

        with self.swap(feconf, 'ENABLE_ML_CLASSIFIERS', True):
            with self.swap(feconf, 'MIN_TOTAL_TRAINING_EXAMPLES', 2):
                with self.swap(feconf, 'MIN_ASSIGNED_LABELS', 1):
                    exp_services.update_exploration(
                        self.owner_id, self.EXP_ID, change_list, '')

        exp = exp_fetchers.get_exploration_by_id(self.EXP_ID)
        job = classifier_services.get_classifier_training_jobs(
            self.EXP_ID, exp.version, [feconf.DEFAULT_INIT_STATE_NAME])[0]
        self.assertIsNotNone(job)

        change_list = [exp_domain.ExplorationChange({
            'cmd': exp_domain.CMD_EDIT_EXPLORATION_PROPERTY,
            'property_name': 'title',
            'new_value': 'A new title'
        })]

        with self.swap(feconf, 'ENABLE_ML_CLASSIFIERS', True):
            with self.swap(feconf, 'MIN_TOTAL_TRAINING_EXAMPLES', 2):
                with self.swap(feconf, 'MIN_ASSIGNED_LABELS', 1):
                    exp_services.update_exploration(
                        self.owner_id, self.EXP_ID, change_list, '')

                    exp = exp_fetchers.get_exploration_by_id(self.EXP_ID)
                    # Revert exploration to previous version.
                    exp_services.revert_exploration(
                        self.owner_id, self.EXP_ID, exp.version,
                        exp.version - 1)

        exp = exp_fetchers.get_exploration_by_id(self.EXP_ID)
        new_job = classifier_services.get_classifier_training_jobs(
            self.EXP_ID, exp.version, [feconf.DEFAULT_INIT_STATE_NAME])[0]
        self.assertIsNotNone(new_job)
        self.assertEqual(job.job_id, new_job.job_id)


class ExplorationQueriesUnitTests(ExplorationServicesUnitTests):
    """Tests query methods."""

    def test_get_exploration_titles_and_categories(self):
        self.assertEqual(
            exp_services.get_exploration_titles_and_categories([]), {})

        self.save_new_default_exploration('A', self.owner_id, title='TitleA')
        self.assertEqual(
            exp_services.get_exploration_titles_and_categories(['A']), {
                'A': {
                    'category': 'A category',
                    'title': 'TitleA'
                }
            })

        self.save_new_default_exploration('B', self.owner_id, title='TitleB')
        self.assertEqual(
            exp_services.get_exploration_titles_and_categories(['A']), {
                'A': {
                    'category': 'A category',
                    'title': 'TitleA'
                }
            })
        self.assertEqual(
            exp_services.get_exploration_titles_and_categories(['A', 'B']), {
                'A': {
                    'category': 'A category',
                    'title': 'TitleA',
                },
                'B': {
                    'category': 'A category',
                    'title': 'TitleB',
                },
            })
        self.assertEqual(
            exp_services.get_exploration_titles_and_categories(['A', 'C']), {
                'A': {
                    'category': 'A category',
                    'title': 'TitleA'
                }
            })


class ExplorationSummaryQueriesUnitTests(ExplorationServicesUnitTests):
    """Tests exploration query methods which operate on ExplorationSummary
    objects.
    """
    EXP_ID_0 = '0_en_arch_bridges_in_england'
    EXP_ID_1 = '1_fi_arch_sillat_suomi'
    EXP_ID_2 = '2_en_welcome_introduce_oppia'
    EXP_ID_3 = '3_en_welcome_introduce_oppia_interactions'
    EXP_ID_4 = '4_en_welcome'
    EXP_ID_5 = '5_fi_welcome_vempain'
    EXP_ID_6 = '6_en_languages_learning_basic_verbs_in_spanish'
    EXP_ID_7 = '7_en_languages_private_exploration_in_spanish'

    def setUp(self):
        super(ExplorationSummaryQueriesUnitTests, self).setUp()

        # Setup the explorations to fit into 2 different categoriers and 2
        # different language groups. Also, ensure 2 of them have similar
        # titles.
        self.save_new_valid_exploration(
            self.EXP_ID_0, self.owner_id, title='Bridges in England',
            category='Architecture', language_code='en')
        self.save_new_valid_exploration(
            self.EXP_ID_1, self.owner_id, title='Sillat Suomi',
            category='Architecture', language_code='fi')
        self.save_new_valid_exploration(
            self.EXP_ID_2, self.owner_id, title='Introduce Oppia',
            category='Welcome', language_code='en')
        self.save_new_valid_exploration(
            self.EXP_ID_3, self.owner_id,
            title='Introduce Interactions in Oppia',
            category='Welcome', language_code='en')
        self.save_new_valid_exploration(
            self.EXP_ID_4, self.owner_id, title='Welcome',
            category='Welcome', language_code='en')
        self.save_new_valid_exploration(
            self.EXP_ID_5, self.owner_id, title='Tervetuloa Oppia',
            category='Welcome', language_code='fi')
        self.save_new_valid_exploration(
            self.EXP_ID_6, self.owner_id,
            title='Learning basic verbs in Spanish',
            category='Languages', language_code='en')
        self.save_new_valid_exploration(
            self.EXP_ID_7, self.owner_id,
            title='Private exploration in Spanish',
            category='Languages', language_code='en')

        # Publish explorations 0-6. Private explorations should not show up in
        # a search query, even if they're indexed.
        rights_manager.publish_exploration(self.owner, self.EXP_ID_0)
        rights_manager.publish_exploration(self.owner, self.EXP_ID_1)
        rights_manager.publish_exploration(self.owner, self.EXP_ID_2)
        rights_manager.publish_exploration(self.owner, self.EXP_ID_3)
        rights_manager.publish_exploration(self.owner, self.EXP_ID_4)
        rights_manager.publish_exploration(self.owner, self.EXP_ID_5)
        rights_manager.publish_exploration(self.owner, self.EXP_ID_6)

        # Add the explorations to the search index.
        exp_services.index_explorations_given_ids([
            self.EXP_ID_0, self.EXP_ID_1, self.EXP_ID_2, self.EXP_ID_3,
            self.EXP_ID_4, self.EXP_ID_5, self.EXP_ID_6])

    def _create_search_query(self, terms, categories, languages):
        """Creates search query from list of arguments.

        Args:
            terms: list(str). A list of terms to be added in the query.
            categories: list(str). A list of categories to be added in the
                query.
            languages: list(str). A list of languages to be added in the query.

        Returns:
            str. A search query string.
        """
        query = ' '.join(terms)
        if categories:
            query += ' category=(' + ' OR '.join([
                '"%s"' % category for category in categories]) + ')'
        if languages:
            query += ' language_code=(' + ' OR '.join([
                '"%s"' % language for language in languages]) + ')'
        return query

    def test_get_exploration_summaries_with_no_query(self):
        # An empty query should return all explorations.
        (exp_ids, search_cursor) = (
            exp_services.get_exploration_ids_matching_query(''))
        self.assertEqual(sorted(exp_ids), [
            self.EXP_ID_0, self.EXP_ID_1, self.EXP_ID_2, self.EXP_ID_3,
            self.EXP_ID_4, self.EXP_ID_5, self.EXP_ID_6
        ])
        self.assertIsNone(search_cursor)

    def test_get_exploration_summaries_with_deleted_explorations(self):
        # Ensure a deleted exploration does not show up in search results.
        exp_services.delete_exploration(self.owner_id, self.EXP_ID_0)
        exp_services.delete_exploration(self.owner_id, self.EXP_ID_1)
        exp_services.delete_exploration(self.owner_id, self.EXP_ID_3)
        exp_services.delete_exploration(self.owner_id, self.EXP_ID_5)
        exp_services.delete_exploration(self.owner_id, self.EXP_ID_6)

        exp_ids = (
            exp_services.get_exploration_ids_matching_query(''))[0]
        self.assertEqual(sorted(exp_ids), [self.EXP_ID_2, self.EXP_ID_4])

        exp_services.delete_exploration(self.owner_id, self.EXP_ID_2)
        exp_services.delete_exploration(self.owner_id, self.EXP_ID_4)

        # If no explorations are loaded, a blank query should not get any
        # explorations.
        self.assertEqual(
            exp_services.get_exploration_ids_matching_query(''),
            ([], None))

    def test_get_subscribed_users_activity_ids_with_deleted_explorations(self):
        # Ensure a deleted exploration does not show up in subscribed users
        # activity ids.
        subscription_services.subscribe_to_exploration(
            self.owner_id, self.EXP_ID_0)
        self.assertIn(
            self.EXP_ID_0,
            subscription_services.get_exploration_ids_subscribed_to(
                self.owner_id))
        exp_services.delete_exploration(self.owner_id, self.EXP_ID_0)
        self.process_and_flush_pending_tasks()
        self.assertNotIn(
            self.EXP_ID_0,
            subscription_services.get_exploration_ids_subscribed_to(
                self.owner_id))

    def test_search_exploration_summaries(self):
        # Search within the 'Architecture' category.
        exp_ids, _ = exp_services.get_exploration_ids_matching_query(
            self._create_search_query([], ['Architecture'], []))
        self.assertEqual(sorted(exp_ids), [self.EXP_ID_0, self.EXP_ID_1])

        # Search for explorations in Finnish.
        exp_ids, _ = exp_services.get_exploration_ids_matching_query(
            self._create_search_query([], [], ['fi']))
        self.assertEqual(sorted(exp_ids), [self.EXP_ID_1, self.EXP_ID_5])

        # Search for Finnish explorations in the 'Architecture' category.
        exp_ids, _ = exp_services.get_exploration_ids_matching_query(
            self._create_search_query([], ['Architecture'], ['fi']))
        self.assertEqual(sorted(exp_ids), [self.EXP_ID_1])

        # Search for explorations containing 'Oppia'.
        exp_ids, _ = exp_services.get_exploration_ids_matching_query(
            self._create_search_query(['Oppia'], [], []))
        self.assertEqual(
            sorted(exp_ids), [self.EXP_ID_2, self.EXP_ID_3, self.EXP_ID_5])

        # Search for explorations containing 'Oppia' and 'Introduce'.
        exp_ids, _ = exp_services.get_exploration_ids_matching_query(
            self._create_search_query(['Oppia', 'Introduce'], [], []))
        self.assertEqual(sorted(exp_ids), [self.EXP_ID_2, self.EXP_ID_3])

        # Search for explorations containing 'England' in English.
        exp_ids, _ = exp_services.get_exploration_ids_matching_query(
            self._create_search_query(['England'], [], ['en']))
        self.assertEqual(sorted(exp_ids), [self.EXP_ID_0])

        # Search for explorations containing 'in'.
        exp_ids, _ = exp_services.get_exploration_ids_matching_query(
            self._create_search_query(['in'], [], []))
        self.assertEqual(
            sorted(exp_ids), [self.EXP_ID_0, self.EXP_ID_3, self.EXP_ID_6])

        # Search for explorations containing 'in' in the 'Architecture' and
        # 'Welcome' categories.
        exp_ids, _ = exp_services.get_exploration_ids_matching_query(
            self._create_search_query(['in'], ['Architecture', 'Welcome'], []))
        self.assertEqual(sorted(exp_ids), [self.EXP_ID_0, self.EXP_ID_3])

    def test_exploration_summaries_pagination_in_filled_search_results(self):
        # Ensure the maximum number of explorations that can fit on the search
        # results page is maintained by the summaries function.
        with self.swap(feconf, 'SEARCH_RESULTS_PAGE_SIZE', 3):
            # Need to load 3 pages to find all of the explorations. Since the
            # returned order is arbitrary, we need to concatenate the results
            # to ensure all explorations are returned. We validate the correct
            # length is returned each time.
            found_exp_ids = []

            # Page 1: 3 initial explorations.
            (exp_ids, search_cursor) = (
                exp_services.get_exploration_ids_matching_query(
                    ''))
            self.assertEqual(len(exp_ids), 3)
            self.assertIsNotNone(search_cursor)
            found_exp_ids += exp_ids

            # Page 2: 3 more explorations.
            (exp_ids, search_cursor) = (
                exp_services.get_exploration_ids_matching_query(
                    '', cursor=search_cursor))
            self.assertEqual(len(exp_ids), 3)
            self.assertIsNotNone(search_cursor)
            found_exp_ids += exp_ids

            # Page 3: 1 final exploration.
            (exp_ids, search_cursor) = (
                exp_services.get_exploration_ids_matching_query(
                    '', cursor=search_cursor))
            self.assertEqual(len(exp_ids), 1)
            self.assertIsNone(search_cursor)
            found_exp_ids += exp_ids

            # Validate all explorations were seen.
            self.assertEqual(sorted(found_exp_ids), [
                self.EXP_ID_0, self.EXP_ID_1, self.EXP_ID_2, self.EXP_ID_3,
                self.EXP_ID_4, self.EXP_ID_5, self.EXP_ID_6])


class ExplorationCreateAndDeleteUnitTests(ExplorationServicesUnitTests):
    """Test creation and deletion methods."""

    def test_soft_deletion_of_explorations(self):
        """Test that soft deletion of explorations works correctly."""
        # TODO(sll): Add tests for deletion of states and version snapshots.

        self.save_new_default_exploration(self.EXP_ID, self.owner_id)
        # The exploration shows up in queries.
        self.assertEqual(
            _count_at_least_editable_exploration_summaries(self.owner_id), 1)

        exp_services.delete_exploration(self.owner_id, self.EXP_ID)
        with self.assertRaises(Exception):
            exp_fetchers.get_exploration_by_id(self.EXP_ID)

        # The deleted exploration does not show up in any queries.
        self.assertEqual(
            _count_at_least_editable_exploration_summaries(self.owner_id), 0)

        # But the models still exist in the backend.
        self.assertIn(
            self.EXP_ID,
            [exp.id for exp in exp_models.ExplorationModel.get_all(
                include_deleted=True)]
        )

        # The exploration summary is deleted however.
        self.assertNotIn(
            self.EXP_ID,
            [exp.id for exp in exp_models.ExpSummaryModel.get_all(
                include_deleted=True)]
        )

    def test_hard_deletion_of_explorations(self):
        """Test that hard deletion of explorations works correctly."""
        self.save_new_default_exploration(self.EXP_ID, self.owner_id)
        # The exploration shows up in queries.
        self.assertEqual(
            _count_at_least_editable_exploration_summaries(self.owner_id), 1)

        exp_services.delete_exploration(
            self.owner_id, self.EXP_ID, force_deletion=True)
        with self.assertRaises(Exception):
            exp_fetchers.get_exploration_by_id(self.EXP_ID)

        # The deleted exploration does not show up in any queries.
        self.assertEqual(
            _count_at_least_editable_exploration_summaries(self.owner_id), 0)

        # The exploration model has been purged from the backend.
        self.assertNotIn(
            self.EXP_ID,
            [exp.id for exp in exp_models.ExplorationModel.get_all(
                include_deleted=True)]
        )

    def test_summaries_of_hard_deleted_explorations(self):
        """Test that summaries of hard deleted explorations are
        correctly deleted.
        """
        self.save_new_default_exploration(self.EXP_ID, self.owner_id)

        exp_services.delete_exploration(
            self.owner_id, self.EXP_ID, force_deletion=True)
        with self.assertRaises(Exception):
            exp_fetchers.get_exploration_by_id(self.EXP_ID)

        # The deleted exploration summary does not show up in any queries.
        self.assertEqual(
            _count_at_least_editable_exploration_summaries(self.owner_id), 0)

        # The exploration summary model has been purged from the backend.
        self.assertNotIn(
            self.EXP_ID,
            [exp.id for exp in exp_models.ExpSummaryModel.get_all(
                include_deleted=True)]
        )

    def test_explorations_are_removed_from_index_when_deleted(self):
        """Tests that explorations are removed from the search index when
        deleted.
        """
        self.save_new_default_exploration(self.EXP_ID, self.owner_id)

        def mock_delete_docs(doc_ids, index):
            self.assertEqual(index, exp_services.SEARCH_INDEX_EXPLORATIONS)
            self.assertEqual(doc_ids, [self.EXP_ID])

        delete_docs_swap = self.swap(
            search_services, 'delete_documents_from_index', mock_delete_docs)

        with delete_docs_swap:
            exp_services.delete_exploration(self.owner_id, self.EXP_ID)

    def test_no_errors_are_raised_when_creating_default_exploration(self):
        exploration = exp_domain.Exploration.create_default_exploration(
            self.EXP_ID)
        exp_services.save_new_exploration(self.owner_id, exploration)

    def test_that_default_exploration_fails_strict_validation(self):
        exploration = exp_domain.Exploration.create_default_exploration(
            self.EXP_ID)
        with self.assertRaisesRegexp(
            utils.ValidationError,
            'This state does not have any interaction specified.'
            ):
            exploration.validate(strict=True)

    def test_save_and_retrieve_exploration(self):
        self.save_new_valid_exploration(self.EXP_ID, self.owner_id)
        exp_services.update_exploration(
            self.owner_id, self.EXP_ID, [exp_domain.ExplorationChange({
                'cmd': exp_domain.CMD_EDIT_EXPLORATION_PROPERTY,
                'property_name': 'param_specs',
                'new_value': {
                    'theParameter':
                        param_domain.ParamSpec('UnicodeString').to_dict()
                }
            })],
            '')

        retrieved_exploration = exp_fetchers.get_exploration_by_id(self.EXP_ID)
        self.assertEqual(retrieved_exploration.title, 'A title')
        self.assertEqual(retrieved_exploration.category, 'A category')
        self.assertEqual(len(retrieved_exploration.states), 1)
        self.assertEqual(len(retrieved_exploration.param_specs), 1)
        self.assertEqual(
            retrieved_exploration.param_specs.keys()[0], 'theParameter')

    def test_save_and_retrieve_exploration_summary(self):
        self.save_new_valid_exploration(self.EXP_ID, self.owner_id)

        # Change param spec.
        exp_services.update_exploration(
            self.owner_id, self.EXP_ID, [exp_domain.ExplorationChange({
                'cmd': exp_domain.CMD_EDIT_EXPLORATION_PROPERTY,
                'property_name': 'param_specs',
                'new_value': {
                    'theParameter':
                        param_domain.ParamSpec('UnicodeString').to_dict()
                }
            })], '')

        # Change title and category.
        exp_services.update_exploration(
            self.owner_id, self.EXP_ID, [exp_domain.ExplorationChange({
                'cmd': exp_domain.CMD_EDIT_EXPLORATION_PROPERTY,
                'property_name': 'title',
                'new_value': 'A new title'
            }), exp_domain.ExplorationChange({
                'cmd': exp_domain.CMD_EDIT_EXPLORATION_PROPERTY,
                'property_name': 'category',
                'new_value': 'A new category'
            })], 'Change title and category')

        retrieved_exp_summary = exp_fetchers.get_exploration_summary_by_id(
            self.EXP_ID)

        self.assertEqual(retrieved_exp_summary.title, 'A new title')
        self.assertEqual(retrieved_exp_summary.category, 'A new category')
        self.assertEqual(retrieved_exp_summary.contributor_ids, [self.owner_id])

    def test_update_exploration_by_migration_bot(self):
        self.save_new_valid_exploration(
            self.EXP_ID, self.owner_id, end_state_name='end')
        rights_manager.publish_exploration(self.owner, self.EXP_ID)

        exp_services.update_exploration(
            feconf.MIGRATION_BOT_USER_ID, self.EXP_ID, [
                exp_domain.ExplorationChange({
                    'cmd': 'edit_exploration_property',
                    'property_name': 'title',
                    'new_value': 'New title'
                })], 'Did migration.')


class LoadingAndDeletionOfExplorationDemosTests(ExplorationServicesUnitTests):

    def test_loading_and_validation_and_deletion_of_demo_explorations(self):
        """Test loading, validation and deletion of the demo explorations."""
        self.assertEqual(
            exp_models.ExplorationModel.get_exploration_count(), 0)

        demo_exploration_ids = feconf.DEMO_EXPLORATIONS.keys()
        self.assertGreaterEqual(
            len(demo_exploration_ids), 1,
            msg='There must be at least one demo exploration.')

        for exp_id in demo_exploration_ids:
            start_time = datetime.datetime.utcnow()

            with self.swap(
                html_validation_service, 'get_filename_with_dimensions',
                mock_get_filename_with_dimensions):
                exp_services.load_demo(exp_id)
                exploration = exp_fetchers.get_exploration_by_id(exp_id)
            warnings = exploration.validate(strict=True)
            if warnings:
                raise Exception(warnings)

            duration = datetime.datetime.utcnow() - start_time
            processing_time = duration.seconds + duration.microseconds / 1E6
            self.log_line(
                'Loaded and validated exploration %s (%.2f seconds)' %
                (exploration.title.encode('utf-8'), processing_time))

        self.assertEqual(
            exp_models.ExplorationModel.get_exploration_count(),
            len(demo_exploration_ids))

        for exp_id in demo_exploration_ids:
            exp_services.delete_demo(exp_id)
        self.assertEqual(
            exp_models.ExplorationModel.get_exploration_count(), 0)


class ExplorationYamlImportingTests(test_utils.GenericTestBase):
    """Tests for loading explorations using imported YAML."""
    EXP_ID = 'exp_id0'
    DEMO_EXP_ID = '0'
    TEST_ASSET_PATH = 'test_asset.file'
    TEST_ASSET_CONTENT = 'Hello Oppia'

    INTRO_AUDIO_FILE = 'introduction_state.mp3'
    ANSWER_GROUP_AUDIO_FILE = 'correct_answer_feedback.mp3'
    DEFAULT_OUTCOME_AUDIO_FILE = 'unknown_answer_feedback.mp3'
    HINT_AUDIO_FILE = 'answer_hint.mp3'
    SOLUTION_AUDIO_FILE = 'answer_solution.mp3'

    YAML_WITH_AUDIO_TRANSLATIONS = ("""author_notes: ''
auto_tts_enabled: true
blurb: ''
category: Category
correctness_feedback_enabled: false
init_state_name: Introduction
language_code: en
objective: ''
param_changes: []
param_specs: {}
schema_version: 23
states:
  Introduction:
    classifier_model_id: null
    content:
      audio_translations:
        en:
            filename: %s
            file_size_bytes: 99999
            needs_update: false
      html: ''
    interaction:
      answer_groups:
      - outcome:
          dest: New state
          feedback:
            audio_translations:
                en:
                    filename: %s
                    file_size_bytes: 99999
                    needs_update: false
            html: Correct!
          labelled_as_correct: false
          missing_prerequisite_skill_id: null
          param_changes: []
          refresher_exploration_id: null
        rule_specs:
        - inputs:
            x: InputString
          rule_type: Equals
      confirmed_unclassified_answers: []
      customization_args: {}
      default_outcome:
        dest: Introduction
        feedback:
          audio_translations:
            en:
                filename: %s
                file_size_bytes: 99999
                needs_update: false
          html: ''
        labelled_as_correct: false
        missing_prerequisite_skill_id: null
        param_changes: []
        refresher_exploration_id: null
      hints:
        - hint_content:
            html: hint one,
            audio_translations:
                en:
                    filename: %s
                    file_size_bytes: 99999
                    needs_update: false
      id: TextInput
      solution:
        answer_is_exclusive: false
        correct_answer: helloworld!
        explanation:
            html: hello_world is a string
            audio_translations:
                en:
                    filename: %s
                    file_size_bytes: 99999
                    needs_update: false
    param_changes: []
  New state:
    classifier_model_id: null
    content:
      audio_translations: {}
      html: ''
    interaction:
      answer_groups: []
      confirmed_unclassified_answers: []
      customization_args: {}
      default_outcome:
        dest: New state
        feedback:
          audio_translations: {}
          html: ''
        labelled_as_correct: false
        missing_prerequisite_skill_id: null
        param_changes: []
        refresher_exploration_id: null
      hints: []
      id: null
      solution: null
    param_changes: []
states_schema_version: 18
tags: []
title: Title
""") % (
    INTRO_AUDIO_FILE, ANSWER_GROUP_AUDIO_FILE, DEFAULT_OUTCOME_AUDIO_FILE,
    HINT_AUDIO_FILE, SOLUTION_AUDIO_FILE)

    def setUp(self):
        super(ExplorationYamlImportingTests, self).setUp()
        self.signup(self.OWNER_EMAIL, self.OWNER_USERNAME)
        self.owner_id = self.get_user_id_from_email(self.OWNER_EMAIL)

    def test_loading_recent_yaml_loads_exploration_for_user(self):
        exp_services.save_new_exploration_from_yaml_and_assets(
            self.owner_id, self.SAMPLE_YAML_CONTENT, self.EXP_ID, [])
        exp = exp_fetchers.get_exploration_by_id(self.EXP_ID)
        self.assertEqual(exp.to_yaml(), self.SAMPLE_YAML_CONTENT)

    def test_loading_recent_yaml_does_not_default_exp_title_category(self):
        exp_services.save_new_exploration_from_yaml_and_assets(
            self.owner_id, self.SAMPLE_YAML_CONTENT, self.EXP_ID, [])
        exp = exp_fetchers.get_exploration_by_id(self.EXP_ID)
        self.assertNotEqual(exp.title, feconf.DEFAULT_EXPLORATION_TITLE)
        self.assertNotEqual(exp.category, feconf.DEFAULT_EXPLORATION_CATEGORY)

    def test_loading_untitled_yaml_defaults_exploration_title_category(self):
        exp_services.save_new_exploration_from_yaml_and_assets(
            self.owner_id, self.SAMPLE_UNTITLED_YAML_CONTENT, self.EXP_ID, [])
        exp = exp_fetchers.get_exploration_by_id(self.EXP_ID)
        self.assertEqual(exp.title, feconf.DEFAULT_EXPLORATION_TITLE)
        self.assertEqual(exp.category, feconf.DEFAULT_EXPLORATION_CATEGORY)

    def test_loading_old_yaml_migrates_exp_to_latest_schema_version(self):
        exp_services.save_new_exploration_from_yaml_and_assets(
            self.owner_id, self.SAMPLE_UNTITLED_YAML_CONTENT, self.EXP_ID, [])
        exp = exp_fetchers.get_exploration_by_id(self.EXP_ID)
        self.assertEqual(
            exp.states_schema_version,
            feconf.CURRENT_STATE_SCHEMA_VERSION)

    def test_loading_yaml_with_assets_loads_assets_from_filesystem(self):
        test_asset = (self.TEST_ASSET_PATH, self.TEST_ASSET_CONTENT)
        exp_services.save_new_exploration_from_yaml_and_assets(
            self.owner_id, self.SAMPLE_YAML_CONTENT, self.EXP_ID, [test_asset])

        fs = fs_domain.AbstractFileSystem(
            fs_domain.DatastoreBackedFileSystem(
                fs_domain.ENTITY_TYPE_EXPLORATION, self.EXP_ID))
        self.assertEqual(
            fs.get(self.TEST_ASSET_PATH), self.TEST_ASSET_CONTENT)

    def test_can_load_yaml_with_voiceovers(self):
        exp_services.save_new_exploration_from_yaml_and_assets(
            self.owner_id, self.YAML_WITH_AUDIO_TRANSLATIONS, self.EXP_ID, [])
        exp = exp_fetchers.get_exploration_by_id(self.EXP_ID)

        state = exp.states[exp.init_state_name]
        interaction = state.interaction
        content_id = state.content.content_id
        voiceovers_mapping = state.recorded_voiceovers.voiceovers_mapping
        content_voiceovers = voiceovers_mapping[content_id]
        feedback_id = interaction.answer_groups[0].outcome.feedback.content_id
        answer_group_voiceovers = voiceovers_mapping[feedback_id]
        default_outcome_id = interaction.default_outcome.feedback.content_id
        default_outcome_voiceovers = voiceovers_mapping[default_outcome_id]
        hint_id = interaction.hints[0].hint_content.content_id
        hint_voiceovers = voiceovers_mapping[hint_id]
        solution_id = interaction.solution.explanation.content_id
        solution_voiceovers = voiceovers_mapping[solution_id]

        self.assertEqual(
            content_voiceovers['en'].filename, self.INTRO_AUDIO_FILE)
        self.assertEqual(
            answer_group_voiceovers['en'].filename,
            self.ANSWER_GROUP_AUDIO_FILE)
        self.assertEqual(
            default_outcome_voiceovers['en'].filename,
            self.DEFAULT_OUTCOME_AUDIO_FILE)
        self.assertEqual(hint_voiceovers['en'].filename, self.HINT_AUDIO_FILE)
        self.assertEqual(
            solution_voiceovers['en'].filename, self.SOLUTION_AUDIO_FILE)

    def test_can_load_yaml_with_stripped_voiceovers(self):
        exp_services.save_new_exploration_from_yaml_and_assets(
            self.owner_id, self.YAML_WITH_AUDIO_TRANSLATIONS, self.EXP_ID, [],
            strip_voiceovers=True)
        exp = exp_fetchers.get_exploration_by_id(self.EXP_ID)

        state = exp.states[exp.init_state_name]
        interaction = state.interaction
        content_id = state.content.content_id
        voiceovers_mapping = state.recorded_voiceovers.voiceovers_mapping
        content_voiceovers = voiceovers_mapping[content_id]
        feedback_id = interaction.answer_groups[0].outcome.feedback.content_id
        answer_group_voiceovers = voiceovers_mapping[feedback_id]
        default_outcome_id = interaction.default_outcome.feedback.content_id
        default_outcome_voiceovers = voiceovers_mapping[default_outcome_id]
        hint_id = interaction.hints[0].hint_content.content_id
        hint_voiceovers = voiceovers_mapping[hint_id]
        solution_id = interaction.solution.explanation.content_id
        solution_voiceovers = voiceovers_mapping[solution_id]

        self.assertEqual(content_voiceovers, {})
        self.assertEqual(answer_group_voiceovers, {})
        self.assertEqual(default_outcome_voiceovers, {})
        self.assertEqual(hint_voiceovers, {})
        self.assertEqual(solution_voiceovers, {})


class GetImageFilenamesFromExplorationTests(ExplorationServicesUnitTests):

    def test_get_image_filenames_from_exploration(self):
        exploration = exp_domain.Exploration.create_default_exploration(
            'eid', title='title', category='category')
        exploration.add_states(['state1', 'state2', 'state3'])
        state1 = exploration.states['state1']
        state2 = exploration.states['state2']
        state3 = exploration.states['state3']
        content1_dict = {
            'content_id': 'content',
            'html': (
                '<blockquote>Hello, this is state1</blockquote>'
                '<oppia-noninteractive-image filepath-with-value='
                '"&amp;quot;s1Content.png&amp;quot;" caption-with-value='
                '"&amp;quot;&amp;quot;" alt-with-value="&amp;quot;&amp;quot;">'
                '</oppia-noninteractive-image>')
        }
        content2_dict = {
            'content_id': 'content',
            'html': '<pre>Hello, this is state2</pre>'
        }
        content3_dict = {
            'content_id': 'content',
            'html': '<p>Hello, this is state3</p>'
        }
        state1.update_content(content1_dict)
        state2.update_content(content2_dict)
        state3.update_content(content3_dict)

        state1.update_interaction_id('ImageClickInput')
        state2.update_interaction_id('MultipleChoiceInput')
        state3.update_interaction_id('ItemSelectionInput')

        customization_args_dict1 = {
            'highlightRegionsOnHover': {'value': True},
            'imageAndRegions': {
                'value': {
                    'imagePath': 's1ImagePath.png',
                    'labeledRegions': [{
                        'label': 'classdef',
                        'region': {
                            'area': [
                                [0.004291845493562232, 0.004692192192192192],
                                [0.40987124463519314, 0.05874624624624625]
                            ],
                            'regionType': 'Rectangle'
                        }
                    }]
                }
            }
        }
        customization_args_dict2 = {
            'choices': {'value': [
                (
                    '<p>This is value1 for MultipleChoice'
                    '<oppia-noninteractive-image filepath-with-value='
                    '"&amp;quot;s2Choice1.png&amp;quot;" caption-with-value='
                    '"&amp;quot;&amp;quot;" alt-with-value='
                    '"&amp;quot;&amp;quot;"></oppia-noninteractive-image></p>'
                ),
                (
                    '<p>This is value2 for MultipleChoice'
                    '<oppia-noninteractive-image filepath-with-value='
                    '"&amp;quot;s2Choice2.png&amp;quot;" caption-with-value='
                    '"&amp;quot;&amp;quot;" alt-with-value='
                    '"&amp;quot;&amp;quot;"></oppia-noninteractive-image>'
                    '</p></p>')
            ]}
        }
        customization_args_dict3 = {
            'choices': {'value': [
                (
                    '<p>This is value1 for ItemSelection'
                    '<oppia-noninteractive-image filepath-with-value='
                    '"&amp;quot;s3Choice1.png&amp;quot;" caption-with-value='
                    '"&amp;quot;&amp;quot;" alt-with-value='
                    '"&amp;quot;&amp;quot;"></oppia-noninteractive-image>'
                    '</p>'),
                (
                    '<p>This is value2 for ItemSelection'
                    '<oppia-noninteractive-image filepath-with-value='
                    '"&amp;quot;s3Choice2.png&amp;quot;" caption-with-value='
                    '"&amp;quot;&amp;quot;" alt-with-value='
                    '"&amp;quot;&amp;quot;"></oppia-noninteractive-image>'
                    '</p>'),
                (
                    '<p>This is value3 for ItemSelection'
                    '<oppia-noninteractive-image filepath-with-value='
                    '"&amp;quot;s3Choice3.png&amp;quot;" caption-with-value='
                    '"&amp;quot;&amp;quot;" alt-with-value='
                    '"&amp;quot;&amp;quot;"></oppia-noninteractive-image>'
                    '</p>')
            ]}
        }
        state1.update_interaction_customization_args(customization_args_dict1)
        state2.update_interaction_customization_args(customization_args_dict2)
        state3.update_interaction_customization_args(customization_args_dict3)

        default_outcome_dict1 = {
            'dest': 'state2',
            'feedback': {
                'content_id': 'default_outcome',
                'html': '<p>Default outcome for state1</p>'
            },
            'param_changes': [],
            'labelled_as_correct': False,
            'refresher_exploration_id': None,
            'missing_prerequisite_skill_id': None
        }
        state1.update_interaction_default_outcome(default_outcome_dict1)

        hint_list2 = [{
            'hint_content': {
                'content_id': 'hint_1',
                'html': (
                    '<p>Hello, this is html1 for state2</p>'
                    '<oppia-noninteractive-image filepath-with-value="'
                    '&amp;quot;s2Hint1.png&amp;quot;" caption-with-value='
                    '"&amp;quot;&amp;quot;" alt-with-value='
                    '"&amp;quot;&amp;quot;"></oppia-noninteractive-image>'
                    )
            }
        }, {
            'hint_content': {
                'content_id': 'hint_2',
                'html': '<p>Hello, this is html2 for state2</p>'
            }
        }]
        state2.update_interaction_hints(hint_list2)

        answer_group_list2 = [{
            'rule_specs': [{
                'rule_type': 'Equals',
                'inputs': {'x': 0}
            }, {
                'rule_type': 'Equals',
                'inputs': {'x': 1}
            }],
            'outcome': {
                'dest': 'state1',
                'feedback': {
                    'content_id': 'feedback_1',
                    'html': (
                        '<p>Outcome1 for state2</p><oppia-noninteractive-image'
                        ' filepath-with-value='
                        '"&amp;quot;s2AnswerGroup.png&amp;quot;"'
                        ' caption-with-value="&amp;quot;&amp;quot;"'
                        ' alt-with-value="&amp;quot;&amp;quot;">'
                        '</oppia-noninteractive-image>')
                },
                'param_changes': [],
                'labelled_as_correct': False,
                'refresher_exploration_id': None,
                'missing_prerequisite_skill_id': None
            },
            'training_data': [],
            'tagged_misconception_id': None
        }, {
            'rule_specs': [{
                'rule_type': 'Equals',
                'inputs': {'x': 0}
            }],
            'outcome': {
                'dest': 'state3',
                'feedback': {
                    'content_id': 'feedback_2',
                    'html': '<p>Outcome2 for state2</p>'
                },
                'param_changes': [],
                'labelled_as_correct': False,
                'refresher_exploration_id': None,
                'missing_prerequisite_skill_id': None
            },
            'training_data': [],
            'tagged_misconception_id': None
        }]
        answer_group_list3 = [{
            'rule_specs': [{
                'rule_type': 'Equals',
                'inputs': {'x': [
                    (
                        '<p>This is value1 for ItemSelection</p>'
                        '<oppia-noninteractive-image filepath-with-value='
                        '"&amp;quot;s3Choice1.png&amp;quot;"'
                        ' caption-with-value="&amp;quot;&amp;quot;" '
                        'alt-with-value="&amp;quot;&amp;quot;">'
                        '</oppia-noninteractive-image>')
                ]}
            }, {
                'rule_type': 'Equals',
                'inputs': {'x': [
                    (
                        '<p>This is value3 for ItemSelection</p>'
                        '<oppia-noninteractive-image filepath-with-value='
                        '"&amp;quot;s3Choice3.png&amp;quot;"'
                        ' caption-with-value="&amp;quot;&amp;quot;" '
                        'alt-with-value="&amp;quot;&amp;quot;">'
                        '</oppia-noninteractive-image>')
                ]}
            }],
            'outcome': {
                'dest': 'state1',
                'feedback': {
                    'content_id': 'feedback_1',
                    'html': '<p>Outcome for state3</p>'
                },
                'param_changes': [],
                'labelled_as_correct': False,
                'refresher_exploration_id': None,
                'missing_prerequisite_skill_id': None
            },
            'training_data': [],
            'tagged_misconception_id': None
        }]
        state2.update_interaction_answer_groups(answer_group_list2)
        state3.update_interaction_answer_groups(answer_group_list3)

        filenames = (
            exp_services.get_image_filenames_from_exploration(exploration))
        expected_output = ['s1ImagePath.png', 's1Content.png', 's2Choice1.png',
                           's2Choice2.png', 's3Choice1.png', 's3Choice2.png',
                           's3Choice3.png', 's2Hint1.png',
                           's2AnswerGroup.png']
        self.assertEqual(len(filenames), len(expected_output))
        for filename in expected_output:
            self.assertIn(filename, filenames)


class SaveOriginalAndCompressedVersionsOfImageTests(
        ExplorationServicesUnitTests):
    """Test for saving the three versions of the image file."""

    EXPLORATION_ID = 'exp_id'
    FILENAME = 'image.png'
    COMPRESSED_IMAGE_FILENAME = 'image_compressed.png'
    MICRO_IMAGE_FILENAME = 'image_micro.png'
    USER = 'ADMIN'

    def test_save_original_and_compressed_versions_of_image(self):
        with open(os.path.join(feconf.TESTS_DATA_DIR, 'img.png')) as f:
            original_image_content = f.read()
        fs = fs_domain.AbstractFileSystem(
            fs_domain.DatastoreBackedFileSystem(
                fs_domain.ENTITY_TYPE_EXPLORATION, self.EXPLORATION_ID))
        self.assertEqual(fs.isfile('image/%s' % self.FILENAME), False)
        self.assertEqual(
            fs.isfile('image/%s' % self.COMPRESSED_IMAGE_FILENAME), False)
        self.assertEqual(
            fs.isfile('image/%s' % self.MICRO_IMAGE_FILENAME), False)
        exp_services.save_original_and_compressed_versions_of_image(
            self.USER, self.FILENAME, self.EXPLORATION_ID,
            original_image_content)
        self.assertEqual(fs.isfile('image/%s' % self.FILENAME), True)
        self.assertEqual(
            fs.isfile('image/%s' % self.COMPRESSED_IMAGE_FILENAME), True)
        self.assertEqual(
            fs.isfile('image/%s' % self.MICRO_IMAGE_FILENAME), True)

    def test_compress_image_on_prod_mode_with_big_image_size(self):
        prod_mode_swap = self.swap(constants, 'DEV_MODE', False)
        # This swap is done to make the image's dimensions greater than
        # MAX_RESIZE_DIMENSION_PX so that it can be treated as a big image.
        max_resize_dimension_px_swap = self.swap(
            gae_image_services, 'MAX_RESIZE_DIMENSION_PX', 20)
        with open(os.path.join(feconf.TESTS_DATA_DIR, 'img.png')) as f:
            original_image_content = f.read()

        # The scaling factor changes if the dimensions of the image is
        # greater than MAX_RESIZE_DIMENSION_PX.
        with prod_mode_swap, max_resize_dimension_px_swap:
            fs = fs_domain.AbstractFileSystem(
                fs_domain.GcsFileSystem(
                    fs_domain.ENTITY_TYPE_EXPLORATION, self.EXPLORATION_ID))

            self.assertFalse(fs.isfile('image/%s' % self.FILENAME))
            self.assertFalse(
                fs.isfile('image/%s' % self.COMPRESSED_IMAGE_FILENAME))
            self.assertFalse(fs.isfile('image/%s' % self.MICRO_IMAGE_FILENAME))

            exp_services.save_original_and_compressed_versions_of_image(
                self.USER, self.FILENAME, self.EXPLORATION_ID,
                original_image_content)

            self.assertTrue(fs.isfile('image/%s' % self.FILENAME))
            self.assertTrue(
                fs.isfile('image/%s' % self.COMPRESSED_IMAGE_FILENAME))
            self.assertTrue(fs.isfile('image/%s' % self.MICRO_IMAGE_FILENAME))

            original_image_content = fs.get(
                'image/%s' % self.FILENAME)
            compressed_image_content = fs.get(
                'image/%s' % self.COMPRESSED_IMAGE_FILENAME)
            micro_image_content = fs.get(
                'image/%s' % self.MICRO_IMAGE_FILENAME)

            self.assertEqual(
                gae_image_services.get_image_dimensions(
                    original_image_content),
                (32, 32))
            self.assertEqual(
                gae_image_services.get_image_dimensions(
                    compressed_image_content),
                (20, 20))
            self.assertEqual(
                gae_image_services.get_image_dimensions(
                    micro_image_content),
                (20, 20))

    def test_compress_image_on_prod_mode_with_small_image_size(self):
        with open(os.path.join(feconf.TESTS_DATA_DIR, 'img.png')) as f:
            original_image_content = f.read()

        with self.swap(constants, 'DEV_MODE', False):
            fs = fs_domain.AbstractFileSystem(
                fs_domain.GcsFileSystem(
                    fs_domain.ENTITY_TYPE_EXPLORATION, self.EXPLORATION_ID))

            self.assertFalse(fs.isfile('image/%s' % self.FILENAME))
            self.assertFalse(
                fs.isfile('image/%s' % self.COMPRESSED_IMAGE_FILENAME))
            self.assertFalse(fs.isfile('image/%s' % self.MICRO_IMAGE_FILENAME))

            exp_services.save_original_and_compressed_versions_of_image(
                self.USER, self.FILENAME, self.EXPLORATION_ID,
                original_image_content)

            self.assertTrue(fs.isfile('image/%s' % self.FILENAME))
            self.assertTrue(
                fs.isfile('image/%s' % self.COMPRESSED_IMAGE_FILENAME))
            self.assertTrue(fs.isfile('image/%s' % self.MICRO_IMAGE_FILENAME))

            original_image_content = fs.get(
                'image/%s' % self.FILENAME)
            compressed_image_content = fs.get(
                'image/%s' % self.COMPRESSED_IMAGE_FILENAME)
            micro_image_content = fs.get(
                'image/%s' % self.MICRO_IMAGE_FILENAME)

            self.assertEqual(
                gae_image_services.get_image_dimensions(
                    original_image_content),
                (32, 32))
            self.assertEqual(
                gae_image_services.get_image_dimensions(
                    compressed_image_content),
                (25, 25))
            self.assertEqual(
                gae_image_services.get_image_dimensions(
                    micro_image_content),
                (22, 22))


# pylint: disable=protected-access
class ZipFileExportUnitTests(ExplorationServicesUnitTests):
    """Test export methods for explorations represented as zip files."""

    SAMPLE_YAML_CONTENT = ("""author_notes: ''
auto_tts_enabled: true
blurb: ''
category: A category
correctness_feedback_enabled: false
init_state_name: %s
language_code: en
objective: The objective
param_changes: []
param_specs: {}
schema_version: %d
states:
  %s:
    classifier_model_id: null
    content:
      content_id: content
      html: ''
    interaction:
      answer_groups: []
      confirmed_unclassified_answers: []
      customization_args:
        placeholder:
          value: ''
        rows:
          value: 1
      default_outcome:
        dest: %s
        feedback:
          content_id: default_outcome
          html: ''
        labelled_as_correct: false
        missing_prerequisite_skill_id: null
        param_changes: []
        refresher_exploration_id: null
      hints: []
      id: TextInput
      solution: null
    param_changes: []
    recorded_voiceovers:
      voiceovers_mapping:
        content: {}
        default_outcome: {}
    solicit_answer_details: false
    written_translations:
      translations_mapping:
        content: {}
        default_outcome: {}
  New state:
    classifier_model_id: null
    content:
      content_id: content
      html: ''
    interaction:
      answer_groups: []
      confirmed_unclassified_answers: []
      customization_args:
        placeholder:
          value: ''
        rows:
          value: 1
      default_outcome:
        dest: New state
        feedback:
          content_id: default_outcome
          html: ''
        labelled_as_correct: false
        missing_prerequisite_skill_id: null
        param_changes: []
        refresher_exploration_id: null
      hints: []
      id: TextInput
      solution: null
    param_changes: []
    recorded_voiceovers:
      voiceovers_mapping:
        content: {}
        default_outcome: {}
    solicit_answer_details: false
    written_translations:
      translations_mapping:
        content: {}
        default_outcome: {}
states_schema_version: %d
tags: []
title: A title
""" % (
    feconf.DEFAULT_INIT_STATE_NAME,
    exp_domain.Exploration.CURRENT_EXP_SCHEMA_VERSION,
    feconf.DEFAULT_INIT_STATE_NAME,
    feconf.DEFAULT_INIT_STATE_NAME,
    feconf.CURRENT_STATE_SCHEMA_VERSION))

    UPDATED_YAML_CONTENT = ("""author_notes: ''
auto_tts_enabled: true
blurb: ''
category: A category
correctness_feedback_enabled: false
init_state_name: %s
language_code: en
objective: The objective
param_changes: []
param_specs: {}
schema_version: %d
states:
  %s:
    classifier_model_id: null
    content:
      content_id: content
      html: ''
    interaction:
      answer_groups: []
      confirmed_unclassified_answers: []
      customization_args:
        placeholder:
          value: ''
        rows:
          value: 1
      default_outcome:
        dest: %s
        feedback:
          content_id: default_outcome
          html: ''
        labelled_as_correct: false
        missing_prerequisite_skill_id: null
        param_changes: []
        refresher_exploration_id: null
      hints: []
      id: TextInput
      solution: null
    param_changes: []
    recorded_voiceovers:
      voiceovers_mapping:
        content: {}
        default_outcome: {}
    solicit_answer_details: false
    written_translations:
      translations_mapping:
        content: {}
        default_outcome: {}
  Renamed state:
    classifier_model_id: null
    content:
      content_id: content
      html: ''
    interaction:
      answer_groups: []
      confirmed_unclassified_answers: []
      customization_args:
        placeholder:
          value: ''
        rows:
          value: 1
      default_outcome:
        dest: Renamed state
        feedback:
          content_id: default_outcome
          html: ''
        labelled_as_correct: false
        missing_prerequisite_skill_id: null
        param_changes: []
        refresher_exploration_id: null
      hints: []
      id: TextInput
      solution: null
    param_changes: []
    recorded_voiceovers:
      voiceovers_mapping:
        content: {}
        default_outcome: {}
    solicit_answer_details: false
    written_translations:
      translations_mapping:
        content: {}
        default_outcome: {}
states_schema_version: %d
tags: []
title: A title
""" % (
    feconf.DEFAULT_INIT_STATE_NAME,
    exp_domain.Exploration.CURRENT_EXP_SCHEMA_VERSION,
    feconf.DEFAULT_INIT_STATE_NAME,
    feconf.DEFAULT_INIT_STATE_NAME,
    feconf.CURRENT_STATE_SCHEMA_VERSION))

    def test_export_to_zip_file(self):
        """Test the export_to_zip_file() method."""
        exploration = self.save_new_valid_exploration(
            self.EXP_ID, self.owner_id, objective='The objective')
        init_state = exploration.states[exploration.init_state_name]
        default_outcome_dict = init_state.interaction.default_outcome.to_dict()
        default_outcome_dict['dest'] = exploration.init_state_name
        exp_services.update_exploration(
            self.owner_id, self.EXP_ID, [
                exp_domain.ExplorationChange({
                    'cmd': exp_domain.CMD_EDIT_STATE_PROPERTY,
                    'property_name': (
                        exp_domain.STATE_PROPERTY_INTERACTION_DEFAULT_OUTCOME),
                    'state_name': exploration.init_state_name,
                    'new_value': default_outcome_dict
                }),
                exp_domain.ExplorationChange({
                    'cmd': exp_domain.CMD_ADD_STATE,
                    'state_name': 'New state',
                }),
                exp_domain.ExplorationChange({
                    'cmd': exp_domain.CMD_EDIT_STATE_PROPERTY,
                    'property_name': exp_domain.STATE_PROPERTY_INTERACTION_ID,
                    'state_name': 'New state',
                    'new_value': 'TextInput'
                })], 'Add state name')

        zip_file_output = exp_services.export_to_zip_file(self.EXP_ID)
        zf = zipfile.ZipFile(StringIO.StringIO(zip_file_output))

        self.assertEqual(zf.namelist(), ['A title.yaml'])
        self.assertEqual(
            zf.open('A title.yaml').read(), self.SAMPLE_YAML_CONTENT)

    def test_export_to_zip_file_with_assets(self):
        """Test exporting an exploration with assets to a zip file."""
        exploration = self.save_new_valid_exploration(
            self.EXP_ID, self.owner_id, objective='The objective')
        init_state = exploration.states[exploration.init_state_name]
        default_outcome_dict = init_state.interaction.default_outcome.to_dict()
        default_outcome_dict['dest'] = exploration.init_state_name
        exp_services.update_exploration(
            self.owner_id, self.EXP_ID, [
                exp_domain.ExplorationChange({
                    'cmd': exp_domain.CMD_EDIT_STATE_PROPERTY,
                    'property_name': (
                        exp_domain.STATE_PROPERTY_INTERACTION_DEFAULT_OUTCOME),
                    'state_name': exploration.init_state_name,
                    'new_value': default_outcome_dict
                }),
                exp_domain.ExplorationChange({
                    'cmd': exp_domain.CMD_ADD_STATE,
                    'state_name': 'New state',
                }),
                exp_domain.ExplorationChange({
                    'cmd': exp_domain.CMD_EDIT_STATE_PROPERTY,
                    'property_name': exp_domain.STATE_PROPERTY_INTERACTION_ID,
                    'state_name': 'New state',
                    'new_value': 'TextInput'
                })], 'Add state name')

        with open(os.path.join(feconf.TESTS_DATA_DIR, 'img.png')) as f:
            raw_image = f.read()
        fs = fs_domain.AbstractFileSystem(
            fs_domain.DatastoreBackedFileSystem(
                fs_domain.ENTITY_TYPE_EXPLORATION, self.EXP_ID))
        fs.commit(self.owner_id, 'abc.png', raw_image)

        zip_file_output = exp_services.export_to_zip_file(self.EXP_ID)
        zf = zipfile.ZipFile(StringIO.StringIO(zip_file_output))

        self.assertEqual(zf.namelist(), ['A title.yaml', 'assets/abc.png'])
        self.assertEqual(
            zf.open('A title.yaml').read(), self.SAMPLE_YAML_CONTENT)
        self.assertEqual(zf.open('assets/abc.png').read(), raw_image)

    def test_export_by_versions(self):
        """Test export_to_zip_file() for different versions."""
        exploration = self.save_new_valid_exploration(
            self.EXP_ID, self.owner_id, objective='The objective')
        self.assertEqual(exploration.version, 1)

        init_state = exploration.states[exploration.init_state_name]
        default_outcome_dict = init_state.interaction.default_outcome.to_dict()
        default_outcome_dict['dest'] = exploration.init_state_name
        change_list = [exp_domain.ExplorationChange({
            'cmd': exp_domain.CMD_EDIT_STATE_PROPERTY,
            'property_name': (
                exp_domain.STATE_PROPERTY_INTERACTION_DEFAULT_OUTCOME),
            'state_name': exploration.init_state_name,
            'new_value': default_outcome_dict
        }), exp_domain.ExplorationChange({
            'cmd': exp_domain.CMD_ADD_STATE,
            'state_name': 'New state'
        }), exp_domain.ExplorationChange({
            'cmd': exp_domain.CMD_EDIT_STATE_PROPERTY,
            'state_name': 'New state',
            'property_name': exp_domain.STATE_PROPERTY_INTERACTION_ID,
            'new_value': 'TextInput'
        })]
        with open(os.path.join(feconf.TESTS_DATA_DIR, 'img.png')) as f:
            raw_image = f.read()
        fs = fs_domain.AbstractFileSystem(
            fs_domain.DatastoreBackedFileSystem(
                fs_domain.ENTITY_TYPE_EXPLORATION, self.EXP_ID))
        fs.commit(self.owner_id, 'abc.png', raw_image)
        exp_services.update_exploration(
            self.owner_id, exploration.id, change_list, '')
        exploration = exp_fetchers.get_exploration_by_id(self.EXP_ID)
        self.assertEqual(exploration.version, 2)

        change_list = [exp_domain.ExplorationChange({
            'cmd': exp_domain.CMD_RENAME_STATE,
            'old_state_name': 'New state',
            'new_state_name': 'Renamed state'
        })]
        exp_services.update_exploration(
            self.owner_id, exploration.id, change_list, '')
        exploration = exp_fetchers.get_exploration_by_id(self.EXP_ID)
        self.assertEqual(exploration.version, 3)

        # Download version 2.
        zip_file_output = exp_services.export_to_zip_file(
            self.EXP_ID, version=2)
        zf = zipfile.ZipFile(StringIO.StringIO(zip_file_output))
        self.assertEqual(
            zf.open('A title.yaml').read(), self.SAMPLE_YAML_CONTENT)

        # Download version 3.
        zip_file_output = exp_services.export_to_zip_file(
            self.EXP_ID, version=3)
        zf = zipfile.ZipFile(StringIO.StringIO(zip_file_output))
        self.assertEqual(
            zf.open('A title.yaml').read(), self.UPDATED_YAML_CONTENT)


class YAMLExportUnitTests(ExplorationServicesUnitTests):
    """Test export methods for explorations represented as a dict whose keys
    are state names and whose values are YAML strings representing the state's
    contents.
    """
    _SAMPLE_INIT_STATE_CONTENT = ("""classifier_model_id: null
content:
  content_id: content
  html: ''
interaction:
  answer_groups: []
  confirmed_unclassified_answers: []
  customization_args:
    placeholder:
      value: ''
    rows:
      value: 1
  default_outcome:
    dest: %s
    feedback:
      content_id: default_outcome
      html: ''
    labelled_as_correct: false
    missing_prerequisite_skill_id: null
    param_changes: []
    refresher_exploration_id: null
  hints: []
  id: TextInput
  solution: null
param_changes: []
recorded_voiceovers:
  voiceovers_mapping:
    content: {}
    default_outcome: {}
solicit_answer_details: false
written_translations:
  translations_mapping:
    content: {}
    default_outcome: {}
""") % (feconf.DEFAULT_INIT_STATE_NAME)

    SAMPLE_EXPORTED_DICT = {
        feconf.DEFAULT_INIT_STATE_NAME: _SAMPLE_INIT_STATE_CONTENT,
        'New state': ("""classifier_model_id: null
content:
  content_id: content
  html: ''
interaction:
  answer_groups: []
  confirmed_unclassified_answers: []
  customization_args:
    placeholder:
      value: ''
    rows:
      value: 1
  default_outcome:
    dest: New state
    feedback:
      content_id: default_outcome
      html: ''
    labelled_as_correct: false
    missing_prerequisite_skill_id: null
    param_changes: []
    refresher_exploration_id: null
  hints: []
  id: TextInput
  solution: null
param_changes: []
recorded_voiceovers:
  voiceovers_mapping:
    content: {}
    default_outcome: {}
solicit_answer_details: false
written_translations:
  translations_mapping:
    content: {}
    default_outcome: {}
""")
    }

    UPDATED_SAMPLE_DICT = {
        feconf.DEFAULT_INIT_STATE_NAME: _SAMPLE_INIT_STATE_CONTENT,
        'Renamed state': ("""classifier_model_id: null
content:
  content_id: content
  html: ''
interaction:
  answer_groups: []
  confirmed_unclassified_answers: []
  customization_args:
    placeholder:
      value: ''
    rows:
      value: 1
  default_outcome:
    dest: Renamed state
    feedback:
      content_id: default_outcome
      html: ''
    labelled_as_correct: false
    missing_prerequisite_skill_id: null
    param_changes: []
    refresher_exploration_id: null
  hints: []
  id: TextInput
  solution: null
param_changes: []
recorded_voiceovers:
  voiceovers_mapping:
    content: {}
    default_outcome: {}
solicit_answer_details: false
written_translations:
  translations_mapping:
    content: {}
    default_outcome: {}
""")
    }

    def test_export_to_dict(self):
        """Test the export_to_dict() method."""
        exploration = self.save_new_valid_exploration(
            self.EXP_ID, self.owner_id, objective='The objective')
        init_state = exploration.states[exploration.init_state_name]
        default_outcome_dict = init_state.interaction.default_outcome.to_dict()
        default_outcome_dict['dest'] = exploration.init_state_name
        exp_services.update_exploration(
            self.owner_id, self.EXP_ID, [
                exp_domain.ExplorationChange({
                    'cmd': exp_domain.CMD_EDIT_STATE_PROPERTY,
                    'property_name': (
                        exp_domain.STATE_PROPERTY_INTERACTION_DEFAULT_OUTCOME),
                    'state_name': exploration.init_state_name,
                    'new_value': default_outcome_dict
                }),
                exp_domain.ExplorationChange({
                    'cmd': exp_domain.CMD_ADD_STATE,
                    'state_name': 'New state',
                }),
                exp_domain.ExplorationChange({
                    'cmd': exp_domain.CMD_EDIT_STATE_PROPERTY,
                    'property_name': exp_domain.STATE_PROPERTY_INTERACTION_ID,
                    'state_name': 'New state',
                    'new_value': 'TextInput'
                })], 'Add state name')

        dict_output = exp_services.export_states_to_yaml(self.EXP_ID, width=50)

        self.assertEqual(dict_output, self.SAMPLE_EXPORTED_DICT)

    def test_export_by_versions(self):
        """Test export_to_dict() for different versions."""
        exploration = self.save_new_valid_exploration(
            self.EXP_ID, self.owner_id)
        self.assertEqual(exploration.version, 1)

        init_state = exploration.states[exploration.init_state_name]
        default_outcome_dict = init_state.interaction.default_outcome.to_dict()
        default_outcome_dict['dest'] = exploration.init_state_name
        change_list = [exp_domain.ExplorationChange({
            'cmd': exp_domain.CMD_EDIT_STATE_PROPERTY,
            'property_name': (
                exp_domain.STATE_PROPERTY_INTERACTION_DEFAULT_OUTCOME),
            'state_name': exploration.init_state_name,
            'new_value': default_outcome_dict
        }), exp_domain.ExplorationChange({
            'cmd': exp_domain.CMD_ADD_STATE,
            'state_name': 'New state'
        }), exp_domain.ExplorationChange({
            'cmd': exp_domain.CMD_EDIT_STATE_PROPERTY,
            'state_name': 'New state',
            'property_name': exp_domain.STATE_PROPERTY_INTERACTION_ID,
            'new_value': 'TextInput'
        })]
        exploration.objective = 'The objective'
        with open(os.path.join(feconf.TESTS_DATA_DIR, 'img.png')) as f:
            raw_image = f.read()
        fs = fs_domain.AbstractFileSystem(
            fs_domain.DatastoreBackedFileSystem(
                fs_domain.ENTITY_TYPE_EXPLORATION, self.EXP_ID))
        fs.commit(self.owner_id, 'abc.png', raw_image)
        exp_services.update_exploration(
            self.owner_id, exploration.id, change_list, '')
        exploration = exp_fetchers.get_exploration_by_id(self.EXP_ID)
        self.assertEqual(exploration.version, 2)

        change_list = [exp_domain.ExplorationChange({
            'cmd': exp_domain.CMD_RENAME_STATE,
            'old_state_name': 'New state',
            'new_state_name': 'Renamed state'
        })]
        exp_services.update_exploration(
            self.owner_id, exploration.id, change_list, '')
        exploration = exp_fetchers.get_exploration_by_id(self.EXP_ID)
        self.assertEqual(exploration.version, 3)

        # Download version 2.
        dict_output = exp_services.export_states_to_yaml(
            self.EXP_ID, version=2, width=50)
        self.assertEqual(dict_output, self.SAMPLE_EXPORTED_DICT)

        # Download version 3.
        dict_output = exp_services.export_states_to_yaml(
            self.EXP_ID, version=3, width=50)
        self.assertEqual(dict_output, self.UPDATED_SAMPLE_DICT)


def _get_change_list(state_name, property_name, new_value):
    """Generates a change list for a single state change."""
    return [exp_domain.ExplorationChange({
        'cmd': exp_domain.CMD_EDIT_STATE_PROPERTY,
        'state_name': state_name,
        'property_name': property_name,
        'new_value': new_value
    })]


class UpdateStateTests(ExplorationServicesUnitTests):
    """Test updating a single state."""

    def setUp(self):
        super(UpdateStateTests, self).setUp()
        exploration = self.save_new_valid_exploration(
            self.EXP_ID, self.owner_id)

        self.init_state_name = exploration.init_state_name

        self.param_changes = [{
            'customization_args': {
                'list_of_values': ['1', '2'], 'parse_with_jinja': False
            },
            'name': 'myParam',
            'generator_id': 'RandomSelector'
        }]
        # List of answer groups to add into an interaction.
        self.interaction_answer_groups = [{
            'rule_specs': [{
                'rule_type': 'Equals',
                'inputs': {'x': 0},
            }],
            'outcome': {
                'dest': self.init_state_name,
                'feedback': {
                    'content_id': 'feedback_1',
                    'html': '<p>Try again</p>'
                },
                'labelled_as_correct': False,
                'param_changes': [],
                'refresher_exploration_id': None,
                'missing_prerequisite_skill_id': None
            },
            'training_data': [],
            'tagged_misconception_id': None
        }]
        # Default outcome specification for an interaction.
        self.interaction_default_outcome = {
            'dest': self.init_state_name,
            'feedback': {
                'content_id': 'default_outcome',
                'html': '<p><strong>Incorrect</strong></p>'
            },
            'labelled_as_correct': False,
            'param_changes': [],
            'refresher_exploration_id': None,
            'missing_prerequisite_skill_id': None
        }

    def test_add_state_cmd(self):
        """Test adding of states."""
        exploration = exp_fetchers.get_exploration_by_id(self.EXP_ID)

        self.assertNotIn('new state', exploration.states)

        exp_services.update_exploration(
            self.owner_id, self.EXP_ID, [exp_domain.ExplorationChange({
                'cmd': exp_domain.CMD_ADD_STATE,
                'state_name': 'new state',
            })], 'Add state name')

        exploration = exp_fetchers.get_exploration_by_id(self.EXP_ID)
        self.assertIn('new state', exploration.states)

    def test_rename_state_cmd(self):
        """Test updating of state name."""
        exploration = exp_fetchers.get_exploration_by_id(self.EXP_ID)

        self.assertIn(feconf.DEFAULT_INIT_STATE_NAME, exploration.states)

        exp_services.update_exploration(
            self.owner_id, self.EXP_ID, [exp_domain.ExplorationChange({
                'cmd': exp_domain.CMD_RENAME_STATE,
                'old_state_name': feconf.DEFAULT_INIT_STATE_NAME,
                'new_state_name': 'state',
            })], 'Change state name')

        exploration = exp_fetchers.get_exploration_by_id(self.EXP_ID)
        self.assertIn('state', exploration.states)
        self.assertNotIn(feconf.DEFAULT_INIT_STATE_NAME, exploration.states)

    def test_rename_state_cmd_with_unicode(self):
        """Test updating of state name to one that uses unicode characters."""
        exploration = exp_fetchers.get_exploration_by_id(self.EXP_ID)

        self.assertNotIn(u'¡Hola! αβγ', exploration.states)
        self.assertIn(feconf.DEFAULT_INIT_STATE_NAME, exploration.states)

        exp_services.update_exploration(
            self.owner_id, self.EXP_ID, [exp_domain.ExplorationChange({
                'cmd': exp_domain.CMD_RENAME_STATE,
                'old_state_name': feconf.DEFAULT_INIT_STATE_NAME,
                'new_state_name': u'¡Hola! αβγ',
            })], 'Change state name')

        exploration = exp_fetchers.get_exploration_by_id(self.EXP_ID)
        self.assertIn(u'¡Hola! αβγ', exploration.states)
        self.assertNotIn(feconf.DEFAULT_INIT_STATE_NAME, exploration.states)

    def test_delete_state_cmd(self):
        """Test deleting a state name."""
        exploration = exp_fetchers.get_exploration_by_id(self.EXP_ID)

        exp_services.update_exploration(
            self.owner_id, self.EXP_ID, [exp_domain.ExplorationChange({
                'cmd': exp_domain.CMD_ADD_STATE,
                'state_name': 'new state',
            })], 'Add state name')

        exploration = exp_fetchers.get_exploration_by_id(self.EXP_ID)

        self.assertIn('new state', exploration.states)

        exp_services.update_exploration(
            self.owner_id, self.EXP_ID, [exp_domain.ExplorationChange({
                'cmd': exp_domain.CMD_DELETE_STATE,
                'state_name': 'new state',
            })], 'delete state')

        exploration = exp_fetchers.get_exploration_by_id(self.EXP_ID)
        self.assertNotIn('new state', exploration.states)

    def test_update_param_changes(self):
        """Test updating of param_changes."""
        exploration = exp_fetchers.get_exploration_by_id(self.EXP_ID)
        exploration.param_specs = {
            'myParam': param_domain.ParamSpec('UnicodeString')}
        exp_services._save_exploration(self.owner_id, exploration, '', [])
        exp_services.update_exploration(
            self.owner_id, self.EXP_ID, _get_change_list(
                self.init_state_name, 'param_changes', self.param_changes), '')

        exploration = exp_fetchers.get_exploration_by_id(self.EXP_ID)
        param_changes = exploration.init_state.param_changes[0]
        self.assertEqual(param_changes._name, 'myParam')
        self.assertEqual(param_changes._generator_id, 'RandomSelector')
        self.assertEqual(
            param_changes._customization_args,
            {'list_of_values': ['1', '2'], 'parse_with_jinja': False})

    def test_update_invalid_param_changes(self):
        """Check that updates cannot be made to non-existent parameters."""
        with self.assertRaisesRegexp(
            utils.ValidationError,
            r'The parameter with name \'myParam\' .* does not exist .*'
            ):
            exp_services.update_exploration(
                self.owner_id, self.EXP_ID, _get_change_list(
                    self.init_state_name, 'param_changes', self.param_changes),
                '')

    def test_update_invalid_generator(self):
        """Test for check that the generator_id in param_changes exists."""
        exploration = exp_fetchers.get_exploration_by_id(self.EXP_ID)
        exploration.param_specs = {
            'myParam': param_domain.ParamSpec('UnicodeString')}
        exp_services._save_exploration(self.owner_id, exploration, '', [])

        self.param_changes[0]['generator_id'] = 'fake'
        with self.assertRaisesRegexp(
            utils.ValidationError, 'Invalid generator id fake'
            ):
            exp_services.update_exploration(
                self.owner_id, self.EXP_ID,
                _get_change_list(
                    self.init_state_name, 'param_changes', self.param_changes),
                '')

    def test_update_interaction_id(self):
        """Test updating of interaction_id."""
        exp_services.update_exploration(
            self.owner_id, self.EXP_ID, _get_change_list(
                self.init_state_name, exp_domain.STATE_PROPERTY_INTERACTION_ID,
                'MultipleChoiceInput'), '')

        exploration = exp_fetchers.get_exploration_by_id(self.EXP_ID)
        self.assertEqual(
            exploration.init_state.interaction.id, 'MultipleChoiceInput')

    def test_update_interaction_customization_args(self):
        """Test updating of interaction customization_args."""
        exp_services.update_exploration(
            self.owner_id, self.EXP_ID,
            _get_change_list(
                self.init_state_name, exp_domain.STATE_PROPERTY_INTERACTION_ID,
                'MultipleChoiceInput') +
            _get_change_list(
                self.init_state_name,
                exp_domain.STATE_PROPERTY_INTERACTION_CUST_ARGS,
                {'choices': {'value': ['Option A', 'Option B']}}),
            '')

        exploration = exp_fetchers.get_exploration_by_id(self.EXP_ID)
        self.assertEqual(
            exploration.init_state.interaction.customization_args[
                'choices']['value'], ['Option A', 'Option B'])

    def test_update_interaction_handlers_fails(self):
        """Test legacy interaction handler updating."""
        exp_services.update_exploration(
            self.owner_id, self.EXP_ID,
            [exp_domain.ExplorationChange({
                'cmd': exp_domain.CMD_ADD_STATE,
                'state_name': 'State 2',
            })] + _get_change_list(
                'State 2',
                exp_domain.STATE_PROPERTY_INTERACTION_ID,
                'TextInput'),
            'Add state name')

        self.interaction_default_outcome['dest'] = 'State 2'
        with self.assertRaisesRegexp(
            utils.InvalidInputException,
            'Editing interaction handlers is no longer supported'
            ):
            exp_services.update_exploration(
                self.owner_id, self.EXP_ID,
                _get_change_list(
                    self.init_state_name,
                    exp_domain.STATE_PROPERTY_INTERACTION_ID,
                    'MultipleChoiceInput') +
                _get_change_list(
                    self.init_state_name,
                    exp_domain.STATE_PROPERTY_INTERACTION_HANDLERS,
                    self.interaction_answer_groups),
                '')

    def test_update_interaction_answer_groups(self):
        """Test updating of interaction_answer_groups."""
        # We create a second state to use as a rule destination.
        exploration = exp_fetchers.get_exploration_by_id(self.EXP_ID)
        exp_services.update_exploration(
            self.owner_id, self.EXP_ID,
            [exp_domain.ExplorationChange({
                'cmd': exp_domain.CMD_ADD_STATE,
                'state_name': 'State 2',
            })] + _get_change_list(
                'State 2',
                exp_domain.STATE_PROPERTY_INTERACTION_ID,
                'TextInput'),
            'Add state name')

        exploration = exp_fetchers.get_exploration_by_id(self.EXP_ID)
        self.interaction_default_outcome['dest'] = 'State 2'
        exp_services.update_exploration(
            self.owner_id, self.EXP_ID,
            _get_change_list(
                self.init_state_name, exp_domain.STATE_PROPERTY_INTERACTION_ID,
                'MultipleChoiceInput') +
            _get_change_list(
                self.init_state_name,
                exp_domain.STATE_PROPERTY_INTERACTION_ANSWER_GROUPS,
                self.interaction_answer_groups) +
            _get_change_list(
                self.init_state_name,
                exp_domain.STATE_PROPERTY_INTERACTION_DEFAULT_OUTCOME,
                self.interaction_default_outcome),
            '')

        exploration = exp_fetchers.get_exploration_by_id(self.EXP_ID)
        init_state = exploration.init_state
        init_interaction = init_state.interaction
        rule_specs = init_interaction.answer_groups[0].rule_specs
        outcome = init_interaction.answer_groups[0].outcome
        self.assertEqual(rule_specs[0].rule_type, 'Equals')
        self.assertEqual(rule_specs[0].inputs, {'x': 0})
        self.assertEqual(outcome.feedback.html, '<p>Try again</p>')
        self.assertEqual(outcome.dest, self.init_state_name)
        self.assertEqual(init_interaction.default_outcome.dest, 'State 2')

    def test_update_state_invalid_state(self):
        """Test that rule destination states cannot be non-existent."""
        self.interaction_answer_groups[0]['outcome']['dest'] = 'INVALID'
        with self.assertRaisesRegexp(
            utils.ValidationError,
            'The destination INVALID is not a valid state'
            ):
            exp_services.update_exploration(
                self.owner_id, self.EXP_ID,
                _get_change_list(
                    self.init_state_name,
                    exp_domain.STATE_PROPERTY_INTERACTION_ID,
                    'MultipleChoiceInput') +
                _get_change_list(
                    self.init_state_name,
                    exp_domain.STATE_PROPERTY_INTERACTION_ANSWER_GROUPS,
                    self.interaction_answer_groups) +
                _get_change_list(
                    self.init_state_name,
                    exp_domain.STATE_PROPERTY_INTERACTION_DEFAULT_OUTCOME,
                    self.interaction_default_outcome),
                '')

    def test_update_state_missing_keys(self):
        """Test that missing keys in interaction_answer_groups produce an
        error.
        """
        del self.interaction_answer_groups[0]['rule_specs'][0]['inputs']
        with self.assertRaisesRegexp(KeyError, 'inputs'):
            exp_services.update_exploration(
                self.owner_id, self.EXP_ID,
                _get_change_list(
                    self.init_state_name,
                    exp_domain.STATE_PROPERTY_INTERACTION_ID, 'NumericInput') +
                _get_change_list(
                    self.init_state_name,
                    exp_domain.STATE_PROPERTY_INTERACTION_ANSWER_GROUPS,
                    self.interaction_answer_groups) +
                _get_change_list(
                    self.init_state_name,
                    exp_domain.STATE_PROPERTY_INTERACTION_DEFAULT_OUTCOME,
                    self.interaction_default_outcome),
                '')

    def test_update_state_variable_types(self):
        """Test that parameters in rules must have the correct type."""
        self.interaction_answer_groups[0]['rule_specs'][0][
            'inputs']['x'] = 'abc'
        with self.assertRaisesRegexp(
            Exception,
            'abc has the wrong type. It should be a NonnegativeInt.'):
            exp_services.update_exploration(
                self.owner_id, self.EXP_ID,
                _get_change_list(
                    self.init_state_name,
                    exp_domain.STATE_PROPERTY_INTERACTION_ID,
                    'MultipleChoiceInput') +
                _get_change_list(
                    self.init_state_name,
                    exp_domain.STATE_PROPERTY_INTERACTION_ANSWER_GROUPS,
                    self.interaction_answer_groups) +
                _get_change_list(
                    self.init_state_name,
                    exp_domain.STATE_PROPERTY_INTERACTION_DEFAULT_OUTCOME,
                    self.interaction_default_outcome),
                '')

    def test_update_content(self):
        """Test updating of content."""
        exp_services.update_exploration(
            self.owner_id, self.EXP_ID, _get_change_list(
                self.init_state_name, 'content', {
                    'html': '<p><strong>Test content</strong></p>',
                    'content_id': 'content',
                }),
            '')

        exploration = exp_fetchers.get_exploration_by_id(self.EXP_ID)
        self.assertEqual(
            exploration.init_state.content.html,
            '<p><strong>Test content</strong></p>')

    def test_update_solicit_answer_details(self):
        """Test updating of solicit_answer_details."""
        exploration = exp_fetchers.get_exploration_by_id(self.EXP_ID)
        self.assertEqual(
            exploration.init_state.solicit_answer_details, False)
        exp_services.update_exploration(
            self.owner_id, self.EXP_ID, _get_change_list(
                self.init_state_name,
                exp_domain.STATE_PROPERTY_SOLICIT_ANSWER_DETAILS,
                True),
            '')
        exploration = exp_fetchers.get_exploration_by_id(self.EXP_ID)
        self.assertEqual(
            exploration.init_state.solicit_answer_details, True)

    def test_update_solicit_answer_details_with_non_bool_fails(self):
        """Test updating of solicit_answer_details with non bool value."""
        exploration = exp_fetchers.get_exploration_by_id(self.EXP_ID)
        self.assertEqual(
            exploration.init_state.solicit_answer_details, False)
        with self.assertRaisesRegexp(
            Exception, (
                'Expected solicit_answer_details to be a bool, received ')):
            exp_services.update_exploration(
                self.owner_id, self.EXP_ID, _get_change_list(
                    self.init_state_name,
                    exp_domain.STATE_PROPERTY_SOLICIT_ANSWER_DETAILS,
                    'abc'),
                '')
        exploration = exp_fetchers.get_exploration_by_id(self.EXP_ID)
        self.assertEqual(
            exploration.init_state.solicit_answer_details, False)

    def test_update_content_missing_key(self):
        """Test that missing keys in content yield an error."""
        with self.assertRaisesRegexp(KeyError, 'content_id'):
            exp_services.update_exploration(
                self.owner_id, self.EXP_ID, _get_change_list(
                    self.init_state_name, 'content', {
                        'html': '<b>Test content</b>',
                    }),
                '')

    def test_update_written_translations(self):
        """Test update content translations."""
        written_translations_dict = {
            'translations_mapping': {
                'content': {
                    'hi': {
                        'html': '<p>Test!</p>',
                        'needs_update': True
                    }
                },
                'default_outcome': {}
            }
        }
        exp_services.update_exploration(
            self.owner_id, self.EXP_ID, _get_change_list(
                self.init_state_name, 'written_translations',
                written_translations_dict), 'Added text translations.')
        exploration = exp_fetchers.get_exploration_by_id(self.EXP_ID)
        self.assertEqual(
            exploration.init_state.written_translations.to_dict(),
            written_translations_dict)

    def test_update_written_translations_with_list_fails(self):
        """Test update content translation with a list fails."""
        with self.assertRaisesRegexp(
            Exception, 'Expected written_translations to be a dict, received '):
            exp_services.update_exploration(
                self.owner_id, self.EXP_ID, _get_change_list(
                    self.init_state_name, 'written_translations',
                    [1, 2]), 'Added fake text translations.')


class CommitMessageHandlingTests(ExplorationServicesUnitTests):
    """Test the handling of commit messages."""

    def setUp(self):
        super(CommitMessageHandlingTests, self).setUp()
        exploration = self.save_new_valid_exploration(
            self.EXP_ID, self.owner_id, end_state_name='End')
        self.init_state_name = exploration.init_state_name

    def test_record_commit_message(self):
        """Check published explorations record commit messages."""
        rights_manager.publish_exploration(self.owner, self.EXP_ID)

        exp_services.update_exploration(
            self.owner_id, self.EXP_ID, _get_change_list(
                self.init_state_name,
                exp_domain.STATE_PROPERTY_INTERACTION_STICKY,
                False), 'A message')

        self.assertEqual(
            exp_services.get_exploration_snapshots_metadata(
                self.EXP_ID)[1]['commit_message'],
            'A message')

    def test_demand_commit_message(self):
        """Check published explorations demand commit messages."""
        rights_manager.publish_exploration(self.owner, self.EXP_ID)

        with self.assertRaisesRegexp(
            ValueError,
            'Exploration is public so expected a commit message but received '
            'none.'
            ):
            exp_services.update_exploration(
                self.owner_id, self.EXP_ID, _get_change_list(
                    self.init_state_name,
                    exp_domain.STATE_PROPERTY_INTERACTION_STICKY, False), '')

    def test_unpublished_explorations_can_accept_commit_message(self):
        """Test unpublished explorations can accept optional commit messages."""
        exp_services.update_exploration(
            self.owner_id, self.EXP_ID, _get_change_list(
                self.init_state_name,
                exp_domain.STATE_PROPERTY_INTERACTION_STICKY, False
            ), 'A message')

        exp_services.update_exploration(
            self.owner_id, self.EXP_ID, _get_change_list(
                self.init_state_name,
                exp_domain.STATE_PROPERTY_INTERACTION_STICKY, True
            ), '')

        exp_services.update_exploration(
            self.owner_id, self.EXP_ID, _get_change_list(
                self.init_state_name,
                exp_domain.STATE_PROPERTY_INTERACTION_STICKY, True
            ), None)


class ExplorationSnapshotUnitTests(ExplorationServicesUnitTests):
    """Test methods relating to exploration snapshots."""
    SECOND_USERNAME = 'abc123'
    SECOND_EMAIL = 'abc123@gmail.com'

    def test_get_last_updated_by_human_ms(self):
        original_timestamp = utils.get_current_time_in_millisecs()

        self.save_new_valid_exploration(
            self.EXP_ID, self.owner_id, end_state_name='End')

        timestamp_after_first_edit = utils.get_current_time_in_millisecs()

        exp_services.update_exploration(
            feconf.MIGRATION_BOT_USER_ID, self.EXP_ID, [
                exp_domain.ExplorationChange({
                    'cmd': exp_domain.CMD_EDIT_EXPLORATION_PROPERTY,
                    'property_name': 'title',
                    'new_value': 'New title'
                })], 'Did migration.')

        self.assertLess(
            original_timestamp,
            exp_services.get_last_updated_by_human_ms(self.EXP_ID))
        self.assertLess(
            exp_services.get_last_updated_by_human_ms(self.EXP_ID),
            timestamp_after_first_edit)

    def test_get_exploration_snapshots_metadata(self):
        self.signup(self.SECOND_EMAIL, self.SECOND_USERNAME)
        second_committer_id = self.get_user_id_from_email(self.SECOND_EMAIL)

        v1_exploration = self.save_new_valid_exploration(
            self.EXP_ID, self.owner_id, end_state_name='End')

        snapshots_metadata = exp_services.get_exploration_snapshots_metadata(
            self.EXP_ID)
        self.assertEqual(len(snapshots_metadata), 1)
        self.assertDictContainsSubset({
            'commit_cmds': [{
                'cmd': 'create_new',
                'title': 'A title',
                'category': 'A category',
            }],
            'committer_id': self.owner_id,
            'commit_message': (
                'New exploration created with title \'A title\'.'),
            'commit_type': 'create',
            'version_number': 1
        }, snapshots_metadata[0])
        self.assertIn('created_on_ms', snapshots_metadata[0])

        # Publish the exploration. This does not affect the exploration version
        # history.
        rights_manager.publish_exploration(self.owner, self.EXP_ID)

        snapshots_metadata = exp_services.get_exploration_snapshots_metadata(
            self.EXP_ID)
        self.assertEqual(len(snapshots_metadata), 1)
        self.assertDictContainsSubset({
            'commit_cmds': [{
                'cmd': 'create_new',
                'title': 'A title',
                'category': 'A category'
            }],
            'committer_id': self.owner_id,
            'commit_message': (
                'New exploration created with title \'A title\'.'),
            'commit_type': 'create',
            'version_number': 1
        }, snapshots_metadata[0])
        self.assertIn('created_on_ms', snapshots_metadata[0])

        # Modify the exploration. This affects the exploration version history.
        change_list = [exp_domain.ExplorationChange({
            'cmd': exp_domain.CMD_EDIT_EXPLORATION_PROPERTY,
            'property_name': 'title',
            'new_value': 'First title'
        })]
        change_list_dict = [change.to_dict() for change in change_list]
        exp_services.update_exploration(
            self.owner_id, self.EXP_ID, change_list, 'Changed title.')

        snapshots_metadata = exp_services.get_exploration_snapshots_metadata(
            self.EXP_ID)
        self.assertEqual(len(snapshots_metadata), 2)
        self.assertIn('created_on_ms', snapshots_metadata[0])
        self.assertDictContainsSubset({
            'commit_cmds': [{
                'cmd': 'create_new',
                'title': 'A title',
                'category': 'A category'
            }],
            'committer_id': self.owner_id,
            'commit_message': (
                'New exploration created with title \'A title\'.'),
            'commit_type': 'create',
            'version_number': 1
        }, snapshots_metadata[0])
        self.assertDictContainsSubset({
            'commit_cmds': change_list_dict,
            'committer_id': self.owner_id,
            'commit_message': 'Changed title.',
            'commit_type': 'edit',
            'version_number': 2,
        }, snapshots_metadata[1])
        self.assertLess(
            snapshots_metadata[0]['created_on_ms'],
            snapshots_metadata[1]['created_on_ms'])

        # Using the old version of the exploration should raise an error.
        with self.assertRaisesRegexp(Exception, 'version 1, which is too old'):
            exp_services._save_exploration(
                second_committer_id, v1_exploration, '', [])

        # Another person modifies the exploration.
        new_change_list = [exp_domain.ExplorationChange({
            'cmd': exp_domain.CMD_EDIT_EXPLORATION_PROPERTY,
            'property_name': 'title',
            'new_value': 'New title'
        })]
        new_change_list_dict = [change.to_dict() for change in new_change_list]

        exp_services.update_exploration(
            second_committer_id, self.EXP_ID, new_change_list,
            'Second commit.')

        snapshots_metadata = exp_services.get_exploration_snapshots_metadata(
            self.EXP_ID)
        self.assertEqual(len(snapshots_metadata), 3)
        self.assertDictContainsSubset({
            'commit_cmds': [{
                'cmd': 'create_new',
                'title': 'A title',
                'category': 'A category'
            }],
            'committer_id': self.owner_id,
            'commit_message': (
                'New exploration created with title \'A title\'.'),
            'commit_type': 'create',
            'version_number': 1
        }, snapshots_metadata[0])
        self.assertDictContainsSubset({
            'commit_cmds': change_list_dict,
            'committer_id': self.owner_id,
            'commit_message': 'Changed title.',
            'commit_type': 'edit',
            'version_number': 2,
        }, snapshots_metadata[1])
        self.assertDictContainsSubset({
            'commit_cmds': new_change_list_dict,
            'committer_id': second_committer_id,
            'commit_message': 'Second commit.',
            'commit_type': 'edit',
            'version_number': 3,
        }, snapshots_metadata[2])
        self.assertLess(
            snapshots_metadata[1]['created_on_ms'],
            snapshots_metadata[2]['created_on_ms'])

    def test_versioning_with_add_and_delete_states(self):

        exploration = self.save_new_valid_exploration(
            self.EXP_ID, self.owner_id)

        exploration.title = 'First title'
        exp_services._save_exploration(
            self.owner_id, exploration, 'Changed title.', [])
        commit_dict_2 = {
            'committer_id': self.owner_id,
            'commit_message': 'Changed title.',
            'version_number': 2,
        }
        snapshots_metadata = exp_services.get_exploration_snapshots_metadata(
            self.EXP_ID)
        self.assertEqual(len(snapshots_metadata), 2)

        exploration = exp_fetchers.get_exploration_by_id(self.EXP_ID)
        change_list = [exp_domain.ExplorationChange({
            'cmd': exp_domain.CMD_ADD_STATE,
            'state_name': 'New state'
        }), exp_domain.ExplorationChange({
            'cmd': exp_domain.CMD_EDIT_STATE_PROPERTY,
            'state_name': 'New state',
            'property_name': exp_domain.STATE_PROPERTY_INTERACTION_ID,
            'new_value': 'TextInput'
        })]
        exp_services.update_exploration(
            'second_committer_id', exploration.id, change_list,
            'Added new state')

        commit_dict_3 = {
            'committer_id': 'second_committer_id',
            'commit_message': 'Added new state',
            'version_number': 3,
        }
        snapshots_metadata = exp_services.get_exploration_snapshots_metadata(
            self.EXP_ID)
        self.assertEqual(len(snapshots_metadata), 3)
        self.assertDictContainsSubset(
            commit_dict_3, snapshots_metadata[2])
        self.assertDictContainsSubset(commit_dict_2, snapshots_metadata[1])
        for ind in range(len(snapshots_metadata) - 1):
            self.assertLess(
                snapshots_metadata[ind]['created_on_ms'],
                snapshots_metadata[ind + 1]['created_on_ms'])

        # Perform an invalid action: delete a state that does not exist. This
        # should not create a new version.
        with self.assertRaisesRegexp(ValueError, 'does not exist'):
            exploration.delete_state('invalid_state_name')

        # Now delete the new state.
        change_list = [exp_domain.ExplorationChange({
            'cmd': exp_domain.CMD_DELETE_STATE,
            'state_name': 'New state'
        })]
        exp_services.update_exploration(
            'committer_id_3', exploration.id, change_list,
            'Deleted state: New state')

        commit_dict_4 = {
            'committer_id': 'committer_id_3',
            'commit_message': 'Deleted state: New state',
            'version_number': 4,
        }
        snapshots_metadata = exp_services.get_exploration_snapshots_metadata(
            self.EXP_ID)
        self.assertEqual(len(snapshots_metadata), 4)
        self.assertDictContainsSubset(commit_dict_4, snapshots_metadata[3])
        self.assertDictContainsSubset(commit_dict_3, snapshots_metadata[2])
        self.assertDictContainsSubset(commit_dict_2, snapshots_metadata[1])
        for ind in range(len(snapshots_metadata) - 1):
            self.assertLess(
                snapshots_metadata[ind]['created_on_ms'],
                snapshots_metadata[ind + 1]['created_on_ms'])

        # The final exploration should have exactly one state.
        exploration = exp_fetchers.get_exploration_by_id(self.EXP_ID)
        self.assertEqual(len(exploration.states), 1)

    def test_versioning_with_reverting(self):
        exploration = self.save_new_valid_exploration(
            self.EXP_ID, self.owner_id)

        # In version 1, the title was 'A title'.
        # In version 2, the title becomes 'V2 title'.
        exploration.title = 'V2 title'
        exp_services._save_exploration(
            self.owner_id, exploration, 'Changed title.', [])

        # In version 3, a new state is added.
        exploration = exp_fetchers.get_exploration_by_id(self.EXP_ID)
        change_list = [exp_domain.ExplorationChange({
            'cmd': exp_domain.CMD_ADD_STATE,
            'state_name': 'New state'
        }), exp_domain.ExplorationChange({
            'cmd': exp_domain.CMD_EDIT_STATE_PROPERTY,
            'state_name': 'New state',
            'property_name': exp_domain.STATE_PROPERTY_INTERACTION_ID,
            'new_value': 'TextInput'
        })]
        exp_services.update_exploration(
            'committer_id_v3', exploration.id, change_list, 'Added new state')

        # It is not possible to revert from anything other than the most
        # current version.
        with self.assertRaisesRegexp(Exception, 'too old'):
            exp_services.revert_exploration(
                'committer_id_v4', self.EXP_ID, 2, 1)

        # Version 4 is a reversion to version 1.
        exp_services.revert_exploration('committer_id_v4', self.EXP_ID, 3, 1)
        exploration = exp_fetchers.get_exploration_by_id(self.EXP_ID)
        self.assertEqual(exploration.title, 'A title')
        self.assertEqual(len(exploration.states), 1)
        self.assertEqual(exploration.version, 4)

        snapshots_metadata = exp_services.get_exploration_snapshots_metadata(
            self.EXP_ID)

        commit_dict_4 = {
            'committer_id': 'committer_id_v4',
            'commit_message': 'Reverted exploration to version 1',
            'version_number': 4,
        }
        commit_dict_3 = {
            'committer_id': 'committer_id_v3',
            'commit_message': 'Added new state',
            'version_number': 3,
        }
        self.assertEqual(len(snapshots_metadata), 4)
        self.assertDictContainsSubset(commit_dict_3, snapshots_metadata[2])
        self.assertDictContainsSubset(commit_dict_4, snapshots_metadata[3])
        self.assertLess(
            snapshots_metadata[2]['created_on_ms'],
            snapshots_metadata[3]['created_on_ms'])


class ExplorationCommitLogUnitTests(ExplorationServicesUnitTests):
    """Test methods relating to the exploration commit log."""
    ALBERT_EMAIL = 'albert@example.com'
    BOB_EMAIL = 'bob@example.com'
    ALBERT_NAME = 'albert'
    BOB_NAME = 'bob'

    EXP_ID_1 = 'eid1'
    EXP_ID_2 = 'eid2'

    COMMIT_ALBERT_CREATE_EXP_1 = {
        'username': ALBERT_NAME,
        'version': 1,
        'exploration_id': EXP_ID_1,
        'commit_type': 'create',
        'post_commit_community_owned': False,
        'post_commit_is_private': True,
        'commit_message': 'New exploration created with title \'A title\'.',
        'post_commit_status': 'private'
    }

    COMMIT_BOB_EDIT_EXP_1 = {
        'username': BOB_NAME,
        'version': 2,
        'exploration_id': EXP_ID_1,
        'commit_type': 'edit',
        'post_commit_community_owned': False,
        'post_commit_is_private': True,
        'commit_message': 'Changed title.',
        'post_commit_status': 'private'
    }

    COMMIT_ALBERT_CREATE_EXP_2 = {
        'username': ALBERT_NAME,
        'version': 1,
        'exploration_id': 'eid2',
        'commit_type': 'create',
        'post_commit_community_owned': False,
        'post_commit_is_private': True,
        'commit_message': 'New exploration created with title \'A title\'.',
        'post_commit_status': 'private'
    }

    COMMIT_ALBERT_EDIT_EXP_1 = {
        'username': 'albert',
        'version': 3,
        'exploration_id': 'eid1',
        'commit_type': 'edit',
        'post_commit_community_owned': False,
        'post_commit_is_private': True,
        'commit_message': 'Changed title to Albert1 title.',
        'post_commit_status': 'private'
    }

    COMMIT_ALBERT_EDIT_EXP_2 = {
        'username': 'albert',
        'version': 2,
        'exploration_id': 'eid2',
        'commit_type': 'edit',
        'post_commit_community_owned': False,
        'post_commit_is_private': True,
        'commit_message': 'Changed title to Albert2.',
        'post_commit_status': 'private'
    }

    COMMIT_BOB_REVERT_EXP_1 = {
        'username': 'bob',
        'version': 4,
        'exploration_id': 'eid1',
        'commit_type': 'revert',
        'post_commit_community_owned': False,
        'post_commit_is_private': True,
        'commit_message': 'Reverted exploration to version 2',
        'post_commit_status': 'private'
    }

    COMMIT_ALBERT_DELETE_EXP_1 = {
        'username': 'albert',
        'version': 5,
        'exploration_id': 'eid1',
        'commit_type': 'delete',
        'post_commit_community_owned': False,
        'post_commit_is_private': True,
        'commit_message': feconf.COMMIT_MESSAGE_EXPLORATION_DELETED,
        'post_commit_status': 'private'
    }

    COMMIT_ALBERT_PUBLISH_EXP_2 = {
        'username': 'albert',
        'version': None,
        'exploration_id': 'eid2',
        'commit_type': 'edit',
        'post_commit_community_owned': False,
        'post_commit_is_private': False,
        'commit_message': 'exploration published.',
        'post_commit_status': 'public'
    }

    def setUp(self):
        """Populate the database of explorations to be queried against.

        The sequence of events is:
        - (1) Albert creates EXP_ID_1.
        - (2) Bob edits the title of EXP_ID_1.
        - (3) Albert creates EXP_ID_2.
        - (4) Albert edits the title of EXP_ID_1.
        - (5) Albert edits the title of EXP_ID_2.
        - (6) Bob reverts Albert's last edit to EXP_ID_1.
        - (7) Albert deletes EXP_ID_1.
        - Bob tries to publish EXP_ID_2, and is denied access.
        - (8) Albert publishes EXP_ID_2.
        """
        super(ExplorationCommitLogUnitTests, self).setUp()

        self.albert_id = self.get_user_id_from_email(self.ALBERT_EMAIL)
        self.bob_id = self.get_user_id_from_email(self.BOB_EMAIL)
        self.signup(self.ALBERT_EMAIL, self.ALBERT_NAME)
        self.signup(self.BOB_EMAIL, self.BOB_NAME)
        self.albert = user_services.UserActionsInfo(self.albert_id)
        self.bob = user_services.UserActionsInfo(self.bob_id)

        # This needs to be done in a toplevel wrapper because the datastore
        # puts to the event log are asynchronous.
        @transaction_services.toplevel_wrapper
        def populate_datastore():
            """Populates the database according to the sequence."""
            exploration_1 = self.save_new_valid_exploration(
                self.EXP_ID_1, self.albert_id)

            exploration_1.title = 'Exploration 1 title'
            exp_services._save_exploration(
                self.bob_id, exploration_1, 'Changed title.', [])

            exploration_2 = self.save_new_valid_exploration(
                self.EXP_ID_2, self.albert_id)

            exploration_1.title = 'Exploration 1 Albert title'
            exp_services._save_exploration(
                self.albert_id, exploration_1,
                'Changed title to Albert1 title.', [])

            exploration_2.title = 'Exploration 2 Albert title'
            exp_services._save_exploration(
                self.albert_id, exploration_2, 'Changed title to Albert2.', [])

            exp_services.revert_exploration(self.bob_id, self.EXP_ID_1, 3, 2)

            exp_services.delete_exploration(self.albert_id, self.EXP_ID_1)

            # This commit should not be recorded.
            with self.assertRaisesRegexp(
                Exception, 'This exploration cannot be published'
                ):
                rights_manager.publish_exploration(self.bob, self.EXP_ID_2)

            rights_manager.publish_exploration(self.albert, self.EXP_ID_2)

        populate_datastore()

    def test_get_next_page_of_all_non_private_commits(self):
        all_commits = (
            exp_services.get_next_page_of_all_non_private_commits()[0])
        self.assertEqual(len(all_commits), 1)
        commit_dicts = [commit.to_dict() for commit in all_commits]
        self.assertDictContainsSubset(
            self.COMMIT_ALBERT_PUBLISH_EXP_2, commit_dicts[0])

        # TODO(frederikcreemers@gmail.com) test max_age here.


class ExplorationSearchTests(ExplorationServicesUnitTests):
    """Test exploration search."""
    USER_ID_1 = 'user_1'
    USER_ID_2 = 'user_2'

    def test_index_explorations_given_ids(self):
        all_exp_ids = ['id0', 'id1', 'id2', 'id3', 'id4']
        expected_exp_ids = all_exp_ids[:-1]
        all_exp_titles = [
            'title 0', 'title 1', 'title 2', 'title 3', 'title 4']
        expected_exp_titles = all_exp_titles[:-1]
        all_exp_categories = ['cat0', 'cat1', 'cat2', 'cat3', 'cat4']
        expected_exp_categories = all_exp_categories[:-1]

        def mock_add_documents_to_index(docs, index):
            self.assertEqual(index, exp_services.SEARCH_INDEX_EXPLORATIONS)
            ids = [doc['id'] for doc in docs]
            titles = [doc['title'] for doc in docs]
            categories = [doc['category'] for doc in docs]
            self.assertEqual(set(ids), set(expected_exp_ids))
            self.assertEqual(set(titles), set(expected_exp_titles))
            self.assertEqual(set(categories), set(expected_exp_categories))
            return ids

        add_docs_counter = test_utils.CallCounter(mock_add_documents_to_index)
        add_docs_swap = self.swap(
            search_services,
            'add_documents_to_index',
            add_docs_counter)

        for i in xrange(5):
            self.save_new_valid_exploration(
                all_exp_ids[i],
                self.owner_id,
                title=all_exp_titles[i],
                category=all_exp_categories[i])

        # We're only publishing the first 4 explorations, so we're not
        # expecting the last exploration to be indexed.
        for i in xrange(4):
            rights_manager.publish_exploration(
                self.owner, expected_exp_ids[i])

        with add_docs_swap:
            exp_services.index_explorations_given_ids(all_exp_ids)

        self.assertEqual(add_docs_counter.times_called, 1)

    def test_get_number_of_ratings(self):
        self.save_new_valid_exploration(self.EXP_ID, self.owner_id)
        exp = exp_fetchers.get_exploration_summary_by_id(self.EXP_ID)

        self.assertEqual(exp_services.get_number_of_ratings(exp.ratings), 0)

        rating_services.assign_rating_to_exploration(
            self.owner_id, self.EXP_ID, 5)
        self.assertEqual(
            exp_services.get_number_of_ratings(exp.ratings), 1)

        rating_services.assign_rating_to_exploration(
            self.USER_ID_1, self.EXP_ID, 3)
        self.process_and_flush_pending_tasks()
        exp = exp_fetchers.get_exploration_summary_by_id(self.EXP_ID)
        self.assertEqual(
            exp_services.get_number_of_ratings(exp.ratings), 2)

        rating_services.assign_rating_to_exploration(
            self.USER_ID_2, self.EXP_ID, 5)
        self.process_and_flush_pending_tasks()
        exp = exp_fetchers.get_exploration_summary_by_id(self.EXP_ID)
        self.assertEqual(
            exp_services.get_number_of_ratings(exp.ratings), 3)

    def test_get_average_rating(self):
        self.save_new_valid_exploration(self.EXP_ID, self.owner_id)
        exp = exp_fetchers.get_exploration_summary_by_id(self.EXP_ID)

        self.assertEqual(
            exp_services.get_average_rating(exp.ratings), 0)

        rating_services.assign_rating_to_exploration(
            self.owner_id, self.EXP_ID, 5)
        self.assertEqual(
            exp_services.get_average_rating(exp.ratings), 5)

        rating_services.assign_rating_to_exploration(
            self.USER_ID_1, self.EXP_ID, 2)

        exp = exp_fetchers.get_exploration_summary_by_id(self.EXP_ID)
        self.assertEqual(
            exp_services.get_average_rating(exp.ratings), 3.5)

    def test_get_lower_bound_wilson_rating_from_exp_summary(self):
        self.save_new_valid_exploration(self.EXP_ID, self.owner_id)
        exp = exp_fetchers.get_exploration_summary_by_id(self.EXP_ID)

        self.assertEqual(
            exp_services.get_scaled_average_rating(exp.ratings), 0)

        rating_services.assign_rating_to_exploration(
            self.owner_id, self.EXP_ID, 5)
        self.assertAlmostEqual(
            exp_services.get_scaled_average_rating(exp.ratings),
            1.8261731658956, places=4)

        rating_services.assign_rating_to_exploration(
            self.USER_ID_1, self.EXP_ID, 4)

        exp = exp_fetchers.get_exploration_summary_by_id(self.EXP_ID)
        self.assertAlmostEqual(
            exp_services.get_scaled_average_rating(exp.ratings),
            2.056191454757, places=4)


class ExplorationSummaryTests(ExplorationServicesUnitTests):
    """Test exploration summaries."""
    ALBERT_EMAIL = 'albert@example.com'
    BOB_EMAIL = 'bob@example.com'
    ALBERT_NAME = 'albert'
    BOB_NAME = 'bob'

    EXP_ID_1 = 'eid1'
    EXP_ID_2 = 'eid2'

    def test_is_exp_summary_editable(self):
        self.save_new_default_exploration(self.EXP_ID, self.owner_id)

        # Check that only the owner may edit.
        exp_summary = exp_fetchers.get_exploration_summary_by_id(self.EXP_ID)
        self.assertTrue(exp_services.is_exp_summary_editable(
            exp_summary, user_id=self.owner_id))
        self.assertFalse(exp_services.is_exp_summary_editable(
            exp_summary, user_id=self.editor_id))
        self.assertFalse(exp_services.is_exp_summary_editable(
            exp_summary, user_id=self.viewer_id))

        # Owner makes viewer a viewer and editor an editor.
        rights_manager.assign_role_for_exploration(
            self.owner, self.EXP_ID, self.viewer_id,
            rights_manager.ROLE_VIEWER)
        rights_manager.assign_role_for_exploration(
            self.owner, self.EXP_ID, self.editor_id,
            rights_manager.ROLE_EDITOR)

        # Check that owner and editor may edit, but not viewer.
        exp_summary = exp_fetchers.get_exploration_summary_by_id(self.EXP_ID)
        self.assertTrue(exp_services.is_exp_summary_editable(
            exp_summary, user_id=self.owner_id))
        self.assertTrue(exp_services.is_exp_summary_editable(
            exp_summary, user_id=self.editor_id))
        self.assertFalse(exp_services.is_exp_summary_editable(
            exp_summary, user_id=self.viewer_id))

    def test_contributors_not_updated_on_revert(self):
        """Test that a user who only makes a revert on an exploration
        is not counted in the list of that exploration's contributors.
        """
        albert_id = self.get_user_id_from_email(self.ALBERT_EMAIL)
        bob_id = self.get_user_id_from_email(self.BOB_EMAIL)
        self.signup(self.ALBERT_EMAIL, self.ALBERT_NAME)
        self.signup(self.BOB_EMAIL, self.BOB_NAME)

        # Have Albert create a new exploration.
        self.save_new_valid_exploration(self.EXP_ID_1, albert_id)
        # Have Albert update that exploration.
        exp_services.update_exploration(
            albert_id, self.EXP_ID_1, [exp_domain.ExplorationChange({
                'cmd': exp_domain.CMD_EDIT_EXPLORATION_PROPERTY,
                'property_name': 'title',
                'new_value': 'Exploration 1 title'
            })], 'Changed title.')
        # Have Bob revert Albert's update.
        exp_services.revert_exploration(bob_id, self.EXP_ID_1, 2, 1)

        # Verify that only Albert (and not Bob, who has not made any non-
        # revert changes) appears in the contributors list for this
        # exploration.
        exploration_summary = exp_fetchers.get_exploration_summary_by_id(
            self.EXP_ID_1)
        self.assertEqual([albert_id], exploration_summary.contributor_ids)

    def _check_contributors_summary(self, exp_id, expected):
        """Check if contributors summary of the given exp is same as expected.

        Args:
            exp_id: str. The id of the exploration.
            expected: dict(unicode, int). Expected summary.

        Raises:
            AssertionError: Contributors summary of the given exp is not same
                as expected.
        """
        contributors_summary = exp_fetchers.get_exploration_summary_by_id(
            exp_id).contributors_summary
        self.assertEqual(expected, contributors_summary)

    def test_contributors_summary(self):
        albert_id = self.get_user_id_from_email(self.ALBERT_EMAIL)
        bob_id = self.get_user_id_from_email(self.BOB_EMAIL)
        self.signup(self.ALBERT_EMAIL, self.ALBERT_NAME)
        self.signup(self.BOB_EMAIL, self.BOB_NAME)

        # Have Albert create a new exploration. Version 1.
        self.save_new_valid_exploration(self.EXP_ID_1, albert_id)
        self._check_contributors_summary(self.EXP_ID_1, {albert_id: 1})

        # Have Bob update that exploration. Version 2.
        exp_services.update_exploration(
            bob_id, self.EXP_ID_1, [exp_domain.ExplorationChange({
                'cmd': exp_domain.CMD_EDIT_EXPLORATION_PROPERTY,
                'property_name': 'title',
                'new_value': 'Exploration 1 title'
            })], 'Changed title.')
        self._check_contributors_summary(
            self.EXP_ID_1, {albert_id: 1, bob_id: 1})
        # Have Bob update that exploration. Version 3.
        exp_services.update_exploration(
            bob_id, self.EXP_ID_1, [exp_domain.ExplorationChange({
                'cmd': exp_domain.CMD_EDIT_EXPLORATION_PROPERTY,
                'property_name': 'title',
                'new_value': 'Exploration 1 title'
            })], 'Changed title.')
        self._check_contributors_summary(
            self.EXP_ID_1, {albert_id: 1, bob_id: 2})

        # Have Albert update that exploration. Version 4.
        exp_services.update_exploration(
            albert_id, self.EXP_ID_1, [exp_domain.ExplorationChange({
                'cmd': exp_domain.CMD_EDIT_EXPLORATION_PROPERTY,
                'property_name': 'title',
                'new_value': 'Exploration 1 title'
            })], 'Changed title.')
        self._check_contributors_summary(
            self.EXP_ID_1, {albert_id: 2, bob_id: 2})

        # Have Albert revert to version 3. Version 5.
        exp_services.revert_exploration(albert_id, self.EXP_ID_1, 4, 3)
        self._check_contributors_summary(
            self.EXP_ID_1, {albert_id: 1, bob_id: 2})


class ExplorationSummaryGetTests(ExplorationServicesUnitTests):
    """Test exploration summaries get_* functions."""
    ALBERT_EMAIL = 'albert@example.com'
    BOB_EMAIL = 'bob@example.com'
    ALBERT_NAME = 'albert'
    BOB_NAME = 'bob'

    EXP_ID_1 = 'eid1'
    EXP_ID_2 = 'eid2'
    EXP_ID_3 = 'eid3'

    EXPECTED_VERSION_1 = 4
    EXPECTED_VERSION_2 = 2

    def setUp(self):
        """Populate the database of explorations and their summaries.

        The sequence of events is:
        - (1) Albert creates EXP_ID_1.
        - (2) Bob edits the title of EXP_ID_1.
        - (3) Albert creates EXP_ID_2.
        - (4) Albert edits the title of EXP_ID_1.
        - (5) Albert edits the title of EXP_ID_2.
        - (6) Bob reverts Albert's last edit to EXP_ID_1.
        - Bob tries to publish EXP_ID_2, and is denied access.
        - (7) Albert publishes EXP_ID_2.
        - (8) Albert creates EXP_ID_3.
        - (9) Albert publishes EXP_ID_3.
        - (10) Albert deletes EXP_ID_3.
        """
        super(ExplorationSummaryGetTests, self).setUp()

        self.albert_id = self.get_user_id_from_email(self.ALBERT_EMAIL)
        self.bob_id = self.get_user_id_from_email(self.BOB_EMAIL)
        self.signup(self.ALBERT_EMAIL, self.ALBERT_NAME)
        self.signup(self.BOB_EMAIL, self.BOB_NAME)
        self.albert = user_services.UserActionsInfo(self.albert_id)
        self.bob = user_services.UserActionsInfo(self.bob_id)

        self.save_new_valid_exploration(self.EXP_ID_1, self.albert_id)

        exp_services.update_exploration(
            self.bob_id, self.EXP_ID_1, [exp_domain.ExplorationChange({
                'cmd': exp_domain.CMD_EDIT_EXPLORATION_PROPERTY,
                'property_name': 'title',
                'new_value': 'Exploration 1 title'
            })], 'Changed title.')

        self.save_new_valid_exploration(self.EXP_ID_2, self.albert_id)

        exp_services.update_exploration(
            self.albert_id, self.EXP_ID_1, [exp_domain.ExplorationChange({
                'cmd': exp_domain.CMD_EDIT_EXPLORATION_PROPERTY,
                'property_name': 'title',
                'new_value': 'Exploration 1 Albert title'
            })], 'Changed title to Albert1 title.')

        exp_services.update_exploration(
            self.albert_id, self.EXP_ID_2, [exp_domain.ExplorationChange({
                'cmd': exp_domain.CMD_EDIT_EXPLORATION_PROPERTY,
                'property_name': 'title',
                'new_value': 'Exploration 2 Albert title'
            })], 'Changed title to Albert2 title.')

        exp_services.revert_exploration(self.bob_id, self.EXP_ID_1, 3, 2)

        with self.assertRaisesRegexp(
            Exception, 'This exploration cannot be published'
            ):
            rights_manager.publish_exploration(self.bob, self.EXP_ID_2)

        rights_manager.publish_exploration(self.albert, self.EXP_ID_2)

        self.save_new_valid_exploration(self.EXP_ID_3, self.albert_id)
        rights_manager.publish_exploration(self.albert, self.EXP_ID_3)
        exp_services.delete_exploration(self.albert_id, self.EXP_ID_3)

    def test_get_non_private_exploration_summaries(self):

        actual_summaries = exp_services.get_non_private_exploration_summaries()

        expected_summaries = {
            self.EXP_ID_2: exp_domain.ExplorationSummary(
                self.EXP_ID_2, 'Exploration 2 Albert title',
                'A category', 'An objective', 'en', [],
                feconf.get_empty_ratings(), feconf.EMPTY_SCALED_AVERAGE_RATING,
                rights_manager.ACTIVITY_STATUS_PUBLIC,
                False, [self.albert_id], [], [], [], [self.albert_id],
                {self.albert_id: 1},
                self.EXPECTED_VERSION_2,
                actual_summaries[self.EXP_ID_2].exploration_model_created_on,
                actual_summaries[self.EXP_ID_2].exploration_model_last_updated,
                actual_summaries[self.EXP_ID_2].first_published_msec
                )}

        # Check actual summaries equal expected summaries.
        self.assertEqual(actual_summaries.keys(),
                         expected_summaries.keys())
        simple_props = ['id', 'title', 'category', 'objective',
                        'language_code', 'tags', 'ratings',
                        'scaled_average_rating', 'status',
                        'community_owned', 'owner_ids',
                        'editor_ids', 'voice_artist_ids', 'viewer_ids',
                        'contributor_ids', 'version',
                        'exploration_model_created_on',
                        'exploration_model_last_updated']
        for exp_id in actual_summaries:
            for prop in simple_props:
                self.assertEqual(getattr(actual_summaries[exp_id], prop),
                                 getattr(expected_summaries[exp_id], prop))

    def test_get_all_exploration_summaries(self):
        actual_summaries = exp_services.get_all_exploration_summaries()

        expected_summaries = {
            self.EXP_ID_1: exp_domain.ExplorationSummary(
                self.EXP_ID_1, 'Exploration 1 title',
                'A category', 'An objective', 'en', [],
                feconf.get_empty_ratings(), feconf.EMPTY_SCALED_AVERAGE_RATING,
                rights_manager.ACTIVITY_STATUS_PRIVATE, False,
                [self.albert_id], [], [], [], [self.albert_id, self.bob_id],
                {self.albert_id: 1, self.bob_id: 1}, self.EXPECTED_VERSION_1,
                actual_summaries[self.EXP_ID_1].exploration_model_created_on,
                actual_summaries[self.EXP_ID_1].exploration_model_last_updated,
                actual_summaries[self.EXP_ID_1].first_published_msec
            ),
            self.EXP_ID_2: exp_domain.ExplorationSummary(
                self.EXP_ID_2, 'Exploration 2 Albert title',
                'A category', 'An objective', 'en', [],
                feconf.get_empty_ratings(), feconf.EMPTY_SCALED_AVERAGE_RATING,
                rights_manager.ACTIVITY_STATUS_PUBLIC,
                False, [self.albert_id], [], [], [], [self.albert_id],
                {self.albert_id: 1}, self.EXPECTED_VERSION_2,
                actual_summaries[self.EXP_ID_2].exploration_model_created_on,
                actual_summaries[self.EXP_ID_2].exploration_model_last_updated,
                actual_summaries[self.EXP_ID_2].first_published_msec
            )
        }

        # Check actual summaries equal expected summaries.
        self.assertEqual(actual_summaries.keys(),
                         expected_summaries.keys())
        simple_props = ['id', 'title', 'category', 'objective',
                        'language_code', 'tags', 'ratings', 'status',
                        'community_owned', 'owner_ids',
                        'editor_ids', 'voice_artist_ids', 'viewer_ids',
                        'contributor_ids', 'version',
                        'exploration_model_created_on',
                        'exploration_model_last_updated']
        for exp_id in actual_summaries:
            for prop in simple_props:
                self.assertEqual(getattr(actual_summaries[exp_id], prop),
                                 getattr(expected_summaries[exp_id], prop))


class EditorAutoSavingUnitTests(test_utils.GenericTestBase):
    """Test editor auto saving functions in exp_services."""
    EXP_ID1 = 'exp_id1'
    EXP_ID2 = 'exp_id2'
    EXP_ID3 = 'exp_id3'
    USERNAME = 'user123'
    USER_ID = 'user_id'
    COMMIT_MESSAGE = 'commit message'
    DATETIME = datetime.datetime.strptime('2016-02-16', '%Y-%m-%d')
    OLDER_DATETIME = datetime.datetime.strptime('2016-01-16', '%Y-%m-%d')
    NEWER_DATETIME = datetime.datetime.strptime('2016-03-16', '%Y-%m-%d')
    NEW_CHANGELIST = [exp_domain.ExplorationChange({
        'cmd': exp_domain.CMD_EDIT_EXPLORATION_PROPERTY,
        'property_name': 'title',
        'new_value': 'New title'})]
    NEW_CHANGELIST_DICT = [NEW_CHANGELIST[0].to_dict()]

    def setUp(self):
        super(EditorAutoSavingUnitTests, self).setUp()
        # Create explorations.
        exploration = self.save_new_valid_exploration(
            self.EXP_ID1, self.USER_ID)
        exploration.param_specs = {
            'myParam': param_domain.ParamSpec('UnicodeString')}
        exp_services._save_exploration(self.USER_ID, exploration, '', [])
        self.save_new_valid_exploration(self.EXP_ID2, self.USER_ID)
        self.save_new_valid_exploration(self.EXP_ID3, self.USER_ID)
        self.init_state_name = exploration.init_state_name
        self.param_changes = [{
            'customization_args': {
                'list_of_values': ['1', '2'], 'parse_with_jinja': False
            },
            'name': 'myParam',
            'generator_id': 'RandomSelector'
        }]
        self.draft_change_list = _get_change_list(
            self.init_state_name, 'param_changes', self.param_changes)
        self.draft_change_list_dict = [
            change.to_dict() for change in self.draft_change_list]
        # Explorations with draft set.
        user_models.ExplorationUserDataModel(
            id='%s.%s' % (self.USER_ID, self.EXP_ID1), user_id=self.USER_ID,
            exploration_id=self.EXP_ID1,
            draft_change_list=self.draft_change_list_dict,
            draft_change_list_last_updated=self.DATETIME,
            draft_change_list_exp_version=2,
            draft_change_list_id=2).put()
        user_models.ExplorationUserDataModel(
            id='%s.%s' % (self.USER_ID, self.EXP_ID2), user_id=self.USER_ID,
            exploration_id=self.EXP_ID2,
            draft_change_list=self.draft_change_list_dict,
            draft_change_list_last_updated=self.DATETIME,
            draft_change_list_exp_version=4,
            draft_change_list_id=10).put()
        # Exploration with no draft.
        user_models.ExplorationUserDataModel(
            id='%s.%s' % (self.USER_ID, self.EXP_ID3), user_id=self.USER_ID,
            exploration_id=self.EXP_ID3).put()

    def test_draft_cleared_after_change_list_applied(self):
        exp_services.update_exploration(
            self.USER_ID, self.EXP_ID1, self.draft_change_list, '')
        exp_user_data = user_models.ExplorationUserDataModel.get_by_id(
            '%s.%s' % (self.USER_ID, self.EXP_ID1))
        self.assertIsNone(exp_user_data.draft_change_list)
        self.assertIsNone(exp_user_data.draft_change_list_last_updated)
        self.assertIsNone(exp_user_data.draft_change_list_exp_version)

    def test_draft_version_valid_returns_true(self):
        exp_user_data = user_models.ExplorationUserDataModel.get_by_id(
            '%s.%s' % (self.USER_ID, self.EXP_ID1))
        self.assertTrue(exp_services.is_version_of_draft_valid(
            self.EXP_ID1, exp_user_data.draft_change_list_exp_version))

    def test_draft_version_valid_returns_false(self):
        exp_user_data = user_models.ExplorationUserDataModel.get_by_id(
            '%s.%s' % (self.USER_ID, self.EXP_ID2))
        self.assertFalse(exp_services.is_version_of_draft_valid(
            self.EXP_ID2, exp_user_data.draft_change_list_exp_version))

    def test_draft_version_valid_when_no_draft_exists(self):
        exp_user_data = user_models.ExplorationUserDataModel.get_by_id(
            '%s.%s' % (self.USER_ID, self.EXP_ID3))
        self.assertFalse(exp_services.is_version_of_draft_valid(
            self.EXP_ID3, exp_user_data.draft_change_list_exp_version))

    def test_create_or_update_draft_when_older_draft_exists(self):
        exp_services.create_or_update_draft(
            self.EXP_ID1, self.USER_ID, self.NEW_CHANGELIST, 5,
            self.NEWER_DATETIME)
        exp_user_data = user_models.ExplorationUserDataModel.get(
            self.USER_ID, self.EXP_ID1)
        self.assertEqual(exp_user_data.exploration_id, self.EXP_ID1)
        self.assertEqual(
            exp_user_data.draft_change_list, self.NEW_CHANGELIST_DICT)
        self.assertEqual(
            exp_user_data.draft_change_list_last_updated, self.NEWER_DATETIME)
        self.assertEqual(exp_user_data.draft_change_list_exp_version, 5)
        self.assertEqual(exp_user_data.draft_change_list_id, 3)

    def test_create_or_update_draft_when_newer_draft_exists(self):
        exp_services.create_or_update_draft(
            self.EXP_ID1, self.USER_ID, self.NEW_CHANGELIST, 5,
            self.OLDER_DATETIME)
        exp_user_data = user_models.ExplorationUserDataModel.get(
            self.USER_ID, self.EXP_ID1)
        self.assertEqual(exp_user_data.exploration_id, self.EXP_ID1)
        self.assertEqual(
            exp_user_data.draft_change_list, self.draft_change_list_dict)
        self.assertEqual(
            exp_user_data.draft_change_list_last_updated, self.DATETIME)
        self.assertEqual(exp_user_data.draft_change_list_exp_version, 2)
        self.assertEqual(exp_user_data.draft_change_list_id, 2)

    def test_create_or_update_draft_when_draft_does_not_exist(self):
        exp_services.create_or_update_draft(
            self.EXP_ID3, self.USER_ID, self.NEW_CHANGELIST, 5,
            self.NEWER_DATETIME)
        exp_user_data = user_models.ExplorationUserDataModel.get(
            self.USER_ID, self.EXP_ID3)
        self.assertEqual(exp_user_data.exploration_id, self.EXP_ID3)
        self.assertEqual(
            exp_user_data.draft_change_list, self.NEW_CHANGELIST_DICT)
        self.assertEqual(
            exp_user_data.draft_change_list_last_updated, self.NEWER_DATETIME)
        self.assertEqual(exp_user_data.draft_change_list_exp_version, 5)
        self.assertEqual(exp_user_data.draft_change_list_id, 1)

    def test_get_exp_with_draft_applied_when_draft_exists(self):
        exploration = exp_fetchers.get_exploration_by_id(self.EXP_ID1)
        self.assertEqual(exploration.init_state.param_changes, [])
        updated_exp = exp_services.get_exp_with_draft_applied(
            self.EXP_ID1, self.USER_ID)
        self.assertIsNotNone(updated_exp)
        param_changes = updated_exp.init_state.param_changes[0]
        self.assertEqual(param_changes._name, 'myParam')
        self.assertEqual(param_changes._generator_id, 'RandomSelector')
        self.assertEqual(
            param_changes._customization_args,
            {'list_of_values': ['1', '2'], 'parse_with_jinja': False})

    def test_get_exp_with_draft_applied_when_draft_does_not_exist(self):
        exploration = exp_fetchers.get_exploration_by_id(self.EXP_ID3)
        self.assertEqual(exploration.init_state.param_changes, [])
        updated_exp = exp_services.get_exp_with_draft_applied(
            self.EXP_ID3, self.USER_ID)
        self.assertIsNone(updated_exp)

    def test_get_exp_with_draft_applied_when_draft_version_is_invalid(self):
        exploration = exp_fetchers.get_exploration_by_id(self.EXP_ID2)
        self.assertEqual(exploration.init_state.param_changes, [])
        updated_exp = exp_services.get_exp_with_draft_applied(
            self.EXP_ID2, self.USER_ID)
        self.assertIsNone(updated_exp)

    def test_draft_discarded(self):
        exp_services.discard_draft(self.EXP_ID1, self.USER_ID,)
        exp_user_data = user_models.ExplorationUserDataModel.get_by_id(
            '%s.%s' % (self.USER_ID, self.EXP_ID1))
        self.assertIsNone(exp_user_data.draft_change_list)
        self.assertIsNone(exp_user_data.draft_change_list_last_updated)
<<<<<<< HEAD
        self.assertIsNone(exp_user_data.draft_change_list_exp_version)


class ApplyDraftUnitTests(test_utils.GenericTestBase):
    """Test apply draft functions in exp_services."""

    EXP_ID1 = 'exp_id1'
    USERNAME = 'user123'
    USER_ID = 'user_id'
    COMMIT_MESSAGE = 'commit message'
    DATETIME = datetime.datetime.strptime('2016-02-16', '%Y-%m-%d')

    def setUp(self):
        super(ApplyDraftUnitTests, self).setUp()
        # Create explorations.
        exploration = self.save_new_valid_exploration(
            self.EXP_ID1, self.USER_ID)
        exploration.param_specs = {
            'myParam': param_domain.ParamSpec('UnicodeString')}
        self.init_state_name = exploration.init_state_name
        self.param_changes = [{
            'customization_args': {
                'list_of_values': ['1', '2'], 'parse_with_jinja': False
            },
            'name': 'myParam',
            'generator_id': 'RandomSelector'
        }]

        self.draft_change_list = _get_change_list(
            self.init_state_name, 'param_changes', self.param_changes)
        self.draft_change_list_dict = [
            change.to_dict() for change in self.draft_change_list]
        # Explorations with draft set.
        user_models.ExplorationUserDataModel(
            id='%s.%s' % (self.USER_ID, self.EXP_ID1), user_id=self.USER_ID,
            exploration_id=self.EXP_ID1,
            draft_change_list=self.draft_change_list_dict,
            draft_change_list_last_updated=self.DATETIME,
            draft_change_list_exp_version=1,
            draft_change_list_id=2).put()

        migration_change_list = [exp_domain.ExplorationChange({
            'cmd': exp_domain.CMD_MIGRATE_STATES_SCHEMA_TO_LATEST_VERSION,
            'from_version': '0',
            'to_version': '1'
        })]
        exp_services._save_exploration(
            self.USER_ID, exploration, 'Migrate state schema.',
            migration_change_list)

    def test_get_exp_with_draft_applied_after_draft_upgrade(self):
        exploration = exp_services.get_exploration_by_id(self.EXP_ID1)
        self.assertEqual(exploration.init_state.param_changes, [])
        draft_upgrade_services.DraftUpgradeUtil._convert_states_v0_dict_to_v1_dict = (  # pylint: disable=line-too-long
            classmethod(lambda cls, changelist: changelist))
        updated_exp = exp_services.get_exp_with_draft_applied(
            self.EXP_ID1, self.USER_ID)
        self.assertIsNotNone(updated_exp)
        param_changes = updated_exp.init_state.param_changes[0]
        self.assertEqual(param_changes._name, 'myParam')
        self.assertEqual(param_changes._generator_id, 'RandomSelector')
        self.assertEqual(
            param_changes._customization_args,
            {'list_of_values': ['1', '2'], 'parse_with_jinja': False})


class GetExplorationAndExplorationRightsTests(ExplorationServicesUnitTests):

    def test_get_exploration_and_exploration_rights_object(self):
        exploration_id = self.EXP_ID
        self.save_new_valid_exploration(
            exploration_id, self.owner_id, objective='The objective')

        (exp, exp_rights) = (
            exp_services.get_exploration_and_exploration_rights_by_id(
                exploration_id))
        self.assertEqual(exp.id, exploration_id)
        self.assertEqual(exp_rights.id, exploration_id)

        (exp, exp_rights) = (
            exp_services.get_exploration_and_exploration_rights_by_id(
                'fake_id'))
        self.assertIsNone(exp)
        self.assertIsNone(exp_rights)
=======
        self.assertIsNone(exp_user_data.draft_change_list_exp_version)
>>>>>>> 243e374b
<|MERGE_RESOLUTION|>--- conflicted
+++ resolved
@@ -3281,7 +3281,6 @@
             '%s.%s' % (self.USER_ID, self.EXP_ID1))
         self.assertIsNone(exp_user_data.draft_change_list)
         self.assertIsNone(exp_user_data.draft_change_list_last_updated)
-<<<<<<< HEAD
         self.assertIsNone(exp_user_data.draft_change_list_exp_version)
 
 
@@ -3365,7 +3364,4 @@
             exp_services.get_exploration_and_exploration_rights_by_id(
                 'fake_id'))
         self.assertIsNone(exp)
-        self.assertIsNone(exp_rights)
-=======
-        self.assertIsNone(exp_user_data.draft_change_list_exp_version)
->>>>>>> 243e374b
+        self.assertIsNone(exp_rights)