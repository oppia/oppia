# coding: utf-8
#
# Copyright 2014 The Oppia Authors. All Rights Reserved.
#
# Licensed under the Apache License, Version 2.0 (the "License");
# you may not use this file except in compliance with the License.
# You may obtain a copy of the License at
#
#      http://www.apache.org/licenses/LICENSE-2.0
#
# Unless required by applicable law or agreed to in writing, software
# distributed under the License is distributed on an "AS-IS" BASIS,
# WITHOUT WARRANTIES OR CONDITIONS OF ANY KIND, either express or implied.
# See the License for the specific language governing permissions and
# limitations under the License.

"""Unit tests for core.domain.exp_services."""

import StringIO
import datetime
import logging
import os
import re
import zipfile

from constants import constants
from core.domain import classifier_services
from core.domain import draft_upgrade_services
from core.domain import exp_domain
from core.domain import exp_fetchers
from core.domain import exp_services
from core.domain import fs_domain
from core.domain import param_domain
from core.domain import rating_services
from core.domain import rights_manager
from core.domain import search_services
from core.domain import subscription_services
from core.domain import user_services
from core.platform import models
from core.tests import test_utils
import feconf
import utils

(exp_models, user_models) = models.Registry.import_models([
    models.NAMES.exploration, models.NAMES.user])
gae_image_services = models.Registry.import_gae_image_services()
search_services = models.Registry.import_search_services()
transaction_services = models.Registry.import_transaction_services()

# TODO(msl): test ExpSummaryModel changes if explorations are updated,
# reverted, deleted, created, rights changed.


def _count_at_least_editable_exploration_summaries(user_id):
    """Counts exp summaries that are at least editable by the given user.

    Args:
        user_id: unicode. The id of the given user.

    Returns:
        int. The number of exploration summaries that are at least editable
            by the given user.
    """
    return len(exp_fetchers.get_exploration_summaries_from_models(  # pylint: disable=protected-access
        exp_models.ExpSummaryModel.get_at_least_editable(
            user_id=user_id)))


class ExplorationServicesUnitTests(test_utils.GenericTestBase):
    """Test the exploration services module."""
    EXP_ID = 'An_exploration_id'

    def setUp(self):
        """Before each individual test, create a dummy exploration."""
        super(ExplorationServicesUnitTests, self).setUp()

        self.owner_id = self.get_user_id_from_email(self.OWNER_EMAIL)
        self.editor_id = self.get_user_id_from_email(self.EDITOR_EMAIL)
        self.voice_artist_id = self.get_user_id_from_email(
            self.VOICE_ARTIST_EMAIL)
        self.viewer_id = self.get_user_id_from_email(self.VIEWER_EMAIL)

        user_services.create_new_user(self.owner_id, self.OWNER_EMAIL)
        user_services.create_new_user(self.editor_id, self.EDITOR_EMAIL)
        user_services.create_new_user(
            self.voice_artist_id, self.VOICE_ARTIST_EMAIL)
        user_services.create_new_user(self.viewer_id, self.VIEWER_EMAIL)

        self.signup(self.OWNER_EMAIL, self.OWNER_USERNAME)
        self.signup(self.EDITOR_EMAIL, self.EDITOR_USERNAME)
        self.signup(self.VOICE_ARTIST_EMAIL, self.VOICE_ARTIST_USERNAME)
        self.signup(self.VIEWER_EMAIL, self.VIEWER_USERNAME)
        self.signup(self.ADMIN_EMAIL, self.ADMIN_USERNAME)

        self.owner = user_services.UserActionsInfo(self.owner_id)

        self.set_admins([self.ADMIN_USERNAME])
        self.user_id_admin = self.get_user_id_from_email(self.ADMIN_EMAIL)
        self.admin = user_services.UserActionsInfo(self.user_id_admin)


class ExplorationRevertClassifierTests(ExplorationServicesUnitTests):
    """Test that classifier models are correctly mapped when an exploration
    is reverted.
    """

    def test_reverting_an_exploration_maintains_classifier_models(self):
        """Test that when exploration is reverted to previous version
        it maintains appropriate classifier models mapping.
        """
        with self.swap(feconf, 'ENABLE_ML_CLASSIFIERS', True):
            self.save_new_valid_exploration(
                self.EXP_ID, self.owner_id, title='Bridges in England',
                category='Architecture', language_code='en')

        interaction_answer_groups = [{
            'rule_specs': [{
                'rule_type': 'Equals',
                'inputs': {'x': 'abc'},
            }],
            'outcome': {
                'dest': feconf.DEFAULT_INIT_STATE_NAME,
                'feedback': {
                    'content_id': 'feedback_1',
                    'html': '<p>Try again</p>'
                },
                'labelled_as_correct': False,
                'param_changes': [],
                'refresher_exploration_id': None,
                'missing_prerequisite_skill_id': None
            },
            'training_data': ['answer1', 'answer2', 'answer3'],
            'tagged_misconception_id': None
        }]

        change_list = [exp_domain.ExplorationChange({
            'cmd': exp_domain.CMD_EDIT_STATE_PROPERTY,
            'state_name': feconf.DEFAULT_INIT_STATE_NAME,
            'property_name': (
                exp_domain.STATE_PROPERTY_INTERACTION_ANSWER_GROUPS),
            'new_value': interaction_answer_groups
        })]

        with self.swap(feconf, 'ENABLE_ML_CLASSIFIERS', True):
            with self.swap(feconf, 'MIN_TOTAL_TRAINING_EXAMPLES', 2):
                with self.swap(feconf, 'MIN_ASSIGNED_LABELS', 1):
                    exp_services.update_exploration(
                        self.owner_id, self.EXP_ID, change_list, '')

        exp = exp_fetchers.get_exploration_by_id(self.EXP_ID)
        job = classifier_services.get_classifier_training_jobs(
            self.EXP_ID, exp.version, [feconf.DEFAULT_INIT_STATE_NAME])[0]
        self.assertIsNotNone(job)

        change_list = [exp_domain.ExplorationChange({
            'cmd': exp_domain.CMD_EDIT_EXPLORATION_PROPERTY,
            'property_name': 'title',
            'new_value': 'A new title'
        })]

        with self.swap(feconf, 'ENABLE_ML_CLASSIFIERS', True):
            with self.swap(feconf, 'MIN_TOTAL_TRAINING_EXAMPLES', 2):
                with self.swap(feconf, 'MIN_ASSIGNED_LABELS', 1):
                    exp_services.update_exploration(
                        self.owner_id, self.EXP_ID, change_list, '')

                    exp = exp_fetchers.get_exploration_by_id(self.EXP_ID)
                    # Revert exploration to previous version.
                    exp_services.revert_exploration(
                        self.owner_id, self.EXP_ID, exp.version,
                        exp.version - 1)

        exp = exp_fetchers.get_exploration_by_id(self.EXP_ID)
        new_job = classifier_services.get_classifier_training_jobs(
            self.EXP_ID, exp.version, [feconf.DEFAULT_INIT_STATE_NAME])[0]
        self.assertIsNotNone(new_job)
        self.assertEqual(job.job_id, new_job.job_id)


class ExplorationQueriesUnitTests(ExplorationServicesUnitTests):
    """Tests query methods."""

    def test_get_exploration_titles_and_categories(self):
        self.assertEqual(
            exp_services.get_exploration_titles_and_categories([]), {})

        self.save_new_default_exploration('A', self.owner_id, title='TitleA')
        self.assertEqual(
            exp_services.get_exploration_titles_and_categories(['A']), {
                'A': {
                    'category': 'A category',
                    'title': 'TitleA'
                }
            })

        self.save_new_default_exploration('B', self.owner_id, title='TitleB')
        self.assertEqual(
            exp_services.get_exploration_titles_and_categories(['A']), {
                'A': {
                    'category': 'A category',
                    'title': 'TitleA'
                }
            })
        self.assertEqual(
            exp_services.get_exploration_titles_and_categories(['A', 'B']), {
                'A': {
                    'category': 'A category',
                    'title': 'TitleA',
                },
                'B': {
                    'category': 'A category',
                    'title': 'TitleB',
                },
            })
        self.assertEqual(
            exp_services.get_exploration_titles_and_categories(['A', 'C']), {
                'A': {
                    'category': 'A category',
                    'title': 'TitleA'
                }
            })


class ExplorationSummaryQueriesUnitTests(ExplorationServicesUnitTests):
    """Tests exploration query methods which operate on ExplorationSummary
    objects.
    """
    EXP_ID_0 = '0_en_arch_bridges_in_england'
    EXP_ID_1 = '1_fi_arch_sillat_suomi'
    EXP_ID_2 = '2_en_welcome_introduce_oppia'
    EXP_ID_3 = '3_en_welcome_introduce_oppia_interactions'
    EXP_ID_4 = '4_en_welcome'
    EXP_ID_5 = '5_fi_welcome_vempain'
    EXP_ID_6 = '6_en_languages_learning_basic_verbs_in_spanish'
    EXP_ID_7 = '7_en_languages_private_exploration_in_spanish'

    def setUp(self):
        super(ExplorationSummaryQueriesUnitTests, self).setUp()

        # Setup the explorations to fit into 2 different categoriers and 2
        # different language groups. Also, ensure 2 of them have similar
        # titles.
        self.save_new_valid_exploration(
            self.EXP_ID_0, self.owner_id, title='Bridges in England',
            category='Architecture', language_code='en')
        self.save_new_valid_exploration(
            self.EXP_ID_1, self.owner_id, title='Sillat Suomi',
            category='Architecture', language_code='fi')
        self.save_new_valid_exploration(
            self.EXP_ID_2, self.owner_id, title='Introduce Oppia',
            category='Welcome', language_code='en')
        self.save_new_valid_exploration(
            self.EXP_ID_3, self.owner_id,
            title='Introduce Interactions in Oppia',
            category='Welcome', language_code='en')
        self.save_new_valid_exploration(
            self.EXP_ID_4, self.owner_id, title='Welcome',
            category='Welcome', language_code='en')
        self.save_new_valid_exploration(
            self.EXP_ID_5, self.owner_id, title='Tervetuloa Oppia',
            category='Welcome', language_code='fi')
        self.save_new_valid_exploration(
            self.EXP_ID_6, self.owner_id,
            title='Learning basic verbs in Spanish',
            category='Languages', language_code='en')
        self.save_new_valid_exploration(
            self.EXP_ID_7, self.owner_id,
            title='Private exploration in Spanish',
            category='Languages', language_code='en')

        # Publish explorations 0-6. Private explorations should not show up in
        # a search query, even if they're indexed.
        rights_manager.publish_exploration(self.owner, self.EXP_ID_0)
        rights_manager.publish_exploration(self.owner, self.EXP_ID_1)
        rights_manager.publish_exploration(self.owner, self.EXP_ID_2)
        rights_manager.publish_exploration(self.owner, self.EXP_ID_3)
        rights_manager.publish_exploration(self.owner, self.EXP_ID_4)
        rights_manager.publish_exploration(self.owner, self.EXP_ID_5)
        rights_manager.publish_exploration(self.owner, self.EXP_ID_6)

        # Add the explorations to the search index.
        exp_services.index_explorations_given_ids([
            self.EXP_ID_0, self.EXP_ID_1, self.EXP_ID_2, self.EXP_ID_3,
            self.EXP_ID_4, self.EXP_ID_5, self.EXP_ID_6])

    def _create_search_query(self, terms, categories, languages):
        """Creates search query from list of arguments.

        Args:
            terms: list(str). A list of terms to be added in the query.
            categories: list(str). A list of categories to be added in the
                query.
            languages: list(str). A list of languages to be added in the query.

        Returns:
            str. A search query string.
        """
        query = ' '.join(terms)
        if categories:
            query += ' category=(' + ' OR '.join([
                '"%s"' % category for category in categories]) + ')'
        if languages:
            query += ' language_code=(' + ' OR '.join([
                '"%s"' % language for language in languages]) + ')'
        return query

    def test_get_exploration_summaries_with_no_query(self):
        # An empty query should return all explorations.
        (exp_ids, search_cursor) = (
            exp_services.get_exploration_ids_matching_query(''))
        self.assertEqual(sorted(exp_ids), [
            self.EXP_ID_0, self.EXP_ID_1, self.EXP_ID_2, self.EXP_ID_3,
            self.EXP_ID_4, self.EXP_ID_5, self.EXP_ID_6
        ])
        self.assertIsNone(search_cursor)

    def test_get_exploration_summaries_with_deleted_explorations(self):
        # Ensure a deleted exploration does not show up in search results.
        exp_services.delete_exploration(self.owner_id, self.EXP_ID_0)
        exp_services.delete_exploration(self.owner_id, self.EXP_ID_1)
        exp_services.delete_exploration(self.owner_id, self.EXP_ID_3)
        exp_services.delete_exploration(self.owner_id, self.EXP_ID_5)
        exp_services.delete_exploration(self.owner_id, self.EXP_ID_6)

        exp_ids = (
            exp_services.get_exploration_ids_matching_query(''))[0]
        self.assertEqual(sorted(exp_ids), [self.EXP_ID_2, self.EXP_ID_4])

        exp_services.delete_exploration(self.owner_id, self.EXP_ID_2)
        exp_services.delete_exploration(self.owner_id, self.EXP_ID_4)

        # If no explorations are loaded, a blank query should not get any
        # explorations.
        self.assertEqual(
            exp_services.get_exploration_ids_matching_query(''),
            ([], None))

    def test_get_subscribed_users_activity_ids_with_deleted_explorations(self):
        # Ensure a deleted exploration does not show up in subscribed users
        # activity ids.
        subscription_services.subscribe_to_exploration(
            self.owner_id, self.EXP_ID_0)
        self.assertIn(
            self.EXP_ID_0,
            subscription_services.get_exploration_ids_subscribed_to(
                self.owner_id))
        exp_services.delete_exploration(self.owner_id, self.EXP_ID_0)
        self.process_and_flush_pending_tasks()
        self.assertNotIn(
            self.EXP_ID_0,
            subscription_services.get_exploration_ids_subscribed_to(
                self.owner_id))

    def test_search_exploration_summaries(self):
        # Search within the 'Architecture' category.
        exp_ids, _ = exp_services.get_exploration_ids_matching_query(
            self._create_search_query([], ['Architecture'], []))
        self.assertEqual(sorted(exp_ids), [self.EXP_ID_0, self.EXP_ID_1])

        # Search for explorations in Finnish.
        exp_ids, _ = exp_services.get_exploration_ids_matching_query(
            self._create_search_query([], [], ['fi']))
        self.assertEqual(sorted(exp_ids), [self.EXP_ID_1, self.EXP_ID_5])

        # Search for Finnish explorations in the 'Architecture' category.
        exp_ids, _ = exp_services.get_exploration_ids_matching_query(
            self._create_search_query([], ['Architecture'], ['fi']))
        self.assertEqual(sorted(exp_ids), [self.EXP_ID_1])

        # Search for explorations containing 'Oppia'.
        exp_ids, _ = exp_services.get_exploration_ids_matching_query(
            self._create_search_query(['Oppia'], [], []))
        self.assertEqual(
            sorted(exp_ids), [self.EXP_ID_2, self.EXP_ID_3, self.EXP_ID_5])

        # Search for explorations containing 'Oppia' and 'Introduce'.
        exp_ids, _ = exp_services.get_exploration_ids_matching_query(
            self._create_search_query(['Oppia', 'Introduce'], [], []))
        self.assertEqual(sorted(exp_ids), [self.EXP_ID_2, self.EXP_ID_3])

        # Search for explorations containing 'England' in English.
        exp_ids, _ = exp_services.get_exploration_ids_matching_query(
            self._create_search_query(['England'], [], ['en']))
        self.assertEqual(sorted(exp_ids), [self.EXP_ID_0])

        # Search for explorations containing 'in'.
        exp_ids, _ = exp_services.get_exploration_ids_matching_query(
            self._create_search_query(['in'], [], []))
        self.assertEqual(
            sorted(exp_ids), [self.EXP_ID_0, self.EXP_ID_3, self.EXP_ID_6])

        # Search for explorations containing 'in' in the 'Architecture' and
        # 'Welcome' categories.
        exp_ids, _ = exp_services.get_exploration_ids_matching_query(
            self._create_search_query(['in'], ['Architecture', 'Welcome'], []))
        self.assertEqual(sorted(exp_ids), [self.EXP_ID_0, self.EXP_ID_3])

    def test_exploration_summaries_pagination_in_filled_search_results(self):
        # Ensure the maximum number of explorations that can fit on the search
        # results page is maintained by the summaries function.
        with self.swap(feconf, 'SEARCH_RESULTS_PAGE_SIZE', 3):
            # Need to load 3 pages to find all of the explorations. Since the
            # returned order is arbitrary, we need to concatenate the results
            # to ensure all explorations are returned. We validate the correct
            # length is returned each time.
            found_exp_ids = []

            # Page 1: 3 initial explorations.
            (exp_ids, search_cursor) = (
                exp_services.get_exploration_ids_matching_query(
                    ''))
            self.assertEqual(len(exp_ids), 3)
            self.assertIsNotNone(search_cursor)
            found_exp_ids += exp_ids

            # Page 2: 3 more explorations.
            (exp_ids, search_cursor) = (
                exp_services.get_exploration_ids_matching_query(
                    '', cursor=search_cursor))
            self.assertEqual(len(exp_ids), 3)
            self.assertIsNotNone(search_cursor)
            found_exp_ids += exp_ids

            # Page 3: 1 final exploration.
            (exp_ids, search_cursor) = (
                exp_services.get_exploration_ids_matching_query(
                    '', cursor=search_cursor))
            self.assertEqual(len(exp_ids), 1)
            self.assertIsNone(search_cursor)
            found_exp_ids += exp_ids

            # Validate all explorations were seen.
            self.assertEqual(sorted(found_exp_ids), [
                self.EXP_ID_0, self.EXP_ID_1, self.EXP_ID_2, self.EXP_ID_3,
                self.EXP_ID_4, self.EXP_ID_5, self.EXP_ID_6])

    def test_get_exploration_ids_matching_query_with_stale_exploration_ids(
            self):
        observed_log_messages = []

        def _mock_logging_function(msg, *args):
            """Mocks logging.error()."""
            observed_log_messages.append(msg % args)

        logging_swap = self.swap(logging, 'error', _mock_logging_function)
        search_results_page_size_swap = self.swap(
            feconf, 'SEARCH_RESULTS_PAGE_SIZE', 6)
        max_iterations_swap = self.swap(exp_services, 'MAX_ITERATIONS', 1)

        def _mock_delete_documents_from_index(unused_doc_ids, unused_index):
            """Mocks delete_documents_from_index() so that the exploration is
            not deleted from the document on deleting the exploration. This is
            required to fetch stale exploration ids.
            """
            pass

        with self.swap(
            search_services, 'delete_documents_from_index',
            _mock_delete_documents_from_index):
            exp_services.delete_exploration(self.owner_id, self.EXP_ID_0)
            exp_services.delete_exploration(self.owner_id, self.EXP_ID_1)

        with logging_swap, search_results_page_size_swap, max_iterations_swap:
            (exp_ids, _) = (
                exp_services.get_exploration_ids_matching_query(''))

        self.assertEqual(
            observed_log_messages,
            [
                'Search index contains stale exploration ids: '
                '1_fi_arch_sillat_suomi, 0_en_arch_bridges_in_england',
                'Could not fulfill search request for query string ; at '
                'least 1 retries were needed.'
            ]
        )
        self.assertEqual(len(exp_ids), 4)


class ExplorationCreateAndDeleteUnitTests(ExplorationServicesUnitTests):
    """Test creation and deletion methods."""

    def test_soft_deletion_of_explorations(self):
        """Test that soft deletion of explorations works correctly."""
        # TODO(sll): Add tests for deletion of states and version snapshots.

        self.save_new_default_exploration(self.EXP_ID, self.owner_id)
        # The exploration shows up in queries.
        self.assertEqual(
            _count_at_least_editable_exploration_summaries(self.owner_id), 1)

        exp_services.delete_exploration(self.owner_id, self.EXP_ID)
        with self.assertRaises(Exception):
            exp_fetchers.get_exploration_by_id(self.EXP_ID)

        # The deleted exploration does not show up in any queries.
        self.assertEqual(
            _count_at_least_editable_exploration_summaries(self.owner_id), 0)

        # But the models still exist in the backend.
        self.assertIn(
            self.EXP_ID,
            [exp.id for exp in exp_models.ExplorationModel.get_all(
                include_deleted=True)]
        )

        # The exploration summary is deleted however.
        self.assertNotIn(
            self.EXP_ID,
            [exp.id for exp in exp_models.ExpSummaryModel.get_all(
                include_deleted=True)]
        )

    def test_hard_deletion_of_explorations(self):
        """Test that hard deletion of explorations works correctly."""
        self.save_new_default_exploration(self.EXP_ID, self.owner_id)
        # The exploration shows up in queries.
        self.assertEqual(
            _count_at_least_editable_exploration_summaries(self.owner_id), 1)

        exp_services.delete_exploration(
            self.owner_id, self.EXP_ID, force_deletion=True)
        with self.assertRaises(Exception):
            exp_fetchers.get_exploration_by_id(self.EXP_ID)

        # The deleted exploration does not show up in any queries.
        self.assertEqual(
            _count_at_least_editable_exploration_summaries(self.owner_id), 0)

        # The exploration model has been purged from the backend.
        self.assertNotIn(
            self.EXP_ID,
            [exp.id for exp in exp_models.ExplorationModel.get_all(
                include_deleted=True)]
        )

    def test_summaries_of_hard_deleted_explorations(self):
        """Test that summaries of hard deleted explorations are
        correctly deleted.
        """
        self.save_new_default_exploration(self.EXP_ID, self.owner_id)

        exp_services.delete_exploration(
            self.owner_id, self.EXP_ID, force_deletion=True)
        with self.assertRaises(Exception):
            exp_fetchers.get_exploration_by_id(self.EXP_ID)

        # The deleted exploration summary does not show up in any queries.
        self.assertEqual(
            _count_at_least_editable_exploration_summaries(self.owner_id), 0)

        # The exploration summary model has been purged from the backend.
        self.assertNotIn(
            self.EXP_ID,
            [exp.id for exp in exp_models.ExpSummaryModel.get_all(
                include_deleted=True)]
        )

    def test_explorations_are_removed_from_index_when_deleted(self):
        """Tests that explorations are removed from the search index when
        deleted.
        """
        self.save_new_default_exploration(self.EXP_ID, self.owner_id)

        def mock_delete_docs(doc_ids, index):
            self.assertEqual(index, exp_services.SEARCH_INDEX_EXPLORATIONS)
            self.assertEqual(doc_ids, [self.EXP_ID])

        delete_docs_swap = self.swap(
            search_services, 'delete_documents_from_index', mock_delete_docs)

        with delete_docs_swap:
            exp_services.delete_exploration(self.owner_id, self.EXP_ID)

    def test_no_errors_are_raised_when_creating_default_exploration(self):
        exploration = exp_domain.Exploration.create_default_exploration(
            self.EXP_ID)
        exp_services.save_new_exploration(self.owner_id, exploration)

    def test_that_default_exploration_fails_strict_validation(self):
        exploration = exp_domain.Exploration.create_default_exploration(
            self.EXP_ID)
        with self.assertRaisesRegexp(
            utils.ValidationError,
            'This state does not have any interaction specified.'
            ):
            exploration.validate(strict=True)

    def test_save_and_retrieve_exploration(self):
        self.save_new_valid_exploration(self.EXP_ID, self.owner_id)
        exp_services.update_exploration(
            self.owner_id, self.EXP_ID, [exp_domain.ExplorationChange({
                'cmd': exp_domain.CMD_EDIT_EXPLORATION_PROPERTY,
                'property_name': 'param_specs',
                'new_value': {
                    'theParameter':
                        param_domain.ParamSpec('UnicodeString').to_dict()
                }
            })],
            '')

        retrieved_exploration = exp_fetchers.get_exploration_by_id(self.EXP_ID)
        self.assertEqual(retrieved_exploration.title, 'A title')
        self.assertEqual(retrieved_exploration.category, 'A category')
        self.assertEqual(len(retrieved_exploration.states), 1)
        self.assertEqual(len(retrieved_exploration.param_specs), 1)
        self.assertEqual(
            retrieved_exploration.param_specs.keys()[0], 'theParameter')

    def test_save_and_retrieve_exploration_summary(self):
        self.save_new_valid_exploration(self.EXP_ID, self.owner_id)

        # Change param spec.
        exp_services.update_exploration(
            self.owner_id, self.EXP_ID, [exp_domain.ExplorationChange({
                'cmd': exp_domain.CMD_EDIT_EXPLORATION_PROPERTY,
                'property_name': 'param_specs',
                'new_value': {
                    'theParameter':
                        param_domain.ParamSpec('UnicodeString').to_dict()
                }
            })], '')

        # Change title and category.
        exp_services.update_exploration(
            self.owner_id, self.EXP_ID, [exp_domain.ExplorationChange({
                'cmd': exp_domain.CMD_EDIT_EXPLORATION_PROPERTY,
                'property_name': 'title',
                'new_value': 'A new title'
            }), exp_domain.ExplorationChange({
                'cmd': exp_domain.CMD_EDIT_EXPLORATION_PROPERTY,
                'property_name': 'category',
                'new_value': 'A new category'
            })], 'Change title and category')

        retrieved_exp_summary = exp_fetchers.get_exploration_summary_by_id(
            self.EXP_ID)

        self.assertEqual(retrieved_exp_summary.title, 'A new title')
        self.assertEqual(retrieved_exp_summary.category, 'A new category')
        self.assertEqual(retrieved_exp_summary.contributor_ids, [self.owner_id])

    def test_update_exploration_by_migration_bot(self):
        self.save_new_valid_exploration(
            self.EXP_ID, self.owner_id, end_state_name='end')
        rights_manager.publish_exploration(self.owner, self.EXP_ID)

        exp_services.update_exploration(
            feconf.MIGRATION_BOT_USER_ID, self.EXP_ID, [
                exp_domain.ExplorationChange({
                    'cmd': 'edit_exploration_property',
                    'property_name': 'title',
                    'new_value': 'New title'
                })], 'Did migration.')

    def test_get_multiple_explorations_from_model_by_id(self):
        rights_manager.create_new_exploration_rights(
            'exp_id_1', self.owner_id)

        exploration_model = exp_models.ExplorationModel(
            id='exp_id_1',
            category='category 1',
            title='title 1',
            objective='objective 1',
            init_state_name=feconf.DEFAULT_INIT_STATE_NAME
        )

        exploration_model.commit(
            self.owner_id, 'exploration model created',
            [{
                'cmd': 'create',
                'title': 'title 1',
                'category': 'category 1',
            }])

        rights_manager.create_new_exploration_rights(
            'exp_id_2', self.owner_id)

        exploration_model = exp_models.ExplorationModel(
            id='exp_id_2',
            category='category 2',
            title='title 2',
            objective='objective 2',
            init_state_name=feconf.DEFAULT_INIT_STATE_NAME
        )

        exploration_model.commit(
            self.owner_id, 'exploration model created',
            [{
                'cmd': 'create',
                'title': 'title 2',
                'category': 'category 2',
            }])

        explorations = exp_fetchers.get_multiple_explorations_by_id(
            ['exp_id_1', 'exp_id_2'])

        self.assertEqual(len(explorations), 2)
        self.assertEqual(explorations['exp_id_1'].title, 'title 1')
        self.assertEqual(explorations['exp_id_1'].category, 'category 1')
        self.assertEqual(
            explorations['exp_id_1'].objective, 'objective 1')

        self.assertEqual(explorations['exp_id_2'].title, 'title 2')
        self.assertEqual(explorations['exp_id_2'].category, 'category 2')
        self.assertEqual(
            explorations['exp_id_2'].objective, 'objective 2')

    def test_get_state_classifier_mapping(self):
        yaml_path = os.path.join(
            feconf.TESTS_DATA_DIR, 'string_classifier_test.yaml')
        with open(yaml_path, 'r') as yaml_file:
            yaml_content = yaml_file.read()

        exploration = exp_fetchers.get_exploration_by_id('exp_id', strict=False)
        self.assertIsNone(exploration)

        with self.swap(feconf, 'ENABLE_ML_CLASSIFIERS', True):
            exp_services.save_new_exploration_from_yaml_and_assets(
                feconf.SYSTEM_COMMITTER_ID, yaml_content, 'exp_id', [])

        state_classifier_mapping = exp_services.get_user_exploration_data(
            'user_id', 'exp_id')['state_classifier_mapping']

        self.assertEqual(len(state_classifier_mapping), 1)

        self.assertEqual(
            state_classifier_mapping['Home']['data_schema_version'], 1)
        self.assertEqual(
            state_classifier_mapping['Home']['algorithm_id'], 'TextClassifier')

    def test_cannot_get_multiple_explorations_by_version_with_invalid_handler(
            self):
        rights_manager.create_new_exploration_rights(
            'exp_id_1', self.owner_id)

        states_dict = {
            feconf.DEFAULT_INIT_STATE_NAME: {
                'content': [{'type': 'text', 'value': ''}],
                'param_changes': [],
                'interaction': {
                    'customization_args': {},
                    'id': 'Continue',
                    'handlers': [{
                        'name': 'invalid_handler_name',
                        'rule_specs': [{
                            'dest': 'END',
                            'feedback': [],
                            'param_changes': [],
                            'definition': {'rule_type': 'default'}
                        }]
                    }]
                },
            }
        }

        exploration_model = exp_models.ExplorationModel(
            id='exp_id_1',
            category='category 1',
            title='title 1',
            objective='objective 1',
            init_state_name=feconf.DEFAULT_INIT_STATE_NAME,
            states_schema_version=3,
            states=states_dict
        )

        exploration_model.commit(
            self.owner_id, 'exploration model created',
            [{
                'cmd': 'create',
                'title': 'title 1',
                'category': 'category 1',
            }])

        with self.assertRaisesRegexp(
            Exception,
            re.escape(
                'Exploration exp_id_1, versions [1] could not be converted to '
                'latest schema version.')):
            exp_fetchers.get_multiple_explorations_by_version('exp_id_1', [1])


class LoadingAndDeletionOfExplorationDemosTests(ExplorationServicesUnitTests):

    def test_loading_and_validation_and_deletion_of_demo_explorations(self):
        """Test loading, validation and deletion of the demo explorations."""
        self.assertEqual(
            exp_models.ExplorationModel.get_exploration_count(), 0)

        demo_exploration_ids = feconf.DEMO_EXPLORATIONS.keys()
        self.assertGreaterEqual(
            len(demo_exploration_ids), 1,
            msg='There must be at least one demo exploration.')

        for exp_id in demo_exploration_ids:
            start_time = datetime.datetime.utcnow()

            exp_services.load_demo(exp_id)
            exploration = exp_fetchers.get_exploration_by_id(exp_id)
            exploration.validate(strict=True)

            duration = datetime.datetime.utcnow() - start_time
            processing_time = duration.seconds + duration.microseconds / 1E6
            self.log_line(
                'Loaded and validated exploration %s (%.2f seconds)' %
                (exploration.title.encode('utf-8'), processing_time))

        self.assertEqual(
            exp_models.ExplorationModel.get_exploration_count(),
            len(demo_exploration_ids))

        for exp_id in demo_exploration_ids:
            exp_services.delete_demo(exp_id)
        self.assertEqual(
            exp_models.ExplorationModel.get_exploration_count(), 0)

    def test_load_demo_with_invalid_demo_exploration_id_raises_error(self):
        with self.assertRaisesRegexp(
            Exception, 'Invalid demo exploration id invalid_exploration_id'):
            exp_services.load_demo('invalid_exploration_id')

    def test_delete_demo_with_invalid_demo_exploration_id_raises_error(self):
        with self.assertRaisesRegexp(
            Exception, 'Invalid demo exploration id invalid_exploration_id'):
            exp_services.delete_demo('invalid_exploration_id')


class ExplorationYamlImportingTests(test_utils.GenericTestBase):
    """Tests for loading explorations using imported YAML."""
    EXP_ID = 'exp_id0'
    DEMO_EXP_ID = '0'
    TEST_ASSET_PATH = 'test_asset.file'
    TEST_ASSET_CONTENT = 'Hello Oppia'

    INTRO_AUDIO_FILE = 'introduction_state.mp3'
    ANSWER_GROUP_AUDIO_FILE = 'correct_answer_feedback.mp3'
    DEFAULT_OUTCOME_AUDIO_FILE = 'unknown_answer_feedback.mp3'
    HINT_AUDIO_FILE = 'answer_hint.mp3'
    SOLUTION_AUDIO_FILE = 'answer_solution.mp3'

    YAML_WITH_AUDIO_TRANSLATIONS = ("""author_notes: ''
auto_tts_enabled: true
blurb: ''
category: Category
correctness_feedback_enabled: false
init_state_name: Introduction
language_code: en
objective: ''
param_changes: []
param_specs: {}
schema_version: 23
states:
  Introduction:
    classifier_model_id: null
    content:
      audio_translations:
        en:
            filename: %s
            file_size_bytes: 99999
            needs_update: false
      html: ''
    interaction:
      answer_groups:
      - outcome:
          dest: New state
          feedback:
            audio_translations:
                en:
                    filename: %s
                    file_size_bytes: 99999
                    needs_update: false
            html: Correct!
          labelled_as_correct: false
          missing_prerequisite_skill_id: null
          param_changes: []
          refresher_exploration_id: null
        rule_specs:
        - inputs:
            x: InputString
          rule_type: Equals
      confirmed_unclassified_answers: []
      customization_args: {}
      default_outcome:
        dest: Introduction
        feedback:
          audio_translations:
            en:
                filename: %s
                file_size_bytes: 99999
                needs_update: false
          html: ''
        labelled_as_correct: false
        missing_prerequisite_skill_id: null
        param_changes: []
        refresher_exploration_id: null
      hints:
        - hint_content:
            html: hint one,
            audio_translations:
                en:
                    filename: %s
                    file_size_bytes: 99999
                    needs_update: false
      id: TextInput
      solution:
        answer_is_exclusive: false
        correct_answer: helloworld!
        explanation:
            html: hello_world is a string
            audio_translations:
                en:
                    filename: %s
                    file_size_bytes: 99999
                    needs_update: false
    param_changes: []
  New state:
    classifier_model_id: null
    content:
      audio_translations: {}
      html: ''
    interaction:
      answer_groups: []
      confirmed_unclassified_answers: []
      customization_args: {}
      default_outcome:
        dest: New state
        feedback:
          audio_translations: {}
          html: ''
        labelled_as_correct: false
        missing_prerequisite_skill_id: null
        param_changes: []
        refresher_exploration_id: null
      hints: []
      id: null
      solution: null
    param_changes: []
states_schema_version: 18
tags: []
title: Title
""") % (
    INTRO_AUDIO_FILE, ANSWER_GROUP_AUDIO_FILE, DEFAULT_OUTCOME_AUDIO_FILE,
    HINT_AUDIO_FILE, SOLUTION_AUDIO_FILE)

    def setUp(self):
        super(ExplorationYamlImportingTests, self).setUp()
        self.signup(self.OWNER_EMAIL, self.OWNER_USERNAME)
        self.owner_id = self.get_user_id_from_email(self.OWNER_EMAIL)

    def test_loading_recent_yaml_loads_exploration_for_user(self):
        exp_services.save_new_exploration_from_yaml_and_assets(
            self.owner_id, self.SAMPLE_YAML_CONTENT, self.EXP_ID, [])
        exp = exp_fetchers.get_exploration_by_id(self.EXP_ID)
        self.assertEqual(exp.to_yaml(), self.SAMPLE_YAML_CONTENT)

    def test_loading_recent_yaml_does_not_default_exp_title_category(self):
        exp_services.save_new_exploration_from_yaml_and_assets(
            self.owner_id, self.SAMPLE_YAML_CONTENT, self.EXP_ID, [])
        exp = exp_fetchers.get_exploration_by_id(self.EXP_ID)
        self.assertNotEqual(exp.title, feconf.DEFAULT_EXPLORATION_TITLE)
        self.assertNotEqual(exp.category, feconf.DEFAULT_EXPLORATION_CATEGORY)

    def test_loading_untitled_yaml_defaults_exploration_title_category(self):
        exp_services.save_new_exploration_from_yaml_and_assets(
            self.owner_id, self.SAMPLE_UNTITLED_YAML_CONTENT, self.EXP_ID, [])
        exp = exp_fetchers.get_exploration_by_id(self.EXP_ID)
        self.assertEqual(exp.title, feconf.DEFAULT_EXPLORATION_TITLE)
        self.assertEqual(exp.category, feconf.DEFAULT_EXPLORATION_CATEGORY)

    def test_loading_old_yaml_migrates_exp_to_latest_schema_version(self):
        exp_services.save_new_exploration_from_yaml_and_assets(
            self.owner_id, self.SAMPLE_UNTITLED_YAML_CONTENT, self.EXP_ID, [])
        exp = exp_fetchers.get_exploration_by_id(self.EXP_ID)
        self.assertEqual(
            exp.states_schema_version,
            feconf.CURRENT_STATE_SCHEMA_VERSION)

    def test_loading_yaml_with_assets_loads_assets_from_filesystem(self):
        test_asset = (self.TEST_ASSET_PATH, self.TEST_ASSET_CONTENT)
        exp_services.save_new_exploration_from_yaml_and_assets(
            self.owner_id, self.SAMPLE_YAML_CONTENT, self.EXP_ID, [test_asset])

        fs = fs_domain.AbstractFileSystem(
            fs_domain.DatastoreBackedFileSystem(
                fs_domain.ENTITY_TYPE_EXPLORATION, self.EXP_ID))
        self.assertEqual(
            fs.get(self.TEST_ASSET_PATH), self.TEST_ASSET_CONTENT)

    def test_can_load_yaml_with_voiceovers(self):
        exp_services.save_new_exploration_from_yaml_and_assets(
            self.owner_id, self.YAML_WITH_AUDIO_TRANSLATIONS, self.EXP_ID, [])
        exp = exp_fetchers.get_exploration_by_id(self.EXP_ID)

        state = exp.states[exp.init_state_name]
        interaction = state.interaction
        content_id = state.content.content_id
        voiceovers_mapping = state.recorded_voiceovers.voiceovers_mapping
        content_voiceovers = voiceovers_mapping[content_id]
        feedback_id = interaction.answer_groups[0].outcome.feedback.content_id
        answer_group_voiceovers = voiceovers_mapping[feedback_id]
        default_outcome_id = interaction.default_outcome.feedback.content_id
        default_outcome_voiceovers = voiceovers_mapping[default_outcome_id]
        hint_id = interaction.hints[0].hint_content.content_id
        hint_voiceovers = voiceovers_mapping[hint_id]
        solution_id = interaction.solution.explanation.content_id
        solution_voiceovers = voiceovers_mapping[solution_id]

        self.assertEqual(
            content_voiceovers['en'].filename, self.INTRO_AUDIO_FILE)
        self.assertEqual(
            answer_group_voiceovers['en'].filename,
            self.ANSWER_GROUP_AUDIO_FILE)
        self.assertEqual(
            default_outcome_voiceovers['en'].filename,
            self.DEFAULT_OUTCOME_AUDIO_FILE)
        self.assertEqual(hint_voiceovers['en'].filename, self.HINT_AUDIO_FILE)
        self.assertEqual(
            solution_voiceovers['en'].filename, self.SOLUTION_AUDIO_FILE)

    def test_can_load_yaml_with_stripped_voiceovers(self):
        exp_services.save_new_exploration_from_yaml_and_assets(
            self.owner_id, self.YAML_WITH_AUDIO_TRANSLATIONS, self.EXP_ID, [],
            strip_voiceovers=True)
        exp = exp_fetchers.get_exploration_by_id(self.EXP_ID)

        state = exp.states[exp.init_state_name]
        interaction = state.interaction
        content_id = state.content.content_id
        voiceovers_mapping = state.recorded_voiceovers.voiceovers_mapping
        content_voiceovers = voiceovers_mapping[content_id]
        feedback_id = interaction.answer_groups[0].outcome.feedback.content_id
        answer_group_voiceovers = voiceovers_mapping[feedback_id]
        default_outcome_id = interaction.default_outcome.feedback.content_id
        default_outcome_voiceovers = voiceovers_mapping[default_outcome_id]
        hint_id = interaction.hints[0].hint_content.content_id
        hint_voiceovers = voiceovers_mapping[hint_id]
        solution_id = interaction.solution.explanation.content_id
        solution_voiceovers = voiceovers_mapping[solution_id]

        self.assertEqual(content_voiceovers, {})
        self.assertEqual(answer_group_voiceovers, {})
        self.assertEqual(default_outcome_voiceovers, {})
        self.assertEqual(hint_voiceovers, {})
        self.assertEqual(solution_voiceovers, {})

    def test_cannot_load_yaml_with_no_schema_version(self):
        yaml_with_no_schema_version = ("""
        author_notes: ''
        auto_tts_enabled: true
        blurb: ''
        category: Category
        correctness_feedback_enabled: false
        init_state_name: Introduction
        language_code: en
        objective: ''
        param_changes: []
        param_specs: {}
        states:
          Introduction:
            classifier_model_id: null
            content:
              audio_translations:
                en:
                    filename: %s
                    file_size_bytes: 99999
                    needs_update: false
              html: ''
            interaction:
              answer_groups:
              - outcome:
                  dest: New state
                  feedback:
                    audio_translations:
                        en:
                            filename: %s
                            file_size_bytes: 99999
                            needs_update: false
                    html: Correct!
                  labelled_as_correct: false
                  missing_prerequisite_skill_id: null
                  param_changes: []
                  refresher_exploration_id: null
                rule_specs:
                - inputs:
                    x: InputString
                  rule_type: Equals
              confirmed_unclassified_answers: []
              customization_args: {}
              default_outcome:
                dest: Introduction
                feedback:
                  audio_translations:
                    en:
                        filename: %s
                        file_size_bytes: 99999
                        needs_update: false
                  html: ''
                labelled_as_correct: false
                missing_prerequisite_skill_id: null
                param_changes: []
                refresher_exploration_id: null
              hints:
                - hint_content:
                    html: hint one,
                    audio_translations:
                        en:
                            filename: %s
                            file_size_bytes: 99999
                            needs_update: false
              id: TextInput
              solution:
                answer_is_exclusive: false
                correct_answer: helloworld!
                explanation:
                    html: hello_world is a string
                    audio_translations:
                        en:
                            filename: %s
                            file_size_bytes: 99999
                            needs_update: false
            param_changes: []
          New state:
            classifier_model_id: null
            content:
              audio_translations: {}
              html: ''
            interaction:
              answer_groups: []
              confirmed_unclassified_answers: []
              customization_args: {}
              default_outcome:
                dest: New state
                feedback:
                  audio_translations: {}
                  html: ''
                labelled_as_correct: false
                missing_prerequisite_skill_id: null
                param_changes: []
                refresher_exploration_id: null
              hints: []
              id: null
              solution: null
            param_changes: []
        states_schema_version: 18
        tags: []
        title: Title
        """) % (
            self.INTRO_AUDIO_FILE, self.ANSWER_GROUP_AUDIO_FILE,
            self.DEFAULT_OUTCOME_AUDIO_FILE,
            self.HINT_AUDIO_FILE, self.SOLUTION_AUDIO_FILE)

        with self.assertRaisesRegexp(
            Exception, 'Invalid YAML file: missing schema version'):
            exp_services.save_new_exploration_from_yaml_and_assets(
                self.owner_id, yaml_with_no_schema_version, self.EXP_ID, None)


class GetImageFilenamesFromExplorationTests(ExplorationServicesUnitTests):

    def test_get_image_filenames_from_exploration(self):
        exploration = exp_domain.Exploration.create_default_exploration(
            'eid', title='title', category='category')
        exploration.add_states(['state1', 'state2', 'state3'])
        state1 = exploration.states['state1']
        state2 = exploration.states['state2']
        state3 = exploration.states['state3']
        content1_dict = {
            'content_id': 'content',
            'html': (
                '<blockquote>Hello, this is state1</blockquote>'
                '<oppia-noninteractive-image filepath-with-value='
                '"&amp;quot;s1Content.png&amp;quot;" caption-with-value='
                '"&amp;quot;&amp;quot;" alt-with-value="&amp;quot;&amp;quot;">'
                '</oppia-noninteractive-image>')
        }
        content2_dict = {
            'content_id': 'content',
            'html': '<pre>Hello, this is state2</pre>'
        }
        content3_dict = {
            'content_id': 'content',
            'html': '<p>Hello, this is state3</p>'
        }
        state1.update_content(content1_dict)
        state2.update_content(content2_dict)
        state3.update_content(content3_dict)

        state1.update_interaction_id('ImageClickInput')
        state2.update_interaction_id('MultipleChoiceInput')
        state3.update_interaction_id('ItemSelectionInput')

        customization_args_dict1 = {
            'highlightRegionsOnHover': {'value': True},
            'imageAndRegions': {
                'value': {
                    'imagePath': 's1ImagePath.png',
                    'labeledRegions': [{
                        'label': 'classdef',
                        'region': {
                            'area': [
                                [0.004291845493562232, 0.004692192192192192],
                                [0.40987124463519314, 0.05874624624624625]
                            ],
                            'regionType': 'Rectangle'
                        }
                    }]
                }
            }
        }
        customization_args_dict2 = {
            'choices': {'value': [
                (
                    '<p>This is value1 for MultipleChoice'
                    '<oppia-noninteractive-image filepath-with-value='
                    '"&amp;quot;s2Choice1.png&amp;quot;" caption-with-value='
                    '"&amp;quot;&amp;quot;" alt-with-value='
                    '"&amp;quot;&amp;quot;"></oppia-noninteractive-image></p>'
                ),
                (
                    '<p>This is value2 for MultipleChoice'
                    '<oppia-noninteractive-image filepath-with-value='
                    '"&amp;quot;s2Choice2.png&amp;quot;" caption-with-value='
                    '"&amp;quot;&amp;quot;" alt-with-value='
                    '"&amp;quot;&amp;quot;"></oppia-noninteractive-image>'
                    '</p></p>')
            ]}
        }
        customization_args_dict3 = {
            'choices': {'value': [
                (
                    '<p>This is value1 for ItemSelection'
                    '<oppia-noninteractive-image filepath-with-value='
                    '"&amp;quot;s3Choice1.png&amp;quot;" caption-with-value='
                    '"&amp;quot;&amp;quot;" alt-with-value='
                    '"&amp;quot;&amp;quot;"></oppia-noninteractive-image>'
                    '</p>'),
                (
                    '<p>This is value2 for ItemSelection'
                    '<oppia-noninteractive-image filepath-with-value='
                    '"&amp;quot;s3Choice2.png&amp;quot;" caption-with-value='
                    '"&amp;quot;&amp;quot;" alt-with-value='
                    '"&amp;quot;&amp;quot;"></oppia-noninteractive-image>'
                    '</p>'),
                (
                    '<p>This is value3 for ItemSelection'
                    '<oppia-noninteractive-image filepath-with-value='
                    '"&amp;quot;s3Choice3.png&amp;quot;" caption-with-value='
                    '"&amp;quot;&amp;quot;" alt-with-value='
                    '"&amp;quot;&amp;quot;"></oppia-noninteractive-image>'
                    '</p>')
            ]}
        }
        state1.update_interaction_customization_args(customization_args_dict1)
        state2.update_interaction_customization_args(customization_args_dict2)
        state3.update_interaction_customization_args(customization_args_dict3)

        default_outcome_dict1 = {
            'dest': 'state2',
            'feedback': {
                'content_id': 'default_outcome',
                'html': '<p>Default outcome for state1</p>'
            },
            'param_changes': [],
            'labelled_as_correct': False,
            'refresher_exploration_id': None,
            'missing_prerequisite_skill_id': None
        }
        state1.update_interaction_default_outcome(default_outcome_dict1)

        hint_list2 = [{
            'hint_content': {
                'content_id': 'hint_1',
                'html': (
                    '<p>Hello, this is html1 for state2</p>'
                    '<oppia-noninteractive-image filepath-with-value="'
                    '&amp;quot;s2Hint1.png&amp;quot;" caption-with-value='
                    '"&amp;quot;&amp;quot;" alt-with-value='
                    '"&amp;quot;&amp;quot;"></oppia-noninteractive-image>'
                    )
            }
        }, {
            'hint_content': {
                'content_id': 'hint_2',
                'html': '<p>Hello, this is html2 for state2</p>'
            }
        }]
        state2.update_interaction_hints(hint_list2)

        answer_group_list2 = [{
            'rule_specs': [{
                'rule_type': 'Equals',
                'inputs': {'x': 0}
            }, {
                'rule_type': 'Equals',
                'inputs': {'x': 1}
            }],
            'outcome': {
                'dest': 'state1',
                'feedback': {
                    'content_id': 'feedback_1',
                    'html': (
                        '<p>Outcome1 for state2</p><oppia-noninteractive-image'
                        ' filepath-with-value='
                        '"&amp;quot;s2AnswerGroup.png&amp;quot;"'
                        ' caption-with-value="&amp;quot;&amp;quot;"'
                        ' alt-with-value="&amp;quot;&amp;quot;">'
                        '</oppia-noninteractive-image>')
                },
                'param_changes': [],
                'labelled_as_correct': False,
                'refresher_exploration_id': None,
                'missing_prerequisite_skill_id': None
            },
            'training_data': [],
            'tagged_misconception_id': None
        }, {
            'rule_specs': [{
                'rule_type': 'Equals',
                'inputs': {'x': 0}
            }],
            'outcome': {
                'dest': 'state3',
                'feedback': {
                    'content_id': 'feedback_2',
                    'html': '<p>Outcome2 for state2</p>'
                },
                'param_changes': [],
                'labelled_as_correct': False,
                'refresher_exploration_id': None,
                'missing_prerequisite_skill_id': None
            },
            'training_data': [],
            'tagged_misconception_id': None
        }]
        answer_group_list3 = [{
            'rule_specs': [{
                'rule_type': 'Equals',
                'inputs': {'x': [
                    (
                        '<p>This is value1 for ItemSelection</p>'
                        '<oppia-noninteractive-image filepath-with-value='
                        '"&amp;quot;s3Choice1.png&amp;quot;"'
                        ' caption-with-value="&amp;quot;&amp;quot;" '
                        'alt-with-value="&amp;quot;&amp;quot;">'
                        '</oppia-noninteractive-image>')
                ]}
            }, {
                'rule_type': 'Equals',
                'inputs': {'x': [
                    (
                        '<p>This is value3 for ItemSelection</p>'
                        '<oppia-noninteractive-image filepath-with-value='
                        '"&amp;quot;s3Choice3.png&amp;quot;"'
                        ' caption-with-value="&amp;quot;&amp;quot;" '
                        'alt-with-value="&amp;quot;&amp;quot;">'
                        '</oppia-noninteractive-image>')
                ]}
            }],
            'outcome': {
                'dest': 'state1',
                'feedback': {
                    'content_id': 'feedback_1',
                    'html': '<p>Outcome for state3</p>'
                },
                'param_changes': [],
                'labelled_as_correct': False,
                'refresher_exploration_id': None,
                'missing_prerequisite_skill_id': None
            },
            'training_data': [],
            'tagged_misconception_id': None
        }]
        state2.update_interaction_answer_groups(answer_group_list2)
        state3.update_interaction_answer_groups(answer_group_list3)

        filenames = (
            exp_services.get_image_filenames_from_exploration(exploration))
        expected_output = ['s1ImagePath.png', 's1Content.png', 's2Choice1.png',
                           's2Choice2.png', 's3Choice1.png', 's3Choice2.png',
                           's3Choice3.png', 's2Hint1.png',
                           's2AnswerGroup.png']
        self.assertEqual(len(filenames), len(expected_output))
        for filename in expected_output:
            self.assertIn(filename, filenames)


class SaveOriginalAndCompressedVersionsOfImageTests(
        ExplorationServicesUnitTests):
    """Test for saving the three versions of the image file."""

    EXPLORATION_ID = 'exp_id'
    FILENAME = 'image.png'
    COMPRESSED_IMAGE_FILENAME = 'image_compressed.png'
    MICRO_IMAGE_FILENAME = 'image_micro.png'
    USER = 'ADMIN'

    def test_save_original_and_compressed_versions_of_image(self):
        with open(os.path.join(feconf.TESTS_DATA_DIR, 'img.png')) as f:
            original_image_content = f.read()
        fs = fs_domain.AbstractFileSystem(
            fs_domain.DatastoreBackedFileSystem(
                fs_domain.ENTITY_TYPE_EXPLORATION, self.EXPLORATION_ID))
        self.assertEqual(fs.isfile('image/%s' % self.FILENAME), False)
        self.assertEqual(
            fs.isfile('image/%s' % self.COMPRESSED_IMAGE_FILENAME), False)
        self.assertEqual(
            fs.isfile('image/%s' % self.MICRO_IMAGE_FILENAME), False)
        exp_services.save_original_and_compressed_versions_of_image(
            self.USER, self.FILENAME, self.EXPLORATION_ID,
            original_image_content)
        self.assertEqual(fs.isfile('image/%s' % self.FILENAME), True)
        self.assertEqual(
            fs.isfile('image/%s' % self.COMPRESSED_IMAGE_FILENAME), True)
        self.assertEqual(
            fs.isfile('image/%s' % self.MICRO_IMAGE_FILENAME), True)

    def test_compress_image_on_prod_mode_with_big_image_size(self):
        prod_mode_swap = self.swap(constants, 'DEV_MODE', False)
        # This swap is done to make the image's dimensions greater than
        # MAX_RESIZE_DIMENSION_PX so that it can be treated as a big image.
        max_resize_dimension_px_swap = self.swap(
            gae_image_services, 'MAX_RESIZE_DIMENSION_PX', 20)
        with open(os.path.join(feconf.TESTS_DATA_DIR, 'img.png')) as f:
            original_image_content = f.read()

        # The scaling factor changes if the dimensions of the image is
        # greater than MAX_RESIZE_DIMENSION_PX.
        with prod_mode_swap, max_resize_dimension_px_swap:
            fs = fs_domain.AbstractFileSystem(
                fs_domain.GcsFileSystem(
                    fs_domain.ENTITY_TYPE_EXPLORATION, self.EXPLORATION_ID))

            self.assertFalse(fs.isfile('image/%s' % self.FILENAME))
            self.assertFalse(
                fs.isfile('image/%s' % self.COMPRESSED_IMAGE_FILENAME))
            self.assertFalse(fs.isfile('image/%s' % self.MICRO_IMAGE_FILENAME))

            exp_services.save_original_and_compressed_versions_of_image(
                self.USER, self.FILENAME, self.EXPLORATION_ID,
                original_image_content)

            self.assertTrue(fs.isfile('image/%s' % self.FILENAME))
            self.assertTrue(
                fs.isfile('image/%s' % self.COMPRESSED_IMAGE_FILENAME))
            self.assertTrue(fs.isfile('image/%s' % self.MICRO_IMAGE_FILENAME))

            original_image_content = fs.get(
                'image/%s' % self.FILENAME)
            compressed_image_content = fs.get(
                'image/%s' % self.COMPRESSED_IMAGE_FILENAME)
            micro_image_content = fs.get(
                'image/%s' % self.MICRO_IMAGE_FILENAME)

            self.assertEqual(
                gae_image_services.get_image_dimensions(
                    original_image_content),
                (32, 32))
            self.assertEqual(
                gae_image_services.get_image_dimensions(
                    compressed_image_content),
                (20, 20))
            self.assertEqual(
                gae_image_services.get_image_dimensions(
                    micro_image_content),
                (20, 20))

    def test_compress_image_on_prod_mode_with_small_image_size(self):
        with open(os.path.join(feconf.TESTS_DATA_DIR, 'img.png')) as f:
            original_image_content = f.read()

        with self.swap(constants, 'DEV_MODE', False):
            fs = fs_domain.AbstractFileSystem(
                fs_domain.GcsFileSystem(
                    fs_domain.ENTITY_TYPE_EXPLORATION, self.EXPLORATION_ID))

            self.assertFalse(fs.isfile('image/%s' % self.FILENAME))
            self.assertFalse(
                fs.isfile('image/%s' % self.COMPRESSED_IMAGE_FILENAME))
            self.assertFalse(fs.isfile('image/%s' % self.MICRO_IMAGE_FILENAME))

            exp_services.save_original_and_compressed_versions_of_image(
                self.USER, self.FILENAME, self.EXPLORATION_ID,
                original_image_content)

            self.assertTrue(fs.isfile('image/%s' % self.FILENAME))
            self.assertTrue(
                fs.isfile('image/%s' % self.COMPRESSED_IMAGE_FILENAME))
            self.assertTrue(fs.isfile('image/%s' % self.MICRO_IMAGE_FILENAME))

            original_image_content = fs.get(
                'image/%s' % self.FILENAME)
            compressed_image_content = fs.get(
                'image/%s' % self.COMPRESSED_IMAGE_FILENAME)
            micro_image_content = fs.get(
                'image/%s' % self.MICRO_IMAGE_FILENAME)

            self.assertEqual(
                gae_image_services.get_image_dimensions(
                    original_image_content),
                (32, 32))
            self.assertEqual(
                gae_image_services.get_image_dimensions(
                    compressed_image_content),
                (25, 25))
            self.assertEqual(
                gae_image_services.get_image_dimensions(
                    micro_image_content),
                (22, 22))


# pylint: disable=protected-access
class ZipFileExportUnitTests(ExplorationServicesUnitTests):
    """Test export methods for explorations represented as zip files."""

    SAMPLE_YAML_CONTENT = ("""author_notes: ''
auto_tts_enabled: true
blurb: ''
category: A category
correctness_feedback_enabled: false
init_state_name: %s
language_code: en
objective: The objective
param_changes: []
param_specs: {}
schema_version: %d
states:
  %s:
    classifier_model_id: null
    content:
      content_id: content
      html: ''
    interaction:
      answer_groups: []
      confirmed_unclassified_answers: []
      customization_args:
        placeholder:
          value: ''
        rows:
          value: 1
      default_outcome:
        dest: %s
        feedback:
          content_id: default_outcome
          html: ''
        labelled_as_correct: false
        missing_prerequisite_skill_id: null
        param_changes: []
        refresher_exploration_id: null
      hints: []
      id: TextInput
      solution: null
    param_changes: []
    recorded_voiceovers:
      voiceovers_mapping:
        content: {}
        default_outcome: {}
    solicit_answer_details: false
    written_translations:
      translations_mapping:
        content: {}
        default_outcome: {}
  New state:
    classifier_model_id: null
    content:
      content_id: content
      html: ''
    interaction:
      answer_groups: []
      confirmed_unclassified_answers: []
      customization_args:
        placeholder:
          value: ''
        rows:
          value: 1
      default_outcome:
        dest: New state
        feedback:
          content_id: default_outcome
          html: ''
        labelled_as_correct: false
        missing_prerequisite_skill_id: null
        param_changes: []
        refresher_exploration_id: null
      hints: []
      id: TextInput
      solution: null
    param_changes: []
    recorded_voiceovers:
      voiceovers_mapping:
        content: {}
        default_outcome: {}
    solicit_answer_details: false
    written_translations:
      translations_mapping:
        content: {}
        default_outcome: {}
states_schema_version: %d
tags: []
title: A title
""" % (
    feconf.DEFAULT_INIT_STATE_NAME,
    exp_domain.Exploration.CURRENT_EXP_SCHEMA_VERSION,
    feconf.DEFAULT_INIT_STATE_NAME,
    feconf.DEFAULT_INIT_STATE_NAME,
    feconf.CURRENT_STATE_SCHEMA_VERSION))

    UPDATED_YAML_CONTENT = ("""author_notes: ''
auto_tts_enabled: true
blurb: ''
category: A category
correctness_feedback_enabled: false
init_state_name: %s
language_code: en
objective: The objective
param_changes: []
param_specs: {}
schema_version: %d
states:
  %s:
    classifier_model_id: null
    content:
      content_id: content
      html: ''
    interaction:
      answer_groups: []
      confirmed_unclassified_answers: []
      customization_args:
        placeholder:
          value: ''
        rows:
          value: 1
      default_outcome:
        dest: %s
        feedback:
          content_id: default_outcome
          html: ''
        labelled_as_correct: false
        missing_prerequisite_skill_id: null
        param_changes: []
        refresher_exploration_id: null
      hints: []
      id: TextInput
      solution: null
    param_changes: []
    recorded_voiceovers:
      voiceovers_mapping:
        content: {}
        default_outcome: {}
    solicit_answer_details: false
    written_translations:
      translations_mapping:
        content: {}
        default_outcome: {}
  Renamed state:
    classifier_model_id: null
    content:
      content_id: content
      html: ''
    interaction:
      answer_groups: []
      confirmed_unclassified_answers: []
      customization_args:
        placeholder:
          value: ''
        rows:
          value: 1
      default_outcome:
        dest: Renamed state
        feedback:
          content_id: default_outcome
          html: ''
        labelled_as_correct: false
        missing_prerequisite_skill_id: null
        param_changes: []
        refresher_exploration_id: null
      hints: []
      id: TextInput
      solution: null
    param_changes: []
    recorded_voiceovers:
      voiceovers_mapping:
        content: {}
        default_outcome: {}
    solicit_answer_details: false
    written_translations:
      translations_mapping:
        content: {}
        default_outcome: {}
states_schema_version: %d
tags: []
title: A title
""" % (
    feconf.DEFAULT_INIT_STATE_NAME,
    exp_domain.Exploration.CURRENT_EXP_SCHEMA_VERSION,
    feconf.DEFAULT_INIT_STATE_NAME,
    feconf.DEFAULT_INIT_STATE_NAME,
    feconf.CURRENT_STATE_SCHEMA_VERSION))

    def test_export_to_zip_file(self):
        """Test the export_to_zip_file() method."""
        exploration = self.save_new_valid_exploration(
            self.EXP_ID, self.owner_id, objective='The objective')
        init_state = exploration.states[exploration.init_state_name]
        default_outcome_dict = init_state.interaction.default_outcome.to_dict()
        default_outcome_dict['dest'] = exploration.init_state_name
        exp_services.update_exploration(
            self.owner_id, self.EXP_ID, [
                exp_domain.ExplorationChange({
                    'cmd': exp_domain.CMD_EDIT_STATE_PROPERTY,
                    'property_name': (
                        exp_domain.STATE_PROPERTY_INTERACTION_DEFAULT_OUTCOME),
                    'state_name': exploration.init_state_name,
                    'new_value': default_outcome_dict
                }),
                exp_domain.ExplorationChange({
                    'cmd': exp_domain.CMD_ADD_STATE,
                    'state_name': 'New state',
                }),
                exp_domain.ExplorationChange({
                    'cmd': exp_domain.CMD_EDIT_STATE_PROPERTY,
                    'property_name': exp_domain.STATE_PROPERTY_INTERACTION_ID,
                    'state_name': 'New state',
                    'new_value': 'TextInput'
                })], 'Add state name')

        zip_file_output = exp_services.export_to_zip_file(self.EXP_ID)
        zf = zipfile.ZipFile(StringIO.StringIO(zip_file_output))

        self.assertEqual(zf.namelist(), ['A title.yaml'])
        self.assertEqual(
            zf.open('A title.yaml').read(), self.SAMPLE_YAML_CONTENT)

    def test_export_to_zip_file_with_assets(self):
        """Test exporting an exploration with assets to a zip file."""
        exploration = self.save_new_valid_exploration(
            self.EXP_ID, self.owner_id, objective='The objective')
        init_state = exploration.states[exploration.init_state_name]
        default_outcome_dict = init_state.interaction.default_outcome.to_dict()
        default_outcome_dict['dest'] = exploration.init_state_name
        exp_services.update_exploration(
            self.owner_id, self.EXP_ID, [
                exp_domain.ExplorationChange({
                    'cmd': exp_domain.CMD_EDIT_STATE_PROPERTY,
                    'property_name': (
                        exp_domain.STATE_PROPERTY_INTERACTION_DEFAULT_OUTCOME),
                    'state_name': exploration.init_state_name,
                    'new_value': default_outcome_dict
                }),
                exp_domain.ExplorationChange({
                    'cmd': exp_domain.CMD_ADD_STATE,
                    'state_name': 'New state',
                }),
                exp_domain.ExplorationChange({
                    'cmd': exp_domain.CMD_EDIT_STATE_PROPERTY,
                    'property_name': exp_domain.STATE_PROPERTY_INTERACTION_ID,
                    'state_name': 'New state',
                    'new_value': 'TextInput'
                })], 'Add state name')

        with open(os.path.join(feconf.TESTS_DATA_DIR, 'img.png')) as f:
            raw_image = f.read()
        fs = fs_domain.AbstractFileSystem(
            fs_domain.DatastoreBackedFileSystem(
                fs_domain.ENTITY_TYPE_EXPLORATION, self.EXP_ID))
        fs.commit(self.owner_id, 'abc.png', raw_image)

        zip_file_output = exp_services.export_to_zip_file(self.EXP_ID)
        zf = zipfile.ZipFile(StringIO.StringIO(zip_file_output))

        self.assertEqual(zf.namelist(), ['A title.yaml', 'assets/abc.png'])
        self.assertEqual(
            zf.open('A title.yaml').read(), self.SAMPLE_YAML_CONTENT)
        self.assertEqual(zf.open('assets/abc.png').read(), raw_image)

    def test_export_by_versions(self):
        """Test export_to_zip_file() for different versions."""
        exploration = self.save_new_valid_exploration(
            self.EXP_ID, self.owner_id, objective='The objective')
        self.assertEqual(exploration.version, 1)

        init_state = exploration.states[exploration.init_state_name]
        default_outcome_dict = init_state.interaction.default_outcome.to_dict()
        default_outcome_dict['dest'] = exploration.init_state_name
        change_list = [exp_domain.ExplorationChange({
            'cmd': exp_domain.CMD_EDIT_STATE_PROPERTY,
            'property_name': (
                exp_domain.STATE_PROPERTY_INTERACTION_DEFAULT_OUTCOME),
            'state_name': exploration.init_state_name,
            'new_value': default_outcome_dict
        }), exp_domain.ExplorationChange({
            'cmd': exp_domain.CMD_ADD_STATE,
            'state_name': 'New state'
        }), exp_domain.ExplorationChange({
            'cmd': exp_domain.CMD_EDIT_STATE_PROPERTY,
            'state_name': 'New state',
            'property_name': exp_domain.STATE_PROPERTY_INTERACTION_ID,
            'new_value': 'TextInput'
        })]
        with open(os.path.join(feconf.TESTS_DATA_DIR, 'img.png')) as f:
            raw_image = f.read()
        fs = fs_domain.AbstractFileSystem(
            fs_domain.DatastoreBackedFileSystem(
                fs_domain.ENTITY_TYPE_EXPLORATION, self.EXP_ID))
        fs.commit(self.owner_id, 'abc.png', raw_image)
        exp_services.update_exploration(
            self.owner_id, exploration.id, change_list, '')
        exploration = exp_fetchers.get_exploration_by_id(self.EXP_ID)
        self.assertEqual(exploration.version, 2)

        change_list = [exp_domain.ExplorationChange({
            'cmd': exp_domain.CMD_RENAME_STATE,
            'old_state_name': 'New state',
            'new_state_name': 'Renamed state'
        })]
        exp_services.update_exploration(
            self.owner_id, exploration.id, change_list, '')
        exploration = exp_fetchers.get_exploration_by_id(self.EXP_ID)
        self.assertEqual(exploration.version, 3)

        # Download version 2.
        zip_file_output = exp_services.export_to_zip_file(
            self.EXP_ID, version=2)
        zf = zipfile.ZipFile(StringIO.StringIO(zip_file_output))
        self.assertEqual(
            zf.open('A title.yaml').read(), self.SAMPLE_YAML_CONTENT)

        # Download version 3.
        zip_file_output = exp_services.export_to_zip_file(
            self.EXP_ID, version=3)
        zf = zipfile.ZipFile(StringIO.StringIO(zip_file_output))
        self.assertEqual(
            zf.open('A title.yaml').read(), self.UPDATED_YAML_CONTENT)


class YAMLExportUnitTests(ExplorationServicesUnitTests):
    """Test export methods for explorations represented as a dict whose keys
    are state names and whose values are YAML strings representing the state's
    contents.
    """
    _SAMPLE_INIT_STATE_CONTENT = ("""classifier_model_id: null
content:
  content_id: content
  html: ''
interaction:
  answer_groups: []
  confirmed_unclassified_answers: []
  customization_args:
    placeholder:
      value: ''
    rows:
      value: 1
  default_outcome:
    dest: %s
    feedback:
      content_id: default_outcome
      html: ''
    labelled_as_correct: false
    missing_prerequisite_skill_id: null
    param_changes: []
    refresher_exploration_id: null
  hints: []
  id: TextInput
  solution: null
param_changes: []
recorded_voiceovers:
  voiceovers_mapping:
    content: {}
    default_outcome: {}
solicit_answer_details: false
written_translations:
  translations_mapping:
    content: {}
    default_outcome: {}
""") % (feconf.DEFAULT_INIT_STATE_NAME)

    SAMPLE_EXPORTED_DICT = {
        feconf.DEFAULT_INIT_STATE_NAME: _SAMPLE_INIT_STATE_CONTENT,
        'New state': ("""classifier_model_id: null
content:
  content_id: content
  html: ''
interaction:
  answer_groups: []
  confirmed_unclassified_answers: []
  customization_args:
    placeholder:
      value: ''
    rows:
      value: 1
  default_outcome:
    dest: New state
    feedback:
      content_id: default_outcome
      html: ''
    labelled_as_correct: false
    missing_prerequisite_skill_id: null
    param_changes: []
    refresher_exploration_id: null
  hints: []
  id: TextInput
  solution: null
param_changes: []
recorded_voiceovers:
  voiceovers_mapping:
    content: {}
    default_outcome: {}
solicit_answer_details: false
written_translations:
  translations_mapping:
    content: {}
    default_outcome: {}
""")
    }

    UPDATED_SAMPLE_DICT = {
        feconf.DEFAULT_INIT_STATE_NAME: _SAMPLE_INIT_STATE_CONTENT,
        'Renamed state': ("""classifier_model_id: null
content:
  content_id: content
  html: ''
interaction:
  answer_groups: []
  confirmed_unclassified_answers: []
  customization_args:
    placeholder:
      value: ''
    rows:
      value: 1
  default_outcome:
    dest: Renamed state
    feedback:
      content_id: default_outcome
      html: ''
    labelled_as_correct: false
    missing_prerequisite_skill_id: null
    param_changes: []
    refresher_exploration_id: null
  hints: []
  id: TextInput
  solution: null
param_changes: []
recorded_voiceovers:
  voiceovers_mapping:
    content: {}
    default_outcome: {}
solicit_answer_details: false
written_translations:
  translations_mapping:
    content: {}
    default_outcome: {}
""")
    }

    def test_export_to_dict(self):
        """Test the export_to_dict() method."""
        exploration = self.save_new_valid_exploration(
            self.EXP_ID, self.owner_id, objective='The objective')
        init_state = exploration.states[exploration.init_state_name]
        default_outcome_dict = init_state.interaction.default_outcome.to_dict()
        default_outcome_dict['dest'] = exploration.init_state_name
        exp_services.update_exploration(
            self.owner_id, self.EXP_ID, [
                exp_domain.ExplorationChange({
                    'cmd': exp_domain.CMD_EDIT_STATE_PROPERTY,
                    'property_name': (
                        exp_domain.STATE_PROPERTY_INTERACTION_DEFAULT_OUTCOME),
                    'state_name': exploration.init_state_name,
                    'new_value': default_outcome_dict
                }),
                exp_domain.ExplorationChange({
                    'cmd': exp_domain.CMD_ADD_STATE,
                    'state_name': 'New state',
                }),
                exp_domain.ExplorationChange({
                    'cmd': exp_domain.CMD_EDIT_STATE_PROPERTY,
                    'property_name': exp_domain.STATE_PROPERTY_INTERACTION_ID,
                    'state_name': 'New state',
                    'new_value': 'TextInput'
                })], 'Add state name')

        dict_output = exp_services.export_states_to_yaml(self.EXP_ID, width=50)

        self.assertEqual(dict_output, self.SAMPLE_EXPORTED_DICT)

    def test_export_by_versions(self):
        """Test export_to_dict() for different versions."""
        exploration = self.save_new_valid_exploration(
            self.EXP_ID, self.owner_id)
        self.assertEqual(exploration.version, 1)

        init_state = exploration.states[exploration.init_state_name]
        default_outcome_dict = init_state.interaction.default_outcome.to_dict()
        default_outcome_dict['dest'] = exploration.init_state_name
        change_list = [exp_domain.ExplorationChange({
            'cmd': exp_domain.CMD_EDIT_STATE_PROPERTY,
            'property_name': (
                exp_domain.STATE_PROPERTY_INTERACTION_DEFAULT_OUTCOME),
            'state_name': exploration.init_state_name,
            'new_value': default_outcome_dict
        }), exp_domain.ExplorationChange({
            'cmd': exp_domain.CMD_ADD_STATE,
            'state_name': 'New state'
        }), exp_domain.ExplorationChange({
            'cmd': exp_domain.CMD_EDIT_STATE_PROPERTY,
            'state_name': 'New state',
            'property_name': exp_domain.STATE_PROPERTY_INTERACTION_ID,
            'new_value': 'TextInput'
        })]
        exploration.objective = 'The objective'
        with open(os.path.join(feconf.TESTS_DATA_DIR, 'img.png')) as f:
            raw_image = f.read()
        fs = fs_domain.AbstractFileSystem(
            fs_domain.DatastoreBackedFileSystem(
                fs_domain.ENTITY_TYPE_EXPLORATION, self.EXP_ID))
        fs.commit(self.owner_id, 'abc.png', raw_image)
        exp_services.update_exploration(
            self.owner_id, exploration.id, change_list, '')
        exploration = exp_fetchers.get_exploration_by_id(self.EXP_ID)
        self.assertEqual(exploration.version, 2)

        change_list = [exp_domain.ExplorationChange({
            'cmd': exp_domain.CMD_RENAME_STATE,
            'old_state_name': 'New state',
            'new_state_name': 'Renamed state'
        })]
        exp_services.update_exploration(
            self.owner_id, exploration.id, change_list, '')
        exploration = exp_fetchers.get_exploration_by_id(self.EXP_ID)
        self.assertEqual(exploration.version, 3)

        # Download version 2.
        dict_output = exp_services.export_states_to_yaml(
            self.EXP_ID, version=2, width=50)
        self.assertEqual(dict_output, self.SAMPLE_EXPORTED_DICT)

        # Download version 3.
        dict_output = exp_services.export_states_to_yaml(
            self.EXP_ID, version=3, width=50)
        self.assertEqual(dict_output, self.UPDATED_SAMPLE_DICT)


def _get_change_list(state_name, property_name, new_value):
    """Generates a change list for a single state change."""
    return [exp_domain.ExplorationChange({
        'cmd': exp_domain.CMD_EDIT_STATE_PROPERTY,
        'state_name': state_name,
        'property_name': property_name,
        'new_value': new_value
    })]


class UpdateStateTests(ExplorationServicesUnitTests):
    """Test updating a single state."""

    def setUp(self):
        super(UpdateStateTests, self).setUp()
        exploration = self.save_new_valid_exploration(
            self.EXP_ID, self.owner_id)

        self.init_state_name = exploration.init_state_name

        self.param_changes = [{
            'customization_args': {
                'list_of_values': ['1', '2'], 'parse_with_jinja': False
            },
            'name': 'myParam',
            'generator_id': 'RandomSelector'
        }]
        # List of answer groups to add into an interaction.
        self.interaction_answer_groups = [{
            'rule_specs': [{
                'rule_type': 'Equals',
                'inputs': {'x': 0},
            }],
            'outcome': {
                'dest': self.init_state_name,
                'feedback': {
                    'content_id': 'feedback_1',
                    'html': '<p>Try again</p>'
                },
                'labelled_as_correct': False,
                'param_changes': [],
                'refresher_exploration_id': None,
                'missing_prerequisite_skill_id': None
            },
            'training_data': [],
            'tagged_misconception_id': None
        }]
        # Default outcome specification for an interaction.
        self.interaction_default_outcome = {
            'dest': self.init_state_name,
            'feedback': {
                'content_id': 'default_outcome',
                'html': '<p><strong>Incorrect</strong></p>'
            },
            'labelled_as_correct': False,
            'param_changes': [],
            'refresher_exploration_id': None,
            'missing_prerequisite_skill_id': None
        }

    def test_add_state_cmd(self):
        """Test adding of states."""
        exploration = exp_fetchers.get_exploration_by_id(self.EXP_ID)

        self.assertNotIn('new state', exploration.states)

        exp_services.update_exploration(
            self.owner_id, self.EXP_ID, [exp_domain.ExplorationChange({
                'cmd': exp_domain.CMD_ADD_STATE,
                'state_name': 'new state',
            })], 'Add state name')

        exploration = exp_fetchers.get_exploration_by_id(self.EXP_ID)
        self.assertIn('new state', exploration.states)

    def test_rename_state_cmd(self):
        """Test updating of state name."""
        exploration = exp_fetchers.get_exploration_by_id(self.EXP_ID)

        self.assertIn(feconf.DEFAULT_INIT_STATE_NAME, exploration.states)

        exp_services.update_exploration(
            self.owner_id, self.EXP_ID, [exp_domain.ExplorationChange({
                'cmd': exp_domain.CMD_RENAME_STATE,
                'old_state_name': feconf.DEFAULT_INIT_STATE_NAME,
                'new_state_name': 'state',
            })], 'Change state name')

        exploration = exp_fetchers.get_exploration_by_id(self.EXP_ID)
        self.assertIn('state', exploration.states)
        self.assertNotIn(feconf.DEFAULT_INIT_STATE_NAME, exploration.states)

    def test_rename_state_cmd_with_unicode(self):
        """Test updating of state name to one that uses unicode characters."""
        exploration = exp_fetchers.get_exploration_by_id(self.EXP_ID)

        self.assertNotIn(u'¡Hola! αβγ', exploration.states)
        self.assertIn(feconf.DEFAULT_INIT_STATE_NAME, exploration.states)

        exp_services.update_exploration(
            self.owner_id, self.EXP_ID, [exp_domain.ExplorationChange({
                'cmd': exp_domain.CMD_RENAME_STATE,
                'old_state_name': feconf.DEFAULT_INIT_STATE_NAME,
                'new_state_name': u'¡Hola! αβγ',
            })], 'Change state name')

        exploration = exp_fetchers.get_exploration_by_id(self.EXP_ID)
        self.assertIn(u'¡Hola! αβγ', exploration.states)
        self.assertNotIn(feconf.DEFAULT_INIT_STATE_NAME, exploration.states)

    def test_delete_state_cmd(self):
        """Test deleting a state name."""
        exploration = exp_fetchers.get_exploration_by_id(self.EXP_ID)

        exp_services.update_exploration(
            self.owner_id, self.EXP_ID, [exp_domain.ExplorationChange({
                'cmd': exp_domain.CMD_ADD_STATE,
                'state_name': 'new state',
            })], 'Add state name')

        exploration = exp_fetchers.get_exploration_by_id(self.EXP_ID)

        self.assertIn('new state', exploration.states)

        exp_services.update_exploration(
            self.owner_id, self.EXP_ID, [exp_domain.ExplorationChange({
                'cmd': exp_domain.CMD_DELETE_STATE,
                'state_name': 'new state',
            })], 'delete state')

        exploration = exp_fetchers.get_exploration_by_id(self.EXP_ID)
        self.assertNotIn('new state', exploration.states)

    def test_update_param_changes(self):
        """Test updating of param_changes."""
        exploration = exp_fetchers.get_exploration_by_id(self.EXP_ID)
        exploration.param_specs = {
            'myParam': param_domain.ParamSpec('UnicodeString')}
        exp_services._save_exploration(self.owner_id, exploration, '', [])
        exp_services.update_exploration(
            self.owner_id, self.EXP_ID, _get_change_list(
                self.init_state_name, 'param_changes', self.param_changes), '')

        exploration = exp_fetchers.get_exploration_by_id(self.EXP_ID)
        param_changes = exploration.init_state.param_changes[0]
        self.assertEqual(param_changes._name, 'myParam')
        self.assertEqual(param_changes._generator_id, 'RandomSelector')
        self.assertEqual(
            param_changes._customization_args,
            {'list_of_values': ['1', '2'], 'parse_with_jinja': False})

    def test_update_invalid_param_changes(self):
        """Check that updates cannot be made to non-existent parameters."""
        with self.assertRaisesRegexp(
            utils.ValidationError,
            r'The parameter with name \'myParam\' .* does not exist .*'
            ):
            exp_services.update_exploration(
                self.owner_id, self.EXP_ID, _get_change_list(
                    self.init_state_name, 'param_changes', self.param_changes),
                '')

    def test_update_reserved_param_changes(self):
        param_changes = [{
            'customization_args': {
                'list_of_values': ['1', '2'], 'parse_with_jinja': False
            },
            'name': 'all',
            'generator_id': 'RandomSelector'
        }]
        with self.assertRaisesRegexp(
            utils.ValidationError,
            r'The parameter name \'all\' is reserved. Please choose '
            'a different name for the parameter being set in'):
            exp_services.update_exploration(
                self.owner_id, self.EXP_ID, _get_change_list(
                    self.init_state_name, 'param_changes', param_changes),
                '')

    def test_update_invalid_generator(self):
        """Test for check that the generator_id in param_changes exists."""
        exploration = exp_fetchers.get_exploration_by_id(self.EXP_ID)
        exploration.param_specs = {
            'myParam': param_domain.ParamSpec('UnicodeString')}
        exp_services._save_exploration(self.owner_id, exploration, '', [])

        self.param_changes[0]['generator_id'] = 'fake'
        with self.assertRaisesRegexp(
            utils.ValidationError, 'Invalid generator id fake'
            ):
            exp_services.update_exploration(
                self.owner_id, self.EXP_ID,
                _get_change_list(
                    self.init_state_name, 'param_changes', self.param_changes),
                '')

    def test_update_interaction_id(self):
        """Test updating of interaction_id."""
        exp_services.update_exploration(
            self.owner_id, self.EXP_ID, _get_change_list(
                self.init_state_name, exp_domain.STATE_PROPERTY_INTERACTION_ID,
                'MultipleChoiceInput'), '')

        exploration = exp_fetchers.get_exploration_by_id(self.EXP_ID)
        self.assertEqual(
            exploration.init_state.interaction.id, 'MultipleChoiceInput')

    def test_update_interaction_customization_args(self):
        """Test updating of interaction customization_args."""
        exp_services.update_exploration(
            self.owner_id, self.EXP_ID,
            _get_change_list(
                self.init_state_name, exp_domain.STATE_PROPERTY_INTERACTION_ID,
                'MultipleChoiceInput') +
            _get_change_list(
                self.init_state_name,
                exp_domain.STATE_PROPERTY_INTERACTION_CUST_ARGS,
                {'choices': {'value': ['Option A', 'Option B']}}),
            '')

        exploration = exp_fetchers.get_exploration_by_id(self.EXP_ID)
        self.assertEqual(
            exploration.init_state.interaction.customization_args[
                'choices']['value'], ['Option A', 'Option B'])

    def test_update_interaction_handlers_fails(self):
        """Test legacy interaction handler updating."""
        exp_services.update_exploration(
            self.owner_id, self.EXP_ID,
            [exp_domain.ExplorationChange({
                'cmd': exp_domain.CMD_ADD_STATE,
                'state_name': 'State 2',
            })] + _get_change_list(
                'State 2',
                exp_domain.STATE_PROPERTY_INTERACTION_ID,
                'TextInput'),
            'Add state name')

        self.interaction_default_outcome['dest'] = 'State 2'
        with self.assertRaisesRegexp(
            utils.InvalidInputException,
            'Editing interaction handlers is no longer supported'
            ):
            exp_services.update_exploration(
                self.owner_id, self.EXP_ID,
                _get_change_list(
                    self.init_state_name,
                    exp_domain.STATE_PROPERTY_INTERACTION_ID,
                    'MultipleChoiceInput') +
                _get_change_list(
                    self.init_state_name,
                    exp_domain.STATE_PROPERTY_INTERACTION_HANDLERS,
                    self.interaction_answer_groups),
                '')

    def test_update_interaction_answer_groups(self):
        """Test updating of interaction_answer_groups."""
        # We create a second state to use as a rule destination.
        exploration = exp_fetchers.get_exploration_by_id(self.EXP_ID)
        exp_services.update_exploration(
            self.owner_id, self.EXP_ID,
            [exp_domain.ExplorationChange({
                'cmd': exp_domain.CMD_ADD_STATE,
                'state_name': 'State 2',
            })] + _get_change_list(
                'State 2',
                exp_domain.STATE_PROPERTY_INTERACTION_ID,
                'TextInput'),
            'Add state name')

        exploration = exp_fetchers.get_exploration_by_id(self.EXP_ID)
        self.interaction_default_outcome['dest'] = 'State 2'
        exp_services.update_exploration(
            self.owner_id, self.EXP_ID,
            _get_change_list(
                self.init_state_name, exp_domain.STATE_PROPERTY_INTERACTION_ID,
                'MultipleChoiceInput') +
            _get_change_list(
                self.init_state_name,
                exp_domain.STATE_PROPERTY_INTERACTION_ANSWER_GROUPS,
                self.interaction_answer_groups) +
            _get_change_list(
                self.init_state_name,
                exp_domain.STATE_PROPERTY_INTERACTION_DEFAULT_OUTCOME,
                self.interaction_default_outcome),
            '')

        exploration = exp_fetchers.get_exploration_by_id(self.EXP_ID)
        init_state = exploration.init_state
        init_interaction = init_state.interaction
        rule_specs = init_interaction.answer_groups[0].rule_specs
        outcome = init_interaction.answer_groups[0].outcome
        self.assertEqual(rule_specs[0].rule_type, 'Equals')
        self.assertEqual(rule_specs[0].inputs, {'x': 0})
        self.assertEqual(outcome.feedback.html, '<p>Try again</p>')
        self.assertEqual(outcome.dest, self.init_state_name)
        self.assertEqual(init_interaction.default_outcome.dest, 'State 2')

    def test_update_state_invalid_state(self):
        """Test that rule destination states cannot be non-existent."""
        self.interaction_answer_groups[0]['outcome']['dest'] = 'INVALID'
        with self.assertRaisesRegexp(
            utils.ValidationError,
            'The destination INVALID is not a valid state'
            ):
            exp_services.update_exploration(
                self.owner_id, self.EXP_ID,
                _get_change_list(
                    self.init_state_name,
                    exp_domain.STATE_PROPERTY_INTERACTION_ID,
                    'MultipleChoiceInput') +
                _get_change_list(
                    self.init_state_name,
                    exp_domain.STATE_PROPERTY_INTERACTION_ANSWER_GROUPS,
                    self.interaction_answer_groups) +
                _get_change_list(
                    self.init_state_name,
                    exp_domain.STATE_PROPERTY_INTERACTION_DEFAULT_OUTCOME,
                    self.interaction_default_outcome),
                '')

    def test_update_state_missing_keys(self):
        """Test that missing keys in interaction_answer_groups produce an
        error.
        """
        del self.interaction_answer_groups[0]['rule_specs'][0]['inputs']
        with self.assertRaisesRegexp(KeyError, 'inputs'):
            exp_services.update_exploration(
                self.owner_id, self.EXP_ID,
                _get_change_list(
                    self.init_state_name,
                    exp_domain.STATE_PROPERTY_INTERACTION_ID, 'NumericInput') +
                _get_change_list(
                    self.init_state_name,
                    exp_domain.STATE_PROPERTY_INTERACTION_ANSWER_GROUPS,
                    self.interaction_answer_groups) +
                _get_change_list(
                    self.init_state_name,
                    exp_domain.STATE_PROPERTY_INTERACTION_DEFAULT_OUTCOME,
                    self.interaction_default_outcome),
                '')

    def test_update_state_variable_types(self):
        """Test that parameters in rules must have the correct type."""
        self.interaction_answer_groups[0]['rule_specs'][0][
            'inputs']['x'] = 'abc'
        with self.assertRaisesRegexp(
            Exception,
            'abc has the wrong type. It should be a NonnegativeInt.'):
            exp_services.update_exploration(
                self.owner_id, self.EXP_ID,
                _get_change_list(
                    self.init_state_name,
                    exp_domain.STATE_PROPERTY_INTERACTION_ID,
                    'MultipleChoiceInput') +
                _get_change_list(
                    self.init_state_name,
                    exp_domain.STATE_PROPERTY_INTERACTION_ANSWER_GROUPS,
                    self.interaction_answer_groups) +
                _get_change_list(
                    self.init_state_name,
                    exp_domain.STATE_PROPERTY_INTERACTION_DEFAULT_OUTCOME,
                    self.interaction_default_outcome),
                '')

    def test_update_content(self):
        """Test updating of content."""
        exp_services.update_exploration(
            self.owner_id, self.EXP_ID, _get_change_list(
                self.init_state_name, 'content', {
                    'html': '<p><strong>Test content</strong></p>',
                    'content_id': 'content',
                }),
            '')

        exploration = exp_fetchers.get_exploration_by_id(self.EXP_ID)
        self.assertEqual(
            exploration.init_state.content.html,
            '<p><strong>Test content</strong></p>')

    def test_update_solicit_answer_details(self):
        """Test updating of solicit_answer_details."""
        exploration = exp_fetchers.get_exploration_by_id(self.EXP_ID)
        self.assertEqual(
            exploration.init_state.solicit_answer_details, False)
        exp_services.update_exploration(
            self.owner_id, self.EXP_ID, _get_change_list(
                self.init_state_name,
                exp_domain.STATE_PROPERTY_SOLICIT_ANSWER_DETAILS,
                True),
            '')
        exploration = exp_fetchers.get_exploration_by_id(self.EXP_ID)
        self.assertEqual(
            exploration.init_state.solicit_answer_details, True)

    def test_update_solicit_answer_details_with_non_bool_fails(self):
        """Test updating of solicit_answer_details with non bool value."""
        exploration = exp_fetchers.get_exploration_by_id(self.EXP_ID)
        self.assertEqual(
            exploration.init_state.solicit_answer_details, False)
        with self.assertRaisesRegexp(
            Exception, (
                'Expected solicit_answer_details to be a bool, received ')):
            exp_services.update_exploration(
                self.owner_id, self.EXP_ID, _get_change_list(
                    self.init_state_name,
                    exp_domain.STATE_PROPERTY_SOLICIT_ANSWER_DETAILS,
                    'abc'),
                '')
        exploration = exp_fetchers.get_exploration_by_id(self.EXP_ID)
        self.assertEqual(
            exploration.init_state.solicit_answer_details, False)

    def test_update_content_missing_key(self):
        """Test that missing keys in content yield an error."""
        with self.assertRaisesRegexp(KeyError, 'content_id'):
            exp_services.update_exploration(
                self.owner_id, self.EXP_ID, _get_change_list(
                    self.init_state_name, 'content', {
                        'html': '<b>Test content</b>',
                    }),
                '')

    def test_update_written_translations(self):
        """Test update content translations."""
        written_translations_dict = {
            'translations_mapping': {
                'content': {
                    'hi': {
                        'html': '<p>Test!</p>',
                        'needs_update': True
                    }
                },
                'default_outcome': {}
            }
        }
        exp_services.update_exploration(
            self.owner_id, self.EXP_ID, _get_change_list(
                self.init_state_name, 'written_translations',
                written_translations_dict), 'Added text translations.')
        exploration = exp_fetchers.get_exploration_by_id(self.EXP_ID)
        self.assertEqual(
            exploration.init_state.written_translations.to_dict(),
            written_translations_dict)

    def test_update_written_translations_with_list_fails(self):
        """Test update content translation with a list fails."""
        with self.assertRaisesRegexp(
            Exception, 'Expected written_translations to be a dict, received '):
            exp_services.update_exploration(
                self.owner_id, self.EXP_ID, _get_change_list(
                    self.init_state_name, 'written_translations',
                    [1, 2]), 'Added fake text translations.')


class CommitMessageHandlingTests(ExplorationServicesUnitTests):
    """Test the handling of commit messages."""

    def setUp(self):
        super(CommitMessageHandlingTests, self).setUp()
        exploration = self.save_new_valid_exploration(
            self.EXP_ID, self.owner_id, end_state_name='End')
        self.init_state_name = exploration.init_state_name

    def test_record_commit_message(self):
        """Check published explorations record commit messages."""
        rights_manager.publish_exploration(self.owner, self.EXP_ID)

        exp_services.update_exploration(
            self.owner_id, self.EXP_ID, _get_change_list(
                self.init_state_name,
                exp_domain.STATE_PROPERTY_INTERACTION_STICKY,
                False), 'A message')

        self.assertEqual(
            exp_services.get_exploration_snapshots_metadata(
                self.EXP_ID)[1]['commit_message'],
            'A message')

    def test_demand_commit_message(self):
        """Check published explorations demand commit messages."""
        rights_manager.publish_exploration(self.owner, self.EXP_ID)

        with self.assertRaisesRegexp(
            ValueError,
            'Exploration is public so expected a commit message but received '
            'none.'
            ):
            exp_services.update_exploration(
                self.owner_id, self.EXP_ID, _get_change_list(
                    self.init_state_name,
                    exp_domain.STATE_PROPERTY_INTERACTION_STICKY, False), '')

    def test_unpublished_explorations_can_accept_commit_message(self):
        """Test unpublished explorations can accept optional commit messages."""
        exp_services.update_exploration(
            self.owner_id, self.EXP_ID, _get_change_list(
                self.init_state_name,
                exp_domain.STATE_PROPERTY_INTERACTION_STICKY, False
            ), 'A message')

        exp_services.update_exploration(
            self.owner_id, self.EXP_ID, _get_change_list(
                self.init_state_name,
                exp_domain.STATE_PROPERTY_INTERACTION_STICKY, True
            ), '')

        exp_services.update_exploration(
            self.owner_id, self.EXP_ID, _get_change_list(
                self.init_state_name,
                exp_domain.STATE_PROPERTY_INTERACTION_STICKY, True
            ), None)


class ExplorationSnapshotUnitTests(ExplorationServicesUnitTests):
    """Test methods relating to exploration snapshots."""
    SECOND_USERNAME = 'abc123'
    SECOND_EMAIL = 'abc123@gmail.com'

    def test_get_last_updated_by_human_ms(self):
        original_timestamp = utils.get_current_time_in_millisecs()

        self.save_new_valid_exploration(
            self.EXP_ID, self.owner_id, end_state_name='End')

        timestamp_after_first_edit = utils.get_current_time_in_millisecs()

        exp_services.update_exploration(
            feconf.MIGRATION_BOT_USER_ID, self.EXP_ID, [
                exp_domain.ExplorationChange({
                    'cmd': exp_domain.CMD_EDIT_EXPLORATION_PROPERTY,
                    'property_name': 'title',
                    'new_value': 'New title'
                })], 'Did migration.')

        self.assertLess(
            original_timestamp,
            exp_services.get_last_updated_by_human_ms(self.EXP_ID))
        self.assertLess(
            exp_services.get_last_updated_by_human_ms(self.EXP_ID),
            timestamp_after_first_edit)

    def test_get_exploration_snapshots_metadata(self):
        self.signup(self.SECOND_EMAIL, self.SECOND_USERNAME)
        second_committer_id = self.get_user_id_from_email(self.SECOND_EMAIL)

        v1_exploration = self.save_new_valid_exploration(
            self.EXP_ID, self.owner_id, end_state_name='End')

        snapshots_metadata = exp_services.get_exploration_snapshots_metadata(
            self.EXP_ID)
        self.assertEqual(len(snapshots_metadata), 1)
        self.assertDictContainsSubset({
            'commit_cmds': [{
                'cmd': 'create_new',
                'title': 'A title',
                'category': 'A category',
            }],
            'committer_id': self.owner_id,
            'commit_message': (
                'New exploration created with title \'A title\'.'),
            'commit_type': 'create',
            'version_number': 1
        }, snapshots_metadata[0])
        self.assertIn('created_on_ms', snapshots_metadata[0])

        # Publish the exploration. This does not affect the exploration version
        # history.
        rights_manager.publish_exploration(self.owner, self.EXP_ID)

        snapshots_metadata = exp_services.get_exploration_snapshots_metadata(
            self.EXP_ID)
        self.assertEqual(len(snapshots_metadata), 1)
        self.assertDictContainsSubset({
            'commit_cmds': [{
                'cmd': 'create_new',
                'title': 'A title',
                'category': 'A category'
            }],
            'committer_id': self.owner_id,
            'commit_message': (
                'New exploration created with title \'A title\'.'),
            'commit_type': 'create',
            'version_number': 1
        }, snapshots_metadata[0])
        self.assertIn('created_on_ms', snapshots_metadata[0])

        # Modify the exploration. This affects the exploration version history.
        change_list = [exp_domain.ExplorationChange({
            'cmd': exp_domain.CMD_EDIT_EXPLORATION_PROPERTY,
            'property_name': 'title',
            'new_value': 'First title'
        })]
        change_list_dict = [change.to_dict() for change in change_list]
        exp_services.update_exploration(
            self.owner_id, self.EXP_ID, change_list, 'Changed title.')

        snapshots_metadata = exp_services.get_exploration_snapshots_metadata(
            self.EXP_ID)
        self.assertEqual(len(snapshots_metadata), 2)
        self.assertIn('created_on_ms', snapshots_metadata[0])
        self.assertDictContainsSubset({
            'commit_cmds': [{
                'cmd': 'create_new',
                'title': 'A title',
                'category': 'A category'
            }],
            'committer_id': self.owner_id,
            'commit_message': (
                'New exploration created with title \'A title\'.'),
            'commit_type': 'create',
            'version_number': 1
        }, snapshots_metadata[0])
        self.assertDictContainsSubset({
            'commit_cmds': change_list_dict,
            'committer_id': self.owner_id,
            'commit_message': 'Changed title.',
            'commit_type': 'edit',
            'version_number': 2,
        }, snapshots_metadata[1])
        self.assertLess(
            snapshots_metadata[0]['created_on_ms'],
            snapshots_metadata[1]['created_on_ms'])

        # Using the old version of the exploration should raise an error.
        with self.assertRaisesRegexp(Exception, 'version 1, which is too old'):
            exp_services._save_exploration(
                second_committer_id, v1_exploration, '', [])

        # Another person modifies the exploration.
        new_change_list = [exp_domain.ExplorationChange({
            'cmd': exp_domain.CMD_EDIT_EXPLORATION_PROPERTY,
            'property_name': 'title',
            'new_value': 'New title'
        })]
        new_change_list_dict = [change.to_dict() for change in new_change_list]

        exp_services.update_exploration(
            second_committer_id, self.EXP_ID, new_change_list,
            'Second commit.')

        snapshots_metadata = exp_services.get_exploration_snapshots_metadata(
            self.EXP_ID)
        self.assertEqual(len(snapshots_metadata), 3)
        self.assertDictContainsSubset({
            'commit_cmds': [{
                'cmd': 'create_new',
                'title': 'A title',
                'category': 'A category'
            }],
            'committer_id': self.owner_id,
            'commit_message': (
                'New exploration created with title \'A title\'.'),
            'commit_type': 'create',
            'version_number': 1
        }, snapshots_metadata[0])
        self.assertDictContainsSubset({
            'commit_cmds': change_list_dict,
            'committer_id': self.owner_id,
            'commit_message': 'Changed title.',
            'commit_type': 'edit',
            'version_number': 2,
        }, snapshots_metadata[1])
        self.assertDictContainsSubset({
            'commit_cmds': new_change_list_dict,
            'committer_id': second_committer_id,
            'commit_message': 'Second commit.',
            'commit_type': 'edit',
            'version_number': 3,
        }, snapshots_metadata[2])
        self.assertLess(
            snapshots_metadata[1]['created_on_ms'],
            snapshots_metadata[2]['created_on_ms'])

    def test_versioning_with_add_and_delete_states(self):

        exploration = self.save_new_valid_exploration(
            self.EXP_ID, self.owner_id)

        exploration.title = 'First title'
        exp_services._save_exploration(
            self.owner_id, exploration, 'Changed title.', [])
        commit_dict_2 = {
            'committer_id': self.owner_id,
            'commit_message': 'Changed title.',
            'version_number': 2,
        }
        snapshots_metadata = exp_services.get_exploration_snapshots_metadata(
            self.EXP_ID)
        self.assertEqual(len(snapshots_metadata), 2)

        exploration = exp_fetchers.get_exploration_by_id(self.EXP_ID)
        change_list = [exp_domain.ExplorationChange({
            'cmd': exp_domain.CMD_ADD_STATE,
            'state_name': 'New state'
        }), exp_domain.ExplorationChange({
            'cmd': exp_domain.CMD_EDIT_STATE_PROPERTY,
            'state_name': 'New state',
            'property_name': exp_domain.STATE_PROPERTY_INTERACTION_ID,
            'new_value': 'TextInput'
        })]
        exp_services.update_exploration(
            'second_committer_id', exploration.id, change_list,
            'Added new state')

        commit_dict_3 = {
            'committer_id': 'second_committer_id',
            'commit_message': 'Added new state',
            'version_number': 3,
        }
        snapshots_metadata = exp_services.get_exploration_snapshots_metadata(
            self.EXP_ID)
        self.assertEqual(len(snapshots_metadata), 3)
        self.assertDictContainsSubset(
            commit_dict_3, snapshots_metadata[2])
        self.assertDictContainsSubset(commit_dict_2, snapshots_metadata[1])
        for ind in range(len(snapshots_metadata) - 1):
            self.assertLess(
                snapshots_metadata[ind]['created_on_ms'],
                snapshots_metadata[ind + 1]['created_on_ms'])

        # Perform an invalid action: delete a state that does not exist. This
        # should not create a new version.
        with self.assertRaisesRegexp(ValueError, 'does not exist'):
            exploration.delete_state('invalid_state_name')

        # Now delete the new state.
        change_list = [exp_domain.ExplorationChange({
            'cmd': exp_domain.CMD_DELETE_STATE,
            'state_name': 'New state'
        })]
        exp_services.update_exploration(
            'committer_id_3', exploration.id, change_list,
            'Deleted state: New state')

        commit_dict_4 = {
            'committer_id': 'committer_id_3',
            'commit_message': 'Deleted state: New state',
            'version_number': 4,
        }
        snapshots_metadata = exp_services.get_exploration_snapshots_metadata(
            self.EXP_ID)
        self.assertEqual(len(snapshots_metadata), 4)
        self.assertDictContainsSubset(commit_dict_4, snapshots_metadata[3])
        self.assertDictContainsSubset(commit_dict_3, snapshots_metadata[2])
        self.assertDictContainsSubset(commit_dict_2, snapshots_metadata[1])
        for ind in range(len(snapshots_metadata) - 1):
            self.assertLess(
                snapshots_metadata[ind]['created_on_ms'],
                snapshots_metadata[ind + 1]['created_on_ms'])

        # The final exploration should have exactly one state.
        exploration = exp_fetchers.get_exploration_by_id(self.EXP_ID)
        self.assertEqual(len(exploration.states), 1)

    def test_versioning_with_reverting(self):
        exploration = self.save_new_valid_exploration(
            self.EXP_ID, self.owner_id)

        # In version 1, the title was 'A title'.
        # In version 2, the title becomes 'V2 title'.
        exploration.title = 'V2 title'
        exp_services._save_exploration(
            self.owner_id, exploration, 'Changed title.', [])

        # In version 3, a new state is added.
        exploration = exp_fetchers.get_exploration_by_id(self.EXP_ID)
        change_list = [exp_domain.ExplorationChange({
            'cmd': exp_domain.CMD_ADD_STATE,
            'state_name': 'New state'
        }), exp_domain.ExplorationChange({
            'cmd': exp_domain.CMD_EDIT_STATE_PROPERTY,
            'state_name': 'New state',
            'property_name': exp_domain.STATE_PROPERTY_INTERACTION_ID,
            'new_value': 'TextInput'
        })]
        exp_services.update_exploration(
            'committer_id_v3', exploration.id, change_list, 'Added new state')

        # It is not possible to revert from anything other than the most
        # current version.
        with self.assertRaisesRegexp(Exception, 'too old'):
            exp_services.revert_exploration(
                'committer_id_v4', self.EXP_ID, 2, 1)

        # Version 4 is a reversion to version 1.
        exp_services.revert_exploration('committer_id_v4', self.EXP_ID, 3, 1)
        exploration = exp_fetchers.get_exploration_by_id(self.EXP_ID)
        self.assertEqual(exploration.title, 'A title')
        self.assertEqual(len(exploration.states), 1)
        self.assertEqual(exploration.version, 4)

        snapshots_metadata = exp_services.get_exploration_snapshots_metadata(
            self.EXP_ID)

        commit_dict_4 = {
            'committer_id': 'committer_id_v4',
            'commit_message': 'Reverted exploration to version 1',
            'version_number': 4,
        }
        commit_dict_3 = {
            'committer_id': 'committer_id_v3',
            'commit_message': 'Added new state',
            'version_number': 3,
        }
        self.assertEqual(len(snapshots_metadata), 4)
        self.assertDictContainsSubset(commit_dict_3, snapshots_metadata[2])
        self.assertDictContainsSubset(commit_dict_4, snapshots_metadata[3])
        self.assertLess(
            snapshots_metadata[2]['created_on_ms'],
            snapshots_metadata[3]['created_on_ms'])


class ExplorationCommitLogUnitTests(ExplorationServicesUnitTests):
    """Test methods relating to the exploration commit log."""
    ALBERT_EMAIL = 'albert@example.com'
    BOB_EMAIL = 'bob@example.com'
    ALBERT_NAME = 'albert'
    BOB_NAME = 'bob'

    EXP_ID_1 = 'eid1'
    EXP_ID_2 = 'eid2'

    COMMIT_ALBERT_CREATE_EXP_1 = {
        'username': ALBERT_NAME,
        'version': 1,
        'exploration_id': EXP_ID_1,
        'commit_type': 'create',
        'post_commit_community_owned': False,
        'post_commit_is_private': True,
        'commit_message': 'New exploration created with title \'A title\'.',
        'post_commit_status': 'private'
    }

    COMMIT_BOB_EDIT_EXP_1 = {
        'username': BOB_NAME,
        'version': 2,
        'exploration_id': EXP_ID_1,
        'commit_type': 'edit',
        'post_commit_community_owned': False,
        'post_commit_is_private': True,
        'commit_message': 'Changed title.',
        'post_commit_status': 'private'
    }

    COMMIT_ALBERT_CREATE_EXP_2 = {
        'username': ALBERT_NAME,
        'version': 1,
        'exploration_id': 'eid2',
        'commit_type': 'create',
        'post_commit_community_owned': False,
        'post_commit_is_private': True,
        'commit_message': 'New exploration created with title \'A title\'.',
        'post_commit_status': 'private'
    }

    COMMIT_ALBERT_EDIT_EXP_1 = {
        'username': 'albert',
        'version': 3,
        'exploration_id': 'eid1',
        'commit_type': 'edit',
        'post_commit_community_owned': False,
        'post_commit_is_private': True,
        'commit_message': 'Changed title to Albert1 title.',
        'post_commit_status': 'private'
    }

    COMMIT_ALBERT_EDIT_EXP_2 = {
        'username': 'albert',
        'version': 2,
        'exploration_id': 'eid2',
        'commit_type': 'edit',
        'post_commit_community_owned': False,
        'post_commit_is_private': True,
        'commit_message': 'Changed title to Albert2.',
        'post_commit_status': 'private'
    }

    COMMIT_BOB_REVERT_EXP_1 = {
        'username': 'bob',
        'version': 4,
        'exploration_id': 'eid1',
        'commit_type': 'revert',
        'post_commit_community_owned': False,
        'post_commit_is_private': True,
        'commit_message': 'Reverted exploration to version 2',
        'post_commit_status': 'private'
    }

    COMMIT_ALBERT_DELETE_EXP_1 = {
        'username': 'albert',
        'version': 5,
        'exploration_id': 'eid1',
        'commit_type': 'delete',
        'post_commit_community_owned': False,
        'post_commit_is_private': True,
        'commit_message': feconf.COMMIT_MESSAGE_EXPLORATION_DELETED,
        'post_commit_status': 'private'
    }

    COMMIT_ALBERT_PUBLISH_EXP_2 = {
        'username': 'albert',
        'version': None,
        'exploration_id': 'eid2',
        'commit_type': 'edit',
        'post_commit_community_owned': False,
        'post_commit_is_private': False,
        'commit_message': 'exploration published.',
        'post_commit_status': 'public'
    }

    def setUp(self):
        """Populate the database of explorations to be queried against.

        The sequence of events is:
        - (1) Albert creates EXP_ID_1.
        - (2) Bob edits the title of EXP_ID_1.
        - (3) Albert creates EXP_ID_2.
        - (4) Albert edits the title of EXP_ID_1.
        - (5) Albert edits the title of EXP_ID_2.
        - (6) Bob reverts Albert's last edit to EXP_ID_1.
        - (7) Albert deletes EXP_ID_1.
        - Bob tries to publish EXP_ID_2, and is denied access.
        - (8) Albert publishes EXP_ID_2.
        """
        super(ExplorationCommitLogUnitTests, self).setUp()

        self.albert_id = self.get_user_id_from_email(self.ALBERT_EMAIL)
        self.bob_id = self.get_user_id_from_email(self.BOB_EMAIL)
        self.signup(self.ALBERT_EMAIL, self.ALBERT_NAME)
        self.signup(self.BOB_EMAIL, self.BOB_NAME)
        self.albert = user_services.UserActionsInfo(self.albert_id)
        self.bob = user_services.UserActionsInfo(self.bob_id)

        # This needs to be done in a toplevel wrapper because the datastore
        # puts to the event log are asynchronous.
        @transaction_services.toplevel_wrapper
        def populate_datastore():
            """Populates the database according to the sequence."""
            exploration_1 = self.save_new_valid_exploration(
                self.EXP_ID_1, self.albert_id)

            exploration_1.title = 'Exploration 1 title'
            exp_services._save_exploration(
                self.bob_id, exploration_1, 'Changed title.', [])

            exploration_2 = self.save_new_valid_exploration(
                self.EXP_ID_2, self.albert_id)

            exploration_1.title = 'Exploration 1 Albert title'
            exp_services._save_exploration(
                self.albert_id, exploration_1,
                'Changed title to Albert1 title.', [])

            exploration_2.title = 'Exploration 2 Albert title'
            exp_services._save_exploration(
                self.albert_id, exploration_2, 'Changed title to Albert2.', [])

            exp_services.revert_exploration(self.bob_id, self.EXP_ID_1, 3, 2)

            exp_services.delete_exploration(self.albert_id, self.EXP_ID_1)

            # This commit should not be recorded.
            with self.assertRaisesRegexp(
                Exception, 'This exploration cannot be published'
                ):
                rights_manager.publish_exploration(self.bob, self.EXP_ID_2)

            rights_manager.publish_exploration(self.albert, self.EXP_ID_2)

        populate_datastore()

    def test_get_next_page_of_all_non_private_commits_with_invalid_max_age(
            self):
        with self.assertRaisesRegexp(
            Exception,
            'max_age must be a datetime.timedelta instance. or None.'):
            exp_services.get_next_page_of_all_non_private_commits(
                max_age='invalid_max_age')

    def test_get_next_page_of_all_non_private_commits(self):
        all_commits = (
            exp_services.get_next_page_of_all_non_private_commits()[0])
        self.assertEqual(len(all_commits), 1)
        commit_dicts = [commit.to_dict() for commit in all_commits]
        self.assertDictContainsSubset(
            self.COMMIT_ALBERT_PUBLISH_EXP_2, commit_dicts[0])

        # TODO(frederikcreemers@gmail.com) test max_age here.


class ExplorationSearchTests(ExplorationServicesUnitTests):
    """Test exploration search."""
    USER_ID_1 = 'user_1'
    USER_ID_2 = 'user_2'

    def test_index_explorations_given_ids(self):
        all_exp_ids = ['id0', 'id1', 'id2', 'id3', 'id4']
        expected_exp_ids = all_exp_ids[:-1]
        all_exp_titles = [
            'title 0', 'title 1', 'title 2', 'title 3', 'title 4']
        expected_exp_titles = all_exp_titles[:-1]
        all_exp_categories = ['cat0', 'cat1', 'cat2', 'cat3', 'cat4']
        expected_exp_categories = all_exp_categories[:-1]

        def mock_add_documents_to_index(docs, index):
            self.assertEqual(index, exp_services.SEARCH_INDEX_EXPLORATIONS)
            ids = [doc['id'] for doc in docs]
            titles = [doc['title'] for doc in docs]
            categories = [doc['category'] for doc in docs]
            self.assertEqual(set(ids), set(expected_exp_ids))
            self.assertEqual(set(titles), set(expected_exp_titles))
            self.assertEqual(set(categories), set(expected_exp_categories))
            return ids

        add_docs_counter = test_utils.CallCounter(mock_add_documents_to_index)
        add_docs_swap = self.swap(
            search_services,
            'add_documents_to_index',
            add_docs_counter)

        for i in xrange(5):
            self.save_new_valid_exploration(
                all_exp_ids[i],
                self.owner_id,
                title=all_exp_titles[i],
                category=all_exp_categories[i])

        # We're only publishing the first 4 explorations, so we're not
        # expecting the last exploration to be indexed.
        for i in xrange(4):
            rights_manager.publish_exploration(
                self.owner, expected_exp_ids[i])

        with add_docs_swap:
            exp_services.index_explorations_given_ids(all_exp_ids)

        self.assertEqual(add_docs_counter.times_called, 1)

    def test_get_number_of_ratings(self):
        self.save_new_valid_exploration(self.EXP_ID, self.owner_id)
        exp = exp_fetchers.get_exploration_summary_by_id(self.EXP_ID)

        self.assertEqual(exp_services.get_number_of_ratings(exp.ratings), 0)

        rating_services.assign_rating_to_exploration(
            self.owner_id, self.EXP_ID, 5)
        self.assertEqual(
            exp_services.get_number_of_ratings(exp.ratings), 1)

        rating_services.assign_rating_to_exploration(
            self.USER_ID_1, self.EXP_ID, 3)
        self.process_and_flush_pending_tasks()
        exp = exp_fetchers.get_exploration_summary_by_id(self.EXP_ID)
        self.assertEqual(
            exp_services.get_number_of_ratings(exp.ratings), 2)

        rating_services.assign_rating_to_exploration(
            self.USER_ID_2, self.EXP_ID, 5)
        self.process_and_flush_pending_tasks()
        exp = exp_fetchers.get_exploration_summary_by_id(self.EXP_ID)
        self.assertEqual(
            exp_services.get_number_of_ratings(exp.ratings), 3)

    def test_get_average_rating(self):
        self.save_new_valid_exploration(self.EXP_ID, self.owner_id)
        exp = exp_fetchers.get_exploration_summary_by_id(self.EXP_ID)

        self.assertEqual(
            exp_services.get_average_rating(exp.ratings), 0)

        rating_services.assign_rating_to_exploration(
            self.owner_id, self.EXP_ID, 5)
        self.assertEqual(
            exp_services.get_average_rating(exp.ratings), 5)

        rating_services.assign_rating_to_exploration(
            self.USER_ID_1, self.EXP_ID, 2)

        exp = exp_fetchers.get_exploration_summary_by_id(self.EXP_ID)
        self.assertEqual(
            exp_services.get_average_rating(exp.ratings), 3.5)

    def test_get_lower_bound_wilson_rating_from_exp_summary(self):
        self.save_new_valid_exploration(self.EXP_ID, self.owner_id)
        exp = exp_fetchers.get_exploration_summary_by_id(self.EXP_ID)

        self.assertEqual(
            exp_services.get_scaled_average_rating(exp.ratings), 0)

        rating_services.assign_rating_to_exploration(
            self.owner_id, self.EXP_ID, 5)
        self.assertAlmostEqual(
            exp_services.get_scaled_average_rating(exp.ratings),
            1.8261731658956, places=4)

        rating_services.assign_rating_to_exploration(
            self.USER_ID_1, self.EXP_ID, 4)

        exp = exp_fetchers.get_exploration_summary_by_id(self.EXP_ID)
        self.assertAlmostEqual(
            exp_services.get_scaled_average_rating(exp.ratings),
            2.056191454757, places=4)

    def test_valid_demo_file_path(self):
        for filename in os.listdir(feconf.SAMPLE_EXPLORATIONS_DIR):
            full_filepath = os.path.join(
                feconf.SAMPLE_EXPLORATIONS_DIR, filename)
            valid_exploration_path = os.path.isdir(full_filepath) or (
                filename.endswith('yaml'))
            self.assertTrue(valid_exploration_path)

    def test_get_demo_exploration_components_with_invalid_path_raises_error(
            self):
        with self.assertRaisesRegexp(
            Exception, 'Unrecognized file path: invalid_path'):
            exp_services.get_demo_exploration_components('invalid_path')


class ExplorationSummaryTests(ExplorationServicesUnitTests):
    """Test exploration summaries."""
    ALBERT_EMAIL = 'albert@example.com'
    BOB_EMAIL = 'bob@example.com'
    ALBERT_NAME = 'albert'
    BOB_NAME = 'bob'

    EXP_ID_1 = 'eid1'
    EXP_ID_2 = 'eid2'

    def test_is_exp_summary_editable(self):
        self.save_new_default_exploration(self.EXP_ID, self.owner_id)

        # Check that only the owner may edit.
        exp_summary = exp_fetchers.get_exploration_summary_by_id(self.EXP_ID)
        self.assertTrue(exp_services.is_exp_summary_editable(
            exp_summary, user_id=self.owner_id))
        self.assertFalse(exp_services.is_exp_summary_editable(
            exp_summary, user_id=self.editor_id))
        self.assertFalse(exp_services.is_exp_summary_editable(
            exp_summary, user_id=self.viewer_id))

        # Owner makes viewer a viewer and editor an editor.
        rights_manager.assign_role_for_exploration(
            self.owner, self.EXP_ID, self.viewer_id,
            rights_manager.ROLE_VIEWER)
        rights_manager.assign_role_for_exploration(
            self.owner, self.EXP_ID, self.editor_id,
            rights_manager.ROLE_EDITOR)

        # Check that owner and editor may edit, but not viewer.
        exp_summary = exp_fetchers.get_exploration_summary_by_id(self.EXP_ID)
        self.assertTrue(exp_services.is_exp_summary_editable(
            exp_summary, user_id=self.owner_id))
        self.assertTrue(exp_services.is_exp_summary_editable(
            exp_summary, user_id=self.editor_id))
        self.assertFalse(exp_services.is_exp_summary_editable(
            exp_summary, user_id=self.viewer_id))

    def test_contributors_not_updated_on_revert(self):
        """Test that a user who only makes a revert on an exploration
        is not counted in the list of that exploration's contributors.
        """
        albert_id = self.get_user_id_from_email(self.ALBERT_EMAIL)
        bob_id = self.get_user_id_from_email(self.BOB_EMAIL)
        self.signup(self.ALBERT_EMAIL, self.ALBERT_NAME)
        self.signup(self.BOB_EMAIL, self.BOB_NAME)

        # Have Albert create a new exploration.
        self.save_new_valid_exploration(self.EXP_ID_1, albert_id)
        # Have Albert update that exploration.
        exp_services.update_exploration(
            albert_id, self.EXP_ID_1, [exp_domain.ExplorationChange({
                'cmd': exp_domain.CMD_EDIT_EXPLORATION_PROPERTY,
                'property_name': 'title',
                'new_value': 'Exploration 1 title'
            })], 'Changed title.')
        # Have Bob revert Albert's update.
        exp_services.revert_exploration(bob_id, self.EXP_ID_1, 2, 1)

        # Verify that only Albert (and not Bob, who has not made any non-
        # revert changes) appears in the contributors list for this
        # exploration.
        exploration_summary = exp_fetchers.get_exploration_summary_by_id(
            self.EXP_ID_1)
        self.assertEqual([albert_id], exploration_summary.contributor_ids)

    def _check_contributors_summary(self, exp_id, expected):
        """Check if contributors summary of the given exp is same as expected.

        Args:
            exp_id: str. The id of the exploration.
            expected: dict(unicode, int). Expected summary.

        Raises:
            AssertionError: Contributors summary of the given exp is not same
                as expected.
        """
        contributors_summary = exp_fetchers.get_exploration_summary_by_id(
            exp_id).contributors_summary
        self.assertEqual(expected, contributors_summary)

    def test_contributors_summary(self):
        albert_id = self.get_user_id_from_email(self.ALBERT_EMAIL)
        bob_id = self.get_user_id_from_email(self.BOB_EMAIL)
        self.signup(self.ALBERT_EMAIL, self.ALBERT_NAME)
        self.signup(self.BOB_EMAIL, self.BOB_NAME)

        # Have Albert create a new exploration. Version 1.
        self.save_new_valid_exploration(self.EXP_ID_1, albert_id)
        self._check_contributors_summary(self.EXP_ID_1, {albert_id: 1})

        # Have Bob update that exploration. Version 2.
        exp_services.update_exploration(
            bob_id, self.EXP_ID_1, [exp_domain.ExplorationChange({
                'cmd': exp_domain.CMD_EDIT_EXPLORATION_PROPERTY,
                'property_name': 'title',
                'new_value': 'Exploration 1 title'
            })], 'Changed title.')
        self._check_contributors_summary(
            self.EXP_ID_1, {albert_id: 1, bob_id: 1})
        # Have Bob update that exploration. Version 3.
        exp_services.update_exploration(
            bob_id, self.EXP_ID_1, [exp_domain.ExplorationChange({
                'cmd': exp_domain.CMD_EDIT_EXPLORATION_PROPERTY,
                'property_name': 'title',
                'new_value': 'Exploration 1 title'
            })], 'Changed title.')
        self._check_contributors_summary(
            self.EXP_ID_1, {albert_id: 1, bob_id: 2})

        # Have Albert update that exploration. Version 4.
        exp_services.update_exploration(
            albert_id, self.EXP_ID_1, [exp_domain.ExplorationChange({
                'cmd': exp_domain.CMD_EDIT_EXPLORATION_PROPERTY,
                'property_name': 'title',
                'new_value': 'Exploration 1 title'
            })], 'Changed title.')
        self._check_contributors_summary(
            self.EXP_ID_1, {albert_id: 2, bob_id: 2})

        # Have Albert revert to version 3. Version 5.
        exp_services.revert_exploration(albert_id, self.EXP_ID_1, 4, 3)
        self._check_contributors_summary(
            self.EXP_ID_1, {albert_id: 1, bob_id: 2})

    def test_get_exploration_summary_by_id_with_invalid_exploration_id(self):
        exploration_summary = exp_fetchers.get_exploration_summary_by_id(
            'invalid_exploration_id')

        self.assertIsNone(exploration_summary)


class ExplorationSummaryGetTests(ExplorationServicesUnitTests):
    """Test exploration summaries get_* functions."""
    ALBERT_EMAIL = 'albert@example.com'
    BOB_EMAIL = 'bob@example.com'
    ALBERT_NAME = 'albert'
    BOB_NAME = 'bob'

    EXP_ID_1 = 'eid1'
    EXP_ID_2 = 'eid2'
    EXP_ID_3 = 'eid3'

    EXPECTED_VERSION_1 = 4
    EXPECTED_VERSION_2 = 2

    def setUp(self):
        """Populate the database of explorations and their summaries.

        The sequence of events is:
        - (1) Albert creates EXP_ID_1.
        - (2) Bob edits the title of EXP_ID_1.
        - (3) Albert creates EXP_ID_2.
        - (4) Albert edits the title of EXP_ID_1.
        - (5) Albert edits the title of EXP_ID_2.
        - (6) Bob reverts Albert's last edit to EXP_ID_1.
        - Bob tries to publish EXP_ID_2, and is denied access.
        - (7) Albert publishes EXP_ID_2.
        - (8) Albert creates EXP_ID_3.
        - (9) Albert publishes EXP_ID_3.
        - (10) Albert deletes EXP_ID_3.
        """
        super(ExplorationSummaryGetTests, self).setUp()

        self.albert_id = self.get_user_id_from_email(self.ALBERT_EMAIL)
        self.bob_id = self.get_user_id_from_email(self.BOB_EMAIL)
        self.signup(self.ALBERT_EMAIL, self.ALBERT_NAME)
        self.signup(self.BOB_EMAIL, self.BOB_NAME)
        self.albert = user_services.UserActionsInfo(self.albert_id)
        self.bob = user_services.UserActionsInfo(self.bob_id)

        self.save_new_valid_exploration(self.EXP_ID_1, self.albert_id)

        exp_services.update_exploration(
            self.bob_id, self.EXP_ID_1, [exp_domain.ExplorationChange({
                'cmd': exp_domain.CMD_EDIT_EXPLORATION_PROPERTY,
                'property_name': 'title',
                'new_value': 'Exploration 1 title'
            })], 'Changed title.')

        self.save_new_valid_exploration(self.EXP_ID_2, self.albert_id)

        exp_services.update_exploration(
            self.albert_id, self.EXP_ID_1, [exp_domain.ExplorationChange({
                'cmd': exp_domain.CMD_EDIT_EXPLORATION_PROPERTY,
                'property_name': 'title',
                'new_value': 'Exploration 1 Albert title'
            })], 'Changed title to Albert1 title.')

        exp_services.update_exploration(
            self.albert_id, self.EXP_ID_2, [exp_domain.ExplorationChange({
                'cmd': exp_domain.CMD_EDIT_EXPLORATION_PROPERTY,
                'property_name': 'title',
                'new_value': 'Exploration 2 Albert title'
            })], 'Changed title to Albert2 title.')

        exp_services.revert_exploration(self.bob_id, self.EXP_ID_1, 3, 2)

        with self.assertRaisesRegexp(
            Exception, 'This exploration cannot be published'
            ):
            rights_manager.publish_exploration(self.bob, self.EXP_ID_2)

        rights_manager.publish_exploration(self.albert, self.EXP_ID_2)

        self.save_new_valid_exploration(self.EXP_ID_3, self.albert_id)
        rights_manager.publish_exploration(self.albert, self.EXP_ID_3)
        exp_services.delete_exploration(self.albert_id, self.EXP_ID_3)

    def test_get_non_private_exploration_summaries(self):

        actual_summaries = exp_services.get_non_private_exploration_summaries()

        expected_summaries = {
            self.EXP_ID_2: exp_domain.ExplorationSummary(
                self.EXP_ID_2, 'Exploration 2 Albert title',
                'A category', 'An objective', 'en', [],
                feconf.get_empty_ratings(), feconf.EMPTY_SCALED_AVERAGE_RATING,
                rights_manager.ACTIVITY_STATUS_PUBLIC,
                False, [self.albert_id], [], [], [], [self.albert_id],
                {self.albert_id: 1},
                self.EXPECTED_VERSION_2,
                actual_summaries[self.EXP_ID_2].exploration_model_created_on,
                actual_summaries[self.EXP_ID_2].exploration_model_last_updated,
                actual_summaries[self.EXP_ID_2].first_published_msec
                )}

        # Check actual summaries equal expected summaries.
        self.assertEqual(actual_summaries.keys(),
                         expected_summaries.keys())
        simple_props = ['id', 'title', 'category', 'objective',
                        'language_code', 'tags', 'ratings',
                        'scaled_average_rating', 'status',
                        'community_owned', 'owner_ids',
                        'editor_ids', 'voice_artist_ids', 'viewer_ids',
                        'contributor_ids', 'version',
                        'exploration_model_created_on',
                        'exploration_model_last_updated']
        for exp_id in actual_summaries:
            for prop in simple_props:
                self.assertEqual(getattr(actual_summaries[exp_id], prop),
                                 getattr(expected_summaries[exp_id], prop))

    def test_get_all_exploration_summaries(self):
        actual_summaries = exp_services.get_all_exploration_summaries()

        expected_summaries = {
            self.EXP_ID_1: exp_domain.ExplorationSummary(
                self.EXP_ID_1, 'Exploration 1 title',
                'A category', 'An objective', 'en', [],
                feconf.get_empty_ratings(), feconf.EMPTY_SCALED_AVERAGE_RATING,
                rights_manager.ACTIVITY_STATUS_PRIVATE, False,
                [self.albert_id], [], [], [], [self.albert_id, self.bob_id],
                {self.albert_id: 1, self.bob_id: 1}, self.EXPECTED_VERSION_1,
                actual_summaries[self.EXP_ID_1].exploration_model_created_on,
                actual_summaries[self.EXP_ID_1].exploration_model_last_updated,
                actual_summaries[self.EXP_ID_1].first_published_msec
            ),
            self.EXP_ID_2: exp_domain.ExplorationSummary(
                self.EXP_ID_2, 'Exploration 2 Albert title',
                'A category', 'An objective', 'en', [],
                feconf.get_empty_ratings(), feconf.EMPTY_SCALED_AVERAGE_RATING,
                rights_manager.ACTIVITY_STATUS_PUBLIC,
                False, [self.albert_id], [], [], [], [self.albert_id],
                {self.albert_id: 1}, self.EXPECTED_VERSION_2,
                actual_summaries[self.EXP_ID_2].exploration_model_created_on,
                actual_summaries[self.EXP_ID_2].exploration_model_last_updated,
                actual_summaries[self.EXP_ID_2].first_published_msec
            )
        }

        # Check actual summaries equal expected summaries.
        self.assertEqual(actual_summaries.keys(),
                         expected_summaries.keys())
        simple_props = ['id', 'title', 'category', 'objective',
                        'language_code', 'tags', 'ratings', 'status',
                        'community_owned', 'owner_ids',
                        'editor_ids', 'voice_artist_ids', 'viewer_ids',
                        'contributor_ids', 'version',
                        'exploration_model_created_on',
                        'exploration_model_last_updated']
        for exp_id in actual_summaries:
            for prop in simple_props:
                self.assertEqual(getattr(actual_summaries[exp_id], prop),
                                 getattr(expected_summaries[exp_id], prop))


class ExplorationConversionPipelineTests(ExplorationServicesUnitTests):
    """Tests the exploration model -> exploration conversion pipeline."""
    OLD_EXP_ID = 'exp_id0'
    NEW_EXP_ID = 'exp_id1'

    UPGRADED_EXP_YAML = ("""author_notes: ''
auto_tts_enabled: true
blurb: ''
category: category
correctness_feedback_enabled: false
init_state_name: %s
language_code: en
objective: Old objective
param_changes: []
param_specs: {}
schema_version: %d
states:
  END:
    classifier_model_id: null
    content:
      content_id: content
      html: <p>Congratulations, you have finished!</p>
    interaction:
      answer_groups: []
      confirmed_unclassified_answers: []
      customization_args:
        recommendedExplorationIds:
          value: []
      default_outcome: null
      hints: []
      id: EndExploration
      solution: null
    param_changes: []
    recorded_voiceovers:
      voiceovers_mapping:
        content: {}
    solicit_answer_details: false
    written_translations:
      translations_mapping:
        content: {}
  %s:
    classifier_model_id: null
    content:
      content_id: content
      html: ''
    interaction:
      answer_groups: []
      confirmed_unclassified_answers: []
      customization_args:
        buttonText:
          value: Continue
      default_outcome:
        dest: END
        feedback:
          content_id: default_outcome
          html: ''
        labelled_as_correct: false
        missing_prerequisite_skill_id: null
        param_changes: []
        refresher_exploration_id: null
      hints: []
      id: Continue
      solution: null
    param_changes: []
    recorded_voiceovers:
      voiceovers_mapping:
        content: {}
        default_outcome: {}
    solicit_answer_details: false
    written_translations:
      translations_mapping:
        content: {}
        default_outcome: {}
states_schema_version: %d
tags: []
title: Old Title
""") % (
    feconf.DEFAULT_INIT_STATE_NAME,
    exp_domain.Exploration.CURRENT_EXP_SCHEMA_VERSION,
    feconf.DEFAULT_INIT_STATE_NAME,
    feconf.CURRENT_STATE_SCHEMA_VERSION)

    ALBERT_EMAIL = 'albert@example.com'
    ALBERT_NAME = 'albert'

    def setUp(self):
        super(ExplorationConversionPipelineTests, self).setUp()

        # Setup user who will own the test explorations.
        self.albert_id = self.get_user_id_from_email(self.ALBERT_EMAIL)
        self.signup(self.ALBERT_EMAIL, self.ALBERT_NAME)

        # Create exploration that uses a states schema version of 0 and ensure
        # it is properly converted.
        self.save_new_exp_with_states_schema_v0(
            self.OLD_EXP_ID, self.albert_id, 'Old Title')

        # Create standard exploration that should not be converted.
        new_exp = self.save_new_valid_exploration(
            self.NEW_EXP_ID, self.albert_id)
        self._up_to_date_yaml = new_exp.to_yaml()

    def test_get_exploration_from_model_with_invalid_schema_version_raise_error(
            self):
        exp_model = exp_models.ExplorationModel(
            id='exp_id',
            category='category',
            title='title',
            objective='Old objective',
            states_schema_version=(feconf.CURRENT_STATE_SCHEMA_VERSION + 1),
            init_state_name=feconf.DEFAULT_INIT_STATE_NAME
        )

        rights_manager.create_new_exploration_rights('exp_id', self.albert_id)

        exp_model.commit(
            self.albert_id, 'New exploration created', [{
                'cmd': 'create_new',
                'title': 'title',
                'category': 'category',
            }])

        with self.assertRaisesRegexp(
            Exception,
            'Sorry, we can only process v1-v%d and unversioned exploration '
            'state schemas at present.' % feconf.CURRENT_STATE_SCHEMA_VERSION):
            exp_fetchers.get_exploration_from_model(exp_model)

    def test_update_exploration_with_empty_change_list_does_not_update(self):
        exploration = self.save_new_default_exploration('exp_id', 'user_id')

        self.assertEqual(exploration.title, 'A title')
        self.assertEqual(exploration.category, 'A category')
        self.assertEqual(
            exploration.objective, feconf.DEFAULT_EXPLORATION_OBJECTIVE)
        self.assertEqual(exploration.language_code, 'en')

        exp_services.update_exploration(
            'user_id', 'exp_id', None, 'empty commit')

        exploration = exp_fetchers.get_exploration_by_id('exp_id')

        self.assertEqual(exploration.title, 'A title')
        self.assertEqual(exploration.category, 'A category')
        self.assertEqual(
            exploration.objective, feconf.DEFAULT_EXPLORATION_OBJECTIVE)
        self.assertEqual(exploration.language_code, 'en')

    def test_save_exploration_with_mismatch_of_versions_raises_error(self):
        self.save_new_valid_exploration('exp_id', 'user_id')

        exploration_model = exp_models.ExplorationModel.get('exp_id')
        exploration_model.version = 0

        with self.assertRaisesRegexp(
            Exception,
            'Unexpected error: trying to update version 0 of exploration '
            'from version 1. Please reload the page and try again.'):
            exp_services.update_exploration(
                'user_id', 'exp_id', [exp_domain.ExplorationChange({
                    'cmd': exp_domain.CMD_EDIT_EXPLORATION_PROPERTY,
                    'property_name': 'title',
                    'new_value': 'new title'
                })], 'changed title')

    def test_update_exploration_as_suggestion_with_invalid_commit_message(self):
        self.save_new_valid_exploration('exp_id', 'user_id')

        exploration_model = exp_models.ExplorationModel.get('exp_id')
        exploration_model.version = 0

        with self.assertRaisesRegexp(
            Exception, 'Invalid commit message for suggestion.'):
            exp_services.update_exploration(
                'user_id', 'exp_id', [exp_domain.ExplorationChange({
                    'cmd': exp_domain.CMD_EDIT_EXPLORATION_PROPERTY,
                    'property_name': 'title',
                    'new_value': 'new title'
                })], '', is_suggestion=True)

    def test_update_exploration_with_invalid_commit_message(self):
        self.save_new_valid_exploration('exp_id', 'user_id')

        exploration_model = exp_models.ExplorationModel.get('exp_id')
        exploration_model.version = 0

        with self.assertRaisesRegexp(
            Exception,
            'Commit messages for non-suggestions may not start with'):
            exp_services.update_exploration(
                'user_id', 'exp_id', [exp_domain.ExplorationChange({
                    'cmd': exp_domain.CMD_EDIT_EXPLORATION_PROPERTY,
                    'property_name': 'title',
                    'new_value': 'new title'
                })], feconf.COMMIT_MESSAGE_ACCEPTED_SUGGESTION_PREFIX)

    def test_update_language_code(self):
        exploration = exp_fetchers.get_exploration_by_id(self.NEW_EXP_ID)
        self.assertEqual(exploration.language_code, 'en')
        exp_services.update_exploration(
            self.albert_id, self.NEW_EXP_ID, [exp_domain.ExplorationChange({
                'cmd': exp_domain.CMD_EDIT_EXPLORATION_PROPERTY,
                'property_name': 'language_code',
                'new_value': 'bn'
            })], 'Changed language code.')

        exploration = exp_fetchers.get_exploration_by_id(self.NEW_EXP_ID)
        self.assertEqual(exploration.language_code, 'bn')

    def test_update_exploration_tags(self):
        exploration = exp_fetchers.get_exploration_by_id(self.NEW_EXP_ID)
        self.assertEqual(exploration.tags, [])
        exp_services.update_exploration(
            self.albert_id, self.NEW_EXP_ID, [exp_domain.ExplorationChange({
                'cmd': exp_domain.CMD_EDIT_EXPLORATION_PROPERTY,
                'property_name': 'tags',
                'new_value': ['test']
            })], 'Changed tags.')

        exploration = exp_fetchers.get_exploration_by_id(self.NEW_EXP_ID)
        self.assertEqual(exploration.tags, ['test'])

    def test_update_exploration_author_notes(self):
        exploration = exp_fetchers.get_exploration_by_id(self.NEW_EXP_ID)
        self.assertEqual(exploration.author_notes, '')
        exp_services.update_exploration(
            self.albert_id, self.NEW_EXP_ID, [exp_domain.ExplorationChange({
                'cmd': exp_domain.CMD_EDIT_EXPLORATION_PROPERTY,
                'property_name': 'author_notes',
                'new_value': 'author_notes'
            })], 'Changed author_notes.')

        exploration = exp_fetchers.get_exploration_by_id(self.NEW_EXP_ID)
        self.assertEqual(exploration.author_notes, 'author_notes')

    def test_update_exploration_blurb(self):
        exploration = exp_fetchers.get_exploration_by_id(self.NEW_EXP_ID)
        self.assertEqual(exploration.blurb, '')
        exp_services.update_exploration(
            self.albert_id, self.NEW_EXP_ID, [exp_domain.ExplorationChange({
                'cmd': exp_domain.CMD_EDIT_EXPLORATION_PROPERTY,
                'property_name': 'blurb',
                'new_value': 'blurb'
            })], 'Changed blurb.')

        exploration = exp_fetchers.get_exploration_by_id(self.NEW_EXP_ID)
        self.assertEqual(exploration.blurb, 'blurb')

    def test_update_exploration_param_changes(self):
        exploration = exp_fetchers.get_exploration_by_id(self.NEW_EXP_ID)
        self.assertEqual(exploration.param_changes, [])

        exploration.param_specs = {
            'myParam': param_domain.ParamSpec('UnicodeString')}
        exp_services._save_exploration(self.albert_id, exploration, '', [])

        param_changes = [{
            'customization_args': {
                'list_of_values': ['1', '2'], 'parse_with_jinja': False
            },
            'name': 'myParam',
            'generator_id': 'RandomSelector'
        }]

        exp_services.update_exploration(
            self.albert_id, self.NEW_EXP_ID, [exp_domain.ExplorationChange({
                'cmd': exp_domain.CMD_EDIT_EXPLORATION_PROPERTY,
                'property_name': 'param_changes',
                'new_value': param_changes
            })], 'Changed param_changes.')

        exploration = exp_fetchers.get_exploration_by_id(self.NEW_EXP_ID)

        self.assertEqual(len(exploration.param_changes), 1)
        self.assertEqual(
            exploration.param_changes[0].to_dict(), param_changes[0])

    def test_update_exploration_init_state_name(self):
        exploration = exp_fetchers.get_exploration_by_id(self.NEW_EXP_ID)

        exp_services.update_exploration(
            self.albert_id, self.NEW_EXP_ID, [exp_domain.ExplorationChange({
                'cmd': exp_domain.CMD_ADD_STATE,
                'state_name': 'State'
            })], 'Added new state.')

        self.assertEqual(
            exploration.init_state_name, feconf.DEFAULT_INIT_STATE_NAME)

        exp_services.update_exploration(
            self.albert_id, self.NEW_EXP_ID, [exp_domain.ExplorationChange({
                'cmd': exp_domain.CMD_EDIT_EXPLORATION_PROPERTY,
                'property_name': 'init_state_name',
                'new_value': 'State'
            })], 'Changed init_state_name.')

        exploration = exp_fetchers.get_exploration_by_id(self.NEW_EXP_ID)
        self.assertEqual(exploration.init_state_name, 'State')

    def test_update_exploration_auto_tts_enabled(self):
        exploration = exp_fetchers.get_exploration_by_id(self.NEW_EXP_ID)
        self.assertEqual(exploration.auto_tts_enabled, True)
        exp_services.update_exploration(
            self.albert_id, self.NEW_EXP_ID, [exp_domain.ExplorationChange({
                'cmd': exp_domain.CMD_EDIT_EXPLORATION_PROPERTY,
                'property_name': 'auto_tts_enabled',
                'new_value': False
            })], 'Changed auto_tts_enabled.')

        exploration = exp_fetchers.get_exploration_by_id(self.NEW_EXP_ID)
        self.assertEqual(exploration.auto_tts_enabled, False)

    def test_update_exploration_correctness_feedback_enabled(self):
        exploration = exp_fetchers.get_exploration_by_id(self.NEW_EXP_ID)
        self.assertEqual(exploration.correctness_feedback_enabled, False)
        exp_services.update_exploration(
            self.albert_id, self.NEW_EXP_ID, [exp_domain.ExplorationChange({
                'cmd': exp_domain.CMD_EDIT_EXPLORATION_PROPERTY,
                'property_name': 'correctness_feedback_enabled',
                'new_value': True
            })], 'Changed correctness_feedback_enabled.')

        exploration = exp_fetchers.get_exploration_by_id(self.NEW_EXP_ID)
        self.assertEqual(exploration.correctness_feedback_enabled, True)

    def test_update_unclassified_answers(self):
        exploration = exp_fetchers.get_exploration_by_id(self.NEW_EXP_ID)
        self.assertEqual(
            exploration.init_state.interaction.confirmed_unclassified_answers,
            [])

        exp_services.update_exploration(
            self.albert_id, self.NEW_EXP_ID, [exp_domain.ExplorationChange({
                'cmd': exp_domain.CMD_EDIT_STATE_PROPERTY,
                'property_name': exp_domain.STATE_PROPERTY_UNCLASSIFIED_ANSWERS,
                'state_name': exploration.init_state_name,
                'new_value': ['test']
            })], 'Changed confirmed_unclassified_answers.')

        exploration = exp_fetchers.get_exploration_by_id(self.NEW_EXP_ID)
        self.assertEqual(
            exploration.init_state.interaction.confirmed_unclassified_answers,
            ['test'])

    def test_update_interaction_hints(self):
        exploration = exp_fetchers.get_exploration_by_id(self.NEW_EXP_ID)
        self.assertEqual(
            exploration.init_state.interaction.hints, [])

        hint_list = [{
            'hint_content': {
                'content_id': 'hint_1',
                'html': (
                    '<p>Hello, this is html1 for state2'
                    '<oppia-noninteractive-image filepath-with-value="'
                    '&amp;quot;s2Hint1.png&amp;quot;" caption-with-value='
                    '"&amp;quot;&amp;quot;" alt-with-value='
                    '"&amp;quot;&amp;quot;"></oppia-noninteractive-image>'
                    '</p>')
            }
        }]

        exp_services.update_exploration(
            self.albert_id, self.NEW_EXP_ID, [exp_domain.ExplorationChange({
                'cmd': exp_domain.CMD_EDIT_STATE_PROPERTY,
                'property_name': exp_domain.STATE_PROPERTY_INTERACTION_HINTS,
                'state_name': exploration.init_state_name,
                'new_value': hint_list
            })], 'Changed hints.')

        exploration = exp_fetchers.get_exploration_by_id(self.NEW_EXP_ID)

        self.assertEqual(len(exploration.init_state.interaction.hints), 1)
        self.assertEqual(
            exploration.init_state.interaction.hints[0].hint_content.content_id,
            'hint_1')

    def test_update_interaction_solutions(self):
        exploration = exp_fetchers.get_exploration_by_id(self.NEW_EXP_ID)
        self.assertIsNone(exploration.init_state.interaction.solution)

        solution = {
            'answer_is_exclusive': False,
            'correct_answer': 'helloworld!',
            'explanation': {
                'content_id': 'solution',
                'html': '<p>hello_world is a string</p>'
            },
        }

        hint_list = [{
            'hint_content': {
                'content_id': u'hint_1',
                'html': (
                    u'<p>Hello, this is html1 for state2'
                    u'<oppia-noninteractive-image filepath-with-value="'
                    u'&amp;quot;s2Hint1.png&amp;quot;" caption-with-value='
                    u'"&amp;quot;&amp;quot;" alt-with-value='
                    u'"&amp;quot;&amp;quot;"></oppia-noninteractive-image>'
                    u'</p>')
            }
        }]

        exp_services.update_exploration(
            self.albert_id, self.NEW_EXP_ID, [exp_domain.ExplorationChange({
                'cmd': exp_domain.CMD_EDIT_STATE_PROPERTY,
                'property_name': exp_domain.STATE_PROPERTY_INTERACTION_HINTS,
                'state_name': exploration.init_state_name,
                'new_value': hint_list
            })], 'Changed hints.')

        exp_services.update_exploration(
            self.albert_id, self.NEW_EXP_ID, [exp_domain.ExplorationChange({
                'cmd': exp_domain.CMD_EDIT_STATE_PROPERTY,
                'property_name': exp_domain.STATE_PROPERTY_INTERACTION_SOLUTION,
                'state_name': exploration.init_state_name,
                'new_value': solution
            })], 'Changed interaction_solutions.')

        exploration = exp_fetchers.get_exploration_by_id(self.NEW_EXP_ID)
        self.assertEqual(
            exploration.init_state.interaction.solution.to_dict(),
            solution)

    def test_cannot_update_recorded_voiceovers_with_invalid_type(self):
        exploration = exp_fetchers.get_exploration_by_id(self.NEW_EXP_ID)

        with self.assertRaisesRegexp(
            Exception, 'Expected recorded_voiceovers to be a dict'):
            exp_services.update_exploration(
                self.albert_id, self.NEW_EXP_ID, [exp_domain.ExplorationChange({
                    'cmd': exp_domain.CMD_EDIT_STATE_PROPERTY,
                    'property_name': (
                        exp_domain.STATE_PROPERTY_RECORDED_VOICEOVERS),
                    'state_name': exploration.init_state_name,
                    'new_value': 'invalid_recorded_voiceovers'
                })], 'Changed recorded_voiceovers.')

    def test_revert_exploration_with_mismatch_of_versions_raises_error(self):
        self.save_new_valid_exploration('exp_id', 'user_id')

        exploration_model = exp_models.ExplorationModel.get('exp_id')
        exploration_model.version = 0

        with self.assertRaisesRegexp(
            Exception,
            'Unexpected error: trying to update version 0 of exploration '
            'from version 1. Please reload the page and try again.'):
            exp_services.revert_exploration('user_id', 'exp_id', 1, 0)


class EditorAutoSavingUnitTests(test_utils.GenericTestBase):
    """Test editor auto saving functions in exp_services."""
    EXP_ID1 = 'exp_id1'
    EXP_ID2 = 'exp_id2'
    EXP_ID3 = 'exp_id3'
    USERNAME = 'user123'
    USER_ID = 'user_id'
    COMMIT_MESSAGE = 'commit message'
    DATETIME = datetime.datetime.strptime('2016-02-16', '%Y-%m-%d')
    OLDER_DATETIME = datetime.datetime.strptime('2016-01-16', '%Y-%m-%d')
    NEWER_DATETIME = datetime.datetime.strptime('2016-03-16', '%Y-%m-%d')
    NEW_CHANGELIST = [exp_domain.ExplorationChange({
        'cmd': exp_domain.CMD_EDIT_EXPLORATION_PROPERTY,
        'property_name': 'title',
        'new_value': 'New title'})]
    NEW_CHANGELIST_DICT = [NEW_CHANGELIST[0].to_dict()]

    def setUp(self):
        super(EditorAutoSavingUnitTests, self).setUp()
        self.signup(self.EDITOR_EMAIL, self.EDITOR_USERNAME)
        self.editor_id = self.get_user_id_from_email(self.EDITOR_EMAIL)
        self.signup(self.ADMIN_EMAIL, self.ADMIN_USERNAME)
        self.admin_id = self.get_user_id_from_email(self.ADMIN_EMAIL)
        self.admin = user_services.UserActionsInfo(self.admin_id)
        self.set_admins([self.ADMIN_USERNAME])
        # Create explorations.
        exploration = self.save_new_valid_exploration(
            self.EXP_ID1, self.USER_ID)
        exploration.param_specs = {
            'myParam': param_domain.ParamSpec('UnicodeString')}
        exp_services._save_exploration(self.USER_ID, exploration, '', [])
        self.save_new_valid_exploration(self.EXP_ID2, self.USER_ID)
        self.save_new_valid_exploration(self.EXP_ID3, self.USER_ID)
        self.init_state_name = exploration.init_state_name
        self.param_changes = [{
            'customization_args': {
                'list_of_values': ['1', '2'], 'parse_with_jinja': False
            },
            'name': 'myParam',
            'generator_id': 'RandomSelector'
        }]
        self.draft_change_list = _get_change_list(
            self.init_state_name, 'param_changes', self.param_changes)
        self.draft_change_list_dict = [
            change.to_dict() for change in self.draft_change_list]
        # Explorations with draft set.
        user_models.ExplorationUserDataModel(
            id='%s.%s' % (self.USER_ID, self.EXP_ID1), user_id=self.USER_ID,
            exploration_id=self.EXP_ID1,
            draft_change_list=self.draft_change_list_dict,
            draft_change_list_last_updated=self.DATETIME,
            draft_change_list_exp_version=2,
            draft_change_list_id=2).put()
        user_models.ExplorationUserDataModel(
            id='%s.%s' % (self.USER_ID, self.EXP_ID2), user_id=self.USER_ID,
            exploration_id=self.EXP_ID2,
            draft_change_list=self.draft_change_list_dict,
            draft_change_list_last_updated=self.DATETIME,
            draft_change_list_exp_version=4,
            draft_change_list_id=10).put()
        # Exploration with no draft.
        user_models.ExplorationUserDataModel(
            id='%s.%s' % (self.USER_ID, self.EXP_ID3), user_id=self.USER_ID,
            exploration_id=self.EXP_ID3).put()

    def test_draft_cleared_after_change_list_applied(self):
        exp_services.update_exploration(
            self.USER_ID, self.EXP_ID1, self.draft_change_list, '')
        exp_user_data = user_models.ExplorationUserDataModel.get_by_id(
            '%s.%s' % (self.USER_ID, self.EXP_ID1))
        self.assertIsNone(exp_user_data.draft_change_list)
        self.assertIsNone(exp_user_data.draft_change_list_last_updated)
        self.assertIsNone(exp_user_data.draft_change_list_exp_version)

    def test_draft_version_valid_returns_true(self):
        exp_user_data = user_models.ExplorationUserDataModel.get_by_id(
            '%s.%s' % (self.USER_ID, self.EXP_ID1))
        self.assertTrue(exp_services.is_version_of_draft_valid(
            self.EXP_ID1, exp_user_data.draft_change_list_exp_version))

    def test_draft_version_valid_returns_false(self):
        exp_user_data = user_models.ExplorationUserDataModel.get_by_id(
            '%s.%s' % (self.USER_ID, self.EXP_ID2))
        self.assertFalse(exp_services.is_version_of_draft_valid(
            self.EXP_ID2, exp_user_data.draft_change_list_exp_version))

    def test_draft_version_valid_when_no_draft_exists(self):
        exp_user_data = user_models.ExplorationUserDataModel.get_by_id(
            '%s.%s' % (self.USER_ID, self.EXP_ID3))
        self.assertFalse(exp_services.is_version_of_draft_valid(
            self.EXP_ID3, exp_user_data.draft_change_list_exp_version))

    def test_create_or_update_draft_when_older_draft_exists(self):
        exp_services.create_or_update_draft(
            self.EXP_ID1, self.USER_ID, self.NEW_CHANGELIST, 5,
            self.NEWER_DATETIME)
        exp_user_data = user_models.ExplorationUserDataModel.get(
            self.USER_ID, self.EXP_ID1)
        self.assertEqual(exp_user_data.exploration_id, self.EXP_ID1)
        self.assertEqual(
            exp_user_data.draft_change_list, self.NEW_CHANGELIST_DICT)
        self.assertEqual(
            exp_user_data.draft_change_list_last_updated, self.NEWER_DATETIME)
        self.assertEqual(exp_user_data.draft_change_list_exp_version, 5)
        self.assertEqual(exp_user_data.draft_change_list_id, 3)

    def test_create_or_update_draft_when_newer_draft_exists(self):
        exp_services.create_or_update_draft(
            self.EXP_ID1, self.USER_ID, self.NEW_CHANGELIST, 5,
            self.OLDER_DATETIME)
        exp_user_data = user_models.ExplorationUserDataModel.get(
            self.USER_ID, self.EXP_ID1)
        self.assertEqual(exp_user_data.exploration_id, self.EXP_ID1)
        self.assertEqual(
            exp_user_data.draft_change_list, self.draft_change_list_dict)
        self.assertEqual(
            exp_user_data.draft_change_list_last_updated, self.DATETIME)
        self.assertEqual(exp_user_data.draft_change_list_exp_version, 2)
        self.assertEqual(exp_user_data.draft_change_list_id, 2)

    def test_create_or_update_draft_when_draft_does_not_exist(self):
        exp_services.create_or_update_draft(
            self.EXP_ID3, self.USER_ID, self.NEW_CHANGELIST, 5,
            self.NEWER_DATETIME)
        exp_user_data = user_models.ExplorationUserDataModel.get(
            self.USER_ID, self.EXP_ID3)
        self.assertEqual(exp_user_data.exploration_id, self.EXP_ID3)
        self.assertEqual(
            exp_user_data.draft_change_list, self.NEW_CHANGELIST_DICT)
        self.assertEqual(
            exp_user_data.draft_change_list_last_updated, self.NEWER_DATETIME)
        self.assertEqual(exp_user_data.draft_change_list_exp_version, 5)
        self.assertEqual(exp_user_data.draft_change_list_id, 1)

    def test_get_exp_with_draft_applied_when_draft_exists(self):
        exploration = exp_fetchers.get_exploration_by_id(self.EXP_ID1)
        self.assertEqual(exploration.init_state.param_changes, [])
        updated_exp = exp_services.get_exp_with_draft_applied(
            self.EXP_ID1, self.USER_ID)
        self.assertIsNotNone(updated_exp)
        param_changes = updated_exp.init_state.param_changes[0]
        self.assertEqual(param_changes._name, 'myParam')
        self.assertEqual(param_changes._generator_id, 'RandomSelector')
        self.assertEqual(
            param_changes._customization_args,
            {'list_of_values': ['1', '2'], 'parse_with_jinja': False})

    def test_get_exp_with_draft_applied_when_draft_does_not_exist(self):
        exploration = exp_fetchers.get_exploration_by_id(self.EXP_ID3)
        self.assertEqual(exploration.init_state.param_changes, [])
        updated_exp = exp_services.get_exp_with_draft_applied(
            self.EXP_ID3, self.USER_ID)
        self.assertIsNone(updated_exp)

    def test_get_exp_with_draft_applied_when_draft_version_is_invalid(self):
        exploration = exp_fetchers.get_exploration_by_id(self.EXP_ID2)
        self.assertEqual(exploration.init_state.param_changes, [])
        updated_exp = exp_services.get_exp_with_draft_applied(
            self.EXP_ID2, self.USER_ID)
        self.assertIsNone(updated_exp)

    def test_draft_discarded(self):
        exp_services.discard_draft(self.EXP_ID1, self.USER_ID,)
        exp_user_data = user_models.ExplorationUserDataModel.get_by_id(
            '%s.%s' % (self.USER_ID, self.EXP_ID1))
        self.assertIsNone(exp_user_data.draft_change_list)
        self.assertIsNone(exp_user_data.draft_change_list_last_updated)
        self.assertIsNone(exp_user_data.draft_change_list_exp_version)

<<<<<<< HEAD
    def test_create_or_update_draft_with_exploration_model_not_created(self):
        self.save_new_valid_exploration(
            'exp_id', self.admin_id, title='title')

        rights_manager.assign_role_for_exploration(
            self.admin, 'exp_id', self.editor_id, rights_manager.ROLE_EDITOR)

        exp_user_data = user_models.ExplorationUserDataModel.get(
            self.editor_id, 'exp_id')
        self.assertIsNone(exp_user_data)

        exp_services.create_or_update_draft(
            'exp_id', self.editor_id, self.NEW_CHANGELIST, 1,
            self.NEWER_DATETIME)
        exp_user_data = user_models.ExplorationUserDataModel.get(
            self.editor_id, 'exp_id')
        self.assertEqual(exp_user_data.exploration_id, 'exp_id')
        self.assertEqual(
            exp_user_data.draft_change_list, self.NEW_CHANGELIST_DICT)
        self.assertEqual(
            exp_user_data.draft_change_list_last_updated, self.NEWER_DATETIME)
        self.assertEqual(exp_user_data.draft_change_list_exp_version, 1)
        self.assertEqual(exp_user_data.draft_change_list_id, 1)
=======

class ApplyDraftUnitTests(test_utils.GenericTestBase):
    """Test apply draft functions in exp_services."""

    EXP_ID1 = 'exp_id1'
    USERNAME = 'user123'
    USER_ID = 'user_id'
    COMMIT_MESSAGE = 'commit message'
    DATETIME = datetime.datetime.strptime('2016-02-16', '%Y-%m-%d')

    def setUp(self):
        super(ApplyDraftUnitTests, self).setUp()
        # Create explorations.
        exploration = self.save_new_valid_exploration(
            self.EXP_ID1, self.USER_ID)
        exploration.param_specs = {
            'myParam': param_domain.ParamSpec('UnicodeString')}
        self.init_state_name = exploration.init_state_name
        self.param_changes = [{
            'customization_args': {
                'list_of_values': ['1', '2'], 'parse_with_jinja': False
            },
            'name': 'myParam',
            'generator_id': 'RandomSelector'
        }]

        self.draft_change_list = _get_change_list(
            self.init_state_name, 'param_changes', self.param_changes)
        self.draft_change_list_dict = [
            change.to_dict() for change in self.draft_change_list]
        # Explorations with draft set.
        user_models.ExplorationUserDataModel(
            id='%s.%s' % (self.USER_ID, self.EXP_ID1), user_id=self.USER_ID,
            exploration_id=self.EXP_ID1,
            draft_change_list=self.draft_change_list_dict,
            draft_change_list_last_updated=self.DATETIME,
            draft_change_list_exp_version=1,
            draft_change_list_id=2).put()

        migration_change_list = [exp_domain.ExplorationChange({
            'cmd': exp_domain.CMD_MIGRATE_STATES_SCHEMA_TO_LATEST_VERSION,
            'from_version': '0',
            'to_version': '1'
        })]
        exp_services._save_exploration(
            self.USER_ID, exploration, 'Migrate state schema.',
            migration_change_list)

    def test_get_exp_with_draft_applied_after_draft_upgrade(self):
        exploration = exp_fetchers.get_exploration_by_id(self.EXP_ID1)
        self.assertEqual(exploration.init_state.param_changes, [])
        draft_upgrade_services.DraftUpgradeUtil._convert_states_v0_dict_to_v1_dict = (  # pylint: disable=line-too-long
            classmethod(lambda cls, changelist: changelist))
        updated_exp = exp_services.get_exp_with_draft_applied(
            self.EXP_ID1, self.USER_ID)
        self.assertIsNotNone(updated_exp)
        param_changes = updated_exp.init_state.param_changes[0]
        self.assertEqual(param_changes._name, 'myParam')
        self.assertEqual(param_changes._generator_id, 'RandomSelector')
        self.assertEqual(
            param_changes._customization_args,
            {'list_of_values': ['1', '2'], 'parse_with_jinja': False})
>>>>>>> dc9b8a6f
<|MERGE_RESOLUTION|>--- conflicted
+++ resolved
@@ -4065,7 +4065,6 @@
         self.assertIsNone(exp_user_data.draft_change_list_last_updated)
         self.assertIsNone(exp_user_data.draft_change_list_exp_version)
 
-<<<<<<< HEAD
     def test_create_or_update_draft_with_exploration_model_not_created(self):
         self.save_new_valid_exploration(
             'exp_id', self.admin_id, title='title')
@@ -4089,7 +4088,7 @@
             exp_user_data.draft_change_list_last_updated, self.NEWER_DATETIME)
         self.assertEqual(exp_user_data.draft_change_list_exp_version, 1)
         self.assertEqual(exp_user_data.draft_change_list_id, 1)
-=======
+
 
 class ApplyDraftUnitTests(test_utils.GenericTestBase):
     """Test apply draft functions in exp_services."""
@@ -4151,5 +4150,4 @@
         self.assertEqual(param_changes._generator_id, 'RandomSelector')
         self.assertEqual(
             param_changes._customization_args,
-            {'list_of_values': ['1', '2'], 'parse_with_jinja': False})
->>>>>>> dc9b8a6f
+            {'list_of_values': ['1', '2'], 'parse_with_jinja': False})