--- conflicted
+++ resolved
@@ -1223,13 +1223,8 @@
                 self.action_type)
         except KeyError as e:
             raise utils.ValidationError(
-<<<<<<< HEAD
-                'Invalid action type: %s' % self.action_type)
-        customization_args_util.validate_customization_args_and_values( # type: ignore[no-untyped-call]
-=======
                 'Invalid action type: %s' % self.action_type) from e
         customization_args_util.validate_customization_args_and_values(
->>>>>>> 7aea401b
             'action', self.action_type, self.action_customization_args,
             action.customization_arg_specs)
 
