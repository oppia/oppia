--- conflicted
+++ resolved
@@ -65,12 +65,8 @@
         changelist = [topic_domain.TopicChange({
             'cmd': topic_domain.CMD_ADD_SUBTOPIC,
             'title': 'Title',
-<<<<<<< HEAD
             'subtopic_id': 1,
             'url_fragment': 'sample-fragment'
-=======
-            'subtopic_id': 1   # type: ignore[dict-item]
->>>>>>> 7645dadd
         })]
         self.save_new_topic(  # type: ignore[no-untyped-call]
             self.TOPIC_ID, self.user_id, name='Name',
