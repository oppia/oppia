# coding: utf-8
#
# Copyright 2018 The Oppia Authors. All Rights Reserved.
#
# Licensed under the Apache License, Version 2.0 (the "License");
# you may not use this file except in compliance with the License.
# You may obtain a copy of the License at
#
#      http://www.apache.org/licenses/LICENSE-2.0
#
# Unless required by applicable law or agreed to in writing, software
# distributed under the License is distributed on an "AS-IS" BASIS,
# WITHOUT WARRANTIES OR CONDITIONS OF ANY KIND, either express or implied.
# See the License for the specific language governing permissions and
# limitations under the License.

"""Tests for core.domain.question_services."""

from __future__ import absolute_import  # pylint: disable=import-only-modules
from __future__ import unicode_literals  # pylint: disable=import-only-modules

import logging
import re

from core.domain import question_domain
from core.domain import question_fetchers
from core.domain import question_services
from core.domain import skill_domain
from core.domain import skill_services
from core.domain import state_domain
from core.domain import user_services
from core.platform import models
from core.tests import test_utils
import feconf

(question_models,) = models.Registry.import_models([models.NAMES.question])


class QuestionServicesUnitTest(test_utils.GenericTestBase):
    """Test the question services module."""

    def setUp(self):
        """Before each individual test, create dummy user."""
        super(QuestionServicesUnitTest, self).setUp()
        self.signup(self.TOPIC_MANAGER_EMAIL, self.TOPIC_MANAGER_USERNAME)
        self.signup(self.NEW_USER_EMAIL, self.NEW_USER_USERNAME)
        self.signup(self.EDITOR_EMAIL, self.EDITOR_USERNAME)
        self.signup(self.ADMIN_EMAIL, self.ADMIN_USERNAME)

        self.admin_id = self.get_user_id_from_email(self.ADMIN_EMAIL)
        self.topic_manager_id = self.get_user_id_from_email(
            self.TOPIC_MANAGER_EMAIL)
        self.new_user_id = self.get_user_id_from_email(
            self.NEW_USER_EMAIL)
        self.editor_id = self.get_user_id_from_email(
            self.EDITOR_EMAIL)

        self.set_admins([self.ADMIN_USERNAME])
        self.set_topic_managers([self.TOPIC_MANAGER_USERNAME])

        self.topic_manager = user_services.get_user_actions_info(
            self.topic_manager_id)
        self.admin = user_services.get_user_actions_info(self.admin_id)
        self.new_user = user_services.get_user_actions_info(self.new_user_id)
        self.editor = user_services.get_user_actions_info(self.editor_id)

        self.save_new_skill(
            'skill_1', self.admin_id, description='Skill Description 1')
        self.save_new_skill(
            'skill_2', self.admin_id, description='Skill Description 2')
        self.save_new_skill(
            'skill_3', self.admin_id, description='Skill Description 3')

        self.question_id = question_services.get_new_question_id()
        self.question = self.save_new_question(
            self.question_id, self.editor_id,
            self._create_valid_question_data('ABC'), ['skill_1'],
            inapplicable_skill_misconception_ids=[
                'skillid12345-1', 'skillid12345-2'])

        self.question_id_1 = question_services.get_new_question_id()
        self.question_1 = self.save_new_question(
            self.question_id_1, self.editor_id,
            self._create_valid_question_data('ABC'), ['skill_2'])

        self.question_id_2 = question_services.get_new_question_id()
        self.question_2 = self.save_new_question(
            self.question_id_2, self.editor_id,
            self._create_valid_question_data('ABC'), ['skill_2'])

    def test_get_question_by_id(self):
        question = question_services.get_question_by_id(self.question_id)

        self.assertEqual(question.id, self.question_id)
        question = question_services.get_question_by_id(
            'question_id', strict=False)
        self.assertIsNone(question)

        with self.assertRaisesRegexp(
            Exception, 'Entity for class QuestionModel with id question_id '
            'not found'):
            question_services.get_question_by_id('question_id')

    def test_get_questions_by_skill_ids_with_fetch_by_difficulty(self):
        question_services.create_new_question_skill_link(
            self.editor_id, self.question_id, 'skill_1', 0.3)
        question_services.create_new_question_skill_link(
            self.editor_id, self.question_id_1, 'skill_2', 0.8)
        question_services.create_new_question_skill_link(
            self.editor_id, self.question_id_2, 'skill_2', 0.5)

        questions = question_services.get_questions_by_skill_ids(
            2, ['skill_1', 'skill_2'], True)
        questions.sort(key=lambda question: question.last_updated)

        self.assertEqual(len(questions), 2)
        self.assertEqual(questions[0].to_dict(), self.question.to_dict())
        self.assertEqual(questions[1].to_dict(), self.question_2.to_dict())

    def test_get_total_question_count_for_skill_ids(self):
        question_services.create_new_question_skill_link(
            self.editor_id, self.question_id, 'skill_1', 0.3)
        question_services.create_new_question_skill_link(
            self.editor_id, self.question_id_1, 'skill_1', 0.8)
        question_services.create_new_question_skill_link(
            self.editor_id, self.question_id_2, 'skill_2', 0.5)

        question_count = (
            question_services.get_total_question_count_for_skill_ids(
                ['skill_1']))
        self.assertEqual(question_count, 2)

        question_count = (
            question_services.get_total_question_count_for_skill_ids(
                ['skill_2']))
        self.assertEqual(question_count, 1)

        question_count = (
            question_services.get_total_question_count_for_skill_ids(
                ['skill_1', 'skill_2']))
        self.assertEqual(question_count, 3)

        question_count = (
            question_services.get_total_question_count_for_skill_ids(
                ['skill_1', 'skill_1']))
        self.assertEqual(question_count, 2)

        question_count = (
            question_services.get_total_question_count_for_skill_ids(
                ['skill_1', 'skill_1', 'skill_2']))
        self.assertEqual(question_count, 3)

    def test_update_question_skill_link_difficulty(self):
        question_services.create_new_question_skill_link(
            self.editor_id, self.question_id, 'skill_1', 0.3)

        _, merged_question_skill_links, _ = (
            question_services.get_displayable_question_skill_link_details(
                2, ['skill_1'], ''))
        self.assertEqual(
            merged_question_skill_links[0].skill_difficulties, [0.3])

        question_services.update_question_skill_link_difficulty(
            self.question_id, 'skill_1', 0.9)

        _, merged_question_skill_links, _ = (
            question_services.get_displayable_question_skill_link_details(
                2, ['skill_1'], ''))
        self.assertEqual(
            merged_question_skill_links[0].skill_difficulties, [0.9])

        with self.assertRaisesRegexp(
            Exception, 'The given question and skill are not linked.'):
            question_services.update_question_skill_link_difficulty(
                self.question_id, 'skill_10', 0.9)

    def test_get_questions_by_skill_ids_without_fetch_by_difficulty(self):
        question_services.create_new_question_skill_link(
            self.editor_id, self.question_id, 'skill_1', 0.3)
        question_services.create_new_question_skill_link(
            self.editor_id, self.question_id_1, 'skill_2', 0.8)
        question_services.create_new_question_skill_link(
            self.editor_id, self.question_id_2, 'skill_2', 0.5)

        questions = question_services.get_questions_by_skill_ids(
            4, ['skill_1', 'skill_2'], False)
        questions.sort(key=lambda question: question.last_updated)

        self.assertEqual(len(questions), 3)
        self.assertEqual(questions[0].to_dict(), self.question.to_dict())
        self.assertEqual(questions[1].to_dict(), self.question_1.to_dict())
        self.assertEqual(questions[2].to_dict(), self.question_2.to_dict())

    def test_get_questions_by_skill_ids_raise_error_with_high_question_count(
            self):
        with self.assertRaisesRegexp(
            Exception, 'Question count is too high, please limit the question '
            'count to %d.' % feconf.MAX_QUESTIONS_FETCHABLE_AT_ONE_TIME):
            question_services.get_questions_by_skill_ids(
                25, ['skill_1', 'skill_2'], False)

    def test_create_multi_question_skill_links_for_question(self):
        self.question = self.save_new_question(
            self.question_id, self.editor_id,
            self._create_valid_question_data('ABC'), ['skill_1'])

        with self.assertRaisesRegexp(
            Exception, 'Skill difficulties and skill ids should match. '
            'The lengths of the two lists are different.'):
            question_services.link_multiple_skills_for_question(
                self.editor_id, self.question_id, ['skill_1', 'skill_2'],
                [0.5])
        question_services.link_multiple_skills_for_question(
            self.editor_id, self.question_id, ['skill_1', 'skill_2'],
            [0.5, 0.7])
        skill_ids = [skill.id for skill in
                     question_services.get_skills_linked_to_question(
                         self.question_id)]
        self.assertItemsEqual(skill_ids, ['skill_1', 'skill_2'])

    def test_delete_question_skill_link(self):
        question_services.create_new_question_skill_link(
            self.editor_id, self.question_id, 'skill_1', 0.3)
        question_services.create_new_question_skill_link(
            self.editor_id, self.question_id, 'skill_2', 0.3)
        question_services.delete_question_skill_link(
            self.editor_id, self.question_id, 'skill_1')
        skill_ids = [skill.id for skill in
                     question_services.get_skills_linked_to_question(
                         self.question_id)]
        self.assertItemsEqual(skill_ids, ['skill_2'])

        question_services.delete_question_skill_link(
            self.editor_id, self.question_id, 'skill_2')

        question = question_services.get_question_by_id(
            self.question_id, strict=False)
        self.assertIsNone(question)

    def test_linking_same_skill_to_question_twice(self):
        question_id_2 = question_services.get_new_question_id()
        self.save_new_question(
            question_id_2, self.editor_id,
            self._create_valid_question_data('ABC'), ['skill_1'])
        skill_ids = [skill.id for skill in
                     question_services.get_skills_linked_to_question(
                         question_id_2)]
        self.assertEqual(len(skill_ids), 1)
        self.assertEqual(skill_ids[0], 'skill_1')
        question_services.create_new_question_skill_link(
            self.editor_id, question_id_2, 'skill_1', 0.3)
        skill_ids = [skill.id for skill in
                     question_services.get_skills_linked_to_question(
                         question_id_2)]
        self.assertEqual(len(skill_ids), 1)
        self.assertEqual(skill_ids[0], 'skill_1')
        question_services.create_new_question_skill_link(
            self.editor_id, question_id_2, 'skill_2', 0.3)
        skill_ids = [skill.id for skill in
                     question_services.get_skills_linked_to_question(
                         question_id_2)]
        self.assertEqual(len(skill_ids), 2)
        self.assertItemsEqual(skill_ids, ['skill_1', 'skill_2'])

    def test_create_and_get_question_skill_link(self):
        question_id_2 = question_services.get_new_question_id()
        with self.assertRaisesRegexp(
            Exception,
            re.escape(
                'Entity for class QuestionModel with id %s not found' % (
                    question_id_2))):
            question_services.create_new_question_skill_link(
                self.editor_id, question_id_2, 'skill_1', 0.5)

        self.save_new_question(
            question_id_2, self.editor_id,
            self._create_valid_question_data('ABC'), ['skill_1'])

        question_id_3 = question_services.get_new_question_id()
        self.save_new_question(
            question_id_3, self.editor_id,
            self._create_valid_question_data('ABC'), ['skill_2'])
        question_services.create_new_question_skill_link(
            self.editor_id, self.question_id, 'skill_1', 0.5)
        question_services.create_new_question_skill_link(
            self.editor_id, self.question_id, 'skill_3', 0.8)
        question_services.create_new_question_skill_link(
            self.editor_id, question_id_2, 'skill_1', 0.3)
        question_services.create_new_question_skill_link(
            self.editor_id, question_id_3, 'skill_2', 0.2)

        question_summaries, merged_question_skill_links, _ = (
            question_services.get_displayable_question_skill_link_details(
                5, ['skill_1', 'skill_2', 'skill_3'], ''))

        with self.assertRaisesRegexp(
            Exception, 'Querying linked question summaries for more than 3 '
            'skills at a time is not supported currently.'):
            question_services.get_displayable_question_skill_link_details(
                5, ['skill_1', 'skill_2', 'skill_3', 'skill_4'], '')
        question_ids = [summary.id for summary in question_summaries]

        self.assertEqual(len(question_ids), 3)
        self.assertEqual(len(merged_question_skill_links), 3)
        self.assertItemsEqual(
            question_ids, [self.question_id, question_id_2, question_id_3])
        self.assertItemsEqual(
            question_ids, [
                question_skill_link.question_id
                for question_skill_link in merged_question_skill_links])

        # Make sure the correct skill description corresponds to respective
        # question summaries.
        for index, link_object in enumerate(merged_question_skill_links):
            if question_ids[index] == self.question_id:
                self.assertEqual(
                    ['Skill Description 3', 'Skill Description 1'],
                    link_object.skill_descriptions)
                self.assertEqual(
                    [0.8, 0.5], link_object.skill_difficulties)
            elif question_ids[index] == question_id_2:
                self.assertEqual(
                    ['Skill Description 1'], link_object.skill_descriptions)
                self.assertEqual(
                    [0.3], link_object.skill_difficulties)
            else:
                self.assertEqual(
                    ['Skill Description 2'], link_object.skill_descriptions)
                self.assertEqual(
                    [0.2], link_object.skill_difficulties)

        question_summaries, merged_question_skill_links, _ = (
            question_services.get_displayable_question_skill_link_details(
                5, ['skill_1', 'skill_3'], ''))
        question_ids = [summary.id for summary in question_summaries]
        self.assertEqual(len(question_ids), 2)
        self.assertItemsEqual(
            question_ids, [self.question_id, question_id_2])

        with self.assertRaisesRegexp(
            Exception, 'The given question is already linked to given skill'):
            question_services.create_new_question_skill_link(
                self.editor_id, self.question_id, 'skill_1', 0.3)

    def test_get_displayable_question_skill_link_details_with_no_skill_ids(
            self):
        question_id = question_services.get_new_question_id()
        self.save_new_question(
            question_id, self.editor_id,
            self._create_valid_question_data('ABC'), ['skill_1'])

        question_services.create_new_question_skill_link(
            self.editor_id, question_id, 'skill_1', 0.5)

        question_summaries, merged_question_skill_links, _ = (
            question_services.get_displayable_question_skill_link_details(
                2, [], ''))

        self.assertEqual(question_summaries, [])
        self.assertEqual(merged_question_skill_links, [])

    def test_get_question_skill_links_of_skill(self):
        # If the skill id doesnt exist at all, it returns an empty list.
        question_skill_links = (
            question_services.get_question_skill_links_of_skill(
                'non_existent_skill_id', 'Skill Description'))
        self.assertEqual(len(question_skill_links), 0)

        # If the question ids dont exist for a skill, it returns an empty list.
        question_skill_links = (
            question_services.get_question_skill_links_of_skill(
                'skill_1', 'Skill Description 1'))
        self.assertEqual(len(question_skill_links), 0)

        question_id_2 = question_services.get_new_question_id()
        self.save_new_question(
            question_id_2, self.editor_id,
            self._create_valid_question_data('ABC'), ['skill_1'])

        question_id_3 = question_services.get_new_question_id()
        self.save_new_question(
            question_id_3, self.editor_id,
            self._create_valid_question_data('ABC'), ['skill_2'])
        # Setting skill difficulty for self.question_id.
        question_services.create_new_question_skill_link(
            self.editor_id, self.question_id, 'skill_1', 0.5)
        question_services.create_new_question_skill_link(
            self.editor_id, question_id_2, 'skill_1', 0.3)
        question_services.create_new_question_skill_link(
            self.editor_id, question_id_3, 'skill_2', 0.1)

        # When question ids exist, it returns a list of questionskilllinks.
        question_skill_links = (
            question_services.get_question_skill_links_of_skill(
                'skill_1', 'Skill Description 1'))

        self.assertEqual(len(question_skill_links), 2)
        self.assertTrue(isinstance(
            question_skill_links[0], question_domain.QuestionSkillLink))
        question_ids = [question_skill.question_id for question_skill
                        in question_skill_links]
        self.assertItemsEqual(
            question_ids, [self.question_id, question_id_2])
        for question_skill in question_skill_links:
            if question_skill.question_id == self.question_id:
                self.assertEqual(question_skill.skill_difficulty, 0.5)

    def test_get_question_summaries_by_ids(self):
        question_summaries = question_services.get_question_summaries_by_ids([
            self.question_id, 'invalid_question_id'])

        self.assertEqual(len(question_summaries), 2)
        self.assertEqual(question_summaries[0].id, self.question_id)
        self.assertEqual(
            question_summaries[0].question_content,
            feconf.DEFAULT_INIT_STATE_CONTENT_STR)
        self.assertIsNone(question_summaries[1])

    def test_delete_question(self):
        question_summary_model = question_models.QuestionSummaryModel.get(
            self.question_id)
        self.assertFalse(question_summary_model is None)

        question_services.delete_question(self.editor_id, self.question_id)

        with self.assertRaisesRegexp(Exception, (
            'Entity for class QuestionModel with id %s not found' % (
                self.question_id))):
            question_models.QuestionModel.get(self.question_id)

        with self.assertRaisesRegexp(Exception, (
            'Entity for class QuestionSummaryModel with id %s not found' % (
                self.question_id))):
            question_models.QuestionSummaryModel.get(self.question_id)

    def test_delete_question_marked_deleted(self):
        question_models.QuestionModel.delete_multi(
            [self.question_id], self.editor_id,
            feconf.COMMIT_MESSAGE_QUESTION_DELETED, force_deletion=False)
        question_model = question_models.QuestionModel.get_by_id(
            self.question_id)
        self.assertTrue(question_model.deleted)

        question_services.delete_question(
            self.editor_id, self.question_id, force_deletion=True)
        question_model = question_models.QuestionModel.get_by_id(
            self.question_id)
        self.assertEqual(question_model, None)
        self.assertEqual(
            question_models.QuestionSummaryModel.get(
                self.question_id, strict=False), None)

    def test_delete_question_model_with_deleted_summary_model(self):
        question_summary_model = (
            question_models.QuestionSummaryModel.get(self.question_id))
        question_summary_model.delete()
        question_summary_model = (
            question_models.QuestionSummaryModel.get(self.question_id, False))
        self.assertIsNone(question_summary_model)

        question_services.delete_question(
            self.editor_id, self.question_id, force_deletion=True)
        question_model = question_models.QuestionModel.get_by_id(
            self.question_id)
        self.assertEqual(question_model, None)
        self.assertEqual(
            question_models.QuestionSummaryModel.get(
                self.question_id, strict=False), None)

    def test_update_question(self):
        new_question_data = self._create_valid_question_data('DEF')
        change_dict = {
            'cmd': 'update_question_property',
            'property_name': 'question_state_data',
            'new_value': new_question_data.to_dict(),
            'old_value': self.question.question_state_data.to_dict()
        }
        change_list = [question_domain.QuestionChange(change_dict)]

        question_services.update_question(
            self.editor_id, self.question_id, change_list,
            'updated question data')

        question = question_services.get_question_by_id(self.question_id)
        self.assertEqual(
            question.question_state_data.to_dict(), new_question_data.to_dict())
        self.assertEqual(question.version, 2)

    def test_cannot_update_question_with_no_commit_message(self):
        new_question_data = self._create_valid_question_data('DEF')
        change_dict = {
            'cmd': 'update_question_property',
            'property_name': 'question_state_data',
            'new_value': new_question_data.to_dict(),
            'old_value': self.question.question_state_data.to_dict()
        }
        change_list = [question_domain.QuestionChange(change_dict)]

        with self.assertRaisesRegexp(
            Exception, 'Expected a commit message, received none.'):
            question_services.update_question(
                self.editor_id, self.question_id, change_list, None)

    def test_cannot_update_question_with_no_change_list(self):
        with self.assertRaisesRegexp(
            Exception,
            'Unexpected error: received an invalid change list when trying to '
            'save question'):
            question_services.update_question(
                self.editor_id, self.question_id, [],
                'updated question data')

    def test_update_question_language_code(self):
        self.assertEqual(self.question.language_code, 'en')
        change_dict = {
            'cmd': 'update_question_property',
            'property_name': 'language_code',
            'new_value': 'bn',
            'old_value': 'en'
        }
        change_list = [question_domain.QuestionChange(change_dict)]

        question_services.update_question(
            self.editor_id, self.question_id, change_list,
            'updated question language code')

        question = question_services.get_question_by_id(self.question_id)
        self.assertEqual(question.language_code, 'bn')
        self.assertEqual(question.version, 2)

    def test_update_inapplicable_skill_misconception_ids(self):
        self.assertEqual(
            self.question.inapplicable_skill_misconception_ids,
            ['skillid12345-1', 'skillid12345-2'])
        change_dict = {
            'cmd': 'update_question_property',
            'property_name': 'inapplicable_skill_misconception_ids',
            'new_value': ['skillid12345-1'],
            'old_value': []
        }
        change_list = [question_domain.QuestionChange(change_dict)]

        question_services.update_question(
            self.editor_id, self.question_id, change_list,
            'updated inapplicable_skill_misconception_ids')

        question = question_services.get_question_by_id(self.question_id)
        self.assertEqual(
            question.inapplicable_skill_misconception_ids, ['skillid12345-1'])
        self.assertEqual(question.version, 2)

    def test_cannot_update_question_with_invalid_change_list(self):
        observed_log_messages = []

        def _mock_logging_function(msg, *args):
            """Mocks logging.error()."""
            observed_log_messages.append(msg % args)

        logging_swap = self.swap(logging, 'error', _mock_logging_function)
        assert_raises_context_manager = self.assertRaisesRegexp(
            Exception, '\'unicode\' object has no attribute \'cmd\'')

        with logging_swap, assert_raises_context_manager:
            question_services.update_question(
                self.editor_id, self.question_id, 'invalid_change_list',
                'updated question language code')

        self.assertEqual(len(observed_log_messages), 1)
        self.assertRegexpMatches(
            observed_log_messages[0],
            'object has no attribute \'cmd\' %s '
            'invalid_change_list' % self.question_id)

    def test_replace_skill_id_for_all_questions(self):
        question_id_2 = question_services.get_new_question_id()
        self.save_new_question(
            question_id_2, self.editor_id,
            self._create_valid_question_data('ABC'), ['skill_1'])

        question_id_3 = question_services.get_new_question_id()
        self.save_new_question(
            question_id_3, self.editor_id,
            self._create_valid_question_data('ABC'), ['skill_2'])
        question_services.create_new_question_skill_link(
            self.editor_id, self.question_id, 'skill_1', 0.5)
        question_services.create_new_question_skill_link(
            self.editor_id, question_id_2, 'skill_1', 0.3)
        question_services.create_new_question_skill_link(
            self.editor_id, question_id_3, 'skill_2', 0.9)

        question_skill_links = (
            question_services.get_question_skill_links_of_skill(
                'skill_1', 'Skill Description 1'))

        self.assertEqual(len(question_skill_links), 2)
        question_ids = [question_skill.question_id for question_skill
                        in question_skill_links]
        self.assertItemsEqual(
            question_ids, [self.question_id, question_id_2])
        for question_skill in question_skill_links:
            if question_skill.question_id == self.question_id:
                self.assertEqual(question_skill.skill_difficulty, 0.5)

        question_services.replace_skill_id_for_all_questions(
            'skill_1', 'Description 1', 'skill_3')

        question_skill_links = (
            question_services.get_question_skill_links_of_skill(
                'skill_1', 'Description 1'))

        self.assertEqual(len(question_skill_links), 0)
        question_skill_links = (
            question_services.get_question_skill_links_of_skill(
                'skill_3', 'Skill Description 3'))

        question_ids = [question_skill.question_id for question_skill
                        in question_skill_links]
        self.assertItemsEqual(
            question_ids, [self.question_id, question_id_2])
        for question_skill in question_skill_links:
            if question_skill.question_id == self.question_id:
                self.assertEqual(question_skill.skill_difficulty, 0.5)

        questions = question_fetchers.get_questions_by_ids(
            [self.question_id, question_id_2, question_id_3])
        for question in questions:
            if question.id in ([self.question_id, question_id_2]):
                self.assertItemsEqual(question.linked_skill_ids, ['skill_3'])
            else:
                self.assertItemsEqual(question.linked_skill_ids, ['skill_2'])

    def test_compute_summary_of_question(self):
        question_summary = question_services.compute_summary_of_question(
            self.question)

        self.assertEqual(question_summary.id, self.question_id)
        self.assertEqual(
            question_summary.question_content,
            feconf.DEFAULT_INIT_STATE_CONTENT_STR)

    def test_get_skills_of_question(self):
        # If the question id doesnt exist at all, it returns an empty list.
        with self.assertRaisesRegexp(
            Exception, 'Entity for class QuestionModel with id '
            'non_existent_question_id not found'):
            question_services.get_skills_linked_to_question(
                'non_existent_question_id')
        question_id_2 = question_services.get_new_question_id()
        self.save_new_question(
            question_id_2, self.editor_id,
            self._create_valid_question_data('ABC'), ['skill_1'])

        question_id_3 = question_services.get_new_question_id()
        self.save_new_question(
            question_id_3, self.editor_id,
            self._create_valid_question_data('ABC'), ['skill_2'])
        question_services.create_new_question_skill_link(
            self.editor_id, self.question_id, 'skill_1', 0.5)
        question_services.create_new_question_skill_link(
            self.editor_id, question_id_2, 'skill_1', 0.3)
        question_services.create_new_question_skill_link(
            self.editor_id, question_id_2, 'skill_2', 0.0)
        question_services.create_new_question_skill_link(
            self.editor_id, question_id_3, 'skill_2', 0.1)

        skills = (
            question_services.get_skills_linked_to_question(
                question_id_2))

        self.assertTrue(isinstance(skills[0], skill_domain.Skill))
        self.assertEqual(len(skills), 2)
        skill_ids = [skill.id for skill in skills]
        self.assertItemsEqual(
            skill_ids, ['skill_1', 'skill_2'])

    def test_get_interaction_id_for_question(self):
        self.assertEqual(
            question_services.get_interaction_id_for_question(
                self.question_id), 'TextInput')
        with self.assertRaisesRegexp(Exception, 'No questions exists with'):
            question_services.get_interaction_id_for_question('fake_q_id')

    def test_untag_deleted_misconceptions_on_no_change_to_skill(self):
        misconceptions = [
            skill_domain.Misconception(
                0, 'misconception-name', '<p>description</p>',
                '<p>default_feedback</p>', True),
            skill_domain.Misconception(
                1, 'misconception-name', '<p>description</p>',
                '<p>default_feedback</p>', True),
            skill_domain.Misconception(
                2, 'misconception-name', '<p>description</p>',
                '<p>default_feedback</p>', False),
            skill_domain.Misconception(
                3, 'misconception-name', '<p>description</p>',
                '<p>default_feedback</p>', False),
            skill_domain.Misconception(
                4, 'misconception-name', '<p>description</p>',
                '<p>default_feedback</p>', False)
        ]
        self.save_new_skill(
            'skillid12345', self.admin_id,
            description='Skill with misconceptions',
            misconceptions=misconceptions)

        self.question_id = question_services.get_new_question_id()
        question_state_data = self._create_valid_question_data('state name')
        question_state_data.interaction.answer_groups = [
            state_domain.AnswerGroup.from_dict({
                'outcome': {
                    'dest': None,
                    'feedback': {
                        'content_id': 'feedback_1',
                        'html': '<p>Feedback</p>'
                    },
                    'labelled_as_correct': True,
                    'param_changes': [],
                    'refresher_exploration_id': None,
                    'missing_prerequisite_skill_id': None
                },
                'rule_specs': [{
                    'inputs': {
                        'x': {
                            'contentId': 'rule_input_3',
                            'normalizedStrSet': ['Test']
                        }
                    },
                    'rule_type': 'Contains'
                }],
                'training_data': [],
                'tagged_skill_misconception_id': 'skillid12345-0'
            }),
            state_domain.AnswerGroup.from_dict({
                'outcome': {
                    'dest': None,
                    'feedback': {
                        'content_id': 'feedback_2',
                        'html': '<p>Feedback</p>'
                    },
                    'labelled_as_correct': True,
                    'param_changes': [],
                    'refresher_exploration_id': None,
                    'missing_prerequisite_skill_id': None
                },
                'rule_specs': [{
                    'inputs': {
                        'x': {
                            'contentId': 'rule_input_4',
                            'normalizedStrSet': ['Test']
                        }
                    },
                    'rule_type': 'Contains'
                }],
                'training_data': [],
                'tagged_skill_misconception_id': 'skillid12345-1'
            }),
            state_domain.AnswerGroup.from_dict({
                'outcome': {
                    'dest': None,
                    'feedback': {
                        'content_id': 'feedback_0',
                        'html': '<p>Feedback</p>'
                    },
                    'labelled_as_correct': True,
                    'param_changes': [],
                    'refresher_exploration_id': None,
                    'missing_prerequisite_skill_id': None
                },
                'rule_specs': [{
                    'inputs': {
                        'x': {
                            'contentId': 'rule_input_5',
                            'normalizedStrSet': ['Test']
                        }
                    },
                    'rule_type': 'Contains'
                }],
                'training_data': [],
                'tagged_skill_misconception_id': 'skillid12345-2'
            })
        ]
        question_state_data.written_translations.translations_mapping.update({
            'feedback_0': {},
            'feedback_1': {},
            'feedback_2': {},
            'rule_input_3': {},
            'rule_input_4': {},
            'rule_input_5': {}
        })
        question_state_data.recorded_voiceovers.voiceovers_mapping.update({
            'feedback_0': {},
            'feedback_1': {},
            'feedback_2': {},
            'rule_input_3': {},
            'rule_input_4': {},
            'rule_input_5': {}
        })
        question_state_data.next_content_id_index = 5
        inapplicable_skill_misconception_ids = [
            'skillid12345-3',
            'skillid12345-4'
        ]
        self.question = self.save_new_question(
            self.question_id, self.editor_id,
            question_state_data, ['skillid12345'],
            inapplicable_skill_misconception_ids=(
                inapplicable_skill_misconception_ids))
        question_services.create_new_question_skill_link(
            self.editor_id, self.question_id, 'skillid12345', 0.5)
        answer_groups = (
            self.question.question_state_data.interaction.answer_groups)
        actual_misconception_ids = [
            answer_group.to_dict()['tagged_skill_misconception_id']
            for answer_group in answer_groups
            if answer_group.to_dict()['tagged_skill_misconception_id']]
        expected_misconception_ids = [
            'skillid12345-0',
            'skillid12345-1',
            'skillid12345-2'
        ]
        self.assertEqual(
            self.question.inapplicable_skill_misconception_ids,
            inapplicable_skill_misconception_ids)
        self.assertEqual(actual_misconception_ids, expected_misconception_ids)
        # Try to untag deleted skill misconceptions when there are no deleted
        # misconceptions.
        question_services.untag_deleted_misconceptions(
            self.editor_id, 'skillid12345',
            'Skill with misconceptions', [])
        # No change when skill misconception ids exist.
        updated_question = question_services.get_question_by_id(
            self.question_id)
        self.assertEqual(
            updated_question.inapplicable_skill_misconception_ids,
            inapplicable_skill_misconception_ids)
        self.assertEqual(actual_misconception_ids, expected_misconception_ids)

    def test_untag_deleted_misconceptions_correctly_on_updating_skill(self):
        misconceptions = [
            skill_domain.Misconception(
                0, 'misconception-name', '<p>description</p>',
                '<p>default_feedback</p>', True),
            skill_domain.Misconception(
                1, 'misconception-name', '<p>description</p>',
                '<p>default_feedback</p>', True),
            skill_domain.Misconception(
                2, 'misconception-name', '<p>description</p>',
                '<p>default_feedback</p>', False),
            skill_domain.Misconception(
                3, 'misconception-name', '<p>description</p>',
                '<p>default_feedback</p>', False),
            skill_domain.Misconception(
                4, 'misconception-name', '<p>description</p>',
                '<p>default_feedback</p>', False)
        ]
        self.save_new_skill(
            'skillid12345', self.admin_id,
            description='Skill with misconceptions',
            misconceptions=misconceptions)

        self.question_id = question_services.get_new_question_id()
        question_state_data = self._create_valid_question_data('state name')
        question_state_data.interaction.answer_groups = [
            state_domain.AnswerGroup.from_dict({
                'outcome': {
                    'dest': None,
                    'feedback': {
                        'content_id': 'feedback_1',
                        'html': '<p>Feedback</p>'
                    },
                    'labelled_as_correct': True,
                    'param_changes': [],
                    'refresher_exploration_id': None,
                    'missing_prerequisite_skill_id': None
                },
                'rule_specs': [{
                    'inputs': {
                        'x': {
                            'contentId': 'rule_input_3',
                            'normalizedStrSet': ['Test']
                        }
                    },
                    'rule_type': 'Contains'
                }],
                'training_data': [],
                'tagged_skill_misconception_id': 'skillid12345-0'
            }),
            state_domain.AnswerGroup.from_dict({
                'outcome': {
                    'dest': None,
                    'feedback': {
                        'content_id': 'feedback_2',
                        'html': '<p>Feedback</p>'
                    },
                    'labelled_as_correct': True,
                    'param_changes': [],
                    'refresher_exploration_id': None,
                    'missing_prerequisite_skill_id': None
                },
                'rule_specs': [{
                    'inputs': {
                        'x': {
                            'contentId': 'rule_input_4',
                            'normalizedStrSet': ['Test']
                        }
                    },
                    'rule_type': 'Contains'
                }],
                'training_data': [],
                'tagged_skill_misconception_id': 'skillid12345-1'
            }),
            state_domain.AnswerGroup.from_dict({
                'outcome': {
                    'dest': None,
                    'feedback': {
                        'content_id': 'feedback_0',
                        'html': '<p>Feedback</p>'
                    },
                    'labelled_as_correct': True,
                    'param_changes': [],
                    'refresher_exploration_id': None,
                    'missing_prerequisite_skill_id': None
                },
                'rule_specs': [{
                    'inputs': {
                        'x': {
                            'contentId': 'rule_input_5',
                            'normalizedStrSet': ['Test']
                        }
                    },
                    'rule_type': 'Contains'
                }],
                'training_data': [],
                'tagged_skill_misconception_id': 'skillid12345-2'
            })
        ]
        question_state_data.written_translations.translations_mapping.update({
            'feedback_0': {},
            'feedback_1': {},
            'feedback_2': {},
            'rule_input_3': {},
            'rule_input_4': {},
            'rule_input_5': {}
        })
        question_state_data.recorded_voiceovers.voiceovers_mapping.update({
            'feedback_0': {},
            'feedback_1': {},
            'feedback_2': {},
            'rule_input_3': {},
            'rule_input_4': {},
            'rule_input_5': {}
        })
        question_state_data.next_content_id_index = 5
        inapplicable_skill_misconception_ids = [
            'skillid12345-3',
            'skillid12345-4'
        ]
        self.question = self.save_new_question(
            self.question_id, self.editor_id,
            question_state_data, ['skillid12345'],
            inapplicable_skill_misconception_ids=(
                inapplicable_skill_misconception_ids))
        question_services.create_new_question_skill_link(
            self.editor_id, self.question_id, 'skillid12345', 0.5)
        answer_groups = (
            self.question.question_state_data.interaction.answer_groups)
        actual_misconception_ids = [
            answer_group.to_dict()['tagged_skill_misconception_id']
            for answer_group in answer_groups
            if answer_group.to_dict()['tagged_skill_misconception_id']]
        expected_misconception_ids = [
            'skillid12345-0',
            'skillid12345-1',
            'skillid12345-2'
        ]
        self.assertEqual(
            self.question.inapplicable_skill_misconception_ids,
            inapplicable_skill_misconception_ids)
        self.assertEqual(actual_misconception_ids, expected_misconception_ids)
        # Delete few misconceptions.
        change_list = [
            skill_domain.SkillChange({
                'cmd': skill_domain.CMD_DELETE_SKILL_MISCONCEPTION,
                'misconception_id': 0,
            }),
            skill_domain.SkillChange({
                'cmd': skill_domain.CMD_DELETE_SKILL_MISCONCEPTION,
                'misconception_id': 2,
            }),
            skill_domain.SkillChange({
                'cmd': skill_domain.CMD_DELETE_SKILL_MISCONCEPTION,
                'misconception_id': 4,
            })
        ]
        skill_services.update_skill(
            self.editor_id, 'skillid12345',
            change_list, 'Delete misconceptions.')
        self.process_and_flush_pending_tasks()
        self.process_and_flush_pending_mapreduce_tasks()
        updated_question = question_services.get_question_by_id(
            self.question_id)
        updated_answer_groups = (
            updated_question.question_state_data.interaction.answer_groups)
        actual_misconception_ids = [
            answer_group.to_dict()['tagged_skill_misconception_id']
            for answer_group in updated_answer_groups
            if answer_group.to_dict()['tagged_skill_misconception_id']]
        expected_misconception_ids = ['skillid12345-1']
        actual_inapplicable_skill_misconception_ids = (
            updated_question.inapplicable_skill_misconception_ids)
        expected_inapplicable_skill_misconception_ids = (
            ['skillid12345-3'])
        self.assertEqual(
            actual_inapplicable_skill_misconception_ids,
            expected_inapplicable_skill_misconception_ids)
        self.assertEqual(actual_misconception_ids, expected_misconception_ids)


class QuestionMigrationTests(test_utils.GenericTestBase):

    def test_migrate_question_state_from_v29_to_latest(self):
        answer_group = {
            'outcome': {
                'dest': 'abc',
                'feedback': {
                    'content_id': 'feedback_1',
                    'html': '<p>Feedback</p>'
                },
                'labelled_as_correct': True,
                'param_changes': [],
                'refresher_exploration_id': None,
                'missing_prerequisite_skill_id': None
            },
            'rule_specs': [{
                'inputs': {
                    'x': 'Test'
                },
                'rule_type': 'Contains'
            }],
            'training_data': [],
            'tagged_misconception_id': None
        }
        question_state_dict = {
            'content': {
                'content_id': 'content_1',
                'html': 'Question 1'
            },
            'recorded_voiceovers': {
                'voiceovers_mapping': {}
            },
            'written_translations': {
                'translations_mapping': {
                    'explanation': {}
                }
            },
            'interaction': {
                'answer_groups': [answer_group],
                'confirmed_unclassified_answers': [],
                'customization_args': {},
                'default_outcome': {
                    'dest': None,
                    'feedback': {
                        'content_id': 'feedback_1',
                        'html': 'Correct Answer'
                    },
                    'param_changes': [],
                    'refresher_exploration_id': None,
                    'labelled_as_correct': True,
                    'missing_prerequisite_skill_id': None
                },
                'hints': [{
                    'hint_content': {
                        'content_id': 'hint_1',
                        'html': 'Hint 1'
                    }
                }],
                'solution': {
                    'correct_answer': 'This is the correct answer',
                    'answer_is_exclusive': False,
                    'explanation': {
                        'content_id': 'explanation_1',
                        'html': 'Solution explanation'
                    }
                },
                'id': 'TextInput'
            },
            'param_changes': [],
            'solicit_answer_details': False,
            'classifier_model_id': None
        }
        question_model = question_models.QuestionModel(
            id='question_id',
            question_state_data=question_state_dict,
            language_code='en',
            version=0,
            linked_skill_ids=['skill_id'],
            question_state_data_schema_version=29)
        commit_cmd = question_domain.QuestionChange({
            'cmd': question_domain.CMD_CREATE_NEW
        })
        commit_cmd_dicts = [commit_cmd.to_dict()]
        question_model.commit(
            'user_id_admin', 'question model created', commit_cmd_dicts)

        question = question_fetchers.get_question_from_model(question_model)
        self.assertEqual(
            question.question_state_data_schema_version,
            feconf.CURRENT_STATE_SCHEMA_VERSION)

        answer_groups = question.question_state_data.interaction.answer_groups
        self.assertEqual(answer_groups[0].tagged_skill_misconception_id, None)

    def test_migrate_question_state_from_v30_to_latest(self):
        answer_group = {
            'outcome': {
                'dest': 'abc',
                'feedback': {
                    'content_id': 'feedback_1',
                    'html': '<p>Feedback</p>'
                },
                'labelled_as_correct': True,
                'param_changes': [],
                'refresher_exploration_id': None,
                'missing_prerequisite_skill_id': None
            },
            'rule_specs': [{
                'inputs': {
                    'x': 'Test'
                },
                'rule_type': 'Contains'
            }],
            'training_data': [],
            'tagged_skill_misconception_id': None
        }
        question_state_dict = {
            'content': {
                'content_id': 'content_1',
                'html': 'Question 1'
            },
            'recorded_voiceovers': {
                'voiceovers_mapping': {
                    'content': {
                        'en': {
                            'filename': 'test.mp3',
                            'file_size_bytes': 100,
                            'needs_update': False
                        }
                    }
                }
            },
            'written_translations': {
                'translations_mapping': {
                    'explanation': {}
                }
            },
            'interaction': {
                'answer_groups': [answer_group],
                'confirmed_unclassified_answers': [],
                'customization_args': {},
                'default_outcome': {
                    'dest': None,
                    'feedback': {
                        'content_id': 'feedback_1',
                        'html': 'Correct Answer'
                    },
                    'param_changes': [],
                    'refresher_exploration_id': None,
                    'labelled_as_correct': True,
                    'missing_prerequisite_skill_id': None
                },
                'hints': [{
                    'hint_content': {
                        'content_id': 'hint_1',
                        'html': 'Hint 1'
                    }
                }],
                'solution': {
                    'correct_answer': 'This is the correct answer',
                    'answer_is_exclusive': False,
                    'explanation': {
                        'content_id': 'explanation_1',
                        'html': 'Solution explanation'
                    }
                },
                'id': 'TextInput'
            },
            'param_changes': [],
            'solicit_answer_details': False,
            'classifier_model_id': None
        }
        question_model = question_models.QuestionModel(
            id='question_id',
            question_state_data=question_state_dict,
            language_code='en',
            version=0,
            linked_skill_ids=['skill_id'],
            question_state_data_schema_version=30)
        commit_cmd = question_domain.QuestionChange({
            'cmd': question_domain.CMD_CREATE_NEW
        })
        commit_cmd_dicts = [commit_cmd.to_dict()]
        question_model.commit(
            'user_id_admin', 'question model created', commit_cmd_dicts)

        question = question_fetchers.get_question_from_model(question_model)

        self.assertEqual(
            question.question_state_data_schema_version,
            feconf.CURRENT_STATE_SCHEMA_VERSION)
        self.assertEqual(
            question.question_state_data
            .recorded_voiceovers.to_dict(), {
                'voiceovers_mapping': {
                    'ca_placeholder_0': {},
                    'content': {
                        'en': {
                            'filename': 'test.mp3',
                            'file_size_bytes': 100,
                            'needs_update': False,
                            'duration_secs': 0.0}},
                    'rule_input_1': {}}})

    def test_migrate_question_state_from_v31_to_latest(self):
        answer_group = {
            'outcome': {
                'dest': 'abc',
                'feedback': {
                    'content_id': 'feedback_1',
                    'html': '<p>Feedback</p>'
                },
                'labelled_as_correct': True,
                'param_changes': [],
                'refresher_exploration_id': None,
                'missing_prerequisite_skill_id': None
            },
            'rule_specs': [{
                'inputs': {
                    'x': ['A', 'B', 'C']
                },
                'rule_type': 'HasElementsIn'
            }],
            'training_data': [],
            'tagged_skill_misconception_id': None
        }
        question_state_dict = {
            'content': {
                'content_id': 'content_1',
                'html': 'Question 1'
            },
            'recorded_voiceovers': {
                'voiceovers_mapping': {}
            },
            'written_translations': {
                'translations_mapping': {
                    'explanation': {}
                }
            },
            'interaction': {
                'answer_groups': [answer_group],
                'confirmed_unclassified_answers': [],
                'customization_args': {},
                'default_outcome': {
                    'dest': None,
                    'feedback': {
                        'content_id': 'feedback_1',
                        'html': 'Correct Answer'
                    },
                    'param_changes': [],
                    'refresher_exploration_id': None,
                    'labelled_as_correct': True,
                    'missing_prerequisite_skill_id': None
                },
                'hints': [{
                    'hint_content': {
                        'content_id': 'hint_1',
                        'html': 'Hint 1'
                    }
                }],
                'solution': {},
                'id': 'SetInput'
            },
            'param_changes': [],
            'solicit_answer_details': False,
            'classifier_model_id': None
        }
        question_model = question_models.QuestionModel(
            id='question_id',
            question_state_data=question_state_dict,
            language_code='en',
            version=0,
            linked_skill_ids=['skill_id'],
            question_state_data_schema_version=31)
        commit_cmd = question_domain.QuestionChange({
            'cmd': question_domain.CMD_CREATE_NEW
        })
        commit_cmd_dicts = [commit_cmd.to_dict()]
        question_model.commit(
            'user_id_admin', 'question model created', commit_cmd_dicts)

        question = question_fetchers.get_question_from_model(question_model)
        self.assertEqual(
            question.question_state_data_schema_version,
            feconf.CURRENT_STATE_SCHEMA_VERSION)

        cust_args = question.question_state_data.interaction.customization_args
        self.assertEqual(
            cust_args['buttonText'].value.unicode_str,
            'Add item')

    def test_migrate_question_state_from_v32_to_latest(self):
        answer_group = {
            'outcome': {
                'dest': 'abc',
                'feedback': {
                    'content_id': 'feedback_1',
                    'html': '<p>Feedback</p>'
                },
                'labelled_as_correct': True,
                'param_changes': [],
                'refresher_exploration_id': None,
                'missing_prerequisite_skill_id': None
            },
            'rule_specs': [{
                'inputs': {
                    'x': ['A']
                },
                'rule_type': 'Equals'
            }],
            'training_data': [],
            'tagged_skill_misconception_id': None
        }
        question_state_dict = {
            'content': {
                'content_id': 'content_1',
                'html': 'Question 1'
            },
            'recorded_voiceovers': {
                'voiceovers_mapping': {}
            },
            'written_translations': {
                'translations_mapping': {
                    'explanation': {}
                }
            },
            'interaction': {
                'answer_groups': [answer_group],
                'confirmed_unclassified_answers': [],
                'customization_args': {
                    'choices': {
                        'value': []
                    }
                },
                'default_outcome': {
                    'dest': None,
                    'feedback': {
                        'content_id': 'feedback_1',
                        'html': 'Correct Answer'
                    },
                    'param_changes': [],
                    'refresher_exploration_id': None,
                    'labelled_as_correct': True,
                    'missing_prerequisite_skill_id': None
                },
                'hints': [{
                    'hint_content': {
                        'content_id': 'hint_1',
                        'html': 'Hint 1'
                    }
                }],
                'solution': {},
                'id': 'MultipleChoiceInput'
            },
            'param_changes': [],
            'solicit_answer_details': False,
            'classifier_model_id': None
        }
        question_model = question_models.QuestionModel(
            id='question_id',
            question_state_data=question_state_dict,
            language_code='en',
            version=0,
            linked_skill_ids=['skill_id'],
            question_state_data_schema_version=32)
        commit_cmd = question_domain.QuestionChange({
            'cmd': question_domain.CMD_CREATE_NEW
        })
        commit_cmd_dicts = [commit_cmd.to_dict()]
        question_model.commit(
            'user_id_admin', 'question model created', commit_cmd_dicts)

        question = question_fetchers.get_question_from_model(question_model)
        self.assertEqual(
            question.question_state_data_schema_version,
            feconf.CURRENT_STATE_SCHEMA_VERSION)

        cust_args = question.question_state_data.interaction.customization_args
        self.assertEqual(cust_args['choices'].value, [])
        self.assertEqual(cust_args['showChoicesInShuffledOrder'].value, True)

    def test_migrate_question_state_from_v33_to_latest(self):
        feedback_html_content = (
            '<p>Feedback</p><oppia-noninteractive-math raw_latex-with-value="'
            '&amp;quot;+,-,-,+&amp;quot;"></oppia-noninteractive-math>')
        answer_group = {
            'outcome': {
                'dest': 'abc',
                'feedback': {
                    'content_id': 'feedback_1',
                    'html': feedback_html_content
                },
                'labelled_as_correct': True,
                'param_changes': [],
                'refresher_exploration_id': None,
                'missing_prerequisite_skill_id': None
            },
            'rule_specs': [{
                'inputs': {
                    'x': ['A']
                },
                'rule_type': 'Equals'
            }],
            'training_data': [],
            'tagged_skill_misconception_id': None
        }
        question_state_dict = {
            'content': {
                'content_id': 'content_1',
                'html': 'Question 1'
            },
            'recorded_voiceovers': {
                'voiceovers_mapping': {}
            },
            'written_translations': {
                'translations_mapping': {
                    'explanation': {}
                }
            },
            'interaction': {
                'answer_groups': [answer_group],
                'confirmed_unclassified_answers': [],
                'customization_args': {
                    'choices': {
                        'value': ''
                    },
                    'showChoicesInShuffledOrder': {
                        'value': True
                    }
                },
                'default_outcome': {
                    'dest': None,
                    'feedback': {
                        'content_id': 'feedback_1',
                        'html': 'Correct Answer'
                    },
                    'param_changes': [],
                    'refresher_exploration_id': None,
                    'labelled_as_correct': True,
                    'missing_prerequisite_skill_id': None
                },
                'hints': [{
                    'hint_content': {
                        'content_id': 'hint_1',
                        'html': 'Hint 1'
                    }
                }],
                'solution': {},
                'id': 'MultipleChoiceInput'
            },
            'param_changes': [],
            'solicit_answer_details': False,
            'classifier_model_id': None
        }
        expected_feeedback_html_content = (
            '<p>Feedback</p><oppia-noninteractive-math math_content-with-val'
            'ue="{&amp;quot;raw_latex&amp;quot;: &amp;quot;+,-,-,+&amp;quot;,'
            ' &amp;quot;svg_filename&amp;quot;: &amp;quot;&amp;quot;}"></oppi'
            'a-noninteractive-math>')
        question_model = (
            question_models.QuestionModel(
                id='question_id',
                question_state_data=question_state_dict,
                language_code='en',
                version=0,
                linked_skill_ids=['skill_id'],
                question_state_data_schema_version=33))
        commit_cmd = (
            question_domain.QuestionChange({
                'cmd': question_domain.CMD_CREATE_NEW
            }))
        commit_cmd_dicts = [commit_cmd.to_dict()]
        question_model.commit(
            'user_id_admin', 'question model created', commit_cmd_dicts)

        question = question_fetchers.get_question_from_model(question_model)
        self.assertEqual(
            question.question_state_data_schema_version,
            feconf.CURRENT_STATE_SCHEMA_VERSION)

        migrated_answer_group = (
            question.question_state_data.interaction.answer_groups[0])
        self.assertEqual(
            migrated_answer_group.outcome.feedback.html,
            expected_feeedback_html_content)

    def test_migrate_question_state_from_v34_to_latest(self):
        answer_group = {
            'outcome': {
                'dest': 'abc',
                'feedback': {
                    'content_id': 'feedback_1',
                    'html': '<p>Feedback</p>'
                },
                'labelled_as_correct': True,
                'param_changes': [],
                'refresher_exploration_id': None,
                'missing_prerequisite_skill_id': None
            },
            'rule_specs': [{
                'inputs': {
                    'x': 'x+y'
                },
                'rule_type': 'IsMathematicallyEquivalentTo'
            }, {
                'inputs': {
                    'x': 'x=y'
                },
                'rule_type': 'IsMathematicallyEquivalentTo'
            }],
            'training_data': [],
            'tagged_skill_misconception_id': None
        }
        question_state_dict = {
            'content': {
                'content_id': 'content_1',
                'html': 'Question 1'
            },
            'recorded_voiceovers': {
                'voiceovers_mapping': {}
            },
            'written_translations': {
                'translations_mapping': {
                    'explanation': {}
                }
            },
            'interaction': {
                'answer_groups': [answer_group],
                'confirmed_unclassified_answers': [],
                'customization_args': {},
                'default_outcome': {
                    'dest': None,
                    'feedback': {
                        'content_id': 'feedback_1',
                        'html': 'Correct Answer'
                    },
                    'param_changes': [],
                    'refresher_exploration_id': None,
                    'labelled_as_correct': True,
                    'missing_prerequisite_skill_id': None
                },
                'hints': [{
                    'hint_content': {
                        'content_id': 'hint_1',
                        'html': 'Hint 1'
                    }
                }],
                'solution': {
                    'correct_answer': {
                        'ascii': 'x=y',
                        'latex': 'x=y'
                    },
                    'answer_is_exclusive': False,
                    'explanation': {
                        'html': 'Solution explanation',
                        'content_id': 'content_2'
                    }
                },
                'id': 'MathExpressionInput'
            },
            'next_content_id_index': 3,
            'param_changes': [],
            'solicit_answer_details': False,
            'classifier_model_id': None
        }
        question_model = question_models.QuestionModel(
            id='question_id',
            question_state_data=question_state_dict,
            language_code='en',
            version=0,
            linked_skill_ids=['skill_id'],
            question_state_data_schema_version=34)
        commit_cmd = question_domain.QuestionChange({
            'cmd': question_domain.CMD_CREATE_NEW
        })
        commit_cmd_dicts = [commit_cmd.to_dict()]
        question_model.commit(
            'user_id_admin', 'question model created', commit_cmd_dicts)

        question = question_fetchers.get_question_from_model(question_model)
        self.assertEqual(
            question.question_state_data_schema_version,
            feconf.CURRENT_STATE_SCHEMA_VERSION)

        answer_groups = question.question_state_data.interaction.answer_groups
        self.assertEqual(
            question.question_state_data.interaction.id, 'MathEquationInput')
        self.assertEqual(len(answer_groups[0].rule_specs), 1)
        self.assertEqual(
            answer_groups[0].rule_specs[0].rule_type, 'MatchesExactlyWith')
        self.assertEqual(
            answer_groups[0].rule_specs[0].inputs, {'x': 'x=y', 'y': 'both'})

        answer_group = {
            'outcome': {
                'dest': 'abc',
                'feedback': {
                    'content_id': 'feedback_1',
                    'html': '<p>Feedback</p>'
                },
                'labelled_as_correct': True,
                'param_changes': [],
                'refresher_exploration_id': None,
                'missing_prerequisite_skill_id': None
            },
            'rule_specs': [{
                'inputs': {
                    'x': 'x+y'
                },
                'rule_type': 'IsMathematicallyEquivalentTo'
            }, {
                'inputs': {
                    'x': '1.2 + 3'
                },
                'rule_type': 'IsMathematicallyEquivalentTo'
            }],
            'training_data': [],
            'tagged_skill_misconception_id': None
        }
        question_state_dict = {
            'content': {
                'content_id': 'content_1',
                'html': 'Question 1'
            },
            'recorded_voiceovers': {
                'voiceovers_mapping': {}
            },
            'written_translations': {
                'translations_mapping': {
                    'explanation': {}
                }
            },
            'interaction': {
                'answer_groups': [answer_group],
                'confirmed_unclassified_answers': [],
                'customization_args': {},
                'default_outcome': {
                    'dest': None,
                    'feedback': {
                        'content_id': 'feedback_1',
                        'html': 'Correct Answer'
                    },
                    'param_changes': [],
                    'refresher_exploration_id': None,
                    'labelled_as_correct': True,
                    'missing_prerequisite_skill_id': None
                },
                'hints': [{
                    'hint_content': {
                        'content_id': 'hint_1',
                        'html': 'Hint 1'
                    }
                }],
                'solution': {
                    'correct_answer': {
                        'ascii': 'x+y',
                        'latex': 'x+y'
                    },
                    'answer_is_exclusive': False,
                    'explanation': {
                        'html': 'Solution explanation',
                        'content_id': 'content_2'
                    }
                },
                'id': 'MathExpressionInput'
            },
            'next_content_id_index': 3,
            'param_changes': [],
            'solicit_answer_details': False,
            'classifier_model_id': None
        }
        question_model = question_models.QuestionModel(
            id='question_id',
            question_state_data=question_state_dict,
            language_code='en',
            version=0,
            linked_skill_ids=['skill_id'],
            question_state_data_schema_version=34)
        commit_cmd = question_domain.QuestionChange({
            'cmd': question_domain.CMD_CREATE_NEW
        })
        commit_cmd_dicts = [commit_cmd.to_dict()]
        question_model.commit(
            'user_id_admin', 'question model created', commit_cmd_dicts)

        question = question_fetchers.get_question_from_model(question_model)

        self.assertEqual(
            question.question_state_data_schema_version,
            feconf.CURRENT_STATE_SCHEMA_VERSION)

        answer_groups = question.question_state_data.interaction.answer_groups
        self.assertEqual(
            question.question_state_data.interaction.id,
            'AlgebraicExpressionInput')
        self.assertEqual(len(answer_groups[0].rule_specs), 1)
        self.assertEqual(
            answer_groups[0].rule_specs[0].rule_type, 'MatchesExactlyWith')
        self.assertEqual(
            answer_groups[0].rule_specs[0].inputs, {'x': 'x+y'})

        answer_group = {
            'outcome': {
                'dest': 'abc',
                'feedback': {
                    'content_id': 'feedback_1',
                    'html': '<p>Feedback</p>'
                },
                'labelled_as_correct': True,
                'param_changes': [],
                'refresher_exploration_id': None,
                'missing_prerequisite_skill_id': None
            },
            'rule_specs': [{
                'inputs': {
                    'x': '1,2 + 3'
                },
                'rule_type': 'IsMathematicallyEquivalentTo'
            }],
            'training_data': [],
            'tagged_skill_misconception_id': None
        }
        question_state_dict = {
            'content': {
                'content_id': 'content_1',
                'html': 'Question 1'
            },
            'recorded_voiceovers': {
                'voiceovers_mapping': {}
            },
            'written_translations': {
                'translations_mapping': {
                    'explanation': {}
                }
            },
            'interaction': {
                'answer_groups': [answer_group],
                'confirmed_unclassified_answers': [],
                'customization_args': {},
                'default_outcome': {
                    'dest': None,
                    'feedback': {
                        'content_id': 'feedback_1',
                        'html': 'Correct Answer'
                    },
                    'param_changes': [],
                    'refresher_exploration_id': None,
                    'labelled_as_correct': True,
                    'missing_prerequisite_skill_id': None
                },
                'hints': [{
                    'hint_content': {
                        'content_id': 'hint_1',
                        'html': 'Hint 1'
                    }
                }],
                'solution': {
                    'correct_answer': {
                        'ascii': '1.2 + 3',
                        'latex': '1.2 + 3'
                    },
                    'answer_is_exclusive': False,
                    'explanation': {
                        'html': 'Solution explanation',
                        'content_id': 'content_2'
                    }
                },
                'id': 'MathExpressionInput'
            },
            'next_content_id_index': 3,
            'param_changes': [],
            'solicit_answer_details': False,
            'classifier_model_id': None
        }
        question_model = question_models.QuestionModel(
            id='question_id',
            question_state_data=question_state_dict,
            language_code='en',
            version=0,
            linked_skill_ids=['skill_id'],
            question_state_data_schema_version=34)
        commit_cmd = question_domain.QuestionChange({
            'cmd': question_domain.CMD_CREATE_NEW
        })
        commit_cmd_dicts = [commit_cmd.to_dict()]
        question_model.commit(
            'user_id_admin', 'question model created', commit_cmd_dicts)

        question = question_fetchers.get_question_from_model(question_model)

        self.assertEqual(
            question.question_state_data_schema_version,
            feconf.CURRENT_STATE_SCHEMA_VERSION)

        answer_groups = question.question_state_data.interaction.answer_groups
        self.assertEqual(
            question.question_state_data.interaction.id,
            'NumericExpressionInput')
        self.assertEqual(len(answer_groups[0].rule_specs), 1)
        self.assertEqual(
            answer_groups[0].rule_specs[0].rule_type, 'MatchesExactlyWith')
        self.assertEqual(
            answer_groups[0].rule_specs[0].inputs, {'x': '1.2 + 3'})

        answer_groups_list = [{
            'outcome': {
                'dest': 'Introduction',
                'feedback': {
                    'content_id': 'feedback_1',
                    'html': '<p>Feedback</p>'
                },
                'labelled_as_correct': True,
                'param_changes': [],
                'refresher_exploration_id': None,
                'missing_prerequisite_skill_id': None
            },
            'rule_specs': [{
                'inputs': {
                    'x': 'x+y'
                },
                'rule_type': 'IsMathematicallyEquivalentTo'
            }],
            'training_data': [],
            'tagged_skill_misconception_id': None
        }, {
            'outcome': {
                'dest': 'Introduction',
                'feedback': {
                    'content_id': 'feedback_2',
                    'html': '<p>Feedback</p>'
                },
                'labelled_as_correct': True,
                'param_changes': [],
                'refresher_exploration_id': None,
                'missing_prerequisite_skill_id': None
            },
            'rule_specs': [{
                'inputs': {
                    'x': '1.2 + 3'
                },
                'rule_type': 'IsMathematicallyEquivalentTo'
            }],
            'training_data': [],
            'tagged_skill_misconception_id': None
        }]
        question_state_dict = {
            'content': {
                'content_id': 'content_1',
                'html': 'Question 1'
            },
            'recorded_voiceovers': {
                'voiceovers_mapping': {
                    'content_1': {},
                    'feedback_1': {},
                    'feedback_2': {},
                    'feedback_3': {}
                }
            },
            'written_translations': {
                'translations_mapping': {
                    'content_1': {},
                    'feedback_1': {},
                    'feedback_2': {},
                    'feedback_3': {}
                }
            },
            'interaction': {
                'answer_groups': answer_groups_list,
                'confirmed_unclassified_answers': [],
                'customization_args': {},
                'default_outcome': {
                    'dest': 'Introduction',
                    'feedback': {
                        'content_id': 'feedback_3',
                        'html': 'Correct Answer'
                    },
                    'param_changes': [],
                    'refresher_exploration_id': None,
                    'labelled_as_correct': True,
                    'missing_prerequisite_skill_id': None
                },
                'hints': [],
                'solution': None,
                'id': 'MathExpressionInput'
            },
            'next_content_id_index': 4,
            'param_changes': [],
            'solicit_answer_details': False,
            'classifier_model_id': None
        }
        question_model = question_models.QuestionModel(
            id='question_id',
            question_state_data=question_state_dict,
            language_code='en',
            version=0,
            linked_skill_ids=['skill_id'],
            question_state_data_schema_version=34)
        commit_cmd = question_domain.QuestionChange({
            'cmd': question_domain.CMD_CREATE_NEW
        })
        commit_cmd_dicts = [commit_cmd.to_dict()]
        question_model.commit(
            'user_id_admin', 'question model created', commit_cmd_dicts)

        question = question_fetchers.get_question_from_model(question_model)

        self.assertEqual(
            question.question_state_data_schema_version,
            feconf.CURRENT_STATE_SCHEMA_VERSION)

        answer_groups = question.question_state_data.interaction.answer_groups
        self.assertEqual(
            question.question_state_data.interaction.id,
            'AlgebraicExpressionInput')
        self.assertEqual(len(answer_groups), 1)
        self.assertEqual(
            answer_groups[0].rule_specs[0].rule_type, 'MatchesExactlyWith')
        self.assertEqual(
            answer_groups[0].rule_specs[0].inputs, {'x': 'x+y'})
        state_data = question.question_state_data
        self.assertEqual(sorted(
            state_data.recorded_voiceovers.voiceovers_mapping.keys()), [
                'content_1', 'feedback_1', 'feedback_3'])
        self.assertEqual(sorted(
            state_data.written_translations.translations_mapping.keys()), [
                'content_1', 'feedback_1', 'feedback_3'])

    def test_migrate_question_state_from_v35_to_latest(self):
        # Test restructuring of written_translations.
        question_state_dict = {
            'content': {
                'content_id': 'content_1',
                'html': 'Question 1'
            },
            'recorded_voiceovers': {
                'voiceovers_mapping': {}
            },
            'written_translations': {
                'translations_mapping': {
                    'explanation': {
                        'en': {
                            'html': '<p>test</p>',
                            'needs_update': True
                        }
                    }
                }
            },
            'interaction': {
                'answer_groups': [],
                'confirmed_unclassified_answers': [],
                'customization_args': {},
                'default_outcome': {
                    'dest': None,
                    'feedback': {
                        'content_id': 'feedback_1',
                        'html': 'Correct Answer'
                    },
                    'param_changes': [],
                    'refresher_exploration_id': None,
                    'labelled_as_correct': True,
                    'missing_prerequisite_skill_id': None
                },
                'hints': [],
                'solution': {},
                'id': None
            },
            'param_changes': [],
            'solicit_answer_details': False,
            'classifier_model_id': None
        }

        question_model = (
            question_models.QuestionModel(
                id='question_id',
                question_state_data=question_state_dict,
                language_code='en',
                version=0,
                linked_skill_ids=['skill_id'],
                question_state_data_schema_version=35))
        commit_cmd = (
            question_domain.QuestionChange({
                'cmd': question_domain.CMD_CREATE_NEW
            }))
        commit_cmd_dicts = [commit_cmd.to_dict()]
        question_model.commit(
            'user_id_admin', 'question model created', commit_cmd_dicts)

        question = question_fetchers.get_question_from_model(question_model)
        self.assertEqual(
            question.question_state_data_schema_version,
            feconf.CURRENT_STATE_SCHEMA_VERSION)

        migrated_translations_mapping = (
            question
            .question_state_data.written_translations.to_dict())
        self.assertEqual(
            migrated_translations_mapping,
            {
                'translations_mapping': {
                    'explanation': {
                        'en': {
                            'data_format': 'html',
                            'translation': '<p>test</p>',
                            'needs_update': True
                        }
                    }
                }
            })

        # Test migration of PencilCodeEditor customization argument from
        # intial_code to intialCode.
        question_state_dict = {
            'content': {
                'content_id': 'content_1',
                'html': 'Question 1'
            },
            'recorded_voiceovers': {
                'voiceovers_mapping': {}
            },
            'written_translations': {
                'translations_mapping': {
                    'explanation': {}
                }
            },
            'interaction': {
                'answer_groups': [],
                'confirmed_unclassified_answers': [],
                'customization_args': {
                    'initial_code': {
                        'value': 'code'
                    }
                },
                'default_outcome': {
                    'dest': None,
                    'feedback': {
                        'content_id': 'feedback_1',
                        'html': 'Correct Answer'
                    },
                    'param_changes': [],
                    'refresher_exploration_id': None,
                    'labelled_as_correct': True,
                    'missing_prerequisite_skill_id': None
                },
                'hints': [],
                'solution': {},
                'id': 'PencilCodeEditor'
            },
            'param_changes': [],
            'solicit_answer_details': False,
            'classifier_model_id': None
        }

        question_model = (
            question_models.QuestionModel(
                id='question_id',
                question_state_data=question_state_dict,
                language_code='en',
                version=0,
                linked_skill_ids=['skill_id'],
                question_state_data_schema_version=35))
        commit_cmd = (
            question_domain.QuestionChange({
                'cmd': question_domain.CMD_CREATE_NEW
            }))
        commit_cmd_dicts = [commit_cmd.to_dict()]
        question_model.commit(
            'user_id_admin', 'question model created', commit_cmd_dicts)

        question = question_fetchers.get_question_from_model(question_model)
        self.assertEqual(
            question.question_state_data_schema_version,
            feconf.CURRENT_STATE_SCHEMA_VERSION)
        migrated_ca = question.question_state_data.to_dict()['interaction'][
            'customization_args']
        self.assertEqual(
            migrated_ca,
            {
                'initialCode': {
                    'value': 'code'
                }
            })

        # Test population of default value of SubtitledHtml list.
        question_state_dict = {
            'content': {
                'content_id': 'content_1',
                'html': 'Question 1'
            },
            'recorded_voiceovers': {
                'voiceovers_mapping': {}
            },
            'written_translations': {
                'translations_mapping': {
                    'explanation': {}
                }
            },
            'interaction': {
                'answer_groups': [],
                'confirmed_unclassified_answers': [],
                'customization_args': {},
                'default_outcome': {
                    'dest': None,
                    'feedback': {
                        'content_id': 'feedback_1',
                        'html': 'Correct Answer'
                    },
                    'param_changes': [],
                    'refresher_exploration_id': None,
                    'labelled_as_correct': True,
                    'missing_prerequisite_skill_id': None
                },
                'hints': [],
                'solution': {},
                'id': 'MultipleChoiceInput'
            },
            'param_changes': [],
            'solicit_answer_details': False,
            'classifier_model_id': None
        }

        question_model = (
            question_models.QuestionModel(
                id='question_id',
                question_state_data=question_state_dict,
                language_code='en',
                version=0,
                linked_skill_ids=['skill_id'],
                question_state_data_schema_version=35))
        commit_cmd = (
            question_domain.QuestionChange({
                'cmd': question_domain.CMD_CREATE_NEW
            }))
        commit_cmd_dicts = [commit_cmd.to_dict()]
        question_model.commit(
            'user_id_admin', 'question model created', commit_cmd_dicts)

        question = question_fetchers.get_question_from_model(question_model)
        self.assertEqual(
            question.question_state_data_schema_version,
            feconf.CURRENT_STATE_SCHEMA_VERSION)
        migrated_ca = question.question_state_data.to_dict()['interaction'][
            'customization_args']
        self.assertEqual(
            migrated_ca,
            {
                'choices': {
                    'value': [{'content_id': 'ca_choices_0', 'html': ''}]
                },
                'showChoicesInShuffledOrder': {'value': True}
            })

        # Test migration of html list to SubtitledHtml list.
        question_state_dict = {
            'content': {
                'content_id': 'content_1',
                'html': 'Question 1'
            },
            'recorded_voiceovers': {
                'voiceovers_mapping': {}
            },
            'written_translations': {
                'translations_mapping': {}
            },
            'interaction': {
                'answer_groups': [],
                'confirmed_unclassified_answers': [],
                'customization_args': {
                    'choices': {
                        'value': ['one', 'two', 'three']
                    }
                },
                'default_outcome': {
                    'dest': None,
                    'feedback': {
                        'content_id': 'feedback_1',
                        'html': 'Correct Answer'
                    },
                    'param_changes': [],
                    'refresher_exploration_id': None,
                    'labelled_as_correct': True,
                    'missing_prerequisite_skill_id': None
                },
                'hints': [],
                'solution': {},
                'id': 'MultipleChoiceInput'
            },
            'param_changes': [],
            'solicit_answer_details': False,
            'classifier_model_id': None
        }

        question_model = (
            question_models.QuestionModel(
                id='question_id',
                question_state_data=question_state_dict,
                language_code='en',
                version=0,
                linked_skill_ids=['skill_id'],
                question_state_data_schema_version=35))
        commit_cmd = (
            question_domain.QuestionChange({
                'cmd': question_domain.CMD_CREATE_NEW
            }))
        commit_cmd_dicts = [commit_cmd.to_dict()]
        question_model.commit(
            'user_id_admin', 'question model created', commit_cmd_dicts)

        question = question_fetchers.get_question_from_model(question_model)
        self.assertEqual(
            question.question_state_data_schema_version,
            feconf.CURRENT_STATE_SCHEMA_VERSION)
        migrated_ca = question.question_state_data.to_dict()['interaction'][
            'customization_args']
        self.assertEqual(
            migrated_ca,
            {
                'choices': {
                    'value': [{
                        'content_id': 'ca_choices_0',
                        'html': 'one'
                    }, {
                        'content_id': 'ca_choices_1',
                        'html': 'two'
                    }, {
                        'content_id': 'ca_choices_2',
                        'html': 'three'
                    }]
                },
                'showChoicesInShuffledOrder': {'value': True}
            })

    def test_migrate_question_state_from_v36_to_latest(self):
        # Test restructuring of written_translations.
        question_state_dict = {
            'content': {
                'content_id': 'content_1',
                'html': 'Question 1'
            },
            'recorded_voiceovers': {
                'voiceovers_mapping': {}
            },
            'written_translations': {
                'translations_mapping': {}
            },
            'interaction': {
                'answer_groups': [{
                    'outcome': {
                        'dest': None,
                        'feedback': {
                            'content_id': 'feedback_1',
                            'html': 'Correct Answer'
                        },
                        'param_changes': [],
                        'refresher_exploration_id': None,
                        'labelled_as_correct': True,
                        'missing_prerequisite_skill_id': None
                    },
                    'rule_specs': [{
                        'inputs': {'x': 'test'},
                        'rule_type': 'CaseSensitiveEquals'
                    }],
                    'tagged_skill_misconception_id': None,
                    'training_data': []
                }],
                'confirmed_unclassified_answers': [],
                'customization_args': {
                    'placeholder': {
                        'value': {
                            'content_id': 'ca_placeholder_0',
                            'unicode_str': ''
                        }
                    },
                    'rows': {'value': 1}
                },
                'default_outcome': {
                    'dest': None,
                    'feedback': {
                        'content_id': 'feedback_1',
                        'html': 'Correct Answer'
                    },
                    'param_changes': [],
                    'refresher_exploration_id': None,
                    'labelled_as_correct': True,
                    'missing_prerequisite_skill_id': None
                },
                'hints': [],
                'solution': {},
                'id': 'TextInput'
            },
            'next_content_id_index': 2,
            'param_changes': [],
            'solicit_answer_details': False,
            'classifier_model_id': None
        }

        question_model = (
            question_models.QuestionModel(
                id='question_id',
                question_state_data=question_state_dict,
                language_code='en',
                version=0,
                linked_skill_ids=['skill_id'],
                question_state_data_schema_version=36))
        commit_cmd = (
            question_domain.QuestionChange({
                'cmd': question_domain.CMD_CREATE_NEW
            }))
        commit_cmd_dicts = [commit_cmd.to_dict()]
        question_model.commit(
            'user_id_admin', 'question model created', commit_cmd_dicts)

        question = question_fetchers.get_question_from_model(question_model)
        self.assertEqual(
            question.question_state_data_schema_version,
            feconf.CURRENT_STATE_SCHEMA_VERSION)

        migrated_rule_spec = (
            question
            .question_state_data
            .interaction.answer_groups[0]
            .rule_specs[0].to_dict())
        self.assertEqual(
            migrated_rule_spec,
            {
                'inputs': {'x': {
                    'contentId': 'rule_input_2',
                    'normalizedStrSet': ['test']
                }},
                'rule_type': 'Equals'
            })

    def test_migrate_question_state_from_v37_to_latest(self):
        answer_group = {
            'outcome': {
                'dest': 'abc',
                'feedback': {
                    'content_id': 'feedback_1',
                    'html': '<p>Feedback</p>'
                },
                'labelled_as_correct': True,
                'param_changes': [],
                'refresher_exploration_id': None,
                'missing_prerequisite_skill_id': None
            },
            'rule_specs': [{
                'inputs': {
                    'x': '((x)^(2))/(2.5)-(alpha)/(beta)'
                },
                'rule_type': 'MatchesExactlyWith'
            }],
            'training_data': [],
            'tagged_skill_misconception_id': None
        }
        question_state_dict = {
            'content': {
                'content_id': 'content_1',
                'html': 'Question 1'
            },
            'recorded_voiceovers': {
                'voiceovers_mapping': {}
            },
            'written_translations': {
                'translations_mapping': {
                    'explanation': {}
                }
            },
            'interaction': {
                'answer_groups': [answer_group],
                'confirmed_unclassified_answers': [],
                'customization_args': {},
                'default_outcome': {
                    'dest': None,
                    'feedback': {
                        'content_id': 'feedback_1',
                        'html': 'Correct Answer'
                    },
                    'param_changes': [],
                    'refresher_exploration_id': None,
                    'labelled_as_correct': True,
                    'missing_prerequisite_skill_id': None
                },
                'hints': [{
                    'hint_content': {
                        'content_id': 'hint_1',
                        'html': 'Hint 1'
                    }
                }],
                'solution': {},
                'id': 'AlgebraicExpressionInput'
            },
            'next_content_id_index': 3,
            'param_changes': [],
            'solicit_answer_details': False,
            'classifier_model_id': None
        }
        question_model = question_models.QuestionModel(
            id='question_id',
            question_state_data=question_state_dict,
            language_code='en',
            version=0,
            linked_skill_ids=['skill_id'],
            question_state_data_schema_version=37)
        commit_cmd = question_domain.QuestionChange({
            'cmd': question_domain.CMD_CREATE_NEW
        })
        commit_cmd_dicts = [commit_cmd.to_dict()]
        question_model.commit(
            'user_id_admin', 'question model created', commit_cmd_dicts)

        question = question_fetchers.get_question_from_model(question_model)
        self.assertEqual(
            question.question_state_data_schema_version,
            feconf.CURRENT_STATE_SCHEMA_VERSION)

        cust_args = question.question_state_data.interaction.customization_args
        self.assertEqual(
            cust_args['customOskLetters'].value, ['x', 'α', 'β'])

    def test_migrate_question_state_from_v38_to_latest(self):
        answer_group = {
            'outcome': {
                'dest': 'abc',
                'feedback': {
                    'content_id': 'feedback_1',
                    'html': '<p>Feedback</p>'
                },
                'labelled_as_correct': True,
                'param_changes': [],
                'refresher_exploration_id': None,
                'missing_prerequisite_skill_id': None
            },
            'rule_specs': [{
                'inputs': {
                    'x': '1/2'
                },
                'rule_type': 'MatchesExactlyWith'
            }],
            'training_data': [],
            'tagged_skill_misconception_id': None
        }
        question_state_dict = {
            'content': {
                'content_id': 'content_1',
                'html': 'Question 1'
            },
            'recorded_voiceovers': {
                'voiceovers_mapping': {}
            },
            'written_translations': {
                'translations_mapping': {
                    'explanation': {}
                }
            },
            'interaction': {
                'answer_groups': [answer_group],
                'confirmed_unclassified_answers': [],
                'customization_args': {},
                'default_outcome': {
                    'dest': None,
                    'feedback': {
                        'content_id': 'feedback_1',
                        'html': 'Correct Answer'
                    },
                    'param_changes': [],
                    'refresher_exploration_id': None,
                    'labelled_as_correct': True,
                    'missing_prerequisite_skill_id': None
                },
                'hints': [{
                    'hint_content': {
                        'content_id': 'hint_1',
                        'html': 'Hint 1'
                    }
                }],
                'solution': {},
                'id': 'NumericExpressionInput'
            },
            'next_content_id_index': 3,
            'param_changes': [],
            'solicit_answer_details': False,
            'classifier_model_id': None
        }
        question_model = question_models.QuestionModel(
            id='question_id',
            question_state_data=question_state_dict,
            language_code='en',
            version=0,
            linked_skill_ids=['skill_id'],
            question_state_data_schema_version=38)
        commit_cmd = question_domain.QuestionChange({
            'cmd': question_domain.CMD_CREATE_NEW
        })
        commit_cmd_dicts = [commit_cmd.to_dict()]
        question_model.commit(
            'user_id_admin', 'question model created', commit_cmd_dicts)

        question = question_fetchers.get_question_from_model(question_model)
        self.assertEqual(
            question.question_state_data_schema_version,
            feconf.CURRENT_STATE_SCHEMA_VERSION)

        cust_args = question.question_state_data.interaction.customization_args
        self.assertEqual(
            cust_args['placeholder'].value.unicode_str,
            'Type an expression here, using only numbers.')

    def test_migrate_question_state_with_text_input_from_v40_to_latest(self):
        answer_group = {
            'outcome': {
                'dest': 'abc',
                'feedback': {
                    'content_id': 'feedback_1',
                    'html': '<p>Feedback</p>'
                },
                'labelled_as_correct': True,
                'param_changes': [],
                'refresher_exploration_id': None,
                'missing_prerequisite_skill_id': None
            },
            'rule_specs': [{
                'inputs': {
                    'x': ['Test']
                },
                'rule_type': 'Equals'
            }],
            'training_data': [],
            'tagged_skill_misconception_id': None
        }
        question_state_dict = {
            'content': {
                'content_id': 'content_1',
                'html': 'Question 1'
            },
            'recorded_voiceovers': {
                'voiceovers_mapping': {}
            },
            'written_translations': {
                'translations_mapping': {
                    'explanation': {}
                }
            },
            'interaction': {
                'answer_groups': [answer_group],
                'confirmed_unclassified_answers': [],
                'customization_args': {
                    'placeholder': {
                        'value': {
                            'content_id': 'ca_placeholder_0',
                            'unicode_str': ''
                        }
                    },
                    'rows': {'value': 1}
                },
                'default_outcome': {
                    'dest': None,
                    'feedback': {
                        'content_id': 'feedback_1',
                        'html': 'Correct Answer'
                    },
                    'param_changes': [],
                    'refresher_exploration_id': None,
                    'labelled_as_correct': True,
                    'missing_prerequisite_skill_id': None
                },
                'hints': [],
                'solution': {},
                'id': 'TextInput'
            },
            'next_content_id_index': 4,
            'param_changes': [],
            'solicit_answer_details': False,
            'classifier_model_id': None
        }
        question_model = question_models.QuestionModel(
            id='question_id',
            question_state_data=question_state_dict,
            language_code='en',
            version=0,
            linked_skill_ids=['skill_id'],
            question_state_data_schema_version=40)
        commit_cmd = question_domain.QuestionChange({
            'cmd': question_domain.CMD_CREATE_NEW
        })
        commit_cmd_dicts = [commit_cmd.to_dict()]
        question_model.commit(
            'user_id_admin', 'question model created', commit_cmd_dicts)

        question = question_fetchers.get_question_from_model(question_model)
        self.assertEqual(
            question.question_state_data_schema_version,
            feconf.CURRENT_STATE_SCHEMA_VERSION)

        answer_group = question.question_state_data.interaction.answer_groups[0]
        rule_spec = answer_group.rule_specs[0]
        self.assertEqual(
            rule_spec.inputs['x'],
            {
                'contentId': 'rule_input_4',
                'normalizedStrSet': ['Test']
            })
        self.assertEqual(question.question_state_data.next_content_id_index, 5)

    def test_migrate_question_state_with_set_input_from_v40_to_latest(self):
        answer_group = {
            'outcome': {
                'dest': 'abc',
                'feedback': {
                    'content_id': 'feedback_1',
                    'html': '<p>Feedback</p>'
                },
                'labelled_as_correct': True,
                'param_changes': [],
                'refresher_exploration_id': None,
                'missing_prerequisite_skill_id': None
            },
            'rule_specs': [{
                'inputs': {
                    'x': ['Test']
                },
                'rule_type': 'Equals'
            }],
            'training_data': [],
            'tagged_skill_misconception_id': None
        }
        question_state_dict = {
            'content': {
                'content_id': 'content_1',
                'html': 'Question 1'
            },
            'recorded_voiceovers': {
                'voiceovers_mapping': {}
            },
            'written_translations': {
                'translations_mapping': {
                    'explanation': {}
                }
            },
            'interaction': {
                'answer_groups': [answer_group],
                'confirmed_unclassified_answers': [],
                'customization_args': {
                    'buttonText': {
                        'value': {
                            'content_id': 'ca_buttonText_0',
                            'unicode_str': ''
                        }
                    },
                },
                'default_outcome': {
                    'dest': None,
                    'feedback': {
                        'content_id': 'feedback_1',
                        'html': 'Correct Answer'
                    },
                    'param_changes': [],
                    'refresher_exploration_id': None,
                    'labelled_as_correct': True,
                    'missing_prerequisite_skill_id': None
                },
                'hints': [],
                'solution': {},
                'id': 'SetInput'
            },
            'next_content_id_index': 4,
            'param_changes': [],
            'solicit_answer_details': False,
            'classifier_model_id': None
        }
        question_model = question_models.QuestionModel(
            id='question_id',
            question_state_data=question_state_dict,
            language_code='en',
            version=0,
            linked_skill_ids=['skill_id'],
            question_state_data_schema_version=40)
        commit_cmd = question_domain.QuestionChange({
            'cmd': question_domain.CMD_CREATE_NEW
        })
        commit_cmd_dicts = [commit_cmd.to_dict()]
        question_model.commit(
            'user_id_admin', 'question model created', commit_cmd_dicts)

        question = question_fetchers.get_question_from_model(question_model)
        self.assertEqual(
            question.question_state_data_schema_version,
            feconf.CURRENT_STATE_SCHEMA_VERSION)

        answer_group = question.question_state_data.interaction.answer_groups[0]
        rule_spec = answer_group.rule_specs[0]
        self.assertEqual(
            rule_spec.inputs['x'],
            {
                'contentId': 'rule_input_4',
                'unicodeStrSet': ['Test']
            })
        self.assertEqual(question.question_state_data.next_content_id_index, 5)

    def test_migrate_question_state_from_v41_with_item_selection_input_interaction_to_latest(self): # pylint: disable=line-too-long
        answer_group = {
            'outcome': {
                'dest': 'abc',
                'feedback': {
                    'content_id': 'feedback_1',
                    'html': '<p>Feedback</p>'
                },
                'labelled_as_correct': True,
                'param_changes': [],
                'refresher_exploration_id': None,
                'missing_prerequisite_skill_id': None
            },
            'rule_specs': [{
                'inputs': {
                    'x': ['<p>Choice 1</p>', '<p>Choice 2</p>']
                },
                'rule_type': 'Equals'
            }],
            'training_data': [],
            'tagged_skill_misconception_id': None
        }
        question_state_dict = {
            'content': {
                'content_id': 'content_1',
                'html': 'Question 1'
            },
            'recorded_voiceovers': {
                'voiceovers_mapping': {}
            },
            'written_translations': {
                'translations_mapping': {
                    'explanation': {}
                }
            },
            'interaction': {
                'answer_groups': [answer_group],
                'confirmed_unclassified_answers': [],
                'customization_args': {
                    'choices': {
                        'value': [{
                            'content_id': 'ca_choices_2',
                            'html': '<p>Choice 1</p>'
                        }, {
                            'content_id': 'ca_choices_3',
                            'html': '<p>Choice 2</p>'
                        }]
                    },
                    'maxAllowableSelectionCount': {'value': 2},
                    'minAllowableSelectionCount': {'value': 1}
                },
                'default_outcome': {
                    'dest': None,
                    'feedback': {
                        'content_id': 'feedback_1',
                        'html': 'Correct Answer'
                    },
                    'param_changes': [],
                    'refresher_exploration_id': None,
                    'labelled_as_correct': True,
                    'missing_prerequisite_skill_id': None
                },
                'hints': [],
                'solution': {
                    'answer_is_exclusive': True,
                    'correct_answer': ['<p>Choice 1</p>'],
                    'explanation': {
                        'content_id': 'solution',
                        'html': 'This is <i>solution</i> for state1'
                    }
                },
                'id': 'ItemSelectionInput'
            },
            'next_content_id_index': 4,
            'param_changes': [],
            'solicit_answer_details': False,
            'classifier_model_id': None
        }
        question_model = question_models.QuestionModel(
            id='question_id',
            question_state_data=question_state_dict,
            language_code='en',
            version=0,
            linked_skill_ids=['skill_id'],
            question_state_data_schema_version=41)
        commit_cmd = question_domain.QuestionChange({
            'cmd': question_domain.CMD_CREATE_NEW
        })
        commit_cmd_dicts = [commit_cmd.to_dict()]
        question_model.commit(
            'user_id_admin', 'question model created', commit_cmd_dicts)

        question = question_fetchers.get_question_from_model(question_model)
        self.assertEqual(
            question.question_state_data_schema_version,
            feconf.CURRENT_STATE_SCHEMA_VERSION)

        answer_group = question.question_state_data.interaction.answer_groups[0]
        solution = question.question_state_data.interaction.solution
        rule_spec = answer_group.rule_specs[0]
        self.assertEqual(
            rule_spec.inputs['x'],
            ['ca_choices_2', 'ca_choices_3'])
        self.assertEqual(
            solution.correct_answer, ['ca_choices_2'])

    def test_migrate_question_state_from_v41_with_drag_and_drop_sort_input_interaction_to_latest(self): # pylint: disable=line-too-long
        answer_group = {
            'outcome': {
                'dest': 'abc',
                'feedback': {
                    'content_id': 'feedback_1',
                    'html': '<p>Feedback</p>'
                },
                'labelled_as_correct': True,
                'param_changes': [],
                'refresher_exploration_id': None,
                'missing_prerequisite_skill_id': None
            },
            'rule_specs': [{
                'inputs': {
                    'x': [['<p>Choice 1</p>', '<p>Choice 2</p>', 'invalid']]
                },
                'rule_type': 'IsEqualToOrdering'
            }, {
                'inputs': {
                    'x': [['<p>Choice 1</p>']]
                },
                'rule_type': 'IsEqualToOrderingWithOneItemAtIncorrectPosition'
            }, {
                'inputs': {
                    'x': '<p>Choice 1</p>',
                    'y': 1
                },
                'rule_type': 'HasElementXAtPositionY'
            }, {
                'inputs': {
                    'x': '<p>Choice 1</p>',
                    'y': '<p>Choice 2</p>'
                },
                'rule_type': 'HasElementXBeforeElementY'
            }],
            'training_data': [],
            'tagged_skill_misconception_id': None
        }
        question_state_dict = {
            'content': {
                'content_id': 'content_1',
                'html': 'Question 1'
            },
            'recorded_voiceovers': {
                'voiceovers_mapping': {}
            },
            'written_translations': {
                'translations_mapping': {
                    'explanation': {}
                }
            },
            'interaction': {
                'answer_groups': [answer_group],
                'confirmed_unclassified_answers': [],
                'customization_args': {
                    'allowMultipleItemsInSamePosition': {'value': True},
                    'choices': {
                        'value': [{
                            'content_id': 'ca_choices_2',
                            'html': '<p>Choice 1</p>'
                        }, {
                            'content_id': 'ca_choices_3',
                            'html': '<p>Choice 2</p>'
                        }]
                    }
                },
                'default_outcome': {
                    'dest': None,
                    'feedback': {
                        'content_id': 'feedback_1',
                        'html': 'Correct Answer'
                    },
                    'param_changes': [],
                    'refresher_exploration_id': None,
                    'labelled_as_correct': True,
                    'missing_prerequisite_skill_id': None
                },
                'hints': [],
                'solution': {
                    'answer_is_exclusive': True,
                    'correct_answer': [['<p>Choice 1</p>', '<p>Choice 2</p>']],
                    'explanation': {
                        'content_id': 'solution',
                        'html': 'This is <i>solution</i> for state1'
                    }
                },
                'id': 'DragAndDropSortInput'
            },
            'next_content_id_index': 4,
            'param_changes': [],
            'solicit_answer_details': False,
            'classifier_model_id': None
        }
        question_model = question_models.QuestionModel(
            id='question_id',
            question_state_data=question_state_dict,
            language_code='en',
            version=0,
            linked_skill_ids=['skill_id'],
            question_state_data_schema_version=41)
        commit_cmd = question_domain.QuestionChange({
            'cmd': question_domain.CMD_CREATE_NEW
        })
        commit_cmd_dicts = [commit_cmd.to_dict()]
        question_model.commit(
            'user_id_admin', 'question model created', commit_cmd_dicts)

        question = question_fetchers.get_question_from_model(question_model)
        self.assertEqual(
            question.question_state_data_schema_version,
            feconf.CURRENT_STATE_SCHEMA_VERSION)

        answer_group = question.question_state_data.interaction.answer_groups[0]
        solution = question.question_state_data.interaction.solution
        self.assertEqual(
            answer_group.rule_specs[0].inputs['x'],
            [['ca_choices_2', 'ca_choices_3', 'invalid_content_id']])
        self.assertEqual(
            answer_group.rule_specs[1].inputs['x'],
            [['ca_choices_2']])
        self.assertEqual(
            answer_group.rule_specs[2].inputs['x'],
            'ca_choices_2')
        self.assertEqual(
            answer_group.rule_specs[3].inputs,
            {'x': 'ca_choices_2', 'y': 'ca_choices_3'})
        self.assertEqual(
            solution.correct_answer, [['ca_choices_2', 'ca_choices_3']])

    def test_migrate_question_state_from_v42_to_latest(self):
        answer_group = {
            'outcome': {
                'dest': 'abc',
                'feedback': {
                    'content_id': 'feedback_1',
                    'html': '<p>Feedback</p>'
                },
                'labelled_as_correct': True,
                'param_changes': [],
                'refresher_exploration_id': None,
                'missing_prerequisite_skill_id': None
            },
            'rule_specs': [{
                'inputs': {
                    'x': '1/2'
                },
                'rule_type': 'MatchesExactlyWith'
            }],
            'training_data': [],
            'tagged_skill_misconception_id': None
        }
        question_state_dict = {
            'content': {
                'content_id': 'content_1',
                'html': 'Question 1'
            },
            'recorded_voiceovers': {
                'voiceovers_mapping': {}
            },
            'written_translations': {
                'translations_mapping': {
                    'explanation': {}
                }
            },
            'interaction': {
                'answer_groups': [answer_group],
                'confirmed_unclassified_answers': [],
                'customization_args': {
                    'placeholder': {
                        'value': {
                            'content_id': 'ca_placeholder_0',
                            'unicode_str': (
                                'Type an expression here, using only numbers.')
                        }
                    }
                },
                'default_outcome': {
                    'dest': None,
                    'feedback': {
                        'content_id': 'feedback_1',
                        'html': 'Correct Answer'
                    },
                    'param_changes': [],
                    'refresher_exploration_id': None,
                    'labelled_as_correct': True,
                    'missing_prerequisite_skill_id': None
                },
                'hints': [{
                    'hint_content': {
                        'content_id': 'hint_1',
                        'html': 'Hint 1'
                    }
                }],
                'solution': {},
                'id': 'NumericExpressionInput'
            },
            'next_content_id_index': 3,
            'param_changes': [],
            'solicit_answer_details': False,
            'classifier_model_id': None
        }
        question_model = question_models.QuestionModel(
            id='question_id',
            question_state_data=question_state_dict,
            language_code='en',
            version=0,
            linked_skill_ids=['skill_id'],
            question_state_data_schema_version=42)
        commit_cmd = question_domain.QuestionChange({
            'cmd': question_domain.CMD_CREATE_NEW
        })
        commit_cmd_dicts = [commit_cmd.to_dict()]
        question_model.commit(
            'user_id_admin', 'question model created', commit_cmd_dicts)

        question = question_fetchers.get_question_from_model(question_model)
        self.assertEqual(
            question.question_state_data_schema_version,
            feconf.CURRENT_STATE_SCHEMA_VERSION)

        cust_args = question.question_state_data.interaction.customization_args
        self.assertEqual(
            cust_args['useFractionForDivision'].value, True)

<<<<<<< HEAD
    def test_migrate_question_state_from_v44_to_latest(self):
=======
    def test_migrate_question_state_from_v43_to_latest(self):
>>>>>>> f8c80893
        answer_group = {
            'outcome': {
                'dest': 'abc',
                'feedback': {
                    'content_id': 'feedback_1',
                    'html': '<p>Feedback</p>'
                },
                'labelled_as_correct': True,
                'param_changes': [],
                'refresher_exploration_id': None,
                'missing_prerequisite_skill_id': None
            },
            'rule_specs': [{
                'inputs': {
<<<<<<< HEAD
                    'x': '1'
                },
                'rule_type': 'MatchesExactlyWith'
=======
                    'x': ['Test']
                },
                'rule_type': 'Equals'
>>>>>>> f8c80893
            }],
            'training_data': [],
            'tagged_skill_misconception_id': None
        }
        question_state_dict = {
            'content': {
                'content_id': 'content_1',
                'html': 'Question 1'
            },
            'recorded_voiceovers': {
                'voiceovers_mapping': {}
            },
            'written_translations': {
                'translations_mapping': {
                    'explanation': {}
                }
            },
            'interaction': {
                'answer_groups': [answer_group],
                'confirmed_unclassified_answers': [],
                'customization_args': {
                    'placeholder': {
                        'value': {
<<<<<<< HEAD
                            'bool': True
                        }
                    }
=======
                            'content_id': 'ca_placeholder_0',
                            'unicode_str': ''
                        }
                    },
                    'rows': {'value': 1}
>>>>>>> f8c80893
                },
                'default_outcome': {
                    'dest': None,
                    'feedback': {
                        'content_id': 'feedback_1',
                        'html': 'Correct Answer'
                    },
                    'param_changes': [],
                    'refresher_exploration_id': None,
                    'labelled_as_correct': True,
                    'missing_prerequisite_skill_id': None
                },
<<<<<<< HEAD
                'hints': [{
                    'hint_content': {
                        'content_id': 'hint_1',
                        'html': 'Hint 1'
                    }
                }],
                'solution': {},
                'id': 'NumericInput'
            },
            'next_content_id_index': 3,
            'param_changes': [],
            'solicit_answer_details': False,
            'card_is_checkpoint': False,
=======
                'hints': [],
                'solution': {},
                'id': 'TextInput'
            },
            'next_content_id_index': 4,
            'param_changes': [],
            'solicit_answer_details': False,
>>>>>>> f8c80893
            'classifier_model_id': None
        }
        question_model = question_models.QuestionModel(
            id='question_id',
            question_state_data=question_state_dict,
            language_code='en',
            version=0,
            linked_skill_ids=['skill_id'],
<<<<<<< HEAD
            question_state_data_schema_version=44)
=======
            question_state_data_schema_version=43)
>>>>>>> f8c80893
        commit_cmd = question_domain.QuestionChange({
            'cmd': question_domain.CMD_CREATE_NEW
        })
        commit_cmd_dicts = [commit_cmd.to_dict()]
        question_model.commit(
            'user_id_admin', 'question model created', commit_cmd_dicts)

        question = question_fetchers.get_question_from_model(question_model)
        self.assertEqual(
            question.question_state_data_schema_version,
            feconf.CURRENT_STATE_SCHEMA_VERSION)

<<<<<<< HEAD
        cust_args = question.question_state_data.interaction.customization_args
        cust_val = {'bool': True}
        self.assertEqual(
            cust_args['placeholder'].value, cust_val)
=======
        linked_skill_id = question.question_state_data.linked_skill_id
        self.assertEqual(
            linked_skill_id, None)
>>>>>>> f8c80893
<|MERGE_RESOLUTION|>--- conflicted
+++ resolved
@@ -3044,11 +3044,7 @@
         self.assertEqual(
             cust_args['useFractionForDivision'].value, True)
 
-<<<<<<< HEAD
-    def test_migrate_question_state_from_v44_to_latest(self):
-=======
     def test_migrate_question_state_from_v43_to_latest(self):
->>>>>>> f8c80893
         answer_group = {
             'outcome': {
                 'dest': 'abc',
@@ -3063,15 +3059,9 @@
             },
             'rule_specs': [{
                 'inputs': {
-<<<<<<< HEAD
-                    'x': '1'
-                },
-                'rule_type': 'MatchesExactlyWith'
-=======
                     'x': ['Test']
                 },
                 'rule_type': 'Equals'
->>>>>>> f8c80893
             }],
             'training_data': [],
             'tagged_skill_misconception_id': None
@@ -3095,17 +3085,11 @@
                 'customization_args': {
                     'placeholder': {
                         'value': {
-<<<<<<< HEAD
-                            'bool': True
-                        }
-                    }
-=======
                             'content_id': 'ca_placeholder_0',
                             'unicode_str': ''
                         }
                     },
                     'rows': {'value': 1}
->>>>>>> f8c80893
                 },
                 'default_outcome': {
                     'dest': None,
@@ -3118,21 +3102,6 @@
                     'labelled_as_correct': True,
                     'missing_prerequisite_skill_id': None
                 },
-<<<<<<< HEAD
-                'hints': [{
-                    'hint_content': {
-                        'content_id': 'hint_1',
-                        'html': 'Hint 1'
-                    }
-                }],
-                'solution': {},
-                'id': 'NumericInput'
-            },
-            'next_content_id_index': 3,
-            'param_changes': [],
-            'solicit_answer_details': False,
-            'card_is_checkpoint': False,
-=======
                 'hints': [],
                 'solution': {},
                 'id': 'TextInput'
@@ -3140,7 +3109,6 @@
             'next_content_id_index': 4,
             'param_changes': [],
             'solicit_answer_details': False,
->>>>>>> f8c80893
             'classifier_model_id': None
         }
         question_model = question_models.QuestionModel(
@@ -3149,11 +3117,7 @@
             language_code='en',
             version=0,
             linked_skill_ids=['skill_id'],
-<<<<<<< HEAD
-            question_state_data_schema_version=44)
-=======
             question_state_data_schema_version=43)
->>>>>>> f8c80893
         commit_cmd = question_domain.QuestionChange({
             'cmd': question_domain.CMD_CREATE_NEW
         })
@@ -3166,13 +3130,99 @@
             question.question_state_data_schema_version,
             feconf.CURRENT_STATE_SCHEMA_VERSION)
 
-<<<<<<< HEAD
+        linked_skill_id = question.question_state_data.linked_skill_id
+        self.assertEqual(
+            linked_skill_id, None)
+
+    def test_migrate_question_state_from_v44_to_latest(self):
+        answer_group = {
+            'outcome': {
+                'dest': 'abc',
+                'feedback': {
+                    'content_id': 'feedback_1',
+                    'html': '<p>Feedback</p>'
+                },
+                'labelled_as_correct': True,
+                'param_changes': [],
+                'refresher_exploration_id': None,
+                'missing_prerequisite_skill_id': None
+            },
+            'rule_specs': [{
+                'inputs': {
+                    'x': ['Test']
+                },
+                'rule_type': 'Equals'
+            }],
+            'training_data': [],
+            'tagged_skill_misconception_id': None
+        }
+        question_state_dict = {
+            'content': {
+                'content_id': 'content_1',
+                'html': 'Question 1'
+            },
+            'recorded_voiceovers': {
+                'voiceovers_mapping': {}
+            },
+            'written_translations': {
+                'translations_mapping': {
+                    'explanation': {}
+                }
+            },
+            'interaction': {
+                'answer_groups': [answer_group],
+                'confirmed_unclassified_answers': [],
+                'customization_args': {
+                    'placeholder': {
+                        'value': {
+                            'content_id': 'ca_placeholder_0',
+                            'unicode_str': ''
+                        }
+                    },
+                    'rows': {'value': 1}
+                },
+                'default_outcome': {
+                    'dest': None,
+                    'feedback': {
+                        'content_id': 'feedback_1',
+                        'html': 'Correct Answer'
+                    },
+                    'param_changes': [],
+                    'refresher_exploration_id': None,
+                    'labelled_as_correct': True,
+                    'missing_prerequisite_skill_id': None
+                },
+                'hints': [],
+                'solution': {},
+                'id': 'TextInput'
+            },
+            'next_content_id_index': 4,
+            'param_changes': [],
+            'solicit_answer_details': False,
+            'card_is_checkpoint': False,
+            'classifier_model_id': None
+        }
+        question_model = question_models.QuestionModel(
+            id='question_id',
+            question_state_data=question_state_dict,
+            language_code='en',
+            version=0,
+            linked_skill_ids=['skill_id'],
+            question_state_data_schema_version=44)
+        commit_cmd = question_domain.QuestionChange({
+            'cmd': question_domain.CMD_CREATE_NEW
+        })
+        commit_cmd_dicts = [commit_cmd.to_dict()]
+        question_model.commit(
+            'user_id_admin', 'question model created', commit_cmd_dicts)
+
+        question = question_fetchers.get_question_from_model(question_model)
+        self.assertEqual(
+            question.question_state_data_schema_version,
+            feconf.CURRENT_STATE_SCHEMA_VERSION)
+
         cust_args = question.question_state_data.interaction.customization_args
-        cust_val = {'bool': True}
-        self.assertEqual(
-            cust_args['placeholder'].value, cust_val)
-=======
-        linked_skill_id = question.question_state_data.linked_skill_id
-        self.assertEqual(
-            linked_skill_id, None)
->>>>>>> f8c80893
+        cust_val = {'content_id': 'ca_placeholder_0',
+                    'unicode_str': ''}
+        self.assertEqual(
+            cust_args['placeholder'].value.unicode_str, '')
