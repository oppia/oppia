# coding: utf-8
#
# Copyright 2018 The Oppia Authors. All Rights Reserved.
#
# Licensed under the Apache License, Version 2.0 (the "License");
# you may not use this file except in compliance with the License.
# You may obtain a copy of the License at
#
#      http://www.apache.org/licenses/LICENSE-2.0
#
# Unless required by applicable law or agreed to in writing, software
# distributed under the License is distributed on an "AS-IS" BASIS,
# WITHOUT WARRANTIES OR CONDITIONS OF ANY KIND, either express or implied.
# See the License for the specific language governing permissions and
# limitations under the License.

"""Tests for core.domain.question_services."""

from __future__ import absolute_import  # pylint: disable=import-only-modules
from __future__ import unicode_literals  # pylint: disable=import-only-modules

import logging

from core.domain import question_domain
from core.domain import question_fetchers
from core.domain import question_services
from core.domain import skill_domain
from core.domain import skill_services
from core.domain import state_domain
from core.domain import user_services
from core.platform import models
from core.tests import test_utils
import feconf

(question_models,) = models.Registry.import_models([models.NAMES.question])


class QuestionServicesUnitTest(test_utils.GenericTestBase):
    """Test the question services module."""

    def setUp(self):
        """Before each individual test, create dummy user."""
        super(QuestionServicesUnitTest, self).setUp()
        self.signup(self.TOPIC_MANAGER_EMAIL, self.TOPIC_MANAGER_USERNAME)
        self.signup(self.NEW_USER_EMAIL, self.NEW_USER_USERNAME)
        self.signup(self.EDITOR_EMAIL, self.EDITOR_USERNAME)
        self.signup(self.ADMIN_EMAIL, self.ADMIN_USERNAME)

        self.admin_id = self.get_user_id_from_email(self.ADMIN_EMAIL)
        self.topic_manager_id = self.get_user_id_from_email(
            self.TOPIC_MANAGER_EMAIL)
        self.new_user_id = self.get_user_id_from_email(
            self.NEW_USER_EMAIL)
        self.editor_id = self.get_user_id_from_email(
            self.EDITOR_EMAIL)

        self.set_admins([self.ADMIN_USERNAME])
        self.set_topic_managers([self.TOPIC_MANAGER_USERNAME])

        self.topic_manager = user_services.get_user_actions_info(
            self.topic_manager_id)
        self.admin = user_services.get_user_actions_info(self.admin_id)
        self.new_user = user_services.get_user_actions_info(self.new_user_id)
        self.editor = user_services.get_user_actions_info(self.editor_id)

        self.save_new_skill(
            'skill_1', self.admin_id, description='Skill Description 1')
        self.save_new_skill(
            'skill_2', self.admin_id, description='Skill Description 2')
        self.save_new_skill(
            'skill_3', self.admin_id, description='Skill Description 3')

        self.question_id = question_services.get_new_question_id()
        self.question = self.save_new_question(
            self.question_id, self.editor_id,
            self._create_valid_question_data('ABC'), ['skill_1'],
            inapplicable_skill_misconception_ids=[
                'skillid12345-1', 'skillid12345-2'])

        self.question_id_1 = question_services.get_new_question_id()
        self.question_1 = self.save_new_question(
            self.question_id_1, self.editor_id,
            self._create_valid_question_data('ABC'), ['skill_2'])

        self.question_id_2 = question_services.get_new_question_id()
        self.question_2 = self.save_new_question(
            self.question_id_2, self.editor_id,
            self._create_valid_question_data('ABC'), ['skill_2'])

    def test_get_question_by_id(self):
        question = question_services.get_question_by_id(self.question_id)

        self.assertEqual(question.id, self.question_id)
        question = question_services.get_question_by_id(
            'question_id', strict=False)
        self.assertIsNone(question)

        with self.assertRaisesRegexp(
            Exception, 'Entity for class QuestionModel with id question_id '
            'not found'):
            question_services.get_question_by_id('question_id')

    def test_get_questions_by_skill_ids_with_fetch_by_difficulty(self):
        question_services.create_new_question_skill_link(
            self.editor_id, self.question_id, 'skill_1', 0.3)
        question_services.create_new_question_skill_link(
            self.editor_id, self.question_id_1, 'skill_2', 0.8)
        question_services.create_new_question_skill_link(
            self.editor_id, self.question_id_2, 'skill_2', 0.5)

        questions = question_services.get_questions_by_skill_ids(
            2, ['skill_1', 'skill_2'], True)
        questions.sort(key=lambda question: question.last_updated)

        self.assertEqual(len(questions), 2)
        self.assertEqual(questions[0].to_dict(), self.question.to_dict())
        self.assertEqual(questions[1].to_dict(), self.question_2.to_dict())

    def test_get_total_question_count_for_skill_ids(self):
        question_services.create_new_question_skill_link(
            self.editor_id, self.question_id, 'skill_1', 0.3)
        question_services.create_new_question_skill_link(
            self.editor_id, self.question_id_1, 'skill_1', 0.8)
        question_services.create_new_question_skill_link(
            self.editor_id, self.question_id_2, 'skill_2', 0.5)

        question_count = (
            question_services.get_total_question_count_for_skill_ids(
                ['skill_1']))
        self.assertEqual(question_count, 2)

        question_count = (
            question_services.get_total_question_count_for_skill_ids(
                ['skill_2']))
        self.assertEqual(question_count, 1)

        question_count = (
            question_services.get_total_question_count_for_skill_ids(
                ['skill_1', 'skill_2']))
        self.assertEqual(question_count, 3)

        question_count = (
            question_services.get_total_question_count_for_skill_ids(
                ['skill_1', 'skill_1']))
        self.assertEqual(question_count, 2)

        question_count = (
            question_services.get_total_question_count_for_skill_ids(
                ['skill_1', 'skill_1', 'skill_2']))
        self.assertEqual(question_count, 3)

    def test_update_question_skill_link_difficulty(self):
        question_services.create_new_question_skill_link(
            self.editor_id, self.question_id, 'skill_1', 0.3)

        _, merged_question_skill_links, _ = (
            question_services.get_displayable_question_skill_link_details(
                2, ['skill_1'], ''))
        self.assertEqual(
            merged_question_skill_links[0].skill_difficulties, [0.3])

        question_services.update_question_skill_link_difficulty(
            self.question_id, 'skill_1', 0.9)

        _, merged_question_skill_links, _ = (
            question_services.get_displayable_question_skill_link_details(
                2, ['skill_1'], ''))
        self.assertEqual(
            merged_question_skill_links[0].skill_difficulties, [0.9])

        with self.assertRaisesRegexp(
            Exception, 'The given question and skill are not linked.'):
            question_services.update_question_skill_link_difficulty(
                self.question_id, 'skill_10', 0.9)

    def test_get_questions_by_skill_ids_without_fetch_by_difficulty(self):
        question_services.create_new_question_skill_link(
            self.editor_id, self.question_id, 'skill_1', 0.3)
        question_services.create_new_question_skill_link(
            self.editor_id, self.question_id_1, 'skill_2', 0.8)
        question_services.create_new_question_skill_link(
            self.editor_id, self.question_id_2, 'skill_2', 0.5)

        questions = question_services.get_questions_by_skill_ids(
            4, ['skill_1', 'skill_2'], False)
        questions.sort(key=lambda question: question.last_updated)

        self.assertEqual(len(questions), 3)
        self.assertEqual(questions[0].to_dict(), self.question.to_dict())
        self.assertEqual(questions[1].to_dict(), self.question_1.to_dict())
        self.assertEqual(questions[2].to_dict(), self.question_2.to_dict())

    def test_get_questions_by_skill_ids_raise_error_with_high_question_count(
            self):
        with self.assertRaisesRegexp(
            Exception, 'Question count is too high, please limit the question '
            'count to %d.' % feconf.MAX_QUESTIONS_FETCHABLE_AT_ONE_TIME):
            question_services.get_questions_by_skill_ids(
                25, ['skill_1', 'skill_2'], False)

    def test_create_multi_question_skill_links_for_question(self):
        self.question = self.save_new_question(
            self.question_id, self.editor_id,
            self._create_valid_question_data('ABC'), ['skill_1'])

        with self.assertRaisesRegexp(
            Exception, 'Skill difficulties and skill ids should match. '
            'The lengths of the two lists are different.'):
            question_services.link_multiple_skills_for_question(
                self.editor_id, self.question_id, ['skill_1', 'skill_2'],
                [0.5])
        question_services.link_multiple_skills_for_question(
            self.editor_id, self.question_id, ['skill_1', 'skill_2'],
            [0.5, 0.7])
        skill_ids = [skill.id for skill in
                     question_services.get_skills_linked_to_question(
                         self.question_id)]
        self.assertItemsEqual(skill_ids, ['skill_1', 'skill_2'])

    def test_delete_question_skill_link(self):
        question_services.create_new_question_skill_link(
            self.editor_id, self.question_id, 'skill_1', 0.3)
        question_services.create_new_question_skill_link(
            self.editor_id, self.question_id, 'skill_2', 0.3)
        question_services.delete_question_skill_link(
            self.editor_id, self.question_id, 'skill_1')
        skill_ids = [skill.id for skill in
                     question_services.get_skills_linked_to_question(
                         self.question_id)]
        self.assertItemsEqual(skill_ids, ['skill_2'])

        question_services.delete_question_skill_link(
            self.editor_id, self.question_id, 'skill_2')

        question = question_services.get_question_by_id(
            self.question_id, strict=False)
        self.assertIsNone(question)

    def test_linking_same_skill_to_question_twice(self):
        question_id_2 = question_services.get_new_question_id()
        self.save_new_question(
            question_id_2, self.editor_id,
            self._create_valid_question_data('ABC'), ['skill_1'])
        skill_ids = [skill.id for skill in
                     question_services.get_skills_linked_to_question(
                         question_id_2)]
        self.assertEqual(len(skill_ids), 1)
        self.assertEqual(skill_ids[0], 'skill_1')
        question_services.create_new_question_skill_link(
            self.editor_id, question_id_2, 'skill_1', 0.3)
        skill_ids = [skill.id for skill in
                     question_services.get_skills_linked_to_question(
                         question_id_2)]
        self.assertEqual(len(skill_ids), 1)
        self.assertEqual(skill_ids[0], 'skill_1')
        question_services.create_new_question_skill_link(
            self.editor_id, question_id_2, 'skill_2', 0.3)
        skill_ids = [skill.id for skill in
                     question_services.get_skills_linked_to_question(
                         question_id_2)]
        self.assertEqual(len(skill_ids), 2)
        self.assertItemsEqual(skill_ids, ['skill_1', 'skill_2'])

    def test_create_and_get_question_skill_link(self):
        question_id_2 = question_services.get_new_question_id()
        with self.assertRaisesRegexp(
            Exception,
            r'Entity for class QuestionModel with id %s not found' % (
                question_id_2)):
            question_services.create_new_question_skill_link(
                self.editor_id, question_id_2, 'skill_1', 0.5)

        self.save_new_question(
            question_id_2, self.editor_id,
            self._create_valid_question_data('ABC'), ['skill_1'])

        question_id_3 = question_services.get_new_question_id()
        self.save_new_question(
            question_id_3, self.editor_id,
            self._create_valid_question_data('ABC'), ['skill_2'])
        question_services.create_new_question_skill_link(
            self.editor_id, self.question_id, 'skill_1', 0.5)
        question_services.create_new_question_skill_link(
            self.editor_id, self.question_id, 'skill_3', 0.8)
        question_services.create_new_question_skill_link(
            self.editor_id, question_id_2, 'skill_1', 0.3)
        question_services.create_new_question_skill_link(
            self.editor_id, question_id_3, 'skill_2', 0.2)

        question_summaries, merged_question_skill_links, _ = (
            question_services.get_displayable_question_skill_link_details(
                5, ['skill_1', 'skill_2', 'skill_3'], ''))

        with self.assertRaisesRegexp(
            Exception, 'Querying linked question summaries for more than 3 '
            'skills at a time is not supported currently.'):
            question_services.get_displayable_question_skill_link_details(
                5, ['skill_1', 'skill_2', 'skill_3', 'skill_4'], '')
        question_ids = [summary.id for summary in question_summaries]

        self.assertEqual(len(question_ids), 3)
        self.assertEqual(len(merged_question_skill_links), 3)
        self.assertItemsEqual(
            question_ids, [self.question_id, question_id_2, question_id_3])
        self.assertItemsEqual(
            question_ids, [
                question_skill_link.question_id
                for question_skill_link in merged_question_skill_links])

        # Make sure the correct skill description corresponds to respective
        # question summaries.
        for index, link_object in enumerate(merged_question_skill_links):
            if question_ids[index] == self.question_id:
                self.assertEqual(
                    ['Skill Description 3', 'Skill Description 1'],
                    link_object.skill_descriptions)
                self.assertEqual(
                    [0.8, 0.5], link_object.skill_difficulties)
            elif question_ids[index] == question_id_2:
                self.assertEqual(
                    ['Skill Description 1'], link_object.skill_descriptions)
                self.assertEqual(
                    [0.3], link_object.skill_difficulties)
            else:
                self.assertEqual(
                    ['Skill Description 2'], link_object.skill_descriptions)
                self.assertEqual(
                    [0.2], link_object.skill_difficulties)

        question_summaries, merged_question_skill_links, _ = (
            question_services.get_displayable_question_skill_link_details(
                5, ['skill_1', 'skill_3'], ''))
        question_ids = [summary.id for summary in question_summaries]
        self.assertEqual(len(question_ids), 2)
        self.assertItemsEqual(
            question_ids, [self.question_id, question_id_2])

        with self.assertRaisesRegexp(
            Exception, 'The given question is already linked to given skill'):
            question_services.create_new_question_skill_link(
                self.editor_id, self.question_id, 'skill_1', 0.3)

    def test_get_displayable_question_skill_link_details_with_no_skill_ids(
            self):
        question_id = question_services.get_new_question_id()
        self.save_new_question(
            question_id, self.editor_id,
            self._create_valid_question_data('ABC'), ['skill_1'])

        question_services.create_new_question_skill_link(
            self.editor_id, question_id, 'skill_1', 0.5)

        question_summaries, merged_question_skill_links, _ = (
            question_services.get_displayable_question_skill_link_details(
                2, [], ''))

        self.assertEqual(question_summaries, [])
        self.assertEqual(merged_question_skill_links, [])

    def test_get_question_skill_links_of_skill(self):
        # If the skill id doesnt exist at all, it returns an empty list.
        question_skill_links = (
            question_services.get_question_skill_links_of_skill(
                'non_existent_skill_id', 'Skill Description'))
        self.assertEqual(len(question_skill_links), 0)

        # If the question ids dont exist for a skill, it returns an empty list.
        question_skill_links = (
            question_services.get_question_skill_links_of_skill(
                'skill_1', 'Skill Description 1'))
        self.assertEqual(len(question_skill_links), 0)

        question_id_2 = question_services.get_new_question_id()
        self.save_new_question(
            question_id_2, self.editor_id,
            self._create_valid_question_data('ABC'), ['skill_1'])

        question_id_3 = question_services.get_new_question_id()
        self.save_new_question(
            question_id_3, self.editor_id,
            self._create_valid_question_data('ABC'), ['skill_2'])
        # Setting skill difficulty for self.question_id.
        question_services.create_new_question_skill_link(
            self.editor_id, self.question_id, 'skill_1', 0.5)
        question_services.create_new_question_skill_link(
            self.editor_id, question_id_2, 'skill_1', 0.3)
        question_services.create_new_question_skill_link(
            self.editor_id, question_id_3, 'skill_2', 0.1)

        # When question ids exist, it returns a list of questionskilllinks.
        question_skill_links = (
            question_services.get_question_skill_links_of_skill(
                'skill_1', 'Skill Description 1'))

        self.assertEqual(len(question_skill_links), 2)
        self.assertTrue(isinstance(
            question_skill_links[0], question_domain.QuestionSkillLink))
        question_ids = [question_skill.question_id for question_skill
                        in question_skill_links]
        self.assertItemsEqual(
            question_ids, [self.question_id, question_id_2])
        for question_skill in question_skill_links:
            if question_skill.question_id == self.question_id:
                self.assertEqual(question_skill.skill_difficulty, 0.5)

    def test_get_question_summaries_by_ids(self):
        question_summaries = question_services.get_question_summaries_by_ids([
            self.question_id, 'invalid_question_id'])

        self.assertEqual(len(question_summaries), 2)
        self.assertEqual(question_summaries[0].id, self.question_id)
        self.assertEqual(
            question_summaries[0].question_content,
            feconf.DEFAULT_INIT_STATE_CONTENT_STR)
        self.assertIsNone(question_summaries[1])

    def test_delete_question(self):
        question_summary_model = question_models.QuestionSummaryModel.get(
            self.question_id)
        self.assertFalse(question_summary_model is None)

        question_services.delete_question(self.editor_id, self.question_id)

        with self.assertRaisesRegexp(Exception, (
            'Entity for class QuestionModel with id %s not found' % (
                self.question_id))):
            question_models.QuestionModel.get(self.question_id)

        with self.assertRaisesRegexp(Exception, (
            'Entity for class QuestionSummaryModel with id %s not found' % (
                self.question_id))):
            question_models.QuestionSummaryModel.get(self.question_id)

    def test_delete_question_marked_deleted(self):
        question_models.QuestionModel.delete_multi(
            [self.question_id], self.editor_id,
            feconf.COMMIT_MESSAGE_QUESTION_DELETED, force_deletion=False)
        question_model = question_models.QuestionModel.get_by_id(
            self.question_id)
        self.assertTrue(question_model.deleted)

        question_services.delete_question(
            self.editor_id, self.question_id, force_deletion=True)
        question_model = question_models.QuestionModel.get_by_id(
            self.question_id)
        self.assertEqual(question_model, None)
        self.assertEqual(
            question_models.QuestionSummaryModel.get(
                self.question_id, strict=False), None)

    def test_delete_question_model_with_deleted_summary_model(self):
        question_summary_model = (
            question_models.QuestionSummaryModel.get(self.question_id))
        question_summary_model.delete()
        question_summary_model = (
            question_models.QuestionSummaryModel.get(self.question_id, False))
        self.assertIsNone(question_summary_model)

        question_services.delete_question(
            self.editor_id, self.question_id, force_deletion=True)
        question_model = question_models.QuestionModel.get_by_id(
            self.question_id)
        self.assertEqual(question_model, None)
        self.assertEqual(
            question_models.QuestionSummaryModel.get(
                self.question_id, strict=False), None)

    def test_update_question(self):
        new_question_data = self._create_valid_question_data('DEF')
        change_dict = {
            'cmd': 'update_question_property',
            'property_name': 'question_state_data',
            'new_value': new_question_data.to_dict(),
            'old_value': self.question.question_state_data.to_dict()
        }
        change_list = [question_domain.QuestionChange(change_dict)]

        question_services.update_question(
            self.editor_id, self.question_id, change_list,
            'updated question data')

        question = question_services.get_question_by_id(self.question_id)
        self.assertEqual(
            question.question_state_data.to_dict(), new_question_data.to_dict())
        self.assertEqual(question.version, 2)

    def test_cannot_update_question_with_no_commit_message(self):
        new_question_data = self._create_valid_question_data('DEF')
        change_dict = {
            'cmd': 'update_question_property',
            'property_name': 'question_state_data',
            'new_value': new_question_data.to_dict(),
            'old_value': self.question.question_state_data.to_dict()
        }
        change_list = [question_domain.QuestionChange(change_dict)]

        with self.assertRaisesRegexp(
            Exception, 'Expected a commit message, received none.'):
            question_services.update_question(
                self.editor_id, self.question_id, change_list, None)

    def test_cannot_update_question_with_no_change_list(self):
        with self.assertRaisesRegexp(
            Exception,
            'Unexpected error: received an invalid change list when trying to '
            'save question'):
            question_services.update_question(
                self.editor_id, self.question_id, [],
                'updated question data')

    def test_update_question_language_code(self):
        self.assertEqual(self.question.language_code, 'en')
        change_dict = {
            'cmd': 'update_question_property',
            'property_name': 'language_code',
            'new_value': 'bn',
            'old_value': 'en'
        }
        change_list = [question_domain.QuestionChange(change_dict)]

        question_services.update_question(
            self.editor_id, self.question_id, change_list,
            'updated question language code')

        question = question_services.get_question_by_id(self.question_id)
        self.assertEqual(question.language_code, 'bn')
        self.assertEqual(question.version, 2)

    def test_update_inapplicable_skill_misconception_ids(self):
        self.assertEqual(
            self.question.inapplicable_skill_misconception_ids,
            ['skillid12345-1', 'skillid12345-2'])
        change_dict = {
            'cmd': 'update_question_property',
            'property_name': 'inapplicable_skill_misconception_ids',
            'new_value': ['skillid12345-1'],
            'old_value': []
        }
        change_list = [question_domain.QuestionChange(change_dict)]

        question_services.update_question(
            self.editor_id, self.question_id, change_list,
            'updated inapplicable_skill_misconception_ids')

        question = question_services.get_question_by_id(self.question_id)
        self.assertEqual(
            question.inapplicable_skill_misconception_ids, ['skillid12345-1'])
        self.assertEqual(question.version, 2)

    def test_cannot_update_question_with_invalid_change_list(self):
        observed_log_messages = []

        def _mock_logging_function(msg, *args):
            """Mocks logging.error()."""
            observed_log_messages.append(msg % args)

        logging_swap = self.swap(logging, 'error', _mock_logging_function)
        assert_raises_context_manager = self.assertRaisesRegexp(
            Exception, '\'unicode\' object has no attribute \'cmd\'')

        with logging_swap, assert_raises_context_manager:
            question_services.update_question(
                self.editor_id, self.question_id, 'invalid_change_list',
                'updated question language code')

        self.assertEqual(len(observed_log_messages), 1)
        self.assertRegexpMatches(
            observed_log_messages[0],
            'object has no attribute \'cmd\' %s '
            'invalid_change_list' % self.question_id)

    def test_replace_skill_id_for_all_questions(self):
        question_id_2 = question_services.get_new_question_id()
        self.save_new_question(
            question_id_2, self.editor_id,
            self._create_valid_question_data('ABC'), ['skill_1'])

        question_id_3 = question_services.get_new_question_id()
        self.save_new_question(
            question_id_3, self.editor_id,
            self._create_valid_question_data('ABC'), ['skill_2'])
        question_services.create_new_question_skill_link(
            self.editor_id, self.question_id, 'skill_1', 0.5)
        question_services.create_new_question_skill_link(
            self.editor_id, question_id_2, 'skill_1', 0.3)
        question_services.create_new_question_skill_link(
            self.editor_id, question_id_3, 'skill_2', 0.9)

        question_skill_links = (
            question_services.get_question_skill_links_of_skill(
                'skill_1', 'Skill Description 1'))

        self.assertEqual(len(question_skill_links), 2)
        question_ids = [question_skill.question_id for question_skill
                        in question_skill_links]
        self.assertItemsEqual(
            question_ids, [self.question_id, question_id_2])
        for question_skill in question_skill_links:
            if question_skill.question_id == self.question_id:
                self.assertEqual(question_skill.skill_difficulty, 0.5)

        question_services.replace_skill_id_for_all_questions(
            'skill_1', 'Description 1', 'skill_3')

        question_skill_links = (
            question_services.get_question_skill_links_of_skill(
                'skill_1', 'Description 1'))

        self.assertEqual(len(question_skill_links), 0)
        question_skill_links = (
            question_services.get_question_skill_links_of_skill(
                'skill_3', 'Skill Description 3'))

        question_ids = [question_skill.question_id for question_skill
                        in question_skill_links]
        self.assertItemsEqual(
            question_ids, [self.question_id, question_id_2])
        for question_skill in question_skill_links:
            if question_skill.question_id == self.question_id:
                self.assertEqual(question_skill.skill_difficulty, 0.5)

        questions = question_fetchers.get_questions_by_ids(
            [self.question_id, question_id_2, question_id_3])
        for question in questions:
            if question.id in ([self.question_id, question_id_2]):
                self.assertItemsEqual(question.linked_skill_ids, ['skill_3'])
            else:
                self.assertItemsEqual(question.linked_skill_ids, ['skill_2'])

    def test_compute_summary_of_question(self):
        question_summary = question_services.compute_summary_of_question(
            self.question)

        self.assertEqual(question_summary.id, self.question_id)
        self.assertEqual(
            question_summary.question_content,
            feconf.DEFAULT_INIT_STATE_CONTENT_STR)

    def test_get_skills_of_question(self):
        # If the question id doesnt exist at all, it returns an empty list.
        with self.assertRaisesRegexp(
            Exception, 'Entity for class QuestionModel with id '
            'non_existent_question_id not found'):
            question_services.get_skills_linked_to_question(
                'non_existent_question_id')
        question_id_2 = question_services.get_new_question_id()
        self.save_new_question(
            question_id_2, self.editor_id,
            self._create_valid_question_data('ABC'), ['skill_1'])

        question_id_3 = question_services.get_new_question_id()
        self.save_new_question(
            question_id_3, self.editor_id,
            self._create_valid_question_data('ABC'), ['skill_2'])
        question_services.create_new_question_skill_link(
            self.editor_id, self.question_id, 'skill_1', 0.5)
        question_services.create_new_question_skill_link(
            self.editor_id, question_id_2, 'skill_1', 0.3)
        question_services.create_new_question_skill_link(
            self.editor_id, question_id_2, 'skill_2', 0.0)
        question_services.create_new_question_skill_link(
            self.editor_id, question_id_3, 'skill_2', 0.1)

        skills = (
            question_services.get_skills_linked_to_question(
                question_id_2))

        self.assertTrue(isinstance(skills[0], skill_domain.Skill))
        self.assertEqual(len(skills), 2)
        skill_ids = [skill.id for skill in skills]
        self.assertItemsEqual(
            skill_ids, ['skill_1', 'skill_2'])

    def test_get_interaction_id_for_question(self):
        self.assertEqual(
            question_services.get_interaction_id_for_question(
                self.question_id), 'TextInput')
        with self.assertRaisesRegexp(Exception, 'No questions exists with'):
            question_services.get_interaction_id_for_question('fake_q_id')

    def test_untag_deleted_misconceptions_on_no_change_to_skill(self):
        misconceptions = [
            skill_domain.Misconception(
                0, 'misconception-name', '<p>description</p>',
                '<p>default_feedback</p>', True),
            skill_domain.Misconception(
                1, 'misconception-name', '<p>description</p>',
                '<p>default_feedback</p>', True),
            skill_domain.Misconception(
                2, 'misconception-name', '<p>description</p>',
                '<p>default_feedback</p>', False),
            skill_domain.Misconception(
                3, 'misconception-name', '<p>description</p>',
                '<p>default_feedback</p>', False),
            skill_domain.Misconception(
                4, 'misconception-name', '<p>description</p>',
                '<p>default_feedback</p>', False)
        ]
        self.save_new_skill(
            'skillid12345', self.admin_id,
            description='Skill with misconceptions',
            misconceptions=misconceptions)

        self.question_id = question_services.get_new_question_id()
        question_state_data = self._create_valid_question_data('state name')
        question_state_data.interaction.answer_groups = [
            state_domain.AnswerGroup.from_dict({
                'outcome': {
                    'dest': None,
                    'feedback': {
                        'content_id': 'feedback_1',
                        'html': '<p>Feedback</p>'
                    },
                    'labelled_as_correct': True,
                    'param_changes': [],
                    'refresher_exploration_id': None,
                    'missing_prerequisite_skill_id': None
                },
                'rule_specs': [{
                    'inputs': {
                        'x': {
                            'contentId': 'rule_input_3',
                            'normalizedStrSet': ['Test']
                        }
                    },
                    'rule_type': 'Contains'
                }],
                'training_data': [],
                'tagged_skill_misconception_id': 'skillid12345-0'
            }),
            state_domain.AnswerGroup.from_dict({
                'outcome': {
                    'dest': None,
                    'feedback': {
                        'content_id': 'feedback_2',
                        'html': '<p>Feedback</p>'
                    },
                    'labelled_as_correct': True,
                    'param_changes': [],
                    'refresher_exploration_id': None,
                    'missing_prerequisite_skill_id': None
                },
                'rule_specs': [{
                    'inputs': {
                        'x': {
                            'contentId': 'rule_input_4',
                            'normalizedStrSet': ['Test']
                        }
                    },
                    'rule_type': 'Contains'
                }],
                'training_data': [],
                'tagged_skill_misconception_id': 'skillid12345-1'
            }),
            state_domain.AnswerGroup.from_dict({
                'outcome': {
                    'dest': None,
                    'feedback': {
                        'content_id': 'feedback_0',
                        'html': '<p>Feedback</p>'
                    },
                    'labelled_as_correct': True,
                    'param_changes': [],
                    'refresher_exploration_id': None,
                    'missing_prerequisite_skill_id': None
                },
                'rule_specs': [{
                    'inputs': {
                        'x': {
                            'contentId': 'rule_input_5',
                            'normalizedStrSet': ['Test']
                        }
                    },
                    'rule_type': 'Contains'
                }],
                'training_data': [],
                'tagged_skill_misconception_id': 'skillid12345-2'
            })
        ]
        question_state_data.written_translations.translations_mapping.update({
            'feedback_0': {},
            'feedback_1': {},
            'feedback_2': {},
            'rule_input_3': {},
            'rule_input_4': {},
            'rule_input_5': {}
        })
        question_state_data.recorded_voiceovers.voiceovers_mapping.update({
            'feedback_0': {},
            'feedback_1': {},
            'feedback_2': {},
            'rule_input_3': {},
            'rule_input_4': {},
            'rule_input_5': {}
        })
        question_state_data.next_content_id_index = 5
        inapplicable_skill_misconception_ids = [
            'skillid12345-3',
            'skillid12345-4'
        ]
        self.question = self.save_new_question(
            self.question_id, self.editor_id,
            question_state_data, ['skillid12345'],
            inapplicable_skill_misconception_ids=(
                inapplicable_skill_misconception_ids))
        question_services.create_new_question_skill_link(
            self.editor_id, self.question_id, 'skillid12345', 0.5)
        answer_groups = (
            self.question.question_state_data.interaction.answer_groups)
        actual_misconception_ids = [
            answer_group.to_dict()['tagged_skill_misconception_id']
            for answer_group in answer_groups
            if answer_group.to_dict()['tagged_skill_misconception_id']]
        expected_misconception_ids = [
            'skillid12345-0',
            'skillid12345-1',
            'skillid12345-2'
        ]
        self.assertEqual(
            self.question.inapplicable_skill_misconception_ids,
            inapplicable_skill_misconception_ids)
        self.assertEqual(actual_misconception_ids, expected_misconception_ids)
        # Try to untag deleted skill misconceptions when there are no deleted
        # misconceptions.
        question_services.untag_deleted_misconceptions(
            self.editor_id, 'skillid12345',
            'Skill with misconceptions', [])
        # No change when skill misconception ids exist.
        updated_question = question_services.get_question_by_id(
            self.question_id)
        self.assertEqual(
            updated_question.inapplicable_skill_misconception_ids,
            inapplicable_skill_misconception_ids)
        self.assertEqual(actual_misconception_ids, expected_misconception_ids)

    def test_untag_deleted_misconceptions_correctly_on_updating_skill(self):
        misconceptions = [
            skill_domain.Misconception(
                0, 'misconception-name', '<p>description</p>',
                '<p>default_feedback</p>', True),
            skill_domain.Misconception(
                1, 'misconception-name', '<p>description</p>',
                '<p>default_feedback</p>', True),
            skill_domain.Misconception(
                2, 'misconception-name', '<p>description</p>',
                '<p>default_feedback</p>', False),
            skill_domain.Misconception(
                3, 'misconception-name', '<p>description</p>',
                '<p>default_feedback</p>', False),
            skill_domain.Misconception(
                4, 'misconception-name', '<p>description</p>',
                '<p>default_feedback</p>', False)
        ]
        self.save_new_skill(
            'skillid12345', self.admin_id,
            description='Skill with misconceptions',
            misconceptions=misconceptions)

        self.question_id = question_services.get_new_question_id()
        question_state_data = self._create_valid_question_data('state name')
        question_state_data.interaction.answer_groups = [
            state_domain.AnswerGroup.from_dict({
                'outcome': {
                    'dest': None,
                    'feedback': {
                        'content_id': 'feedback_1',
                        'html': '<p>Feedback</p>'
                    },
                    'labelled_as_correct': True,
                    'param_changes': [],
                    'refresher_exploration_id': None,
                    'missing_prerequisite_skill_id': None
                },
                'rule_specs': [{
                    'inputs': {
                        'x': {
                            'contentId': 'rule_input_3',
                            'normalizedStrSet': ['Test']
                        }
                    },
                    'rule_type': 'Contains'
                }],
                'training_data': [],
                'tagged_skill_misconception_id': 'skillid12345-0'
            }),
            state_domain.AnswerGroup.from_dict({
                'outcome': {
                    'dest': None,
                    'feedback': {
                        'content_id': 'feedback_2',
                        'html': '<p>Feedback</p>'
                    },
                    'labelled_as_correct': True,
                    'param_changes': [],
                    'refresher_exploration_id': None,
                    'missing_prerequisite_skill_id': None
                },
                'rule_specs': [{
                    'inputs': {
                        'x': {
                            'contentId': 'rule_input_4',
                            'normalizedStrSet': ['Test']
                        }
                    },
                    'rule_type': 'Contains'
                }],
                'training_data': [],
                'tagged_skill_misconception_id': 'skillid12345-1'
            }),
            state_domain.AnswerGroup.from_dict({
                'outcome': {
                    'dest': None,
                    'feedback': {
                        'content_id': 'feedback_0',
                        'html': '<p>Feedback</p>'
                    },
                    'labelled_as_correct': True,
                    'param_changes': [],
                    'refresher_exploration_id': None,
                    'missing_prerequisite_skill_id': None
                },
                'rule_specs': [{
                    'inputs': {
                        'x': {
                            'contentId': 'rule_input_5',
                            'normalizedStrSet': ['Test']
                        }
                    },
                    'rule_type': 'Contains'
                }],
                'training_data': [],
                'tagged_skill_misconception_id': 'skillid12345-2'
            })
        ]
        question_state_data.written_translations.translations_mapping.update({
            'feedback_0': {},
            'feedback_1': {},
            'feedback_2': {},
            'rule_input_3': {},
            'rule_input_4': {},
            'rule_input_5': {}
        })
        question_state_data.recorded_voiceovers.voiceovers_mapping.update({
            'feedback_0': {},
            'feedback_1': {},
            'feedback_2': {},
            'rule_input_3': {},
            'rule_input_4': {},
            'rule_input_5': {}
        })
        question_state_data.next_content_id_index = 5
        inapplicable_skill_misconception_ids = [
            'skillid12345-3',
            'skillid12345-4'
        ]
        self.question = self.save_new_question(
            self.question_id, self.editor_id,
            question_state_data, ['skillid12345'],
            inapplicable_skill_misconception_ids=(
                inapplicable_skill_misconception_ids))
        question_services.create_new_question_skill_link(
            self.editor_id, self.question_id, 'skillid12345', 0.5)
        answer_groups = (
            self.question.question_state_data.interaction.answer_groups)
        actual_misconception_ids = [
            answer_group.to_dict()['tagged_skill_misconception_id']
            for answer_group in answer_groups
            if answer_group.to_dict()['tagged_skill_misconception_id']]
        expected_misconception_ids = [
            'skillid12345-0',
            'skillid12345-1',
            'skillid12345-2'
        ]
        self.assertEqual(
            self.question.inapplicable_skill_misconception_ids,
            inapplicable_skill_misconception_ids)
        self.assertEqual(actual_misconception_ids, expected_misconception_ids)
        # Delete few misconceptions.
        change_list = [
            skill_domain.SkillChange({
                'cmd': skill_domain.CMD_DELETE_SKILL_MISCONCEPTION,
                'misconception_id': 0,
            }),
            skill_domain.SkillChange({
                'cmd': skill_domain.CMD_DELETE_SKILL_MISCONCEPTION,
                'misconception_id': 2,
            }),
            skill_domain.SkillChange({
                'cmd': skill_domain.CMD_DELETE_SKILL_MISCONCEPTION,
                'misconception_id': 4,
            })
        ]
        skill_services.update_skill(
            self.editor_id, 'skillid12345',
            change_list, 'Delete misconceptions.')
        self.process_and_flush_pending_tasks()
        self.process_and_flush_pending_mapreduce_tasks()
        updated_question = question_services.get_question_by_id(
            self.question_id)
        updated_answer_groups = (
            updated_question.question_state_data.interaction.answer_groups)
        actual_misconception_ids = [
            answer_group.to_dict()['tagged_skill_misconception_id']
            for answer_group in updated_answer_groups
            if answer_group.to_dict()['tagged_skill_misconception_id']]
        expected_misconception_ids = ['skillid12345-1']
        actual_inapplicable_skill_misconception_ids = (
            updated_question.inapplicable_skill_misconception_ids)
        expected_inapplicable_skill_misconception_ids = (
            ['skillid12345-3'])
        self.assertEqual(
            actual_inapplicable_skill_misconception_ids,
            expected_inapplicable_skill_misconception_ids)
        self.assertEqual(actual_misconception_ids, expected_misconception_ids)


class QuestionMigrationTests(test_utils.GenericTestBase):

    def test_migrate_question_state_from_v29_to_latest(self):
        answer_group = {
            'outcome': {
                'dest': 'abc',
                'feedback': {
                    'content_id': 'feedback_1',
                    'html': '<p>Feedback</p>'
                },
                'labelled_as_correct': True,
                'param_changes': [],
                'refresher_exploration_id': None,
                'missing_prerequisite_skill_id': None
            },
            'rule_specs': [{
                'inputs': {
                    'x': 'Test'
                },
                'rule_type': 'Contains'
            }],
            'training_data': [],
            'tagged_misconception_id': None
        }
        question_state_dict = {
            'content': {
                'content_id': 'content_1',
                'html': 'Question 1'
            },
            'recorded_voiceovers': {
                'voiceovers_mapping': {}
            },
            'written_translations': {
                'translations_mapping': {
                    'explanation': {}
                }
            },
            'interaction': {
                'answer_groups': [answer_group],
                'confirmed_unclassified_answers': [],
                'customization_args': {},
                'default_outcome': {
                    'dest': None,
                    'feedback': {
                        'content_id': 'feedback_1',
                        'html': 'Correct Answer'
                    },
                    'param_changes': [],
                    'refresher_exploration_id': None,
                    'labelled_as_correct': True,
                    'missing_prerequisite_skill_id': None
                },
                'hints': [{
                    'hint_content': {
                        'content_id': 'hint_1',
                        'html': 'Hint 1'
                    }
                }],
                'solution': {
                    'correct_answer': 'This is the correct answer',
                    'answer_is_exclusive': False,
                    'explanation': {
                        'content_id': 'explanation_1',
                        'html': 'Solution explanation'
                    }
                },
                'id': 'TextInput'
            },
            'param_changes': [],
            'solicit_answer_details': False,
            'classifier_model_id': None
        }
        question_model = question_models.QuestionModel(
            id='question_id',
            question_state_data=question_state_dict,
            language_code='en',
            version=0,
            linked_skill_ids=['skill_id'],
            question_state_data_schema_version=29)
        commit_cmd = question_domain.QuestionChange({
            'cmd': question_domain.CMD_CREATE_NEW
        })
        commit_cmd_dicts = [commit_cmd.to_dict()]
        question_model.commit(
            'user_id_admin', 'question model created', commit_cmd_dicts)

        question = question_fetchers.get_question_from_model(question_model)
        self.assertEqual(
            question.question_state_data_schema_version,
            feconf.CURRENT_STATE_SCHEMA_VERSION)

        answer_groups = question.question_state_data.interaction.answer_groups
        self.assertEqual(answer_groups[0].tagged_skill_misconception_id, None)

    def test_migrate_question_state_from_v30_to_latest(self):
        answer_group = {
            'outcome': {
                'dest': 'abc',
                'feedback': {
                    'content_id': 'feedback_1',
                    'html': '<p>Feedback</p>'
                },
                'labelled_as_correct': True,
                'param_changes': [],
                'refresher_exploration_id': None,
                'missing_prerequisite_skill_id': None
            },
            'rule_specs': [{
                'inputs': {
                    'x': 'Test'
                },
                'rule_type': 'Contains'
            }],
            'training_data': [],
            'tagged_skill_misconception_id': None
        }
        question_state_dict = {
            'content': {
                'content_id': 'content_1',
                'html': 'Question 1'
            },
            'recorded_voiceovers': {
                'voiceovers_mapping': {
                    'content': {
                        'en': {
                            'filename': 'test.mp3',
                            'file_size_bytes': 100,
                            'needs_update': False
                        }
                    }
                }
            },
            'written_translations': {
                'translations_mapping': {
                    'explanation': {}
                }
            },
            'interaction': {
                'answer_groups': [answer_group],
                'confirmed_unclassified_answers': [],
                'customization_args': {},
                'default_outcome': {
                    'dest': None,
                    'feedback': {
                        'content_id': 'feedback_1',
                        'html': 'Correct Answer'
                    },
                    'param_changes': [],
                    'refresher_exploration_id': None,
                    'labelled_as_correct': True,
                    'missing_prerequisite_skill_id': None
                },
                'hints': [{
                    'hint_content': {
                        'content_id': 'hint_1',
                        'html': 'Hint 1'
                    }
                }],
                'solution': {
                    'correct_answer': 'This is the correct answer',
                    'answer_is_exclusive': False,
                    'explanation': {
                        'content_id': 'explanation_1',
                        'html': 'Solution explanation'
                    }
                },
                'id': 'TextInput'
            },
            'param_changes': [],
            'solicit_answer_details': False,
            'classifier_model_id': None
        }
        question_model = question_models.QuestionModel(
            id='question_id',
            question_state_data=question_state_dict,
            language_code='en',
            version=0,
            linked_skill_ids=['skill_id'],
            question_state_data_schema_version=30)
        commit_cmd = question_domain.QuestionChange({
            'cmd': question_domain.CMD_CREATE_NEW
        })
        commit_cmd_dicts = [commit_cmd.to_dict()]
        question_model.commit(
            'user_id_admin', 'question model created', commit_cmd_dicts)

        question = question_fetchers.get_question_from_model(question_model)

        self.assertEqual(
            question.question_state_data_schema_version,
            feconf.CURRENT_STATE_SCHEMA_VERSION)
        self.assertEqual(
            question.question_state_data
            .recorded_voiceovers.to_dict(), {
                'voiceovers_mapping': {
                    'ca_placeholder_0': {},
                    'content': {
                        'en': {
                            'filename': 'test.mp3',
                            'file_size_bytes': 100,
                            'needs_update': False,
                            'duration_secs': 0.0}},
                    'rule_input_1': {}}})

    def test_migrate_question_state_from_v31_to_latest(self):
        answer_group = {
            'outcome': {
                'dest': 'abc',
                'feedback': {
                    'content_id': 'feedback_1',
                    'html': '<p>Feedback</p>'
                },
                'labelled_as_correct': True,
                'param_changes': [],
                'refresher_exploration_id': None,
                'missing_prerequisite_skill_id': None
            },
            'rule_specs': [{
                'inputs': {
                    'x': ['A', 'B', 'C']
                },
                'rule_type': 'HasElementsIn'
            }],
            'training_data': [],
            'tagged_skill_misconception_id': None
        }
        question_state_dict = {
            'content': {
                'content_id': 'content_1',
                'html': 'Question 1'
            },
            'recorded_voiceovers': {
                'voiceovers_mapping': {}
            },
            'written_translations': {
                'translations_mapping': {
                    'explanation': {}
                }
            },
            'interaction': {
                'answer_groups': [answer_group],
                'confirmed_unclassified_answers': [],
                'customization_args': {},
                'default_outcome': {
                    'dest': None,
                    'feedback': {
                        'content_id': 'feedback_1',
                        'html': 'Correct Answer'
                    },
                    'param_changes': [],
                    'refresher_exploration_id': None,
                    'labelled_as_correct': True,
                    'missing_prerequisite_skill_id': None
                },
                'hints': [{
                    'hint_content': {
                        'content_id': 'hint_1',
                        'html': 'Hint 1'
                    }
                }],
                'solution': {},
                'id': 'SetInput'
            },
            'param_changes': [],
            'solicit_answer_details': False,
            'classifier_model_id': None
        }
        question_model = question_models.QuestionModel(
            id='question_id',
            question_state_data=question_state_dict,
            language_code='en',
            version=0,
            linked_skill_ids=['skill_id'],
            question_state_data_schema_version=31)
        commit_cmd = question_domain.QuestionChange({
            'cmd': question_domain.CMD_CREATE_NEW
        })
        commit_cmd_dicts = [commit_cmd.to_dict()]
        question_model.commit(
            'user_id_admin', 'question model created', commit_cmd_dicts)

        question = question_fetchers.get_question_from_model(question_model)
        self.assertEqual(
            question.question_state_data_schema_version,
            feconf.CURRENT_STATE_SCHEMA_VERSION)

        cust_args = question.question_state_data.interaction.customization_args
        self.assertEqual(
            cust_args['buttonText'].value.unicode_str,
            'Add item')

    def test_migrate_question_state_from_v32_to_latest(self):
        answer_group = {
            'outcome': {
                'dest': 'abc',
                'feedback': {
                    'content_id': 'feedback_1',
                    'html': '<p>Feedback</p>'
                },
                'labelled_as_correct': True,
                'param_changes': [],
                'refresher_exploration_id': None,
                'missing_prerequisite_skill_id': None
            },
            'rule_specs': [{
                'inputs': {
                    'x': ['A']
                },
                'rule_type': 'Equals'
            }],
            'training_data': [],
            'tagged_skill_misconception_id': None
        }
        question_state_dict = {
            'content': {
                'content_id': 'content_1',
                'html': 'Question 1'
            },
            'recorded_voiceovers': {
                'voiceovers_mapping': {}
            },
            'written_translations': {
                'translations_mapping': {
                    'explanation': {}
                }
            },
            'interaction': {
                'answer_groups': [answer_group],
                'confirmed_unclassified_answers': [],
                'customization_args': {
                    'choices': {
                        'value': []
                    }
                },
                'default_outcome': {
                    'dest': None,
                    'feedback': {
                        'content_id': 'feedback_1',
                        'html': 'Correct Answer'
                    },
                    'param_changes': [],
                    'refresher_exploration_id': None,
                    'labelled_as_correct': True,
                    'missing_prerequisite_skill_id': None
                },
                'hints': [{
                    'hint_content': {
                        'content_id': 'hint_1',
                        'html': 'Hint 1'
                    }
                }],
                'solution': {},
                'id': 'MultipleChoiceInput'
            },
            'param_changes': [],
            'solicit_answer_details': False,
            'classifier_model_id': None
        }
        question_model = question_models.QuestionModel(
            id='question_id',
            question_state_data=question_state_dict,
            language_code='en',
            version=0,
            linked_skill_ids=['skill_id'],
            question_state_data_schema_version=32)
        commit_cmd = question_domain.QuestionChange({
            'cmd': question_domain.CMD_CREATE_NEW
        })
        commit_cmd_dicts = [commit_cmd.to_dict()]
        question_model.commit(
            'user_id_admin', 'question model created', commit_cmd_dicts)

        question = question_fetchers.get_question_from_model(question_model)
        self.assertEqual(
            question.question_state_data_schema_version,
            feconf.CURRENT_STATE_SCHEMA_VERSION)

        cust_args = question.question_state_data.interaction.customization_args
        self.assertEqual(cust_args['choices'].value, [])
        self.assertEqual(cust_args['showChoicesInShuffledOrder'].value, True)

    def test_migrate_question_state_from_v33_to_latest(self):
        feedback_html_content = (
            '<p>Feedback</p><oppia-noninteractive-math raw_latex-with-value="'
            '&amp;quot;+,-,-,+&amp;quot;"></oppia-noninteractive-math>')
        answer_group = {
            'outcome': {
                'dest': 'abc',
                'feedback': {
                    'content_id': 'feedback_1',
                    'html': feedback_html_content
                },
                'labelled_as_correct': True,
                'param_changes': [],
                'refresher_exploration_id': None,
                'missing_prerequisite_skill_id': None
            },
            'rule_specs': [{
                'inputs': {
                    'x': ['A']
                },
                'rule_type': 'Equals'
            }],
            'training_data': [],
            'tagged_skill_misconception_id': None
        }
        question_state_dict = {
            'content': {
                'content_id': 'content_1',
                'html': 'Question 1'
            },
            'recorded_voiceovers': {
                'voiceovers_mapping': {}
            },
            'written_translations': {
                'translations_mapping': {
                    'explanation': {}
                }
            },
            'interaction': {
                'answer_groups': [answer_group],
                'confirmed_unclassified_answers': [],
                'customization_args': {
                    'choices': {
                        'value': ''
                    },
                    'showChoicesInShuffledOrder': {
                        'value': True
                    }
                },
                'default_outcome': {
                    'dest': None,
                    'feedback': {
                        'content_id': 'feedback_1',
                        'html': 'Correct Answer'
                    },
                    'param_changes': [],
                    'refresher_exploration_id': None,
                    'labelled_as_correct': True,
                    'missing_prerequisite_skill_id': None
                },
                'hints': [{
                    'hint_content': {
                        'content_id': 'hint_1',
                        'html': 'Hint 1'
                    }
                }],
                'solution': {},
                'id': 'MultipleChoiceInput'
            },
            'param_changes': [],
            'solicit_answer_details': False,
            'classifier_model_id': None
        }
        expected_feeedback_html_content = (
            '<p>Feedback</p><oppia-noninteractive-math math_content-with-val'
            'ue="{&amp;quot;raw_latex&amp;quot;: &amp;quot;+,-,-,+&amp;quot;,'
            ' &amp;quot;svg_filename&amp;quot;: &amp;quot;&amp;quot;}"></oppi'
            'a-noninteractive-math>')
        question_model = (
            question_models.QuestionModel(
                id='question_id',
                question_state_data=question_state_dict,
                language_code='en',
                version=0,
                linked_skill_ids=['skill_id'],
                question_state_data_schema_version=33))
        commit_cmd = (
            question_domain.QuestionChange({
                'cmd': question_domain.CMD_CREATE_NEW
            }))
        commit_cmd_dicts = [commit_cmd.to_dict()]
        question_model.commit(
            'user_id_admin', 'question model created', commit_cmd_dicts)

        question = question_fetchers.get_question_from_model(question_model)
        self.assertEqual(
            question.question_state_data_schema_version,
            feconf.CURRENT_STATE_SCHEMA_VERSION)

        migrated_answer_group = (
            question.question_state_data.interaction.answer_groups[0])
        self.assertEqual(
            migrated_answer_group.outcome.feedback.html,
            expected_feeedback_html_content)

    def test_migrate_question_state_from_v34_to_latest(self):
        answer_group = {
            'outcome': {
                'dest': 'abc',
                'feedback': {
                    'content_id': 'feedback_1',
                    'html': '<p>Feedback</p>'
                },
                'labelled_as_correct': True,
                'param_changes': [],
                'refresher_exploration_id': None,
                'missing_prerequisite_skill_id': None
            },
            'rule_specs': [{
                'inputs': {
                    'x': 'x+y'
                },
                'rule_type': 'IsMathematicallyEquivalentTo'
            }, {
                'inputs': {
                    'x': 'x=y'
                },
                'rule_type': 'IsMathematicallyEquivalentTo'
            }],
            'training_data': [],
            'tagged_skill_misconception_id': None
        }
        question_state_dict = {
            'content': {
                'content_id': 'content_1',
                'html': 'Question 1'
            },
            'recorded_voiceovers': {
                'voiceovers_mapping': {}
            },
            'written_translations': {
                'translations_mapping': {
                    'explanation': {}
                }
            },
            'interaction': {
                'answer_groups': [answer_group],
                'confirmed_unclassified_answers': [],
                'customization_args': {},
                'default_outcome': {
                    'dest': None,
                    'feedback': {
                        'content_id': 'feedback_1',
                        'html': 'Correct Answer'
                    },
                    'param_changes': [],
                    'refresher_exploration_id': None,
                    'labelled_as_correct': True,
                    'missing_prerequisite_skill_id': None
                },
                'hints': [{
                    'hint_content': {
                        'content_id': 'hint_1',
                        'html': 'Hint 1'
                    }
                }],
                'solution': {
                    'correct_answer': {
                        'ascii': 'x=y',
                        'latex': 'x=y'
                    },
                    'answer_is_exclusive': False,
                    'explanation': {
                        'html': 'Solution explanation',
                        'content_id': 'content_2'
                    }
                },
                'id': 'MathExpressionInput'
            },
            'next_content_id_index': 3,
            'param_changes': [],
            'solicit_answer_details': False,
            'classifier_model_id': None
        }
        question_model = question_models.QuestionModel(
            id='question_id',
            question_state_data=question_state_dict,
            language_code='en',
            version=0,
            linked_skill_ids=['skill_id'],
            question_state_data_schema_version=34)
        commit_cmd = question_domain.QuestionChange({
            'cmd': question_domain.CMD_CREATE_NEW
        })
        commit_cmd_dicts = [commit_cmd.to_dict()]
        question_model.commit(
            'user_id_admin', 'question model created', commit_cmd_dicts)

        question = question_fetchers.get_question_from_model(question_model)
        self.assertEqual(
            question.question_state_data_schema_version,
            feconf.CURRENT_STATE_SCHEMA_VERSION)

        answer_groups = question.question_state_data.interaction.answer_groups
        self.assertEqual(
            question.question_state_data.interaction.id, 'MathEquationInput')
        self.assertEqual(len(answer_groups[0].rule_specs), 1)
        self.assertEqual(
            answer_groups[0].rule_specs[0].rule_type, 'MatchesExactlyWith')
        self.assertEqual(
            answer_groups[0].rule_specs[0].inputs, {'x': 'x=y', 'y': 'both'})

        answer_group = {
            'outcome': {
                'dest': 'abc',
                'feedback': {
                    'content_id': 'feedback_1',
                    'html': '<p>Feedback</p>'
                },
                'labelled_as_correct': True,
                'param_changes': [],
                'refresher_exploration_id': None,
                'missing_prerequisite_skill_id': None
            },
            'rule_specs': [{
                'inputs': {
                    'x': 'x+y'
                },
                'rule_type': 'IsMathematicallyEquivalentTo'
            }, {
                'inputs': {
                    'x': '1.2 + 3'
                },
                'rule_type': 'IsMathematicallyEquivalentTo'
            }],
            'training_data': [],
            'tagged_skill_misconception_id': None
        }
        question_state_dict = {
            'content': {
                'content_id': 'content_1',
                'html': 'Question 1'
            },
            'recorded_voiceovers': {
                'voiceovers_mapping': {}
            },
            'written_translations': {
                'translations_mapping': {
                    'explanation': {}
                }
            },
            'interaction': {
                'answer_groups': [answer_group],
                'confirmed_unclassified_answers': [],
                'customization_args': {},
                'default_outcome': {
                    'dest': None,
                    'feedback': {
                        'content_id': 'feedback_1',
                        'html': 'Correct Answer'
                    },
                    'param_changes': [],
                    'refresher_exploration_id': None,
                    'labelled_as_correct': True,
                    'missing_prerequisite_skill_id': None
                },
                'hints': [{
                    'hint_content': {
                        'content_id': 'hint_1',
                        'html': 'Hint 1'
                    }
                }],
                'solution': {
                    'correct_answer': {
                        'ascii': 'x+y',
                        'latex': 'x+y'
                    },
                    'answer_is_exclusive': False,
                    'explanation': {
                        'html': 'Solution explanation',
                        'content_id': 'content_2'
                    }
                },
                'id': 'MathExpressionInput'
            },
            'next_content_id_index': 3,
            'param_changes': [],
            'solicit_answer_details': False,
            'classifier_model_id': None
        }
        question_model = question_models.QuestionModel(
            id='question_id',
            question_state_data=question_state_dict,
            language_code='en',
            version=0,
            linked_skill_ids=['skill_id'],
            question_state_data_schema_version=34)
        commit_cmd = question_domain.QuestionChange({
            'cmd': question_domain.CMD_CREATE_NEW
        })
        commit_cmd_dicts = [commit_cmd.to_dict()]
        question_model.commit(
            'user_id_admin', 'question model created', commit_cmd_dicts)

        question = question_fetchers.get_question_from_model(question_model)

        self.assertEqual(
            question.question_state_data_schema_version,
            feconf.CURRENT_STATE_SCHEMA_VERSION)

        answer_groups = question.question_state_data.interaction.answer_groups
        self.assertEqual(
            question.question_state_data.interaction.id,
            'AlgebraicExpressionInput')
        self.assertEqual(len(answer_groups[0].rule_specs), 1)
        self.assertEqual(
            answer_groups[0].rule_specs[0].rule_type, 'MatchesExactlyWith')
        self.assertEqual(
            answer_groups[0].rule_specs[0].inputs, {'x': 'x+y'})

        answer_group = {
            'outcome': {
                'dest': 'abc',
                'feedback': {
                    'content_id': 'feedback_1',
                    'html': '<p>Feedback</p>'
                },
                'labelled_as_correct': True,
                'param_changes': [],
                'refresher_exploration_id': None,
                'missing_prerequisite_skill_id': None
            },
            'rule_specs': [{
                'inputs': {
                    'x': '1,2 + 3'
                },
                'rule_type': 'IsMathematicallyEquivalentTo'
            }],
            'training_data': [],
            'tagged_skill_misconception_id': None
        }
        question_state_dict = {
            'content': {
                'content_id': 'content_1',
                'html': 'Question 1'
            },
            'recorded_voiceovers': {
                'voiceovers_mapping': {}
            },
            'written_translations': {
                'translations_mapping': {
                    'explanation': {}
                }
            },
            'interaction': {
                'answer_groups': [answer_group],
                'confirmed_unclassified_answers': [],
                'customization_args': {},
                'default_outcome': {
                    'dest': None,
                    'feedback': {
                        'content_id': 'feedback_1',
                        'html': 'Correct Answer'
                    },
                    'param_changes': [],
                    'refresher_exploration_id': None,
                    'labelled_as_correct': True,
                    'missing_prerequisite_skill_id': None
                },
                'hints': [{
                    'hint_content': {
                        'content_id': 'hint_1',
                        'html': 'Hint 1'
                    }
                }],
                'solution': {
                    'correct_answer': {
                        'ascii': '1.2 + 3',
                        'latex': '1.2 + 3'
                    },
                    'answer_is_exclusive': False,
                    'explanation': {
                        'html': 'Solution explanation',
                        'content_id': 'content_2'
                    }
                },
                'id': 'MathExpressionInput'
            },
            'next_content_id_index': 3,
            'param_changes': [],
            'solicit_answer_details': False,
            'classifier_model_id': None
        }
        question_model = question_models.QuestionModel(
            id='question_id',
            question_state_data=question_state_dict,
            language_code='en',
            version=0,
            linked_skill_ids=['skill_id'],
            question_state_data_schema_version=34)
        commit_cmd = question_domain.QuestionChange({
            'cmd': question_domain.CMD_CREATE_NEW
        })
        commit_cmd_dicts = [commit_cmd.to_dict()]
        question_model.commit(
            'user_id_admin', 'question model created', commit_cmd_dicts)

        question = question_fetchers.get_question_from_model(question_model)

        self.assertEqual(
            question.question_state_data_schema_version,
            feconf.CURRENT_STATE_SCHEMA_VERSION)

        answer_groups = question.question_state_data.interaction.answer_groups
        self.assertEqual(
            question.question_state_data.interaction.id,
            'NumericExpressionInput')
        self.assertEqual(len(answer_groups[0].rule_specs), 1)
        self.assertEqual(
            answer_groups[0].rule_specs[0].rule_type, 'MatchesExactlyWith')
        self.assertEqual(
            answer_groups[0].rule_specs[0].inputs, {'x': '1.2 + 3'})

        answer_groups_list = [{
            'outcome': {
                'dest': 'Introduction',
                'feedback': {
                    'content_id': 'feedback_1',
                    'html': '<p>Feedback</p>'
                },
                'labelled_as_correct': True,
                'param_changes': [],
                'refresher_exploration_id': None,
                'missing_prerequisite_skill_id': None
            },
            'rule_specs': [{
                'inputs': {
                    'x': 'x+y'
                },
                'rule_type': 'IsMathematicallyEquivalentTo'
            }],
            'training_data': [],
            'tagged_skill_misconception_id': None
        }, {
            'outcome': {
                'dest': 'Introduction',
                'feedback': {
                    'content_id': 'feedback_2',
                    'html': '<p>Feedback</p>'
                },
                'labelled_as_correct': True,
                'param_changes': [],
                'refresher_exploration_id': None,
                'missing_prerequisite_skill_id': None
            },
            'rule_specs': [{
                'inputs': {
                    'x': '1.2 + 3'
                },
                'rule_type': 'IsMathematicallyEquivalentTo'
            }],
            'training_data': [],
            'tagged_skill_misconception_id': None
        }]
        question_state_dict = {
            'content': {
                'content_id': 'content_1',
                'html': 'Question 1'
            },
            'recorded_voiceovers': {
                'voiceovers_mapping': {
                    'content_1': {},
                    'feedback_1': {},
                    'feedback_2': {},
                    'feedback_3': {}
                }
            },
            'written_translations': {
                'translations_mapping': {
                    'content_1': {},
                    'feedback_1': {},
                    'feedback_2': {},
                    'feedback_3': {}
                }
            },
            'interaction': {
                'answer_groups': answer_groups_list,
                'confirmed_unclassified_answers': [],
                'customization_args': {},
                'default_outcome': {
                    'dest': 'Introduction',
                    'feedback': {
                        'content_id': 'feedback_3',
                        'html': 'Correct Answer'
                    },
                    'param_changes': [],
                    'refresher_exploration_id': None,
                    'labelled_as_correct': True,
                    'missing_prerequisite_skill_id': None
                },
                'hints': [],
                'solution': None,
                'id': 'MathExpressionInput'
            },
            'next_content_id_index': 4,
            'param_changes': [],
            'solicit_answer_details': False,
            'classifier_model_id': None
        }
        question_model = question_models.QuestionModel(
            id='question_id',
            question_state_data=question_state_dict,
            language_code='en',
            version=0,
            linked_skill_ids=['skill_id'],
            question_state_data_schema_version=34)
        commit_cmd = question_domain.QuestionChange({
            'cmd': question_domain.CMD_CREATE_NEW
        })
        commit_cmd_dicts = [commit_cmd.to_dict()]
        question_model.commit(
            'user_id_admin', 'question model created', commit_cmd_dicts)

        question = question_fetchers.get_question_from_model(question_model)

        self.assertEqual(
            question.question_state_data_schema_version,
            feconf.CURRENT_STATE_SCHEMA_VERSION)

        answer_groups = question.question_state_data.interaction.answer_groups
        self.assertEqual(
            question.question_state_data.interaction.id,
            'AlgebraicExpressionInput')
        self.assertEqual(len(answer_groups), 1)
        self.assertEqual(
            answer_groups[0].rule_specs[0].rule_type, 'MatchesExactlyWith')
        self.assertEqual(
            answer_groups[0].rule_specs[0].inputs, {'x': 'x+y'})
        state_data = question.question_state_data
        self.assertEqual(sorted(
            state_data.recorded_voiceovers.voiceovers_mapping.keys()), [
                'content_1', 'feedback_1', 'feedback_3'])
        self.assertEqual(sorted(
            state_data.written_translations.translations_mapping.keys()), [
                'content_1', 'feedback_1', 'feedback_3'])

    def test_migrate_question_state_from_v35_to_latest(self):
        # Test restructuring of written_translations.
        question_state_dict = {
            'content': {
                'content_id': 'content_1',
                'html': 'Question 1'
            },
            'recorded_voiceovers': {
                'voiceovers_mapping': {}
            },
            'written_translations': {
                'translations_mapping': {
                    'explanation': {
                        'en': {
                            'html': '<p>test</p>',
                            'needs_update': True
                        }
                    }
                }
            },
            'interaction': {
                'answer_groups': [],
                'confirmed_unclassified_answers': [],
                'customization_args': {},
                'default_outcome': {
                    'dest': None,
                    'feedback': {
                        'content_id': 'feedback_1',
                        'html': 'Correct Answer'
                    },
                    'param_changes': [],
                    'refresher_exploration_id': None,
                    'labelled_as_correct': True,
                    'missing_prerequisite_skill_id': None
                },
                'hints': [],
                'solution': {},
                'id': None
            },
            'param_changes': [],
            'solicit_answer_details': False,
            'classifier_model_id': None
        }

        question_model = (
            question_models.QuestionModel(
                id='question_id',
                question_state_data=question_state_dict,
                language_code='en',
                version=0,
                linked_skill_ids=['skill_id'],
                question_state_data_schema_version=35))
        commit_cmd = (
            question_domain.QuestionChange({
                'cmd': question_domain.CMD_CREATE_NEW
            }))
        commit_cmd_dicts = [commit_cmd.to_dict()]
        question_model.commit(
            'user_id_admin', 'question model created', commit_cmd_dicts)

        question = question_fetchers.get_question_from_model(question_model)
        self.assertEqual(
            question.question_state_data_schema_version,
            feconf.CURRENT_STATE_SCHEMA_VERSION)

        migrated_translations_mapping = (
            question
            .question_state_data.written_translations.to_dict())
        self.assertEqual(
            migrated_translations_mapping,
            {
                'translations_mapping': {
                    'explanation': {
                        'en': {
                            'data_format': 'html',
                            'translation': '<p>test</p>',
                            'needs_update': True
                        }
                    }
                }
            })

        # Test migration of PencilCodeEditor customization argument from
        # intial_code to intialCode.
        question_state_dict = {
            'content': {
                'content_id': 'content_1',
                'html': 'Question 1'
            },
            'recorded_voiceovers': {
                'voiceovers_mapping': {}
            },
            'written_translations': {
                'translations_mapping': {
                    'explanation': {}
                }
            },
            'interaction': {
                'answer_groups': [],
                'confirmed_unclassified_answers': [],
                'customization_args': {
                    'initial_code': {
                        'value': 'code'
                    }
                },
                'default_outcome': {
                    'dest': None,
                    'feedback': {
                        'content_id': 'feedback_1',
                        'html': 'Correct Answer'
                    },
                    'param_changes': [],
                    'refresher_exploration_id': None,
                    'labelled_as_correct': True,
                    'missing_prerequisite_skill_id': None
                },
                'hints': [],
                'solution': {},
                'id': 'PencilCodeEditor'
            },
            'param_changes': [],
            'solicit_answer_details': False,
            'classifier_model_id': None
        }

        question_model = (
            question_models.QuestionModel(
                id='question_id',
                question_state_data=question_state_dict,
                language_code='en',
                version=0,
                linked_skill_ids=['skill_id'],
                question_state_data_schema_version=35))
        commit_cmd = (
            question_domain.QuestionChange({
                'cmd': question_domain.CMD_CREATE_NEW
            }))
        commit_cmd_dicts = [commit_cmd.to_dict()]
        question_model.commit(
            'user_id_admin', 'question model created', commit_cmd_dicts)

        question = question_fetchers.get_question_from_model(question_model)
        self.assertEqual(
            question.question_state_data_schema_version,
            feconf.CURRENT_STATE_SCHEMA_VERSION)
        migrated_ca = question.question_state_data.to_dict()['interaction'][
            'customization_args']
        self.assertEqual(
            migrated_ca,
            {
                'initialCode': {
                    'value': 'code'
                }
            })

        # Test population of default value of SubtitledHtml list.
        question_state_dict = {
            'content': {
                'content_id': 'content_1',
                'html': 'Question 1'
            },
            'recorded_voiceovers': {
                'voiceovers_mapping': {}
            },
            'written_translations': {
                'translations_mapping': {
                    'explanation': {}
                }
            },
            'interaction': {
                'answer_groups': [],
                'confirmed_unclassified_answers': [],
                'customization_args': {},
                'default_outcome': {
                    'dest': None,
                    'feedback': {
                        'content_id': 'feedback_1',
                        'html': 'Correct Answer'
                    },
                    'param_changes': [],
                    'refresher_exploration_id': None,
                    'labelled_as_correct': True,
                    'missing_prerequisite_skill_id': None
                },
                'hints': [],
                'solution': {},
                'id': 'MultipleChoiceInput'
            },
            'param_changes': [],
            'solicit_answer_details': False,
            'classifier_model_id': None
        }

        question_model = (
            question_models.QuestionModel(
                id='question_id',
                question_state_data=question_state_dict,
                language_code='en',
                version=0,
                linked_skill_ids=['skill_id'],
                question_state_data_schema_version=35))
        commit_cmd = (
            question_domain.QuestionChange({
                'cmd': question_domain.CMD_CREATE_NEW
            }))
        commit_cmd_dicts = [commit_cmd.to_dict()]
        question_model.commit(
            'user_id_admin', 'question model created', commit_cmd_dicts)

        question = question_fetchers.get_question_from_model(question_model)
        self.assertEqual(
            question.question_state_data_schema_version,
            feconf.CURRENT_STATE_SCHEMA_VERSION)
        migrated_ca = question.question_state_data.to_dict()['interaction'][
            'customization_args']
        self.assertEqual(
            migrated_ca,
            {
                'choices': {
                    'value': [{'content_id': 'ca_choices_0', 'html': ''}]
                },
                'showChoicesInShuffledOrder': {'value': True}
            })

        # Test migration of html list to SubtitledHtml list.
        question_state_dict = {
            'content': {
                'content_id': 'content_1',
                'html': 'Question 1'
            },
            'recorded_voiceovers': {
                'voiceovers_mapping': {}
            },
            'written_translations': {
                'translations_mapping': {}
            },
            'interaction': {
                'answer_groups': [],
                'confirmed_unclassified_answers': [],
                'customization_args': {
                    'choices': {
                        'value': ['one', 'two', 'three']
                    }
                },
                'default_outcome': {
                    'dest': None,
                    'feedback': {
                        'content_id': 'feedback_1',
                        'html': 'Correct Answer'
                    },
                    'param_changes': [],
                    'refresher_exploration_id': None,
                    'labelled_as_correct': True,
                    'missing_prerequisite_skill_id': None
                },
                'hints': [],
                'solution': {},
                'id': 'MultipleChoiceInput'
            },
            'param_changes': [],
            'solicit_answer_details': False,
            'classifier_model_id': None
        }

        question_model = (
            question_models.QuestionModel(
                id='question_id',
                question_state_data=question_state_dict,
                language_code='en',
                version=0,
                linked_skill_ids=['skill_id'],
                question_state_data_schema_version=35))
        commit_cmd = (
            question_domain.QuestionChange({
                'cmd': question_domain.CMD_CREATE_NEW
            }))
        commit_cmd_dicts = [commit_cmd.to_dict()]
        question_model.commit(
            'user_id_admin', 'question model created', commit_cmd_dicts)

        question = question_fetchers.get_question_from_model(question_model)
        self.assertEqual(
            question.question_state_data_schema_version,
            feconf.CURRENT_STATE_SCHEMA_VERSION)
        migrated_ca = question.question_state_data.to_dict()['interaction'][
            'customization_args']
        self.assertEqual(
            migrated_ca,
            {
                'choices': {
                    'value': [{
                        'content_id': 'ca_choices_0',
                        'html': 'one'
                    }, {
                        'content_id': 'ca_choices_1',
                        'html': 'two'
                    }, {
                        'content_id': 'ca_choices_2',
                        'html': 'three'
                    }]
                },
                'showChoicesInShuffledOrder': {'value': True}
            })

    def test_migrate_question_state_from_v36_to_latest(self):
        # Test restructuring of written_translations.
        question_state_dict = {
            'content': {
                'content_id': 'content_1',
                'html': 'Question 1'
            },
            'recorded_voiceovers': {
                'voiceovers_mapping': {}
            },
            'written_translations': {
                'translations_mapping': {}
            },
            'interaction': {
                'answer_groups': [{
                    'outcome': {
                        'dest': None,
                        'feedback': {
                            'content_id': 'feedback_1',
                            'html': 'Correct Answer'
                        },
                        'param_changes': [],
                        'refresher_exploration_id': None,
                        'labelled_as_correct': True,
                        'missing_prerequisite_skill_id': None
                    },
                    'rule_specs': [{
                        'inputs': {'x': 'test'},
                        'rule_type': 'CaseSensitiveEquals'
                    }],
                    'tagged_skill_misconception_id': None,
                    'training_data': []
                }],
                'confirmed_unclassified_answers': [],
                'customization_args': {
                    'placeholder': {
                        'value': {
                            'content_id': 'ca_placeholder_0',
                            'unicode_str': ''
                        }
                    },
                    'rows': {'value': 1}
                },
                'default_outcome': {
                    'dest': None,
                    'feedback': {
                        'content_id': 'feedback_1',
                        'html': 'Correct Answer'
                    },
                    'param_changes': [],
                    'refresher_exploration_id': None,
                    'labelled_as_correct': True,
                    'missing_prerequisite_skill_id': None
                },
                'hints': [],
                'solution': {},
                'id': 'TextInput'
            },
            'next_content_id_index': 2,
            'param_changes': [],
            'solicit_answer_details': False,
            'classifier_model_id': None
        }

        question_model = (
            question_models.QuestionModel(
                id='question_id',
                question_state_data=question_state_dict,
                language_code='en',
                version=0,
                linked_skill_ids=['skill_id'],
                question_state_data_schema_version=36))
        commit_cmd = (
            question_domain.QuestionChange({
                'cmd': question_domain.CMD_CREATE_NEW
            }))
        commit_cmd_dicts = [commit_cmd.to_dict()]
        question_model.commit(
            'user_id_admin', 'question model created', commit_cmd_dicts)

        question = question_fetchers.get_question_from_model(question_model)
        self.assertEqual(
            question.question_state_data_schema_version,
            feconf.CURRENT_STATE_SCHEMA_VERSION)

        migrated_rule_spec = (
            question
            .question_state_data
            .interaction.answer_groups[0]
            .rule_specs[0].to_dict())
        self.assertEqual(
            migrated_rule_spec,
            {
                'inputs': {'x': {
                    'contentId': 'rule_input_2',
                    'normalizedStrSet': ['test']
                }},
                'rule_type': 'Equals'
            })

    def test_migrate_question_state_from_v37_to_latest(self):
        answer_group = {
            'outcome': {
                'dest': 'abc',
                'feedback': {
                    'content_id': 'feedback_1',
                    'html': '<p>Feedback</p>'
                },
                'labelled_as_correct': True,
                'param_changes': [],
                'refresher_exploration_id': None,
                'missing_prerequisite_skill_id': None
            },
            'rule_specs': [{
                'inputs': {
                    'x': '((x)^(2))/(2.5)-(alpha)/(beta)'
                },
                'rule_type': 'MatchesExactlyWith'
            }],
            'training_data': [],
            'tagged_skill_misconception_id': None
        }
        question_state_dict = {
            'content': {
                'content_id': 'content_1',
                'html': 'Question 1'
            },
            'recorded_voiceovers': {
                'voiceovers_mapping': {}
            },
            'written_translations': {
                'translations_mapping': {
                    'explanation': {}
                }
            },
            'interaction': {
                'answer_groups': [answer_group],
                'confirmed_unclassified_answers': [],
                'customization_args': {},
                'default_outcome': {
                    'dest': None,
                    'feedback': {
                        'content_id': 'feedback_1',
                        'html': 'Correct Answer'
                    },
                    'param_changes': [],
                    'refresher_exploration_id': None,
                    'labelled_as_correct': True,
                    'missing_prerequisite_skill_id': None
                },
                'hints': [{
                    'hint_content': {
                        'content_id': 'hint_1',
                        'html': 'Hint 1'
                    }
                }],
                'solution': {},
                'id': 'AlgebraicExpressionInput'
            },
            'next_content_id_index': 3,
            'param_changes': [],
            'solicit_answer_details': False,
            'classifier_model_id': None
        }
        question_model = question_models.QuestionModel(
            id='question_id',
            question_state_data=question_state_dict,
            language_code='en',
            version=0,
            linked_skill_ids=['skill_id'],
            question_state_data_schema_version=37)
        commit_cmd = question_domain.QuestionChange({
            'cmd': question_domain.CMD_CREATE_NEW
        })
        commit_cmd_dicts = [commit_cmd.to_dict()]
        question_model.commit(
            'user_id_admin', 'question model created', commit_cmd_dicts)

        question = question_fetchers.get_question_from_model(question_model)
        self.assertEqual(
            question.question_state_data_schema_version,
            feconf.CURRENT_STATE_SCHEMA_VERSION)

        cust_args = question.question_state_data.interaction.customization_args
        self.assertEqual(
            cust_args['customOskLetters'].value, ['x', 'α', 'β'])

    def test_migrate_question_state_from_v38_to_latest(self):
        answer_group = {
            'outcome': {
                'dest': 'abc',
                'feedback': {
                    'content_id': 'feedback_1',
                    'html': '<p>Feedback</p>'
                },
                'labelled_as_correct': True,
                'param_changes': [],
                'refresher_exploration_id': None,
                'missing_prerequisite_skill_id': None
            },
            'rule_specs': [{
                'inputs': {
                    'x': '1/2'
                },
                'rule_type': 'MatchesExactlyWith'
            }],
            'training_data': [],
            'tagged_skill_misconception_id': None
        }
        question_state_dict = {
            'content': {
                'content_id': 'content_1',
                'html': 'Question 1'
            },
            'recorded_voiceovers': {
                'voiceovers_mapping': {}
            },
            'written_translations': {
                'translations_mapping': {
                    'explanation': {}
                }
            },
            'interaction': {
                'answer_groups': [answer_group],
                'confirmed_unclassified_answers': [],
                'customization_args': {},
                'default_outcome': {
                    'dest': None,
                    'feedback': {
                        'content_id': 'feedback_1',
                        'html': 'Correct Answer'
                    },
                    'param_changes': [],
                    'refresher_exploration_id': None,
                    'labelled_as_correct': True,
                    'missing_prerequisite_skill_id': None
                },
                'hints': [{
                    'hint_content': {
                        'content_id': 'hint_1',
                        'html': 'Hint 1'
                    }
                }],
                'solution': {},
                'id': 'NumericExpressionInput'
            },
            'next_content_id_index': 3,
            'param_changes': [],
            'solicit_answer_details': False,
            'classifier_model_id': None
        }
        question_model = question_models.QuestionModel(
            id='question_id',
            question_state_data=question_state_dict,
            language_code='en',
            version=0,
            linked_skill_ids=['skill_id'],
            question_state_data_schema_version=38)
        commit_cmd = question_domain.QuestionChange({
            'cmd': question_domain.CMD_CREATE_NEW
        })
        commit_cmd_dicts = [commit_cmd.to_dict()]
        question_model.commit(
            'user_id_admin', 'question model created', commit_cmd_dicts)

        question = question_fetchers.get_question_from_model(question_model)
        self.assertEqual(
            question.question_state_data_schema_version,
            feconf.CURRENT_STATE_SCHEMA_VERSION)

        cust_args = question.question_state_data.interaction.customization_args
        self.assertEqual(
            cust_args['placeholder'].value.unicode_str,
            'Type an expression here, using only numbers.')

    def test_migrate_question_state_with_text_input_from_v40_to_latest(self):
        answer_group = {
            'outcome': {
                'dest': 'abc',
                'feedback': {
                    'content_id': 'feedback_1',
                    'html': '<p>Feedback</p>'
                },
                'labelled_as_correct': True,
                'param_changes': [],
                'refresher_exploration_id': None,
                'missing_prerequisite_skill_id': None
            },
            'rule_specs': [{
                'inputs': {
                    'x': ['Test']
                },
                'rule_type': 'Equals'
            }],
            'training_data': [],
            'tagged_skill_misconception_id': None
        }
        question_state_dict = {
            'content': {
                'content_id': 'content_1',
                'html': 'Question 1'
            },
            'recorded_voiceovers': {
                'voiceovers_mapping': {}
            },
            'written_translations': {
                'translations_mapping': {
                    'explanation': {}
                }
            },
            'interaction': {
                'answer_groups': [answer_group],
                'confirmed_unclassified_answers': [],
                'customization_args': {
                    'placeholder': {
                        'value': {
                            'content_id': 'ca_placeholder_0',
                            'unicode_str': ''
                        }
                    },
                    'rows': {'value': 1}
                },
                'default_outcome': {
                    'dest': None,
                    'feedback': {
                        'content_id': 'feedback_1',
                        'html': 'Correct Answer'
                    },
                    'param_changes': [],
                    'refresher_exploration_id': None,
                    'labelled_as_correct': True,
                    'missing_prerequisite_skill_id': None
                },
                'hints': [],
                'solution': {},
                'id': 'TextInput'
            },
            'next_content_id_index': 4,
            'param_changes': [],
            'solicit_answer_details': False,
            'classifier_model_id': None
        }
        question_model = question_models.QuestionModel(
            id='question_id',
            question_state_data=question_state_dict,
            language_code='en',
            version=0,
            linked_skill_ids=['skill_id'],
            question_state_data_schema_version=40)
        commit_cmd = question_domain.QuestionChange({
            'cmd': question_domain.CMD_CREATE_NEW
        })
        commit_cmd_dicts = [commit_cmd.to_dict()]
        question_model.commit(
            'user_id_admin', 'question model created', commit_cmd_dicts)

        question = question_fetchers.get_question_from_model(question_model)
        self.assertEqual(
            question.question_state_data_schema_version,
            feconf.CURRENT_STATE_SCHEMA_VERSION)

        answer_group = question.question_state_data.interaction.answer_groups[0]
        rule_spec = answer_group.rule_specs[0]
        self.assertEqual(
            rule_spec.inputs['x'],
            {
                'contentId': 'rule_input_4',
                'normalizedStrSet': ['Test']
            })
        self.assertEqual(question.question_state_data.next_content_id_index, 5)

    def test_migrate_question_state_with_set_input_from_v40_to_latest(self):
        answer_group = {
            'outcome': {
                'dest': 'abc',
                'feedback': {
                    'content_id': 'feedback_1',
                    'html': '<p>Feedback</p>'
                },
                'labelled_as_correct': True,
                'param_changes': [],
                'refresher_exploration_id': None,
                'missing_prerequisite_skill_id': None
            },
            'rule_specs': [{
                'inputs': {
                    'x': ['Test']
                },
                'rule_type': 'Equals'
            }],
            'training_data': [],
            'tagged_skill_misconception_id': None
        }
        question_state_dict = {
            'content': {
                'content_id': 'content_1',
                'html': 'Question 1'
            },
            'recorded_voiceovers': {
                'voiceovers_mapping': {}
            },
            'written_translations': {
                'translations_mapping': {
                    'explanation': {}
                }
            },
            'interaction': {
                'answer_groups': [answer_group],
                'confirmed_unclassified_answers': [],
                'customization_args': {
                    'buttonText': {
                        'value': {
                            'content_id': 'ca_buttonText_0',
                            'unicode_str': ''
                        }
                    },
                },
                'default_outcome': {
                    'dest': None,
                    'feedback': {
                        'content_id': 'feedback_1',
                        'html': 'Correct Answer'
                    },
                    'param_changes': [],
                    'refresher_exploration_id': None,
                    'labelled_as_correct': True,
                    'missing_prerequisite_skill_id': None
                },
                'hints': [],
                'solution': {},
                'id': 'SetInput'
            },
            'next_content_id_index': 4,
            'param_changes': [],
            'solicit_answer_details': False,
            'classifier_model_id': None
        }
        question_model = question_models.QuestionModel(
            id='question_id',
            question_state_data=question_state_dict,
            language_code='en',
            version=0,
            linked_skill_ids=['skill_id'],
            question_state_data_schema_version=40)
        commit_cmd = question_domain.QuestionChange({
            'cmd': question_domain.CMD_CREATE_NEW
        })
        commit_cmd_dicts = [commit_cmd.to_dict()]
        question_model.commit(
            'user_id_admin', 'question model created', commit_cmd_dicts)

        question = question_fetchers.get_question_from_model(question_model)
        self.assertEqual(
            question.question_state_data_schema_version,
            feconf.CURRENT_STATE_SCHEMA_VERSION)

        answer_group = question.question_state_data.interaction.answer_groups[0]
        rule_spec = answer_group.rule_specs[0]
        self.assertEqual(
            rule_spec.inputs['x'],
            {
                'contentId': 'rule_input_4',
                'unicodeStrSet': ['Test']
            })
        self.assertEqual(question.question_state_data.next_content_id_index, 5)

    def test_migrate_question_state_from_v41_with_item_selection_input_interaction_to_latest(self): # pylint: disable=line-too-long
        answer_group = {
            'outcome': {
                'dest': 'abc',
                'feedback': {
                    'content_id': 'feedback_1',
                    'html': '<p>Feedback</p>'
                },
                'labelled_as_correct': True,
                'param_changes': [],
                'refresher_exploration_id': None,
                'missing_prerequisite_skill_id': None
            },
            'rule_specs': [{
                'inputs': {
                    'x': ['<p>Choice 1</p>', '<p>Choice 2</p>']
                },
                'rule_type': 'Equals'
            }],
            'training_data': [],
            'tagged_skill_misconception_id': None
        }
        question_state_dict = {
            'content': {
                'content_id': 'content_1',
                'html': 'Question 1'
            },
            'recorded_voiceovers': {
                'voiceovers_mapping': {}
            },
            'written_translations': {
                'translations_mapping': {
                    'explanation': {}
                }
            },
            'interaction': {
                'answer_groups': [answer_group],
                'confirmed_unclassified_answers': [],
                'customization_args': {
                    'choices': {
                        'value': [{
                            'content_id': 'ca_choices_2',
                            'html': '<p>Choice 1</p>'
                        }, {
                            'content_id': 'ca_choices_3',
                            'html': '<p>Choice 2</p>'
                        }]
                    },
                    'maxAllowableSelectionCount': {'value': 2},
                    'minAllowableSelectionCount': {'value': 1}
                },
                'default_outcome': {
                    'dest': None,
                    'feedback': {
                        'content_id': 'feedback_1',
                        'html': 'Correct Answer'
                    },
                    'param_changes': [],
                    'refresher_exploration_id': None,
                    'labelled_as_correct': True,
                    'missing_prerequisite_skill_id': None
                },
                'hints': [],
                'solution': {
                    'answer_is_exclusive': True,
                    'correct_answer': ['<p>Choice 1</p>'],
                    'explanation': {
                        'content_id': 'solution',
                        'html': 'This is <i>solution</i> for state1'
                    }
                },
                'id': 'ItemSelectionInput'
            },
            'next_content_id_index': 4,
            'param_changes': [],
            'solicit_answer_details': False,
            'classifier_model_id': None
        }
        question_model = question_models.QuestionModel(
            id='question_id',
            question_state_data=question_state_dict,
            language_code='en',
            version=0,
            linked_skill_ids=['skill_id'],
            question_state_data_schema_version=41)
        commit_cmd = question_domain.QuestionChange({
            'cmd': question_domain.CMD_CREATE_NEW
        })
        commit_cmd_dicts = [commit_cmd.to_dict()]
        question_model.commit(
            'user_id_admin', 'question model created', commit_cmd_dicts)

        question = question_fetchers.get_question_from_model(question_model)
        self.assertEqual(
            question.question_state_data_schema_version,
            feconf.CURRENT_STATE_SCHEMA_VERSION)

        answer_group = question.question_state_data.interaction.answer_groups[0]
        solution = question.question_state_data.interaction.solution
        rule_spec = answer_group.rule_specs[0]
        self.assertEqual(
            rule_spec.inputs['x'],
            ['ca_choices_2', 'ca_choices_3'])
        self.assertEqual(
            solution.correct_answer, ['ca_choices_2'])

    def test_migrate_question_state_from_v41_with_drag_and_drop_sort_input_interaction_to_latest(self): # pylint: disable=line-too-long
        answer_group = {
            'outcome': {
                'dest': 'abc',
                'feedback': {
                    'content_id': 'feedback_1',
                    'html': '<p>Feedback</p>'
                },
                'labelled_as_correct': True,
                'param_changes': [],
                'refresher_exploration_id': None,
                'missing_prerequisite_skill_id': None
            },
            'rule_specs': [{
                'inputs': {
                    'x': [['<p>Choice 1</p>', '<p>Choice 2</p>', 'invalid']]
                },
                'rule_type': 'IsEqualToOrdering'
            }, {
                'inputs': {
                    'x': [['<p>Choice 1</p>']]
                },
                'rule_type': 'IsEqualToOrderingWithOneItemAtIncorrectPosition'
            }, {
                'inputs': {
                    'x': '<p>Choice 1</p>',
                    'y': 1
                },
                'rule_type': 'HasElementXAtPositionY'
            }, {
                'inputs': {
                    'x': '<p>Choice 1</p>',
                    'y': '<p>Choice 2</p>'
                },
                'rule_type': 'HasElementXBeforeElementY'
            }],
            'training_data': [],
            'tagged_skill_misconception_id': None
        }
        question_state_dict = {
            'content': {
                'content_id': 'content_1',
                'html': 'Question 1'
            },
            'recorded_voiceovers': {
                'voiceovers_mapping': {}
            },
            'written_translations': {
                'translations_mapping': {
                    'explanation': {}
                }
            },
            'interaction': {
                'answer_groups': [answer_group],
                'confirmed_unclassified_answers': [],
                'customization_args': {
                    'allowMultipleItemsInSamePosition': {'value': True},
                    'choices': {
                        'value': [{
                            'content_id': 'ca_choices_2',
                            'html': '<p>Choice 1</p>'
                        }, {
                            'content_id': 'ca_choices_3',
                            'html': '<p>Choice 2</p>'
                        }]
                    }
                },
                'default_outcome': {
                    'dest': None,
                    'feedback': {
                        'content_id': 'feedback_1',
                        'html': 'Correct Answer'
                    },
                    'param_changes': [],
                    'refresher_exploration_id': None,
                    'labelled_as_correct': True,
                    'missing_prerequisite_skill_id': None
                },
                'hints': [],
                'solution': {
                    'answer_is_exclusive': True,
                    'correct_answer': [['<p>Choice 1</p>', '<p>Choice 2</p>']],
                    'explanation': {
                        'content_id': 'solution',
                        'html': 'This is <i>solution</i> for state1'
                    }
                },
                'id': 'DragAndDropSortInput'
            },
            'next_content_id_index': 4,
            'param_changes': [],
            'solicit_answer_details': False,
            'classifier_model_id': None
        }
        question_model = question_models.QuestionModel(
            id='question_id',
            question_state_data=question_state_dict,
            language_code='en',
            version=0,
            linked_skill_ids=['skill_id'],
            question_state_data_schema_version=41)
        commit_cmd = question_domain.QuestionChange({
            'cmd': question_domain.CMD_CREATE_NEW
        })
        commit_cmd_dicts = [commit_cmd.to_dict()]
        question_model.commit(
            'user_id_admin', 'question model created', commit_cmd_dicts)

        question = question_fetchers.get_question_from_model(question_model)
        self.assertEqual(
            question.question_state_data_schema_version,
            feconf.CURRENT_STATE_SCHEMA_VERSION)

        answer_group = question.question_state_data.interaction.answer_groups[0]
        solution = question.question_state_data.interaction.solution
        self.assertEqual(
            answer_group.rule_specs[0].inputs['x'],
            [['ca_choices_2', 'ca_choices_3', 'invalid_content_id']])
        self.assertEqual(
            answer_group.rule_specs[1].inputs['x'],
            [['ca_choices_2']])
        self.assertEqual(
            answer_group.rule_specs[2].inputs['x'],
            'ca_choices_2')
        self.assertEqual(
            answer_group.rule_specs[3].inputs,
            {'x': 'ca_choices_2', 'y': 'ca_choices_3'})
        self.assertEqual(
            solution.correct_answer, [['ca_choices_2', 'ca_choices_3']])

<<<<<<< HEAD
    def test_migrate_question_state_from_v42_with_numeric_input_interaction_to_latest(self):
=======
    def test_migrate_question_state_from_v42_to_latest(self):
>>>>>>> 8ae75438
        answer_group = {
            'outcome': {
                'dest': 'abc',
                'feedback': {
                    'content_id': 'feedback_1',
                    'html': '<p>Feedback</p>'
                },
                'labelled_as_correct': True,
                'param_changes': [],
                'refresher_exploration_id': None,
                'missing_prerequisite_skill_id': None
            },
            'rule_specs': [{
                'inputs': {
<<<<<<< HEAD
                    'x': '1'
=======
                    'x': '1/2'
>>>>>>> 8ae75438
                },
                'rule_type': 'MatchesExactlyWith'
            }],
            'training_data': [],
            'tagged_skill_misconception_id': None
        }
        question_state_dict = {
            'content': {
                'content_id': 'content_1',
                'html': 'Question 1'
            },
            'recorded_voiceovers': {
                'voiceovers_mapping': {}
            },
            'written_translations': {
                'translations_mapping': {
                    'explanation': {}
                }
            },
            'interaction': {
                'answer_groups': [answer_group],
                'confirmed_unclassified_answers': [],
                'customization_args': {
<<<<<<< HEAD
                    'input': {
                        'value': {
                            'content_id': 'ca_buttonText_0',
                            'unicode_str': ''
                        }
                    },
=======
                    'placeholder': {
                        'value': {
                            'content_id': 'ca_placeholder_0',
                            'unicode_str': (
                                'Type an expression here, using only numbers.')
                        }
                    }
>>>>>>> 8ae75438
                },
                'default_outcome': {
                    'dest': None,
                    'feedback': {
                        'content_id': 'feedback_1',
                        'html': 'Correct Answer'
                    },
                    'param_changes': [],
                    'refresher_exploration_id': None,
                    'labelled_as_correct': True,
                    'missing_prerequisite_skill_id': None
                },
                'hints': [{
                    'hint_content': {
                        'content_id': 'hint_1',
                        'html': 'Hint 1'
                    }
                }],
                'solution': {},
<<<<<<< HEAD
                'id': 'NumericInput'
=======
                'id': 'NumericExpressionInput'
>>>>>>> 8ae75438
            },
            'next_content_id_index': 3,
            'param_changes': [],
            'solicit_answer_details': False,
            'classifier_model_id': None
        }
        question_model = question_models.QuestionModel(
            id='question_id',
            question_state_data=question_state_dict,
            language_code='en',
            version=0,
            linked_skill_ids=['skill_id'],
            question_state_data_schema_version=42)
        commit_cmd = question_domain.QuestionChange({
            'cmd': question_domain.CMD_CREATE_NEW
        })
        commit_cmd_dicts = [commit_cmd.to_dict()]
        question_model.commit(
            'user_id_admin', 'question model created', commit_cmd_dicts)

        question = question_fetchers.get_question_from_model(question_model)
        self.assertEqual(
            question.question_state_data_schema_version,
            feconf.CURRENT_STATE_SCHEMA_VERSION)

        cust_args = question.question_state_data.interaction.customization_args
        self.assertEqual(
<<<<<<< HEAD
            cust_args['placeholder'].value.unicode_str,
            'Type input greater than or equal to zero.')
=======
            cust_args['useFractionForDivision'].value, True)
>>>>>>> 8ae75438
<|MERGE_RESOLUTION|>--- conflicted
+++ resolved
@@ -2947,11 +2947,7 @@
         self.assertEqual(
             solution.correct_answer, [['ca_choices_2', 'ca_choices_3']])
 
-<<<<<<< HEAD
-    def test_migrate_question_state_from_v42_with_numeric_input_interaction_to_latest(self):
-=======
     def test_migrate_question_state_from_v42_to_latest(self):
->>>>>>> 8ae75438
         answer_group = {
             'outcome': {
                 'dest': 'abc',
@@ -2966,11 +2962,7 @@
             },
             'rule_specs': [{
                 'inputs': {
-<<<<<<< HEAD
-                    'x': '1'
-=======
                     'x': '1/2'
->>>>>>> 8ae75438
                 },
                 'rule_type': 'MatchesExactlyWith'
             }],
@@ -2994,14 +2986,6 @@
                 'answer_groups': [answer_group],
                 'confirmed_unclassified_answers': [],
                 'customization_args': {
-<<<<<<< HEAD
-                    'input': {
-                        'value': {
-                            'content_id': 'ca_buttonText_0',
-                            'unicode_str': ''
-                        }
-                    },
-=======
                     'placeholder': {
                         'value': {
                             'content_id': 'ca_placeholder_0',
@@ -3009,7 +2993,6 @@
                                 'Type an expression here, using only numbers.')
                         }
                     }
->>>>>>> 8ae75438
                 },
                 'default_outcome': {
                     'dest': None,
@@ -3029,11 +3012,7 @@
                     }
                 }],
                 'solution': {},
-<<<<<<< HEAD
-                'id': 'NumericInput'
-=======
                 'id': 'NumericExpressionInput'
->>>>>>> 8ae75438
             },
             'next_content_id_index': 3,
             'param_changes': [],
@@ -3061,9 +3040,4 @@
 
         cust_args = question.question_state_data.interaction.customization_args
         self.assertEqual(
-<<<<<<< HEAD
-            cust_args['placeholder'].value.unicode_str,
-            'Type input greater than or equal to zero.')
-=======
-            cust_args['useFractionForDivision'].value, True)
->>>>>>> 8ae75438
+            cust_args['useFractionForDivision'].value, True)