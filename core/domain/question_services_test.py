# Copyright 2018 The Oppia Authors. All Rights Reserved.
#
# Licensed under the Apache License, Version 2.0 (the "License");
# you may not use this file except in compliance with the License.
# You may obtain a copy of the License at
#
#      http://www.apache.org/licenses/LICENSE-2.0
#
# Unless required by applicable law or agreed to in writing, software
# distributed under the License is distributed on an "AS-IS" BASIS,
# WITHOUT WARRANTIES OR CONDITIONS OF ANY KIND, either express or implied.
# See the License for the specific language governing permissions and
# limitations under the License.

from core.domain import question_domain
from core.domain import question_services
from core.domain import user_services
from core.platform import models
from core.tests import test_utils
import feconf

(question_models,) = models.Registry.import_models([models.NAMES.question])
memcache_services = models.Registry.import_memcache_services()


class QuestionServicesUnitTest(test_utils.GenericTestBase):
    """Test the question services module."""

    def setUp(self):
        """Before each individual test, create dummy user."""
        super(QuestionServicesUnitTest, self).setUp()
        self.signup(self.TOPIC_MANAGER_EMAIL, self.TOPIC_MANAGER_USERNAME)
        self.signup(self.NEW_USER_EMAIL, self.NEW_USER_USERNAME)
        self.signup(self.EDITOR_EMAIL, self.EDITOR_USERNAME)
        self.signup(self.ADMIN_EMAIL, self.ADMIN_USERNAME)

        self.admin_id = self.get_user_id_from_email(self.ADMIN_EMAIL)
        self.topic_manager_id = self.get_user_id_from_email(
            self.TOPIC_MANAGER_EMAIL)
        self.new_user_id = self.get_user_id_from_email(
            self.NEW_USER_EMAIL)
        self.editor_id = self.get_user_id_from_email(
            self.EDITOR_EMAIL)

        self.set_admins([self.ADMIN_USERNAME])
        self.set_topic_managers([self.TOPIC_MANAGER_USERNAME])

        self.topic_manager = user_services.UserActionsInfo(
            self.topic_manager_id)
        self.admin = user_services.UserActionsInfo(self.admin_id)
        self.new_user = user_services.UserActionsInfo(self.new_user_id)
        self.editor = user_services.UserActionsInfo(self.editor_id)

        self.question_id = question_services.get_new_question_id()
        self.question = self.save_new_question(
            self.question_id, self.editor_id,
            self._create_valid_question_data('ABC'))

    def test_get_question_by_id(self):
        question = question_services.get_question_by_id(self.question_id)

        self.assertEqual(question.id, self.question_id)
        question = question_services.get_question_by_id(
            'question_id', strict=False)
        self.assertIsNone(question)

        with self.assertRaisesRegexp(
            Exception, 'Entity for class QuestionModel with id question_id '
            'not found'):
            question_services.get_question_by_id('question_id')

    def test_get_questions_by_skill_ids(self):
        question_services.create_new_question_skill_link(
            self.question_id, 'skill_1')
<<<<<<< HEAD
        questions = question_services.get_questions_by_skill_ids(2, ['skill_1'])
=======
        questions, _ = (
            question_services.get_questions_by_skill_ids(2, ['skill_1'], ''))
>>>>>>> a3386161
        self.assertEqual(len(questions), 1)
        self.assertEqual(questions[0].to_dict(), self.question.to_dict())

    def test_create_and_get_question_skill_link(self):
        question_id_2 = question_services.get_new_question_id()
        self.save_new_question(
            question_id_2, self.editor_id,
            self._create_valid_question_data('ABC'))

        question_id_3 = question_services.get_new_question_id()
        self.save_new_question(
            question_id_3, self.editor_id,
            self._create_valid_question_data('ABC'))
        question_services.create_new_question_skill_link(
            self.question_id, 'skill_1')
        question_services.create_new_question_skill_link(
            question_id_2, 'skill_1')
        question_services.create_new_question_skill_link(
            question_id_3, 'skill_2')

        question_summaries, _ = (
            question_services.get_question_summaries_linked_to_skills(
                5, ['skill_1', 'skill_2', 'skill_3'], ''))

        with self.assertRaisesRegexp(
            Exception, 'Querying linked question summaries for more than 3 '
            'skills at a time is not supported currently.'):
            question_services.get_question_summaries_linked_to_skills(
                5, ['skill_1', 'skill_2', 'skill_3', 'skill_4'], '')
        question_ids = [summary.id for summary in question_summaries]
        self.assertEqual(len(question_ids), 3)
        self.assertItemsEqual(
            question_ids, [self.question_id, question_id_2, question_id_3])

        question_summaries, _ = (
            question_services.get_question_summaries_linked_to_skills(
                5, ['skill_1', 'skill_3'], ''))
        question_ids = [summary.id for summary in question_summaries]
        self.assertEqual(len(question_ids), 2)
        self.assertItemsEqual(
            question_ids, [self.question_id, question_id_2])

        with self.assertRaisesRegexp(
            Exception, 'The given question is already linked to given skill'):
            question_services.create_new_question_skill_link(
                self.question_id, 'skill_1')

    def test_get_question_summaries_by_ids(self):
        question_summaries = question_services.get_question_summaries_by_ids([
            self.question_id, 'invalid_question_id'])

        self.assertEqual(len(question_summaries), 2)
        self.assertEqual(question_summaries[0].id, self.question_id)
        self.assertEqual(
            question_summaries[0].question_content,
            feconf.DEFAULT_INIT_STATE_CONTENT_STR)
        self.assertIsNone(question_summaries[1])

    def test_get_questions_by_ids(self):
        question_id_2 = question_services.get_new_question_id()
        self.save_new_question(
            question_id_2, self.editor_id,
            self._create_valid_question_data('DEF'))
        questions = question_services.get_questions_by_ids(
            [self.question_id, 'invalid_question_id', question_id_2])
        self.assertEqual(len(questions), 3)
        self.assertEqual(questions[0].id, self.question_id)
        self.assertIsNone(questions[1])
        self.assertEqual(questions[2].id, question_id_2)

    def test_delete_question(self):
        question_services.delete_question(self.editor_id, self.question_id)

        with self.assertRaisesRegexp(Exception, (
            'Entity for class QuestionModel with id %s not found' % (
                self.question_id))):
            question_models.QuestionModel.get(self.question_id)

        with self.assertRaisesRegexp(
            Exception, 'Entity for class QuestionModel with id question_id '
            'not found'):
            question_services.delete_question(self.editor_id, 'question_id')

    def test_update_question(self):
        new_question_data = self._create_valid_question_data('DEF')
        change_dict = {
            'cmd': 'update_question_property',
            'property_name': 'question_state_data',
            'new_value': new_question_data.to_dict(),
            'old_value': self.question.question_state_data.to_dict()
        }
        change_list = [question_domain.QuestionChange(change_dict)]

        question_services.update_question(
            self.editor_id, self.question_id, change_list,
            'updated question data')

        question = question_services.get_question_by_id(self.question_id)
        self.assertEqual(
            question.question_state_data.to_dict(), new_question_data.to_dict())
        self.assertEqual(question.version, 2)

    def test_compute_summary_of_question(self):
        question_summary = question_services.compute_summary_of_question(
            self.question, self.editor_id)

        self.assertEqual(question_summary.id, self.question_id)
        self.assertEqual(
            question_summary.question_content,
            feconf.DEFAULT_INIT_STATE_CONTENT_STR)

    def test_get_question_summaries_by_creator_id(self):
        question_summaries = (
            question_services.get_question_summaries_by_creator_id(
                self.editor_id))

        self.assertEqual(len(question_summaries), 1)
        for question_summary in question_summaries:
            self.assertEqual(question_summary.id, self.question_id)
            self.assertEqual(
                question_summary.question_content,
                feconf.DEFAULT_INIT_STATE_CONTENT_STR)

    def test_created_question_rights(self):
        question_rights = question_services.get_question_rights(
            self.question_id)

        self.assertTrue(question_rights.is_creator(self.editor_id))
        self.assertEqual(question_rights.creator_id, self.editor_id)

        self.assertIsNone(
            question_services.get_question_rights('question_id', strict=False))
        with self.assertRaisesRegexp(
            Exception, 'Entity for class QuestionRightsModel with id '
            'question_id not found'):
            question_services.get_question_rights('question_id')<|MERGE_RESOLUTION|>--- conflicted
+++ resolved
@@ -72,12 +72,8 @@
     def test_get_questions_by_skill_ids(self):
         question_services.create_new_question_skill_link(
             self.question_id, 'skill_1')
-<<<<<<< HEAD
-        questions = question_services.get_questions_by_skill_ids(2, ['skill_1'])
-=======
         questions, _ = (
             question_services.get_questions_by_skill_ids(2, ['skill_1'], ''))
->>>>>>> a3386161
         self.assertEqual(len(questions), 1)
         self.assertEqual(questions[0].to_dict(), self.question.to_dict())
 
