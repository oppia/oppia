# coding: utf-8
#
# Copyright 2018 The Oppia Authors. All Rights Reserved.
#
# Licensed under the Apache License, Version 2.0 (the "License");
# you may not use this file except in compliance with the License.
# You may obtain a copy of the License at
#
#      http://www.apache.org/licenses/LICENSE-2.0
#
# Unless required by applicable law or agreed to in writing, software
# distributed under the License is distributed on an "AS-IS" BASIS,
# WITHOUT WARRANTIES OR CONDITIONS OF ANY KIND, either express or implied.
# See the License for the specific language governing permissions and
# limitations under the License.

"""HTML validation service."""

from __future__ import annotations

import json
import logging

from core import feconf
from core import utils
from core.constants import constants
from core.domain import fs_services
from core.domain import rte_component_registry
from extensions.objects.models import objects
from extensions.rich_text_components import components

import bs4
import defusedxml.ElementTree

from typing import Callable, Dict, Iterator, List, Tuple, Union


def wrap_with_siblings(tag: bs4.element.Tag, p: bs4.element.Tag) -> None:
    """This function wraps a tag and its unwrapped sibling in p tag.

    Args:
        tag: bs4.element.Tag. The tag which is to be wrapped in p tag
            along with its unwrapped siblings.
        p: bs4.element.Tag. The new p tag in soup in which the tag and
            its siblings are to be wrapped.
    """
    independent_parents = ['p', 'pre', 'ol', 'ul', 'blockquote']
    prev_sib = list(tag.previous_siblings)
    next_sib = list(tag.next_siblings)
    index_of_first_unwrapped_sibling = -1
    # Previous siblings are stored in order with the closest one
    # being the first. All the continuous siblings which cannot be
    # a valid parent by their own have to be wrapped in same p tag.
    # This loop finds the index of first sibling which is a valid
    # parent on its own.
    for index, sib in enumerate(prev_sib):
        if sib.name in independent_parents:
            index_of_first_unwrapped_sibling = len(prev_sib) - index
            break

    # Previous siblings are accessed in reversed order to
    # avoid reversing the order of siblings on being wrapped.
    for index, sib in enumerate(reversed(prev_sib)):
        if index >= index_of_first_unwrapped_sibling:
            sib.wrap(p)

    # Wrap the tag in same p tag as previous siblings.
    tag.wrap(p)

    # To wrap the next siblings which are not valid parents on
    # their own in the same p tag as previous siblings.
    for sib in next_sib:
        if sib.name not in independent_parents:
            sib.wrap(p)
        else:
            break


# List of oppia noninteractive inline components.
INLINE_COMPONENT_TAG_NAMES: List[str] = (
    rte_component_registry.Registry.get_inline_component_tag_names())

# List of oppia noninteractive block components.
BLOCK_COMPONENT_TAG_NAMES: List[str] = (
    rte_component_registry.Registry.get_block_component_tag_names())

# See https://perso.crans.org/besson/_static/python/lib/python2.7/encodings/cp1252.py # pylint: disable=line-too-long
# Useful reading: https://www.regular-expressions.info/unicode8bit.html
CHAR_MAPPINGS: List[Tuple[str, str]] = [
    (u'\u00a0', u'\xa0'),
    (u'\u00a1', u'\xa1'),
    (u'\u00a2', u'\xa2'),
    (u'\u00a3', u'\xa3'),
    (u'\u00a4', u'\xa4'),
    (u'\u00a5', u'\xa5'),
    (u'\u00a6', u'\xa6'),
    (u'\u00a7', u'\xa7'),
    (u'\u00a8', u'\xa8'),
    (u'\u00a9', u'\xa9'),
    (u'\u00aa', u'\xaa'),
    (u'\u00ab', u'\xab'),
    (u'\u00ac', u'\xac'),
    (u'\u00ad', u'\xad'),
    (u'\u00ae', u'\xae'),
    (u'\u00af', u'\xaf'),
    (u'\u00c0', u'\xc0'),
    (u'\u00c1', u'\xc1'),
    (u'\u00c2', u'\xc2'),
    (u'\u00c3', u'\xc3'),
    (u'\u00c4', u'\xc4'),
    (u'\u00c5', u'\xc5'),
    (u'\u00c6', u'\xc6'),
    (u'\u00c7', u'\xc7'),
    (u'\u00c8', u'\xc8'),
    (u'\u00c9', u'\xc9'),
    (u'\u00ca', u'\xca'),
    (u'\u00cb', u'\xcb'),
    (u'\u00cc', u'\xcc'),
    (u'\u00cd', u'\xcd'),
    (u'\u00ce', u'\xce'),
    (u'\u00cf', u'\xcf'),
    (u'\u00e0', u'\xe0'),
    (u'\u00e1', u'\xe1'),
    (u'\u00e2', u'\xe2'),
    (u'\u00e3', u'\xe3'),
    (u'\u00e4', u'\xe4'),
    (u'\u00e5', u'\xe5'),
    (u'\u00e6', u'\xe6'),
    (u'\u00e7', u'\xe7'),
    (u'\u00e8', u'\xe8'),
    (u'\u00e9', u'\xe9'),
    (u'\u00ea', u'\xea'),
    (u'\u00eb', u'\xeb'),
    (u'\u00ec', u'\xec'),
    (u'\u00ed', u'\xed'),
    (u'\u00ee', u'\xee'),
    (u'\u00ef', u'\xef'),
    (u'\u00f0', u'\xf0'),
    (u'\u00f1', u'\xf1'),
    (u'\u00f2', u'\xf2'),
    (u'\u00f3', u'\xf3'),
    (u'\u00f4', u'\xf4'),
    (u'\u00f5', u'\xf5'),

    # Some old strings contain \xc2 which is being dropped from the new
    # strings.
    (u'\xc2', ''),

    # This must come first, before \xc3\x** starts getting replaced.
    (u'\xe0\u0192', u'\xc3'),

    (u'\xc3\xa0', u'\xe0'),
    (u'\xc3\xa1', u'\xe1'),
    (u'\xc3\xa2', u'\xe2'),
    (u'\xc3\xa3', u'\xe3'),
    (u'\xc3\xa4', u'\xe4'),
    (u'\xc3\xa5', u'\xe5'),
    (u'\xc3\xa6', u'\xe6'),
    (u'\xc3\xa7', u'\xe7'),
    (u'\xc3\xa8', u'\xe8'),
    (u'\xc3\xa9', u'\xe9'),
    (u'\xc3\xaa', u'\xea'),
    (u'\xc3\xab', u'\xeb'),
    (u'\xc3\xac', u'\xec'),
    (u'\xc3\xad', u'\xed'),
    (u'\xc3\xae', u'\xee'),
    (u'\xc3\xaf', u'\xef'),
    (u'\xc3\xb0', u'\xf0'),
    (u'\xc3\xb1', u'\xf1'),
    (u'\xc3\xb2', u'\xf2'),
    (u'\xc3\xb3', u'\xf3'),
    (u'\xc3\xb4', u'\xf4'),
    (u'\xc3\xb5', u'\xf5'),
    (u'\xc3\xb6', u'\xf6'),
    (u'\xc3\xb7', u'\xf7'),
    (u'\xc3\xb8', u'\xf8'),
    (u'\xc3\xb9', u'\xf9'),
    (u'\xc3\xba', u'\xfa'),
    (u'\xc3\xbb', u'\xfb'),
    (u'\xc3\xbc', u'\xfc'),
    (u'\xc3\xbd', u'\xfd'),
    (u'\xc3\xbe', u'\xfe'),
    (u'\xc3\xbf', u'\xff'),
    (u'\xc3\u2013', u'\xd6'),
    (u'\xc3\u2014', u'\xd7'),
    (u'\xc3\u2018', u'\xd1'),
    (u'\xc3\u201c', u'\xd3'),
    (u'\xc3\u201e', u'\xc4'),
    (u'\xc3\u2021', u'\xc7'),
    (u'\xc3\u2022', u'\xd5'),
    (u'\xc3\u20ac', u'\xc0'),
    (u'\xc3\u0153', u'\xdc'),
    (u'\xc3\u0178', u'\xdf'),
    (u'\u0192\xa0', u''),
    (u'\xc3\u0160', u'\xca'),
    (u'\xc3\u0161', u'\xda'),
    (u'\xc3\u0192\xa1', u'\xe1'),
    (u'\xc3\u0192\xa2', u'\xe2'),
    (u'\xc3\u0192\xa4', u'\xe4'),
    (u'\xc3\u0192\xa7', u'\xe7'),
    (u'\xc3\u0192\xa8', u'\xe8'),
    (u'\xc3\u0192\xa9', u'\xe9'),
    (u'\xc3\u0192\xaa', u'\xea'),
    (u'\xc3\u0192\xad', u'\xed'),
    (u'\xc3\u0192\xb3', u'\xf3'),
    (u'\xc3\u0192\xb5', u'\xf5'),
    (u'\xc3\u0192\xb6', u'\xf6'),
    (u'\xc3\u0192\xba', u'\xfa'),
    (u'\xc3\u0192\xbb', u'\xfb'),
    (u'\xc3\u0192\xbc', u'\xfc'),
    (u'\xc3\u0192\xc5\u201c', u'\xdc'),
    (u'\xc3\u0192\xe2\u20ac\xa2', u'\xd5'),
    (u'\xc3\u201a', u''),
    (u'\xc3\u2026\xc5\xb8', u'\u015f'),
    (u'\xc3\u2030\xe2\u20ac\xba', u'\u025b'),
    # This must come after the previous line.
    (u'\xc3\u2030', u'\xc9'),

    # This relies on all other \xc3's having been converted.
    (u'\xc3', u'\xe0'),

    (u'\xc4\u20ac', u'\u0100'),
    (u'\xc4\u2026', u'\u0105'),
    (u'\xc4\u2021', u'\u0107'),
    (u'\xc4\u2122', u'\u0119'),
    (u'\xc4\u0152', u'\u010c'),
    (u'\xc4\u017e', u'\u011e'),
    (u'\xc4\u0178', u'\u011f'),
    (u'\xc4\xc5\xb8', u'\u011f'),
    (u'\xc4\xab', u'\u012b'),
    (u'\xc4\xb0', u'\u0130'),
    (u'\xc4\xb1', u'\u0131'),
    (u'\xc4\xbb', u'\u013b'),
    (u'\xc5\xba', u'\u017a'),
    (u'\xc5\xbe', u'\u017e'),
    (u'\xc5\u017e', u'\u015e'),
    (u'\xc5\u203a', u'\u015b'),
    (u'\xc5\u0178', u'\u015f'),
    (u'\xc5\u2018', u'\u0151'),
    (u'\xc9\u203a', u'\u025b'),
    (u'\xcc\u20ac', u'\u0300'),
    (u'\xce\u201d', u'\u0394'),
    (u'\xcf\u20ac', u'\u03c0'),
    (u'\xd1\u02c6', u'\u0448'),
    (u'\xd7\u2018', u'\u05d1'),
    (u'\xd8\u0178', u'\u061f'),
    (u'\xd8\xb5', u'\u0635'),
    (u'\xd8\xad', u'\u062d'),
    (u'\xd8\xa4', u'\u0624'),
    (u'\xd9\u0160', u'\u064a'),
    (u'\xd9\u2026', u'\u0645'),
    (u'\xd9\u02c6', u'\u0648'),
    (u'\xd9\u2030', u'\u0649'),
    (u'\xe0\xb6\u2021', u'\u0d87'),
    (u'\xe0\xb6\u2026', u'\u0d85'),
    (u'\xe1\xb9\u203a', u'\u1e5b'),
    (u'\xe1\xbb\u201c', u'\u1ed3'),
    (u'\xe1\xbb\u2026', u'\u1ec5'),
    (u'\xe1\xba\xbf', u'\u1ebf'),
    (u'\xe1\xbb\u0178', u'\u1edf'),
    (u'\xe2\u2020\u2019', u'\u2192'),
    (u'\xe2\xcb\u2020\xe2\u20ac\xb0', u'\u2209'),
    (u'\xe2\u20ac\u0153', u'\u201c'),
    (u'\xe2\u02c6\u2030', u'\u2209'),
    (u'\xe2\u2026\u02dc', u'\u2158'),
    (u'\xe2\u20ac\u2122', u'\u2019'),
    (u'\xe2\u02c6\u0161', u'\u221a'),
    (u'\xe2\u02c6\u02c6', u'\u2208'),
    (u'\xe2\u2026\u2022', u'\u2155'),
    (u'\xe2\u2026\u2122', u'\u2159'),
    (u'\xe2\u20ac\u02dc', u'\u2018'),
    (u'\xe2\u20ac\u201d', u'\u2014'),
    (u'\xe2\u20ac\u2039', u'\u200b'),
    (u'\xe2\u20ac\xa6', u'\u2026'),
    (u'\xe2\u2014\xaf', u'\u25ef'),
    (u'\xe2\u20ac\u201c', u'\u2013'),
    (u'\xe2\u2026\u2013', u'\u2156'),
    (u'\xe2\u2026\u201d', u'\u2154'),
    (u'\xe2\u2030\xa4', u'\u2264'),
    (u'\xe2\u201a\xac', u'\u20ac'),
    (u'\xe2\u0153\u2026', u'\u2705'),
    (u'\xe2\u017e\xa4', u'\u27a4'),
    (u'\xe2\u02dc\xba', u'\u263a'),
    (u'\xe2\u203a\xb1', u'\u26f1'),
    (u'\xe2\u20ac', u'\u2020'),
    (u'\xe2\u20ac\u201c', u'\u2013'),
    (u'\xe2\u20ac\xa6', u'\u2026'),
    (u'\xe2\xac\u2026', u'\u2b05'),
    (u'\xe3\u201a\u0152', u'\u308c'),
    (u'\xe3\u201a\u02c6', u'\u3088'),
    (u'\xe3\u201a\u2020', u'\u3086'),
    (u'\xe3\u201a\u2030', u'\u3089'),
    (u'\xe3\u201a\u20ac', u'\u3080'),
    (u'\xe3\u201a\u201e', u'\u3084'),
    (u'\xe3\u201a\u201c', u'\u3093'),
    (u'\xe3\u201a\u201a', u'\u3082'),
    (u'\xe3\u201a\u2019', u'\u3092'),
    (u'\xe3\u201a\u0160', u'\u308a'),
    (u'\xe4\xb8\u0153', u'\u4e1c'),
    (u'\xe5\u0152\u2014', u'\u5317'),
    (u'\xe5\u017d\xbb', u'\u53bb'),
    (u'\xe6\u201c\xa6', u'\u64e6'),
    (u'\xe6\u0153\xa8', u'\u6728'),
    (u'\xe6\u02c6\u2018', u'\u6211'),
    (u'\xe6\u02dc\xaf', u'\u662f'),
    (u'\xe8\xa5\xbf', u'\u897f'),
    (u'\xe9\u201d\u2122', u'\u9519'),
    (u'\xef\xbc\u0161', u'\uff1a'),
    (u'\xef\xbc\u0178', u'\uff1f'),
    (u'\u2020\u201c', u'\u2013'),
    (u'\u2020\xa6', u'\u2026'),
    (u'\ucc44', u'\xe4'),
    (u'\uccb4', u'\xfc'),
    (u'\u89ba', u'\u0131'),
    (u'\uce74', u'\u012b'),
    (u'\u0e23\u0e07', u'\xe7'),
    (u'\u0e23\x97', u'\xd7'),
    (u'\u0e23\u0e17', u'\xf7'),
    (u'\u0e23\u0e16', u'\xf6'),
    (u'\u0e23\u0e13', u'\xf3'),
    (u'\u0e23\u0e1b', u'\xfb'),
    (u'\xf0\u0178\u02dc\u2022', u'\U0001f615'),
    (u'\xf0\u0178\u02dc\u0160', u'\U0001f60a'),
    (u'\xf0\u0178\u02dc\u2030', u'\U0001f609'),
    (u'\xf0\u0178\u2122\u201e', u'\U0001f644'),
    (u'\xf0\u0178\u2122\u201a', u'\U0001f642'),
    (u'\u011f\u0178\u02dc\u0160', u'\U0001f60a'),
    (u'\u011f\u0178\u2019\xa1', u'\U0001f4a1'),
    (u'\u011f\u0178\u02dc\u2018', u'\U0001f611'),
    (u'\u011f\u0178\u02dc\u0160', u'\U0001f60a'),
    (u'\xf0\u0178\u201d\u2013', u'\U0001f516'),
    (u'\u011f\u0178\u02dc\u2030', u'\U0001f609'),
    (u'\xf0\u0178\u02dc\u0192', u'\U0001f603'),
    (u'\xf0\u0178\xa4\u2013', u'\U0001f916'),
    (u'\xf0\u0178\u201c\xb7', u'\U0001f4f7'),
    (u'\xf0\u0178\u02dc\u201a', u'\U0001f602'),
    (u'\xf0\u0178\u201c\u20ac', u'\U0001f4c0'),
    (u'\xf0\u0178\u2019\xbf', u'\U0001f4bf'),
    (u'\xf0\u0178\u2019\xaf', u'\U0001f4af'),
    (u'\xf0\u0178\u2019\xa1', u'\U0001f4a1'),
    (u'\xf0\u0178\u2018\u2039', u'\U0001f44b'),
    (u'\xf0\u0178\u02dc\xb1', u'\U0001f631'),
    (u'\xf0\u0178\u02dc\u2018', u'\U0001f611'),
    (u'\xf0\u0178\u02dc\u0160', u'\U0001f60a'),
    (u'\xf0\u0178\u017d\xa7', u'\U0001f3a7'),
    (u'\xf0\u0178\u017d\u2122', u'\U0001f399'),
    (u'\xf0\u0178\u017d\xbc', u'\U0001f3bc'),
    (u'\xf0\u0178\u201c\xbb', u'\U0001f4fb'),
    (u'\xf0\u0178\xa4\xb3', u'\U0001f933'),
    (u'\xf0\u0178\u2018\u0152', u'\U0001f44c'),
    (u'\xf0\u0178\u0161\xa6', u'\U0001f6a6'),
    (u'\xf0\u0178\xa4\u2014', u'\U0001f917'),
    (u'\xf0\u0178\u02dc\u201e', u'\U0001f604'),
    (u'\xf0\u0178\u2018\u2030', u'\U0001f449'),
    (u'\xf0\u0178\u201c\xa1', u'\U0001f4e1'),
    (u'\xf0\u0178\u201c\xa3', u'\U0001f4e3'),
    (u'\xf0\u0178\u201c\xa2', u'\U0001f4e2'),
    (u'\xf0\u0178\u201d\u0160', u'\U0001f50a'),
    (u'\xf0\u0178\u02dc\u017d', u'\U0001f60e'),
    (u'\xf0\u0178\u02dc\u2039', u'\U0001f60b'),
    (u'\xf0\u0178\u02dc\xb4', u'\U0001f634'),
    (u'\xf0\u0178\u2018\u2018', u'\U0001f451'),
    (u'\xf0\u0178\u2018\u2020', u'\U0001f446'),
    (u'\xf0\u0178\u2018\xae', u'\U0001f46e'),
    (u'\xf0\u0178\u201c\u201d', u'\U0001f4d4'),
    (u'\xf0\u0178\u201c\xbc', u'\U0001f4fc'),
    (u'\xf0\u0178\u2021\xa9', u'\U0001f1e9'),
    (u'\xf0\u0178\u2021\xaa', u'\U0001f1ea'),
    (u'\xf0\u0178\u2021\xac', u'\U0001f1ec'),
    (u'\xf0\u0178\u2021\xa7', u'\U0001f1e7'),
    (u'\xf0\u0178\u2021\xba', u'\U0001f1fa'),
    (u'\xf0\u0178\u2021\xb8', u'\U0001f1f8'),
    (u'\xf0\u0178\u2022\xb6', u'\U0001f576'),
    (u'\xf0\u0178\xa4\u201c', u'\U0001f913'),
    (u'\xf0\u0178\xa4\u201d', u'\U0001f914'),
    (u'\xf0\u0178\xa4\xa9', u'\U0001f929'),
    (u'\xf0\u0178\xa5\xba', u'\U0001f97a'),
    (u'\u00f0\u0178\u2018\u2030', u'\ud83d\udc49'),
    (u'\xf0\u0178\u2018\u2030', u'\ud83d\udc49'),
    (u'\ud83d\udc49', u'\U0001f449'),

    # Some old strings contain \t and \n, this should be removed. They have
    # been replaced by an empty string already and there's no way to
    # recover the old characters anyway.
    (u'\t', u''),
    (u'\n', u''),
    # Some old strings contain \xa0 which has been replaced inconsistently
    # by either &nbsp; or a space in the new strings. It is not possible to
    # recover these, so we drop all '\xa0's and change them to spaces.
    (u'\xa0', u' '),
]


def validate_rte_format(
    html_list: List[str], rte_format: str
) -> Dict[str, List[str]]:
    """This function checks if html strings in a given list are
    valid for given RTE format.

    Args:
        html_list: list(str). List of html strings to be validated.
        rte_format: str. The type of RTE for which html string is
            to be validated.

    Returns:
        dict. Dictionary of all the error relations and strings.
    """
    # err_dict is a dictionary to store the invalid tags and the
    # invalid parent-child relations that we find.
    err_dict: Dict[str, List[str]] = {}

    # All the invalid html strings will be stored in this.
    err_dict['strings'] = []

    for html_data in html_list:
        soup_data = html_data

        # <br> is replaced with <br/> before conversion because
        # otherwise BeautifulSoup in some cases adds </br> closing tag
        # and br is reported as parent of other tags which
        # produces issues in validation.
        soup = bs4.BeautifulSoup(
            soup_data.replace('<br>', '<br/>'), 'html.parser')

        is_invalid = validate_soup_for_rte(soup, rte_format, err_dict)

        if is_invalid:
            err_dict['strings'].append(html_data)

        for collapsible in soup.findAll(
                name='oppia-noninteractive-collapsible'):
            if 'content-with-value' not in collapsible.attrs or (
                    collapsible['content-with-value'] == ''):
                is_invalid = True
            else:
                content_html = json.loads(
                    utils.unescape_html(collapsible['content-with-value']))
                soup_for_collapsible = bs4.BeautifulSoup(
                    content_html.replace('<br>', '<br/>'), 'html.parser')
                is_invalid = validate_soup_for_rte(
                    soup_for_collapsible, rte_format, err_dict)
            if is_invalid:
                err_dict['strings'].append(html_data)

        for tabs in soup.findAll(name='oppia-noninteractive-tabs'):
            tab_content_json = utils.unescape_html(
                tabs['tab_contents-with-value'])
            tab_content_list = json.loads(tab_content_json)
            for tab_content in tab_content_list:
                content_html = tab_content['content']
                soup_for_tabs = bs4.BeautifulSoup(
                    content_html.replace('<br>', '<br/>'), 'html.parser')
                is_invalid = validate_soup_for_rte(
                    soup_for_tabs, rte_format, err_dict)
                if is_invalid:
                    err_dict['strings'].append(html_data)

    for key in err_dict:
        err_dict[key] = list(set(err_dict[key]))

    return err_dict


def validate_soup_for_rte(
    soup: bs4.BeautifulSoup, rte_format: str, err_dict: Dict[str, List[str]]
) -> bool:
    """Validate content in given soup for given RTE format.

    Args:
        soup: bs4.BeautifulSoup. The html soup whose content is to be validated.
        rte_format: str. The type of RTE for which html string is
            to be validated.
        err_dict: dict. The dictionary which stores invalid tags and strings.

    Returns:
        bool. Boolean indicating whether a html string is valid for given RTE.
    """
    if rte_format == feconf.RTE_FORMAT_TEXTANGULAR:
        rte_type = 'RTE_TYPE_TEXTANGULAR'
    else:
        rte_type = 'RTE_TYPE_CKEDITOR'
    allowed_parent_list = feconf.RTE_CONTENT_SPEC[
        rte_type]['ALLOWED_PARENT_LIST']
    allowed_tag_list = feconf.RTE_CONTENT_SPEC[rte_type]['ALLOWED_TAG_LIST']

    is_invalid = False

    # Text with no parent tag is also invalid.
    for content in soup.contents:
        if not content.name:
            is_invalid = True

    for tag in soup.findAll():
        # Checking for tags not allowed in RTE.
        if tag.name not in allowed_tag_list:
            if 'invalidTags' in err_dict:
                err_dict['invalidTags'].append(tag.name)
            else:
                err_dict['invalidTags'] = [tag.name]
            is_invalid = True
        # Checking for parent-child relation that are not
        # allowed in RTE.
        parent = tag.parent.name
        if (tag.name in allowed_tag_list) and (
                parent not in allowed_parent_list[tag.name]):
            if tag.name in err_dict:
                err_dict[tag.name].append(parent)
            else:
                err_dict[tag.name] = [parent]
            is_invalid = True

    return is_invalid


def validate_customization_args(html_list: List[str]) -> Dict[str, List[str]]:
    """Validates customization arguments of Rich Text Components in a list of
    html string.

    Args:
        html_list: list(str). List of html strings to be validated.

    Returns:
        dict. Dictionary of all the invalid customisation args where
        key is a Rich Text Component and value is the invalid html string.
    """
    # Dictionary to hold html strings in which customization arguments
    # are invalid.
    err_dict = {}
    rich_text_component_tag_names = (
        INLINE_COMPONENT_TAG_NAMES + BLOCK_COMPONENT_TAG_NAMES)

    tags_to_original_html_strings = {}
    for html_string in html_list:
        soup = bs4.BeautifulSoup(html_string, 'html.parser')

        for tag_name in rich_text_component_tag_names:
            for tag in soup.findAll(name=tag_name):
                tags_to_original_html_strings[tag] = html_string

    for tag, html_string in tags_to_original_html_strings.items():
        err_msg_list = list(validate_customization_args_in_tag(tag))
        for err_msg in err_msg_list:
            if err_msg:
                if err_msg not in err_dict:
                    err_dict[err_msg] = [html_string]
                elif html_string not in err_dict[err_msg]:
                    err_dict[err_msg].append(html_string)

    return err_dict


def validate_customization_args_in_tag(tag: bs4.element.Tag) -> Iterator[str]:
    """Validates customization arguments of Rich Text Components in a soup.

    Args:
        tag: bs4.element.Tag. The html tag to be validated.

    Yields:
        str. Error message if the attributes of tag are invalid.
    """

    component_types_to_component_classes = rte_component_registry.Registry.get_component_types_to_component_classes() # pylint: disable=line-too-long
    simple_component_tag_names = (
        rte_component_registry.Registry.get_simple_component_tag_names())
    tag_name = tag.name
    value_dict = {}
    attrs = tag.attrs

    for attr in attrs:
        value_dict[attr] = json.loads(utils.unescape_html(attrs[attr]))

    try:
        component_types_to_component_classes[tag_name].validate(value_dict)
        if tag_name == 'oppia-noninteractive-collapsible':
            content_html = value_dict['content-with-value']
            soup_for_collapsible = bs4.BeautifulSoup(
                content_html, 'html.parser')
            for component_name in simple_component_tag_names:
                for component_tag in soup_for_collapsible.findAll(
                        name=component_name):
                    for err_msg in validate_customization_args_in_tag(
                            component_tag):
                        yield err_msg

        elif tag_name == 'oppia-noninteractive-tabs':
            tab_content_list = value_dict['tab_contents-with-value']
            for tab_content in tab_content_list:
                content_html = tab_content['content']
                soup_for_tabs = bs4.BeautifulSoup(
                    content_html, 'html.parser')
                for component_name in simple_component_tag_names:
                    for component_tag in soup_for_tabs.findAll(
                            name=component_name):
                        for err_msg in validate_customization_args_in_tag(
                                component_tag):
                            yield err_msg
    except Exception as e:
        yield str(e)


def validate_svg_filenames_in_math_rich_text(
    entity_type: str, entity_id: str, html_string: str
) -> List[str]:
    """Validates the SVG filenames for each math rich-text components and
    returns a list of all invalid math tags in the given HTML.

    Args:
        entity_type: str. The type of the entity.
        entity_id: str. The ID of the entity.
        html_string: str. The HTML string.

    Returns:
        list(str). A list of invalid math tags in the HTML string.
    """
    soup = bs4.BeautifulSoup(html_string, 'html.parser')
    error_list = []
    for math_tag in soup.findAll(name='oppia-noninteractive-math'):
        math_content_dict = (
            json.loads(utils.unescape_html(
                math_tag['math_content-with-value'])))
        svg_filename = (
            objects.UnicodeString.normalize(math_content_dict['svg_filename']))
        if svg_filename == '':
            error_list.append(str(math_tag))
        else:
            fs = fs_services.GcsFileSystem(entity_type, entity_id)
            filepath = 'image/%s' % svg_filename
            if not fs.isfile(filepath):
                error_list.append(str(math_tag))
    return error_list


def validate_math_content_attribute_in_html(
    html_string: str
) -> List[Dict[str, str]]:
    """Validates the format of SVG filenames for each math rich-text components
    and returns a list of all invalid math tags in the given HTML.

    Args:
        html_string: str. The HTML string.

    Returns:
        list(dict(str, str)). A list of dicts each having the invalid tags in
        the HTML string and the corresponding exception raised.
    """
    soup = bs4.BeautifulSoup(html_string, 'html.parser')
    error_list = []
    for math_tag in soup.findAll(name='oppia-noninteractive-math'):
        math_content_dict = (
            json.loads(utils.unescape_html(
                math_tag['math_content-with-value'])))
        try:
            components.Math.validate({
                'math_content-with-value': math_content_dict
            })
        except utils.ValidationError as e:
            error_list.append({
                'invalid_tag': str(math_tag),
                'error': str(e)
            })
    return error_list


def does_svg_tag_contains_xmlns_attribute(
    svg_string: Union[str, bytes]
) -> bool:
    """Checks whether the svg tag in the given svg string contains the xmlns
    attribute.

    Args:
        svg_string: str|bytes. The SVG string.

    Returns:
        bool. Whether the svg tag in the given svg string contains the xmlns
        attribute.
    """
    # We don't need to encode the svg_string here because, beautiful soup can
    # detect the encoding automatically and process the string.
    # see https://beautiful-soup-4.readthedocs.io/en/latest/#encodings for info
    # on auto encoding detection.
    # Also if we encode the svg_string here manually, then it fails to process
    # SVGs having non-ascii unicode characters and raises a UnicodeDecodeError.
    soup = bs4.BeautifulSoup(svg_string, 'html.parser')
    return all(
        svg_tag.get('xmlns') is not None for svg_tag in soup.findAll(name='svg')
    )


def get_invalid_svg_tags_and_attrs(
    svg_string: Union[str, bytes]
) -> Tuple[List[str], List[str]]:
    """Returns a set of all invalid tags and attributes for the provided SVG.

    Args:
        svg_string: str|bytes. The SVG string.

    Returns:
        tuple(list(str), list(str)). A 2-tuple, the first element of which
        is a list of invalid tags, and the second element of which is a
        list of invalid tag-specific attributes.
        The format for the second element is <tag>:<attribute>, where the
        <tag> represents the SVG tag for which the attribute is invalid
        and <attribute> represents the invalid attribute.
        eg. (['invalid-tag1', 'invalid-tag2'], ['path:invalid-attr'])
    """

    # We don't need to encode the svg_string here because, beautiful soup can
    # detect the encoding automatically and process the string.
    # see https://beautiful-soup-4.readthedocs.io/en/latest/#encodings for info
    # on auto encoding detection.
    # Also if we encode the svg_string here manually, then it fails to process
    # SVGs having non-ascii unicode characters and raises a UnicodeDecodeError.
    soup = bs4.BeautifulSoup(svg_string, 'html.parser')
    invalid_elements = []
    invalid_attrs = []
    for element in soup.find_all():
        if element.name.lower() in constants.SVG_ATTRS_ALLOWLIST:
            for attr in element.attrs:
                if attr.lower() not in (
                        constants.SVG_ATTRS_ALLOWLIST[element.name.lower()]):
                    invalid_attrs.append('%s:%s' % (element.name, attr))
        else:
            invalid_elements.append(element.name)
    return (invalid_elements, invalid_attrs)


def check_for_svgdiagram_component_in_html(html_string: str) -> bool:
    """Checks for existence of SvgDiagram component tags inside an HTML string.

    Args:
        html_string: str. HTML string to check.

    Returns:
        bool. Whether the given HTML string contains SvgDiagram component tag.
    """
    soup = bs4.BeautifulSoup(html_string, 'html.parser')
    svgdiagram_tags = soup.findAll(name='oppia-noninteractive-svgdiagram')
    return bool(svgdiagram_tags)


def extract_svg_filenames_in_math_rte_components(html_string: str) -> List[str]:
    """Extracts the svg_filenames from all the math-rich text components in
    an HTML string.

    Args:
        html_string: str. The HTML string.

    Returns:
        list(str). A list of svg_filenames present in the HTML.
    """

    soup = bs4.BeautifulSoup(html_string, 'html.parser')
    filenames = []
    for math_tag in soup.findAll(name='oppia-noninteractive-math'):
        math_content_dict = (
            json.loads(utils.unescape_html(
                math_tag['math_content-with-value'])))
        svg_filename = math_content_dict['svg_filename']
        if svg_filename != '':
            normalized_svg_filename = (
                objects.UnicodeString.normalize(svg_filename))
            filenames.append(normalized_svg_filename)
    return filenames


def add_math_content_to_math_rte_components(html_string: str) -> str:
    """Replaces the attribute raw_latex-with-value in all Math component tags
    with a new attribute math_content-with-value. The new attribute has an
    additional field for storing SVG filenames. The field for SVG filename will
    be an empty string.

    Args:
        html_string: str. HTML string to modify.

    Returns:
        str. Updated HTML string with all Math component tags having the new
        attribute.

    Raises:
        Exception. Invalid latex string found while parsing the given
            HTML string.
    """
    soup = bs4.BeautifulSoup(html_string, 'html.parser')
    for math_tag in soup.findAll(name='oppia-noninteractive-math'):
        if math_tag.has_attr('raw_latex-with-value'):
            # There was a case in prod where the attr value was empty. This was
            # dealt with manually in an earlier migration (states schema v34),
            # but we are not sure how it arose. We can't migrate those snapshots
            # manually, hence the addition of the logic here. After all
            # snapshots are migrated to states schema v42 (or above), this
            # 'if' branch will no longer be needed.
            if not math_tag['raw_latex-with-value']:
                math_tag.decompose()
                continue

            try:
                # The raw_latex attribute value should be enclosed in
                # double quotes(&amp;quot;) and should be a valid unicode
                # string.
                raw_latex = (
                    json.loads(utils.unescape_html(
                        math_tag['raw_latex-with-value'])))
                normalized_raw_latex = (
                    objects.UnicodeString.normalize(raw_latex))
            except Exception as e:
                logging.exception(
                    'Invalid raw_latex string found in the math tag : %s' % (
                        str(e)
                    )
                )
                raise e
            math_content_dict = {
                'raw_latex': normalized_raw_latex,
                'svg_filename': ''
            }
            # Normalize and validate the value before adding to the math
            # tag.
            normalized_math_content_dict = (
                objects.MathExpressionContent.normalize(math_content_dict))
            # Add the new attribute math_expression_contents-with-value.
            math_tag['math_content-with-value'] = (
                utils.escape_html(
                    json.dumps(normalized_math_content_dict, sort_keys=True)))
            # Delete the attribute raw_latex-with-value.
            del math_tag['raw_latex-with-value']
        elif math_tag.has_attr('math_content-with-value'):
            pass
        else:
            # Invalid math tag with no proper attribute found.
            math_tag.decompose()

    # We need to replace the <br/> tags (if any) with  <br> because for passing
    # the textangular migration tests we need to have only <br> tags.
    return str(soup).replace('<br/>', '<br>')


def validate_math_tags_in_html(html_string: str) -> List[str]:
    """Returns a list of all invalid math tags in the given HTML.

    Args:
        html_string: str. The HTML string.

    Returns:
        list(str). A list of invalid math tags in the HTML string.
    """

    soup = bs4.BeautifulSoup(html_string, 'html.parser')
    error_list = []
    for math_tag in soup.findAll(name='oppia-noninteractive-math'):
        if math_tag.has_attr('raw_latex-with-value'):
            try:
                # The raw_latex attribute value should be enclosed in
                # double quotes(&amp;quot;) and should be a valid unicode
                # string.
                raw_latex = (
<<<<<<< HEAD
                    json.loads(utils.unescape_html(math_tag['raw_latex-with-value'])))
                objects.UnicodeString.normalize(raw_latex)  # type: ignore[no-untyped-call]
=======
                    json.loads(unescape_html(math_tag['raw_latex-with-value'])))
                objects.UnicodeString.normalize(raw_latex)
>>>>>>> af221963
            except Exception:
                error_list.append(math_tag)
        else:
            error_list.append(math_tag)
    return error_list


def validate_math_tags_in_html_with_attribute_math_content(
    html_string: str
) -> List[str]:
    """Returns a list of all invalid new schema math tags in the given HTML.
    The old schema has the attribute raw_latex-with-value while the new schema
    has the attribute math-content-with-value which includes a field for storing
    reference to SVGs.

    Args:
        html_string: str. The HTML string.

    Returns:
        list(str). A list of invalid math tags in the HTML string.
    """

    soup = bs4.BeautifulSoup(html_string, 'html.parser')
    error_list = []
    for math_tag in soup.findAll(name='oppia-noninteractive-math'):
        if math_tag.has_attr('math_content-with-value'):
            try:
                math_content_dict = (
                    json.loads(utils.unescape_html(
                        math_tag['math_content-with-value'])))
                raw_latex = math_content_dict['raw_latex']
                svg_filename = math_content_dict['svg_filename']
                objects.UnicodeString.normalize(svg_filename)
                objects.UnicodeString.normalize(raw_latex)
            except Exception:
                error_list.append(math_tag)
        else:
            error_list.append(math_tag)
    return error_list


def is_parsable_as_xml(xml_string: bytes) -> bool:
    """Checks if input string is parsable as XML.

    Args:
        xml_string: bytes. The XML string in bytes.

    Returns:
        bool. Whether xml_string is parsable as XML or not.
    """
    if not isinstance(xml_string, bytes):
        return False
    try:
        defusedxml.ElementTree.fromstring(xml_string)
        return True
    except defusedxml.ElementTree.ParseError:
        return False


def convert_svg_diagram_to_image_for_soup(
    soup_context: bs4.BeautifulSoup
) -> str:
    """"Renames oppia-noninteractive-svgdiagram tag to
    oppia-noninteractive-image and changes corresponding attributes for a given
    soup context.

    Args:
        soup_context: bs4.BeautifulSoup. The bs4 soup context.

    Returns:
        str. The updated html string.
    """
    for svg_image in soup_context.findAll(
            name='oppia-noninteractive-svgdiagram'):
        svg_filepath = svg_image['svg_filename-with-value']
        del svg_image['svg_filename-with-value']
        svg_image['filepath-with-value'] = svg_filepath
        svg_image['caption-with-value'] = utils.escape_html('""')
        svg_image.name = 'oppia-noninteractive-image'
    return str(soup_context)


def convert_svg_diagram_tags_to_image_tags(html_string: str) -> str:
    """Renames all the oppia-noninteractive-svgdiagram on the server to
    oppia-noninteractive-image and changes corresponding attributes.

    Args:
        html_string: str. The HTML string to check.

    Returns:
        str. The updated html string.
    """
    return str(
        _process_string_with_components(
            html_string,
            convert_svg_diagram_to_image_for_soup
        )
    )


def _replace_incorrectly_encoded_chars(soup_context: bs4.BeautifulSoup) -> str:
    """Replaces incorrectly encoded character with the correct one in a given
    HTML string.

    Args:
        soup_context: bs4.BeautifulSoup. The bs4 soup context.

    Returns:
        str. The updated html string.
    """
    html_string = str(soup_context)
    char_mapping_tuples = CHAR_MAPPINGS + [
        # Replace 'spaces' with space characters, otherwise we can't do a
        # canonical comparison.
        (u'&nbsp;', u' '),
    ]
    for bad_char, good_char in char_mapping_tuples:
        html_string = html_string.replace(bad_char, good_char)
    return html_string


def fix_incorrectly_encoded_chars(html_string: str) -> str:
    """Replaces incorrectly encoded character with the correct one in a given
    HTML string.

    Args:
        html_string: str. The HTML string to modify.

    Returns:
        str. The updated html string.
    """
    return str(
        _process_string_with_components(
            html_string,
            _replace_incorrectly_encoded_chars
        )
    )


def _process_string_with_components(
    html_string: str, conversion_fn: Callable[[bs4.BeautifulSoup], str]
) -> str:
    """Executes the provided conversion function after parsing complex RTE
    components.

    Args:
        html_string: str. The HTML string to modify.
        conversion_fn: function. The conversion function to be applied on
            the HTML.

    Returns:
        str. The updated html string.
    """
    soup = bs4.BeautifulSoup(
        html_string.encode(encoding='utf-8'), 'html.parser')

    for collapsible in soup.findAll(
            name='oppia-noninteractive-collapsible'):
        if 'content-with-value' in collapsible.attrs:
            content_html = json.loads(
                utils.unescape_html(collapsible['content-with-value']))
            soup_for_collapsible = bs4.BeautifulSoup(
                content_html.replace('<br>', '<br/>'), 'html.parser')
            collapsible['content-with-value'] = utils.escape_html(
                json.dumps(conversion_fn(
                    soup_for_collapsible
                ).replace('<br/>', '<br>')))

    for tabs in soup.findAll(name='oppia-noninteractive-tabs'):
        tab_content_json = utils.unescape_html(
            tabs['tab_contents-with-value'])
        tab_content_list = json.loads(tab_content_json)
        for tab_content in tab_content_list:
            content_html = tab_content['content']
            soup_for_tabs = bs4.BeautifulSoup(
                content_html.replace('<br>', '<br/>'), 'html.parser')
            tab_content['content'] = (
                conversion_fn(soup_for_tabs).replace(
                    '<br/>', '<br>'))
        tabs['tab_contents-with-value'] = utils.escape_html(
            json.dumps(tab_content_list))

    return conversion_fn(soup)<|MERGE_RESOLUTION|>--- conflicted
+++ resolved
@@ -853,13 +853,8 @@
                 # double quotes(&amp;quot;) and should be a valid unicode
                 # string.
                 raw_latex = (
-<<<<<<< HEAD
                     json.loads(utils.unescape_html(math_tag['raw_latex-with-value'])))
-                objects.UnicodeString.normalize(raw_latex)  # type: ignore[no-untyped-call]
-=======
-                    json.loads(unescape_html(math_tag['raw_latex-with-value'])))
                 objects.UnicodeString.normalize(raw_latex)
->>>>>>> af221963
             except Exception:
                 error_list.append(math_tag)
         else:
