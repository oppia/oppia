--- conflicted
+++ resolved
@@ -30,10 +30,6 @@
 from core.domain import rte_component_registry
 from core.platform import models
 from extensions.objects.models import objects
-<<<<<<< HEAD
-
-=======
->>>>>>> 3a96c05d
 import feconf
 import python_utils
 
@@ -967,21 +963,6 @@
     return (invalid_elements, invalid_attrs)
 
 
-<<<<<<< HEAD
-def check_for_math_component_in_html(html_string):
-    """Checks for existence of Math component tags inside an HTML string.
-
-    Args:
-        html_string: str. HTML string to check.
-
-    Returns:
-        bool. Whether the HTML has Math components or not.
-    """
-    soup = bs4.BeautifulSoup(
-        html_string.encode(encoding='utf-8'), 'html.parser')
-    math_tags = soup.findAll(name='oppia-noninteractive-math')
-    return bool(math_tags)
-=======
 def validate_math_tags_in_html(html_string):
     """Returns a list of all invalid math tags in the given HTML.
 
@@ -1089,7 +1070,6 @@
     # We need to replace the <br/> tags (if any) with  <br> because for passing
     # the textangular migration tests we need to have only <br> tags.
     return python_utils.UNICODE(soup).replace('<br/>', '<br>')
->>>>>>> 3a96c05d
 
 
 def is_parsable_as_xml(xml_string):
