--- conflicted
+++ resolved
@@ -268,7 +268,6 @@
             state_stats.validate()
 
 
-<<<<<<< HEAD
 class ExplorationIssueTests(test_utils.GenericTestBase):
     """Tests the ExplorationIssue domain object."""
 
@@ -342,7 +341,8 @@
         with self.assertRaisesRegexp(utils.ValidationError, (
             'Expected schema_version to be an int, received %s' % (type('1')))):
             learner_action.validate()
-=======
+
+            
 class ExplorationIssuesTests(test_utils.GenericTestBase):
     """Tests the ExplorationIssues domain object."""
 
@@ -610,7 +610,6 @@
         with self.assertRaisesRegexp(utils.ValidationError, (
             'Invalid action ID: %s' % 'InvalidActionId')):
             playthrough.validate()
->>>>>>> 5d0048fd
 
 
 class StateAnswersTests(test_utils.GenericTestBase):
