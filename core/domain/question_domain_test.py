--- conflicted
+++ resolved
@@ -1754,11 +1754,6 @@
             },
             'answer_is_exclusive': False
         }
-<<<<<<< HEAD
-        self.question_state_dict['interaction']['id'] = 'ItemSelectionInput'
-        self.question_state_dict['interaction']['solution'] = test_solution_dict
-        self.question_state_dict['interaction']['customization_args'] = {
-=======
 
         ca_choices_dicts: List[state_domain.SubtitledHtmlDict] = [
             {'html': 'correct_value', 'content_id': 'content_id_1'},
@@ -1766,10 +1761,9 @@
             {'html': 'value_3', 'content_id': 'content_id_3'}
         ]
 
-        question_data['interaction']['id'] = 'ItemSelectionInput'
-        question_data['interaction']['solution'] = test_solution_dict
-        question_data['interaction']['customization_args'] = {
->>>>>>> 28c39666
+        self.question_state_dict['interaction']['id'] = 'ItemSelectionInput'
+        self.question_state_dict['interaction']['solution'] = test_solution_dict
+        self.question_state_dict['interaction']['customization_args'] = {
             'choices': {
                 'value': ca_choices_dicts
             }
