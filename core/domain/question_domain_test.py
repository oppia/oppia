--- conflicted
+++ resolved
@@ -658,7 +658,6 @@
         )
 
     def test_question_state_dict_conversion_from_v27_to_v28(self) -> None:
-<<<<<<< HEAD
         test_data = self.question_state_dict['recorded_voiceovers']
         # Here we are defining an older version dictionary of state which
         # contains `content_ids_to_audio_translations` key, but question_state
@@ -672,25 +671,6 @@
         # MyPy doesn't allow key deletion from TypedDict, thus we add an ignore.
         # Removing 'recorded_voiceovers' from self.question_state_dict.
         del self.question_state_dict['recorded_voiceovers']  # type: ignore[misc]
-=======
-        question_data = (
-            question_domain.Question.create_default_question_state().to_dict())
-
-        test_data = question_data['recorded_voiceovers']
-        # Here we use MyPy ignore because we are defining an older version
-        # dictionary of state which contains `content_ids_to_audio_translations`
-        # key, but question_data is of type StateDict (latest version dictionary
-        # for state) and StateDict do not contain this older key. So, because of
-        # this MyPy throws an `TypedDict "StateDict" has no key` error. Thus to
-        # avoid the error, we used ignore here.
-        question_data['content_ids_to_audio_translations'] = (  # type: ignore[misc]
-            test_data['voiceovers_mapping'])
-
-        # Here we use MyPy ignore because MyPy doesn't allow key deletion
-        # from TypedDict.
-        # Removing 'recorded_voiceovers' from question_data.
-        del question_data['recorded_voiceovers']  # type: ignore[misc]
->>>>>>> 2f3485f2
 
         test_value: question_domain.VersionedQuestionStateDict = {
             'state': self.question_state_dict,
@@ -730,7 +710,6 @@
             test_value['state']['solicit_answer_details'], False)
 
     def test_question_state_dict_conversion_from_v29_to_v30(self) -> None:
-<<<<<<< HEAD
         # Here, the expected type for `answer_groups` key is AnswerGroupDict but
         # for testing purposes we are providing a dictionary which contains
         # `tagged_misconception_id` key and this `tagged_misconception_id` key
@@ -738,19 +717,6 @@
         # `Extra key 'tagged_misconception_id' for TypedDict "AnswerGroupDict"`
         # error. Thus to avoid the error, we used ignore here.
         self.question_state_dict['interaction']['answer_groups'] = [
-=======
-        question_data = (
-            question_domain.Question.create_default_question_state().to_dict())
-
-        # Here we use MyPy ignore because the expected type for `answer_groups`
-        # key is AnswerGroupDict but for testing purposes we are providing
-        # a dictionary which contains `tagged_misconception_id` key and this
-        # `tagged_misconception_id` key is not defined in AnswerGroupDict.
-        # So, due to this MyPy throws an `Extra key 'tagged_misconception_id'
-        # for TypedDict "AnswerGroupDict"` error. Thus to avoid the error,
-        # we used ignore here.
-        question_data['interaction']['answer_groups'] = [
->>>>>>> 2f3485f2
             {  # type: ignore[typeddict-item]
                 'tagged_misconception_id': 1
             }
@@ -782,16 +748,8 @@
             'answer_groups'][0]['tagged_skill_misconception_id'])
 
     def test_question_state_dict_conversion_from_v30_to_v31(self) -> None:
-<<<<<<< HEAD
-        # For testing purposes here we are defining an empty VoiceoverDict,
-        # Because here we are checking when this dict passes throw conversion
-=======
-        question_data = (
-            question_domain.Question.create_default_question_state().to_dict())
-
         # Here we use MyPy ignore because here we are defining an empty
         # VoiceoverDict, for checking when this dict passes throw conversion
->>>>>>> 2f3485f2
         # functions, keys are populated automatically or not. So, due to the
         # absence of keys MyPy throws an `Missing key` error. Thus to avoid
         # the error, we used ignore here.
@@ -927,22 +885,13 @@
                 'html': '<p>This is a solution.</p>'
             }
         }
-<<<<<<< HEAD
-        # Here, we are defining AnswerGroupDict and while defining
-        # AnswerGroupDict MyPy expects that all keys are defined, but for
-        # testing purposes here we are defining only rule_specs and outcome
-        # key which causes MyPy to throw `Missing keys' error. Thus to avoid
-        # the error, we used ignore here.
         self.question_state_dict['interaction']['answer_groups'] = [
-=======
-        question_data['interaction']['answer_groups'] = [
             # Here we use MyPy ignore because here we are defining
             # AnswerGroupDict and while defining AnswerGroupDict MyPy
             # expects that all keys are defined, but for testing purposes
             # here we are defining only rule_specs and outcome key which
             # causes MyPy to throw `Missing keys' error. Thus to avoid the
             # error, we used ignore here.
->>>>>>> 2f3485f2
             {  # type: ignore[typeddict-item]
                 'rule_specs': [{
                     'inputs': {
@@ -1175,17 +1124,6 @@
 
     def test_question_state_dict_conversion_from_v35_to_v36(self) -> None:
 
-<<<<<<< HEAD
-        # Here we are defining WrittenTranslationDict and WrittenTranslationDict
-        # do not accept 'html' key, because the latest version of
-        # WrittenTranslation does not have any `html` attribute, but for testing
-        # purposes here we are defining an older version of WrittenTranslation
-        # for which we have to provide `html` key. So, due to this MyPy throws
-        # an `Extra key 'html' for TypedDict` error. Thus to avoid the error,
-        # we used ignore here.
-        self.question_state_dict[
-            'written_translations']['translations_mapping'] = {
-=======
         # Here we use MyPy ignore because we are defining WrittenTranslationDict
         # and WrittenTranslationDict do not accept 'html' key, because the
         # latest version of WrittenTranslation does not have any `html`
@@ -1193,8 +1131,8 @@
         # version of WrittenTranslation for which we have to provide `html`
         # key. So, due to this MyPy throws an `Extra key 'html' for TypedDict`
         # error. Thus to avoid the error, we used ignore here.
-        question_data['written_translations']['translations_mapping'] = {
->>>>>>> 2f3485f2
+        self.question_state_dict[
+            'written_translations']['translations_mapping'] = {
             'temp_id_1': {
                 'en': {
                     'html': 'html_body_1'
@@ -1976,41 +1914,26 @@
         )
 
     def test_question_state_dict_conversion_from_v43_to_v44(self) -> None:
-<<<<<<< HEAD
-=======
+        test_value: question_domain.VersionedQuestionStateDict = {
+            'state': self.question_state_dict,
+            'state_schema_version': 43
+        }
+
+        self.assertNotIn('card_is_checkpoint', test_value['state'])
+
+        question_domain.Question.update_state_from_model(
+            test_value, test_value['state_schema_version'])
+
+        self.assertEqual(test_value['state_schema_version'], 44)
+        self.assertEqual(test_value['state']['card_is_checkpoint'], False)
+
+    def test_question_state_dict_conversion_from_v44_to_v45(self) -> None:
         question_data = (
             question_domain.Question.create_default_question_state().to_dict())
 
         # Here we use MyPy ignore because MyPy doesn't allow key deletion
         # from TypedDict.
-        del question_data['card_is_checkpoint']  # type: ignore[misc]
-
->>>>>>> 2f3485f2
-        test_value: question_domain.VersionedQuestionStateDict = {
-            'state': self.question_state_dict,
-            'state_schema_version': 43
-        }
-
-        self.assertNotIn('card_is_checkpoint', test_value['state'])
-
-        question_domain.Question.update_state_from_model(
-            test_value, test_value['state_schema_version'])
-
-        self.assertEqual(test_value['state_schema_version'], 44)
-        self.assertEqual(test_value['state']['card_is_checkpoint'], False)
-
-    def test_question_state_dict_conversion_from_v44_to_v45(self) -> None:
-<<<<<<< HEAD
-        # MyPy doesn't allow key deletion from TypedDict, thus we add an ignore.
         del self.question_state_dict['linked_skill_id']  # type: ignore[misc]
-=======
-        question_data = (
-            question_domain.Question.create_default_question_state().to_dict())
-
-        # Here we use MyPy ignore because MyPy doesn't allow key deletion
-        # from TypedDict.
-        del question_data['linked_skill_id']  # type: ignore[misc]
->>>>>>> 2f3485f2
 
         test_value: question_domain.VersionedQuestionStateDict = {
             'state': self.question_state_dict,
