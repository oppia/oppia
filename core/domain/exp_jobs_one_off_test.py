# coding: utf-8
#
# Copyright 2014 The Oppia Authors. All Rights Reserved.
#
# Licensed under the Apache License, Version 2.0 (the "License");
# you may not use this file except in compliance with the License.
# You may obtain a copy of the License at
#
#      http://www.apache.org/licenses/LICENSE-2.0
#
# Unless required by applicable law or agreed to in writing, software
# distributed under the License is distributed on an "AS-IS" BASIS,
# WITHOUT WARRANTIES OR CONDITIONS OF ANY KIND, either express or implied.
# See the License for the specific language governing permissions and
# limitations under the License.

"""Tests for Exploration-related jobs."""

import ast
import datetime
import os

from constants import constants
from core import jobs_registry
from core.domain import exp_domain
from core.domain import exp_jobs_one_off
from core.domain import exp_services
from core.domain import fs_domain
from core.domain import html_validation_service
from core.domain import rights_manager
from core.domain import user_services
from core.platform import models
from core.tests import test_utils
import feconf
import utils

(job_models, exp_models, base_models, classifier_models) = (
    models.Registry.import_models([
        models.NAMES.job, models.NAMES.exploration, models.NAMES.base_model,
        models.NAMES.classifier]))
search_services = models.Registry.import_search_services()
taskqueue_services = models.Registry.import_taskqueue_services()


def mock_get_filename_with_dimensions(filename, unused_exp_id):
    return html_validation_service.regenerate_image_filename_using_dimensions(
        filename, 490, 120)


def mock_save_original_and_compressed_versions_of_image(
        user_id, filename, exp_id, original_image_content):
    filepath = 'image/%s' % filename

    filename_wo_filetype = filename[:filename.rfind('.')]
    filetype = filename[filename.rfind('.') + 1:]

    compressed_image_filename = '%s_compressed.%s' % (
        filename_wo_filetype, filetype)
    compressed_image_filepath = 'image/%s' % compressed_image_filename

    micro_image_filename = '%s_micro.%s' % (
        filename_wo_filetype, filetype)
    micro_image_filepath = 'image/%s' % micro_image_filename

    fs = fs_domain.AbstractFileSystem(fs_domain.GcsFileSystem(
        'exploration/%s' % exp_id))

    if not fs.isfile(filepath.encode('utf-8')):
        fs.commit(
            user_id, filepath.encode('utf-8'), original_image_content,
            mimetype='image/%s' % filetype)

    if not fs.isfile(compressed_image_filepath.encode('utf-8')):
        fs.commit(
            user_id, compressed_image_filepath.encode('utf-8'),
            original_image_content, mimetype='image/%s' % filetype)

    if not fs.isfile(micro_image_filepath.encode('utf-8')):
        fs.commit(
            user_id, micro_image_filepath.encode('utf-8'),
            original_image_content, mimetype='image/%s' % filetype)


def run_job_for_deleted_exp(
        self, job_class, check_error=False,
        error_type=None, error_msg=None, function_to_be_called=None,
        exp_id=None):
    """Helper function to run job for a deleted exploration and check the
    output or error condition.
    """
    job_id = job_class.create_new()
    self.assertEqual(
        self.count_jobs_in_taskqueue(
            taskqueue_services.QUEUE_NAME_ONE_OFF_JOBS), 0)
    job_class.enqueue(job_id)
    self.assertEqual(
        self.count_jobs_in_taskqueue(
            taskqueue_services.QUEUE_NAME_ONE_OFF_JOBS), 1)
    self.process_and_flush_pending_tasks()

    if check_error:
        with self.assertRaisesRegexp(error_type, error_msg):
            function_to_be_called(exp_id)

    else:
        self.assertEqual(job_class.get_output(job_id), [])


class ExpSummariesCreationOneOffJobTest(test_utils.GenericTestBase):
    """Tests for ExpSummary aggregations."""

    ONE_OFF_JOB_MANAGERS_FOR_TESTS = [
        exp_jobs_one_off.ExpSummariesCreationOneOffJob]

    # Specify explorations that will be used in the test.
    EXP_SPECS = [{
        'category': 'Category A',
        'title': 'Title 1'
    }, {
        'category': 'Category B',
        'title': 'Title 2'
    }, {
        'category': 'Category C',
        'title': 'Title 3'
    }, {
        'category': 'Category A',
        'title': 'Title 4'
    }, {
        'category': 'Category C',
        'title': 'Title 5'
    }]

    def setUp(self):
        super(ExpSummariesCreationOneOffJobTest, self).setUp()

        self.signup(self.ADMIN_EMAIL, self.ADMIN_USERNAME)
        self.login(self.ADMIN_EMAIL)
        self.set_admins([self.ADMIN_USERNAME])
        self.admin_id = self.get_user_id_from_email(self.ADMIN_EMAIL)
        self.admin = user_services.UserActionsInfo(self.admin_id)

    def test_all_exps_public(self):
        """Test summary batch job if all explorations are public."""
        self._run_batch_job_once_and_verify_output(
            self.EXP_SPECS,
            default_status=rights_manager.ACTIVITY_STATUS_PUBLIC)

    def _run_batch_job_once_and_verify_output(
            self, exp_specs,
            default_title='A title',
            default_category='A category',
            default_status=rights_manager.ACTIVITY_STATUS_PUBLIC):
        """Run batch job for creating exploration summaries once and verify its
        output. exp_specs is a list of dicts with exploration specifications.
        Allowed keys are category, status, title. If a key is not specified,
        the default value is used.
        """
        with self.swap(
            jobs_registry, 'ONE_OFF_JOB_MANAGERS',
            self.ONE_OFF_JOB_MANAGERS_FOR_TESTS
            ):

            default_spec = {
                'title': default_title,
                'category': default_category,
                'status': default_status
            }

            # Create and delete an exploration (to make sure job handles
            # deleted explorations correctly).
            exp_id = '100'
            self.save_new_valid_exploration(
                exp_id,
                self.admin_id,
                title=default_spec['title'],
                category=default_spec['category'])
            exploration = exp_services.get_exploration_by_id(exp_id)
            exp_services.delete_exploration(self.admin_id, exp_id)

            # Get dummy explorations.
            num_exps = len(exp_specs)
            expected_job_output = {}

            for ind in range(num_exps):
                exp_id = str(ind)
                spec = default_spec
                spec.update(exp_specs[ind])
                self.save_new_valid_exploration(
                    exp_id,
                    self.admin_id,
                    title=spec['title'],
                    category=spec['category'])
                exploration = exp_services.get_exploration_by_id(exp_id)

                # Publish exploration.
                if spec['status'] == rights_manager.ACTIVITY_STATUS_PUBLIC:
                    rights_manager.publish_exploration(self.admin, exp_id)

                # Do not include user_id here, so all explorations are not
                # editable for now (will be updated depending on user_id
                # in galleries).
                exp_rights_model = exp_models.ExplorationRightsModel.get(
                    exp_id)

                exploration = exp_services.get_exploration_by_id(exp_id)
                exploration_model_last_updated = exploration.last_updated
                exploration_model_created_on = exploration.created_on
                first_published_msec = (
                    exp_rights_model.first_published_msec)

                # Manually create the expected summary specifying title,
                # category, etc.
                expected_job_output[exp_id] = exp_domain.ExplorationSummary(
                    exp_id,
                    spec['title'],
                    spec['category'],
                    exploration.objective,
                    exploration.language_code,
                    exploration.tags,
                    feconf.get_empty_ratings(),
                    feconf.EMPTY_SCALED_AVERAGE_RATING,
                    spec['status'],
                    exp_rights_model.community_owned,
                    exp_rights_model.owner_ids,
                    exp_rights_model.editor_ids,
                    exp_rights_model.translator_ids,
                    exp_rights_model.viewer_ids,
                    [self.admin_id],
                    {self.admin_id: 1},
                    exploration.version,
                    exploration_model_created_on,
                    exploration_model_last_updated,
                    first_published_msec)

                # Note: Calling constructor for fields that are not required
                # and have no default value does not work, because
                # unspecified fields will be empty list in
                # expected_job_output but will be unspecified in
                # actual_job_output.
                if exploration.tags:
                    expected_job_output[exp_id].tags = exploration.tags
                if exp_rights_model.owner_ids:
                    expected_job_output[exp_id].owner_ids = (
                        exp_rights_model.owner_ids)
                if exp_rights_model.editor_ids:
                    expected_job_output[exp_id].editor_ids = (
                        exp_rights_model.editor_ids)
                if exp_rights_model.translator_ids:
                    expected_job_output[exp_id].translator_ids = (
                        exp_rights_model.translator_ids)
                if exp_rights_model.viewer_ids:
                    expected_job_output[exp_id].viewer_ids = (
                        exp_rights_model.viewer_ids)
                if exploration.version:
                    expected_job_output[exp_id].version = (
                        exploration.version)

            # Run batch job.
            job_id = (
                exp_jobs_one_off.ExpSummariesCreationOneOffJob.create_new())
            exp_jobs_one_off.ExpSummariesCreationOneOffJob.enqueue(job_id)
            self.process_and_flush_pending_tasks()

            # Get and check job output.
            actual_job_output = exp_services.get_all_exploration_summaries()
            self.assertEqual(
                actual_job_output.keys(), expected_job_output.keys())

            # Note: 'exploration_model_last_updated' is not expected to be the
            # same, because it is now read from the version model representing
            # the exploration's history snapshot, and not the ExplorationModel.
            simple_props = ['id', 'title', 'category', 'objective',
                            'language_code', 'tags', 'ratings', 'status',
                            'community_owned', 'owner_ids',
                            'editor_ids', 'translator_ids', 'viewer_ids',
                            'contributor_ids', 'contributors_summary',
                            'version', 'exploration_model_created_on']
            for exp_id in actual_job_output:
                for prop in simple_props:
                    self.assertEqual(
                        getattr(actual_job_output[exp_id], prop),
                        getattr(expected_job_output[exp_id], prop))

    def test_exp_summaries_creation_job_output(self):
        """Test that ExpSummariesCreationOneOff job output is correct."""

        with self.swap(
            jobs_registry, 'ONE_OFF_JOB_MANAGERS',
            self.ONE_OFF_JOB_MANAGERS_FOR_TESTS
            ):

            exp_id1 = '1'
            self.save_new_valid_exploration(
                exp_id1,
                self.admin_id,
                title='title',
                category='category')
            rights_manager.publish_exploration(self.admin, exp_id1)

            exp_id2 = '2'
            self.save_new_valid_exploration(
                exp_id2,
                self.admin_id,
                title='title',
                category='category')
            rights_manager.publish_exploration(self.admin, exp_id2)
            exp_services.delete_exploration(self.admin_id, exp_id2)

            # Run ExpSummariesCreationOneOff job on sample exploration.
            job_id = (
                exp_jobs_one_off.ExpSummariesCreationOneOffJob.create_new())
            exp_jobs_one_off.ExpSummariesCreationOneOffJob.enqueue(job_id)
            self.process_and_flush_pending_tasks()

            actual_output = (
                exp_jobs_one_off.ExpSummariesCreationOneOffJob.get_output(
                    job_id))
            expected_output = ['[u\'SUCCESS\', 1]']
            self.assertEqual(actual_output, expected_output)


class ExpSummariesContributorsOneOffJobTests(test_utils.GenericTestBase):

    ONE_OFF_JOB_MANAGERS_FOR_TESTS = [
        exp_jobs_one_off.ExpSummariesContributorsOneOffJob]

    EXP_ID = 'exp_id'

    USERNAME_A = 'usernamea'
    USERNAME_B = 'usernameb'
    EMAIL_A = 'emaila@example.com'
    EMAIL_B = 'emailb@example.com'

    def setUp(self):
        super(ExpSummariesContributorsOneOffJobTests, self).setUp()

        self.signup(self.EMAIL_A, self.USERNAME_A)
        self.user_a_id = self.get_user_id_from_email(self.EMAIL_A)
        self.signup(self.EMAIL_B, self.USERNAME_B)
        self.user_b_id = self.get_user_id_from_email(self.EMAIL_B)

    def test_contributors_for_valid_contribution(self):
        """Test that if only one commit is made, that the contributor
        list consists of that contributor's user id.
        """
        exploration = self.save_new_valid_exploration(
            self.EXP_ID, self.user_a_id)
        job_id = (
            exp_jobs_one_off.ExpSummariesContributorsOneOffJob.create_new())
        exp_jobs_one_off.ExpSummariesContributorsOneOffJob.enqueue(job_id)
        self.process_and_flush_pending_tasks()

        exploration_summary = exp_services.get_exploration_summary_by_id(
            exploration.id)
        self.assertEqual(
            [self.user_a_id], exploration_summary.contributor_ids)

    def test_repeat_contributors(self):
        """Test that if the same user makes more than one commit that changes
        the content of an exploration, the user is only represented once in the
        list of contributors for that exploration.
        """

        # Have one user make two commits.
        exploration = self.save_new_valid_exploration(
            self.EXP_ID, self.user_a_id, title='Original Title')
        exploration_model = exp_models.ExplorationModel.get(
            self.EXP_ID, strict=True, version=None)
        exploration_model.title = 'New title'
        exploration_model.commit(
            self.user_a_id, 'Changed title.', [])

        # Run the job to compute the contributor ids.
        job_id = (
            exp_jobs_one_off.ExpSummariesContributorsOneOffJob.create_new())
        exp_jobs_one_off.ExpSummariesContributorsOneOffJob.enqueue(job_id)
        self.process_and_flush_pending_tasks()

        # Verify that the length of the contributor list is one, and that
        # the list contains the user who made these commits.
        exploration_summary = exp_services.get_exploration_summary_by_id(
            exploration.id)
        self.assertEqual(
            [self.user_a_id], exploration_summary.contributor_ids)

    def test_contributors_with_only_reverts_not_counted(self):
        """Test that contributors who have only done reverts do not
        have their user id appear in the contributor list.
        """
        # Have one user make two commits.
        exploration = self.save_new_valid_exploration(
            self.EXP_ID, self.user_a_id, title='Original Title')
        change_list = [exp_domain.ExplorationChange({
            'cmd': exp_domain.CMD_EDIT_EXPLORATION_PROPERTY,
            'property_name': 'title',
            'new_value': 'New title'
        })]
        exp_services.update_exploration(
            self.user_a_id, self.EXP_ID, change_list, 'Changed title.')

        # Have the second user revert version 2 to version 1.
        exp_services.revert_exploration(self.user_b_id, self.EXP_ID, 2, 1)

        # Run the job to compute the contributor ids.
        job_id = (
            exp_jobs_one_off.ExpSummariesContributorsOneOffJob.create_new())
        exp_jobs_one_off.ExpSummariesContributorsOneOffJob.enqueue(job_id)
        self.process_and_flush_pending_tasks()

        # Verify that the committer list does not contain the user
        # who only reverted.
        exploration_summary = exp_services.get_exploration_summary_by_id(
            exploration.id)
        self.assertEqual([self.user_a_id], exploration_summary.contributor_ids)

    def test_nonhuman_committers_not_counted(self):
        """Test that only human committers are counted as contributors."""

        # Create a commit with the system user id.
        exploration = self.save_new_valid_exploration(
            self.EXP_ID, feconf.SYSTEM_COMMITTER_ID, title='Original Title')
        # Run the job to compute the contributor ids.
        job_id = (
            exp_jobs_one_off.ExpSummariesContributorsOneOffJob.create_new())
        exp_jobs_one_off.ExpSummariesContributorsOneOffJob.enqueue(job_id)
        self.process_and_flush_pending_tasks()
        # Check that the system id was not added to the exploration's
        # contributor ids.
        exploration_summary = exp_services.get_exploration_summary_by_id(
            exploration.id)
        self.assertNotIn(
            feconf.SYSTEM_COMMITTER_ID,
            exploration_summary.contributor_ids)

        # Create a commit with the migration bot user id.
        exploration_model = exp_models.ExplorationModel.get(
            self.EXP_ID, strict=True, version=None)
        exploration_model.title = 'New title'
        exploration_model.commit(
            feconf.MIGRATION_BOT_USERNAME, 'Changed title.', [])
        # Run the job to compute the contributor ids.
        job_id = (
            exp_jobs_one_off.ExpSummariesContributorsOneOffJob.create_new())
        exp_jobs_one_off.ExpSummariesContributorsOneOffJob.enqueue(job_id)
        self.process_and_flush_pending_tasks()
        # Check that the migration bot id was not added to the exploration's
        # contributor ids.
        exploration_summary = exp_services.get_exploration_summary_by_id(
            exploration.id)
        self.assertNotIn(
            feconf.MIGRATION_BOT_USERNAME,
            exploration_summary.contributor_ids)

    def test_no_action_is_performed_for_deleted_exploration(self):
        """Test that no action is performed on deleted explorations."""

        exp_id = '100'
        self.save_new_valid_exploration(exp_id, self.user_a_id)
        exp_services.delete_exploration(self.user_a_id, exp_id)

        run_job_for_deleted_exp(
            self, exp_jobs_one_off.ExpSummariesContributorsOneOffJob,
            check_error=True,
            error_type=base_models.BaseModel.EntityNotFoundError,
            error_msg='Entity for class ExpSummaryModel with id 100 not found',
            function_to_be_called=exp_services.get_exploration_summary_by_id,
            exp_id=exp_id)


class ExplorationContributorsSummaryOneOffJobTests(test_utils.GenericTestBase):
    ONE_OFF_JOB_MANAGERS_FOR_TESTS = [
        exp_jobs_one_off.ExplorationContributorsSummaryOneOffJob]

    EXP_ID = 'exp_id'

    USERNAME_A = 'usernamea'
    USERNAME_B = 'usernameb'
    EMAIL_A = 'emaila@example.com'
    EMAIL_B = 'emailb@example.com'

    def setUp(self):
        super(ExplorationContributorsSummaryOneOffJobTests, self).setUp()
        self.signup(self.EMAIL_A, self.USERNAME_A)
        self.signup(self.EMAIL_B, self.USERNAME_B)

        self.user_a_id = self.get_user_id_from_email(self.EMAIL_A)
        self.user_b_id = self.get_user_id_from_email(self.EMAIL_B)

    def test_contributors_for_valid_nonrevert_contribution(self):
        """Test that if only non-revert commits are made by
        contributor then the contributions summary shows same
        exact number of commits for that contributor's ID.
        """

        # Let USER A make three commits.
        exploration = self.save_new_valid_exploration(
            self.EXP_ID, self.user_a_id, title='Exploration Title')

        exp_services.update_exploration(
            self.user_a_id, self.EXP_ID, [exp_domain.ExplorationChange({
                'cmd': 'edit_exploration_property',
                'property_name': 'title',
                'new_value': 'New Exploration Title'
            })], 'Changed title.')

        exp_services.update_exploration(
            self.user_a_id, self.EXP_ID, [exp_domain.ExplorationChange({
                'cmd': 'edit_exploration_property',
                'property_name': 'objective',
                'new_value': 'New Objective'
            })], 'Changed Objective.')

        # Run the job to compute contributors summary.
        job_id = (
            exp_jobs_one_off
            .ExplorationContributorsSummaryOneOffJob.create_new()
        )
        exp_jobs_one_off.ExplorationContributorsSummaryOneOffJob.enqueue(job_id)
        self.process_and_flush_pending_tasks()

        exploration_summary = exp_services.get_exploration_summary_by_id(
            exploration.id)

        self.assertEqual(
            3, exploration_summary.contributors_summary[self.user_a_id])

    def test_contributors_with_only_reverts_not_included(self):
        """Test that if only reverts are made by contributor then the
        contributions summary shouldn’t contain that contributor’s ID.
        """

        # Let USER A make three commits.
        exploration = self.save_new_valid_exploration(
            self.EXP_ID, self.user_a_id, title='Exploration Title 1')

        exp_services.update_exploration(
            self.user_a_id, self.EXP_ID, [exp_domain.ExplorationChange({
                'cmd': 'edit_exploration_property',
                'property_name': 'title',
                'new_value': 'New Exploration Title'
            })], 'Changed title.')
        exp_services.update_exploration(
            self.user_a_id, self.EXP_ID, [exp_domain.ExplorationChange({
                'cmd': 'edit_exploration_property',
                'property_name': 'objective',
                'new_value': 'New Objective'
            })], 'Changed Objective.')

        # Let the second user revert version 3 to version 2.
        exp_services.revert_exploration(self.user_b_id, self.EXP_ID, 3, 2)

        # Run the job to compute the contributors summary.
        job_id = (
            exp_jobs_one_off
            .ExplorationContributorsSummaryOneOffJob.create_new()
        )
        exp_jobs_one_off.ExplorationContributorsSummaryOneOffJob.enqueue(job_id)
        self.process_and_flush_pending_tasks()

        exploration_summary = exp_services.get_exploration_summary_by_id(
            exploration.id)

        # Check that the contributors_summary does not contains user_b_id.
        self.assertNotIn(
            self.user_b_id, exploration_summary.contributors_summary)

        # Check that the User A has only 2 commits after user b has reverted
        # to version 2.
        self.assertEqual(
            2, exploration_summary.contributors_summary[self.user_a_id])

    def test_reverts_not_counted(self):
        """Test that if both non-revert commits and revert are
        made by contributor then the contributions summary shows
        only non-revert commits for that contributor. However,
        the commits made after the version to which we have reverted
        shouldn't be counted either.
        """

        # Let USER A make 3 non-revert commits.
        exploration = self.save_new_valid_exploration(
            self.EXP_ID, self.user_a_id, title='Exploration Title')
        exp_services.update_exploration(
            self.user_a_id, self.EXP_ID, [exp_domain.ExplorationChange({
                'cmd': 'edit_exploration_property',
                'property_name': 'title',
                'new_value': 'New Exploration Title'
            })], 'Changed title.')
        exp_services.update_exploration(
            self.user_a_id, self.EXP_ID, [exp_domain.ExplorationChange({
                'cmd': 'edit_exploration_property',
                'property_name': 'objective',
                'new_value': 'New Objective'
            })], 'Changed Objective.')

        # Let USER A revert version 3 to version 2.
        exp_services.revert_exploration(self.user_a_id, self.EXP_ID, 3, 2)

        # Run the job to compute the contributor summary.
        job_id = (
            exp_jobs_one_off
            .ExplorationContributorsSummaryOneOffJob.create_new()
        )
        exp_jobs_one_off.ExplorationContributorsSummaryOneOffJob.enqueue(job_id)
        self.process_and_flush_pending_tasks()

        # Check that USER A's number of contributions is equal to 2.
        exploration_summary = exp_services.get_exploration_summary_by_id(
            exploration.id)
        self.assertEqual(
            2, exploration_summary.contributors_summary[self.user_a_id])

    def test_nonhuman_committers_not_counted(self):
        """Test that only human committers are counted as contributors."""

        # Create a commit with the system user id.
        exploration = self.save_new_valid_exploration(
            self.EXP_ID, feconf.SYSTEM_COMMITTER_ID, title='Original Title')

        # Create commits with all the system user ids.
        for system_id in constants.SYSTEM_USER_IDS:
            exp_services.update_exploration(
                system_id, self.EXP_ID, [exp_domain.ExplorationChange({
                    'cmd': 'edit_exploration_property',
                    'property_name': 'title',
                    'new_value': 'Title changed by %s' % system_id
                })], 'Changed title.')

        # Run the job to compute the contributor summary.
        job_id = (
            exp_jobs_one_off
            .ExplorationContributorsSummaryOneOffJob.create_new())
        exp_jobs_one_off.ExplorationContributorsSummaryOneOffJob.enqueue(job_id)
        self.process_and_flush_pending_tasks()

        # Check that no system id was added to the exploration's
        # contributor's summary.

        exploration_summary = exp_services.get_exploration_summary_by_id(
            exploration.id)

        for system_id in constants.SYSTEM_USER_IDS:
            self.assertNotIn(
                system_id,
                exploration_summary.contributors_summary)

    def test_no_action_is_performed_for_deleted_exploration(self):
        """Test that no action is performed on deleted explorations."""

        exp_id = '100'
        self.save_new_valid_exploration(exp_id, self.user_a_id)
        exp_services.delete_exploration(self.user_a_id, exp_id)

        run_job_for_deleted_exp(
            self, exp_jobs_one_off.ExplorationContributorsSummaryOneOffJob,
            check_error=True,
            error_type=base_models.BaseModel.EntityNotFoundError,
            error_msg='Entity for class ExpSummaryModel with id 100 not found',
            function_to_be_called=exp_services.get_exploration_summary_by_id,
            exp_id=exp_id)

    def test_exploration_contributors_summary_job_output(self):
        """Test that ExplorationContributorsSummaryOneOff job output is
        correct.
        """
        self.save_new_valid_exploration(
            self.EXP_ID, self.user_a_id, title='Exploration Title')

        # Run the ExplorationContributorsSummaryOneOff job.
        job_id = (
            exp_jobs_one_off
            .ExplorationContributorsSummaryOneOffJob.create_new())
        exp_jobs_one_off.ExplorationContributorsSummaryOneOffJob.enqueue(job_id)
        self.process_and_flush_pending_tasks()

        actual_output = (
            exp_jobs_one_off.ExplorationContributorsSummaryOneOffJob.get_output(
                job_id))
        expected_output = ['[u\'SUCCESS\', 1]']
        self.assertEqual(actual_output, expected_output)


class OneOffExplorationFirstPublishedJobTests(test_utils.GenericTestBase):

    EXP_ID = 'exp_id'

    def setUp(self):
        super(OneOffExplorationFirstPublishedJobTests, self).setUp()

        self.signup(self.ADMIN_EMAIL, self.ADMIN_USERNAME)
        self.admin_id = self.get_user_id_from_email(self.ADMIN_EMAIL)
        self.set_admins([self.ADMIN_USERNAME])
        self.admin = user_services.UserActionsInfo(self.admin_id)

        self.signup(self.OWNER_EMAIL, self.OWNER_USERNAME)
        self.owner_id = self.get_user_id_from_email(self.OWNER_EMAIL)
        self.owner = user_services.UserActionsInfo(self.owner_id)

    def test_first_published_time_of_exploration_that_is_unpublished(self):
        """This tests that, if an exploration is published, unpublished, and
        then published again, the job uses the first publication time as the
        value for first_published_msec.
        """

        self.save_new_valid_exploration(
            self.EXP_ID, self.owner_id, end_state_name='End')
        rights_manager.publish_exploration(self.owner, self.EXP_ID)
        job_class = exp_jobs_one_off.ExplorationFirstPublishedOneOffJob
        job_id = job_class.create_new()
        exp_jobs_one_off.ExplorationFirstPublishedOneOffJob.enqueue(job_id)
        self.process_and_flush_pending_tasks()
        exploration_rights = rights_manager.get_exploration_rights(self.EXP_ID)

        # Test to see whether first_published_msec was correctly updated.
        exp_first_published = exploration_rights.first_published_msec
        exp_rights_model = exp_models.ExplorationRightsModel.get(self.EXP_ID)
        last_updated_time_msec = utils.get_time_in_millisecs(
            exp_rights_model.last_updated)
        self.assertLess(
            exp_first_published, last_updated_time_msec)

        rights_manager.unpublish_exploration(self.admin, self.EXP_ID)
        rights_manager.publish_exploration(self.owner, self.EXP_ID)
        job_id = job_class.create_new()
        exp_jobs_one_off.ExplorationFirstPublishedOneOffJob.enqueue(job_id)
        self.process_and_flush_pending_tasks()

        # Test to see whether first_published_msec remains the same despite the
        # republication.
        exploration_rights = rights_manager.get_exploration_rights(self.EXP_ID)
        self.assertEqual(
            exp_first_published, exploration_rights.first_published_msec)

    def test_no_action_is_performed_for_deleted_exploration(self):
        """Test that no action is performed on deleted explorations."""

        self.save_new_valid_exploration(
            self.EXP_ID, self.owner_id, end_state_name='End')
        rights_manager.publish_exploration(self.owner, self.EXP_ID)

        exp_services.delete_exploration(self.owner_id, self.EXP_ID)

        run_job_for_deleted_exp(
            self, exp_jobs_one_off.ExplorationFirstPublishedOneOffJob,
            check_error=True,
            error_type=base_models.BaseModel.EntityNotFoundError,
            error_msg=(
                'Entity for class ExplorationRightsModel with id '
                'exp_id not found'),
            function_to_be_called=rights_manager.get_exploration_rights,
            exp_id=self.EXP_ID)


class ExplorationValidityJobManagerTests(test_utils.GenericTestBase):

    ALBERT_EMAIL = 'albert@example.com'
    ALBERT_NAME = 'albert'

    VALID_EXP_ID = 'exp_id0'
    NEW_EXP_ID = 'exp_id1'
    EXP_TITLE = 'title'

    def setUp(self):
        super(ExplorationValidityJobManagerTests, self).setUp()

        # Setup user who will own the test explorations.
        self.albert_id = self.get_user_id_from_email(self.ALBERT_EMAIL)
        self.signup(self.ALBERT_EMAIL, self.ALBERT_NAME)
        self.process_and_flush_pending_tasks()

    def test_validation_errors_are_not_raised_for_valid_exploration(self):
        """Checks validation errors are not raised for a valid exploration."""
        exploration = exp_domain.Exploration.create_default_exploration(
            self.VALID_EXP_ID, title='title', category='category',
            objective='Test Exploration')

        exploration.add_states(['End'])
        intro_state = exploration.states['Introduction']
        end_state = exploration.states['End']

        intro_state.update_interaction_id('TextInput')
        end_state.update_interaction_id('EndExploration')

        default_outcome_dict = {
            'dest': 'End',
            'feedback': {
                'content_id': 'default_outcome',
                'html': '<p>Introduction</p>'
            },
            'labelled_as_correct': False,
            'param_changes': [],
            'refresher_exploration_id': None,
            'missing_prerequisite_skill_id': None
        }

        intro_state.update_interaction_default_outcome(default_outcome_dict)
        end_state.update_interaction_default_outcome(None)

        exp_services.save_new_exploration(self.albert_id, exploration)

        # Start ExplorationValidityJobManager job on unpublished exploration.
        job_id = exp_jobs_one_off.ExplorationValidityJobManager.create_new()
        exp_jobs_one_off.ExplorationValidityJobManager.enqueue(job_id)
        self.process_and_flush_pending_tasks()

        actual_output = (
            exp_jobs_one_off.ExplorationValidityJobManager.get_output(
                job_id))
        self.assertEqual(actual_output, [])

        self.set_admins([self.ALBERT_NAME])
        owner = user_services.UserActionsInfo(self.albert_id)

        rights_manager.publish_exploration(owner, self.VALID_EXP_ID)

        # Start ExplorationValidityJobManager job on published exploration.
        job_id = exp_jobs_one_off.ExplorationValidityJobManager.create_new()
        exp_jobs_one_off.ExplorationValidityJobManager.enqueue(job_id)
        self.process_and_flush_pending_tasks()

        actual_output = (
            exp_jobs_one_off.ExplorationValidityJobManager.get_output(
                job_id))

        self.assertEqual(actual_output, [])

    def test_strict_validation_errors_are_raised_for_published_exploration(
            self):
        """Checks validation errors are not present for valid exploration."""
        exploration = exp_domain.Exploration.create_default_exploration(
            self.VALID_EXP_ID, title='title', category='category')

        exp_services.save_new_exploration(self.albert_id, exploration)

        # Start ExplorationValidityJobManager job on unpublished exploration.
        job_id = exp_jobs_one_off.ExplorationValidityJobManager.create_new()
        exp_jobs_one_off.ExplorationValidityJobManager.enqueue(job_id)
        self.process_and_flush_pending_tasks()

        actual_output = (
            exp_jobs_one_off.ExplorationValidityJobManager.get_output(
                job_id))
        self.assertEqual(actual_output, [])

        self.set_admins([self.ALBERT_NAME])
        owner = user_services.UserActionsInfo(self.albert_id)

        rights_manager.publish_exploration(owner, self.VALID_EXP_ID)

        # Start ExplorationValidityJobManager job on published exploration.
        job_id = exp_jobs_one_off.ExplorationValidityJobManager.create_new()
        exp_jobs_one_off.ExplorationValidityJobManager.enqueue(job_id)
        self.process_and_flush_pending_tasks()

        actual_output = (
            exp_jobs_one_off.ExplorationValidityJobManager.get_output(
                job_id))
        expected_output = [(
            '[u\'exp_id0\', '
            '[u\'This state does not have any interaction specified.\']]'
        )]
        self.assertEqual(actual_output, expected_output)

        exploration.states['Introduction'].update_interaction_id(
            'TextInput')

        exp_services.save_new_exploration(self.albert_id, exploration)

        rights_manager.publish_exploration(owner, self.VALID_EXP_ID)

        # Start ExplorationValidityJobManager job on published exploration.
        job_id = exp_jobs_one_off.ExplorationValidityJobManager.create_new()
        exp_jobs_one_off.ExplorationValidityJobManager.enqueue(job_id)
        self.process_and_flush_pending_tasks()

        actual_output = (
            exp_jobs_one_off
            .ExplorationValidityJobManager.get_output(job_id))
        expected_output = [(
            '[u\'exp_id0\', '
            '[u"Please fix the following issues before saving this '
            'exploration: 1. It is impossible to complete the exploration '
            'from the following states: Introduction '
            '2. An objective must be specified (in the \'Settings\' tab). "]]')]
        self.assertEqual(actual_output, expected_output)

    def test_no_action_is_performed_for_deleted_exploration(self):
        """Test that no action is performed on deleted explorations."""

        exploration = exp_domain.Exploration.create_default_exploration(
            self.VALID_EXP_ID, title='title', category='category')

        exp_services.save_new_exploration(self.albert_id, exploration)

        self.set_admins([self.ALBERT_NAME])
        owner = user_services.UserActionsInfo(self.albert_id)

        rights_manager.publish_exploration(owner, self.VALID_EXP_ID)

        exp_services.delete_exploration(self.albert_id, self.VALID_EXP_ID)

        run_job_for_deleted_exp(
            self, exp_jobs_one_off.ExplorationValidityJobManager)


class ExplorationMigrationJobTests(test_utils.GenericTestBase):

    ALBERT_EMAIL = 'albert@example.com'
    ALBERT_NAME = 'albert'

    VALID_EXP_ID = 'exp_id0'
    NEW_EXP_ID = 'exp_id1'
    EXP_TITLE = 'title'

    def setUp(self):
        super(ExplorationMigrationJobTests, self).setUp()

        # Setup user who will own the test explorations.
        self.albert_id = self.get_user_id_from_email(self.ALBERT_EMAIL)
        self.signup(self.ALBERT_EMAIL, self.ALBERT_NAME)
        self.process_and_flush_pending_tasks()

    def test_migration_job_does_not_convert_up_to_date_exp(self):
        """Tests that the exploration migration job does not convert an
        exploration that is already the latest states schema version.
        """
        # Create a new, default exploration that should not be affected by the
        # job.
        exploration = exp_domain.Exploration.create_default_exploration(
            self.VALID_EXP_ID, title='title', category='category')
        init_state = exploration.states[exploration.init_state_name]
        init_state.update_interaction_id('EndExploration')
        init_state.update_interaction_default_outcome(None)
        exp_services.save_new_exploration(self.albert_id, exploration)
        self.assertEqual(
            exploration.states_schema_version,
            feconf.CURRENT_STATES_SCHEMA_VERSION)
        yaml_before_migration = exploration.to_yaml()

        # Start migration job on sample exploration.
        job_id = exp_jobs_one_off.ExplorationMigrationJobManager.create_new()
        exp_jobs_one_off.ExplorationMigrationJobManager.enqueue(job_id)
        self.process_and_flush_pending_tasks()

        # Verify the exploration is exactly the same after migration.
        updated_exp = exp_services.get_exploration_by_id(self.VALID_EXP_ID)
        self.assertEqual(
            updated_exp.states_schema_version,
            feconf.CURRENT_STATES_SCHEMA_VERSION)
        after_converted_yaml = updated_exp.to_yaml()
        self.assertEqual(after_converted_yaml, yaml_before_migration)

    def test_migration_job_does_not_have_validation_fail_on_default_exp(self):
        """Tests that the exploration migration job does not have a validation
        failure for a default exploration (of states schema version 0), due to
        the exploration having a null interaction ID in its initial state.
        """
        self.save_new_exp_with_states_schema_v0(
            self.NEW_EXP_ID, self.albert_id, self.EXP_TITLE)

        # Start migration job on sample exploration.
        job_id = exp_jobs_one_off.ExplorationMigrationJobManager.create_new()
        exp_jobs_one_off.ExplorationMigrationJobManager.enqueue(job_id)
        self.process_and_flush_pending_tasks()

        # Verify the new exploration has been migrated by the job.
        updated_exp = exp_services.get_exploration_by_id(self.NEW_EXP_ID)
        self.assertEqual(
            updated_exp.states_schema_version,
            feconf.CURRENT_STATES_SCHEMA_VERSION)

        # Ensure the states structure within the exploration was changed.
        self.assertNotEqual(
            updated_exp.to_dict()['states'], self.VERSION_0_STATES_DICT)

    def test_migration_job_skips_deleted_explorations(self):
        """Tests that the exploration migration job skips deleted explorations
        and does not attempt to migrate.
        """
        self.save_new_exp_with_states_schema_v0(
            self.NEW_EXP_ID, self.albert_id, self.EXP_TITLE)

        # Note: This creates a summary based on the upgraded model (which is
        # fine). A summary is needed to delete the exploration.
        exp_services.create_exploration_summary(
            self.NEW_EXP_ID, None)

        # Delete the exploration before migration occurs.
        exp_services.delete_exploration(self.albert_id, self.NEW_EXP_ID)

        # Ensure the exploration is deleted.
        with self.assertRaisesRegexp(Exception, 'Entity .* not found'):
            exp_services.get_exploration_by_id(self.NEW_EXP_ID)

        # Start migration job on sample exploration.
        job_id = exp_jobs_one_off.ExplorationMigrationJobManager.create_new()
        exp_jobs_one_off.ExplorationMigrationJobManager.enqueue(job_id)

        # This running without errors indicates the deleted exploration is
        # being ignored, since otherwise exp_services.get_exploration_by_id
        # (used within the job) will raise an error.
        self.process_and_flush_pending_tasks()

        # Ensure the exploration is still deleted.
        with self.assertRaisesRegexp(Exception, 'Entity .* not found'):
            exp_services.get_exploration_by_id(self.NEW_EXP_ID)

    def test_exploration_migration_job_output(self):
        """Test that Exploration Migration job output is correct."""
        exploration = exp_domain.Exploration.create_default_exploration(
            self.VALID_EXP_ID, title='title', category='category')
        exp_services.save_new_exploration(self.albert_id, exploration)

        self.save_new_exp_with_states_schema_v0(
            self.NEW_EXP_ID, self.albert_id, self.EXP_TITLE)

        # Start migration job on sample exploration.
        job_id = exp_jobs_one_off.ExplorationMigrationJobManager.create_new()
        exp_jobs_one_off.ExplorationMigrationJobManager.enqueue(job_id)
        self.process_and_flush_pending_tasks()

        actual_output = (
            exp_jobs_one_off.ExplorationMigrationJobManager.get_output(job_id))
        expected_output = ['[u\'SUCCESS\', 1]']
        self.assertEqual(actual_output, expected_output)

    def test_migration_job_creates_appropriate_classifier_models(self):
        """Tests that the exploration migration job creates appropriate
        classifier data models for explorations.
        """
        self.save_new_exp_with_states_schema_v21(
            self.NEW_EXP_ID, self.albert_id, self.EXP_TITLE)
        exploration = exp_services.get_exploration_by_id(self.NEW_EXP_ID)

        initial_state_name = exploration.states.keys()[0]
        # Store classifier model for the new exploration.
        classifier_model_id = classifier_models.ClassifierTrainingJobModel.create( # pylint: disable=line-too-long
            'TextClassifier', 'TextInput', self.NEW_EXP_ID, exploration.version,
            datetime.datetime.utcnow(), {}, initial_state_name,
            feconf.TRAINING_JOB_STATUS_COMPLETE, None, 1)
        # Store training job model for the classifier model.
        classifier_models.TrainingJobExplorationMappingModel.create(
            self.NEW_EXP_ID, exploration.version, initial_state_name,
            classifier_model_id)

        # Start migration job on sample exploration.
        job_id = exp_jobs_one_off.ExplorationMigrationJobManager.create_new()
        exp_jobs_one_off.ExplorationMigrationJobManager.enqueue(job_id)
        with self.swap(feconf, 'ENABLE_ML_CLASSIFIERS', True):
            with self.swap(feconf, 'MIN_TOTAL_TRAINING_EXAMPLES', 2):
                with self.swap(feconf, 'MIN_ASSIGNED_LABELS', 1):
                    self.process_and_flush_pending_tasks()

        new_exploration = exp_services.get_exploration_by_id(self.NEW_EXP_ID)
        initial_state_name = new_exploration.states.keys()[0]
        self.assertLess(exploration.version, new_exploration.version)
        classifier_exp_mapping_model = classifier_models.TrainingJobExplorationMappingModel.get_models( # pylint: disable=line-too-long
            self.NEW_EXP_ID, new_exploration.version,
            [initial_state_name])[0]
        self.assertEqual(
            classifier_exp_mapping_model.job_id, classifier_model_id)


class InteractionAuditOneOffJobTests(test_utils.GenericTestBase):

    ALBERT_EMAIL = 'albert@example.com'
    ALBERT_NAME = 'albert'

    VALID_EXP_ID = 'exp_id0'
    NEW_EXP_ID = 'exp_id1'
    EXP_TITLE = 'title'

    def setUp(self):
        super(InteractionAuditOneOffJobTests, self).setUp()

        # Setup user who will own the test explorations.
        self.albert_id = self.get_user_id_from_email(self.ALBERT_EMAIL)
        self.signup(self.ALBERT_EMAIL, self.ALBERT_NAME)
        self.process_and_flush_pending_tasks()

    def test_exp_state_pairs_are_produced_for_all_interactions_in_single_exp(
            self):
        """Checks (exp, state) pairs are produced for all interactions
        when there is single exploration.
        """
        exploration = exp_domain.Exploration.create_default_exploration(
            self.VALID_EXP_ID, title='title', category='category')

        exploration.add_states(['End'])
        intro_state = exploration.states['Introduction']
        end_state = exploration.states['End']

        intro_state.update_interaction_id('TextInput')
        end_state.update_interaction_id('EndExploration')
        end_state.update_interaction_default_outcome(None)

        exp_services.save_new_exploration(self.albert_id, exploration)

        # Start InteractionAuditOneOff job on sample exploration.
        job_id = exp_jobs_one_off.InteractionAuditOneOffJob.create_new()
        exp_jobs_one_off.InteractionAuditOneOffJob.enqueue(job_id)
        self.process_and_flush_pending_tasks()

        actual_output = (
            exp_jobs_one_off.InteractionAuditOneOffJob.get_output(
                job_id))
        expected_output = [
            '[u\'EndExploration\', [u\'exp_id0 End\']]',
            '[u\'TextInput\', [u\'exp_id0 Introduction\']]']
        self.assertEqual(actual_output, expected_output)

    def test_exp_state_pairs_are_produced_for_all_interactions_in_multiple_exps(
            self):
        """Checks (exp, state) pairs are produced for all interactions
        when there are multiple explorations.
        """
        exploration1 = exp_domain.Exploration.create_default_exploration(
            self.VALID_EXP_ID, title='title', category='category')

        exploration1.add_states(['End'])
        intro_state = exploration1.states['Introduction']
        end_state = exploration1.states['End']

        intro_state.update_interaction_id('TextInput')
        end_state.update_interaction_id('EndExploration')
        end_state.update_interaction_default_outcome(None)

        exp_services.save_new_exploration(self.albert_id, exploration1)

        exploration2 = exp_domain.Exploration.create_default_exploration(
            self.NEW_EXP_ID, title='title', category='category')

        exploration2.add_states(['End'])
        intro_state = exploration2.states['Introduction']
        end_state = exploration2.states['End']

        intro_state.update_interaction_id('ItemSelectionInput')
        end_state.update_interaction_id('EndExploration')
        end_state.update_interaction_default_outcome(None)

        exp_services.save_new_exploration(self.albert_id, exploration2)

        # Start InteractionAuditOneOff job on sample explorations.
        job_id = exp_jobs_one_off.InteractionAuditOneOffJob.create_new()
        exp_jobs_one_off.InteractionAuditOneOffJob.enqueue(job_id)
        self.process_and_flush_pending_tasks()

        actual_output = (
            exp_jobs_one_off.InteractionAuditOneOffJob.get_output(
                job_id))

        actual_output_dict = {}

        for item in [ast.literal_eval(value) for value in actual_output]:
            actual_output_dict[item[0]] = set(item[1])

        expected_output_dict = {
            'EndExploration': set(['exp_id0 End', 'exp_id1 End']),
            'ItemSelectionInput': set(['exp_id1 Introduction']),
            'TextInput': set(['exp_id0 Introduction'])
        }

        self.assertEqual(actual_output_dict, expected_output_dict)

    def test_no_action_is_performed_for_deleted_exploration(self):
        """Test that no action is performed on deleted explorations."""

        exploration = exp_domain.Exploration.create_default_exploration(
            self.VALID_EXP_ID, title='title', category='category')

        exp_services.save_new_exploration(self.albert_id, exploration)

        exp_services.delete_exploration(self.albert_id, self.VALID_EXP_ID)

        run_job_for_deleted_exp(
            self, exp_jobs_one_off.InteractionAuditOneOffJob)


class ItemSelectionInteractionOneOffJobTests(test_utils.GenericTestBase):

    ALBERT_EMAIL = 'albert@example.com'
    ALBERT_NAME = 'albert'

    VALID_EXP_ID = 'exp_id0'
    NEW_EXP_ID = 'exp_id1'
    EXP_TITLE = 'title'

    def setUp(self):
        super(ItemSelectionInteractionOneOffJobTests, self).setUp()

        # Setup user who will own the test explorations.
        self.albert_id = self.get_user_id_from_email(self.ALBERT_EMAIL)
        self.signup(self.ALBERT_EMAIL, self.ALBERT_NAME)
        self.process_and_flush_pending_tasks()

    def test_exp_state_pairs_are_produced_only_for_desired_interactions(self):
        """Checks (exp, state) pairs are produced only for
        desired interactions.
        """
        exploration = exp_domain.Exploration.create_default_exploration(
            self.VALID_EXP_ID, title='title', category='category')

        exploration.add_states(['State1', 'State2'])

        state1 = exploration.states['State1']
        state2 = exploration.states['State2']

        state1.update_interaction_id('ItemSelectionInput')
        state2.update_interaction_id('ItemSelectionInput')

        customization_args_dict1 = {
            'choices': {'value': [
                '<p>This is value1 for ItemSelection</p>',
                '<p>This is value2 for ItemSelection</p>',
            ]}
        }

        answer_group_list1 = [{
            'rule_specs': [{
                'rule_type': 'Equals',
                'inputs': {'x': [
                    '<p>This is value1 for ItemSelection</p>'
                ]}
            }, {
                'rule_type': 'Equals',
                'inputs': {'x': [
                    '<p>This is value2 for ItemSelection</p>'
                ]}
            }],
            'outcome': {
                'dest': 'Introduction',
                'feedback': {
                    'content_id': 'feedback',
                    'html': '<p>Outcome for state1</p>'
                },
                'param_changes': [],
                'labelled_as_correct': False,
                'refresher_exploration_id': None,
                'missing_prerequisite_skill_id': None
            },
            'training_data': [],
            'tagged_misconception_id': None
        }]

        content_ids_to_audio_translations_dict = {
            'content': {},
            'default_outcome': {},
            'feedback': {}
        }

        state1.update_interaction_customization_args(customization_args_dict1)
        state1.update_interaction_answer_groups(answer_group_list1)
        state1.update_content_ids_to_audio_translations(
            content_ids_to_audio_translations_dict)

        exp_services.save_new_exploration(self.albert_id, exploration)

        # Start ItemSelectionInteractionOneOff job on sample exploration.
        job_id = exp_jobs_one_off.ItemSelectionInteractionOneOffJob.create_new()
        exp_jobs_one_off.ItemSelectionInteractionOneOffJob.enqueue(job_id)
        self.process_and_flush_pending_tasks()

        actual_output = (
            exp_jobs_one_off.ItemSelectionInteractionOneOffJob.get_output(
                job_id))
        self.assertEqual(actual_output, [])

        customization_args_dict2 = {
            'choices': {'value': [
                '<p>This is value1 for ItemSelection</p>',
                '<p>This is value2 for ItemSelection</p>',
            ]}
        }

        answer_group_list2 = [{
            'rule_specs': [{
                'rule_type': 'Equals',
                'inputs': {'x': [
                    '<p>This is value1 for ItemSelection</p>'
                ]}
            }, {
                'rule_type': 'Equals',
                'inputs': {'x': [
                    '<p>This is value3 for ItemSelection</p>'
                ]}
            }],
            'outcome': {
                'dest': 'State1',
                'feedback': {
                    'content_id': 'feedback',
                    'html': '<p>Outcome for state2</p>'
                },
                'param_changes': [],
                'labelled_as_correct': False,
                'refresher_exploration_id': None,
                'missing_prerequisite_skill_id': None
            },
            'training_data': [],
            'tagged_misconception_id': None
        }]

        state2.update_interaction_customization_args(customization_args_dict2)
        state2.update_interaction_answer_groups(answer_group_list2)
        state2.update_content_ids_to_audio_translations(
            content_ids_to_audio_translations_dict)

        exp_services.save_new_exploration(self.albert_id, exploration)

        # Start ItemSelectionInteractionOneOff job on sample exploration.
        job_id = exp_jobs_one_off.ItemSelectionInteractionOneOffJob.create_new()
        exp_jobs_one_off.ItemSelectionInteractionOneOffJob.enqueue(job_id)
        self.process_and_flush_pending_tasks()

        actual_output = (
            exp_jobs_one_off.ItemSelectionInteractionOneOffJob.get_output(
                job_id))
        expected_output = [(
            u'[u\'exp_id0\', '
            u'[u\'State2: <p>This is value3 for ItemSelection</p>\']]'
        )]
        self.assertEqual(actual_output, expected_output)

    def test_no_action_is_performed_for_deleted_exploration(self):
        """Test that no action is performed on deleted explorations."""

        exploration = exp_domain.Exploration.create_default_exploration(
            self.VALID_EXP_ID, title='title', category='category')

        exploration.add_states(['State1'])

        state1 = exploration.states['State1']

        state1.update_interaction_id('ItemSelectionInput')

        content_ids_to_audio_translations_dict = {
            'content': {},
            'default_outcome': {},
            'feedback': {}
        }

        customization_args_dict = {
            'choices': {'value': [
                '<p>This is value1 for ItemSelection</p>',
                '<p>This is value2 for ItemSelection</p>',
            ]}
        }

        answer_group_list = [{
            'rule_specs': [{
                'rule_type': 'Equals',
                'inputs': {'x': [
                    '<p>This is value1 for ItemSelection</p>'
                ]}
            }, {
                'rule_type': 'Equals',
                'inputs': {'x': [
                    '<p>This is value3 for ItemSelection</p>'
                ]}
            }],
            'outcome': {
                'dest': 'State1',
                'feedback': {
                    'content_id': 'feedback',
                    'html': '<p>Outcome for state2</p>'
                },
                'param_changes': [],
                'labelled_as_correct': False,
                'refresher_exploration_id': None,
                'missing_prerequisite_skill_id': None
            },
            'training_data': [],
            'tagged_misconception_id': None
        }]

        state1.update_interaction_customization_args(customization_args_dict)
        state1.update_interaction_answer_groups(answer_group_list)
        state1.update_content_ids_to_audio_translations(
            content_ids_to_audio_translations_dict)

        exp_services.save_new_exploration(self.albert_id, exploration)

        exp_services.delete_exploration(self.albert_id, self.VALID_EXP_ID)

        run_job_for_deleted_exp(
            self, exp_jobs_one_off.ItemSelectionInteractionOneOffJob)


class ViewableExplorationsAuditJobTests(test_utils.GenericTestBase):

    ALBERT_EMAIL = 'albert@example.com'
    ALBERT_NAME = 'albert'

    VALID_EXP_ID = 'exp_id0'
    NEW_EXP_ID = 'exp_id1'
    EXP_TITLE = 'title'

    def setUp(self):
        super(ViewableExplorationsAuditJobTests, self).setUp()

        # Setup user who will own the test explorations.
        self.albert_id = self.get_user_id_from_email(self.ALBERT_EMAIL)
        self.signup(self.ALBERT_EMAIL, self.ALBERT_NAME)
        self.process_and_flush_pending_tasks()

    def test_output_contains_only_viewable_private_explorations(self):
        """Checks that only viewable private explorations are present
        in output.
        """
        exploration = exp_domain.Exploration.create_default_exploration(
            self.VALID_EXP_ID, title='title', category='category')

        exp_services.save_new_exploration(self.albert_id, exploration)

        # Start ViewableExplorationsAudit job on sample exploration.
        job_id = exp_jobs_one_off.ViewableExplorationsAuditJob.create_new()
        exp_jobs_one_off.ViewableExplorationsAuditJob.enqueue(job_id)
        self.process_and_flush_pending_tasks()

        actual_output = (
            exp_jobs_one_off.ViewableExplorationsAuditJob.get_output(
                job_id))
        self.assertEqual(actual_output, [])

        self.set_admins([self.ALBERT_NAME])
        owner = user_services.UserActionsInfo(self.albert_id)

        rights_manager.set_private_viewability_of_exploration(
            owner, self.VALID_EXP_ID, True)

        # Start ViewableExplorationsAudit job on sample exploration.
        job_id = exp_jobs_one_off.ViewableExplorationsAuditJob.create_new()
        exp_jobs_one_off.ViewableExplorationsAuditJob.enqueue(job_id)
        self.process_and_flush_pending_tasks()

        actual_output = (
            exp_jobs_one_off.ViewableExplorationsAuditJob.get_output(
                job_id))
        expected_output = ['[u\'exp_id0\', [u\'title\']]']
        self.assertEqual(actual_output, expected_output)

        rights_manager.publish_exploration(owner, self.VALID_EXP_ID)

        # Start ViewableExplorationsAudit job on sample exploration.
        job_id = exp_jobs_one_off.ViewableExplorationsAuditJob.create_new()
        exp_jobs_one_off.ViewableExplorationsAuditJob.enqueue(job_id)
        self.process_and_flush_pending_tasks()

        actual_output = (
            exp_jobs_one_off.ViewableExplorationsAuditJob.get_output(
                job_id))
        self.assertEqual(actual_output, [])

    def test_no_action_is_performed_when_exploration_rights_is_none(self):
        """Test that no action is performed when exploration rights is none."""

        exploration = exp_domain.Exploration.create_default_exploration(
            self.VALID_EXP_ID, title='title', category='category')

        exp_services.save_new_exploration(self.albert_id, exploration)

        self.set_admins([self.ALBERT_NAME])
        owner = user_services.UserActionsInfo(self.albert_id)

        rights_manager.set_private_viewability_of_exploration(
            owner, self.VALID_EXP_ID, True)

        exp_rights_model = exp_models.ExplorationRightsModel.get(
            self.VALID_EXP_ID)
        exp_rights_model.delete(feconf.SYSTEM_COMMITTER_ID, 'Delete model')

        # Start ViewableExplorationsAudit job on sample exploration.
        job_id = exp_jobs_one_off.ViewableExplorationsAuditJob.create_new()
        exp_jobs_one_off.ViewableExplorationsAuditJob.enqueue(job_id)
        self.process_and_flush_pending_tasks()

        actual_output = (
            exp_jobs_one_off.ViewableExplorationsAuditJob.get_output(
                job_id))
        self.assertEqual(actual_output, [])

    def test_no_action_is_performed_for_deleted_exploration(self):
        """Test that no action is performed on deleted explorations."""

        exploration = exp_domain.Exploration.create_default_exploration(
            self.VALID_EXP_ID, title='title', category='category')

        exp_services.save_new_exploration(self.albert_id, exploration)

        self.set_admins([self.ALBERT_NAME])
        owner = user_services.UserActionsInfo(self.albert_id)

        rights_manager.set_private_viewability_of_exploration(
            owner, self.VALID_EXP_ID, True)

        exp_services.delete_exploration(self.albert_id, self.VALID_EXP_ID)

        run_job_for_deleted_exp(
            self, exp_jobs_one_off.ViewableExplorationsAuditJob)


class ExplorationStateIdMappingJobTest(test_utils.GenericTestBase):
    """Tests for the ExplorationStateIdMapping one off job."""

    EXP_ID = 'eid'

    def setUp(self):
        """Initialize owner before each test case."""
        super(ExplorationStateIdMappingJobTest, self).setUp()
        self.signup(self.OWNER_EMAIL, self.OWNER_USERNAME)
        self.owner_id = self.get_user_id_from_email(self.OWNER_EMAIL)

    def test_that_mapreduce_job_works_for_first_version_of_exploration(self):
        """Tests that mapreduce job works correctly when the only first
        exploration version exists.
        """
        exploration = self.save_new_valid_exploration(
            self.EXP_ID, self.owner_id)

        job_id = exp_jobs_one_off.ExplorationStateIdMappingJob.create_new()
        exp_jobs_one_off.ExplorationStateIdMappingJob.enqueue(job_id)

        self.process_and_flush_pending_tasks()

        expected_mapping = {
            exploration.init_state_name: 0
        }
        mapping = exp_services.get_state_id_mapping(self.EXP_ID, 1)
        self.assertEqual(mapping.exploration_id, self.EXP_ID)
        self.assertEqual(mapping.exploration_version, 1)
        self.assertEqual(mapping.largest_state_id_used, 0)
        self.assertDictEqual(mapping.state_names_to_ids, expected_mapping)

    def test_that_mapreduce_job_works(self):
        """Test that mapreduce job is working as expected."""
        exploration = self.save_new_valid_exploration(
            self.EXP_ID, self.owner_id)

        exp_services.update_exploration(
            self.owner_id, self.EXP_ID, [exp_domain.ExplorationChange({
                'cmd': exp_domain.CMD_ADD_STATE,
                'state_name': 'new state',
            })], 'Add state name')

        exp_services.update_exploration(
            self.owner_id, self.EXP_ID, [exp_domain.ExplorationChange({
                'cmd': exp_domain.CMD_ADD_STATE,
                'state_name': 'new state 2',
            }), exp_domain.ExplorationChange({
                'cmd': exp_domain.CMD_DELETE_STATE,
                'state_name': 'new state'
            })], 'Modify states')

        exp_services.revert_exploration(self.owner_id, self.EXP_ID, 3, 1)

        job_id = exp_jobs_one_off.ExplorationStateIdMappingJob.create_new()
        exp_jobs_one_off.ExplorationStateIdMappingJob.enqueue(job_id)

        self.process_and_flush_pending_tasks()

        expected_mapping = {
            exploration.init_state_name: 0
        }
        mapping = exp_services.get_state_id_mapping(self.EXP_ID, 1)
        self.assertEqual(mapping.exploration_id, self.EXP_ID)
        self.assertEqual(mapping.exploration_version, 1)
        self.assertEqual(mapping.largest_state_id_used, 0)
        self.assertDictEqual(mapping.state_names_to_ids, expected_mapping)

        expected_mapping = {
            exploration.init_state_name: 0,
            'new state': 1
        }
        mapping = exp_services.get_state_id_mapping(self.EXP_ID, 2)
        self.assertEqual(mapping.exploration_id, self.EXP_ID)
        self.assertEqual(mapping.exploration_version, 2)
        self.assertEqual(mapping.largest_state_id_used, 1)
        self.assertDictEqual(mapping.state_names_to_ids, expected_mapping)

        expected_mapping = {
            exploration.init_state_name: 0,
            'new state 2': 2
        }
        mapping = exp_services.get_state_id_mapping(self.EXP_ID, 3)
        self.assertEqual(mapping.exploration_id, self.EXP_ID)
        self.assertEqual(mapping.exploration_version, 3)
        self.assertEqual(mapping.largest_state_id_used, 2)
        self.assertDictEqual(mapping.state_names_to_ids, expected_mapping)

        expected_mapping = {
            exploration.init_state_name: 0
        }
        mapping = exp_services.get_state_id_mapping(self.EXP_ID, 4)
        self.assertEqual(mapping.exploration_id, self.EXP_ID)
        self.assertEqual(mapping.exploration_version, 4)
        self.assertEqual(mapping.largest_state_id_used, 2)
        self.assertDictEqual(mapping.state_names_to_ids, expected_mapping)

    def test_no_action_is_performed_for_deleted_exploration(self):
        """Test that no action is performed on deleted explorations."""
<<<<<<< HEAD

        self.save_new_valid_exploration(self.EXP_ID, self.owner_id)

        exp_services.delete_exploration(self.owner_id, self.EXP_ID)

        run_job_for_deleted_exp(
            self, exp_jobs_one_off.ExplorationStateIdMappingJob)

=======

        self.save_new_valid_exploration(self.EXP_ID, self.owner_id)

        exp_services.delete_exploration(self.owner_id, self.EXP_ID)

        run_job_for_deleted_exp(
            self, exp_jobs_one_off.ExplorationStateIdMappingJob)

>>>>>>> e6819746

class HintsAuditOneOffJobTests(test_utils.GenericTestBase):

    ALBERT_EMAIL = 'albert@example.com'
    ALBERT_NAME = 'albert'

    VALID_EXP_ID = 'exp_id0'
    NEW_EXP_ID = 'exp_id1'
    EXP_TITLE = 'title'

    def setUp(self):
        super(HintsAuditOneOffJobTests, self).setUp()

        # Setup user who will own the test explorations.
        self.albert_id = self.get_user_id_from_email(self.ALBERT_EMAIL)
        self.signup(self.ALBERT_EMAIL, self.ALBERT_NAME)
        self.process_and_flush_pending_tasks()

    def test_number_of_hints_tabulated_are_correct_in_single_exp(self):
        """Checks that correct number of hints are tabulated when
        there is single exploration.
        """

        exploration = exp_domain.Exploration.create_default_exploration(
            self.VALID_EXP_ID, title='title', category='category')

        exploration.add_states(['State1', 'State2', 'State3'])

        state1 = exploration.states['State1']
        state2 = exploration.states['State2']
<<<<<<< HEAD

=======

        hint_list1 = [{
            'hint_content': {
                'content_id': 'hint1',
                'html': '<p>Hello, this is html1 for state1</p>'
            }
        }, {
            'hint_content': {
                'content_id': 'hint2',
                'html': '<p>Hello, this is html2 for state1</p>'
            }
        }]

        hint_list2 = [{
            'hint_content': {
                'content_id': 'hint1',
                'html': '<p>Hello, this is html1 for state2</p>'
            }
        }]

        content_ids_to_audio_translations_dict1 = {
            'content': {},
            'default_outcome': {},
            'hint1': {},
            'hint2': {}
        }

        content_ids_to_audio_translations_dict2 = {
            'content': {},
            'default_outcome': {},
            'hint1': {},
        }

        state1.update_interaction_hints(hint_list1)
        state1.update_content_ids_to_audio_translations(
            content_ids_to_audio_translations_dict1)

        state2.update_interaction_hints(hint_list2)
        state2.update_content_ids_to_audio_translations(
            content_ids_to_audio_translations_dict2)

        exp_services.save_new_exploration(self.albert_id, exploration)

        # Start HintsAuditOneOff job on sample exploration.
        job_id = exp_jobs_one_off.HintsAuditOneOffJob.create_new()
        exp_jobs_one_off.HintsAuditOneOffJob.enqueue(job_id)
        self.process_and_flush_pending_tasks()

        actual_output = exp_jobs_one_off.HintsAuditOneOffJob.get_output(job_id)
        expected_output = [
            '[u\'1\', [u\'exp_id0 State2\']]',
            '[u\'2\', [u\'exp_id0 State1\']]'
        ]
        self.assertEqual(actual_output, expected_output)

    def test_number_of_hints_tabulated_are_correct_in_multiple_exps(self):
        """Checks that correct number of hints are tabulated when
        there are multiple explorations.
        """

        exploration1 = exp_domain.Exploration.create_default_exploration(
            self.VALID_EXP_ID, title='title', category='category')

        exploration1.add_states(['State1', 'State2', 'State3'])

        state1 = exploration1.states['State1']
        state2 = exploration1.states['State2']

>>>>>>> e6819746
        hint_list1 = [{
            'hint_content': {
                'content_id': 'hint1',
                'html': '<p>Hello, this is html1 for state1</p>'
            }
        }, {
            'hint_content': {
                'content_id': 'hint2',
                'html': '<p>Hello, this is html2 for state1</p>'
            }
        }]
<<<<<<< HEAD

        hint_list2 = [{
            'hint_content': {
                'content_id': 'hint1',
                'html': '<p>Hello, this is html1 for state2</p>'
            }
        }]

        content_ids_to_audio_translations_dict1 = {
            'content': {},
            'default_outcome': {},
            'hint1': {},
            'hint2': {}
        }

        content_ids_to_audio_translations_dict2 = {
            'content': {},
            'default_outcome': {},
            'hint1': {},
        }

        state1.update_interaction_hints(hint_list1)
        state1.update_content_ids_to_audio_translations(
            content_ids_to_audio_translations_dict1)

        state2.update_interaction_hints(hint_list2)
        state2.update_content_ids_to_audio_translations(
            content_ids_to_audio_translations_dict2)

        exp_services.save_new_exploration(self.albert_id, exploration)

        # Start HintsAuditOneOff job on sample exploration.
        job_id = exp_jobs_one_off.HintsAuditOneOffJob.create_new()
        exp_jobs_one_off.HintsAuditOneOffJob.enqueue(job_id)
        self.process_and_flush_pending_tasks()

        actual_output = exp_jobs_one_off.HintsAuditOneOffJob.get_output(job_id)
        expected_output = [
            '[u\'1\', [u\'exp_id0 State2\']]',
            '[u\'2\', [u\'exp_id0 State1\']]'
        ]
        self.assertEqual(actual_output, expected_output)
=======

        hint_list2 = [{
            'hint_content': {
                'content_id': 'hint1',
                'html': '<p>Hello, this is html1 for state2</p>'
            }
        }]

        content_ids_to_audio_translations_dict1 = {
            'content': {},
            'default_outcome': {},
            'hint1': {},
            'hint2': {}
        }

        content_ids_to_audio_translations_dict2 = {
            'content': {},
            'default_outcome': {},
            'hint1': {},
        }

        state1.update_interaction_hints(hint_list1)
        state1.update_content_ids_to_audio_translations(
            content_ids_to_audio_translations_dict1)

        state2.update_interaction_hints(hint_list2)
        state2.update_content_ids_to_audio_translations(
            content_ids_to_audio_translations_dict2)

        exp_services.save_new_exploration(self.albert_id, exploration1)

        exploration2 = exp_domain.Exploration.create_default_exploration(
            self.NEW_EXP_ID, title='title', category='category')

        exploration2.add_states(['State1', 'State2'])

        state1 = exploration2.states['State1']

        hint_list1 = [{
            'hint_content': {
                'content_id': 'hint1',
                'html': '<p>Hello, this is html1 for state1</p>'
            }
        }]

        content_ids_to_audio_translations_dict1 = {
            'content': {},
            'default_outcome': {},
            'hint1': {},
        }

        state1.update_interaction_hints(hint_list1)
        state1.update_content_ids_to_audio_translations(
            content_ids_to_audio_translations_dict1)

        exp_services.save_new_exploration(self.albert_id, exploration2)

        # Start HintsAuditOneOff job on sample exploration.
        job_id = exp_jobs_one_off.HintsAuditOneOffJob.create_new()
        exp_jobs_one_off.HintsAuditOneOffJob.enqueue(job_id)
        self.process_and_flush_pending_tasks()

        actual_output = exp_jobs_one_off.HintsAuditOneOffJob.get_output(job_id)

        actual_output_dict = {}

        for item in [ast.literal_eval(value) for value in actual_output]:
            actual_output_dict[item[0]] = set(item[1])

        expected_output_dict = {
            '1': set(['exp_id0 State2', 'exp_id1 State1']),
            '2': set(['exp_id0 State1'])
        }

        self.assertEqual(actual_output_dict, expected_output_dict)

    def test_no_action_is_performed_for_deleted_exploration(self):
        """Test that no action is performed on deleted explorations."""

        exploration = exp_domain.Exploration.create_default_exploration(
            self.VALID_EXP_ID, title='title', category='category')

        exploration.add_states(['State1'])

        state1 = exploration.states['State1']

        hint_list = [{
            'hint_content': {
                'content_id': 'hint1',
                'html': '<p>Hello, this is html1 for state1</p>'
            }
        }, {
            'hint_content': {
                'content_id': 'hint2',
                'html': '<p>Hello, this is html2 for state1</p>'
            }
        }]

        content_ids_to_audio_translations_dict = {
            'content': {},
            'default_outcome': {},
            'hint1': {},
            'hint2': {}
        }

        state1.update_interaction_hints(hint_list)
        state1.update_content_ids_to_audio_translations(
            content_ids_to_audio_translations_dict)

        exp_services.save_new_exploration(self.albert_id, exploration)

        exp_services.delete_exploration(self.albert_id, self.VALID_EXP_ID)

        run_job_for_deleted_exp(self, exp_jobs_one_off.HintsAuditOneOffJob)


class TextAngularValidationAndMigrationTests(test_utils.GenericTestBase):

    ALBERT_EMAIL = 'albert@example.com'
    ALBERT_NAME = 'albert'

    VALID_EXP_ID = 'exp_id0'
    NEW_EXP_ID = 'exp_id1'
    EXP_TITLE = 'title'

    def setUp(self):
        super(TextAngularValidationAndMigrationTests, self).setUp()

        # Setup user who will own the test explorations.
        self.albert_id = self.get_user_id_from_email(self.ALBERT_EMAIL)
        self.signup(self.ALBERT_EMAIL, self.ALBERT_NAME)
        self.process_and_flush_pending_tasks()

    def test_for_textangular_validation_and_migration(self):
        """Tests that the exploration validation and migration job for
        TextAngular RTE.
        """
        test_file_path = os.path.join(
            feconf.TESTS_DATA_DIR, 'test_cases_for_rte.json')
        with open(test_file_path, 'r') as f:
            json_data = json.load(f)
        test_cases = json_data['RTE_TYPE_TEXTANGULAR']['TEST_CASES']

        exploration = exp_domain.Exploration.create_default_exploration(
            self.VALID_EXP_ID, title='title', category='category')

        state_list = []
        for index in range(len(test_cases)):
            state_list.append('State%d' % index)

        exploration.add_states(state_list)

        for index, state_name in enumerate(state_list):
            state = exploration.states[state_name]
            content_dict = {
                'html': test_cases[index]['html_content'],
                'content_id': 'content'
            }
            state.update_content(content_dict)

        exp_services.save_new_exploration(self.albert_id, exploration)

        # Start validation job on exploration.
        job_id = (
            exp_jobs_one_off
            .ExplorationContentValidationJobForTextAngular.create_new())
        exp_jobs_one_off.ExplorationContentValidationJobForTextAngular.enqueue(
            job_id)
        self.process_and_flush_pending_tasks()

        actual_output = (
            exp_jobs_one_off
            .ExplorationContentValidationJobForTextAngular.get_output(job_id))

        # Test that validation fails before migration.
        self.assertEqual(len(actual_output), 16)

        exploration_dict = exploration.to_dict()
        # We need to create a brand-new exploration here in addition to the old
        # one (rather than just overwriting the old one), because state id
        # mapping model is generated when each (exp, version) is saved for
        # first time. Hence when an exisiting exploration is overwritten
        # state id mapping model throws an error that mapping already exists.
        new_exp_dict = exp_domain.Exploration._convert_v26_dict_to_v27_dict( # pylint: disable=protected-access
            exploration_dict)
        # This is done to ensure that exploration is not passed through CKEditor
        # Migration pipeline.
        new_exp_dict['id'] = self.NEW_EXP_ID
        new_exp_dict['schema_version'] = 29
        new_exp_dict['states_schema_version'] = 24
        new_exploration = exp_domain.Exploration.from_dict(new_exp_dict)
        new_states = new_exp_dict['states']

        for index, state_name in enumerate(state_list):
            new_html = new_states[state_name]['content']['html']

            # Test that html matches the expected format after migration.
            self.assertEqual(
                new_html, unicode(test_cases[index]['expected_output']))

        exp_services.save_new_exploration(self.albert_id, new_exploration)

        # Start validation job on updated exploration.
        job_id = (
            exp_jobs_one_off
            .ExplorationContentValidationJobForTextAngular.create_new())
        exp_jobs_one_off.ExplorationContentValidationJobForTextAngular.enqueue(
            job_id)

        with self.swap(
            html_validation_service, 'get_filename_with_dimensions',
            mock_get_filename_with_dimensions):
            self.process_and_flush_pending_tasks()

        actual_output = (
            exp_jobs_one_off
            .ExplorationContentValidationJobForTextAngular.get_output(job_id))

        # Test that validation passes after migration.
        # There should be no validation errors in the new (updated)
        # exploration, but there are 16 validation errors in the old
        # exploration.
        self.assertEqual(len(actual_output), 16)

    def test_no_action_is_performed_for_deleted_exploration(self):
        """Test that no action is performed on deleted explorations."""

        exploration = exp_domain.Exploration.create_default_exploration(
            self.VALID_EXP_ID, title='title', category='category')

        exploration.add_states(['State1'])

        content_dict = {
            'html': '<code>Hello</code>',
            'content_id': 'content'
        }

        state1 = exploration.states['State1']
        state1.update_content(content_dict)

        exp_services.save_new_exploration(self.albert_id, exploration)

        exp_services.delete_exploration(self.albert_id, self.VALID_EXP_ID)

        run_job_for_deleted_exp(
            self,
            exp_jobs_one_off.ExplorationContentValidationJobForTextAngular)
>>>>>>> e6819746

    def test_number_of_hints_tabulated_are_correct_in_multiple_exps(self):
        """Checks that correct number of hints are tabulated when
        there are multiple explorations.
        """

        exploration1 = exp_domain.Exploration.create_default_exploration(
            self.VALID_EXP_ID, title='title', category='category')

        exploration1.add_states(['State1', 'State2', 'State3'])

        state1 = exploration1.states['State1']
        state2 = exploration1.states['State2']

        hint_list1 = [{
            'hint_content': {
                'content_id': 'hint1',
                'html': '<p>Hello, this is html1 for state1</p>'
            }
        }, {
            'hint_content': {
                'content_id': 'hint2',
                'html': '<p>Hello, this is html2 for state1</p>'
            }
        }]

        hint_list2 = [{
            'hint_content': {
                'content_id': 'hint1',
                'html': '<p>Hello, this is html1 for state2</p>'
            }
        }]

        content_ids_to_audio_translations_dict1 = {
            'content': {},
            'default_outcome': {},
            'hint1': {},
            'hint2': {}
        }

        content_ids_to_audio_translations_dict2 = {
            'content': {},
            'default_outcome': {},
            'hint1': {},
        }

        state1.update_interaction_hints(hint_list1)
        state1.update_content_ids_to_audio_translations(
            content_ids_to_audio_translations_dict1)

<<<<<<< HEAD
        state2.update_interaction_hints(hint_list2)
        state2.update_content_ids_to_audio_translations(
            content_ids_to_audio_translations_dict2)

        exp_services.save_new_exploration(self.albert_id, exploration1)

        exploration2 = exp_domain.Exploration.create_default_exploration(
            self.NEW_EXP_ID, title='title', category='category')

        exploration2.add_states(['State1', 'State2'])

        state1 = exploration2.states['State1']

        hint_list1 = [{
            'hint_content': {
                'content_id': 'hint1',
                'html': '<p>Hello, this is html1 for state1</p>'
            }
        }]

        content_ids_to_audio_translations_dict1 = {
            'content': {},
            'default_outcome': {},
            'hint1': {},
        }

        state1.update_interaction_hints(hint_list1)
        state1.update_content_ids_to_audio_translations(
            content_ids_to_audio_translations_dict1)

        exp_services.save_new_exploration(self.albert_id, exploration2)

        # Start HintsAuditOneOff job on sample exploration.
        job_id = exp_jobs_one_off.HintsAuditOneOffJob.create_new()
        exp_jobs_one_off.HintsAuditOneOffJob.enqueue(job_id)
        self.process_and_flush_pending_tasks()

        actual_output = exp_jobs_one_off.HintsAuditOneOffJob.get_output(job_id)
=======
        # Start MigrationValidation job on sample exploration.
        job_class = (
            exp_jobs_one_off.ExplorationMigrationValidationJobForTextAngular)
        job_id = job_class.create_new()
        job_class.enqueue(job_id)
        self.process_and_flush_pending_tasks()

        actual_output = (
            exp_jobs_one_off
            .ExplorationMigrationValidationJobForTextAngular.get_output(job_id))
        expected_output = [
            '[u\'oppia-noninteractive-image\', [u\'ol\']]',
            (
                '[u\'strings\', '
                '[u\'<ol><li>This is last case</li><oppia-noninteractive-image '
                'filepath-with-value="&amp;quot;2tree.png&amp;quot;">'
                '</oppia-noninteractive-image></ol>\']]'
            )
        ]
        self.assertEqual(actual_output, expected_output)

    def test_no_action_is_performed_for_deleted_exploration(self):
        """Test that no action is performed on deleted explorations."""
>>>>>>> e6819746

        actual_output_dict = {}

<<<<<<< HEAD
        for item in [ast.literal_eval(value) for value in actual_output]:
            actual_output_dict[item[0]] = set(item[1])

        expected_output_dict = {
            '1': set(['exp_id0 State2', 'exp_id1 State1']),
            '2': set(['exp_id0 State1'])
        }

        self.assertEqual(actual_output_dict, expected_output_dict)
=======
        exploration.add_states(['State1'])

        content_dict = {
            'html': '<code>Hello</code>',
            'content_id': 'content'
        }

        state1 = exploration.states['State1']
        state1.update_content(content_dict)
>>>>>>> e6819746

    def test_no_action_is_performed_for_deleted_exploration(self):
        """Test that no action is performed on deleted explorations."""

<<<<<<< HEAD
        exploration = exp_domain.Exploration.create_default_exploration(
            self.VALID_EXP_ID, title='title', category='category')

        exploration.add_states(['State1'])

        state1 = exploration.states['State1']

        hint_list = [{
            'hint_content': {
                'content_id': 'hint1',
                'html': '<p>Hello, this is html1 for state1</p>'
            }
        }, {
            'hint_content': {
                'content_id': 'hint2',
                'html': '<p>Hello, this is html2 for state1</p>'
            }
        }]

        content_ids_to_audio_translations_dict = {
            'content': {},
            'default_outcome': {},
            'hint1': {},
            'hint2': {}
        }

        state1.update_interaction_hints(hint_list)
        state1.update_content_ids_to_audio_translations(
            content_ids_to_audio_translations_dict)

        exp_services.save_new_exploration(self.albert_id, exploration)

        exp_services.delete_exploration(self.albert_id, self.VALID_EXP_ID)

        run_job_for_deleted_exp(self, exp_jobs_one_off.HintsAuditOneOffJob)
=======
        exp_services.delete_exploration(self.albert_id, self.VALID_EXP_ID)

        run_job_for_deleted_exp(
            self,
            exp_jobs_one_off.ExplorationMigrationValidationJobForTextAngular)
>>>>>>> e6819746


class ExplorationContentValidationJobForCKEditorTests(
        test_utils.GenericTestBase):

    ALBERT_EMAIL = 'albert@example.com'
    ALBERT_NAME = 'albert'

    VALID_EXP_ID = 'exp_id0'
    NEW_EXP_ID = 'exp_id1'
    EXP_TITLE = 'title'

    def setUp(self):
        super(ExplorationContentValidationJobForCKEditorTests, self).setUp()

        # Setup user who will own the test explorations.
        self.albert_id = self.get_user_id_from_email(self.ALBERT_EMAIL)
        self.signup(self.ALBERT_EMAIL, self.ALBERT_NAME)
        self.process_and_flush_pending_tasks()

    def test_for_validation_job(self):
        """Tests that the exploration validation job validates the content
        without skipping any tags.
        """
        exploration = exp_domain.Exploration.create_default_exploration(
            self.VALID_EXP_ID, title='title', category='category')
        exploration.add_states(['State1', 'State2', 'State3'])
        state1 = exploration.states['State1']
        state2 = exploration.states['State2']
        state3 = exploration.states['State3']
        content1_dict = {
            'content_id': 'content',
            'html': (
                '<p>Lorem ipsum </p><p> Hello this is oppia </p>'
            )
        }

        state1.update_content(content1_dict)

        exp_services.save_new_exploration(self.albert_id, exploration)

        # Start validation job on sample exploration.
        job_id = (
            exp_jobs_one_off
            .ExplorationContentValidationJobForCKEditor.create_new())
        exp_jobs_one_off.ExplorationContentValidationJobForCKEditor.enqueue(
            job_id)
        self.process_and_flush_pending_tasks()

        actual_output = (
            exp_jobs_one_off
            .ExplorationContentValidationJobForCKEditor.get_output(job_id))
        expected_output = []

        self.assertEqual(actual_output, expected_output)

        content1_dict = {
            'content_id': 'content',
            'html': (
                '<p>Lorem <span>ipsum </span></p> Hello this is '
                '<code>oppia </code>'
            )
        }
        content2_dict = {
            'content_id': 'content',
            'html': (
                '<p><oppia-noninteractive-image filepath-with-value="amp;quot;'
                'random.png&amp;quot;"></oppia-noninteractive-image>Hello this '
                'is test case to check image tag inside p tag</p>'
            )
        }
        content3_dict = {
            'content_id': 'content',
            'html': (
                '<oppia-noninteractive-collapsible content-with-value="&amp;'
                'quot;&amp;lt;pre&amp;gt;&amp;lt;p&amp;gt;lorem ipsum&'
                'amp;lt;/p&amp;gt;&amp;lt;/pre&amp;gt;'
                '&amp;quot;" heading-with-value="&amp;quot;'
                'lorem ipsum&amp;quot;lorem ipsum&amp;quot;?&amp;quot;">'
                '</oppia-noninteractive-collapsible>'
            )
        }
        state1.update_content(content1_dict)
        state2.update_content(content2_dict)
        state3.update_content(content3_dict)

        default_outcome_dict1 = {
            'dest': 'State2',
            'feedback': {
                'content_id': 'default_outcome',
                'html': (
                    '<ol><ol><li>Item1</li></ol><li>Item2</li></ol>'
                )
            },
            'labelled_as_correct': False,
            'param_changes': [],
            'refresher_exploration_id': None,
            'missing_prerequisite_skill_id': None
        }
        default_outcome_dict2 = {
            'dest': 'State1',
            'feedback': {
                'content_id': 'default_outcome',
                'html': (
                    '<pre>Hello this is <b> testing '
                    '<oppia-noninteractive-image filepath-with-value="amp;quot;'
                    'random.png&amp;quot;"></oppia-noninteractive-image> in '
                    '</b>progress</pre>'

                )
            },
            'labelled_as_correct': False,
            'param_changes': [],
            'refresher_exploration_id': None,
            'missing_prerequisite_skill_id': None
        }

        state1.update_interaction_default_outcome(default_outcome_dict1)
        state2.update_interaction_default_outcome(default_outcome_dict2)
        exp_services.save_new_exploration(self.albert_id, exploration)

        job_id = (
            exp_jobs_one_off
            .ExplorationContentValidationJobForCKEditor.create_new())
        exp_jobs_one_off.ExplorationContentValidationJobForCKEditor.enqueue(
            job_id)
        self.process_and_flush_pending_tasks()

        actual_output = (
            exp_jobs_one_off
            .ExplorationContentValidationJobForCKEditor.get_output(job_id))

        expected_output = [
            '[u\'invalidTags\', [u\'span\', u\'code\', u\'b\']]',
            '[u\'ol\', [u\'ol\']]',
            '[u\'oppia-noninteractive-image\', [u\'p\', u\'b\']]',
            '[u\'p\', [u\'pre\']]',
            (
                '[u\'strings\', '
                '[u\'<p>Lorem <span>ipsum </span></p> Hello this is <code>'
                'oppia </code>\', u\'<pre>Hello this is <b> testing <oppia-'
                'noninteractive-image filepath-with-value="amp;quot;random.'
                'png&amp;quot;"></oppia-noninteractive-image>'
                ' in </b>progress</pre>\', '
                'u\'<ol><ol><li>Item1</li></ol><li>Item2</li></ol>\', '
                'u\'<p><oppia-noninteractive-image filepath-with-value="'
                'amp;quot;random.png&amp;quot;"></oppia-noninteractive-image>'
                'Hello this is test case to check '
                'image tag inside p tag</p>\', '
                'u\'<oppia-noninteractive-collapsible content-'
                'with-value="&amp;quot;&amp;lt;pre&amp;gt;&amp;lt;'
                'p&amp;gt;lorem ipsum&amp;lt;/p&amp;gt;&amp;lt;/pre&amp;'
                'gt;&amp;quot;" heading-with-value="&amp;quot;lorem '
                'ipsum&amp;quot;lorem ipsum&amp;quot;?&amp;quot;">'
                '</oppia-noninteractive-collapsible>\']]'
            )
        ]

        self.assertEqual(actual_output, expected_output)

    def test_no_action_is_performed_for_deleted_exploration(self):
        """Test that no action is performed on deleted explorations."""
<<<<<<< HEAD
=======

        exploration = exp_domain.Exploration.create_default_exploration(
            self.VALID_EXP_ID, title='title', category='category')

        exploration.add_states(['State1'])

        content_dict = {
            'html': '<code>Hello</code>',
            'content_id': 'content'
        }

        state1 = exploration.states['State1']

        state1.update_content(content_dict)

        exp_services.save_new_exploration(self.albert_id, exploration)

        exp_services.delete_exploration(self.albert_id, self.VALID_EXP_ID)

        run_job_for_deleted_exp(
            self,
            exp_jobs_one_off.ExplorationContentValidationJobForCKEditor)

>>>>>>> e6819746

        exploration = exp_domain.Exploration.create_default_exploration(
            self.VALID_EXP_ID, title='title', category='category')

        exploration.add_states(['State1'])

        content_dict = {
            'html': '<code>Hello</code>',
            'content_id': 'content'
        }

        state1 = exploration.states['State1']

        state1.update_content(content_dict)

        exp_services.save_new_exploration(self.albert_id, exploration)

        exp_services.delete_exploration(self.albert_id, self.VALID_EXP_ID)

        run_job_for_deleted_exp(
            self,
            exp_jobs_one_off.ExplorationContentValidationJobForCKEditor)


class VerifyAllUrlsMatchGcsIdRegexJobTests(test_utils.GenericTestBase):

    ALBERT_EMAIL = 'albert@example.com'
    ALBERT_NAME = 'albert'

    VALID_EXP_ID = 'exp_id0'
    NEW_EXP_ID = 'exp_id1'
    EXP_TITLE = 'title'

    def setUp(self):
        super(VerifyAllUrlsMatchGcsIdRegexJobTests, self).setUp()

        # Setup user who will own the test explorations.
        self.albert_id = self.get_user_id_from_email(self.ALBERT_EMAIL)
        self.signup(self.ALBERT_EMAIL, self.ALBERT_NAME)
        self.process_and_flush_pending_tasks()

    def test_verification_of_image_and_audio_urls(self):
        """Checks that image and auido urls are verified correctly."""

        with self.swap(constants, 'DEV_MODE', False):

            exploration = exp_domain.Exploration.create_default_exploration(
                self.VALID_EXP_ID, title='title', category='category')

            fs = fs_domain.AbstractFileSystem(
                fs_domain.GcsFileSystem(self.VALID_EXP_ID))

            with open(os.path.join(feconf.TESTS_DATA_DIR, 'img.png')) as f:
                raw_image = f.read()

            with open(os.path.join(feconf.TESTS_DATA_DIR, 'cafe.mp3')) as f:
                raw_audio = f.read()

            fs.commit(
                self.albert_id, 'image/abc.png', raw_image,
                mimetype='image/png'
            )
            fs.commit(
                self.albert_id, 'image/abc.xyz', raw_image,
                mimetype='image/png'
            )
            fs.commit(
                self.albert_id, 'image/xyz/abc.png', raw_image,
                mimetype='image/png'
            )
            fs.commit(
                self.albert_id, 'audio/abc.mp3', raw_audio,
                mimetype='audio/mp3'
            )
            fs.commit(
                self.albert_id, 'audio/abc.png', raw_audio,
                mimetype='audio/mp3'
            )
            fs.commit(
                self.albert_id, 'audio/image/abc.mp3', raw_audio,
                mimetype='audio/mp3'
            )

            exp_services.save_new_exploration(self.albert_id, exploration)

            # Start VerifyAllUrlsMatchGcsIdRegex job on sample exploration.
            job_id = (
                exp_jobs_one_off
                .VerifyAllUrlsMatchGcsIdRegexJob.create_new())
            exp_jobs_one_off.VerifyAllUrlsMatchGcsIdRegexJob.enqueue(job_id)
            self.process_and_flush_pending_tasks()

            actual_output = (
                exp_jobs_one_off
                .VerifyAllUrlsMatchGcsIdRegexJob.get_output(job_id))
            expected_output = [
                '[u\'File is there in GCS\', 1]',
                (
                    '[u\'The url for the entity on GCS is invalid\', '
                    '[u\'/testbed-test-resources/exp_id0/assets/image/abc.xyz\''
                    ', u\'/testbed-test-resources/exp_id0/assets/image/xyz/'
                    'abc.png\', u\'/testbed-test-resources/exp_id0/assets/audio'
                    '/abc.png\', u\'/testbed-test-resources/exp_id0/assets/'
                    'audio/image/abc.mp3\']]'
                )
            ]
            self.assertEqual(actual_output, expected_output)


<<<<<<< HEAD
class CopyToNewDirectoryJobTests(test_utils.GenericTestBase):

    ALBERT_EMAIL = 'albert@example.com'
    ALBERT_NAME = 'albert'

    VALID_EXP_ID = 'exp_id0'
    NEW_EXP_ID = 'exp_id1'
    EXP_TITLE = 'title'

    def setUp(self):
        super(CopyToNewDirectoryJobTests, self).setUp()

        # Setup user who will own the test explorations.
        self.albert_id = self.get_user_id_from_email(self.ALBERT_EMAIL)
        self.signup(self.ALBERT_EMAIL, self.ALBERT_NAME)
        self.process_and_flush_pending_tasks()

    def test_copying_of_image_and_audio_files(self):
        """Checks that image and auido files are copied correctly."""
=======
        # Start migrationvalidation job on sample exploration.
        job_id = (
            exp_jobs_one_off
            .ExplorationMigrationValidationJobForCKEditor.create_new())
        exp_jobs_one_off.ExplorationMigrationValidationJobForCKEditor.enqueue(
            job_id)
        self.process_and_flush_pending_tasks()

        actual_output = (
            exp_jobs_one_off
            .ExplorationMigrationValidationJobForCKEditor.get_output(job_id))
        expected_output = [
            '[u\'invalidTags\', [u\'code\', u\'span\']]',
            '[u\'strings\', [u\'<p>Lorem <span>ipsum </span>'
            '</p> Hello this is <code>oppia </code>\']]'
        ]
>>>>>>> e6819746

        with self.swap(constants, 'DEV_MODE', False), self.swap(
            exp_services, 'save_original_and_compressed_versions_of_image',
            mock_save_original_and_compressed_versions_of_image):

            exploration = exp_domain.Exploration.create_default_exploration(
                self.VALID_EXP_ID, title='title', category='category')

            fs = fs_domain.AbstractFileSystem(
                fs_domain.GcsFileSystem(self.VALID_EXP_ID))

            with open(os.path.join(feconf.TESTS_DATA_DIR, 'img.png')) as f:
                raw_image = f.read()

            with open(os.path.join(feconf.TESTS_DATA_DIR, 'cafe.mp3')) as f:
                raw_audio = f.read()

            fs.commit(
                self.albert_id, 'image/abc.png', raw_image,
                mimetype='image/png'
            )
            fs.commit(
                self.albert_id, 'image/xyz.png', 'file_content',
                mimetype='image/png'
            )
            fs.commit(
                self.albert_id, 'audio/abc.mp3', raw_audio,
                mimetype='audio/mp3'
            )

            exp_services.save_new_exploration(self.albert_id, exploration)

            # Start CopyToNewDirectory job on sample exploration.
            job_id = exp_jobs_one_off.CopyToNewDirectoryJob.create_new()
            exp_jobs_one_off.CopyToNewDirectoryJob.enqueue(job_id)
            self.process_and_flush_pending_tasks()

            actual_output = exp_jobs_one_off.CopyToNewDirectoryJob.get_output(
                job_id)
            expected_output = [
                '[u\'Added compressed versions of images in exploration\', '
                '[u\'exp_id0\']]',
                '[u\'Copied file\', 1]'
            ]
            self.assertEqual(len(actual_output), 3)
            self.assertEqual(actual_output[0], expected_output[0])

    def test_no_action_is_performed_for_deleted_exploration(self):
        """Test that no action is performed on deleted explorations."""

        exploration = exp_domain.Exploration.create_default_exploration(
            self.VALID_EXP_ID, title='title', category='category')

        exploration.add_states(['State1'])

        content_dict = {
            'html': '<code>Hello</code>',
            'content_id': 'content'
        }

        state1 = exploration.states['State1']

        state1.update_content(content_dict)

        exp_services.save_new_exploration(self.albert_id, exploration)

        exp_services.delete_exploration(self.albert_id, self.VALID_EXP_ID)

        run_job_for_deleted_exp(
            self,
            exp_jobs_one_off.ExplorationMigrationValidationJobForCKEditor)


class VerifyAllUrlsMatchGcsIdRegexJobTests(test_utils.GenericTestBase):

    ALBERT_EMAIL = 'albert@example.com'
    ALBERT_NAME = 'albert'

    VALID_EXP_ID = 'exp_id0'
    NEW_EXP_ID = 'exp_id1'
    EXP_TITLE = 'title'

    def setUp(self):
        super(VerifyAllUrlsMatchGcsIdRegexJobTests, self).setUp()

        # Setup user who will own the test explorations.
        self.albert_id = self.get_user_id_from_email(self.ALBERT_EMAIL)
        self.signup(self.ALBERT_EMAIL, self.ALBERT_NAME)
        self.process_and_flush_pending_tasks()

    def test_verification_of_image_and_audio_urls(self):
        """Checks that image and auido urls are verified correctly."""

        with self.swap(constants, 'DEV_MODE', False):

            exploration = exp_domain.Exploration.create_default_exploration(
                self.VALID_EXP_ID, title='title', category='category')

            fs = fs_domain.AbstractFileSystem(
                fs_domain.GcsFileSystem(self.VALID_EXP_ID))

            with open(os.path.join(feconf.TESTS_DATA_DIR, 'img.png')) as f:
                raw_image = f.read()

            with open(os.path.join(feconf.TESTS_DATA_DIR, 'cafe.mp3')) as f:
                raw_audio = f.read()

            fs.commit(
                self.albert_id, 'image/abc.png', raw_image,
                mimetype='image/png'
            )
            fs.commit(
                self.albert_id, 'image/abc.xyz', raw_image,
                mimetype='image/png'
            )
            fs.commit(
                self.albert_id, 'image/xyz/abc.png', raw_image,
                mimetype='image/png'
            )
            fs.commit(
                self.albert_id, 'audio/abc.mp3', raw_audio,
                mimetype='audio/mp3'
            )
            fs.commit(
                self.albert_id, 'audio/abc.png', raw_audio,
                mimetype='audio/mp3'
            )
            fs.commit(
                self.albert_id, 'audio/image/abc.mp3', raw_audio,
                mimetype='audio/mp3'
            )

            exp_services.save_new_exploration(self.albert_id, exploration)

            # Start VerifyAllUrlsMatchGcsIdRegex job on sample exploration.
            job_id = (
                exp_jobs_one_off
                .VerifyAllUrlsMatchGcsIdRegexJob.create_new())
            exp_jobs_one_off.VerifyAllUrlsMatchGcsIdRegexJob.enqueue(job_id)
            self.process_and_flush_pending_tasks()

            actual_output = (
                exp_jobs_one_off
                .VerifyAllUrlsMatchGcsIdRegexJob.get_output(job_id))
            expected_output = [
                '[u\'File is there in GCS\', 1]',
                (
                    '[u\'The url for the entity on GCS is invalid\', '
                    '[u\'/testbed-test-resources/exp_id0/assets/image/abc.xyz\''
                    ', u\'/testbed-test-resources/exp_id0/assets/image/xyz/'
                    'abc.png\', u\'/testbed-test-resources/exp_id0/assets/audio'
                    '/abc.png\', u\'/testbed-test-resources/exp_id0/assets/'
                    'audio/image/abc.mp3\']]'
                )
            ]
            self.assertEqual(actual_output, expected_output)


class CopyToNewDirectoryJobTests(test_utils.GenericTestBase):

    ALBERT_EMAIL = 'albert@example.com'
    ALBERT_NAME = 'albert'

    VALID_EXP_ID = 'exp_id0'
    NEW_EXP_ID = 'exp_id1'
    EXP_TITLE = 'title'

    def setUp(self):
        super(CopyToNewDirectoryJobTests, self).setUp()

        # Setup user who will own the test explorations.
        self.albert_id = self.get_user_id_from_email(self.ALBERT_EMAIL)
        self.signup(self.ALBERT_EMAIL, self.ALBERT_NAME)
        self.process_and_flush_pending_tasks()

    def test_copying_of_image_and_audio_files(self):
        """Checks that image and auido files are copied correctly."""

        with self.swap(constants, 'DEV_MODE', False), self.swap(
            exp_services, 'save_original_and_compressed_versions_of_image',
            mock_save_original_and_compressed_versions_of_image):

            exploration = exp_domain.Exploration.create_default_exploration(
                self.VALID_EXP_ID, title='title', category='category')

            fs = fs_domain.AbstractFileSystem(
                fs_domain.GcsFileSystem(self.VALID_EXP_ID))

            with open(os.path.join(feconf.TESTS_DATA_DIR, 'img.png')) as f:
                raw_image = f.read()

            with open(os.path.join(feconf.TESTS_DATA_DIR, 'cafe.mp3')) as f:
                raw_audio = f.read()

            fs.commit(
                self.albert_id, 'image/abc.png', raw_image,
                mimetype='image/png'
            )
            fs.commit(
                self.albert_id, 'image/xyz.png', 'file_content',
                mimetype='image/png'
            )
            fs.commit(
                self.albert_id, 'audio/abc.mp3', raw_audio,
                mimetype='audio/mp3'
            )

            exp_services.save_new_exploration(self.albert_id, exploration)

            # Start CopyToNewDirectory job on sample exploration.
            job_id = exp_jobs_one_off.CopyToNewDirectoryJob.create_new()
            exp_jobs_one_off.CopyToNewDirectoryJob.enqueue(job_id)
            self.process_and_flush_pending_tasks()

            actual_output = exp_jobs_one_off.CopyToNewDirectoryJob.get_output(
                job_id)
            expected_output = [
                '[u\'Added compressed versions of images in exploration\', '
                '[u\'exp_id0\']]',
                '[u\'Copied file\', 1]'
            ]
            self.assertEqual(len(actual_output), 3)
            self.assertEqual(actual_output[0], expected_output[0])


class InteractionCustomizationArgsValidationJobTests(
        test_utils.GenericTestBase):

    ALBERT_EMAIL = 'albert@example.com'
    ALBERT_NAME = 'albert'

    VALID_EXP_ID = 'exp_id0'
    NEW_EXP_ID = 'exp_id1'
    EXP_TITLE = 'title'

    def setUp(self):
        super(
            InteractionCustomizationArgsValidationJobTests, self).setUp()

        # Setup user who will own the test explorations.
        self.albert_id = self.get_user_id_from_email(self.ALBERT_EMAIL)
        self.signup(self.ALBERT_EMAIL, self.ALBERT_NAME)
        self.process_and_flush_pending_tasks()

    def test_for_customization_arg_validation_job(self):
        """Validates customization args for rich text components."""
        exploration = exp_domain.Exploration.create_default_exploration(
            self.VALID_EXP_ID, title='title', category='category')
        exploration.add_states(['State1', 'State2', 'State3'])
        state1 = exploration.states['State1']
        state2 = exploration.states['State2']
        state3 = exploration.states['State3']
        content1_dict = {
            'content_id': 'content',
            'html': (
                '<oppia-noninteractive-tabs tab_contents-with-value="'
                '[{&amp;quot;content&amp;quot;: &amp;quot;&amp;lt;p&amp;'
                'gt;lorem ipsum&amp;lt;/p&amp;gt;&amp;quot;, &amp;quot;'
                'title&amp;quot;: &amp;quot;hello&amp;quot;}, {&amp;'
                'quot;content&amp;quot;: &amp;quot;&amp;lt;p&amp;gt;'
                'oppia&amp;lt;/p&amp;gt;&amp;quot;, &amp;'
                'quot;title&amp;quot;: &amp;quot;Savjet 1&amp;quot;}]">'
                '</oppia-noninteractive-tabs>'
            )
        }
        default_outcome_dict2 = {
            'dest': 'State1',
            'feedback': {
                'content_id': 'default_outcome',
                'html': (
                    '<p><oppia-noninteractive-link text-with-value="'
                    '&amp;quot;What is a link?&amp;quot;" url-with-'
                    'value="&amp;quot;htt://link.com&amp'
                    ';quot;"></oppia-noninteractive-link></p>'
                )
            },
            'labelled_as_correct': False,
            'param_changes': [],
            'refresher_exploration_id': None,
            'missing_prerequisite_skill_id': None
        }
        content3_dict = {
            'content_id': 'content',
            'html': (
                '<oppia-noninteractive-image alt-with-value="&amp;quot;A '
                'circle divided into equal fifths.&amp;quot;" '
                'caption-with-value="&amp;quot;Hello&amp;quot;" '
                'filepath-with-value="&amp;quot;xy.z.png&amp;quot;">'
                '</oppia-noninteractive-image>'
            )
        }
        state1.update_content(content1_dict)
        state2.update_interaction_default_outcome(default_outcome_dict2)
        state3.update_content(content3_dict)

        exp_services.save_new_exploration(self.albert_id, exploration)

        # Start CustomizationArgsValidation job on sample exploration.
        job_id = (
            exp_jobs_one_off
            .InteractionCustomizationArgsValidationJob.create_new())
        exp_jobs_one_off.InteractionCustomizationArgsValidationJob.enqueue(
            job_id)
        self.process_and_flush_pending_tasks()

        actual_output = (
            exp_jobs_one_off
            .InteractionCustomizationArgsValidationJob.get_output(job_id))

        expected_output = [(
            '[u\'Invalid filepath\', '
            '[u\'<oppia-noninteractive-image alt-with-value="&amp;quot;A '
            'circle divided into equal fifths.&amp;quot;" caption-with-value'
            '="&amp;quot;Hello&amp;quot;" filepath-with-value="&amp;quot;xy.z.'
            'png&amp;quot;"></oppia-noninteractive-image>\']]'
        ), (
            '[u"Invalid URL: Sanitized URL should start with \'http://\' or \''
            'https://\'; received htt://link.com", '
            '[u\'<p><oppia-noninteractive-link text-with-value="&amp;quot;What '
            'is a link?&amp;quot;" url-with-value="&amp;quot;htt://link.com'
            '&amp;quot;"></oppia-noninteractive-link></p>\']]'
        )]

        self.assertEqual(actual_output, expected_output)

    def test_no_action_is_performed_for_deleted_exploration(self):
        """Test that no action is performed on deleted explorations."""

        exploration = exp_domain.Exploration.create_default_exploration(
            self.VALID_EXP_ID, title='title', category='category')

        exploration.add_states(['State1'])

        content_dict = {
            'html': (
                '<p><oppia-noninteractive-link text-with-value="'
                '&amp;quot;What is a link?&amp;quot;" url-with-'
                'value="&amp;quot;htt://link.com&amp'
                ';quot;"></oppia-noninteractive-link></p>'
            ),
            'content_id': 'content'
        }

        state1 = exploration.states['State1']

        state1.update_content(content_dict)

        exp_services.save_new_exploration(self.albert_id, exploration)

        exp_services.delete_exploration(self.albert_id, self.VALID_EXP_ID)

        run_job_for_deleted_exp(
            self,
            exp_jobs_one_off.InteractionCustomizationArgsValidationJob)<|MERGE_RESOLUTION|>--- conflicted
+++ resolved
@@ -18,6 +18,7 @@
 
 import ast
 import datetime
+import json
 import os
 
 from constants import constants
@@ -930,7 +931,7 @@
             self.VALID_EXP_ID, title='title', category='category')
         init_state = exploration.states[exploration.init_state_name]
         init_state.update_interaction_id('EndExploration')
-        init_state.update_interaction_default_outcome(None)
+        init_state.interaction.default_outcome = None
         exp_services.save_new_exploration(self.albert_id, exploration)
         self.assertEqual(
             exploration.states_schema_version,
@@ -1597,7 +1598,6 @@
 
     def test_no_action_is_performed_for_deleted_exploration(self):
         """Test that no action is performed on deleted explorations."""
-<<<<<<< HEAD
 
         self.save_new_valid_exploration(self.EXP_ID, self.owner_id)
 
@@ -1606,16 +1606,6 @@
         run_job_for_deleted_exp(
             self, exp_jobs_one_off.ExplorationStateIdMappingJob)
 
-=======
-
-        self.save_new_valid_exploration(self.EXP_ID, self.owner_id)
-
-        exp_services.delete_exploration(self.owner_id, self.EXP_ID)
-
-        run_job_for_deleted_exp(
-            self, exp_jobs_one_off.ExplorationStateIdMappingJob)
-
->>>>>>> e6819746
 
 class HintsAuditOneOffJobTests(test_utils.GenericTestBase):
 
@@ -1646,9 +1636,6 @@
 
         state1 = exploration.states['State1']
         state2 = exploration.states['State2']
-<<<<<<< HEAD
-
-=======
 
         hint_list1 = [{
             'hint_content': {
@@ -1717,7 +1704,6 @@
         state1 = exploration1.states['State1']
         state2 = exploration1.states['State2']
 
->>>>>>> e6819746
         hint_list1 = [{
             'hint_content': {
                 'content_id': 'hint1',
@@ -1729,50 +1715,6 @@
                 'html': '<p>Hello, this is html2 for state1</p>'
             }
         }]
-<<<<<<< HEAD
-
-        hint_list2 = [{
-            'hint_content': {
-                'content_id': 'hint1',
-                'html': '<p>Hello, this is html1 for state2</p>'
-            }
-        }]
-
-        content_ids_to_audio_translations_dict1 = {
-            'content': {},
-            'default_outcome': {},
-            'hint1': {},
-            'hint2': {}
-        }
-
-        content_ids_to_audio_translations_dict2 = {
-            'content': {},
-            'default_outcome': {},
-            'hint1': {},
-        }
-
-        state1.update_interaction_hints(hint_list1)
-        state1.update_content_ids_to_audio_translations(
-            content_ids_to_audio_translations_dict1)
-
-        state2.update_interaction_hints(hint_list2)
-        state2.update_content_ids_to_audio_translations(
-            content_ids_to_audio_translations_dict2)
-
-        exp_services.save_new_exploration(self.albert_id, exploration)
-
-        # Start HintsAuditOneOff job on sample exploration.
-        job_id = exp_jobs_one_off.HintsAuditOneOffJob.create_new()
-        exp_jobs_one_off.HintsAuditOneOffJob.enqueue(job_id)
-        self.process_and_flush_pending_tasks()
-
-        actual_output = exp_jobs_one_off.HintsAuditOneOffJob.get_output(job_id)
-        expected_output = [
-            '[u\'1\', [u\'exp_id0 State2\']]',
-            '[u\'2\', [u\'exp_id0 State1\']]'
-        ]
-        self.assertEqual(actual_output, expected_output)
-=======
 
         hint_list2 = [{
             'hint_content': {
@@ -2020,97 +1962,92 @@
         run_job_for_deleted_exp(
             self,
             exp_jobs_one_off.ExplorationContentValidationJobForTextAngular)
->>>>>>> e6819746
-
-    def test_number_of_hints_tabulated_are_correct_in_multiple_exps(self):
-        """Checks that correct number of hints are tabulated when
-        there are multiple explorations.
-        """
-
-        exploration1 = exp_domain.Exploration.create_default_exploration(
+
+
+class ExplorationMigrationValidationJobForTextAngularTests(
+        test_utils.GenericTestBase):
+
+    ALBERT_EMAIL = 'albert@example.com'
+    ALBERT_NAME = 'albert'
+
+    VALID_EXP_ID = 'exp_id0'
+    NEW_EXP_ID = 'exp_id1'
+    EXP_TITLE = 'title'
+
+    def setUp(self):
+        super(
+            ExplorationMigrationValidationJobForTextAngularTests, self).setUp()
+
+        # Setup user who will own the test explorations.
+        self.albert_id = self.get_user_id_from_email(self.ALBERT_EMAIL)
+        self.signup(self.ALBERT_EMAIL, self.ALBERT_NAME)
+        self.process_and_flush_pending_tasks()
+
+    def test_for_migration_job(self):
+        """Validates migration process for TextAngular."""
+        exploration = exp_domain.Exploration.create_default_exploration(
             self.VALID_EXP_ID, title='title', category='category')
-
-        exploration1.add_states(['State1', 'State2', 'State3'])
-
-        state1 = exploration1.states['State1']
-        state2 = exploration1.states['State2']
-
-        hint_list1 = [{
-            'hint_content': {
-                'content_id': 'hint1',
-                'html': '<p>Hello, this is html1 for state1</p>'
-            }
-        }, {
-            'hint_content': {
-                'content_id': 'hint2',
-                'html': '<p>Hello, this is html2 for state1</p>'
-            }
-        }]
-
-        hint_list2 = [{
-            'hint_content': {
-                'content_id': 'hint1',
-                'html': '<p>Hello, this is html1 for state2</p>'
-            }
-        }]
-
-        content_ids_to_audio_translations_dict1 = {
-            'content': {},
-            'default_outcome': {},
-            'hint1': {},
-            'hint2': {}
-        }
-
-        content_ids_to_audio_translations_dict2 = {
-            'content': {},
-            'default_outcome': {},
-            'hint1': {},
-        }
-
-        state1.update_interaction_hints(hint_list1)
-        state1.update_content_ids_to_audio_translations(
-            content_ids_to_audio_translations_dict1)
-
-<<<<<<< HEAD
-        state2.update_interaction_hints(hint_list2)
-        state2.update_content_ids_to_audio_translations(
-            content_ids_to_audio_translations_dict2)
-
-        exp_services.save_new_exploration(self.albert_id, exploration1)
-
-        exploration2 = exp_domain.Exploration.create_default_exploration(
-            self.NEW_EXP_ID, title='title', category='category')
-
-        exploration2.add_states(['State1', 'State2'])
-
-        state1 = exploration2.states['State1']
-
-        hint_list1 = [{
-            'hint_content': {
-                'content_id': 'hint1',
-                'html': '<p>Hello, this is html1 for state1</p>'
-            }
-        }]
-
-        content_ids_to_audio_translations_dict1 = {
-            'content': {},
-            'default_outcome': {},
-            'hint1': {},
-        }
-
-        state1.update_interaction_hints(hint_list1)
-        state1.update_content_ids_to_audio_translations(
-            content_ids_to_audio_translations_dict1)
-
-        exp_services.save_new_exploration(self.albert_id, exploration2)
-
-        # Start HintsAuditOneOff job on sample exploration.
-        job_id = exp_jobs_one_off.HintsAuditOneOffJob.create_new()
-        exp_jobs_one_off.HintsAuditOneOffJob.enqueue(job_id)
-        self.process_and_flush_pending_tasks()
-
-        actual_output = exp_jobs_one_off.HintsAuditOneOffJob.get_output(job_id)
-=======
+        exploration.add_states(['State1', 'State2'])
+        state1 = exploration.states['State1']
+        state2 = exploration.states['State2']
+        content1_dict = {
+            'content_id': 'content',
+            'html': (
+                'Here is test case <a href="https://github.com">hello<b><i>'
+                'testing</i></b>in <b>progress</b><p>for migration</p>'
+            )
+        }
+        content2_dict = {
+            'content_id': 'content',
+            'html': (
+                'Here is test case <a href="https://github.com">'
+                '<oppia-noninteractive-link url-with-value="&amp;quot;'
+                'https://github.com&amp;quot;" text-with-value="abc">'
+                '</oppia-noninteractive-link><p> testing in progress</p>'
+            )
+        }
+        state1.update_content(content1_dict)
+        state2.update_content(content2_dict)
+
+        default_outcome_dict1 = {
+            'dest': 'State2',
+            'feedback': {
+                'content_id': 'default_outcome',
+                'html': (
+                    '<p>Sorry, it doesn\'t look like your <span>program '
+                    '</span>prints output</p>.<blockquote><p> Could you get '
+                    'it to do something?</p></blockquote> Can do this by '
+                    'using statement like prints. <br> You can ask any if you '
+                    'have<oppia-noninteractive-link url-with-value="&amp;quot;'
+                    'https://www.example.com&amp;quot;" text-with-value="'
+                    '&amp;quot;Here&amp;quot;"></oppia-noninteractive-link>.'
+                )
+            },
+            'labelled_as_correct': False,
+            'param_changes': [],
+            'refresher_exploration_id': None,
+            'missing_prerequisite_skill_id': None
+        }
+        default_outcome_dict2 = {
+            'dest': 'State1',
+            'feedback': {
+                'content_id': 'default_outcome',
+                'html': (
+                    '<ol><li>This is last case</li><oppia-noninteractive-image '
+                    'filepath-with-value="&amp;quot;2tree.png&amp;quot;">'
+                    '</oppia-noninteractive-image></ol>'
+                )
+            },
+            'labelled_as_correct': False,
+            'param_changes': [],
+            'refresher_exploration_id': None,
+            'missing_prerequisite_skill_id': None
+        }
+
+        state1.update_interaction_default_outcome(default_outcome_dict1)
+        state2.update_interaction_default_outcome(default_outcome_dict2)
+        exp_services.save_new_exploration(self.albert_id, exploration)
+
         # Start MigrationValidation job on sample exploration.
         job_class = (
             exp_jobs_one_off.ExplorationMigrationValidationJobForTextAngular)
@@ -2134,21 +2071,10 @@
 
     def test_no_action_is_performed_for_deleted_exploration(self):
         """Test that no action is performed on deleted explorations."""
->>>>>>> e6819746
-
-        actual_output_dict = {}
-
-<<<<<<< HEAD
-        for item in [ast.literal_eval(value) for value in actual_output]:
-            actual_output_dict[item[0]] = set(item[1])
-
-        expected_output_dict = {
-            '1': set(['exp_id0 State2', 'exp_id1 State1']),
-            '2': set(['exp_id0 State1'])
-        }
-
-        self.assertEqual(actual_output_dict, expected_output_dict)
-=======
+
+        exploration = exp_domain.Exploration.create_default_exploration(
+            self.VALID_EXP_ID, title='title', category='category')
+
         exploration.add_states(['State1'])
 
         content_dict = {
@@ -2158,54 +2084,14 @@
 
         state1 = exploration.states['State1']
         state1.update_content(content_dict)
->>>>>>> e6819746
-
-    def test_no_action_is_performed_for_deleted_exploration(self):
-        """Test that no action is performed on deleted explorations."""
-
-<<<<<<< HEAD
-        exploration = exp_domain.Exploration.create_default_exploration(
-            self.VALID_EXP_ID, title='title', category='category')
-
-        exploration.add_states(['State1'])
-
-        state1 = exploration.states['State1']
-
-        hint_list = [{
-            'hint_content': {
-                'content_id': 'hint1',
-                'html': '<p>Hello, this is html1 for state1</p>'
-            }
-        }, {
-            'hint_content': {
-                'content_id': 'hint2',
-                'html': '<p>Hello, this is html2 for state1</p>'
-            }
-        }]
-
-        content_ids_to_audio_translations_dict = {
-            'content': {},
-            'default_outcome': {},
-            'hint1': {},
-            'hint2': {}
-        }
-
-        state1.update_interaction_hints(hint_list)
-        state1.update_content_ids_to_audio_translations(
-            content_ids_to_audio_translations_dict)
 
         exp_services.save_new_exploration(self.albert_id, exploration)
 
-        exp_services.delete_exploration(self.albert_id, self.VALID_EXP_ID)
-
-        run_job_for_deleted_exp(self, exp_jobs_one_off.HintsAuditOneOffJob)
-=======
         exp_services.delete_exploration(self.albert_id, self.VALID_EXP_ID)
 
         run_job_for_deleted_exp(
             self,
             exp_jobs_one_off.ExplorationMigrationValidationJobForTextAngular)
->>>>>>> e6819746
 
 
 class ExplorationContentValidationJobForCKEditorTests(
@@ -2368,8 +2254,6 @@
 
     def test_no_action_is_performed_for_deleted_exploration(self):
         """Test that no action is performed on deleted explorations."""
-<<<<<<< HEAD
-=======
 
         exploration = exp_domain.Exploration.create_default_exploration(
             self.VALID_EXP_ID, title='title', category='category')
@@ -2393,7 +2277,119 @@
             self,
             exp_jobs_one_off.ExplorationContentValidationJobForCKEditor)
 
->>>>>>> e6819746
+
+class ExplorationMigrationValidationJobForCKEditorTests(
+        test_utils.GenericTestBase):
+
+    ALBERT_EMAIL = 'albert@example.com'
+    ALBERT_NAME = 'albert'
+
+    VALID_EXP_ID = 'exp_id0'
+    NEW_EXP_ID = 'exp_id1'
+    EXP_TITLE = 'title'
+
+    def setUp(self):
+        super(
+            ExplorationMigrationValidationJobForCKEditorTests, self).setUp()
+
+        # Setup user who will own the test explorations.
+        self.albert_id = self.get_user_id_from_email(self.ALBERT_EMAIL)
+        self.signup(self.ALBERT_EMAIL, self.ALBERT_NAME)
+        self.process_and_flush_pending_tasks()
+
+    def test_for_migration_job(self):
+        """Validates migration process for CKEditor."""
+        exploration = exp_domain.Exploration.create_default_exploration(
+            self.VALID_EXP_ID, title='title', category='category')
+        exploration.add_states(['State1', 'State2', 'State3'])
+        state1 = exploration.states['State1']
+        state2 = exploration.states['State2']
+        state3 = exploration.states['State3']
+        content1_dict = {
+            'content_id': 'content',
+            'html': (
+                '<p>Lorem <span>ipsum </span></p> Hello this is '
+                '<code>oppia </code>'
+            )
+        }
+        content2_dict = {
+            'content_id': 'content',
+            'html': (
+                '<p><oppia-noninteractive-image filepath-with-value="amp;quot;'
+                'random.png&amp;quot;"></oppia-noninteractive-image>Hello this '
+                'is test case to check image tag inside p tag</p>'
+            )
+        }
+        content3_dict = {
+            'content_id': 'content',
+            'html': (
+                '<oppia-noninteractive-collapsible content-with-value="&amp;'
+                'quot;&amp;lt;pre&amp;gt;&amp;lt;p&amp;gt;lorem ipsum&amp;'
+                'lt;/p&amp;gt;&amp;lt;/pre&amp;gt;'
+                '&amp;quot;" heading-with-value="&amp;quot;'
+                'lorem ipsum&amp;quot;lorem ipsum&amp;quot;?&amp;quot;">'
+                '</oppia-noninteractive-collapsible>'
+            )
+        }
+        state1.update_content(content1_dict)
+        state2.update_content(content2_dict)
+        state3.update_content(content3_dict)
+
+        default_outcome_dict1 = {
+            'dest': 'State2',
+            'feedback': {
+                'content_id': 'default_outcome',
+                'html': (
+                    '<ol><ol><li>Item1</li></ol><li>Item2</li></ol>'
+                )
+            },
+            'labelled_as_correct': False,
+            'param_changes': [],
+            'refresher_exploration_id': None,
+            'missing_prerequisite_skill_id': None
+        }
+        default_outcome_dict2 = {
+            'dest': 'State1',
+            'feedback': {
+                'content_id': 'default_outcome',
+                'html': (
+                    '<pre>Hello this is <b> testing '
+                    '<oppia-noninteractive-image filepath-with-value='
+                    '"&amp;quot;random.png&amp;quot;">'
+                    '</oppia-noninteractive-image> in </b>progress</pre>'
+                )
+            },
+            'labelled_as_correct': False,
+            'param_changes': [],
+            'refresher_exploration_id': None,
+            'missing_prerequisite_skill_id': None
+        }
+
+        state1.update_interaction_default_outcome(default_outcome_dict1)
+        state2.update_interaction_default_outcome(default_outcome_dict2)
+        exp_services.save_new_exploration(self.albert_id, exploration)
+
+        # Start migrationvalidation job on sample exploration.
+        job_id = (
+            exp_jobs_one_off
+            .ExplorationMigrationValidationJobForCKEditor.create_new())
+        exp_jobs_one_off.ExplorationMigrationValidationJobForCKEditor.enqueue(
+            job_id)
+        self.process_and_flush_pending_tasks()
+
+        actual_output = (
+            exp_jobs_one_off
+            .ExplorationMigrationValidationJobForCKEditor.get_output(job_id))
+        expected_output = [
+            '[u\'invalidTags\', [u\'code\', u\'span\']]',
+            '[u\'strings\', [u\'<p>Lorem <span>ipsum </span>'
+            '</p> Hello this is <code>oppia </code>\']]'
+        ]
+
+        self.assertEqual(actual_output, expected_output)
+
+    def test_no_action_is_performed_for_deleted_exploration(self):
+        """Test that no action is performed on deleted explorations."""
 
         exploration = exp_domain.Exploration.create_default_exploration(
             self.VALID_EXP_ID, title='title', category='category')
@@ -2415,7 +2411,7 @@
 
         run_job_for_deleted_exp(
             self,
-            exp_jobs_one_off.ExplorationContentValidationJobForCKEditor)
+            exp_jobs_one_off.ExplorationMigrationValidationJobForCKEditor)
 
 
 class VerifyAllUrlsMatchGcsIdRegexJobTests(test_utils.GenericTestBase):
@@ -2503,202 +2499,6 @@
             self.assertEqual(actual_output, expected_output)
 
 
-<<<<<<< HEAD
-class CopyToNewDirectoryJobTests(test_utils.GenericTestBase):
-
-    ALBERT_EMAIL = 'albert@example.com'
-    ALBERT_NAME = 'albert'
-
-    VALID_EXP_ID = 'exp_id0'
-    NEW_EXP_ID = 'exp_id1'
-    EXP_TITLE = 'title'
-
-    def setUp(self):
-        super(CopyToNewDirectoryJobTests, self).setUp()
-
-        # Setup user who will own the test explorations.
-        self.albert_id = self.get_user_id_from_email(self.ALBERT_EMAIL)
-        self.signup(self.ALBERT_EMAIL, self.ALBERT_NAME)
-        self.process_and_flush_pending_tasks()
-
-    def test_copying_of_image_and_audio_files(self):
-        """Checks that image and auido files are copied correctly."""
-=======
-        # Start migrationvalidation job on sample exploration.
-        job_id = (
-            exp_jobs_one_off
-            .ExplorationMigrationValidationJobForCKEditor.create_new())
-        exp_jobs_one_off.ExplorationMigrationValidationJobForCKEditor.enqueue(
-            job_id)
-        self.process_and_flush_pending_tasks()
-
-        actual_output = (
-            exp_jobs_one_off
-            .ExplorationMigrationValidationJobForCKEditor.get_output(job_id))
-        expected_output = [
-            '[u\'invalidTags\', [u\'code\', u\'span\']]',
-            '[u\'strings\', [u\'<p>Lorem <span>ipsum </span>'
-            '</p> Hello this is <code>oppia </code>\']]'
-        ]
->>>>>>> e6819746
-
-        with self.swap(constants, 'DEV_MODE', False), self.swap(
-            exp_services, 'save_original_and_compressed_versions_of_image',
-            mock_save_original_and_compressed_versions_of_image):
-
-            exploration = exp_domain.Exploration.create_default_exploration(
-                self.VALID_EXP_ID, title='title', category='category')
-
-            fs = fs_domain.AbstractFileSystem(
-                fs_domain.GcsFileSystem(self.VALID_EXP_ID))
-
-            with open(os.path.join(feconf.TESTS_DATA_DIR, 'img.png')) as f:
-                raw_image = f.read()
-
-            with open(os.path.join(feconf.TESTS_DATA_DIR, 'cafe.mp3')) as f:
-                raw_audio = f.read()
-
-            fs.commit(
-                self.albert_id, 'image/abc.png', raw_image,
-                mimetype='image/png'
-            )
-            fs.commit(
-                self.albert_id, 'image/xyz.png', 'file_content',
-                mimetype='image/png'
-            )
-            fs.commit(
-                self.albert_id, 'audio/abc.mp3', raw_audio,
-                mimetype='audio/mp3'
-            )
-
-            exp_services.save_new_exploration(self.albert_id, exploration)
-
-            # Start CopyToNewDirectory job on sample exploration.
-            job_id = exp_jobs_one_off.CopyToNewDirectoryJob.create_new()
-            exp_jobs_one_off.CopyToNewDirectoryJob.enqueue(job_id)
-            self.process_and_flush_pending_tasks()
-
-            actual_output = exp_jobs_one_off.CopyToNewDirectoryJob.get_output(
-                job_id)
-            expected_output = [
-                '[u\'Added compressed versions of images in exploration\', '
-                '[u\'exp_id0\']]',
-                '[u\'Copied file\', 1]'
-            ]
-            self.assertEqual(len(actual_output), 3)
-            self.assertEqual(actual_output[0], expected_output[0])
-
-    def test_no_action_is_performed_for_deleted_exploration(self):
-        """Test that no action is performed on deleted explorations."""
-
-        exploration = exp_domain.Exploration.create_default_exploration(
-            self.VALID_EXP_ID, title='title', category='category')
-
-        exploration.add_states(['State1'])
-
-        content_dict = {
-            'html': '<code>Hello</code>',
-            'content_id': 'content'
-        }
-
-        state1 = exploration.states['State1']
-
-        state1.update_content(content_dict)
-
-        exp_services.save_new_exploration(self.albert_id, exploration)
-
-        exp_services.delete_exploration(self.albert_id, self.VALID_EXP_ID)
-
-        run_job_for_deleted_exp(
-            self,
-            exp_jobs_one_off.ExplorationMigrationValidationJobForCKEditor)
-
-
-class VerifyAllUrlsMatchGcsIdRegexJobTests(test_utils.GenericTestBase):
-
-    ALBERT_EMAIL = 'albert@example.com'
-    ALBERT_NAME = 'albert'
-
-    VALID_EXP_ID = 'exp_id0'
-    NEW_EXP_ID = 'exp_id1'
-    EXP_TITLE = 'title'
-
-    def setUp(self):
-        super(VerifyAllUrlsMatchGcsIdRegexJobTests, self).setUp()
-
-        # Setup user who will own the test explorations.
-        self.albert_id = self.get_user_id_from_email(self.ALBERT_EMAIL)
-        self.signup(self.ALBERT_EMAIL, self.ALBERT_NAME)
-        self.process_and_flush_pending_tasks()
-
-    def test_verification_of_image_and_audio_urls(self):
-        """Checks that image and auido urls are verified correctly."""
-
-        with self.swap(constants, 'DEV_MODE', False):
-
-            exploration = exp_domain.Exploration.create_default_exploration(
-                self.VALID_EXP_ID, title='title', category='category')
-
-            fs = fs_domain.AbstractFileSystem(
-                fs_domain.GcsFileSystem(self.VALID_EXP_ID))
-
-            with open(os.path.join(feconf.TESTS_DATA_DIR, 'img.png')) as f:
-                raw_image = f.read()
-
-            with open(os.path.join(feconf.TESTS_DATA_DIR, 'cafe.mp3')) as f:
-                raw_audio = f.read()
-
-            fs.commit(
-                self.albert_id, 'image/abc.png', raw_image,
-                mimetype='image/png'
-            )
-            fs.commit(
-                self.albert_id, 'image/abc.xyz', raw_image,
-                mimetype='image/png'
-            )
-            fs.commit(
-                self.albert_id, 'image/xyz/abc.png', raw_image,
-                mimetype='image/png'
-            )
-            fs.commit(
-                self.albert_id, 'audio/abc.mp3', raw_audio,
-                mimetype='audio/mp3'
-            )
-            fs.commit(
-                self.albert_id, 'audio/abc.png', raw_audio,
-                mimetype='audio/mp3'
-            )
-            fs.commit(
-                self.albert_id, 'audio/image/abc.mp3', raw_audio,
-                mimetype='audio/mp3'
-            )
-
-            exp_services.save_new_exploration(self.albert_id, exploration)
-
-            # Start VerifyAllUrlsMatchGcsIdRegex job on sample exploration.
-            job_id = (
-                exp_jobs_one_off
-                .VerifyAllUrlsMatchGcsIdRegexJob.create_new())
-            exp_jobs_one_off.VerifyAllUrlsMatchGcsIdRegexJob.enqueue(job_id)
-            self.process_and_flush_pending_tasks()
-
-            actual_output = (
-                exp_jobs_one_off
-                .VerifyAllUrlsMatchGcsIdRegexJob.get_output(job_id))
-            expected_output = [
-                '[u\'File is there in GCS\', 1]',
-                (
-                    '[u\'The url for the entity on GCS is invalid\', '
-                    '[u\'/testbed-test-resources/exp_id0/assets/image/abc.xyz\''
-                    ', u\'/testbed-test-resources/exp_id0/assets/image/xyz/'
-                    'abc.png\', u\'/testbed-test-resources/exp_id0/assets/audio'
-                    '/abc.png\', u\'/testbed-test-resources/exp_id0/assets/'
-                    'audio/image/abc.mp3\']]'
-                )
-            ]
-            self.assertEqual(actual_output, expected_output)
-
-
 class CopyToNewDirectoryJobTests(test_utils.GenericTestBase):
 
     ALBERT_EMAIL = 'albert@example.com'
