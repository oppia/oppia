--- conflicted
+++ resolved
@@ -2697,69 +2697,6 @@
             exp_jobs_one_off.InteractionCustomizationArgsValidationJob)
 
 
-<<<<<<< HEAD
-class EmptySubtitledHtmlAuditJobTest(test_utils.GenericTestBase):
-    """Tests for the EmptySubtitledHtmlAuditJob one off job."""
-    def setUp(self):
-        super(EmptySubtitledHtmlAuditJobTest, self).setUp()
-        self.EXP_ID_1 = 'exp1'
-        self.signup(self.OWNER_EMAIL, self.OWNER_USERNAME)
-        self.owner_id = self.get_user_id_from_email(self.OWNER_EMAIL)
-        self.process_and_flush_pending_tasks()
-
-    def test_audit_job_with_empty_html_exploration_returns_content_id(self):
-        """Test to check the audit job returns correct list of content id which
-        have empty html.
-        """
-
-        exploration = self.save_new_valid_exploration(
-            self.EXP_ID_1, self.owner_id, end_state_name='End card')
-
-        content = {
-            'content_id': 'content',
-            'html': ''
-        }
-        default_outcome = {
-            'dest': 'End card',
-            'feedback': {
-                'content_id': 'default_outcome',
-                'html': (
-                    '<ol><ol><li>Item1</li></ol><li>Item2</li></ol>'
-                )
-            },
-            'labelled_as_correct': False,
-            'param_changes': [],
-            'refresher_exploration_id': None,
-            'missing_prerequisite_skill_id': None
-        }
-
-        answer_groups = [{
-            'outcome': {
-                'dest': exploration.init_state_name,
-                'feedback': {
-                    'content_id': 'feedback_1',
-                    'html': ''
-                },
-                'labelled_as_correct': False,
-                'param_changes': [],
-                'refresher_exploration_id': None,
-                'missing_prerequisite_skill_id': None
-            },
-            'rule_specs': [{
-                'inputs': {
-                    'x': 'Test'
-                },
-                'rule_type': 'Contains'
-            }],
-            'training_data': [],
-            'tagged_misconception_id': None
-        }]
-
-        hints = [{
-            'hint_content': {
-                'content_id': 'hint_1',
-                'html': ''
-=======
 class ExplorationMigrationValidationJobTest(test_utils.GenericTestBase):
     """Tests for ExplorationMigrationValidationJob."""
 
@@ -2805,12 +2742,138 @@
             'hint_content': {
                 'content_id': 'hint_1',
                 'html': '<p>Hello, this is hint 1.</p>'
->>>>>>> a5ed2b11
             }
         }, {
             'hint_content': {
                 'content_id': 'hint_2',
-<<<<<<< HEAD
+                'html': '<p>Hello, this is hint 2.</p>'
+            }
+        }]
+        solution = {
+            'answer_is_exclusive': False,
+            'correct_answer': 'helloworld!',
+            'explanation': {
+                'content_id': 'solution',
+                'html': 'hello_world is a string'
+            }
+        }
+        content_ids_to_audio_translations = {
+            'content': {},
+            'default_outcome': {},
+            'feedback_1': {},
+            # Adding unwanted content_id which will get removed after migration.
+            'feedback_2': {},
+            'hint_1': {},
+            'hint_2': {},
+            'solution': {}
+        }
+        exp_services.update_exploration(
+            self.admin_id, exp_id, [exp_domain.ExplorationChange({
+                'cmd': exp_domain.CMD_EDIT_STATE_PROPERTY,
+                'property_name': (
+                    exp_domain.STATE_PROPERTY_INTERACTION_ANSWER_GROUPS),
+                'state_name': 'Introduction',
+                'new_value': answer_groups
+            }), exp_domain.ExplorationChange({
+                'cmd': exp_domain.CMD_EDIT_STATE_PROPERTY,
+                'property_name': exp_domain.STATE_PROPERTY_INTERACTION_HINTS,
+                'state_name': 'Introduction',
+                'new_value': hints
+            }), exp_domain.ExplorationChange({
+                'cmd': exp_domain.CMD_EDIT_STATE_PROPERTY,
+                'property_name': exp_domain.STATE_PROPERTY_INTERACTION_SOLUTION,
+                'state_name': 'Introduction',
+                'new_value': solution
+            }), exp_domain.ExplorationChange({
+                'cmd': exp_domain.CMD_EDIT_STATE_PROPERTY,
+                'property_name': (
+                    exp_domain.STATE_PROPERTY_CONTENT_IDS_TO_AUDIO_TRANSLATIONS), # pylint: disable=line-too-long
+                'state_name': 'Introduction',
+                'new_value': content_ids_to_audio_translations
+            })], 'Changed Introduction state.')
+
+        job_id = exp_jobs_one_off.ExplorationMigrationValidationJob.create_new()
+        exp_jobs_one_off.ExplorationMigrationValidationJob.enqueue(job_id)
+        self.process_and_flush_pending_tasks()
+
+        actual_output = (
+            exp_jobs_one_off.ExplorationMigrationValidationJob.get_output(
+                job_id))
+        expected_output = [
+            u'[u\'Deleted extra content_id from '
+            'content_ids_to_audio_translations of Introduction state in Exp_1\''
+            ', [u\'feedback_2\']]', u'[u\'Successfully migrated exploration\', '
+            '1]'
+        ]
+
+        self.assertEqual(actual_output, expected_output)
+
+
+class EmptySubtitledHtmlAuditJobTest(test_utils.GenericTestBase):
+    """Tests for the EmptySubtitledHtmlAuditJob one off job."""
+    def setUp(self):
+        super(EmptySubtitledHtmlAuditJobTest, self).setUp()
+        self.EXP_ID_1 = 'exp1'
+        self.signup(self.OWNER_EMAIL, self.OWNER_USERNAME)
+        self.owner_id = self.get_user_id_from_email(self.OWNER_EMAIL)
+        self.process_and_flush_pending_tasks()
+
+    def test_audit_job_with_empty_html_exploration_returns_content_id(self):
+        """Test to check the audit job returns correct list of content id which
+        have empty html.
+        """
+
+        exploration = self.save_new_valid_exploration(
+            self.EXP_ID_1, self.owner_id, end_state_name='End card')
+
+        content = {
+            'content_id': 'content',
+            'html': ''
+        }
+        default_outcome = {
+            'dest': 'End card',
+            'feedback': {
+                'content_id': 'default_outcome',
+                'html': (
+                    '<ol><ol><li>Item1</li></ol><li>Item2</li></ol>'
+                )
+            },
+            'labelled_as_correct': False,
+            'param_changes': [],
+            'refresher_exploration_id': None,
+            'missing_prerequisite_skill_id': None
+        }
+
+        answer_groups = [{
+            'outcome': {
+                'dest': exploration.init_state_name,
+                'feedback': {
+                    'content_id': 'feedback_1',
+                    'html': ''
+                },
+                'labelled_as_correct': False,
+                'param_changes': [],
+                'refresher_exploration_id': None,
+                'missing_prerequisite_skill_id': None
+            },
+            'rule_specs': [{
+                'inputs': {
+                    'x': 'Test'
+                },
+                'rule_type': 'Contains'
+            }],
+            'training_data': [],
+            'tagged_misconception_id': None
+        }]
+
+        hints = [{
+            'hint_content': {
+                'content_id': 'hint_1',
+                'html': ''
+            }
+        }, {
+            'hint_content': {
+                'content_id': 'hint_2',
                 'html': 'Non empty hint.'
             }
         }]
@@ -2868,66 +2931,4 @@
         ]
         actual_output = exp_jobs_one_off.EmptySubtitledHtmlAuditJob.get_output(
             job_id)
-=======
-                'html': '<p>Hello, this is hint 2.</p>'
-            }
-        }]
-        solution = {
-            'answer_is_exclusive': False,
-            'correct_answer': 'helloworld!',
-            'explanation': {
-                'content_id': 'solution',
-                'html': 'hello_world is a string'
-            }
-        }
-        content_ids_to_audio_translations = {
-            'content': {},
-            'default_outcome': {},
-            'feedback_1': {},
-            # Adding unwanted content_id which will get removed after migration.
-            'feedback_2': {},
-            'hint_1': {},
-            'hint_2': {},
-            'solution': {}
-        }
-        exp_services.update_exploration(
-            self.admin_id, exp_id, [exp_domain.ExplorationChange({
-                'cmd': exp_domain.CMD_EDIT_STATE_PROPERTY,
-                'property_name': (
-                    exp_domain.STATE_PROPERTY_INTERACTION_ANSWER_GROUPS),
-                'state_name': 'Introduction',
-                'new_value': answer_groups
-            }), exp_domain.ExplorationChange({
-                'cmd': exp_domain.CMD_EDIT_STATE_PROPERTY,
-                'property_name': exp_domain.STATE_PROPERTY_INTERACTION_HINTS,
-                'state_name': 'Introduction',
-                'new_value': hints
-            }), exp_domain.ExplorationChange({
-                'cmd': exp_domain.CMD_EDIT_STATE_PROPERTY,
-                'property_name': exp_domain.STATE_PROPERTY_INTERACTION_SOLUTION,
-                'state_name': 'Introduction',
-                'new_value': solution
-            }), exp_domain.ExplorationChange({
-                'cmd': exp_domain.CMD_EDIT_STATE_PROPERTY,
-                'property_name': (
-                    exp_domain.STATE_PROPERTY_CONTENT_IDS_TO_AUDIO_TRANSLATIONS), # pylint: disable=line-too-long
-                'state_name': 'Introduction',
-                'new_value': content_ids_to_audio_translations
-            })], 'Changed Introduction state.')
-
-        job_id = exp_jobs_one_off.ExplorationMigrationValidationJob.create_new()
-        exp_jobs_one_off.ExplorationMigrationValidationJob.enqueue(job_id)
-        self.process_and_flush_pending_tasks()
-
-        actual_output = (
-            exp_jobs_one_off.ExplorationMigrationValidationJob.get_output(
-                job_id))
-        expected_output = [
-            u'[u\'Deleted extra content_id from '
-            'content_ids_to_audio_translations of Introduction state in Exp_1\''
-            ', [u\'feedback_2\']]', u'[u\'Successfully migrated exploration\', '
-            '1]'
-        ]
-
->>>>>>> a5ed2b11
         self.assertEqual(actual_output, expected_output)