# coding: utf-8
#
# Copyright 2020 The Oppia Authors. All Rights Reserved.
#
# Licensed under the Apache License, Version 2.0 (the "License");
# you may not use this file except in compliance with the License.
# You may obtain a copy of the License at
#
#      http://www.apache.org/licenses/LICENSE-2.0
#
# Unless required by applicable law or agreed to in writing, software
# distributed under the License is distributed on an "AS-IS" BASIS,
# WITHOUT WARRANTIES OR CONDITIONS OF ANY KIND, either express or implied.
# See the License for the specific language governing permissions and
# limitations under the License.

"""Domain objects for platform parameters."""

from __future__ import annotations

import enum
import json
import re

from core import feconf
from core import utils
from core.constants import constants
from core.domain import change_domain

from typing import (
    Callable, Dict, Final, List, Optional, Pattern, TypedDict, Union)


class ServerMode(enum.Enum):
    """Enum for server modes."""

    DEV = 'dev'
    TEST = 'test'
    PROD = 'prod'


FeatureStages = ServerMode

<<<<<<< HEAD
# Union type defined from allowed types that a platform can contain
# for it's data types.
=======
# Union type defined from allowed types that a platform parameter can contain
# for its data types.
>>>>>>> ac2cc6db
PlatformDataTypes = Union[str, int, bool, float]


class DataTypes(enum.Enum):
    """Enum for data types."""

    BOOL = 'bool'
    STRING = 'string'
    NUMBER = 'number'


ALLOWED_SERVER_MODES: Final = [
    ServerMode.DEV.value,
    ServerMode.TEST.value,
    ServerMode.PROD.value
]
ALLOWED_FEATURE_STAGES: Final = [
    FeatureStages.DEV.value,
    FeatureStages.TEST.value,
    FeatureStages.PROD.value
]
ALLOWED_PLATFORM_TYPES: List[str] = (
    constants.PLATFORM_PARAMETER_ALLOWED_PLATFORM_TYPES
)
ALLOWED_BROWSER_TYPES: List[str] = (
    constants.PLATFORM_PARAMETER_ALLOWED_BROWSER_TYPES
)
ALLOWED_APP_VERSION_FLAVORS: List[str] = (
    constants.PLATFORM_PARAMETER_ALLOWED_APP_VERSION_FLAVORS
)

APP_VERSION_WITH_HASH_REGEXP: Pattern[str] = re.compile(
    constants.PLATFORM_PARAMETER_APP_VERSION_WITH_HASH_REGEXP
)
APP_VERSION_WITHOUT_HASH_REGEXP: Pattern[str] = re.compile(
    constants.PLATFORM_PARAMETER_APP_VERSION_WITHOUT_HASH_REGEXP
)


class PlatformParameterChange(change_domain.BaseChange):
    """Domain object for changes made to a platform parameter object.

    The allowed commands, together with the attributes:
        - 'edit_rules' (with new_rules)
    """

    CMD_EDIT_RULES: Final = 'edit_rules'
    ALLOWED_COMMANDS: List[feconf.ValidCmdDict] = [{
        'name': CMD_EDIT_RULES,
        'required_attribute_names': ['new_rules'],
        'optional_attribute_names': [],
        'user_id_attribute_names': [],
        'allowed_values': {},
        'deprecated_values': {}
    }]


class EditRulesPlatformParameterCmd(PlatformParameterChange):
    """Class representing the PlatformParameterChange's
    CMD_EDIT_RULES command.
    """

    new_rules: List[str]


class ClientSideContextDict(TypedDict):
    """Dictionary representing the client's side Context object."""

    platform_type: Optional[str]
    browser_type: Optional[str]
    app_version: Optional[str]


class ServerSideContextDict(TypedDict):
    """Dictionary representing the server's side Context object."""

    server_mode: ServerMode


class EvaluationContext:
    """Domain object representing the context for parameter evaluation."""

    def __init__(
        self,
        platform_type: Optional[str],
        browser_type: Optional[str],
        app_version: Optional[str],
        server_mode: ServerMode
    ) -> None:
        self._platform_type = platform_type
        self._browser_type = browser_type
        self._app_version = app_version
        self._server_mode = server_mode

    @property
    def platform_type(self) -> Optional[str]:
        """Returns platform type.

        Returns:
            str|None. The platform type, e.g. 'Web', 'Android', 'Backend'.
        """
        return self._platform_type

    @property
    def browser_type(self) -> Optional[str]:
        """Returns client browser type.

        Returns:
            str|None. The client browser type, e.g. 'Chrome', 'FireFox',
            'Edge'. None if the platform type is not Web.
        """
        return self._browser_type

    @property
    def app_version(self) -> Optional[str]:
        # TODO(#11208): Update the documentation below to reflect the change
        # when the GAE app version is used for web & backend.
        """Returns client application version.

        Returns:
            str|None. The version of native application, e.g. '1.0.0',
            None if the platform type is Web.
        """
        return self._app_version

    @property
    def server_mode(self) -> ServerMode:
        """Returns the server mode of Oppia.

        Returns:
            Enum(ServerMode). The the server mode of Oppia,
            must be one of the following: dev, test, prod.
        """
        return self._server_mode

    @property
    def is_valid(self) -> bool:
        """Returns whether this context object is valid for evaluating
        parameters. An invalid context object usually indicates that one of the
        object's required fields is missing or an unexpected value. Note that
        objects which are not valid will still pass validation. This method
        should return true and validate() should not raise an exception before
        using this object for platform evaluation.

        Returns:
            bool. Whether this context object can be used for evaluating
            parameters.
        """
        return (
            self._platform_type is not None and
            self._platform_type in ALLOWED_PLATFORM_TYPES)

    def validate(self) -> None:
        """Validates the EvaluationContext domain object, raising an exception
        if the object is in an irrecoverable error state.
        """
        if (
                self._browser_type is not None and
                self._browser_type not in ALLOWED_BROWSER_TYPES):
            raise utils.ValidationError(
                'Invalid browser type \'%s\', must be one of %s.' % (
                    self._browser_type, ALLOWED_BROWSER_TYPES))

        if self._app_version is not None:
            match = APP_VERSION_WITH_HASH_REGEXP.match(self._app_version)
            if match is None:
                raise utils.ValidationError(
                    'Invalid version \'%s\', expected to match regexp %s.' % (
                        self._app_version, APP_VERSION_WITH_HASH_REGEXP))

            if (
                    match.group(2) is not None and
                    match.group(2) not in ALLOWED_APP_VERSION_FLAVORS):
                raise utils.ValidationError(
                    'Invalid version flavor \'%s\', must be one of %s if'
                    ' specified.' % (
                        match.group(2), ALLOWED_APP_VERSION_FLAVORS))

        if self._server_mode.value not in ALLOWED_SERVER_MODES:
            raise utils.ValidationError(
                'Invalid server mode \'%s\', must be one of %s.' % (
                    self._server_mode.value, ALLOWED_SERVER_MODES))

    @classmethod
    def from_dict(
        cls,
        client_context_dict: ClientSideContextDict,
        server_context_dict: ServerSideContextDict
    ) -> EvaluationContext:
        """Creates a new EvaluationContext object by combining both client side
        and server side context.

        Args:
            client_context_dict: dict. The client side context.
            server_context_dict: dict. The server side context.

        Returns:
            EvaluationContext. The corresponding EvaluationContext domain
            object.
        """
        # TODO(#11208): After `app version` and `browser type` are set properly
        # in the codebase as a part of the server & client context. Please
        # convert `.get()` method to `[]`, so that we have a more strict method
        # to fetch dictionary keys.
        return cls(
            client_context_dict['platform_type'],
            client_context_dict.get('browser_type'),
            client_context_dict.get('app_version'),
            server_context_dict['server_mode'],
        )


class PlatformParameterFilterDict(TypedDict):
    """Dictionary representing the PlatformParameterFilter object."""

    type: str
    conditions: List[List[str]]


class PlatformParameterFilter:
    """Domain object for filters in platform parameters."""

    SUPPORTED_FILTER_TYPES: Final = [
        'server_mode', 'platform_type', 'browser_type', 'app_version',
        'app_version_flavor',
    ]

    SUPPORTED_OP_FOR_FILTERS: Final = {
        'server_mode': ['='],
        'platform_type': ['='],
        'browser_type': ['='],
        'app_version_flavor': ['=', '<', '<=', '>', '>='],
        'app_version': ['=', '<', '<=', '>', '>='],
    }

    def __init__(
        self,
        filter_type: str,
        conditions: List[List[str]]
    ) -> None:
        self._type = filter_type
        self._conditions = conditions

    @property
    def type(self) -> str:
        """Returns filter type.

        Returns:
            str. The filter type.
        """
        return self._type

    @property
    def conditions(self) -> List[List[str]]:
        """Returns filter conditions.

        Returns:
            list(list(str)). The filter conditions. Each element of the list
            contain a list with 2-elements [op, value], where op is the operator
            for comparison, value is the value used for comparison.
        """
        return self._conditions

    def evaluate(self, context: EvaluationContext) -> bool:
        """Tries to match the given context with the filter against its
        value(s).

        Args:
            context: EvaluationContext. The context for evaluation.

        Returns:
            bool. True if the filter is matched.
        """
        return any(
            self._evaluate_single_value(op, value, context)
            for op, value in self._conditions
        )

    def _evaluate_single_value(
        self,
        op: str,
        value: str,
        context: EvaluationContext
    ) -> bool:
        """Tries to match the given context with the filter against the
        given value.

        Args:
            op: str. The operator for comparison, e.g. '='.
            value: str. The value to match against.
            context: EvaluationContext. The context for evaluation.

        Returns:
            bool. True if the filter is matched.

        Raises:
            Exception. Given operator is not supported.
        """
        if (
            self._type in ['server_mode', 'platform_type', 'browser_type']
            and op != '='
        ):
            raise Exception(
                'Unsupported comparison operator \'%s\' for %s filter, '
                'expected one of %s.' % (
                    op, self._type, self.SUPPORTED_OP_FOR_FILTERS[self._type]))

        matched = False
        if self._type == 'server_mode' and op == '=':
            matched = context.server_mode.value == value
        elif self._type == 'platform_type' and op == '=':
            matched = context.platform_type == value
        elif self._type == 'browser_type' and op == '=':
            matched = context.browser_type == value
        elif self._type == 'app_version_flavor':
            # Ruling out the possibility of None for mypy type checking.
            assert context.app_version is not None
            matched = self._match_version_flavor(op, value, context.app_version)
        elif self._type == 'app_version':
            matched = self._match_version_expression(
                op, value, context.app_version)

        return matched

    def validate(self) -> None:
        """Validates the PlatformParameterFilter domain object."""
        if self._type not in self.SUPPORTED_FILTER_TYPES:
            raise utils.ValidationError(
                'Unsupported filter type \'%s\'' % self._type)

        for op, _ in self._conditions:
            if op not in self.SUPPORTED_OP_FOR_FILTERS[self._type]:
                raise utils.ValidationError(
                    'Unsupported comparison operator \'%s\' for %s filter, '
                    'expected one of %s.' % (
                        op, self._type,
                        self.SUPPORTED_OP_FOR_FILTERS[self._type]))

        if self._type == 'server_mode':
            for _, mode in self._conditions:
                if not any(
                        mode == server_mode
                        for server_mode in ALLOWED_SERVER_MODES
                ):
                    raise utils.ValidationError(
                        'Invalid server mode \'%s\', must be one of %s.' % (
                            mode, ALLOWED_SERVER_MODES))
        elif self._type == 'platform_type':
            for _, platform_type in self._conditions:
                if platform_type not in ALLOWED_PLATFORM_TYPES:
                    raise utils.ValidationError(
                        'Invalid platform type \'%s\', must be one of %s.' % (
                            platform_type, ALLOWED_PLATFORM_TYPES))
        elif self._type == 'app_version_flavor':
            for _, flavor in self._conditions:
                if flavor not in ALLOWED_APP_VERSION_FLAVORS:
                    raise utils.ValidationError(
                        'Invalid app version flavor \'%s\', must be one of'
                        ' %s.' % (flavor, ALLOWED_APP_VERSION_FLAVORS))
        elif self._type == 'app_version':
            for _, version in self._conditions:
                if not APP_VERSION_WITHOUT_HASH_REGEXP.match(version):
                    raise utils.ValidationError(
                        'Invalid version expression \'%s\', expected to match'
                        'regexp %s.' % (
                            version, APP_VERSION_WITHOUT_HASH_REGEXP))

    def to_dict(self) -> PlatformParameterFilterDict:
        """Returns a dict representation of the PlatformParameterFilter domain
        object.

        Returns:
            dict. A dict mapping of all fields of PlatformParameterFilter
            object.
        """
        return {
            'type': self._type,
            'conditions': self._conditions,
        }

    @classmethod
    def from_dict(
        cls, filter_dict: PlatformParameterFilterDict
    ) -> PlatformParameterFilter:
        """Returns an PlatformParameterFilter object from a dict.

        Args:
            filter_dict: dict. A dict mapping of all fields of
                PlatformParameterFilter object.

        Returns:
            PlatformParameterFilter. The corresponding PlatformParameterFilter
            domain object.
        """
        return cls(filter_dict['type'], filter_dict['conditions'])

    def _match_version_expression(
        self,
        op: str,
        value: str,
        client_version: Optional[str]
    ) -> bool:
        """Tries to match the version expression against the client version.

        Args:
            op: str. The operator for comparison, e.g. '=', '>'.
            value: str. The version for comparison, e.g. '1.0.1'.
            client_version: str|None. The client version, e.g. '1.0.1-3aebf3h'.

        Returns:
            bool. True if the expression matches the version.

        Raises:
            Exception. Given operator is not supported.
        """
        if client_version is None:
            return False

        match = APP_VERSION_WITH_HASH_REGEXP.match(client_version)
        # Ruling out the possibility of None for mypy type checking.
        assert match is not None
        client_version_without_hash = match.group(1)

        is_equal = value == client_version_without_hash
        is_client_version_smaller = self._is_first_version_smaller(
            client_version_without_hash, value)
        is_client_version_larger = self._is_first_version_smaller(
            value, client_version_without_hash
        )
        if op == '=':
            return is_equal
        elif op == '<':
            return is_client_version_smaller
        elif op == '<=':
            return is_equal or is_client_version_smaller
        elif op == '>':
            return is_client_version_larger
        elif op == '>=':
            return is_equal or is_client_version_larger
        else:
            raise Exception(
                'Unsupported comparison operator \'%s\' for %s filter, '
                'expected one of %s.' % (
                    op, self._type, self.SUPPORTED_OP_FOR_FILTERS[self._type]))

    def _is_first_version_smaller(
        self,
        version_a: str,
        version_b: str
    ) -> bool:
        """Compares two version strings, return True if the first version is
        smaller.

        Args:
            version_a: str. The version string (e.g. '1.0.0').
            version_b: str. The version string (e.g. '1.0.0').

        Returns:
            bool. True if the first version is smaller.
        """
        splitted_version_a = version_a.split('.')
        splitted_version_b = version_b.split('.')

        for sub_version_a, sub_version_b in zip(
            splitted_version_a,
            splitted_version_b
        ):
            if int(sub_version_a) < int(sub_version_b):
                return True
            elif int(sub_version_a) > int(sub_version_b):
                return False
        return False

    def _match_version_flavor(
        self,
        op: str,
        flavor: str,
        client_version: str
    ) -> bool:
        """Matches the client version flavor.

        Args:
            op: str. The operator for comparison, e.g. '=', '>'.
            flavor: str. The flavor to match, e.g. 'alpha', 'beta', 'test',
                'release'.
            client_version: str. The version of the client, given in the form
                of '<version>-<hash>-<flavor>'. The hash and flavor of client
                version is optional, but if absent, no flavor filter will
                match to it.

        Returns:
            bool. True is the client_version matches the given flavor using
            the operator.

        Raises:
            Exception. Given operator is not supported.
        """
        match = APP_VERSION_WITH_HASH_REGEXP.match(client_version)
        # Ruling out the possibility of None for mypy type checking.
        assert match is not None
        client_flavor = match.group(2)

        # An unspecified client flavor means no flavor-based filters should
        # match to it.
        if client_flavor is None:
            return False

        is_equal = flavor == client_flavor
        is_client_flavor_smaller = self._is_first_flavor_smaller(
            client_flavor, flavor)
        is_client_flavor_larger = self._is_first_flavor_smaller(
            flavor, client_flavor)

        if op == '=':
            return is_equal
        elif op == '<':
            return is_client_flavor_smaller
        elif op == '<=':
            return is_equal or is_client_flavor_smaller
        elif op == '>':
            return is_client_flavor_larger
        elif op == '>=':
            return is_equal or is_client_flavor_larger
        else:
            raise Exception(
                'Unsupported comparison operator \'%s\' for %s filter, '
                'expected one of %s.' % (
                    op, self._type, self.SUPPORTED_OP_FOR_FILTERS[self._type]))

    def _is_first_flavor_smaller(
        self,
        flavor_a: str,
        flavor_b: str
    ) -> bool:
        """Compares two version flavors, return True if the first version is
        smaller in the following ordering:
        'test' < 'alpha' < 'beta' < 'release'.

        Args:
            flavor_a: str. The version flavor.
            flavor_b: str. The version flavor.

        Returns:
            bool. True if the first flavor is smaller.
        """
        return (
            ALLOWED_APP_VERSION_FLAVORS.index(flavor_a) <
            ALLOWED_APP_VERSION_FLAVORS.index(flavor_b)
        )


class PlatformParameterRuleDict(TypedDict):
    """Dictionary representing the PlatformParameterRule object."""

    filters: List[PlatformParameterFilterDict]
    value_when_matched: PlatformDataTypes


class PlatformParameterRule:
    """Domain object for rules in platform parameters."""

    def __init__(
        self,
        filters: List[PlatformParameterFilter],
        value_when_matched: PlatformDataTypes
    ) -> None:
        self._filters = filters
        self._value_when_matched = value_when_matched

    @property
    def filters(self) -> List[PlatformParameterFilter]:
        """Returns the filters of the rule.

        Returns:
            list(PlatformParameterFilter). The filters of the rule.
        """
        return self._filters

    @property
    def value_when_matched(self) -> PlatformDataTypes:
        """Returns the value outcome if this rule is matched.

        Returns:
            *. The value outcome.
        """
        return self._value_when_matched

    def evaluate(self, context: EvaluationContext) -> bool:
        """Tries to match the given context with the rule against its filter(s).
        A rule is matched when all its filters are matched.

        Args:
            context: EvaluationContext. The context for evaluation.

        Returns:
            bool. True if the rule is matched.
        """
        return all(
            filter_domain.evaluate(context)
            for filter_domain in self._filters)

    def has_server_mode_filter(self) -> bool:
        """Checks if the rule has a filter with type 'server_mode'.

        Returns:
            bool. True if the rule has a filter with type 'server_mode'.
        """
        return any(
            filter_domain.type == 'server_mode'
            for filter_domain in self._filters)

    def to_dict(self) -> PlatformParameterRuleDict:
        """Returns a dict representation of the PlatformParameterRule domain
        object.

        Returns:
            dict. A dict mapping of all fields of PlatformParameterRule
            object.
        """
        return {
            'filters': [
                filter_domain.to_dict() for filter_domain in self._filters],
            'value_when_matched': self._value_when_matched,
        }

    def validate(self) -> None:
        """Validates the PlatformParameterRule domain object."""
        for filter_domain_object in self._filters:
            filter_domain_object.validate()

    @classmethod
    def from_dict(
        cls, rule_dict: PlatformParameterRuleDict
    ) -> PlatformParameterRule:
        """Returns an PlatformParameterRule object from a dict.

        Args:
            rule_dict: dict. A dict mapping of all fields of
                PlatformParameterRule object.

        Returns:
            PlatformParameterRule. The corresponding PlatformParameterRule
            domain object.
        """
        return cls(
            [
                PlatformParameterFilter.from_dict(filter_dict)
                for filter_dict in rule_dict['filters']],
            rule_dict['value_when_matched'],
        )


class PlatformParameterDict(TypedDict):
    """Dictionary representing the PlatformParameter object."""

    name: str
    description: str
    data_type: str
    rules: List[PlatformParameterRuleDict]
    rule_schema_version: int
    default_value: PlatformDataTypes
    is_feature: bool
    feature_stage: Optional[str]


class PlatformParameter:
    """Domain object for platform parameters."""

    DATA_TYPE_PREDICATES_DICT: (
        Dict[str, Callable[[PlatformDataTypes], bool]]
    ) = {
        DataTypes.BOOL.value: lambda x: isinstance(x, bool),
        DataTypes.STRING.value: lambda x: isinstance(x, str),
        DataTypes.NUMBER.value: lambda x: isinstance(x, (float, int)),
    }

    PARAMETER_NAME_REGEXP: Final = r'^[A-Za-z0-9_]{1,100}$'

    def __init__(
        self,
        name: str,
        description: str,
        data_type: str,
        rules: List[PlatformParameterRule],
        rule_schema_version: int,
        default_value: PlatformDataTypes,
        is_feature: bool,
        feature_stage: Optional[str]
    ) -> None:
        self._name = name
        self._description = description
        self._data_type = data_type
        self._rules = rules
        self._rule_schema_version = rule_schema_version
        self._default_value = default_value
        self._is_feature = is_feature
        self._feature_stage = feature_stage

    @property
    def name(self) -> str:
        """Returns the name of the platform parameter.

        Returns:
            str. The name of the platform parameter.
        """
        return self._name

    @property
    def description(self) -> str:
        """Returns the description of the platform parameter.

        Returns:
            str. The description of the platform parameter.
        """
        return self._description

    @property
    def data_type(self) -> str:
        """Returns the data type of the platform parameter.

        Returns:
            DATA_TYPES. The data type of the platform parameter.
        """
        return self._data_type

    @property
    def rules(self) -> List[PlatformParameterRule]:
        """Returns the rules of the platform parameter.

        Returns:
            list(PlatformParameterRules). The rules of the platform parameter.
        """
        return self._rules

    def set_rules(self, new_rules: List[PlatformParameterRule]) -> None:
        """Sets the rules of the PlatformParameter.

        Args:
            new_rules: list(PlatformParameterRules). The new rules of the
                parameter.
        """
        self._rules = new_rules

    @property
    def rule_schema_version(self) -> int:
        """Returns the schema version of the rules.

        Returns:
            int. The schema version of the rules.
        """
        return self._rule_schema_version

    @property
    def default_value(self) -> PlatformDataTypes:
        """Returns the default value of the platform parameter.

        Returns:
            *. The default value of the platform parameter.
        """
        return self._default_value

    @property
    def is_feature(self) -> bool:
        """Returns whether this parameter is also a feature flag.

        Returns:
            bool. True if the parameter is a feature flag.
        """
        return self._is_feature

    @property
    def feature_stage(self) -> Optional[str]:
        """Returns the stage of the feature flag.

        Returns:
            FeatureStages|None. The stage of the feature flag, None if the
            parameter isn't a feature flag.
        """
        return self._feature_stage

    def validate(self) -> None:
        """Validates the PlatformParameter domain object."""
        if re.match(self.PARAMETER_NAME_REGEXP, self._name) is None:
            raise utils.ValidationError(
                'Invalid parameter name \'%s\', expected to match regexp '
                '%s.' % (self._name, self.PARAMETER_NAME_REGEXP))

        if self._data_type not in self.DATA_TYPE_PREDICATES_DICT:
            raise utils.ValidationError(
                'Unsupported data type \'%s\'.' % self._data_type)

        predicate = self.DATA_TYPE_PREDICATES_DICT[self.data_type]
        if not predicate(self._default_value):
            raise utils.ValidationError(
                'Expected %s, received \'%s\' in default value.' % (
                    self._data_type, self._default_value))
        for rule in self._rules:
            if not predicate(rule.value_when_matched):
                raise utils.ValidationError(
                    'Expected %s, received \'%s\' in value_when_matched.' % (
                        self._data_type, rule.value_when_matched))
            if not rule.has_server_mode_filter():
                raise utils.ValidationError(
                    'All rules must have a server_mode filter.')
            rule.validate()

        if self._is_feature:
            self._validate_feature_flag()

    def evaluate(
        self, context: EvaluationContext
    ) -> PlatformDataTypes:
        """Evaluates the value of the platform parameter in the given context.
        The value of first matched rule is returned as the result.

        Note that if the provided context is in an invalid state (e.g. its
        is_valid property returns false) then this parameter will defer to its
        default value since it may not be safe to partially evaluate the
        parameter for an unrecognized or partially recognized context.

        Args:
            context: EvaluationContext. The context for evaluation.

        Returns:
            *. The evaluate result of the platform parameter.
        """
        if context.is_valid:
            for rule in self._rules:
                if rule.evaluate(context):
                    return rule.value_when_matched
        return self._default_value

    def to_dict(self) -> PlatformParameterDict:
        """Returns a dict representation of the PlatformParameter domain
        object.

        Returns:
            dict. A dict mapping of all fields of PlatformParameter object.
        """
        return {
            'name': self._name,
            'description': self._description,
            'data_type': self._data_type,
            'rules': [rule.to_dict() for rule in self._rules],
            'rule_schema_version': self._rule_schema_version,
            'default_value': self._default_value,
            'is_feature': self._is_feature,
            'feature_stage': self._feature_stage
        }

    def _validate_feature_flag(self) -> None:
        """Validates the PlatformParameter domain object that is a feature
        flag.
        """
        if self._data_type != DataTypes.BOOL.value:
            raise utils.ValidationError(
                'Data type of feature flags must be bool, got \'%s\' '
                'instead.' % self._data_type)
        if not any(
                self._feature_stage == feature_stage
                for feature_stage in ALLOWED_FEATURE_STAGES
        ):
            raise utils.ValidationError(
                'Invalid feature stage, got \'%s\', expected one of %s.' % (
                    self._feature_stage, ALLOWED_FEATURE_STAGES))
        enabling_rules = [
            rule for rule in self._rules if rule.value_when_matched]
        for rule in enabling_rules:
            server_mode_filters = [
                server_mode_filter for server_mode_filter in rule.filters
                if server_mode_filter.type == 'server_mode']
            for server_mode_filter in server_mode_filters:
                server_modes = [
                    value for _, value in server_mode_filter.conditions]
                if self._feature_stage == FeatureStages.DEV.value:
                    if (
                            ServerMode.TEST.value in server_modes or
                            ServerMode.PROD.value in server_modes
                    ):
                        raise utils.ValidationError(
                            'Feature in dev stage cannot be enabled in test or'
                            ' production environments.')
                elif self._feature_stage == FeatureStages.TEST.value:
                    if ServerMode.PROD.value in server_modes:
                        raise utils.ValidationError(
                            'Feature in test stage cannot be enabled in '
                            'production environment.')

    @classmethod
    def from_dict(cls, param_dict: PlatformParameterDict) -> PlatformParameter:
        """Returns an PlatformParameter object from a dict.

        Args:
            param_dict: dict. A dict mapping of all fields of
                PlatformParameter object.

        Returns:
            PlatformParameter. The corresponding PlatformParameter domain
            object.

        Raises:
            Exception. Given schema version is not supported.
        """
        if (param_dict['rule_schema_version'] !=
                feconf.CURRENT_PLATFORM_PARAMETER_RULE_SCHEMA_VERSION):
            # NOTE: When there's a new rule schema version, a new method with
            # name of the form '_convert_rule_v1_dict_to_v2_dict` should be
            # added to the class and called here to convert the rule dicts to
            # the latest schema.
            raise Exception(
                'Current platform parameter rule schema version is v%s, '
                'received v%s, and there\'s no convert method from v%s to '
                'v%s.' % (
                    feconf.CURRENT_PLATFORM_PARAMETER_RULE_SCHEMA_VERSION,
                    param_dict['rule_schema_version'],
                    feconf.CURRENT_PLATFORM_PARAMETER_RULE_SCHEMA_VERSION,
                    param_dict['rule_schema_version']))

        return cls(
            param_dict['name'],
            param_dict['description'],
            param_dict['data_type'],
            [
                PlatformParameterRule.from_dict(rule_dict)
                for rule_dict in param_dict['rules']],
            param_dict['rule_schema_version'],
            param_dict['default_value'],
            param_dict['is_feature'],
            param_dict['feature_stage'],
        )

    def serialize(self) -> str:
        """Returns the object serialized as a JSON string.

        Returns:
            str. JSON-encoded string encoding all of the information composing
            the object.
        """
        platform_parameter_dict = self.to_dict()
        return json.dumps(platform_parameter_dict)

    @classmethod
    def deserialize(cls, json_string: str) -> PlatformParameter:
        """Returns a PlatformParameter domain object decoded from a JSON
        string.

        Args:
            json_string: str. A JSON-encoded string that can be
                decoded into a dictionary representing a PlatformParameter.
                Only call on strings that were created using serialize().

        Returns:
            PlatformParameter. The corresponding PlatformParameter domain
            object.
        """
        platform_parameter_dict = json.loads(json_string)
        platform_parameter = cls.from_dict(platform_parameter_dict)
        return platform_parameter<|MERGE_RESOLUTION|>--- conflicted
+++ resolved
@@ -41,13 +41,8 @@
 
 FeatureStages = ServerMode
 
-<<<<<<< HEAD
-# Union type defined from allowed types that a platform can contain
-# for it's data types.
-=======
 # Union type defined from allowed types that a platform parameter can contain
 # for its data types.
->>>>>>> ac2cc6db
 PlatformDataTypes = Union[str, int, bool, float]
 
 
