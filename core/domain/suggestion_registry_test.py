# Copyright 2018 The Oppia Authors. All Rights Reserved.
#
# Licensed under the Apache License, Version 2.0 (the "License");
# you may not use this file except in compliance with the License.
# You may obtain a copy of the License at
#
#      http://www.apache.org/licenses/LICENSE-2.0
#
# Unless required by applicable law or agreed to in writing, software
# distributed under the License is distributed on an "AS-IS" BASIS,
# WITHOUT WARRANTIES OR CONDITIONS OF ANY KIND, either express or implied.
# See the License for the specific language governing permissions and
# limitations under the License.

"""Tests for suggestion registry classes."""

from __future__ import annotations

import datetime
import os

from core import feconf
from core import utils
from core.domain import change_domain
from core.domain import config_services
from core.domain import exp_domain
from core.domain import exp_fetchers
from core.domain import exp_services
from core.domain import fs_services
from core.domain import html_validation_service
from core.domain import question_domain
from core.domain import question_services
from core.domain import skill_services
from core.domain import state_domain
from core.domain import suggestion_registry
from core.domain import suggestion_services
from core.platform import models
from core.tests import test_utils

from typing import Any, Dict, Optional, Union, cast
from typing_extensions import Final, TypedDict

MYPY = False
if MYPY:  # pragma: no cover
    from mypy_imports import suggestion_models

(suggestion_models,) = models.Registry.import_models([models.NAMES.suggestion])

ChangeType = Dict[
    str, Union[str, float, Dict[str, Union[str, int, state_domain.StateDict]]]
]


class MockInvalidSuggestion(suggestion_registry.BaseSuggestion):

    def __init__(self) -> None:  # pylint: disable=super-init-not-called
        pass


class BaseSuggestionUnitTests(test_utils.GenericTestBase):
    """Tests for the BaseSuggestion class."""

    def setUp(self) -> None:
        super().setUp()
        self.base_suggestion = MockInvalidSuggestion()

    def test_base_class_accept_raises_error(self) -> None:
        with self.assertRaisesRegex(
            NotImplementedError,
            'Subclasses of BaseSuggestion should implement accept.'):
            self.base_suggestion.accept('test_message')

    def test_base_class_get_change_list_for_accepting_suggestion_raises_error(
        self
    ) -> None:
        with self.assertRaisesRegex(
            NotImplementedError,
            'Subclasses of BaseSuggestion should implement '
            'get_change_list_for_accepting_suggestion.'):
            self.base_suggestion.get_change_list_for_accepting_suggestion()

    def test_base_class_pre_accept_validate_raises_error(self) -> None:
        with self.assertRaisesRegex(
            NotImplementedError,
            'Subclasses of BaseSuggestion should implement'
            ' pre_accept_validate.'):
            self.base_suggestion.pre_accept_validate()

    def test_base_class_populate_old_value_of_change_raises_error(self) -> None:
        with self.assertRaisesRegex(
            NotImplementedError,
            'Subclasses of BaseSuggestion should implement'
            ' populate_old_value_of_change.'):
            self.base_suggestion.populate_old_value_of_change()

    def test_base_class_pre_update_validate_raises_error(self) -> None:
        with self.assertRaisesRegex(
            NotImplementedError,
            'Subclasses of BaseSuggestion should implement'
            ' pre_update_validate.'):
            self.base_suggestion.pre_update_validate({})

    def test_base_class_get_all_html_content_strings(self) -> None:
        with self.assertRaisesRegex(
            NotImplementedError,
            'Subclasses of BaseSuggestion should implement'
            ' get_all_html_content_strings.'):
            self.base_suggestion.get_all_html_content_strings()

    def test_base_class_get_target_entity_html_strings(self) -> None:
        with self.assertRaisesRegex(
            NotImplementedError,
            'Subclasses of BaseSuggestion should implement'
            ' get_target_entity_html_strings.'):
            self.base_suggestion.get_target_entity_html_strings()

    def test_base_class_convert_html_in_suggestion_change(self) -> None:
        def conversion_fn(_: str) -> str:
            """Temporary function."""
            return 'abcd'
        with self.assertRaisesRegex(
            NotImplementedError,
            'Subclasses of BaseSuggestion should implement'
            ' convert_html_in_suggestion_change.'):
            self.base_suggestion.convert_html_in_suggestion_change(
                conversion_fn)


class SuggestionEditStateContentDict(TypedDict):
    """Dictionary representing the SuggestionEditStateContent object."""

    suggestion_id: str
    suggestion_type: str
    target_type: str
    target_id: str
    target_version_at_submission: int
    status: str
    author_name: str
    final_reviewer_id: Optional[str]
    change: Dict[str, change_domain.AcceptableChangeDictTypes]
    score_category: str
    language_code: Optional[str]
    last_updated: float
    edited_by_reviewer: bool


class SuggestionEditStateContentUnitTests(test_utils.GenericTestBase):
    """Tests for the SuggestionEditStateContent class."""

    AUTHOR_EMAIL: Final = 'author@example.com'
    REVIEWER_EMAIL: Final = 'reviewer@example.com'
    ASSIGNED_REVIEWER_EMAIL: Final = 'assigned_reviewer@example.com'
    fake_date: datetime.datetime = datetime.datetime(2016, 4, 10, 0, 0, 0, 0)

    def setUp(self) -> None:
        super().setUp()

        self.signup(self.AUTHOR_EMAIL, 'author')
        self.author_id = self.get_user_id_from_email(self.AUTHOR_EMAIL)
        self.signup(self.REVIEWER_EMAIL, 'reviewer')
        self.reviewer_id = self.get_user_id_from_email(self.REVIEWER_EMAIL)
        self.suggestion_dict: SuggestionEditStateContentDict = {
            'suggestion_id': 'exploration.exp1.thread1',
            'suggestion_type': (
                feconf.SUGGESTION_TYPE_EDIT_STATE_CONTENT),
            'target_type': feconf.ENTITY_TYPE_EXPLORATION,
            'target_id': 'exp1',
            'target_version_at_submission': 1,
            'status': suggestion_models.STATUS_ACCEPTED,
            'author_name': 'author',
            'final_reviewer_id': self.reviewer_id,
            'change': {
                'cmd': exp_domain.CMD_EDIT_STATE_PROPERTY,
                'property_name': exp_domain.STATE_PROPERTY_CONTENT,
                'state_name': 'state_1',
                'new_value': 'new suggestion content',
                'old_value': None
            },
            'score_category': 'content.Algebra',
            'language_code': None,
            'last_updated': utils.get_time_in_millisecs(self.fake_date),
            'edited_by_reviewer': False
        }

    def test_create_suggestion_edit_state_content(self) -> None:
        expected_suggestion_dict = self.suggestion_dict

        observed_suggestion = suggestion_registry.SuggestionEditStateContent(
            expected_suggestion_dict['suggestion_id'],
            expected_suggestion_dict['target_id'],
            expected_suggestion_dict['target_version_at_submission'],
            expected_suggestion_dict['status'], self.author_id,
            self.reviewer_id, expected_suggestion_dict['change'],
            expected_suggestion_dict['score_category'],
            expected_suggestion_dict['language_code'], False, self.fake_date)

        self.assertDictEqual(
            observed_suggestion.to_dict(), expected_suggestion_dict)

    def test_validate_suggestion_edit_state_content(self) -> None:
        expected_suggestion_dict = self.suggestion_dict

        suggestion = suggestion_registry.SuggestionEditStateContent(
            expected_suggestion_dict['suggestion_id'],
            expected_suggestion_dict['target_id'],
            expected_suggestion_dict['target_version_at_submission'],
            expected_suggestion_dict['status'], self.author_id,
            self.reviewer_id, expected_suggestion_dict['change'],
            expected_suggestion_dict['score_category'],
            expected_suggestion_dict['language_code'], False, self.fake_date)

        suggestion.validate()

    def test_get_score_part_helper_methods(self) -> None:
        expected_suggestion_dict = self.suggestion_dict

        suggestion = suggestion_registry.SuggestionEditStateContent(
            expected_suggestion_dict['suggestion_id'],
            expected_suggestion_dict['target_id'],
            expected_suggestion_dict['target_version_at_submission'],
            expected_suggestion_dict['status'], self.author_id,
            self.reviewer_id, expected_suggestion_dict['change'],
            expected_suggestion_dict['score_category'],
            expected_suggestion_dict['language_code'], False, self.fake_date)

        self.assertEqual(suggestion.get_score_type(), 'content')
        self.assertEqual(suggestion.get_score_sub_type(), 'Algebra')

    def test_validate_suggestion_type(self) -> None:
        expected_suggestion_dict = self.suggestion_dict
        suggestion = suggestion_registry.SuggestionEditStateContent(
            expected_suggestion_dict['suggestion_id'],
            expected_suggestion_dict['target_id'],
            expected_suggestion_dict['target_version_at_submission'],
            expected_suggestion_dict['status'], self.author_id,
            self.reviewer_id, expected_suggestion_dict['change'],
            expected_suggestion_dict['score_category'],
            expected_suggestion_dict['language_code'], False, self.fake_date)

        suggestion.validate()

        suggestion.suggestion_type = 'invalid_suggestion_type'
        with self.assertRaisesRegex(
            utils.ValidationError,
            'Expected suggestion_type to be among allowed choices'
        ):
            suggestion.validate()

    def test_validate_target_type(self) -> None:
        expected_suggestion_dict = self.suggestion_dict
        suggestion = suggestion_registry.SuggestionEditStateContent(
            expected_suggestion_dict['suggestion_id'],
            expected_suggestion_dict['target_id'],
            expected_suggestion_dict['target_version_at_submission'],
            expected_suggestion_dict['status'], self.author_id,
            self.reviewer_id, expected_suggestion_dict['change'],
            expected_suggestion_dict['score_category'],
            expected_suggestion_dict['language_code'], False, self.fake_date)

        suggestion.validate()

        suggestion.target_type = 'invalid_target_type'
        with self.assertRaisesRegex(
            utils.ValidationError,
            'Expected target_type to be among allowed choices'
        ):
            suggestion.validate()

    # TODO(#13059): After we fully type the codebase we plan to get
    # rid of the tests that intentionally test wrong inputs that we
    # can normally catch by typing.
    def test_validate_target_id(self) -> None:
        expected_suggestion_dict = self.suggestion_dict
        suggestion = suggestion_registry.SuggestionEditStateContent(
            expected_suggestion_dict['suggestion_id'],
            expected_suggestion_dict['target_id'],
            expected_suggestion_dict['target_version_at_submission'],
            expected_suggestion_dict['status'], self.author_id,
            self.reviewer_id, expected_suggestion_dict['change'],
            expected_suggestion_dict['score_category'],
            expected_suggestion_dict['language_code'], False, self.fake_date)

        suggestion.validate()

        suggestion.target_id = 0  # type: ignore[assignment]
        with self.assertRaisesRegex(
            utils.ValidationError, 'Expected target_id to be a string'
        ):
            suggestion.validate()

    # TODO(#13059): After we fully type the codebase we plan to get
    # rid of the tests that intentionally test wrong inputs that we
    # can normally catch by typing.
    def test_validate_target_version_at_submission(self) -> None:
        expected_suggestion_dict = self.suggestion_dict
        suggestion = suggestion_registry.SuggestionEditStateContent(
            expected_suggestion_dict['suggestion_id'],
            expected_suggestion_dict['target_id'],
            expected_suggestion_dict['target_version_at_submission'],
            expected_suggestion_dict['status'], self.author_id,
            self.reviewer_id, expected_suggestion_dict['change'],
            expected_suggestion_dict['score_category'],
            expected_suggestion_dict['language_code'], False, self.fake_date)

        suggestion.validate()

        suggestion.target_version_at_submission = 'invalid_version'  # type: ignore[assignment]
        with self.assertRaisesRegex(
            utils.ValidationError,
            'Expected target_version_at_submission to be an int'
        ):
            suggestion.validate()

    def test_validate_status(self) -> None:
        expected_suggestion_dict = self.suggestion_dict
        suggestion = suggestion_registry.SuggestionEditStateContent(
            expected_suggestion_dict['suggestion_id'],
            expected_suggestion_dict['target_id'],
            expected_suggestion_dict['target_version_at_submission'],
            expected_suggestion_dict['status'], self.author_id,
            self.reviewer_id, expected_suggestion_dict['change'],
            expected_suggestion_dict['score_category'],
            expected_suggestion_dict['language_code'], False, self.fake_date)

        suggestion.validate()

        suggestion.status = 'invalid_status'
        with self.assertRaisesRegex(
            utils.ValidationError, 'Expected status to be among allowed choices'
        ):
            suggestion.validate()

    # TODO(#13059): After we fully type the codebase we plan to get
    # rid of the tests that intentionally test wrong inputs that we
    # can normally catch by typing.
    def test_validate_author_id(self) -> None:
        expected_suggestion_dict = self.suggestion_dict
        suggestion = suggestion_registry.SuggestionEditStateContent(
            expected_suggestion_dict['suggestion_id'],
            expected_suggestion_dict['target_id'],
            expected_suggestion_dict['target_version_at_submission'],
            expected_suggestion_dict['status'], self.author_id,
            self.reviewer_id, expected_suggestion_dict['change'],
            expected_suggestion_dict['score_category'],
            expected_suggestion_dict['language_code'], False, self.fake_date)

        suggestion.validate()

        suggestion.author_id = 0  # type: ignore[assignment]
        with self.assertRaisesRegex(
            utils.ValidationError, 'Expected author_id to be a string'
        ):
            suggestion.validate()

    def test_validate_author_id_format(self) -> None:
        expected_suggestion_dict = self.suggestion_dict
        suggestion = suggestion_registry.SuggestionEditStateContent(
            expected_suggestion_dict['suggestion_id'],
            expected_suggestion_dict['target_id'],
            expected_suggestion_dict['target_version_at_submission'],
            expected_suggestion_dict['status'], self.author_id,
            self.reviewer_id, expected_suggestion_dict['change'],
            expected_suggestion_dict['score_category'],
            expected_suggestion_dict['language_code'], False, self.fake_date)

        suggestion.validate()

        suggestion.author_id = self.PSEUDONYMOUS_ID
        suggestion.validate()

        suggestion.author_id = ''
        with self.assertRaisesRegex(
            utils.ValidationError,
            'Expected author_id to be in a valid user ID format'
        ):
            suggestion.validate()

    # TODO(#13059): After we fully type the codebase we plan to get
    # rid of the tests that intentionally test wrong inputs that we
    # can normally catch by typing.
    def test_validate_final_reviewer_id(self) -> None:
        expected_suggestion_dict = self.suggestion_dict
        suggestion = suggestion_registry.SuggestionEditStateContent(
            expected_suggestion_dict['suggestion_id'],
            expected_suggestion_dict['target_id'],
            expected_suggestion_dict['target_version_at_submission'],
            expected_suggestion_dict['status'], self.author_id,
            self.reviewer_id, expected_suggestion_dict['change'],
            expected_suggestion_dict['score_category'],
            expected_suggestion_dict['language_code'], False, self.fake_date)

        suggestion.validate()

        suggestion.final_reviewer_id = 1  # type: ignore[assignment]
        with self.assertRaisesRegex(
            utils.ValidationError, 'Expected final_reviewer_id to be a string'
        ):
            suggestion.validate()

    def test_validate_final_reviewer_id_format(self) -> None:
        expected_suggestion_dict = self.suggestion_dict
        suggestion = suggestion_registry.SuggestionEditStateContent(
            expected_suggestion_dict['suggestion_id'],
            expected_suggestion_dict['target_id'],
            expected_suggestion_dict['target_version_at_submission'],
            expected_suggestion_dict['status'], self.author_id,
            self.reviewer_id, expected_suggestion_dict['change'],
            expected_suggestion_dict['score_category'],
            expected_suggestion_dict['language_code'], False, self.fake_date)

        suggestion.validate()

        suggestion.final_reviewer_id = self.PSEUDONYMOUS_ID
        suggestion.validate()

        suggestion.final_reviewer_id = ''
        with self.assertRaisesRegex(
            utils.ValidationError,
            'Expected final_reviewer_id to be in a valid user ID format'
        ):
            suggestion.validate()

    # TODO(#13059): After we fully type the codebase we plan to get
    # rid of the tests that intentionally test wrong inputs that we
    # can normally catch by typing.
    def test_validate_score_category(self) -> None:
        expected_suggestion_dict = self.suggestion_dict
        suggestion = suggestion_registry.SuggestionEditStateContent(
            expected_suggestion_dict['suggestion_id'],
            expected_suggestion_dict['target_id'],
            expected_suggestion_dict['target_version_at_submission'],
            expected_suggestion_dict['status'], self.author_id,
            self.reviewer_id, expected_suggestion_dict['change'],
            expected_suggestion_dict['score_category'],
            expected_suggestion_dict['language_code'], False, self.fake_date)

        suggestion.validate()

        suggestion.score_category = 0  # type: ignore[assignment]
        with self.assertRaisesRegex(
            utils.ValidationError, 'Expected score_category to be a string'
        ):
            suggestion.validate()

    def test_validate_score_category_format(self) -> None:
        expected_suggestion_dict = self.suggestion_dict
        suggestion = suggestion_registry.SuggestionEditStateContent(
            expected_suggestion_dict['suggestion_id'],
            expected_suggestion_dict['target_id'],
            expected_suggestion_dict['target_version_at_submission'],
            expected_suggestion_dict['status'], self.author_id,
            self.reviewer_id, expected_suggestion_dict['change'],
            expected_suggestion_dict['score_category'],
            expected_suggestion_dict['language_code'], False, self.fake_date)

        suggestion.validate()

        suggestion.score_category = 'score.score_type.score_sub_type'
        with self.assertRaisesRegex(
            utils.ValidationError,
            'Expected score_category to be of the form'
            ' score_type.score_sub_type'
        ):
            suggestion.validate()

        suggestion.score_category = 'invalid_score_category'
        with self.assertRaisesRegex(
            utils.ValidationError,
            'Expected score_category to be of the form'
            ' score_type.score_sub_type'
        ):
            suggestion.validate()

    def test_validate_score_type(self) -> None:
        expected_suggestion_dict = self.suggestion_dict
        suggestion = suggestion_registry.SuggestionEditStateContent(
            expected_suggestion_dict['suggestion_id'],
            expected_suggestion_dict['target_id'],
            expected_suggestion_dict['target_version_at_submission'],
            expected_suggestion_dict['status'], self.author_id,
            self.reviewer_id, expected_suggestion_dict['change'],
            expected_suggestion_dict['score_category'],
            expected_suggestion_dict['language_code'], False, self.fake_date)

        suggestion.validate()

        suggestion.score_category = 'invalid_score_type.score_sub_type'
        with self.assertRaisesRegex(
            utils.ValidationError,
            'Expected the first part of score_category to be among allowed'
            ' choices'
        ):
            suggestion.validate()

    # TODO(#13059): After we fully type the codebase we plan to get
    # rid of the tests that intentionally test wrong inputs that we
    # can normally catch by typing.
    def test_validate_change(self) -> None:
        expected_suggestion_dict = self.suggestion_dict
        suggestion = suggestion_registry.SuggestionEditStateContent(
            expected_suggestion_dict['suggestion_id'],
            expected_suggestion_dict['target_id'],
            expected_suggestion_dict['target_version_at_submission'],
            expected_suggestion_dict['status'], self.author_id,
            self.reviewer_id, expected_suggestion_dict['change'],
            expected_suggestion_dict['score_category'],
            expected_suggestion_dict['language_code'], False, self.fake_date)

        suggestion.validate()

        suggestion.change = {}  # type: ignore[assignment]
        with self.assertRaisesRegex(
            utils.ValidationError, 'Expected change to be an ExplorationChange'
        ):
            suggestion.validate()

    def test_validate_score_type_content(self) -> None:
        expected_suggestion_dict = self.suggestion_dict
        suggestion = suggestion_registry.SuggestionEditStateContent(
            expected_suggestion_dict['suggestion_id'],
            expected_suggestion_dict['target_id'],
            expected_suggestion_dict['target_version_at_submission'],
            expected_suggestion_dict['status'], self.author_id,
            self.reviewer_id, expected_suggestion_dict['change'],
            expected_suggestion_dict['score_category'],
            expected_suggestion_dict['language_code'], False, self.fake_date)

        suggestion.validate()

        suggestion.score_category = 'question.score_sub_type'
        with self.assertRaisesRegex(
            utils.ValidationError,
            'Expected the first part of score_category to be content'
        ):
            suggestion.validate()

    def test_validate_change_cmd(self) -> None:
        expected_suggestion_dict = self.suggestion_dict
        suggestion = suggestion_registry.SuggestionEditStateContent(
            expected_suggestion_dict['suggestion_id'],
            expected_suggestion_dict['target_id'],
            expected_suggestion_dict['target_version_at_submission'],
            expected_suggestion_dict['status'], self.author_id,
            self.reviewer_id, expected_suggestion_dict['change'],
            expected_suggestion_dict['score_category'],
            expected_suggestion_dict['language_code'], False, self.fake_date)
        suggestion.validate()

        suggestion.change.cmd = 'invalid_cmd'
        with self.assertRaisesRegex(
            utils.ValidationError, 'Expected cmd to be edit_state_property'
        ):
            suggestion.validate()

    def test_validate_change_property_name(self) -> None:
        expected_suggestion_dict = self.suggestion_dict
        suggestion = suggestion_registry.SuggestionEditStateContent(
            expected_suggestion_dict['suggestion_id'],
            expected_suggestion_dict['target_id'],
            expected_suggestion_dict['target_version_at_submission'],
            expected_suggestion_dict['status'], self.author_id,
            self.reviewer_id, expected_suggestion_dict['change'],
            expected_suggestion_dict['score_category'],
            expected_suggestion_dict['language_code'], False, self.fake_date)

        suggestion.validate()

        # Here, change is of type ExplorationChange and all attributes
        # on ExplorationChange are created dynamically except cmd, so due
        # this MyPy is unable to recognize `property_name` as an attribute of
        # change and throwing `"ExplorationChange" has no attribute
        # "property_name"` error. Thus to avoid the error, we used ignore here.
        suggestion.change.property_name = 'invalid_property'  # type: ignore[attr-defined]
        with self.assertRaisesRegex(
            utils.ValidationError, 'Expected property_name to be content'
        ):
            suggestion.validate()

    def test_validate_language_code_fails_when_language_codes_do_not_match(
        self
    ) -> None:
        expected_suggestion_dict = self.suggestion_dict
        suggestion = suggestion_registry.SuggestionEditStateContent(
            expected_suggestion_dict['suggestion_id'],
            expected_suggestion_dict['target_id'],
            expected_suggestion_dict['target_version_at_submission'],
            expected_suggestion_dict['status'], self.author_id,
            self.reviewer_id, expected_suggestion_dict['change'],
            expected_suggestion_dict['score_category'],
            expected_suggestion_dict['language_code'], False, self.fake_date)
        suggestion.validate()

        suggestion.language_code = 'wrong_language_code'

        with self.assertRaisesRegex(
            utils.ValidationError,
            'Expected language_code to be None, received wrong_language_code'
        ):
            suggestion.validate()

    def test_pre_accept_validate_state_name(self) -> None:
        self.save_new_default_exploration('exp1', self.author_id)
        expected_suggestion_dict = self.suggestion_dict
        suggestion = suggestion_registry.SuggestionEditStateContent(
            expected_suggestion_dict['suggestion_id'],
            expected_suggestion_dict['target_id'],
            expected_suggestion_dict['target_version_at_submission'],
            expected_suggestion_dict['status'], self.author_id,
            self.reviewer_id, expected_suggestion_dict['change'],
            expected_suggestion_dict['score_category'],
            expected_suggestion_dict['language_code'], False, self.fake_date)

        exp_services.update_exploration(
            self.author_id, 'exp1', [
                exp_domain.ExplorationChange({
                    'cmd': exp_domain.CMD_ADD_STATE,
                    'state_name': 'State A',
                })
            ], 'Added state')
        # Here, change is of type ExplorationChange and all attributes
        # on ExplorationChange are created dynamically except cmd, so due
        # this MyPy is unable to recognize `state_name` as an attribute of
        # change and throwing `"ExplorationChange" has no attribute
        # "state_name"` error. Thus to avoid the error, we used ignore here.
        suggestion.change.state_name = 'State A'  # type: ignore[attr-defined]

        suggestion.pre_accept_validate()

        suggestion.change.state_name = 'invalid_state_name'  # type: ignore[attr-defined]
        with self.assertRaisesRegex(
            utils.ValidationError,
            'Expected invalid_state_name to be a valid state name'
        ):
            suggestion.pre_accept_validate()

    def test_populate_old_value_of_change_with_invalid_state(self) -> None:
        self.save_new_default_exploration('exp1', self.author_id)
        expected_suggestion_dict = self.suggestion_dict
        suggestion = suggestion_registry.SuggestionEditStateContent(
            expected_suggestion_dict['suggestion_id'],
            expected_suggestion_dict['target_id'],
            expected_suggestion_dict['target_version_at_submission'],
            expected_suggestion_dict['status'], self.author_id,
            self.reviewer_id, expected_suggestion_dict['change'],
            expected_suggestion_dict['score_category'],
            expected_suggestion_dict['language_code'], False, self.fake_date)

        # Here, change is of type ExplorationChange and all attributes
        # on ExplorationChange are created dynamically except cmd, so due
        # this MyPy is unable to recognize `state_name` as an attribute of
        # change and throwing `"ExplorationChange" has no attribute
        # "state_name"` error. Thus to avoid the error, we used ignore here.
        suggestion.change.state_name = 'invalid_state_name'  # type: ignore[attr-defined]

        self.assertIsNone(suggestion.change.old_value)

        suggestion.populate_old_value_of_change()

        self.assertIsNone(suggestion.change.old_value)

    def test_pre_update_validate_change_cmd(self) -> None:
        expected_suggestion_dict = self.suggestion_dict
        suggestion = suggestion_registry.SuggestionEditStateContent(
            expected_suggestion_dict['suggestion_id'],
            expected_suggestion_dict['target_id'],
            expected_suggestion_dict['target_version_at_submission'],
            expected_suggestion_dict['status'], self.author_id,
            self.reviewer_id, expected_suggestion_dict['change'],
            expected_suggestion_dict['score_category'],
            expected_suggestion_dict['language_code'], False, self.fake_date)

        change = {
            'cmd': exp_domain.CMD_ADD_STATE,
            'property_name': exp_domain.STATE_PROPERTY_CONTENT,
            'state_name': suggestion.change.state_name,
            'new_value': 'new suggestion content',
            'old_value': None
        }
        with self.assertRaisesRegex(
            utils.ValidationError,
            'The following extra attributes are present: new_value, '
            'old_value, property_name'
        ):
            suggestion.pre_update_validate(exp_domain.ExplorationChange(change))

    def test_pre_update_validate_change_property_name(self) -> None:
        expected_suggestion_dict = self.suggestion_dict
        suggestion = suggestion_registry.SuggestionEditStateContent(
            expected_suggestion_dict['suggestion_id'],
            expected_suggestion_dict['target_id'],
            expected_suggestion_dict['target_version_at_submission'],
            expected_suggestion_dict['status'], self.author_id,
            self.reviewer_id, expected_suggestion_dict['change'],
            expected_suggestion_dict['score_category'],
            expected_suggestion_dict['language_code'], False, self.fake_date)

        change = {
            'cmd': exp_domain.CMD_EDIT_STATE_PROPERTY,
            'property_name': exp_domain.STATE_PROPERTY_PARAM_CHANGES,
            'state_name': suggestion.change.state_name,
            'new_value': 'new suggestion content',
            'old_value': None
        }
        with self.assertRaisesRegex(
            utils.ValidationError,
            'The new change property_name must be equal to content'
        ):
            suggestion.pre_update_validate(exp_domain.ExplorationChange(change))

    def test_pre_update_validate_change_state_name(self) -> None:
        expected_suggestion_dict = self.suggestion_dict
        suggestion = suggestion_registry.SuggestionEditStateContent(
            expected_suggestion_dict['suggestion_id'],
            expected_suggestion_dict['target_id'],
            expected_suggestion_dict['target_version_at_submission'],
            expected_suggestion_dict['status'], self.author_id,
            self.reviewer_id, expected_suggestion_dict['change'],
            expected_suggestion_dict['score_category'],
            expected_suggestion_dict['language_code'], False, self.fake_date)

        change = {
            'cmd': exp_domain.CMD_EDIT_STATE_PROPERTY,
            'property_name': exp_domain.STATE_PROPERTY_CONTENT,
            'state_name': 'invalid_state',
            'new_value': 'new suggestion content',
            'old_value': None
        }
        with self.assertRaisesRegex(
            utils.ValidationError,
            'The new change state_name must be equal to state_1'
        ):
            suggestion.pre_update_validate(exp_domain.ExplorationChange(change))

    def test_pre_update_validate_change_new_value(self) -> None:
        expected_suggestion_dict = self.suggestion_dict
        suggestion = suggestion_registry.SuggestionEditStateContent(
            expected_suggestion_dict['suggestion_id'],
            expected_suggestion_dict['target_id'],
            expected_suggestion_dict['target_version_at_submission'],
            expected_suggestion_dict['status'], self.author_id,
            self.reviewer_id, expected_suggestion_dict['change'],
            expected_suggestion_dict['score_category'],
            expected_suggestion_dict['language_code'], False, self.fake_date)
        new_content = state_domain.SubtitledHtml(
            'content', '<p>new suggestion html</p>').to_dict()

        # Here, change is of type ExplorationChange and all attributes
        # on ExplorationChange are created dynamically except cmd, so due
        # this MyPy is unable to recognize `new_value` as an attribute of
        # change and throwing `"ExplorationChange" has no attribute
        # "new_value"` error. Thus to avoid the error, we used ignore here.
        suggestion.change.new_value = new_content  # type: ignore[attr-defined]

        change: Dict[
            str, Union[Optional[str], state_domain.SubtitledHtmlDict]
        ] = {
            'cmd': exp_domain.CMD_EDIT_STATE_PROPERTY,
            'property_name': exp_domain.STATE_PROPERTY_CONTENT,
            'state_name': suggestion.change.state_name,
            'new_value': new_content,
            'old_value': None
        }
        with self.assertRaisesRegex(
            utils.ValidationError, 'The new html must not match the old html'
        ):
            suggestion.pre_update_validate(exp_domain.ExplorationChange(change))

    def test_pre_update_validate_non_equal_change_cmd(self) -> None:
        expected_suggestion_dict = self.suggestion_dict
        suggestion = suggestion_registry.SuggestionEditStateContent(
            expected_suggestion_dict['suggestion_id'],
            expected_suggestion_dict['target_id'],
            expected_suggestion_dict['target_version_at_submission'],
            expected_suggestion_dict['status'], self.author_id,
            self.reviewer_id, expected_suggestion_dict['change'],
            expected_suggestion_dict['score_category'],
            expected_suggestion_dict['language_code'], False, self.fake_date)

        with self.assertRaisesRegex(
            utils.ValidationError,
            'The new change cmd must be equal to edit_state_property'
        ):
            suggestion.pre_update_validate(exp_domain.ExplorationChange({
                'cmd': exp_domain.CMD_EDIT_EXPLORATION_PROPERTY,
                'property_name': 'title',
                'new_value': 'Exploration 1 Albert title'
            }))

    def test_get_all_html_content_strings(self) -> None:
        change_dict: Dict[str, Union[Optional[str], Dict[str, str]]] = {
            'cmd': exp_domain.CMD_EDIT_STATE_PROPERTY,
            'property_name': exp_domain.STATE_PROPERTY_CONTENT,
            'state_name': 'state_1',
            'new_value': {
                'content_id': 'content',
                'html': 'new suggestion content'
            },
            'old_value': None
        }
        suggestion = suggestion_registry.SuggestionEditStateContent(
            self.suggestion_dict['suggestion_id'],
            self.suggestion_dict['target_id'],
            self.suggestion_dict['target_version_at_submission'],
            self.suggestion_dict['status'], self.author_id,
            self.reviewer_id, change_dict,
            self.suggestion_dict['score_category'],
            self.suggestion_dict['language_code'], False, self.fake_date)

        actual_outcome_list = suggestion.get_all_html_content_strings()
        expected_outcome_list = [u'new suggestion content']
        self.assertEqual(expected_outcome_list, actual_outcome_list)

    def test_convert_html_in_suggestion_change(self) -> None:
        html_content = (
            '<p>Value</p><oppia-noninteractive-math raw_latex-with-value="&a'
            'mp;quot;+,-,-,+&amp;quot;"></oppia-noninteractive-math>')
        expected_html_content = (
            '<p>Value</p><oppia-noninteractive-math math_content-with-value='
            '"{&amp;quot;raw_latex&amp;quot;: &amp;quot;+,-,-,+&amp;quot;, &'
            'amp;quot;svg_filename&amp;quot;: &amp;quot;&amp;quot;}"></oppia'
            '-noninteractive-math>')

        change: Dict[str, Union[str, Dict[str, str]]] = {
            'cmd': exp_domain.CMD_EDIT_STATE_PROPERTY,
            'property_name': exp_domain.STATE_PROPERTY_CONTENT,
            'state_name': 'Introduction',
            'new_value': {
                'content_id': 'content',
                'html': '<p>suggestion</p>'
            },
            'old_value': {
                'content_id': 'content',
                'html': html_content
            }
        }
        suggestion = suggestion_registry.SuggestionEditStateContent(
            self.suggestion_dict['suggestion_id'],
            self.suggestion_dict['target_id'],
            self.suggestion_dict['target_version_at_submission'],
            self.suggestion_dict['status'], self.author_id,
            self.reviewer_id, change,
            self.suggestion_dict['score_category'],
            self.suggestion_dict['language_code'], False, self.fake_date)

        suggestion.convert_html_in_suggestion_change(
            html_validation_service.
            add_math_content_to_math_rte_components)
        # Ruling out the possibility of any other type for mypy type checking.
        assert isinstance(suggestion.change.old_value, dict)
        self.assertEqual(
            suggestion.change.old_value['html'], expected_html_content)

    def test_get_target_entity_html_strings_returns_expected_strings(
        self
    ) -> None:
        change_dict: Dict[str, Union[str, Dict[str, str]]] = {
            'cmd': exp_domain.CMD_EDIT_STATE_PROPERTY,
            'property_name': exp_domain.STATE_PROPERTY_CONTENT,
            'state_name': 'state_1',
            'new_value': {
                'content_id': 'content',
                'html': 'new suggestion content'
            },
            'old_value': {
                'content_id': 'content',
                'html': 'Old content.'
            }
        }
        suggestion = suggestion_registry.SuggestionEditStateContent(
            self.suggestion_dict['suggestion_id'],
            self.suggestion_dict['target_id'],
            self.suggestion_dict['target_version_at_submission'],
            self.suggestion_dict['status'], self.author_id,
            self.reviewer_id, change_dict,
            self.suggestion_dict['score_category'],
            self.suggestion_dict['language_code'], False, self.fake_date)

        actual_outcome_list = suggestion.get_target_entity_html_strings()
        expected_outcome_list = [u'Old content.']
        self.assertEqual(expected_outcome_list, actual_outcome_list)

    def test_get_target_entity_html_with_none_old_value(self) -> None:
        change_dict: Dict[str, Union[Optional[str], Dict[str, str]]] = {
            'cmd': exp_domain.CMD_EDIT_STATE_PROPERTY,
            'property_name': exp_domain.STATE_PROPERTY_CONTENT,
            'state_name': 'state_1',
            'new_value': {
                'content_id': 'content',
                'html': 'new suggestion content'
            },
            'old_value': None
        }
        suggestion = suggestion_registry.SuggestionEditStateContent(
            self.suggestion_dict['suggestion_id'],
            self.suggestion_dict['target_id'],
            self.suggestion_dict['target_version_at_submission'],
            self.suggestion_dict['status'], self.author_id,
            self.reviewer_id, change_dict,
            self.suggestion_dict['score_category'],
            self.suggestion_dict['language_code'], False, self.fake_date)

        actual_outcome_list = suggestion.get_target_entity_html_strings()
        self.assertEqual(actual_outcome_list, [])


class SuggestionTranslateContentUnitTests(test_utils.GenericTestBase):
    """Tests for the SuggestionEditStateContent class."""

    AUTHOR_EMAIL: Final = 'author@example.com'
    REVIEWER_EMAIL: Final = 'reviewer@example.com'
    ASSIGNED_REVIEWER_EMAIL: Final = 'assigned_reviewer@example.com'
    fake_date: datetime.datetime = datetime.datetime(2016, 4, 10, 0, 0, 0, 0)

    def setUp(self) -> None:
        super().setUp()

        self.signup(self.AUTHOR_EMAIL, 'author')
        self.author_id = self.get_user_id_from_email(self.AUTHOR_EMAIL)
        self.signup(self.REVIEWER_EMAIL, 'reviewer')
        self.reviewer_id = self.get_user_id_from_email(self.REVIEWER_EMAIL)
        self.suggestion_dict: suggestion_registry.BaseSuggestionDict = {
            'suggestion_id': 'exploration.exp1.thread1',
            'suggestion_type': (
                feconf.SUGGESTION_TYPE_TRANSLATE_CONTENT),
            'target_type': feconf.ENTITY_TYPE_EXPLORATION,
            'target_id': 'exp1',
            'target_version_at_submission': 1,
            'status': suggestion_models.STATUS_ACCEPTED,
            'author_name': 'author',
            'final_reviewer_id': self.reviewer_id,
            'change': {
                'cmd': exp_domain.CMD_ADD_WRITTEN_TRANSLATION,
                'state_name': 'Introduction',
                'content_id': 'content',
                'language_code': 'hi',
                'content_html': '<p>This is a content.</p>',
                'translation_html': '<p>This is translated html.</p>',
                'data_format': 'html'
            },
            'score_category': 'translation.Algebra',
            'language_code': 'hi',
            'last_updated': utils.get_time_in_millisecs(self.fake_date),
            'edited_by_reviewer': False
        }

    def test_pre_update_validate_fails_for_invalid_change_cmd(self) -> None:
        expected_suggestion_dict = self.suggestion_dict
        suggestion = suggestion_registry.SuggestionTranslateContent(
            expected_suggestion_dict['suggestion_id'],
            expected_suggestion_dict['target_id'],
            expected_suggestion_dict['target_version_at_submission'],
            expected_suggestion_dict['status'], self.author_id,
            self.reviewer_id, expected_suggestion_dict['change'],
            expected_suggestion_dict['score_category'],
            expected_suggestion_dict['language_code'], False,
            self.fake_date)

        change = {
            'cmd': exp_domain.CMD_ADD_STATE,
            'state_name': 'Introduction'
        }
        with self.assertRaisesRegex(
            utils.ValidationError,
            'The new change cmd must be equal to %s' % (
                exp_domain.CMD_ADD_WRITTEN_TRANSLATION)
        ):
            suggestion.pre_update_validate(exp_domain.ExplorationChange(change))

    def test_pre_update_validate_change_state_name(self) -> None:
        expected_suggestion_dict = self.suggestion_dict
        suggestion = suggestion_registry.SuggestionTranslateContent(
            expected_suggestion_dict['suggestion_id'],
            expected_suggestion_dict['target_id'],
            expected_suggestion_dict['target_version_at_submission'],
            expected_suggestion_dict['status'], self.author_id,
            self.reviewer_id, expected_suggestion_dict['change'],
            expected_suggestion_dict['score_category'],
            expected_suggestion_dict['language_code'], False,
            self.fake_date)
        change = {
            'cmd': exp_domain.CMD_ADD_WRITTEN_TRANSLATION,
            'state_name': 'State 1',
            'content_id': 'content',
            'language_code': 'hi',
            'content_html': '<p>This is a content.</p>',
            'translation_html': '<p>This is the updated translated html.</p>',
            'data_format': 'html'
        }
        with self.assertRaisesRegex(
            utils.ValidationError,
            'The new change state_name must be equal to Introduction'
        ):
            suggestion.pre_update_validate(exp_domain.ExplorationChange(change))

    def test_pre_update_validate_change_language_code(self) -> None:
        expected_suggestion_dict = self.suggestion_dict
        suggestion = suggestion_registry.SuggestionTranslateContent(
            expected_suggestion_dict['suggestion_id'],
            expected_suggestion_dict['target_id'],
            expected_suggestion_dict['target_version_at_submission'],
            expected_suggestion_dict['status'], self.author_id,
            self.reviewer_id, expected_suggestion_dict['change'],
            expected_suggestion_dict['score_category'],
            expected_suggestion_dict['language_code'], False,
            self.fake_date)
        change = {
            'cmd': exp_domain.CMD_ADD_WRITTEN_TRANSLATION,
            'state_name': 'Introduction',
            'content_id': 'content',
            'language_code': 'en',
            'content_html': '<p>This is a content.</p>',
            'translation_html': '<p>This is the updated translated html.</p>',
            'data_format': 'html'
        }
        with self.assertRaisesRegex(
            utils.ValidationError,
            'The language code must be equal to hi'
        ):
            suggestion.pre_update_validate(exp_domain.ExplorationChange(change))

    def test_pre_update_validate_change_content_html(self) -> None:
        expected_suggestion_dict = self.suggestion_dict
        suggestion = suggestion_registry.SuggestionTranslateContent(
            expected_suggestion_dict['suggestion_id'],
            expected_suggestion_dict['target_id'],
            expected_suggestion_dict['target_version_at_submission'],
            expected_suggestion_dict['status'], self.author_id,
            self.reviewer_id, expected_suggestion_dict['change'],
            expected_suggestion_dict['score_category'],
            expected_suggestion_dict['language_code'], False,
            self.fake_date)
        change = {
            'cmd': exp_domain.CMD_ADD_WRITTEN_TRANSLATION,
            'state_name': 'Introduction',
            'content_id': 'content',
            'language_code': 'en',
            'content_html': '<p>This is the changed content.</p>',
            'translation_html': '<p>This is the updated translated html.</p>',
            'data_format': 'html'
        }
        with self.assertRaisesRegex(
            utils.ValidationError,
            'The new change content_html must be equal to <p>This is a ' +
            'content.</p>'
        ):
            suggestion.pre_update_validate(
                exp_domain.ExplorationChange(change))

    def test_create_suggestion_add_translation(self) -> None:
        expected_suggestion_dict = self.suggestion_dict

        observed_suggestion = suggestion_registry.SuggestionTranslateContent(
            expected_suggestion_dict['suggestion_id'],
            expected_suggestion_dict['target_id'],
            expected_suggestion_dict['target_version_at_submission'],
            expected_suggestion_dict['status'], self.author_id,
            self.reviewer_id, expected_suggestion_dict['change'],
            expected_suggestion_dict['score_category'],
            expected_suggestion_dict['language_code'], False, self.fake_date)

        self.assertDictEqual(
            observed_suggestion.to_dict(), expected_suggestion_dict)

    def test_validate_suggestion_add_translation(self) -> None:
        expected_suggestion_dict = self.suggestion_dict

        suggestion = suggestion_registry.SuggestionTranslateContent(
            expected_suggestion_dict['suggestion_id'],
            expected_suggestion_dict['target_id'],
            expected_suggestion_dict['target_version_at_submission'],
            expected_suggestion_dict['status'], self.author_id,
            self.reviewer_id, expected_suggestion_dict['change'],
            expected_suggestion_dict['score_category'],
            expected_suggestion_dict['language_code'], False, self.fake_date)

        suggestion.validate()

    def test_get_score_part_helper_methods(self) -> None:
        expected_suggestion_dict = self.suggestion_dict

        suggestion = suggestion_registry.SuggestionTranslateContent(
            expected_suggestion_dict['suggestion_id'],
            expected_suggestion_dict['target_id'],
            expected_suggestion_dict['target_version_at_submission'],
            expected_suggestion_dict['status'], self.author_id,
            self.reviewer_id, expected_suggestion_dict['change'],
            expected_suggestion_dict['score_category'],
            expected_suggestion_dict['language_code'], False, self.fake_date)

        self.assertEqual(suggestion.get_score_type(), 'translation')
        self.assertEqual(suggestion.get_score_sub_type(), 'Algebra')

    def test_validate_suggestion_type(self) -> None:
        expected_suggestion_dict = self.suggestion_dict
        suggestion = suggestion_registry.SuggestionTranslateContent(
            expected_suggestion_dict['suggestion_id'],
            expected_suggestion_dict['target_id'],
            expected_suggestion_dict['target_version_at_submission'],
            expected_suggestion_dict['status'], self.author_id,
            self.reviewer_id, expected_suggestion_dict['change'],
            expected_suggestion_dict['score_category'],
            expected_suggestion_dict['language_code'], False, self.fake_date)

        suggestion.validate()

        suggestion.suggestion_type = 'invalid_suggestion_type'
        with self.assertRaisesRegex(
            utils.ValidationError,
            'Expected suggestion_type to be among allowed choices'
        ):
            suggestion.validate()

    def test_validate_target_type(self) -> None:
        expected_suggestion_dict = self.suggestion_dict
        suggestion = suggestion_registry.SuggestionTranslateContent(
            expected_suggestion_dict['suggestion_id'],
            expected_suggestion_dict['target_id'],
            expected_suggestion_dict['target_version_at_submission'],
            expected_suggestion_dict['status'], self.author_id,
            self.reviewer_id, expected_suggestion_dict['change'],
            expected_suggestion_dict['score_category'],
            expected_suggestion_dict['language_code'], False, self.fake_date)

        suggestion.validate()

        suggestion.target_type = 'invalid_target_type'
        with self.assertRaisesRegex(
            utils.ValidationError,
            'Expected target_type to be among allowed choices'
        ):
            suggestion.validate()

    # TODO(#13059): After we fully type the codebase we plan to get
    # rid of the tests that intentionally test wrong inputs that we
    # can normally catch by typing.
    def test_validate_target_id(self) -> None:
        expected_suggestion_dict = self.suggestion_dict
        suggestion = suggestion_registry.SuggestionTranslateContent(
            expected_suggestion_dict['suggestion_id'],
            expected_suggestion_dict['target_id'],
            expected_suggestion_dict['target_version_at_submission'],
            expected_suggestion_dict['status'], self.author_id,
            self.reviewer_id, expected_suggestion_dict['change'],
            expected_suggestion_dict['score_category'],
            expected_suggestion_dict['language_code'], False, self.fake_date)

        suggestion.validate()

        suggestion.target_id = 0  # type: ignore[assignment]
        with self.assertRaisesRegex(
            utils.ValidationError, 'Expected target_id to be a string'
        ):
            suggestion.validate()

    # TODO(#13059): After we fully type the codebase we plan to get
    # rid of the tests that intentionally test wrong inputs that we
    # can normally catch by typing.
    def test_validate_target_version_at_submission(self) -> None:
        expected_suggestion_dict = self.suggestion_dict
        suggestion = suggestion_registry.SuggestionTranslateContent(
            expected_suggestion_dict['suggestion_id'],
            expected_suggestion_dict['target_id'],
            expected_suggestion_dict['target_version_at_submission'],
            expected_suggestion_dict['status'], self.author_id,
            self.reviewer_id, expected_suggestion_dict['change'],
            expected_suggestion_dict['score_category'],
            expected_suggestion_dict['language_code'], False, self.fake_date)

        suggestion.validate()

        suggestion.target_version_at_submission = 'invalid_version'  # type: ignore[assignment]
        with self.assertRaisesRegex(
            utils.ValidationError,
            'Expected target_version_at_submission to be an int'
        ):
            suggestion.validate()

    def test_validate_status(self) -> None:
        expected_suggestion_dict = self.suggestion_dict
        suggestion = suggestion_registry.SuggestionTranslateContent(
            expected_suggestion_dict['suggestion_id'],
            expected_suggestion_dict['target_id'],
            expected_suggestion_dict['target_version_at_submission'],
            expected_suggestion_dict['status'], self.author_id,
            self.reviewer_id, expected_suggestion_dict['change'],
            expected_suggestion_dict['score_category'],
            expected_suggestion_dict['language_code'], False, self.fake_date)

        suggestion.validate()

        suggestion.status = 'invalid_status'
        with self.assertRaisesRegex(
            utils.ValidationError, 'Expected status to be among allowed choices'
        ):
            suggestion.validate()

    # TODO(#13059): After we fully type the codebase we plan to get
    # rid of the tests that intentionally test wrong inputs that we
    # can normally catch by typing.
    def test_validate_author_id(self) -> None:
        expected_suggestion_dict = self.suggestion_dict
        suggestion = suggestion_registry.SuggestionTranslateContent(
            expected_suggestion_dict['suggestion_id'],
            expected_suggestion_dict['target_id'],
            expected_suggestion_dict['target_version_at_submission'],
            expected_suggestion_dict['status'], self.author_id,
            self.reviewer_id, expected_suggestion_dict['change'],
            expected_suggestion_dict['score_category'],
            expected_suggestion_dict['language_code'], False, self.fake_date)

        suggestion.validate()

        suggestion.author_id = 0  # type: ignore[assignment]
        with self.assertRaisesRegex(
            utils.ValidationError, 'Expected author_id to be a string'
        ):
            suggestion.validate()

    def test_validate_author_id_format(self) -> None:
        expected_suggestion_dict = self.suggestion_dict
        suggestion = suggestion_registry.SuggestionTranslateContent(
            expected_suggestion_dict['suggestion_id'],
            expected_suggestion_dict['target_id'],
            expected_suggestion_dict['target_version_at_submission'],
            expected_suggestion_dict['status'], self.author_id,
            self.reviewer_id, expected_suggestion_dict['change'],
            expected_suggestion_dict['score_category'],
            expected_suggestion_dict['language_code'], False, self.fake_date)

        suggestion.validate()

        suggestion.author_id = ''
        with self.assertRaisesRegex(
            utils.ValidationError,
            'Expected author_id to be in a valid user ID format.'
        ):
            suggestion.validate()

    # TODO(#13059): After we fully type the codebase we plan to get
    # rid of the tests that intentionally test wrong inputs that we
    # can normally catch by typing.
    def test_validate_final_reviewer_id(self) -> None:
        expected_suggestion_dict = self.suggestion_dict
        suggestion = suggestion_registry.SuggestionTranslateContent(
            expected_suggestion_dict['suggestion_id'],
            expected_suggestion_dict['target_id'],
            expected_suggestion_dict['target_version_at_submission'],
            expected_suggestion_dict['status'], self.author_id,
            self.reviewer_id, expected_suggestion_dict['change'],
            expected_suggestion_dict['score_category'],
            expected_suggestion_dict['language_code'], False, self.fake_date)

        suggestion.validate()

        suggestion.final_reviewer_id = 1  # type: ignore[assignment]
        with self.assertRaisesRegex(
            utils.ValidationError, 'Expected final_reviewer_id to be a string'
        ):
            suggestion.validate()

    def test_validate_final_reviewer_id_format(self) -> None:
        expected_suggestion_dict = self.suggestion_dict
        suggestion = suggestion_registry.SuggestionTranslateContent(
            expected_suggestion_dict['suggestion_id'],
            expected_suggestion_dict['target_id'],
            expected_suggestion_dict['target_version_at_submission'],
            expected_suggestion_dict['status'], self.author_id,
            self.reviewer_id, expected_suggestion_dict['change'],
            expected_suggestion_dict['score_category'],
            expected_suggestion_dict['language_code'], False, self.fake_date)

        suggestion.validate()

        suggestion.final_reviewer_id = ''
        with self.assertRaisesRegex(
            utils.ValidationError,
            'Expected final_reviewer_id to be in a valid user ID format'
        ):
            suggestion.validate()

    # TODO(#13059): After we fully type the codebase we plan to get
    # rid of the tests that intentionally test wrong inputs that we
    # can normally catch by typing.
    def test_validate_score_category(self) -> None:
        expected_suggestion_dict = self.suggestion_dict
        suggestion = suggestion_registry.SuggestionTranslateContent(
            expected_suggestion_dict['suggestion_id'],
            expected_suggestion_dict['target_id'],
            expected_suggestion_dict['target_version_at_submission'],
            expected_suggestion_dict['status'], self.author_id,
            self.reviewer_id, expected_suggestion_dict['change'],
            expected_suggestion_dict['score_category'],
            expected_suggestion_dict['language_code'], False, self.fake_date)

        suggestion.validate()

        suggestion.score_category = 0  # type: ignore[assignment]
        with self.assertRaisesRegex(
            utils.ValidationError, 'Expected score_category to be a string'
        ):
            suggestion.validate()

    def test_validate_score_category_format(self) -> None:
        expected_suggestion_dict = self.suggestion_dict
        suggestion = suggestion_registry.SuggestionTranslateContent(
            expected_suggestion_dict['suggestion_id'],
            expected_suggestion_dict['target_id'],
            expected_suggestion_dict['target_version_at_submission'],
            expected_suggestion_dict['status'], self.author_id,
            self.reviewer_id, expected_suggestion_dict['change'],
            expected_suggestion_dict['score_category'],
            expected_suggestion_dict['language_code'], False, self.fake_date)

        suggestion.validate()

        suggestion.score_category = 'score.score_type.score_sub_type'
        with self.assertRaisesRegex(
            utils.ValidationError,
            'Expected score_category to be of the form'
            ' score_type.score_sub_type'
        ):
            suggestion.validate()

        suggestion.score_category = 'invalid_score_category'
        with self.assertRaisesRegex(
            utils.ValidationError,
            'Expected score_category to be of the form'
            ' score_type.score_sub_type'
        ):
            suggestion.validate()

    def test_validate_score_type(self) -> None:
        expected_suggestion_dict = self.suggestion_dict
        suggestion = suggestion_registry.SuggestionTranslateContent(
            expected_suggestion_dict['suggestion_id'],
            expected_suggestion_dict['target_id'],
            expected_suggestion_dict['target_version_at_submission'],
            expected_suggestion_dict['status'], self.author_id,
            self.reviewer_id, expected_suggestion_dict['change'],
            expected_suggestion_dict['score_category'],
            expected_suggestion_dict['language_code'], False, self.fake_date)

        suggestion.validate()

        suggestion.score_category = 'invalid_score_type.score_sub_type'
        with self.assertRaisesRegex(
            utils.ValidationError,
            'Expected the first part of score_category to be among allowed'
            ' choices'
        ):
            suggestion.validate()

    # TODO(#13059): After we fully type the codebase we plan to get
    # rid of the tests that intentionally test wrong inputs that we
    # can normally catch by typing.
    def test_validate_change(self) -> None:
        expected_suggestion_dict = self.suggestion_dict
        suggestion = suggestion_registry.SuggestionTranslateContent(
            expected_suggestion_dict['suggestion_id'],
            expected_suggestion_dict['target_id'],
            expected_suggestion_dict['target_version_at_submission'],
            expected_suggestion_dict['status'], self.author_id,
            self.reviewer_id, expected_suggestion_dict['change'],
            expected_suggestion_dict['score_category'],
            expected_suggestion_dict['language_code'], False, self.fake_date)

        suggestion.validate()

        suggestion.change = {}  # type: ignore[assignment]
        with self.assertRaisesRegex(
            utils.ValidationError, 'Expected change to be an ExplorationChange'
        ):
            suggestion.validate()

    def test_validate_score_type_translation(self) -> None:
        expected_suggestion_dict = self.suggestion_dict
        suggestion = suggestion_registry.SuggestionTranslateContent(
            expected_suggestion_dict['suggestion_id'],
            expected_suggestion_dict['target_id'],
            expected_suggestion_dict['target_version_at_submission'],
            expected_suggestion_dict['status'], self.author_id,
            self.reviewer_id, expected_suggestion_dict['change'],
            expected_suggestion_dict['score_category'],
            expected_suggestion_dict['language_code'], False, self.fake_date)

        suggestion.validate()

        suggestion.score_category = 'question.score_sub_type'
        with self.assertRaisesRegex(
            utils.ValidationError,
            'Expected the first part of score_category to be translation'
        ):
            suggestion.validate()

    def test_validate_change_cmd(self) -> None:
        expected_suggestion_dict = self.suggestion_dict
        suggestion = suggestion_registry.SuggestionTranslateContent(
            expected_suggestion_dict['suggestion_id'],
            expected_suggestion_dict['target_id'],
            expected_suggestion_dict['target_version_at_submission'],
            expected_suggestion_dict['status'], self.author_id,
            self.reviewer_id, expected_suggestion_dict['change'],
            expected_suggestion_dict['score_category'],
            expected_suggestion_dict['language_code'], False, self.fake_date)

        suggestion.validate()

        suggestion.change.cmd = 'invalid_cmd'
        with self.assertRaisesRegex(
            utils.ValidationError, 'Expected cmd to be add_written_translation'
        ):
            suggestion.validate()

    def test_validate_language_code_fails_when_language_codes_do_not_match(
        self
    ) -> None:
        expected_suggestion_dict = self.suggestion_dict
        suggestion = suggestion_registry.SuggestionTranslateContent(
            expected_suggestion_dict['suggestion_id'],
            expected_suggestion_dict['target_id'],
            expected_suggestion_dict['target_version_at_submission'],
            expected_suggestion_dict['status'], self.author_id,
            self.reviewer_id, expected_suggestion_dict['change'],
            expected_suggestion_dict['score_category'],
            expected_suggestion_dict['language_code'], False, self.fake_date)
        expected_language_code = (
            expected_suggestion_dict['change']['language_code']
        )
        suggestion.validate()

        suggestion.language_code = 'wrong_language_code'

        with self.assertRaisesRegex(
            utils.ValidationError,
            'Expected language_code to be %s, '
            'received wrong_language_code' % expected_language_code
        ):
            suggestion.validate()

    # TODO(#13059): After we fully type the codebase we plan to get
    # rid of the tests that intentionally test wrong inputs that we
    # can normally catch by typing.
    def test_validate_language_code_fails_when_language_code_is_set_to_none(
        self
    ) -> None:
        expected_suggestion_dict = self.suggestion_dict
        suggestion = suggestion_registry.SuggestionTranslateContent(
            expected_suggestion_dict['suggestion_id'],
            expected_suggestion_dict['target_id'],
            expected_suggestion_dict['target_version_at_submission'],
            expected_suggestion_dict['status'], self.author_id,
            self.reviewer_id, expected_suggestion_dict['change'],
            expected_suggestion_dict['score_category'],
            expected_suggestion_dict['language_code'], False, self.fake_date)
        suggestion.validate()

        suggestion.language_code = None  # type: ignore[assignment]

        with self.assertRaisesRegex(
            utils.ValidationError, 'language_code cannot be None'
        ):
            suggestion.validate()

    def test_validate_change_with_invalid_language_code_fails_validation(
        self
    ) -> None:
        expected_suggestion_dict = self.suggestion_dict
        suggestion = suggestion_registry.SuggestionTranslateContent(
            expected_suggestion_dict['suggestion_id'],
            expected_suggestion_dict['target_id'],
            expected_suggestion_dict['target_version_at_submission'],
            expected_suggestion_dict['status'], self.author_id,
            self.reviewer_id, expected_suggestion_dict['change'],
            expected_suggestion_dict['score_category'],
            expected_suggestion_dict['language_code'], False, self.fake_date)

        suggestion.validate()

        # Here, change is of type ExplorationChange and all attributes
        # on ExplorationChange are created dynamically except cmd, so due
        # this MyPy is unable to recognize `language_code` as an attribute
        # of change and throwing `"ExplorationChange" has no attribute
        # "language_code"` error. Thus to avoid the error, we used ignore here.
        suggestion.change.language_code = 'invalid_code'  # type: ignore[attr-defined]
        with self.assertRaisesRegex(
            utils.ValidationError, 'Invalid language_code: invalid_code'
        ):
            suggestion.validate()

    def test_pre_accept_validate_state_name(self) -> None:
        self.save_new_default_exploration('exp1', self.author_id)
        expected_suggestion_dict = self.suggestion_dict
        suggestion = suggestion_registry.SuggestionTranslateContent(
            expected_suggestion_dict['suggestion_id'],
            expected_suggestion_dict['target_id'],
            expected_suggestion_dict['target_version_at_submission'],
            expected_suggestion_dict['status'], self.author_id,
            self.reviewer_id, expected_suggestion_dict['change'],
            expected_suggestion_dict['score_category'],
            expected_suggestion_dict['language_code'], False, self.fake_date)

        exp_services.update_exploration(
            self.author_id, 'exp1', [
                exp_domain.ExplorationChange({
                    'cmd': exp_domain.CMD_ADD_STATE,
                    'state_name': 'State A',
                }),
                exp_domain.ExplorationChange({
                    'cmd': exp_domain.CMD_EDIT_STATE_PROPERTY,
                    'property_name': exp_domain.STATE_PROPERTY_CONTENT,
                    'new_value': {
                        'content_id': 'content',
                        'html': '<p>This is a content.</p>'
                    },
                    'state_name': 'State A',
                })
            ], 'Added state')
        # Here, change is of type ExplorationChange and all attributes
        # on ExplorationChange are created dynamically except cmd, so due
        # this MyPy is unable to recognize `state_name` as an attribute of
        # change and throwing `"ExplorationChange" has no attribute
        # "state_name"` error. Thus to avoid the error, we used ignore here.
        suggestion.change.state_name = 'State A'  # type: ignore[attr-defined]

        suggestion.pre_accept_validate()

        suggestion.change.state_name = 'invalid_state_name'  # type: ignore[attr-defined]
        with self.assertRaisesRegex(
            utils.ValidationError,
            'Expected invalid_state_name to be a valid state name'
        ):
            suggestion.pre_accept_validate()

    def test_accept_suggestion_adds_translation_in_exploration(self) -> None:
        self.save_new_default_exploration('exp1', self.author_id)
        exploration = exp_fetchers.get_exploration_by_id('exp1')
        self.assertEqual(exploration.get_translation_counts(), {})
        suggestion = suggestion_registry.SuggestionTranslateContent(
            self.suggestion_dict['suggestion_id'],
            self.suggestion_dict['target_id'],
            self.suggestion_dict['target_version_at_submission'],
            self.suggestion_dict['status'], self.author_id,
            self.reviewer_id, self.suggestion_dict['change'],
            self.suggestion_dict['score_category'],
            self.suggestion_dict['language_code'], False, self.fake_date)

        suggestion.accept(
            'Accepted suggestion by translator: Add translation change.')

        exploration = exp_fetchers.get_exploration_by_id('exp1')
        self.assertEqual(exploration.get_translation_counts(), {
            'hi': 1
        })

    def test_accept_suggestion_with_set_of_string_adds_translation(
        self
    ) -> None:
        self.save_new_default_exploration('exp1', self.author_id)
        exploration = exp_fetchers.get_exploration_by_id('exp1')
        self.assertEqual(exploration.get_translation_counts(), {})
        suggestion = suggestion_registry.SuggestionTranslateContent(
            self.suggestion_dict['suggestion_id'],
            self.suggestion_dict['target_id'],
            self.suggestion_dict['target_version_at_submission'],
            self.suggestion_dict['status'], self.author_id,
            self.reviewer_id,
            {
                'cmd': exp_domain.CMD_ADD_WRITTEN_TRANSLATION,
                'state_name': 'Introduction',
                'content_id': 'content',
                'language_code': 'hi',
                'content_html': ['text1', 'text2'],
                'translation_html': ['translated text1', 'translated text2'],
                'data_format': 'set_of_normalized_string'
            },
            self.suggestion_dict['score_category'],
            self.suggestion_dict['language_code'], False, self.fake_date)

        suggestion.accept(
            'Accepted suggestion by translator: Add translation change.')

        exploration = exp_fetchers.get_exploration_by_id('exp1')
        self.assertEqual(exploration.get_translation_counts(), {
            'hi': 1
        })

    def test_accept_suggestion_with_psedonymous_author_adds_translation(
        self
    ) -> None:
        self.save_new_default_exploration('exp1', self.author_id)

        exploration = exp_fetchers.get_exploration_by_id('exp1')
        self.assertEqual(exploration.get_translation_counts(), {})

        expected_suggestion_dict = self.suggestion_dict
        suggestion = suggestion_registry.SuggestionTranslateContent(
            expected_suggestion_dict['suggestion_id'],
            expected_suggestion_dict['target_id'],
            expected_suggestion_dict['target_version_at_submission'],
            expected_suggestion_dict['status'], self.PSEUDONYMOUS_ID,
            self.reviewer_id, expected_suggestion_dict['change'],
            expected_suggestion_dict['score_category'],
            expected_suggestion_dict['language_code'], False, self.fake_date)

        suggestion.accept(
            'Accepted suggestion by translator: Add translation change.')

        exploration = exp_fetchers.get_exploration_by_id('exp1')

        self.assertEqual(exploration.get_translation_counts(), {
            'hi': 1
        })

    def test_get_all_html_content_strings(self) -> None:
        suggestion = suggestion_registry.SuggestionTranslateContent(
            self.suggestion_dict['suggestion_id'],
            self.suggestion_dict['target_id'],
            self.suggestion_dict['target_version_at_submission'],
            self.suggestion_dict['status'], self.author_id,
            self.reviewer_id, self.suggestion_dict['change'],
            self.suggestion_dict['score_category'],
            self.suggestion_dict['language_code'], False, self.fake_date)

        actual_outcome_list = suggestion.get_all_html_content_strings()

        expected_outcome_list = [
            u'<p>This is translated html.</p>', u'<p>This is a content.</p>']
        self.assertEqual(expected_outcome_list, actual_outcome_list)

    def test_get_all_html_content_strings_for_content_lists(self) -> None:
        suggestion = suggestion_registry.SuggestionTranslateContent(
            self.suggestion_dict['suggestion_id'],
            self.suggestion_dict['target_id'],
            self.suggestion_dict['target_version_at_submission'],
            self.suggestion_dict['status'], self.author_id,
            self.reviewer_id,
            {
                'cmd': exp_domain.CMD_ADD_WRITTEN_TRANSLATION,
                'state_name': 'Introduction',
                'content_id': 'content',
                'language_code': 'hi',
                'content_html': ['text1', 'text2'],
                'translation_html': ['translated text1', 'translated text2'],
                'data_format': 'set_of_normalized_string'
            },
            self.suggestion_dict['score_category'],
            self.suggestion_dict['language_code'], False, self.fake_date)

        actual_outcome_list = suggestion.get_all_html_content_strings()

        expected_outcome_list = [
            'translated text1', 'translated text2', 'text1', 'text2']
        self.assertEqual(expected_outcome_list, actual_outcome_list)

    def test_get_target_entity_html_strings_returns_expected_strings(
        self
    ) -> None:
        suggestion = suggestion_registry.SuggestionTranslateContent(
            self.suggestion_dict['suggestion_id'],
            self.suggestion_dict['target_id'],
            self.suggestion_dict['target_version_at_submission'],
            self.suggestion_dict['status'], self.author_id,
            self.reviewer_id, self.suggestion_dict['change'],
            self.suggestion_dict['score_category'],
            self.suggestion_dict['language_code'], False, self.fake_date)

        actual_outcome_list = suggestion.get_target_entity_html_strings()
        expected_outcome_list = [self.suggestion_dict['change']['content_html']]
        self.assertEqual(expected_outcome_list, actual_outcome_list)

    def test_convert_html_in_suggestion_change(self) -> None:
        html_content = (
            '<p>Value</p><oppia-noninteractive-math raw_latex-with-value="&a'
            'mp;quot;+,-,-,+&amp;quot;"></oppia-noninteractive-math>')
        expected_html_content = (
            '<p>Value</p><oppia-noninteractive-math math_content-with-value='
            '"{&amp;quot;raw_latex&amp;quot;: &amp;quot;+,-,-,+&amp;quot;, &'
            'amp;quot;svg_filename&amp;quot;: &amp;quot;&amp;quot;}"></oppia'
            '-noninteractive-math>')
        change_dict = {
            'cmd': exp_domain.CMD_ADD_WRITTEN_TRANSLATION,
            'state_name': 'Introduction',
            'content_id': 'content',
            'language_code': 'hi',
            'content_html': html_content,
            'translation_html': '<p>This is translated html.</p>',
            'data_format': 'html'
        }
        suggestion = suggestion_registry.SuggestionTranslateContent(
            self.suggestion_dict['suggestion_id'],
            self.suggestion_dict['target_id'],
            self.suggestion_dict['target_version_at_submission'],
            self.suggestion_dict['status'], self.author_id,
            self.reviewer_id, change_dict,
            self.suggestion_dict['score_category'],
            self.suggestion_dict['language_code'], False, self.fake_date)
        suggestion.convert_html_in_suggestion_change(
            html_validation_service.add_math_content_to_math_rte_components)
        self.assertEqual(
            suggestion.change.content_html, expected_html_content)


class SuggestionAddQuestionTest(test_utils.GenericTestBase):
    """Tests for the SuggestionAddQuestion class."""

    AUTHOR_EMAIL: Final = 'author@example.com'
    REVIEWER_EMAIL: Final = 'reviewer@example.com'
    ASSIGNED_REVIEWER_EMAIL: Final = 'assigned_reviewer@example.com'
    fake_date: datetime.datetime = datetime.datetime(2016, 4, 10, 0, 0, 0, 0)

    def setUp(self) -> None:
        super().setUp()

        self.signup(self.AUTHOR_EMAIL, 'author')
        self.author_id = self.get_user_id_from_email(self.AUTHOR_EMAIL)
        self.signup(self.REVIEWER_EMAIL, 'reviewer')
        self.reviewer_id = self.get_user_id_from_email(self.REVIEWER_EMAIL)
        self.suggestion_dict: suggestion_registry.BaseSuggestionDict = {
            'suggestion_id': 'skill1.thread1',
            'suggestion_type': feconf.SUGGESTION_TYPE_ADD_QUESTION,
            'target_type': feconf.ENTITY_TYPE_SKILL,
            'target_id': 'skill1',
            'target_version_at_submission': 1,
            'status': suggestion_models.STATUS_ACCEPTED,
            'author_name': 'author',
            'final_reviewer_id': self.reviewer_id,
            'change': {
                'cmd': question_domain.CMD_CREATE_NEW_FULLY_SPECIFIED_QUESTION,
                'question_dict': {
                    'question_state_data': self._create_valid_question_data(
                        'default_state').to_dict(),
                    'language_code': 'en',
                    'question_state_data_schema_version': (
                        feconf.CURRENT_STATE_SCHEMA_VERSION),
                    'linked_skill_ids': ['skill_1'],
                    'inapplicable_skill_misconception_ids': ['skillid12345-1']
                },
                'skill_id': 'skill_1',
                'skill_difficulty': 0.3,
            },
            'score_category': 'question.topic_1',
            'language_code': 'en',
            'last_updated': utils.get_time_in_millisecs(self.fake_date),
            'edited_by_reviewer': False
        }

    def test_create_suggestion_add_question(self) -> None:
        expected_suggestion_dict = self.suggestion_dict

        observed_suggestion = suggestion_registry.SuggestionAddQuestion(
            expected_suggestion_dict['suggestion_id'],
            expected_suggestion_dict['target_id'],
            expected_suggestion_dict['target_version_at_submission'],
            expected_suggestion_dict['status'], self.author_id,
            self.reviewer_id, expected_suggestion_dict['change'],
            expected_suggestion_dict['score_category'],
            expected_suggestion_dict['language_code'], False, self.fake_date)

        self.assertDictEqual(
            observed_suggestion.to_dict(), expected_suggestion_dict)

    def test_validate_suggestion_edit_state_content(self) -> None:
        expected_suggestion_dict = self.suggestion_dict

        suggestion = suggestion_registry.SuggestionAddQuestion(
            expected_suggestion_dict['suggestion_id'],
            expected_suggestion_dict['target_id'],
            expected_suggestion_dict['target_version_at_submission'],
            expected_suggestion_dict['status'], self.author_id,
            self.reviewer_id, expected_suggestion_dict['change'],
            expected_suggestion_dict['score_category'],
            expected_suggestion_dict['language_code'], False, self.fake_date)

        suggestion.validate()

    def test_get_score_part_helper_methods(self) -> None:
        expected_suggestion_dict = self.suggestion_dict

        suggestion = suggestion_registry.SuggestionAddQuestion(
            expected_suggestion_dict['suggestion_id'],
            expected_suggestion_dict['target_id'],
            expected_suggestion_dict['target_version_at_submission'],
            expected_suggestion_dict['status'], self.author_id,
            self.reviewer_id, expected_suggestion_dict['change'],
            expected_suggestion_dict['score_category'],
            expected_suggestion_dict['language_code'], False, self.fake_date)

        self.assertEqual(suggestion.get_score_type(), 'question')
        self.assertEqual(suggestion.get_score_sub_type(), 'topic_1')

    def test_validate_score_type(self) -> None:
        expected_suggestion_dict = self.suggestion_dict

        suggestion = suggestion_registry.SuggestionAddQuestion(
            expected_suggestion_dict['suggestion_id'],
            expected_suggestion_dict['target_id'],
            expected_suggestion_dict['target_version_at_submission'],
            expected_suggestion_dict['status'], self.author_id,
            self.reviewer_id, expected_suggestion_dict['change'],
            expected_suggestion_dict['score_category'],
            expected_suggestion_dict['language_code'], False, self.fake_date)

        suggestion.validate()

        suggestion.score_category = 'content.score_sub_type'

        with self.assertRaisesRegex(
            utils.ValidationError,
            'Expected the first part of score_category to be "question"'
        ):
            suggestion.validate()

    # TODO(#13059): After we fully type the codebase we plan to get
    # rid of the tests that intentionally test wrong inputs that we
    # can normally catch by typing.
    def test_validate_change_type(self) -> None:
        expected_suggestion_dict = self.suggestion_dict

        suggestion = suggestion_registry.SuggestionAddQuestion(
            expected_suggestion_dict['suggestion_id'],
            expected_suggestion_dict['target_id'],
            expected_suggestion_dict['target_version_at_submission'],
            expected_suggestion_dict['status'], self.author_id,
            self.reviewer_id, expected_suggestion_dict['change'],
            expected_suggestion_dict['score_category'],
            expected_suggestion_dict['language_code'], False, self.fake_date)

        suggestion.validate()

        suggestion.change = 'invalid_change'  # type: ignore[assignment]

        with self.assertRaisesRegex(
            utils.ValidationError,
            'Expected change to be an instance of QuestionSuggestionChange'
        ):
            suggestion.validate()

    def test_validate_change_cmd(self) -> None:
        expected_suggestion_dict = self.suggestion_dict

        suggestion = suggestion_registry.SuggestionAddQuestion(
            expected_suggestion_dict['suggestion_id'],
            expected_suggestion_dict['target_id'],
            expected_suggestion_dict['target_version_at_submission'],
            expected_suggestion_dict['status'], self.author_id,
            self.reviewer_id, expected_suggestion_dict['change'],
            expected_suggestion_dict['score_category'],
            expected_suggestion_dict['language_code'], False, self.fake_date)

        suggestion.validate()

        suggestion.change.cmd = None

        with self.assertRaisesRegex(
            utils.ValidationError, 'Expected change to contain cmd'
        ):
            suggestion.validate()

    def test_validate_change_cmd_type(self) -> None:
        expected_suggestion_dict = self.suggestion_dict

        suggestion = suggestion_registry.SuggestionAddQuestion(
            expected_suggestion_dict['suggestion_id'],
            expected_suggestion_dict['target_id'],
            expected_suggestion_dict['target_version_at_submission'],
            expected_suggestion_dict['status'], self.author_id,
            self.reviewer_id, expected_suggestion_dict['change'],
            expected_suggestion_dict['score_category'],
            expected_suggestion_dict['language_code'], False, self.fake_date)

        suggestion.validate()

        suggestion.change.cmd = 'invalid_cmd'

        with self.assertRaisesRegex(
            utils.ValidationError,
            'Expected cmd to be create_new_fully_specified_question'
        ):
            suggestion.validate()

    def test_validate_change_question_dict(self) -> None:
        expected_suggestion_dict = self.suggestion_dict

        suggestion = suggestion_registry.SuggestionAddQuestion(
            expected_suggestion_dict['suggestion_id'],
            expected_suggestion_dict['target_id'],
            expected_suggestion_dict['target_version_at_submission'],
            expected_suggestion_dict['status'], self.author_id,
            self.reviewer_id, expected_suggestion_dict['change'],
            expected_suggestion_dict['score_category'],
            expected_suggestion_dict['language_code'], False, self.fake_date)

        suggestion.validate()

        # Here, change is of type QuestionSuggestionChange and all attributes
        # on QuestionSuggestionChange are created dynamically except cmd, so due
        # this MyPy is unable to recognize `question_dict` as an attribute of
        # change and throwing `"ExplorationChange" has no attribute "skill_id"`
        # error. Thus to avoid the error, we used ignore here.
        suggestion.change.question_dict = None  # type: ignore[attr-defined]

        with self.assertRaisesRegex(
            utils.ValidationError, 'Expected change to contain question_dict'
        ):
            suggestion.validate()

    def test_validate_change_question_state_data_schema_version(self) -> None:
        expected_suggestion_dict = self.suggestion_dict

        suggestion = suggestion_registry.SuggestionAddQuestion(
            expected_suggestion_dict['suggestion_id'],
            expected_suggestion_dict['target_id'],
            expected_suggestion_dict['target_version_at_submission'],
            expected_suggestion_dict['status'], self.author_id,
            self.reviewer_id, expected_suggestion_dict['change'],
            expected_suggestion_dict['score_category'],
            expected_suggestion_dict['language_code'], False, self.fake_date)

        suggestion.validate()

        # We are not setting value in suggestion.change.question_dict
        # directly since pylint produces unsupported-assignment-operation
        # error. The detailed analysis for the same can be checked
        # in this issue: https://github.com/oppia/oppia/issues/7008.
        assert isinstance(suggestion.change.question_dict, dict)
        question_dict: question_domain.QuestionDict = (
            suggestion.change.question_dict
        )
        question_dict['question_state_data_schema_version'] = 0
        suggestion.change.question_dict = question_dict

        with self.assertRaisesRegex(
            utils.ValidationError,
            'Expected question state schema version to be %s, '
            'received 0' % feconf.CURRENT_STATE_SCHEMA_VERSION
        ):
            suggestion.validate()

    def test_validate_change_skill_difficulty_none(self) -> None:
        expected_suggestion_dict = self.suggestion_dict
        suggestion = suggestion_registry.SuggestionAddQuestion(
            expected_suggestion_dict['suggestion_id'],
            expected_suggestion_dict['target_id'],
            expected_suggestion_dict['target_version_at_submission'],
            expected_suggestion_dict['status'], self.author_id,
            self.reviewer_id, expected_suggestion_dict['change'],
            expected_suggestion_dict['score_category'],
            expected_suggestion_dict['language_code'], False, self.fake_date)
        suggestion.validate()

        # Here, change is of type QuestionSuggestionChange and all attributes
        # on QuestionSuggestionChange are created dynamically except cmd, so due
        # this MyPy is unable to recognize `skill_difficulty` as an attribute of
        # change and throwing `"ExplorationChange" has no attribute "skill_id"`
        # error. Thus to avoid the error, we used ignore here.
        suggestion.change.skill_difficulty = None  # type: ignore[attr-defined]

        with self.assertRaisesRegex(
            utils.ValidationError, 'Expected change to contain skill_difficulty'
        ):
            suggestion.validate()

    def test_validate_change_skill_difficulty_invalid_value(self) -> None:
        expected_suggestion_dict = self.suggestion_dict
        suggestion = suggestion_registry.SuggestionAddQuestion(
            expected_suggestion_dict['suggestion_id'],
            expected_suggestion_dict['target_id'],
            expected_suggestion_dict['target_version_at_submission'],
            expected_suggestion_dict['status'], self.author_id,
            self.reviewer_id, expected_suggestion_dict['change'],
            expected_suggestion_dict['score_category'],
            expected_suggestion_dict['language_code'], False, self.fake_date)
        suggestion.validate()

        # Here, change is of type QuestionSuggestionChange and all attributes
        # on QuestionSuggestionChange are created dynamically except cmd, so due
        # this MyPy is unable to recognize `skill_difficulty` as an attribute of
        # change and throwing `"QuestionSuggestionChange" has no attribute
        # "skill_id"` error. Thus to avoid the error, we used ignore here.
        suggestion.change.skill_difficulty = 0.4  # type: ignore[attr-defined]

        with self.assertRaisesRegex(
            utils.ValidationError,
            'Expected change skill_difficulty to be one of '
        ):
            suggestion.validate()

    def test_pre_accept_validate_change_skill_id(self) -> None:
        expected_suggestion_dict = self.suggestion_dict

        suggestion = suggestion_registry.SuggestionAddQuestion(
            expected_suggestion_dict['suggestion_id'],
            expected_suggestion_dict['target_id'],
            expected_suggestion_dict['target_version_at_submission'],
            expected_suggestion_dict['status'], self.author_id,
            self.reviewer_id, expected_suggestion_dict['change'],
            expected_suggestion_dict['score_category'],
            expected_suggestion_dict['language_code'], False, self.fake_date)

        skill_id = skill_services.get_new_skill_id()
        self.save_new_skill(skill_id, self.author_id, description='description')
        # Here, change is of type QuestionSuggestionChange and all attributes
        # on QuestionSuggestionChange are created dynamically except cmd, so due
        # this MyPy is unable to recognize `skill_id` as an attribute of change
        # and throwing `"QuestionSuggestionChange" has no attribute "skill_id"`
        # error. Thus to avoid the error, we used ignore here.
        suggestion.change.skill_id = skill_id  # type: ignore[attr-defined]

        suggestion.pre_accept_validate()

        suggestion.change.skill_id = None  # type: ignore[attr-defined]

        with self.assertRaisesRegex(
            utils.ValidationError, 'Expected change to contain skill_id'
        ):
            suggestion.pre_accept_validate()

    def test_pre_accept_validate_change_invalid_skill_id(self) -> None:
        expected_suggestion_dict = self.suggestion_dict

        suggestion = suggestion_registry.SuggestionAddQuestion(
            expected_suggestion_dict['suggestion_id'],
            expected_suggestion_dict['target_id'],
            expected_suggestion_dict['target_version_at_submission'],
            expected_suggestion_dict['status'], self.author_id,
            self.reviewer_id, expected_suggestion_dict['change'],
            expected_suggestion_dict['score_category'],
            expected_suggestion_dict['language_code'], False, self.fake_date)

        skill_id = skill_services.get_new_skill_id()
        self.save_new_skill(skill_id, self.author_id, description='description')
        # Here, change is of type QuestionSuggestionChange and all attributes
        # on QuestionSuggestionChange are created dynamically except cmd, so due
        # this MyPy is unable to recognize `skill_id` as an attribute of change
        # and throwing `"QuestionSuggestionChange" has no attribute "skill_id"`
        # error. Thus to avoid the error, we used ignore here.
        suggestion.change.skill_id = skill_id  # type: ignore[attr-defined]

        suggestion.pre_accept_validate()

        suggestion.change.skill_id = skill_services.get_new_skill_id()  # type: ignore[attr-defined]

        with self.assertRaisesRegex(
            utils.ValidationError, 'The skill with the given id doesn\'t exist.'
        ):
            suggestion.pre_accept_validate()

    def test_get_change_list_for_accepting_suggestion(self) -> None:
        expected_suggestion_dict = self.suggestion_dict

        suggestion = suggestion_registry.SuggestionAddQuestion(
            expected_suggestion_dict['suggestion_id'],
            expected_suggestion_dict['target_id'],
            expected_suggestion_dict['target_version_at_submission'],
            expected_suggestion_dict['status'], self.author_id,
            self.reviewer_id, expected_suggestion_dict['change'],
            expected_suggestion_dict['score_category'],
            expected_suggestion_dict['language_code'], False, self.fake_date)

        # Method `get_change_list_for_accepting_suggestion` does not return any
        # value but for testing purposes we are still comparing it's return
        # value with None which causes MyPy to throw error. Thus to avoid the
        # error, we used ignore here.
        self.assertIsNone(suggestion.get_change_list_for_accepting_suggestion())  # type: ignore[func-returns-value]

    def test_populate_old_value_of_change(self) -> None:
        expected_suggestion_dict = self.suggestion_dict

        suggestion = suggestion_registry.SuggestionAddQuestion(
            expected_suggestion_dict['suggestion_id'],
            expected_suggestion_dict['target_id'],
            expected_suggestion_dict['target_version_at_submission'],
            expected_suggestion_dict['status'], self.author_id,
            self.reviewer_id, expected_suggestion_dict['change'],
            expected_suggestion_dict['score_category'],
            expected_suggestion_dict['language_code'], False, self.fake_date)

        # Method `populate_old_value_of_change` does not return any value but
        # for testing purpose we are still comparing it's return value with None
        # which causes MyPy to throw error. Thus to avoid the error, we used
        # ignore here.
        self.assertIsNone(suggestion.populate_old_value_of_change())  # type: ignore[func-returns-value]

    def test_cannot_accept_suggestion_with_invalid_skill_id(self) -> None:
        expected_suggestion_dict = self.suggestion_dict

        suggestion = suggestion_registry.SuggestionAddQuestion(
            expected_suggestion_dict['suggestion_id'],
            expected_suggestion_dict['target_id'],
            expected_suggestion_dict['target_version_at_submission'],
            expected_suggestion_dict['status'], self.author_id,
            self.reviewer_id, expected_suggestion_dict['change'],
            expected_suggestion_dict['score_category'],
            expected_suggestion_dict['language_code'], False, self.fake_date)

        # Here, change is of type QuestionSuggestionChange and all attributes
        # on QuestionSuggestionChange are created dynamically except cmd, so due
        # this MyPy is unable to recognize `skill_id` as an attribute of change
        # and throwing `"QuestionSuggestionChange" has no attribute "skill_id"`
        # error. Thus to avoid the error, we used ignore here.
        suggestion.change.skill_id = skill_services.get_new_skill_id()  # type: ignore[attr-defined]

        with self.assertRaisesRegex(
            utils.ValidationError,
            'The skill with the given id doesn\'t exist.'
        ):
            suggestion.accept('commit message')

    def test_pre_update_validate_change_cmd(self) -> None:
        expected_suggestion_dict = self.suggestion_dict

        suggestion = suggestion_registry.SuggestionAddQuestion(
            expected_suggestion_dict['suggestion_id'],
            expected_suggestion_dict['target_id'],
            expected_suggestion_dict['target_version_at_submission'],
            expected_suggestion_dict['status'], self.author_id,
            self.reviewer_id, expected_suggestion_dict['change'],
            expected_suggestion_dict['score_category'],
            expected_suggestion_dict['language_code'], False, self.fake_date)

        change = {
            'cmd': question_domain.CMD_UPDATE_QUESTION_PROPERTY,
            'property_name': question_domain.QUESTION_PROPERTY_LANGUAGE_CODE,
            'new_value': 'bn',
            'old_value': 'en'
        }
        with self.assertRaisesRegex(
            utils.ValidationError,
            'The new change cmd must be equal to '
            'create_new_fully_specified_question'
        ):
            suggestion.pre_update_validate(
                question_domain.QuestionChange(change))

    def test_pre_update_validate_change_skill_id(self) -> None:
        expected_suggestion_dict = self.suggestion_dict

        suggestion = suggestion_registry.SuggestionAddQuestion(
            expected_suggestion_dict['suggestion_id'],
            expected_suggestion_dict['target_id'],
            expected_suggestion_dict['target_version_at_submission'],
            expected_suggestion_dict['status'], self.author_id,
            self.reviewer_id, expected_suggestion_dict['change'],
            expected_suggestion_dict['score_category'],
            expected_suggestion_dict['language_code'], False, self.fake_date)

        change: ChangeType = {
            'cmd': question_domain.CMD_CREATE_NEW_FULLY_SPECIFIED_QUESTION,
            'question_dict': {
                'question_state_data': self._create_valid_question_data(
                    'default_state').to_dict(),
                'language_code': 'en',
                'question_state_data_schema_version': (
                    feconf.CURRENT_STATE_SCHEMA_VERSION)
            },
            'skill_id': 'skill_2'
        }

        with self.assertRaisesRegex(
            utils.ValidationError,
            'The new change skill_id must be equal to skill_1'
        ):
            suggestion.pre_update_validate(
                question_domain.QuestionChange(change))

    def test_pre_update_validate_complains_if_nothing_changed(self) -> None:
        change: ChangeType = {
            'cmd': question_domain.CMD_CREATE_NEW_FULLY_SPECIFIED_QUESTION,
            'question_dict': {
                'question_state_data': self._create_valid_question_data(
                    'default_state').to_dict(),
                'language_code': 'en',
                'question_state_data_schema_version': (
                    feconf.CURRENT_STATE_SCHEMA_VERSION)
            },
            'skill_id': 'skill_1',
            'skill_difficulty': 0.3
        }

        suggestion = suggestion_registry.SuggestionAddQuestion(
            'exploration.exp1.thread1', 'exp1', 1,
            suggestion_models.STATUS_ACCEPTED, self.author_id,
            self.reviewer_id, change,
            'question.topic_1', 'en', False, self.fake_date)

        new_change: ChangeType = {
            'cmd': question_domain.CMD_CREATE_NEW_FULLY_SPECIFIED_QUESTION,
            'question_dict': {
                'question_state_data': self._create_valid_question_data(
                    'default_state').to_dict(),
                'language_code': 'en',
                'question_state_data_schema_version': (
                    feconf.CURRENT_STATE_SCHEMA_VERSION)
            },
            'skill_id': 'skill_1',
            'skill_difficulty': 0.3
        }

        with self.assertRaisesRegex(
            utils.ValidationError,
            'At least one of the new skill_difficulty or question_dict '
            'should be changed.'):
            suggestion.pre_update_validate(
                question_domain.QuestionSuggestionChange(new_change))

    def test_pre_update_validate_accepts_a_change_in_skill_difficulty_only(
        self
    ) -> None:
        change: ChangeType = {
            'cmd': question_domain.CMD_CREATE_NEW_FULLY_SPECIFIED_QUESTION,
            'question_dict': {
                'question_state_data': self._create_valid_question_data(
                    'default_state').to_dict(),
                'language_code': 'en',
                'question_state_data_schema_version': (
                    feconf.CURRENT_STATE_SCHEMA_VERSION)
            },
            'skill_id': 'skill_1',
            'skill_difficulty': 0.3
        }

        suggestion = suggestion_registry.SuggestionAddQuestion(
            'exploration.exp1.thread1', 'exp1', 1,
            suggestion_models.STATUS_ACCEPTED, self.author_id,
            self.reviewer_id, change,
            'question.topic_1', 'en', False, self.fake_date)

        new_change: ChangeType = {
            'cmd': question_domain.CMD_CREATE_NEW_FULLY_SPECIFIED_QUESTION,
            'question_dict': {
                'question_state_data': self._create_valid_question_data(
                    'default_state').to_dict(),
                'language_code': 'en',
                'question_state_data_schema_version': (
                    feconf.CURRENT_STATE_SCHEMA_VERSION)
            },
            'skill_id': 'skill_1',
            'skill_difficulty': 0.6
        }

        # Method `pre_update_validate` does not return any value but for testing
        # purpose we are still comparing it's return value with None which
        # causes MyPy to throw error. Thus to avoid the error, we used
        # ignore here.
        self.assertEqual(
            suggestion.pre_update_validate(  # type: ignore[func-returns-value]
                question_domain.QuestionSuggestionChange(new_change)), None)

    def test_pre_update_validate_accepts_a_change_in_state_data_only(
        self
    ) -> None:
        change: ChangeType = {
            'cmd': question_domain.CMD_CREATE_NEW_FULLY_SPECIFIED_QUESTION,
            'question_dict': {
                'question_state_data': self._create_valid_question_data(
                    'default_state').to_dict(),
                'language_code': 'en',
                'question_state_data_schema_version': (
                    feconf.CURRENT_STATE_SCHEMA_VERSION)
            },
            'skill_id': 'skill_1',
            'skill_difficulty': 0.3
        }

        suggestion = suggestion_registry.SuggestionAddQuestion(
            'exploration.exp1.thread1', 'exp1', 1,
            suggestion_models.STATUS_ACCEPTED, self.author_id,
            self.reviewer_id, change,
            'question.topic_1', 'en', False, self.fake_date)

        new_change: ChangeType = {
            'cmd': question_domain.CMD_CREATE_NEW_FULLY_SPECIFIED_QUESTION,
            'question_dict': {
                'question_state_data': self._create_valid_question_data(
                    'default_state').to_dict(),
                'language_code': 'hi',
                'question_state_data_schema_version': (
                    feconf.CURRENT_STATE_SCHEMA_VERSION)
            },
            'skill_id': 'skill_1',
            'skill_difficulty': 0.3
        }

        # Method `pre_update_validate` does not return any value but for testing
        # purpose we are still comparing it's return value with None which
        # causes MyPy to throw error. Thus to avoid the error, we used
        # ignore here.
        self.assertEqual(
            suggestion.pre_update_validate(  # type: ignore[func-returns-value]
                question_domain.QuestionSuggestionChange(new_change)), None)

    # TODO(#13059): After we fully type the codebase we plan to get
    # rid of the tests that intentionally test wrong inputs that we
    # can normally catch by typing.
    def test_validate_author_id(self) -> None:
        expected_suggestion_dict = self.suggestion_dict
        suggestion = suggestion_registry.SuggestionAddQuestion(
            expected_suggestion_dict['suggestion_id'],
            expected_suggestion_dict['target_id'],
            expected_suggestion_dict['target_version_at_submission'],
            expected_suggestion_dict['status'], self.author_id,
            self.reviewer_id, expected_suggestion_dict['change'],
            expected_suggestion_dict['score_category'],
            expected_suggestion_dict['language_code'], False, self.fake_date)

        suggestion.validate()

        suggestion.author_id = 0  # type: ignore[assignment]
        with self.assertRaisesRegex(
            utils.ValidationError, 'Expected author_id to be a string'):
            suggestion.validate()

    def test_validate_author_id_format(self) -> None:
        expected_suggestion_dict = self.suggestion_dict
        suggestion = suggestion_registry.SuggestionAddQuestion(
            expected_suggestion_dict['suggestion_id'],
            expected_suggestion_dict['target_id'],
            expected_suggestion_dict['target_version_at_submission'],
            expected_suggestion_dict['status'], self.author_id,
            self.reviewer_id, expected_suggestion_dict['change'],
            expected_suggestion_dict['score_category'],
            expected_suggestion_dict['language_code'], False, self.fake_date)

        suggestion.validate()

        suggestion.author_id = ''
        with self.assertRaisesRegex(
            utils.ValidationError,
            'Expected author_id to be in a valid user ID format.'):
            suggestion.validate()

    # TODO(#13059): After we fully type the codebase we plan to get
    # rid of the tests that intentionally test wrong inputs that we
    # can normally catch by typing.
    def test_validate_final_reviewer_id(self) -> None:
        expected_suggestion_dict = self.suggestion_dict
        suggestion = suggestion_registry.SuggestionAddQuestion(
            expected_suggestion_dict['suggestion_id'],
            expected_suggestion_dict['target_id'],
            expected_suggestion_dict['target_version_at_submission'],
            expected_suggestion_dict['status'], self.author_id,
            self.reviewer_id, expected_suggestion_dict['change'],
            expected_suggestion_dict['score_category'],
            expected_suggestion_dict['language_code'], False, self.fake_date)

        suggestion.validate()

        suggestion.final_reviewer_id = 1  # type: ignore[assignment]
        with self.assertRaisesRegex(
            utils.ValidationError, 'Expected final_reviewer_id to be a string'):
            suggestion.validate()

    def test_validate_final_reviewer_id_format(self) -> None:
        expected_suggestion_dict = self.suggestion_dict
        suggestion = suggestion_registry.SuggestionAddQuestion(
            expected_suggestion_dict['suggestion_id'],
            expected_suggestion_dict['target_id'],
            expected_suggestion_dict['target_version_at_submission'],
            expected_suggestion_dict['status'], self.author_id,
            self.reviewer_id, expected_suggestion_dict['change'],
            expected_suggestion_dict['score_category'],
            expected_suggestion_dict['language_code'], False, self.fake_date)

        suggestion.validate()

        suggestion.final_reviewer_id = ''
        with self.assertRaisesRegex(
            utils.ValidationError,
            'Expected final_reviewer_id to be in a valid user ID format'):
            suggestion.validate()

    def test_validate_language_code_fails_when_language_codes_do_not_match(
        self
    ) -> None:
        expected_suggestion_dict = self.suggestion_dict
        suggestion = suggestion_registry.SuggestionAddQuestion(
            expected_suggestion_dict['suggestion_id'],
            expected_suggestion_dict['target_id'],
            expected_suggestion_dict['target_version_at_submission'],
            expected_suggestion_dict['status'], self.author_id,
            self.reviewer_id, expected_suggestion_dict['change'],
            expected_suggestion_dict['score_category'],
            expected_suggestion_dict['language_code'], False, self.fake_date)
        # Here, the value of `question_dict` key is of Union type so to narrow
        # down the type to QuestionDict we used assert here.
        assert isinstance(
            expected_suggestion_dict['change']['question_dict'], dict
        )
        expected_question_dict = (
            cast(
                question_domain.QuestionDict,
                expected_suggestion_dict['change']['question_dict']
            )
        )
        suggestion.validate()

        expected_question_dict['language_code'] = 'wrong_language_code'
        with self.assertRaisesRegex(
            utils.ValidationError,
            'Expected question language_code.wrong_language_code. to be same '
            'as suggestion language_code.en.'
        ):
            suggestion.validate()

    # TODO(#13059): After we fully type the codebase we plan to get
    # rid of the tests that intentionally test wrong inputs that we
    # can normally catch by typing.
    def test_validate_language_code_fails_when_language_code_is_set_to_none(
        self
    ) -> None:
        expected_suggestion_dict = self.suggestion_dict
        suggestion = suggestion_registry.SuggestionAddQuestion(
            expected_suggestion_dict['suggestion_id'],
            expected_suggestion_dict['target_id'],
            expected_suggestion_dict['target_version_at_submission'],
            expected_suggestion_dict['status'], self.author_id,
            self.reviewer_id, expected_suggestion_dict['change'],
            expected_suggestion_dict['score_category'],
            expected_suggestion_dict['language_code'], False, self.fake_date)
        suggestion.validate()

        suggestion.language_code = None  # type: ignore[assignment]

        with self.assertRaisesRegex(
            utils.ValidationError,
            'Expected language_code to be en, received None'):
            suggestion.validate()

    def test_get_all_html_conztent_strings(self) -> None:
        suggestion = suggestion_registry.SuggestionAddQuestion(
            self.suggestion_dict['suggestion_id'],
            self.suggestion_dict['target_id'],
            self.suggestion_dict['target_version_at_submission'],
            self.suggestion_dict['status'], self.author_id,
            self.reviewer_id, self.suggestion_dict['change'],
            self.suggestion_dict['score_category'],
            self.suggestion_dict['language_code'], False, self.fake_date)

        actual_outcome_list = suggestion.get_all_html_content_strings()
        expected_outcome_list = [
            u'', u'<p>This is a hint.</p>', u'<p>This is a solution.</p>', u'']
        self.assertEqual(expected_outcome_list, actual_outcome_list)

    def test_convert_html_in_suggestion_change(self) -> None:
        html_content = (
            '<p>Value</p><oppia-noninteractive-math raw_latex-with-value="&a'
            'mp;quot;+,-,-,+&amp;quot;"></oppia-noninteractive-math>')
        expected_html_content = (
            '<p>Value</p><oppia-noninteractive-math math_content-with-value='
            '"{&amp;quot;raw_latex&amp;quot;: &amp;quot;+,-,-,+&amp;quot;, &'
            'amp;quot;svg_filename&amp;quot;: &amp;quot;&amp;quot;}"></oppia'
            '-noninteractive-math>')
        answer_group = {
            'outcome': {
                'dest': None,
                'dest_if_really_stuck': None,
                'feedback': {
                    'content_id': 'feedback_1',
                    'html': ''
                },
                'labelled_as_correct': True,
                'param_changes': [],
                'refresher_exploration_id': None,
                'missing_prerequisite_skill_id': None
            },
            'rule_specs': [{
                'inputs': {
                    'x': 0
                },
                'rule_type': 'Equals'
            }],
            'training_data': [],
            'tagged_skill_misconception_id': None
        }

        question_state_dict = {
            'content': {
                'content_id': 'content_1',
                'html': html_content
            },
            'recorded_voiceovers': {
                'voiceovers_mapping': {
                    'content_1': {},
                    'feedback_1': {},
                    'feedback_2': {},
                    'hint_1': {},
                    'solution': {}
                }
            },
            'written_translations': {
                'translations_mapping': {
                    'content_1': {},
                    'feedback_1': {},
                    'feedback_2': {},
                    'hint_1': {},
                    'solution': {}
                }
            },
            'interaction': {
                'answer_groups': [answer_group],
                'confirmed_unclassified_answers': [],
                'customization_args': {
                    'choices': {
                        'value': [{
                            'html': 'option 1',
                            'content_id': 'ca_choices_0'
                        }]
                    },
                    'showChoicesInShuffledOrder': {
                        'value': True
                    }
                },
                'default_outcome': {
                    'dest': None,
                    'dest_if_really_stuck': None,
                    'feedback': {
                        'content_id': 'feedback_2',
                        'html': 'Correct Answer'
                    },
                    'param_changes': [],
                    'refresher_exploration_id': None,
                    'labelled_as_correct': True,
                    'missing_prerequisite_skill_id': None
                },
                'hints': [{
                    'hint_content': {
                        'content_id': 'hint_1',
                        'html': 'Hint 1'
                    }
                }],
                'solution': {
                    'answer_is_exclusive': False,
                    'correct_answer': 0,
                    'explanation': {
                        'content_id': 'solution',
                        'html': '<p>This is a solution.</p>'
                    }
                },
                'id': 'MultipleChoiceInput'
            },
            'param_changes': [],
            'solicit_answer_details': False,
            'classifier_model_id': None
        }

        suggestion_dict: suggestion_registry.BaseSuggestionDict = {
            'suggestion_id': 'skill1.thread1',
            'suggestion_type': feconf.SUGGESTION_TYPE_ADD_QUESTION,
            'target_type': feconf.ENTITY_TYPE_SKILL,
            'target_id': 'skill1',
            'target_version_at_submission': 1,
            'status': suggestion_models.STATUS_ACCEPTED,
            'author_name': 'author',
            'final_reviewer_id': self.reviewer_id,
            'change': {
                'cmd': question_domain.CMD_CREATE_NEW_FULLY_SPECIFIED_QUESTION,
                'question_dict': {
                    'question_state_data': question_state_dict,
                    'language_code': 'en',
                    'question_state_data_schema_version': (
                        feconf.CURRENT_STATE_SCHEMA_VERSION),
                    'linked_skill_ids': ['skill_1'],
                    'inapplicable_skill_misconception_ids': ['skillid12345-1']
                },
                'skill_id': 'skill_1',
                'skill_difficulty': 0.3,
            },
            'score_category': 'question.skill1',
            'language_code': 'en',
            'last_updated': utils.get_time_in_millisecs(self.fake_date),
            'edited_by_reviewer': False
        }
        suggestion = suggestion_registry.SuggestionAddQuestion(
            suggestion_dict['suggestion_id'], suggestion_dict['target_id'],
            suggestion_dict['target_version_at_submission'],
            suggestion_dict['status'], self.author_id, self.reviewer_id,
            suggestion_dict['change'], suggestion_dict['score_category'],
            suggestion_dict['language_code'], False, self.fake_date)
        suggestion.convert_html_in_suggestion_change(
            html_validation_service.add_math_content_to_math_rte_components)
        # Ruling out the possibility of any other type for mypy type checking.
        assert isinstance(suggestion.change.question_dict, dict)
        question_dict: question_domain.QuestionDict = (
            suggestion.change.question_dict
        )
        self.assertEqual(
            question_dict['question_state_data']['content'][
                'html'], expected_html_content)

    def test_accept_suggestion_with_images(self) -> None:
        html_content = (
            '<p>Value</p><oppia-noninteractive-math math_content-with-value='
            '"{&amp;quot;raw_latex&amp;quot;: &amp;quot;+,-,-,+&amp;quot;, &'
            'amp;quot;svg_filename&amp;quot;: &amp;quot;img.svg&amp;quot;}">'
            '</oppia-noninteractive-math>')
        question_state_dict = self._create_valid_question_data(
            'default_state').to_dict()
        question_state_dict['content']['html'] = html_content
        with utils.open_file(
            os.path.join(feconf.TESTS_DATA_DIR, 'test_svg.svg'),
            'rb', encoding=None) as f:
            raw_image = f.read()
        image_context = feconf.IMAGE_CONTEXT_QUESTION_SUGGESTIONS
        fs_services.save_original_and_compressed_versions_of_image(
            'img.svg', image_context, 'skill1',
            raw_image, 'image', False)
        self.save_new_skill('skill1', self.author_id, description='description')

        suggestion_dict: suggestion_registry.BaseSuggestionDict = {
            'suggestion_id': 'skill1.thread1',
            'suggestion_type': feconf.SUGGESTION_TYPE_ADD_QUESTION,
            'target_type': feconf.ENTITY_TYPE_SKILL,
            'target_id': 'skill1',
            'target_version_at_submission': 1,
            'status': suggestion_models.STATUS_ACCEPTED,
            'author_name': 'author',
            'final_reviewer_id': self.reviewer_id,
            'change': {
                'cmd': question_domain.CMD_CREATE_NEW_FULLY_SPECIFIED_QUESTION,
                'question_dict': {
                    'question_state_data': question_state_dict,
                    'language_code': 'en',
                    'question_state_data_schema_version': (
                        feconf.CURRENT_STATE_SCHEMA_VERSION),
                    'linked_skill_ids': ['skill_1'],
                    'inapplicable_skill_misconception_ids': []
                },
                'skill_id': 'skill1',
                'skill_difficulty': 0.3,
            },
            'score_category': 'question.skill1',
            'language_code': 'en',
            'last_updated': utils.get_time_in_millisecs(self.fake_date),
            'edited_by_reviewer': False
        }
        suggestion = suggestion_registry.SuggestionAddQuestion(
            suggestion_dict['suggestion_id'], suggestion_dict['target_id'],
            suggestion_dict['target_version_at_submission'],
            suggestion_dict['status'], self.author_id, self.reviewer_id,
            suggestion_dict['change'], suggestion_dict['score_category'],
            suggestion_dict['language_code'], False, self.fake_date)
        suggestion.accept('commit_message')

    def test_accept_suggestion_with_image_region_interactions(self) -> None:
        with utils.open_file(
            os.path.join(feconf.TESTS_DATA_DIR, 'img.png'), 'rb',
            encoding=None) as f:
            original_image_content = f.read()
        fs_services.save_original_and_compressed_versions_of_image(
            'image.png', 'question_suggestions', 'skill1',
            original_image_content, 'image', True)

        # Here, the expected type for `solution` key is SolutionDict but
        # for testing purposes here we are providing None which causes
        # MyPy to throw `Incompatible types` error. Thus to avoid the
        # error, we used ignore here.
        question_state_dict: state_domain.StateDict = {
            'content': {
                'html': '<p>Text</p>',
                'content_id': 'content'
            },
            'classifier_model_id': None,
            'linked_skill_id': None,
            'interaction': {
                'answer_groups': [
                    {
                        'rule_specs': [
                            {
                                'rule_type': 'IsInRegion',
                                'inputs': {'x': 'Region1'}
                            }
                        ],
                        'outcome': {
                            'dest': None,
                            'dest_if_really_stuck': None,
                            'feedback': {
                                'html': '<p>assas</p>',
                                'content_id': 'feedback_0'
                            },
                            'labelled_as_correct': True,
                            'param_changes': [],
                            'refresher_exploration_id': None,
                            'missing_prerequisite_skill_id': None
                        },
                        'training_data': [],
                        'tagged_skill_misconception_id': None
                    }
                ],
                'confirmed_unclassified_answers': [],
                'customization_args': {
                    'imageAndRegions': {
                        'value': {
                            'imagePath': 'image.png',
                            'labeledRegions': [
                                {
                                    'label': 'Region1',
                                    'region': {
                                        'regionType': 'Rectangle',
                                        'area': [
                                            [
                                                0.2644628099173554,
                                                0.21807065217391305
                                            ],
                                            [
                                                0.9201101928374655,
                                                0.8847373188405797
                                            ]
                                        ]
                                    }
                                }
                            ]
                        }
                    },
                    'highlightRegionsOnHover': {
                        'value': False
                    }
                },
                'default_outcome': {
                    'dest': None,
                    'dest_if_really_stuck': None,
                    'feedback': {
                        'html': '<p>wer</p>',
                        'content_id': 'default_outcome'
                    },
                    'labelled_as_correct': False,
                    'param_changes': [],
                    'refresher_exploration_id': None,
                    'missing_prerequisite_skill_id': None
                },
                'hints': [
                    {
                        'hint_content': {
                            'html': '<p>assaas</p>',
                            'content_id': 'hint_1'
                        }
                    }
                ],
                'id': 'ImageClickInput', 'solution': None
            },
            'param_changes': [],
            'recorded_voiceovers': {
                'voiceovers_mapping': {
                    'content': {},
                    'default_outcome': {},
                    'feedback_0': {},
                    'hint_1': {}
                }
            },
            'solicit_answer_details': False,
            'card_is_checkpoint': False,
            'written_translations': {
                'translations_mapping': {
                    'content': {},
                    'default_outcome': {},
                    'feedback_0': {},
                    'hint_1': {}
                }
            },
            'next_content_id_index': 2
        }
        suggestion_dict: suggestion_registry.BaseSuggestionDict = {
            'suggestion_id': 'skill1.thread1',
            'suggestion_type': feconf.SUGGESTION_TYPE_ADD_QUESTION,
            'target_type': feconf.ENTITY_TYPE_SKILL,
            'target_id': 'skill1',
            'target_version_at_submission': 1,
            'status': suggestion_models.STATUS_ACCEPTED,
            'author_name': 'author',
            'final_reviewer_id': self.reviewer_id,
            'change': {
                'cmd': question_domain.CMD_CREATE_NEW_FULLY_SPECIFIED_QUESTION,
                'question_dict': {
                    'question_state_data': question_state_dict,
                    'language_code': 'en',
                    'question_state_data_schema_version': (
                        feconf.CURRENT_STATE_SCHEMA_VERSION),
                    'linked_skill_ids': ['skill1'],
                    'inapplicable_skill_misconception_ids': []
                },
                'skill_id': 'skill1',
                'skill_difficulty': 0.3,
            },
            'score_category': 'question.skill1',
            'language_code': 'en',
            'last_updated': utils.get_time_in_millisecs(self.fake_date),
            'edited_by_reviewer': False
        }
        self.save_new_skill(
            'skill1', self.author_id, description='description')
        suggestion = suggestion_registry.SuggestionAddQuestion(
            suggestion_dict['suggestion_id'], suggestion_dict['target_id'],
            suggestion_dict['target_version_at_submission'],
            suggestion_dict['status'], self.author_id, self.reviewer_id,
            suggestion_dict['change'], suggestion_dict['score_category'],
            suggestion_dict['language_code'], False, self.fake_date)

        suggestion.accept('commit_message')

        question = question_services.get_questions_by_skill_ids(
            1, ['skill1'], False)[0]
        destination_fs = fs_services.GcsFileSystem(
            feconf.ENTITY_TYPE_QUESTION, question.id)
        self.assertTrue(destination_fs.isfile('image/%s' % 'image.png'))
        self.assertEqual(
            suggestion.status,
            suggestion_models.STATUS_ACCEPTED)

    def test_contructor_updates_state_shema_in_change_cmd(self) -> None:
        score_category = (
            suggestion_models.SCORE_TYPE_QUESTION +
            suggestion_models.SCORE_CATEGORY_DELIMITER + 'skill_id')
        change: Dict[str, Union[str, float, Dict[str, Any]]] = {
            'cmd': (
                question_domain
                .CMD_CREATE_NEW_FULLY_SPECIFIED_QUESTION),
            'question_dict': {
                'question_state_data': self.VERSION_27_STATE_DICT,
                'question_state_data_schema_version': 27,
                'language_code': 'en',
                'linked_skill_ids': ['skill_id'],
                'inapplicable_skill_misconception_ids': []
            },
            'skill_id': 'skill_id',
            'skill_difficulty': 0.3
        }
        # Ruling out the possibility of any other type for mypy type checking.
        assert isinstance(change['question_dict'], dict)
        self.assertEqual(
            change['question_dict']['question_state_data_schema_version'], 27)

        suggestion = suggestion_registry.SuggestionAddQuestion(
            'suggestionId', 'target_id', 1, suggestion_models.STATUS_IN_REVIEW,
            self.author_id, 'test_reviewer', change, score_category, 'en',
            False, self.fake_date)
        # Ruling out the possibility of any other type for mypy type checking.
        assert isinstance(suggestion.change.question_dict, dict)
        self.assertEqual(
            suggestion.change.question_dict[
                'question_state_data_schema_version'],
            feconf.CURRENT_STATE_SCHEMA_VERSION)

    def test_contructor_raise_exception_for_invalid_state_shema_version(
        self
    ) -> None:
        score_category = (
            suggestion_models.SCORE_TYPE_QUESTION +
            suggestion_models.SCORE_CATEGORY_DELIMITER + 'skill_id')
        change: Dict[str, Union[str, float, Dict[str, Any]]] = {
            'cmd': (
                question_domain
                .CMD_CREATE_NEW_FULLY_SPECIFIED_QUESTION),
            'question_dict': {
                'question_state_data': self.VERSION_27_STATE_DICT,
                'question_state_data_schema_version': 23,
                'language_code': 'en',
                'linked_skill_ids': ['skill_id'],
                'inapplicable_skill_misconception_ids': []
            },
            'skill_id': 'skill_id',
            'skill_difficulty': 0.3
        }
        # Ruling out the possibility of any other type for mypy type checking.
        assert isinstance(change['question_dict'], dict)
        self.assertEqual(
            change['question_dict']['question_state_data_schema_version'], 23)

        with self.assertRaisesRegex(
            utils.ValidationError,
            'Expected state schema version to be in between 25'
        ):
            suggestion_registry.SuggestionAddQuestion(
                'suggestionId', 'target_id', 1,
                suggestion_models.STATUS_IN_REVIEW, self.author_id,
                'test_reviewer', change, score_category, 'en', False,
                self.fake_date)


class MockInvalidVoiceoverApplication(
        suggestion_registry.BaseVoiceoverApplication):

    def __init__(self) -> None:  # pylint: disable=super-init-not-called
        pass


class BaseVoiceoverApplicationUnitTests(test_utils.GenericTestBase):
    """Tests for the BaseVoiceoverApplication class."""

    def setUp(self) -> None:
        super().setUp()
        self.base_voiceover_application = MockInvalidVoiceoverApplication()

    def test_base_class_init_raises_error(self) -> None:
        with self.assertRaisesRegex(
            NotImplementedError,
            'Subclasses of BaseVoiceoverApplication should implement '
            '__init__.'):
            suggestion_registry.BaseVoiceoverApplication()

    def test_base_class_accept_raises_error(self) -> None:
        with self.assertRaisesRegex(
            NotImplementedError,
            'Subclasses of BaseVoiceoverApplication should implement accept.'):
            self.base_voiceover_application.accept('abcd')

    def test_base_class_reject_raises_error(self) -> None:
        with self.assertRaisesRegex(
            NotImplementedError,
            'Subclasses of BaseVoiceoverApplication should implement reject.'):
            self.base_voiceover_application.reject('abcd', 'abcd')


class ExplorationVoiceoverApplicationUnitTest(test_utils.GenericTestBase):
    """Tests for the ExplorationVoiceoverApplication class."""

    def setUp(self) -> None:
        super().setUp()
        self.signup('author@example.com', 'author')
        self.author_id = self.get_user_id_from_email('author@example.com')

        self.signup('reviewer@example.com', 'reviewer')
        self.reviewer_id = self.get_user_id_from_email('reviewer@example.com')

        self.voiceover_application = (
            suggestion_registry.ExplorationVoiceoverApplication(
                'application_id', 'exp_id', suggestion_models.STATUS_IN_REVIEW,
                self.author_id, None, 'en', 'audio_file.mp3', '<p>Content</p>',
                None))

    def test_validation_with_invalid_target_type_raise_exception(self) -> None:
        self.voiceover_application.validate()

        self.voiceover_application.target_type = 'invalid_target'
        with self.assertRaisesRegex(
            utils.ValidationError,
            'Expected target_type to be among allowed choices, '
            'received invalid_target'
        ):
            self.voiceover_application.validate()

    # TODO(#13059): After we fully type the codebase we plan to get
    # rid of the tests that intentionally test wrong inputs that we
    # can normally catch by typing.
    def test_validation_with_invalid_target_id_raise_exception(self) -> None:
        self.voiceover_application.validate()

        self.voiceover_application.target_id = 123  # type: ignore[assignment]
        with self.assertRaisesRegex(
            utils.ValidationError, 'Expected target_id to be a string'
        ):
            self.voiceover_application.validate()

    def test_validation_with_invalid_status_raise_exception(self) -> None:
        self.voiceover_application.validate()

        self.voiceover_application.status = 'invalid_status'
        with self.assertRaisesRegex(
            utils.ValidationError,
            'Expected status to be among allowed choices, '
            'received invalid_status'
        ):
            self.voiceover_application.validate()

    # TODO(#13059): After we fully type the codebase we plan to get
    # rid of the tests that intentionally test wrong inputs that we
    # can normally catch by typing.
    def test_validation_with_invalid_author_id_raise_exception(self) -> None:
        self.voiceover_application.validate()

        self.voiceover_application.author_id = 123  # type: ignore[assignment]
        with self.assertRaisesRegex(
            utils.ValidationError, 'Expected author_id to be a string'
        ):
            self.voiceover_application.validate()

    # TODO(#13059): After we fully type the codebase we plan to get
    # rid of the tests that intentionally test wrong inputs that we
    # can normally catch by typing.
    def test_validation_with_invalid_final_reviewer_id_raise_exception(
        self
    ) -> None:
        self.assertEqual(
            self.voiceover_application.status,
            suggestion_models.STATUS_IN_REVIEW)
        self.assertEqual(self.voiceover_application.final_reviewer_id, None)
        self.voiceover_application.validate()

        self.voiceover_application.final_reviewer_id = 123  # type: ignore[assignment]
        with self.assertRaisesRegex(
            utils.ValidationError,
            'Expected final_reviewer_id to be None as the '
            'voiceover application is not yet handled.'
        ):
            self.voiceover_application.validate()

    def test_validation_for_handled_application_with_invalid_final_review(
        self
    ) -> None:
        self.assertEqual(
            self.voiceover_application.status,
            suggestion_models.STATUS_IN_REVIEW)
        self.assertEqual(self.voiceover_application.final_reviewer_id, None)
        self.voiceover_application.validate()

        self.voiceover_application.status = suggestion_models.STATUS_ACCEPTED
        with self.assertRaisesRegex(
            utils.ValidationError, 'Expected final_reviewer_id to be a string'
        ):
            self.voiceover_application.validate()

    def test_validation_for_rejected_application_with_no_message(self) -> None:
        self.assertEqual(
            self.voiceover_application.status,
            suggestion_models.STATUS_IN_REVIEW)
        self.assertEqual(self.voiceover_application.rejection_message, None)
        self.voiceover_application.validate()

        self.voiceover_application.final_reviewer_id = 'reviewer_id'
        self.voiceover_application.status = suggestion_models.STATUS_REJECTED
        with self.assertRaisesRegex(
            utils.ValidationError,
            'Expected rejection_message to be a string for a '
            'rejected application'
        ):
            self.voiceover_application.validate()

    def test_validation_for_accepted_application_with_message(self) -> None:
        self.assertEqual(
            self.voiceover_application.status,
            suggestion_models.STATUS_IN_REVIEW)
        self.assertEqual(self.voiceover_application.rejection_message, None)
        self.voiceover_application.validate()

        self.voiceover_application.final_reviewer_id = 'reviewer_id'
        self.voiceover_application.status = suggestion_models.STATUS_ACCEPTED
        self.voiceover_application.rejection_message = 'Invalid message'
        with self.assertRaisesRegex(
            utils.ValidationError,
            'Expected rejection_message to be None for the accepted '
            'voiceover application, received Invalid message'
        ):
            self.voiceover_application.validate()

    # TODO(#13059): After we fully type the codebase we plan to get
    # rid of the tests that intentionally test wrong inputs that we
    # can normally catch by typing.
    def test_validation_with_invalid_language_code_type_raise_exception(
        self
    ) -> None:
        self.assertEqual(self.voiceover_application.language_code, 'en')
        self.voiceover_application.validate()

        self.voiceover_application.language_code = 1  # type: ignore[assignment]
        with self.assertRaisesRegex(
            utils.ValidationError, 'Expected language_code to be a string'
        ):
            self.voiceover_application.validate()

    def test_validation_with_invalid_language_code_raise_exception(
        self
    ) -> None:
        self.assertEqual(self.voiceover_application.language_code, 'en')
        self.voiceover_application.validate()

        self.voiceover_application.language_code = 'invalid language'
        with self.assertRaisesRegex(
            utils.ValidationError, 'Invalid language_code: invalid language'
        ):
            self.voiceover_application.validate()

    # TODO(#13059): After we fully type the codebase we plan to get
    # rid of the tests that intentionally test wrong inputs that we
    # can normally catch by typing.
    def test_validation_with_invalid_filename_type_raise_exception(
        self
    ) -> None:
        self.assertEqual(self.voiceover_application.filename, 'audio_file.mp3')
        self.voiceover_application.validate()

        self.voiceover_application.filename = 1  # type: ignore[assignment]
        with self.assertRaisesRegex(
            utils.ValidationError, 'Expected filename to be a string'
        ):
            self.voiceover_application.validate()

    # TODO(#13059): After we fully type the codebase we plan to get
    # rid of the tests that intentionally test wrong inputs that we
    # can normally catch by typing.
    def test_validation_with_invalid_content_type_raise_exception(self) -> None:
        self.assertEqual(self.voiceover_application.content, '<p>Content</p>')
        self.voiceover_application.validate()

        self.voiceover_application.content = 1  # type: ignore[assignment]
        with self.assertRaisesRegex(
            utils.ValidationError, 'Expected content to be a string'
        ):
            self.voiceover_application.validate()

    def test_to_dict_returns_correct_dict(self) -> None:
        self.voiceover_application.accept(self.reviewer_id)
        expected_dict = {
            'voiceover_application_id': 'application_id',
            'target_type': 'exploration',
            'target_id': 'exp_id',
            'status': 'accepted',
            'author_name': 'author',
            'final_reviewer_name': 'reviewer',
            'language_code': 'en',
            'content': '<p>Content</p>',
            'filename': 'audio_file.mp3',
            'rejection_message': None
        }
        self.assertEqual(
            self.voiceover_application.to_dict(), expected_dict)

    def test_is_handled_property_returns_correct_value(self) -> None:
        self.assertFalse(self.voiceover_application.is_handled)

        self.voiceover_application.accept(self.reviewer_id)

        self.assertTrue(self.voiceover_application.is_handled)

    def test_accept_voiceover_application(self) -> None:
        self.assertEqual(self.voiceover_application.final_reviewer_id, None)
        self.assertEqual(self.voiceover_application.status, 'review')

        self.voiceover_application.accept(self.reviewer_id)

        self.assertEqual(
            self.voiceover_application.final_reviewer_id, self.reviewer_id)
        self.assertEqual(self.voiceover_application.status, 'accepted')

    def test_reject_voiceover_application(self) -> None:
        self.assertEqual(self.voiceover_application.final_reviewer_id, None)
        self.assertEqual(self.voiceover_application.status, 'review')

        self.voiceover_application.reject(self.reviewer_id, 'rejection message')

        self.assertEqual(
            self.voiceover_application.final_reviewer_id, self.reviewer_id)
        self.assertEqual(self.voiceover_application.status, 'rejected')
        self.assertEqual(
            self.voiceover_application.rejection_message, 'rejection message')


class CommunityContributionStatsUnitTests(test_utils.GenericTestBase):
    """Tests for the CommunityContributionStats class."""

    translation_reviewer_counts_by_lang_code: Dict[str, int] = {
        'hi': 0,
        'en': 1
    }

    translation_suggestion_counts_by_lang_code: Dict[str, int] = {
        'fr': 6,
        'en': 5
    }

    question_reviewer_count: int = 1
    question_suggestion_count: int = 4

    negative_count: int = -1
    non_integer_count: str = 'non_integer_count'
    sample_language_code: str = 'en'
    invalid_language_code: str = 'invalid'

    def _assert_community_contribution_stats_is_in_default_state(self) -> None:
        """Checks if the community contribution stats is in its default
        state.
        """
        community_contribution_stats = (
            suggestion_services.get_community_contribution_stats()
        )

        self.assertEqual(
            (
                community_contribution_stats
                .translation_reviewer_counts_by_lang_code
            ), {})
        self.assertEqual(
            (
                community_contribution_stats
                .translation_suggestion_counts_by_lang_code
            ), {})
        self.assertEqual(
            community_contribution_stats.question_reviewer_count, 0)
        self.assertEqual(
            community_contribution_stats.question_suggestion_count, 0)

    def test_initial_object_with_valid_arguments_has_correct_properties(
        self
    ) -> None:
        community_contribution_stats = (
            suggestion_registry.CommunityContributionStats(
                self.translation_reviewer_counts_by_lang_code,
                self.translation_suggestion_counts_by_lang_code,
                self.question_reviewer_count,
                self.question_suggestion_count
            )
        )
        community_contribution_stats.validate()

        self.assertEqual(
            (
                community_contribution_stats
                .translation_reviewer_counts_by_lang_code
            ),
            self.translation_reviewer_counts_by_lang_code)
        self.assertEqual(
            (
                community_contribution_stats
                .translation_suggestion_counts_by_lang_code
            ),
            self.translation_suggestion_counts_by_lang_code
        )
        self.assertEqual(
            community_contribution_stats.question_reviewer_count,
            self.question_reviewer_count
        )
        self.assertEqual(
            community_contribution_stats.question_suggestion_count,
            self.question_suggestion_count
        )

    def test_set_translation_reviewer_count_for_lang_code_updates_empty_dict(
        self
    ) -> None:
        community_contribution_stats = (
            suggestion_services.get_community_contribution_stats()
        )
        self._assert_community_contribution_stats_is_in_default_state()

        (
            community_contribution_stats
            .set_translation_reviewer_count_for_language_code(
                self.sample_language_code, 2)
        )

        self.assertDictEqual(
            (
                community_contribution_stats
                .translation_reviewer_counts_by_lang_code
            ),
            {self.sample_language_code: 2}
        )

    def test_set_translation_reviewer_count_for_lang_code_updates_count_value(
        self
    ) -> None:
        community_contribution_stats = (
            suggestion_services.get_community_contribution_stats()
        )
        self._assert_community_contribution_stats_is_in_default_state()
        (
            community_contribution_stats
            .translation_reviewer_counts_by_lang_code
        ) = {self.sample_language_code: 1}

        (
            community_contribution_stats
            .set_translation_reviewer_count_for_language_code(
                self.sample_language_code, 2)
        )

        self.assertDictEqual(
            (
                community_contribution_stats
                .translation_reviewer_counts_by_lang_code
            ),
            {self.sample_language_code: 2}
        )

    def test_set_translation_reviewer_count_for_lang_code_adds_new_lang_key(
        self
    ) -> None:
        community_contribution_stats = (
            suggestion_services.get_community_contribution_stats()
        )
        self._assert_community_contribution_stats_is_in_default_state()
        (
            community_contribution_stats
            .translation_reviewer_counts_by_lang_code
        ) = {'en': 1}

        (
            community_contribution_stats
            .set_translation_reviewer_count_for_language_code('hi', 2)
        )

        self.assertDictEqual(
            (
                community_contribution_stats
                .translation_reviewer_counts_by_lang_code
            ),
            {'en': 1, 'hi': 2}
        )

    def test_set_translation_suggestion_count_for_lang_code_updates_empty_dict(
        self
    ) -> None:
        community_contribution_stats = (
            suggestion_services.get_community_contribution_stats()
        )
        self._assert_community_contribution_stats_is_in_default_state()

        (
            community_contribution_stats
            .set_translation_suggestion_count_for_language_code(
                self.sample_language_code, 2)
        )

        self.assertDictEqual(
            (
                community_contribution_stats
                .translation_suggestion_counts_by_lang_code
            ), {self.sample_language_code: 2}
        )

    def test_set_translation_suggestion_count_for_lang_code_updates_count_value(
        self
    ) -> None:
        community_contribution_stats = (
            suggestion_services.get_community_contribution_stats()
        )
        self._assert_community_contribution_stats_is_in_default_state()
        (
            community_contribution_stats
            .translation_suggestion_counts_by_lang_code
        ) = {self.sample_language_code: 1}

        (
            community_contribution_stats
            .set_translation_suggestion_count_for_language_code(
                self.sample_language_code, 2)
        )

        self.assertDictEqual(
            (
                community_contribution_stats
                .translation_suggestion_counts_by_lang_code
            ),
            {self.sample_language_code: 2}
        )

    def test_set_translation_suggestion_count_for_lang_code_adds_new_lang_key(
        self
    ) -> None:
        community_contribution_stats = (
            suggestion_services.get_community_contribution_stats()
        )
        self._assert_community_contribution_stats_is_in_default_state()
        (
            community_contribution_stats
            .translation_suggestion_counts_by_lang_code
        ) = {'en': 1}

        (
            community_contribution_stats
            .set_translation_suggestion_count_for_language_code('hi', 2)
        )

        self.assertDictEqual(
            (
                community_contribution_stats
                .translation_suggestion_counts_by_lang_code
            ),
            {'en': 1, 'hi': 2}
        )

    def test_get_translation_language_codes_that_need_reviewers_for_one_lang(
        self
    ) -> None:
        stats = suggestion_services.get_community_contribution_stats()
        stats.set_translation_suggestion_count_for_language_code(
            self.sample_language_code, 1)

        language_codes_that_need_reviewers = (
            stats.get_translation_language_codes_that_need_reviewers()
        )

        self.assertEqual(
            language_codes_that_need_reviewers, {self.sample_language_code})

    def test_get_translation_language_codes_that_need_reviewers_for_multi_lang(
        self
    ) -> None:
        stats = suggestion_services.get_community_contribution_stats()
        stats.set_translation_suggestion_count_for_language_code('hi', 1)
        stats.set_translation_suggestion_count_for_language_code('fr', 1)

        language_codes_that_need_reviewers = (
            stats.get_translation_language_codes_that_need_reviewers()
        )

        self.assertEqual(
            language_codes_that_need_reviewers, {'hi', 'fr'})

    def test_get_translation_language_codes_that_need_reviewers_for_no_lang(
        self
    ) -> None:
        stats = suggestion_services.get_community_contribution_stats()

        language_codes_that_need_reviewers = (
            stats.get_translation_language_codes_that_need_reviewers()
        )

        self.assertEqual(
            language_codes_that_need_reviewers, set())

    def test_translation_reviewers_are_needed_if_suggestions_but_no_reviewers(
        self
    ) -> None:
        stats = suggestion_services.get_community_contribution_stats()
        stats.set_translation_suggestion_count_for_language_code(
            self.sample_language_code, 1)

        self.assertTrue(
            stats.are_translation_reviewers_needed_for_lang_code(
                self.sample_language_code))

    def test_translation_reviewers_are_needed_if_num_suggestions_past_max(
        self
    ) -> None:
        stats = suggestion_services.get_community_contribution_stats()
        stats.set_translation_suggestion_count_for_language_code(
            self.sample_language_code, 2)
        stats.set_translation_reviewer_count_for_language_code(
            self.sample_language_code, 1)
        config_services.set_property(
            'committer_id', 'max_number_of_suggestions_per_reviewer', 1)

        reviewers_are_needed = (
            stats.are_translation_reviewers_needed_for_lang_code(
                self.sample_language_code))

        self.assertTrue(reviewers_are_needed)

    def test_translation_reviewers_not_needed_if_num_suggestions_eqs_max(
        self
    ) -> None:
        stats = suggestion_services.get_community_contribution_stats()
        stats.set_translation_suggestion_count_for_language_code(
            self.sample_language_code, 2)
        stats.set_translation_reviewer_count_for_language_code(
            self.sample_language_code, 2)
        config_services.set_property(
            'committer_id', 'max_number_of_suggestions_per_reviewer', 1)

        reviewers_are_needed = (
            stats.are_translation_reviewers_needed_for_lang_code(
                self.sample_language_code))

        self.assertFalse(reviewers_are_needed)

    def test_translation_reviewers_not_needed_if_num_suggestions_less_max(
        self
    ) -> None:
        stats = suggestion_services.get_community_contribution_stats()
        stats.set_translation_suggestion_count_for_language_code(
            self.sample_language_code, 1)
        stats.set_translation_reviewer_count_for_language_code(
            self.sample_language_code, 2)
        config_services.set_property(
            'committer_id', 'max_number_of_suggestions_per_reviewer', 1)

        reviewers_are_needed = (
            stats.are_translation_reviewers_needed_for_lang_code(
                self.sample_language_code))

        self.assertFalse(reviewers_are_needed)

    def test_translation_reviewers_not_needed_if_reviewers_and_no_sugestions(
        self
    ) -> None:
        stats = suggestion_services.get_community_contribution_stats()
        stats.set_translation_reviewer_count_for_language_code(
            self.sample_language_code, 1)

        self.assertFalse(
            stats.are_translation_reviewers_needed_for_lang_code(
                self.sample_language_code))

    def test_translation_reviewers_not_needed_if_no_reviewers_no_sugestions(
        self
    ) -> None:
        stats = suggestion_services.get_community_contribution_stats()
        self._assert_community_contribution_stats_is_in_default_state()

        self.assertFalse(
            stats.are_translation_reviewers_needed_for_lang_code(
                self.sample_language_code))

    def test_question_reviewers_are_needed_if_suggestions_zero_reviewers(
        self
    ) -> None:
        stats = suggestion_services.get_community_contribution_stats()
        stats.question_suggestion_count = 1

        self.assertTrue(stats.are_question_reviewers_needed())

    def test_question_reviewers_are_needed_if_num_suggestions_past_max(
        self
    ) -> None:
        stats = suggestion_services.get_community_contribution_stats()
        stats.question_suggestion_count = 2
        stats.question_reviewer_count = 1
        config_services.set_property(
            'committer_id', 'max_number_of_suggestions_per_reviewer', 1)

        reviewers_are_needed = stats.are_question_reviewers_needed()

        self.assertTrue(reviewers_are_needed)

    def test_question_reviewers_not_needed_if_num_suggestions_eqs_max(
        self
    ) -> None:
        stats = suggestion_services.get_community_contribution_stats()
        stats.question_suggestion_count = 2
        stats.question_reviewer_count = 2
        config_services.set_property(
            'committer_id', 'max_number_of_suggestions_per_reviewer', 1)

        reviewers_are_needed = stats.are_question_reviewers_needed()

        self.assertFalse(reviewers_are_needed)

    def test_question_reviewers_not_needed_if_num_suggestions_less_max(
        self
    ) -> None:
        stats = suggestion_services.get_community_contribution_stats()
        stats.question_suggestion_count = 1
        stats.question_reviewer_count = 2
        config_services.set_property(
            'committer_id', 'max_number_of_suggestions_per_reviewer', 1)

        reviewers_are_needed = stats.are_question_reviewers_needed()

        self.assertFalse(reviewers_are_needed)

    def test_question_reviewers_not_needed_if_no_reviewers_no_sugestions(
        self
    ) -> None:
        stats = suggestion_services.get_community_contribution_stats()
        self._assert_community_contribution_stats_is_in_default_state()

        self.assertFalse(stats.are_question_reviewers_needed())

    def test_validate_translation_reviewer_counts_fails_for_negative_counts(
        self
    ) -> None:
        community_contribution_stats = (
            suggestion_services.get_community_contribution_stats()
        )
        (
            community_contribution_stats
            .set_translation_reviewer_count_for_language_code(
                self.sample_language_code, self.negative_count)
        )

        with self.assertRaisesRegex(
            utils.ValidationError,
            'Expected the translation reviewer count to be non-negative for '
            '%s language code, received: %s.' % (
                self.sample_language_code, self.negative_count)
        ):
            community_contribution_stats.validate()

    def test_validate_translation_suggestion_counts_fails_for_negative_counts(
        self
    ) -> None:
        community_contribution_stats = (
            suggestion_services.get_community_contribution_stats()
        )
        (
            community_contribution_stats
            .set_translation_suggestion_count_for_language_code(
                self.sample_language_code, self.negative_count)
        )

        with self.assertRaisesRegex(
            utils.ValidationError,
            'Expected the translation suggestion count to be non-negative for '
            '%s language code, received: %s.' % (
                self.sample_language_code, self.negative_count)
        ):
            community_contribution_stats.validate()

    def test_validate_question_reviewer_count_fails_for_negative_count(
        self
    ) -> None:
        community_contribution_stats = (
            suggestion_services.get_community_contribution_stats()
        )
        community_contribution_stats.question_reviewer_count = (
            self.negative_count
        )

        with self.assertRaisesRegex(
            utils.ValidationError,
            'Expected the question reviewer count to be non-negative, '
            'received: %s.' % (
                community_contribution_stats.question_reviewer_count)
        ):
            community_contribution_stats.validate()

    def test_validate_question_suggestion_count_fails_for_negative_count(
        self
    ) -> None:
        community_contribution_stats = (
            suggestion_services.get_community_contribution_stats()
        )
        community_contribution_stats.question_suggestion_count = (
            self.negative_count
        )

        with self.assertRaisesRegex(
            utils.ValidationError,
            'Expected the question suggestion count to be non-negative, '
            'received: %s.' % (
                community_contribution_stats.question_suggestion_count)
        ):
            community_contribution_stats.validate()

    # TODO(#13059): After we fully type the codebase we plan to get
    # rid of the tests that intentionally test wrong inputs that we
    # can normally catch by typing.
    def test_validate_translation_reviewer_counts_fails_for_non_integer_counts(
        self
    ) -> None:
        community_contribution_stats = (
            suggestion_services.get_community_contribution_stats()
        )
        (
            community_contribution_stats
            .set_translation_reviewer_count_for_language_code(
                self.sample_language_code, self.non_integer_count)  # type: ignore[arg-type]
        )

        with self.assertRaisesRegex(
            utils.ValidationError,
            'Expected the translation reviewer count to be an integer for '
            '%s language code, received: %s.' % (
                self.sample_language_code, self.non_integer_count)
        ):
            community_contribution_stats.validate()

    # TODO(#13059): After we fully type the codebase we plan to get
    # rid of the tests that intentionally test wrong inputs that we
    # can normally catch by typing.
    def test_validate_translation_suggestion_counts_fails_for_non_integer_count(
        self
    ) -> None:
        community_contribution_stats = (
            suggestion_services.get_community_contribution_stats()
        )
        (
            community_contribution_stats
            .set_translation_suggestion_count_for_language_code(
                self.sample_language_code, self.non_integer_count)  # type: ignore[arg-type]
        )

        with self.assertRaisesRegex(
            utils.ValidationError,
            'Expected the translation suggestion count to be an integer for '
            '%s language code, received: %s.' % (
                self.sample_language_code, self.non_integer_count)
        ):
            community_contribution_stats.validate()

    # TODO(#13059): After we fully type the codebase we plan to get
    # rid of the tests that intentionally test wrong inputs that we
    # can normally catch by typing.
    def test_validate_question_reviewer_count_fails_for_non_integer_count(
        self
    ) -> None:
        community_contribution_stats = (
            suggestion_services.get_community_contribution_stats()
        )
        community_contribution_stats.question_reviewer_count = (
            self.non_integer_count  # type: ignore[assignment]
        )

        with self.assertRaisesRegex(
            utils.ValidationError,
            'Expected the question reviewer count to be an integer, '
            'received: %s.' % (
                community_contribution_stats.question_reviewer_count)
        ):
            community_contribution_stats.validate()

    # TODO(#13059): After we fully type the codebase we plan to get
    # rid of the tests that intentionally test wrong inputs that we
    # can normally catch by typing.
    def test_validate_question_suggestion_count_fails_for_non_integer_count(
        self
    ) -> None:
        community_contribution_stats = (
            suggestion_services.get_community_contribution_stats()
        )
        community_contribution_stats.question_suggestion_count = (
            self.non_integer_count  # type: ignore[assignment]
        )

        with self.assertRaisesRegex(
            utils.ValidationError,
            'Expected the question suggestion count to be an integer, '
            'received: %s.' % (
                community_contribution_stats.question_suggestion_count)
        ):
            community_contribution_stats.validate()

    def test_validate_translation_reviewer_counts_fails_for_invalid_lang_code(
        self
    ) -> None:
        community_contribution_stats = (
            suggestion_services.get_community_contribution_stats()
        )
        (
            community_contribution_stats
            .set_translation_reviewer_count_for_language_code(
                self.invalid_language_code, 1)
        )

        with self.assertRaisesRegex(
            utils.ValidationError,
            'Invalid language code for the translation reviewer counts: '
            '%s.' % self.invalid_language_code
        ):
            community_contribution_stats.validate()

    def test_validate_translation_suggestion_counts_fails_for_invalid_lang_code(
        self
    ) -> None:
        community_contribution_stats = (
            suggestion_services.get_community_contribution_stats()
        )
        (
            community_contribution_stats
            .set_translation_suggestion_count_for_language_code(
                self.invalid_language_code, 1)
        )

        with self.assertRaisesRegex(
            utils.ValidationError,
            'Invalid language code for the translation suggestion counts: '
            '%s.' % self.invalid_language_code
        ):
            community_contribution_stats.validate()


class ReviewableSuggestionEmailInfoUnitTests(test_utils.GenericTestBase):
    """Tests for the ReviewableSuggestionEmailInfo class."""

    suggestion_type: str = feconf.SUGGESTION_TYPE_ADD_QUESTION
    language_code: str = 'en'
    suggestion_content: str = 'sample question'
    submission_datetime: datetime.datetime = datetime.datetime.utcnow()

    def test_initial_object_with_valid_arguments_has_correct_properties(
        self
    ) -> None:
        reviewable_suggestion_email_info = (
            suggestion_registry.ReviewableSuggestionEmailInfo(
                self.suggestion_type, self.language_code,
                self.suggestion_content, self.submission_datetime
            )
        )

        self.assertEqual(
            reviewable_suggestion_email_info.suggestion_type,
            self.suggestion_type)
        self.assertEqual(
            reviewable_suggestion_email_info.language_code,
            self.language_code)
        self.assertEqual(
            reviewable_suggestion_email_info.suggestion_content,
            self.suggestion_content)
        self.assertEqual(
            reviewable_suggestion_email_info.submission_datetime,
            self.submission_datetime)


class TranslationReviewStatsUnitTests(test_utils.GenericTestBase):
    """Tests for the TranslationReviewStats class."""

    LANGUAGE_CODE: Final = 'es'
    CONTRIBUTOR_USER_ID: Final = 'uid_01234567890123456789012345678912'
    TOPIC_ID: Final = 'topic_id'
    REVIEWED_TRANSLATIONS_COUNT: Final = 2
    REVIEWED_TRANSLATION_WORD_COUNT: Final = 100
    ACCEPTED_TRANSLATIONS_COUNT: Final = 1
    ACCEPTED_TRANSLATIONS_WITH_REVIEWER_EDITS_COUNT: Final = 0
    ACCEPTED_TRANSLATION_WORD_COUNT: Final = 50
    FIRST_CONTRIBUTION_DATE: Final = datetime.date.fromtimestamp(1616173836)
    LAST_CONTRIBUTION_DATE: Final = datetime.date.fromtimestamp(1616173836)

    def test_create_translation_review_stats(self) -> None:
        expected_stats_dict = {
            'language_code': self.LANGUAGE_CODE,
            'contributor_user_id': self.CONTRIBUTOR_USER_ID,
            'topic_id': self.TOPIC_ID,
            'reviewed_translations_count': self.REVIEWED_TRANSLATIONS_COUNT,
            'reviewed_translation_word_count': (
                self.REVIEWED_TRANSLATION_WORD_COUNT),
            'accepted_translations_count': self.ACCEPTED_TRANSLATIONS_COUNT,
            'accepted_translations_with_reviewer_edits_count': (
                self.ACCEPTED_TRANSLATIONS_WITH_REVIEWER_EDITS_COUNT),
            'first_contribution_date': self.FIRST_CONTRIBUTION_DATE,
            'last_contribution_date': self.LAST_CONTRIBUTION_DATE,
        }

        actual_stats = suggestion_registry.TranslationReviewStats(
            self.LANGUAGE_CODE, self.CONTRIBUTOR_USER_ID,
            self.TOPIC_ID, self.REVIEWED_TRANSLATIONS_COUNT,
            self.REVIEWED_TRANSLATION_WORD_COUNT,
            self.ACCEPTED_TRANSLATIONS_COUNT,
            self.ACCEPTED_TRANSLATIONS_WITH_REVIEWER_EDITS_COUNT,
            self.FIRST_CONTRIBUTION_DATE, self.LAST_CONTRIBUTION_DATE
        )

        self.assertDictEqual(
            actual_stats.to_dict(), expected_stats_dict)


class QuestionContributionStatsUnitTests(test_utils.GenericTestBase):
    """Tests for the QuestionContributionStats class."""

    CONTRIBUTOR_USER_ID: Final = 'uid_01234567890123456789012345678912'
    TOPIC_ID: Final = 'topic_id'
    SUBMITTED_QUESTION_COUNT: Final = 2
    ACCEPTED_QUESTIONS_COUNT: Final = 1
    ACCEPTED_QUESTIONS_WITHOUT_REVIEWER_EDITS_COUNT: Final = 0
    FIRST_CONTRIBUTION_DATE: Final = datetime.date.fromtimestamp(1616173836)
    LAST_CONTRIBUTION_DATE: Final = datetime.date.fromtimestamp(1616173836)

    def test_create_question_contribution_stats(self) -> None:
        expected_stats_dict = {
            'contributor_user_id': self.CONTRIBUTOR_USER_ID,
            'topic_id': self.TOPIC_ID,
            'submitted_questions_count': (
                self.SUBMITTED_QUESTION_COUNT),
            'accepted_questions_count': (
                self.ACCEPTED_QUESTIONS_COUNT),
            'accepted_questions_without_reviewer_edits_count': (
                self
                .ACCEPTED_QUESTIONS_WITHOUT_REVIEWER_EDITS_COUNT),
            'first_contribution_date': (
                self.FIRST_CONTRIBUTION_DATE),
            'last_contribution_date': (
                self.LAST_CONTRIBUTION_DATE)
        }

        actual_stats = suggestion_registry.QuestionContributionStats(
            self.CONTRIBUTOR_USER_ID, self.TOPIC_ID,
            self.SUBMITTED_QUESTION_COUNT, self.ACCEPTED_QUESTIONS_COUNT,
            self.ACCEPTED_QUESTIONS_WITHOUT_REVIEWER_EDITS_COUNT,
            self.FIRST_CONTRIBUTION_DATE, self.LAST_CONTRIBUTION_DATE
        )

        self.assertDictEqual(
            actual_stats.to_dict(), expected_stats_dict)


class QuestionReviewStatsUnitTests(test_utils.GenericTestBase):
    """Tests for the QuestionReviewStats class."""

    CONTRIBUTOR_USER_ID: Final = 'uid_01234567890123456789012345678912'
    TOPIC_ID: Final = 'topic_id'
    REVIEWED_QUESTIONS_COUNT: Final = 2
    ACCEPTED_QUESTIONS_COUNT: Final = 1
    ACCEPTED_QUESTIONS_WITH_REVIEWER_EDITS_COUNT: Final = 0
    FIRST_CONTRIBUTION_DATE: Final = datetime.date.fromtimestamp(1616173836)
    LAST_CONTRIBUTION_DATE: Final = datetime.date.fromtimestamp(1616173836)

    def test_create_question_review_stats(self) -> None:
        expected_stats_dict = {
            'contributor_user_id': self.CONTRIBUTOR_USER_ID,
            'topic_id': self.TOPIC_ID,
            'reviewed_questions_count': self.REVIEWED_QUESTIONS_COUNT,
            'accepted_questions_count': (
                self.ACCEPTED_QUESTIONS_COUNT),
            'accepted_questions_with_reviewer_edits_count': (
                self.ACCEPTED_QUESTIONS_WITH_REVIEWER_EDITS_COUNT),
            'first_contribution_date': (
                self.FIRST_CONTRIBUTION_DATE),
            'last_contribution_date': self.LAST_CONTRIBUTION_DATE
        }

        actual_stats = suggestion_registry.QuestionReviewStats(
            self.CONTRIBUTOR_USER_ID, self.TOPIC_ID,
            self.REVIEWED_QUESTIONS_COUNT,
            self.ACCEPTED_QUESTIONS_COUNT,
            self.ACCEPTED_QUESTIONS_WITH_REVIEWER_EDITS_COUNT,
            self.FIRST_CONTRIBUTION_DATE, self.LAST_CONTRIBUTION_DATE
        )

        self.assertDictEqual(
            actual_stats.to_dict(), expected_stats_dict)


class ContributorMilestoneEmailInfoUnitTests(test_utils.GenericTestBase):
    """Tests for the ContributorMilestoneEmailInfo class."""

    CONTRIBUTOR_USER_ID: Final = 'uid_01234567890123456789012345678912'
    CONTRIBUTION_TYPE: Final = 'translation'
    CONTRIBUTION_SUBTYPE: Final = 'submission'
    LANGUAGE_CODE: Final = 'es'
    RANK_NAME: Final = 'Initial Contributor'

    def test_create_contribution_milestone_email_info(self) -> None:
        actual_info = suggestion_registry.ContributorMilestoneEmailInfo(
            self.CONTRIBUTOR_USER_ID, self.CONTRIBUTION_TYPE,
<<<<<<< HEAD
            self.CONTRIBUTION_SUB_TYPE, self.LANGUAGE_CODE,
=======
            self.CONTRIBUTION_SUBTYPE, self.LANGUAGE_CODE,
>>>>>>> 4c9ff7bc
            self.RANK_NAME
        )

        self.assertEqual(
            actual_info.contributor_user_id, self.CONTRIBUTOR_USER_ID
        )
        self.assertEqual(
            actual_info.contribution_type, self.CONTRIBUTION_TYPE
        )
        self.assertEqual(
            actual_info.contribution_subtype, self.CONTRIBUTION_SUBTYPE
        )
        self.assertEqual(
            actual_info.language_code, self.LANGUAGE_CODE
        )
        self.assertEqual(
            actual_info.rank_name, self.RANK_NAME
        )


class ContributorStatsSummaryUnitTests(test_utils.GenericTestBase):
    """Tests for the ContributorStatsSummary class."""

    LANGUAGE_CODE: Final = 'es'
    CONTRIBUTOR_USER_ID: Final = 'user_01'
    TOPIC_ID: Final = 'topic_id'
    SUBMITTED_TRANSLATIONS_COUNT: Final = 2
    SUBMITTED_TRANSLATION_WORD_COUNT: Final = 100
    REJECTED_TRANSLATIONS_COUNT: Final = 0
    REJECTED_TRANSLATION_WORD_COUNT: Final = 0
    # Timestamp dates in sec since epoch for Mar 19 2021 UTC.
    CONTRIBUTION_DATES: Final = {
        datetime.date.fromtimestamp(1616173836),
        datetime.date.fromtimestamp(1616173837)
    }
    REVIEWED_TRANSLATIONS_COUNT: Final = 2
    REVIEWED_TRANSLATION_WORD_COUNT: Final = 100
    ACCEPTED_TRANSLATIONS_COUNT: Final = 1
    ACCEPTED_TRANSLATIONS_WITH_REVIEWER_EDITS_COUNT: Final = 0
    ACCEPTED_TRANSLATIONS_WITHOUT_REVIEWER_EDITS_COUNT: Final = 0
    ACCEPTED_TRANSLATION_WORD_COUNT: Final = 50
    SUBMITTED_QUESTION_COUNT: Final = 2
    ACCEPTED_QUESTIONS_COUNT: Final = 1
    ACCEPTED_QUESTIONS_WITHOUT_REVIEWER_EDITS_COUNT: Final = 0
    REVIEWED_QUESTIONS_COUNT: Final = 2
    ACCEPTED_QUESTIONS_WITH_REVIEWER_EDITS_COUNT: Final = 0
    FIRST_CONTRIBUTION_DATE: Final = datetime.date.fromtimestamp(1616173836)
    LAST_CONTRIBUTION_DATE: Final = datetime.date.fromtimestamp(1616173836)

    def test_create_contribution_stats_summary(self) -> None:
        expected_translation_contribution_stats = {
            'language_code': self.LANGUAGE_CODE,
            'contributor_user_id': self.CONTRIBUTOR_USER_ID,
            'topic_id': self.TOPIC_ID,
            'submitted_translations_count': self.SUBMITTED_TRANSLATIONS_COUNT,
            'submitted_translation_word_count': (
                self.SUBMITTED_TRANSLATION_WORD_COUNT),
            'accepted_translations_count': self.ACCEPTED_TRANSLATIONS_COUNT,
            'accepted_translations_without_reviewer_edits_count': (
                self.ACCEPTED_TRANSLATIONS_WITHOUT_REVIEWER_EDITS_COUNT),
            'accepted_translation_word_count': (
                self.ACCEPTED_TRANSLATION_WORD_COUNT),
            'rejected_translations_count': self.REJECTED_TRANSLATIONS_COUNT,
            'rejected_translation_word_count': (
                self.REJECTED_TRANSLATION_WORD_COUNT),
            'contribution_dates': self.CONTRIBUTION_DATES
        }
        expected_translation_review_stats = {
            'language_code': self.LANGUAGE_CODE,
            'contributor_user_id': self.CONTRIBUTOR_USER_ID,
            'topic_id': self.TOPIC_ID,
            'reviewed_translations_count': self.REVIEWED_TRANSLATIONS_COUNT,
            'reviewed_translation_word_count': (
                self.REVIEWED_TRANSLATION_WORD_COUNT),
            'accepted_translations_count': self.ACCEPTED_TRANSLATIONS_COUNT,
            'accepted_translations_with_reviewer_edits_count': (
                self.ACCEPTED_TRANSLATIONS_WITH_REVIEWER_EDITS_COUNT),
            'first_contribution_date': self.FIRST_CONTRIBUTION_DATE,
            'last_contribution_date': self.LAST_CONTRIBUTION_DATE,
        }
        expected_question_contribution_stats = {
            'contributor_user_id': self.CONTRIBUTOR_USER_ID,
            'topic_id': self.TOPIC_ID,
            'submitted_questions_count': (
                self.SUBMITTED_QUESTION_COUNT),
            'accepted_questions_count': (
                self.ACCEPTED_QUESTIONS_COUNT),
            'accepted_questions_without_reviewer_edits_count': (
                self
                .ACCEPTED_QUESTIONS_WITHOUT_REVIEWER_EDITS_COUNT),
            'first_contribution_date': (
                self.FIRST_CONTRIBUTION_DATE),
            'last_contribution_date': (
                self.LAST_CONTRIBUTION_DATE)
        }
        expected_question_review_stats = {
            'contributor_user_id': self.CONTRIBUTOR_USER_ID,
            'topic_id': self.TOPIC_ID,
            'reviewed_questions_count': self.REVIEWED_QUESTIONS_COUNT,
            'accepted_questions_count': (
                self.ACCEPTED_QUESTIONS_COUNT),
            'accepted_questions_with_reviewer_edits_count': (
                self.ACCEPTED_QUESTIONS_WITH_REVIEWER_EDITS_COUNT),
            'first_contribution_date': (
                self.FIRST_CONTRIBUTION_DATE),
            'last_contribution_date': self.LAST_CONTRIBUTION_DATE
        }
        expected_contribution_summary = {
            'contributor_user_id': self.CONTRIBUTOR_USER_ID,
            'translation_contribution_stats': [
                expected_translation_contribution_stats],
            'question_contribution_stats': [
                expected_question_contribution_stats],
            'translation_review_stats': [expected_translation_review_stats],
            'question_review_stats': [expected_question_review_stats]
        }
        translation_contribution_stats = (
            suggestion_registry).TranslationContributionStats(
                self.LANGUAGE_CODE,
                self.CONTRIBUTOR_USER_ID,
                self.TOPIC_ID,
                self.SUBMITTED_TRANSLATIONS_COUNT,
                self.SUBMITTED_TRANSLATION_WORD_COUNT,
                self.ACCEPTED_TRANSLATIONS_COUNT,
                (
                    self
                    .ACCEPTED_TRANSLATIONS_WITHOUT_REVIEWER_EDITS_COUNT
                ),
                self.ACCEPTED_TRANSLATION_WORD_COUNT,
                self.REJECTED_TRANSLATIONS_COUNT,
                self.REJECTED_TRANSLATION_WORD_COUNT,
                self.CONTRIBUTION_DATES
            )
        translation_review_stats = suggestion_registry.TranslationReviewStats(
            self.LANGUAGE_CODE, self.CONTRIBUTOR_USER_ID,
            self.TOPIC_ID, self.REVIEWED_TRANSLATIONS_COUNT,
            self.REVIEWED_TRANSLATION_WORD_COUNT,
            self.ACCEPTED_TRANSLATIONS_COUNT,
            self.ACCEPTED_TRANSLATIONS_WITH_REVIEWER_EDITS_COUNT,
            self.FIRST_CONTRIBUTION_DATE, self.LAST_CONTRIBUTION_DATE
        )
        question_contribution_stats = (
            suggestion_registry).QuestionContributionStats(
                self.CONTRIBUTOR_USER_ID, self.TOPIC_ID,
                self.SUBMITTED_QUESTION_COUNT, self.ACCEPTED_QUESTIONS_COUNT,
                self.ACCEPTED_QUESTIONS_WITHOUT_REVIEWER_EDITS_COUNT,
                self.FIRST_CONTRIBUTION_DATE, self.LAST_CONTRIBUTION_DATE
            )
        question_review_stats = suggestion_registry.QuestionReviewStats(
            self.CONTRIBUTOR_USER_ID, self.TOPIC_ID,
            self.REVIEWED_QUESTIONS_COUNT,
            self.ACCEPTED_QUESTIONS_COUNT,
            self.ACCEPTED_QUESTIONS_WITH_REVIEWER_EDITS_COUNT,
            self.FIRST_CONTRIBUTION_DATE, self.LAST_CONTRIBUTION_DATE
        )

        contribution_summary = suggestion_registry.ContributorStatsSummary(
            self.CONTRIBUTOR_USER_ID,
            [translation_contribution_stats], [question_contribution_stats],
            [translation_review_stats], [question_review_stats]
        )

        self.assertDictEqual(
            contribution_summary.to_dict(), expected_contribution_summary
        )<|MERGE_RESOLUTION|>--- conflicted
+++ resolved
@@ -3909,11 +3909,7 @@
     def test_create_contribution_milestone_email_info(self) -> None:
         actual_info = suggestion_registry.ContributorMilestoneEmailInfo(
             self.CONTRIBUTOR_USER_ID, self.CONTRIBUTION_TYPE,
-<<<<<<< HEAD
-            self.CONTRIBUTION_SUB_TYPE, self.LANGUAGE_CODE,
-=======
             self.CONTRIBUTION_SUBTYPE, self.LANGUAGE_CODE,
->>>>>>> 4c9ff7bc
             self.RANK_NAME
         )
 
