# Copyright 2018 The Oppia Authors. All Rights Reserved.
#
# Licensed under the Apache License, Version 2.0 (the "License");
# you may not use this file except in compliance with the License.
# You may obtain a copy of the License at
#
#      http://www.apache.org/licenses/LICENSE-2.0
#
# Unless required by applicable law or agreed to in writing, software
# distributed under the License is distributed on an "AS-IS" BASIS,
# WITHOUT WARRANTIES OR CONDITIONS OF ANY KIND, either express or implied.
# See the License for the specific language governing permissions and
# limitations under the License.

"""Tests for suggestion registry classes."""

from __future__ import absolute_import  # pylint: disable=import-only-modules
from __future__ import unicode_literals  # pylint: disable=import-only-modules

import datetime
import os

from core.domain import exp_domain
from core.domain import exp_fetchers
from core.domain import exp_services
from core.domain import fs_services
from core.domain import html_validation_service
from core.domain import question_domain
from core.domain import skill_services
from core.domain import state_domain
from core.domain import suggestion_registry
from core.platform import models
from core.tests import test_utils
import feconf
import python_utils
import utils

(suggestion_models,) = models.Registry.import_models([models.NAMES.suggestion])


class MockInvalidSuggestion(suggestion_registry.BaseSuggestion):

    def __init__(self):  # pylint: disable=super-init-not-called
        pass


class BaseSuggestionUnitTests(test_utils.GenericTestBase):
    """Tests for the BaseSuggestion class."""

    def setUp(self):
        super(BaseSuggestionUnitTests, self).setUp()
        self.base_suggestion = MockInvalidSuggestion()

    def test_base_class_accept_raises_error(self):
        with self.assertRaisesRegexp(
            NotImplementedError,
            'Subclasses of BaseSuggestion should implement accept.'):
            self.base_suggestion.accept()

    def test_base_class_get_change_list_for_accepting_suggestion_raises_error(
            self):
        with self.assertRaisesRegexp(
            NotImplementedError,
            'Subclasses of BaseSuggestion should implement '
            'get_change_list_for_accepting_suggestion.'):
            self.base_suggestion.get_change_list_for_accepting_suggestion()

    def test_base_class_pre_accept_validate_raises_error(self):
        with self.assertRaisesRegexp(
            NotImplementedError,
            'Subclasses of BaseSuggestion should implement'
            ' pre_accept_validate.'):
            self.base_suggestion.pre_accept_validate()

    def test_base_class_populate_old_value_of_change_raises_error(self):
        with self.assertRaisesRegexp(
            NotImplementedError,
            'Subclasses of BaseSuggestion should implement'
            ' populate_old_value_of_change.'):
            self.base_suggestion.populate_old_value_of_change()

    def test_base_class_pre_update_validate_raises_error(self):
        with self.assertRaisesRegexp(
            NotImplementedError,
            'Subclasses of BaseSuggestion should implement'
            ' pre_update_validate.'):
            self.base_suggestion.pre_update_validate({})

    def test_base_class_get_all_html_content_strings(self):
        with self.assertRaisesRegexp(
            NotImplementedError,
            'Subclasses of BaseSuggestion should implement'
            ' get_all_html_content_strings.'):
            self.base_suggestion.get_all_html_content_strings()

    def test_base_class_convert_html_in_suggestion_change(self):
        def conversion_fn():
            """Temporary function."""
            pass
        with self.assertRaisesRegexp(
            NotImplementedError,
            'Subclasses of BaseSuggestion should implement'
            ' convert_html_in_suggestion_change.'):
            self.base_suggestion.convert_html_in_suggestion_change(
                conversion_fn)


class SuggestionEditStateContentUnitTests(test_utils.GenericTestBase):
    """Tests for the SuggestionEditStateContent class."""

    AUTHOR_EMAIL = 'author@example.com'
    REVIEWER_EMAIL = 'reviewer@example.com'
    ASSIGNED_REVIEWER_EMAIL = 'assigned_reviewer@example.com'
    fake_date = datetime.datetime(2016, 4, 10, 0, 0, 0, 0)

    def setUp(self):
        super(SuggestionEditStateContentUnitTests, self).setUp()

        self.signup(self.AUTHOR_EMAIL, 'author')
        self.author_id = self.get_user_id_from_email(self.AUTHOR_EMAIL)
        self.signup(self.REVIEWER_EMAIL, 'reviewer')
        self.reviewer_id = self.get_user_id_from_email(self.REVIEWER_EMAIL)
        self.suggestion_dict = {
            'suggestion_id': 'exploration.exp1.thread1',
            'suggestion_type': (
                suggestion_models.SUGGESTION_TYPE_EDIT_STATE_CONTENT),
            'target_type': suggestion_models.TARGET_TYPE_EXPLORATION,
            'target_id': 'exp1',
            'target_version_at_submission': 1,
            'status': suggestion_models.STATUS_ACCEPTED,
            'author_name': 'author',
            'final_reviewer_id': self.reviewer_id,
            'change': {
                'cmd': exp_domain.CMD_EDIT_STATE_PROPERTY,
                'property_name': exp_domain.STATE_PROPERTY_CONTENT,
                'state_name': 'state_1',
                'new_value': 'new suggestion content',
                'old_value': None
            },
            'score_category': 'content.Algebra',
            'last_updated': utils.get_time_in_millisecs(self.fake_date)
        }

    def test_create_suggestion_edit_state_content(self):
        expected_suggestion_dict = self.suggestion_dict

        observed_suggestion = suggestion_registry.SuggestionEditStateContent(
            expected_suggestion_dict['suggestion_id'],
            expected_suggestion_dict['target_id'],
            expected_suggestion_dict['target_version_at_submission'],
            expected_suggestion_dict['status'], self.author_id,
            self.reviewer_id, expected_suggestion_dict['change'],
            expected_suggestion_dict['score_category'], self.fake_date)

        self.assertDictEqual(
            observed_suggestion.to_dict(), expected_suggestion_dict)

    def test_validate_suggestion_edit_state_content(self):
        expected_suggestion_dict = self.suggestion_dict

        suggestion = suggestion_registry.SuggestionEditStateContent(
            expected_suggestion_dict['suggestion_id'],
            expected_suggestion_dict['target_id'],
            expected_suggestion_dict['target_version_at_submission'],
            expected_suggestion_dict['status'], self.author_id,
            self.reviewer_id, expected_suggestion_dict['change'],
            expected_suggestion_dict['score_category'], self.fake_date)

        suggestion.validate()

    def test_get_score_part_helper_methods(self):
        expected_suggestion_dict = self.suggestion_dict

        suggestion = suggestion_registry.SuggestionEditStateContent(
            expected_suggestion_dict['suggestion_id'],
            expected_suggestion_dict['target_id'],
            expected_suggestion_dict['target_version_at_submission'],
            expected_suggestion_dict['status'], self.author_id,
            self.reviewer_id, expected_suggestion_dict['change'],
            expected_suggestion_dict['score_category'], self.fake_date)

        self.assertEqual(suggestion.get_score_type(), 'content')
        self.assertEqual(suggestion.get_score_sub_type(), 'Algebra')

    def test_validate_suggestion_type(self):
        expected_suggestion_dict = self.suggestion_dict
        suggestion = suggestion_registry.SuggestionEditStateContent(
            expected_suggestion_dict['suggestion_id'],
            expected_suggestion_dict['target_id'],
            expected_suggestion_dict['target_version_at_submission'],
            expected_suggestion_dict['status'], self.author_id,
            self.reviewer_id, expected_suggestion_dict['change'],
            expected_suggestion_dict['score_category'], self.fake_date)

        suggestion.validate()

        suggestion.suggestion_type = 'invalid_suggestion_type'
        with self.assertRaisesRegexp(
            Exception, 'Expected suggestion_type to be among allowed choices'):
            suggestion.validate()

    def test_validate_target_type(self):
        expected_suggestion_dict = self.suggestion_dict
        suggestion = suggestion_registry.SuggestionEditStateContent(
            expected_suggestion_dict['suggestion_id'],
            expected_suggestion_dict['target_id'],
            expected_suggestion_dict['target_version_at_submission'],
            expected_suggestion_dict['status'], self.author_id,
            self.reviewer_id, expected_suggestion_dict['change'],
            expected_suggestion_dict['score_category'], self.fake_date)

        suggestion.validate()

        suggestion.target_type = 'invalid_target_type'
        with self.assertRaisesRegexp(
            Exception, 'Expected target_type to be among allowed choices'):
            suggestion.validate()

    def test_validate_target_id(self):
        expected_suggestion_dict = self.suggestion_dict
        suggestion = suggestion_registry.SuggestionEditStateContent(
            expected_suggestion_dict['suggestion_id'],
            expected_suggestion_dict['target_id'],
            expected_suggestion_dict['target_version_at_submission'],
            expected_suggestion_dict['status'], self.author_id,
            self.reviewer_id, expected_suggestion_dict['change'],
            expected_suggestion_dict['score_category'], self.fake_date)

        suggestion.validate()

        suggestion.target_id = 0
        with self.assertRaisesRegexp(
            Exception, 'Expected target_id to be a string'):
            suggestion.validate()

    def test_validate_target_version_at_submission(self):
        expected_suggestion_dict = self.suggestion_dict
        suggestion = suggestion_registry.SuggestionEditStateContent(
            expected_suggestion_dict['suggestion_id'],
            expected_suggestion_dict['target_id'],
            expected_suggestion_dict['target_version_at_submission'],
            expected_suggestion_dict['status'], self.author_id,
            self.reviewer_id, expected_suggestion_dict['change'],
            expected_suggestion_dict['score_category'], self.fake_date)

        suggestion.validate()

        suggestion.target_version_at_submission = 'invalid_version'
        with self.assertRaisesRegexp(
            Exception, 'Expected target_version_at_submission to be an int'):
            suggestion.validate()

    def test_validate_status(self):
        expected_suggestion_dict = self.suggestion_dict
        suggestion = suggestion_registry.SuggestionEditStateContent(
            expected_suggestion_dict['suggestion_id'],
            expected_suggestion_dict['target_id'],
            expected_suggestion_dict['target_version_at_submission'],
            expected_suggestion_dict['status'], self.author_id,
            self.reviewer_id, expected_suggestion_dict['change'],
            expected_suggestion_dict['score_category'], self.fake_date)

        suggestion.validate()

        suggestion.status = 'invalid_status'
        with self.assertRaisesRegexp(
            Exception, 'Expected status to be among allowed choices'):
            suggestion.validate()

    def test_validate_author_id(self):
        expected_suggestion_dict = self.suggestion_dict
        suggestion = suggestion_registry.SuggestionEditStateContent(
            expected_suggestion_dict['suggestion_id'],
            expected_suggestion_dict['target_id'],
            expected_suggestion_dict['target_version_at_submission'],
            expected_suggestion_dict['status'], self.author_id,
            self.reviewer_id, expected_suggestion_dict['change'],
            expected_suggestion_dict['score_category'], self.fake_date)

        suggestion.validate()

        suggestion.author_id = 0
        with self.assertRaisesRegexp(
            Exception, 'Expected author_id to be a string'):
            suggestion.validate()

    def test_validate_author_id_format(self):
        expected_suggestion_dict = self.suggestion_dict
        suggestion = suggestion_registry.SuggestionEditStateContent(
            expected_suggestion_dict['suggestion_id'],
            expected_suggestion_dict['target_id'],
            expected_suggestion_dict['target_version_at_submission'],
            expected_suggestion_dict['status'], self.author_id,
            self.reviewer_id, expected_suggestion_dict['change'],
            expected_suggestion_dict['score_category'], self.fake_date)

        suggestion.validate()

        suggestion.author_id = ''
        with self.assertRaisesRegexp(
            Exception, 'Expected author_id to be in a valid user ID format'):
            suggestion.validate()

    def test_validate_final_reviewer_id(self):
        expected_suggestion_dict = self.suggestion_dict
        suggestion = suggestion_registry.SuggestionEditStateContent(
            expected_suggestion_dict['suggestion_id'],
            expected_suggestion_dict['target_id'],
            expected_suggestion_dict['target_version_at_submission'],
            expected_suggestion_dict['status'], self.author_id,
            self.reviewer_id, expected_suggestion_dict['change'],
            expected_suggestion_dict['score_category'], self.fake_date)

        suggestion.validate()

        suggestion.final_reviewer_id = 1
        with self.assertRaisesRegexp(
            Exception, 'Expected final_reviewer_id to be a string'):
            suggestion.validate()

    def test_validate_final_reviewer_id_format(self):
        expected_suggestion_dict = self.suggestion_dict
        suggestion = suggestion_registry.SuggestionEditStateContent(
            expected_suggestion_dict['suggestion_id'],
            expected_suggestion_dict['target_id'],
            expected_suggestion_dict['target_version_at_submission'],
            expected_suggestion_dict['status'], self.author_id,
            self.reviewer_id, expected_suggestion_dict['change'],
            expected_suggestion_dict['score_category'], self.fake_date)

        suggestion.validate()

        suggestion.final_reviewer_id = ''
        with self.assertRaisesRegexp(
            Exception,
            'Expected final_reviewer_id to be in a valid user ID format'):
            suggestion.validate()

    def test_validate_score_category(self):
        expected_suggestion_dict = self.suggestion_dict
        suggestion = suggestion_registry.SuggestionEditStateContent(
            expected_suggestion_dict['suggestion_id'],
            expected_suggestion_dict['target_id'],
            expected_suggestion_dict['target_version_at_submission'],
            expected_suggestion_dict['status'], self.author_id,
            self.reviewer_id, expected_suggestion_dict['change'],
            expected_suggestion_dict['score_category'], self.fake_date)

        suggestion.validate()

        suggestion.score_category = 0
        with self.assertRaisesRegexp(
            Exception, 'Expected score_category to be a string'):
            suggestion.validate()

    def test_validate_score_category_format(self):
        expected_suggestion_dict = self.suggestion_dict
        suggestion = suggestion_registry.SuggestionEditStateContent(
            expected_suggestion_dict['suggestion_id'],
            expected_suggestion_dict['target_id'],
            expected_suggestion_dict['target_version_at_submission'],
            expected_suggestion_dict['status'], self.author_id,
            self.reviewer_id, expected_suggestion_dict['change'],
            expected_suggestion_dict['score_category'], self.fake_date)

        suggestion.validate()

        suggestion.score_category = 'score.score_type.score_sub_type'
        with self.assertRaisesRegexp(
            Exception,
            'Expected score_category to be of the form'
            ' score_type.score_sub_type'):
            suggestion.validate()

        suggestion.score_category = 'invalid_score_category'
        with self.assertRaisesRegexp(
            Exception,
            'Expected score_category to be of the form'
            ' score_type.score_sub_type'):
            suggestion.validate()

    def test_validate_score_type(self):
        expected_suggestion_dict = self.suggestion_dict
        suggestion = suggestion_registry.SuggestionEditStateContent(
            expected_suggestion_dict['suggestion_id'],
            expected_suggestion_dict['target_id'],
            expected_suggestion_dict['target_version_at_submission'],
            expected_suggestion_dict['status'], self.author_id,
            self.reviewer_id, expected_suggestion_dict['change'],
            expected_suggestion_dict['score_category'], self.fake_date)

        suggestion.validate()

        suggestion.score_category = 'invalid_score_type.score_sub_type'
        with self.assertRaisesRegexp(
            Exception,
            'Expected the first part of score_category to be among allowed'
            ' choices'):
            suggestion.validate()

    def test_validate_change(self):
        expected_suggestion_dict = self.suggestion_dict
        suggestion = suggestion_registry.SuggestionEditStateContent(
            expected_suggestion_dict['suggestion_id'],
            expected_suggestion_dict['target_id'],
            expected_suggestion_dict['target_version_at_submission'],
            expected_suggestion_dict['status'], self.author_id,
            self.reviewer_id, expected_suggestion_dict['change'],
            expected_suggestion_dict['score_category'], self.fake_date)

        suggestion.validate()

        suggestion.change = {}
        with self.assertRaisesRegexp(
            Exception, 'Expected change to be an ExplorationChange'):
            suggestion.validate()

    def test_validate_score_type_content(self):
        expected_suggestion_dict = self.suggestion_dict
        suggestion = suggestion_registry.SuggestionEditStateContent(
            expected_suggestion_dict['suggestion_id'],
            expected_suggestion_dict['target_id'],
            expected_suggestion_dict['target_version_at_submission'],
            expected_suggestion_dict['status'], self.author_id,
            self.reviewer_id, expected_suggestion_dict['change'],
            expected_suggestion_dict['score_category'], self.fake_date)

        suggestion.validate()

        suggestion.score_category = 'question.score_sub_type'
        with self.assertRaisesRegexp(
            Exception,
            'Expected the first part of score_category to be content'):
            suggestion.validate()

    def test_validate_change_cmd(self):
        expected_suggestion_dict = self.suggestion_dict
        suggestion = suggestion_registry.SuggestionEditStateContent(
            expected_suggestion_dict['suggestion_id'],
            expected_suggestion_dict['target_id'],
            expected_suggestion_dict['target_version_at_submission'],
            expected_suggestion_dict['status'], self.author_id,
            self.reviewer_id, expected_suggestion_dict['change'],
            expected_suggestion_dict['score_category'], self.fake_date)
        suggestion.validate()

        suggestion.change.cmd = 'invalid_cmd'
        with self.assertRaisesRegexp(
            Exception, 'Expected cmd to be edit_state_property'):
            suggestion.validate()

    def test_validate_change_property_name(self):
        expected_suggestion_dict = self.suggestion_dict
        suggestion = suggestion_registry.SuggestionEditStateContent(
            expected_suggestion_dict['suggestion_id'],
            expected_suggestion_dict['target_id'],
            expected_suggestion_dict['target_version_at_submission'],
            expected_suggestion_dict['status'], self.author_id,
            self.reviewer_id, expected_suggestion_dict['change'],
            expected_suggestion_dict['score_category'], self.fake_date)

        suggestion.validate()

        suggestion.change.property_name = 'invalid_property'
        with self.assertRaisesRegexp(
            Exception, 'Expected property_name to be content'):
            suggestion.validate()

    def test_pre_accept_validate_state_name(self):
        self.save_new_default_exploration('exp1', self.author_id)
        expected_suggestion_dict = self.suggestion_dict
        suggestion = suggestion_registry.SuggestionEditStateContent(
            expected_suggestion_dict['suggestion_id'],
            expected_suggestion_dict['target_id'],
            expected_suggestion_dict['target_version_at_submission'],
            expected_suggestion_dict['status'], self.author_id,
            self.reviewer_id, expected_suggestion_dict['change'],
            expected_suggestion_dict['score_category'], self.fake_date)

        exp_services.update_exploration(
            self.author_id, 'exp1', [
                exp_domain.ExplorationChange({
                    'cmd': exp_domain.CMD_ADD_STATE,
                    'state_name': 'State A',
                })
            ], 'Added state')
        suggestion.change.state_name = 'State A'

        suggestion.pre_accept_validate()

        suggestion.change.state_name = 'invalid_state_name'
        with self.assertRaisesRegexp(
            Exception, 'Expected invalid_state_name to be a valid state name'):
            suggestion.pre_accept_validate()

    def test_populate_old_value_of_change_with_invalid_state(self):
        self.save_new_default_exploration('exp1', self.author_id)
        expected_suggestion_dict = self.suggestion_dict
        suggestion = suggestion_registry.SuggestionEditStateContent(
            expected_suggestion_dict['suggestion_id'],
            expected_suggestion_dict['target_id'],
            expected_suggestion_dict['target_version_at_submission'],
            expected_suggestion_dict['status'], self.author_id,
            self.reviewer_id, expected_suggestion_dict['change'],
            expected_suggestion_dict['score_category'], self.fake_date)

        suggestion.change.state_name = 'invalid_state_name'

        self.assertIsNone(suggestion.change.old_value)

        suggestion.populate_old_value_of_change()

        self.assertIsNone(suggestion.change.old_value)

    def test_pre_update_validate_change_cmd(self):
        expected_suggestion_dict = self.suggestion_dict
        suggestion = suggestion_registry.SuggestionEditStateContent(
            expected_suggestion_dict['suggestion_id'],
            expected_suggestion_dict['target_id'],
            expected_suggestion_dict['target_version_at_submission'],
            expected_suggestion_dict['status'], self.author_id,
            self.reviewer_id, expected_suggestion_dict['change'],
            expected_suggestion_dict['score_category'], self.fake_date)

        change = {
            'cmd': exp_domain.CMD_ADD_STATE,
            'property_name': exp_domain.STATE_PROPERTY_CONTENT,
            'state_name': suggestion.change.state_name,
            'new_value': 'new suggestion content',
            'old_value': None
        }
        with self.assertRaisesRegexp(
            Exception, (
                'The following extra attributes are present: new_value, '
                'old_value, property_name')):
            suggestion.pre_update_validate(exp_domain.ExplorationChange(change))

    def test_pre_update_validate_change_property_name(self):
        expected_suggestion_dict = self.suggestion_dict
        suggestion = suggestion_registry.SuggestionEditStateContent(
            expected_suggestion_dict['suggestion_id'],
            expected_suggestion_dict['target_id'],
            expected_suggestion_dict['target_version_at_submission'],
            expected_suggestion_dict['status'], self.author_id,
            self.reviewer_id, expected_suggestion_dict['change'],
            expected_suggestion_dict['score_category'], self.fake_date)

        change = {
            'cmd': exp_domain.CMD_EDIT_STATE_PROPERTY,
            'property_name': exp_domain.STATE_PROPERTY_PARAM_CHANGES,
            'state_name': suggestion.change.state_name,
            'new_value': 'new suggestion content',
            'old_value': None
        }
        with self.assertRaisesRegexp(
            Exception, 'The new change property_name must be equal to content'):
            suggestion.pre_update_validate(exp_domain.ExplorationChange(change))

    def test_pre_update_validate_change_state_name(self):
        expected_suggestion_dict = self.suggestion_dict
        suggestion = suggestion_registry.SuggestionEditStateContent(
            expected_suggestion_dict['suggestion_id'],
            expected_suggestion_dict['target_id'],
            expected_suggestion_dict['target_version_at_submission'],
            expected_suggestion_dict['status'], self.author_id,
            self.reviewer_id, expected_suggestion_dict['change'],
            expected_suggestion_dict['score_category'], self.fake_date)

        change = {
            'cmd': exp_domain.CMD_EDIT_STATE_PROPERTY,
            'property_name': exp_domain.STATE_PROPERTY_CONTENT,
            'state_name': 'invalid_state',
            'new_value': 'new suggestion content',
            'old_value': None
        }
        with self.assertRaisesRegexp(
            Exception, 'The new change state_name must be equal to state_1'):
            suggestion.pre_update_validate(exp_domain.ExplorationChange(change))

    def test_pre_update_validate_change_new_value(self):
        expected_suggestion_dict = self.suggestion_dict
        suggestion = suggestion_registry.SuggestionEditStateContent(
            expected_suggestion_dict['suggestion_id'],
            expected_suggestion_dict['target_id'],
            expected_suggestion_dict['target_version_at_submission'],
            expected_suggestion_dict['status'], self.author_id,
            self.reviewer_id, expected_suggestion_dict['change'],
            expected_suggestion_dict['score_category'], self.fake_date)
        new_content = state_domain.SubtitledHtml(
            'content', '<p>new suggestion html</p>').to_dict()

        suggestion.change.new_value = new_content

        change = {
            'cmd': exp_domain.CMD_EDIT_STATE_PROPERTY,
            'property_name': exp_domain.STATE_PROPERTY_CONTENT,
            'state_name': suggestion.change.state_name,
            'new_value': new_content,
            'old_value': None
        }
        with self.assertRaisesRegexp(
            Exception, 'The new html must not match the old html'):
            suggestion.pre_update_validate(exp_domain.ExplorationChange(change))

    def test_pre_update_validate_non_equal_change_cmd(self):
        expected_suggestion_dict = self.suggestion_dict
        suggestion = suggestion_registry.SuggestionEditStateContent(
            expected_suggestion_dict['suggestion_id'],
            expected_suggestion_dict['target_id'],
            expected_suggestion_dict['target_version_at_submission'],
            expected_suggestion_dict['status'], self.author_id,
            self.reviewer_id, expected_suggestion_dict['change'],
            expected_suggestion_dict['score_category'], self.fake_date)

        with self.assertRaisesRegexp(
            Exception,
            'The new change cmd must be equal to edit_state_property'):
            suggestion.pre_update_validate(exp_domain.ExplorationChange({
                'cmd': exp_domain.CMD_EDIT_EXPLORATION_PROPERTY,
                'property_name': 'title',
                'new_value': 'Exploration 1 Albert title'
            }))

    def test_get_all_html_content_strings(self):
        change_dict = {
            'cmd': exp_domain.CMD_EDIT_STATE_PROPERTY,
            'property_name': exp_domain.STATE_PROPERTY_CONTENT,
            'state_name': 'state_1',
            'new_value': {
                'content_id': 'content',
                'html': 'new suggestion content'
            },
            'old_value': None
        }
        suggestion = suggestion_registry.SuggestionEditStateContent(
            self.suggestion_dict['suggestion_id'],
            self.suggestion_dict['target_id'],
            self.suggestion_dict['target_version_at_submission'],
            self.suggestion_dict['status'], self.author_id,
            self.reviewer_id, change_dict,
            self.suggestion_dict['score_category'], self.fake_date)

        actual_outcome_list = suggestion.get_all_html_content_strings()
        expected_outcome_list = [u'new suggestion content']
        self.assertEqual(expected_outcome_list, actual_outcome_list)

    def test_convert_html_in_suggestion_change(self):
        html_content = (
            '<p>Value</p><oppia-noninteractive-math raw_latex-with-value="&a'
            'mp;quot;+,-,-,+&amp;quot;"></oppia-noninteractive-math>')
        expected_html_content = (
            '<p>Value</p><oppia-noninteractive-math math_content-with-value='
            '"{&amp;quot;raw_latex&amp;quot;: &amp;quot;+,-,-,+&amp;quot;, &'
            'amp;quot;svg_filename&amp;quot;: &amp;quot;&amp;quot;}"></oppia'
            '-noninteractive-math>')

        change = {
            'cmd': exp_domain.CMD_EDIT_STATE_PROPERTY,
            'property_name': exp_domain.STATE_PROPERTY_CONTENT,
            'state_name': 'Introduction',
            'new_value': {
                'content_id': 'content',
                'html': '<p>suggestion</p>'
            },
            'old_value': {
                'content_id': 'content',
                'html': html_content
            }
        }
        suggestion = suggestion_registry.SuggestionEditStateContent(
            self.suggestion_dict['suggestion_id'],
            self.suggestion_dict['target_id'],
            self.suggestion_dict['target_version_at_submission'],
            self.suggestion_dict['status'], self.author_id,
            self.reviewer_id, change,
            self.suggestion_dict['score_category'], self.fake_date)

        suggestion.convert_html_in_suggestion_change(
            html_validation_service.
            add_math_content_to_math_rte_components)
        self.assertEqual(
            suggestion.change.old_value['html'], expected_html_content)


class SuggestionTranslateContentUnitTests(test_utils.GenericTestBase):
    """Tests for the SuggestionEditStateContent class."""

    AUTHOR_EMAIL = 'author@example.com'
    REVIEWER_EMAIL = 'reviewer@example.com'
    ASSIGNED_REVIEWER_EMAIL = 'assigned_reviewer@example.com'
    fake_date = datetime.datetime(2016, 4, 10, 0, 0, 0, 0)

    def setUp(self):
        super(SuggestionTranslateContentUnitTests, self).setUp()

        self.signup(self.AUTHOR_EMAIL, 'author')
        self.author_id = self.get_user_id_from_email(self.AUTHOR_EMAIL)
        self.signup(self.REVIEWER_EMAIL, 'reviewer')
        self.reviewer_id = self.get_user_id_from_email(self.REVIEWER_EMAIL)
        self.suggestion_dict = {
            'suggestion_id': 'exploration.exp1.thread1',
            'suggestion_type': (
                suggestion_models.SUGGESTION_TYPE_TRANSLATE_CONTENT),
            'target_type': suggestion_models.TARGET_TYPE_EXPLORATION,
            'target_id': 'exp1',
            'target_version_at_submission': 1,
            'status': suggestion_models.STATUS_ACCEPTED,
            'author_name': 'author',
            'final_reviewer_id': self.reviewer_id,
            'change': {
                'cmd': exp_domain.CMD_ADD_TRANSLATION,
                'state_name': 'Introduction',
                'content_id': 'content',
                'language_code': 'hi',
                'content_html': '<p>This is a content.</p>',
                'translation_html': '<p>This is translated html.</p>'
            },
            'score_category': 'translation.Algebra',
            'last_updated': utils.get_time_in_millisecs(self.fake_date)
        }

    def test_create_suggestion_add_translation(self):
        expected_suggestion_dict = self.suggestion_dict

        observed_suggestion = suggestion_registry.SuggestionTranslateContent(
            expected_suggestion_dict['suggestion_id'],
            expected_suggestion_dict['target_id'],
            expected_suggestion_dict['target_version_at_submission'],
            expected_suggestion_dict['status'], self.author_id,
            self.reviewer_id, expected_suggestion_dict['change'],
            expected_suggestion_dict['score_category'], self.fake_date)

        self.assertDictEqual(
            observed_suggestion.to_dict(), expected_suggestion_dict)

    def test_validate_suggestion_add_translation(self):
        expected_suggestion_dict = self.suggestion_dict

        suggestion = suggestion_registry.SuggestionTranslateContent(
            expected_suggestion_dict['suggestion_id'],
            expected_suggestion_dict['target_id'],
            expected_suggestion_dict['target_version_at_submission'],
            expected_suggestion_dict['status'], self.author_id,
            self.reviewer_id, expected_suggestion_dict['change'],
            expected_suggestion_dict['score_category'], self.fake_date)

        suggestion.validate()

    def test_get_score_part_helper_methods(self):
        expected_suggestion_dict = self.suggestion_dict

        suggestion = suggestion_registry.SuggestionTranslateContent(
            expected_suggestion_dict['suggestion_id'],
            expected_suggestion_dict['target_id'],
            expected_suggestion_dict['target_version_at_submission'],
            expected_suggestion_dict['status'], self.author_id,
            self.reviewer_id, expected_suggestion_dict['change'],
            expected_suggestion_dict['score_category'], self.fake_date)

        self.assertEqual(suggestion.get_score_type(), 'translation')
        self.assertEqual(suggestion.get_score_sub_type(), 'Algebra')

    def test_validate_suggestion_type(self):
        expected_suggestion_dict = self.suggestion_dict
        suggestion = suggestion_registry.SuggestionTranslateContent(
            expected_suggestion_dict['suggestion_id'],
            expected_suggestion_dict['target_id'],
            expected_suggestion_dict['target_version_at_submission'],
            expected_suggestion_dict['status'], self.author_id,
            self.reviewer_id, expected_suggestion_dict['change'],
            expected_suggestion_dict['score_category'], self.fake_date)

        suggestion.validate()

        suggestion.suggestion_type = 'invalid_suggestion_type'
        with self.assertRaisesRegexp(
            Exception, 'Expected suggestion_type to be among allowed choices'):
            suggestion.validate()

    def test_validate_target_type(self):
        expected_suggestion_dict = self.suggestion_dict
        suggestion = suggestion_registry.SuggestionTranslateContent(
            expected_suggestion_dict['suggestion_id'],
            expected_suggestion_dict['target_id'],
            expected_suggestion_dict['target_version_at_submission'],
            expected_suggestion_dict['status'], self.author_id,
            self.reviewer_id, expected_suggestion_dict['change'],
            expected_suggestion_dict['score_category'], self.fake_date)

        suggestion.validate()

        suggestion.target_type = 'invalid_target_type'
        with self.assertRaisesRegexp(
            Exception, 'Expected target_type to be among allowed choices'):
            suggestion.validate()

    def test_validate_target_id(self):
        expected_suggestion_dict = self.suggestion_dict
        suggestion = suggestion_registry.SuggestionTranslateContent(
            expected_suggestion_dict['suggestion_id'],
            expected_suggestion_dict['target_id'],
            expected_suggestion_dict['target_version_at_submission'],
            expected_suggestion_dict['status'], self.author_id,
            self.reviewer_id, expected_suggestion_dict['change'],
            expected_suggestion_dict['score_category'], self.fake_date)

        suggestion.validate()

        suggestion.target_id = 0
        with self.assertRaisesRegexp(
            Exception, 'Expected target_id to be a string'):
            suggestion.validate()

    def test_validate_target_version_at_submission(self):
        expected_suggestion_dict = self.suggestion_dict
        suggestion = suggestion_registry.SuggestionTranslateContent(
            expected_suggestion_dict['suggestion_id'],
            expected_suggestion_dict['target_id'],
            expected_suggestion_dict['target_version_at_submission'],
            expected_suggestion_dict['status'], self.author_id,
            self.reviewer_id, expected_suggestion_dict['change'],
            expected_suggestion_dict['score_category'], self.fake_date)

        suggestion.validate()

        suggestion.target_version_at_submission = 'invalid_version'
        with self.assertRaisesRegexp(
            Exception, 'Expected target_version_at_submission to be an int'):
            suggestion.validate()

    def test_validate_status(self):
        expected_suggestion_dict = self.suggestion_dict
        suggestion = suggestion_registry.SuggestionTranslateContent(
            expected_suggestion_dict['suggestion_id'],
            expected_suggestion_dict['target_id'],
            expected_suggestion_dict['target_version_at_submission'],
            expected_suggestion_dict['status'], self.author_id,
            self.reviewer_id, expected_suggestion_dict['change'],
            expected_suggestion_dict['score_category'], self.fake_date)

        suggestion.validate()

        suggestion.status = 'invalid_status'
        with self.assertRaisesRegexp(
            Exception, 'Expected status to be among allowed choices'):
            suggestion.validate()

    def test_validate_author_id(self):
        expected_suggestion_dict = self.suggestion_dict
        suggestion = suggestion_registry.SuggestionTranslateContent(
            expected_suggestion_dict['suggestion_id'],
            expected_suggestion_dict['target_id'],
            expected_suggestion_dict['target_version_at_submission'],
            expected_suggestion_dict['status'], self.author_id,
            self.reviewer_id, expected_suggestion_dict['change'],
            expected_suggestion_dict['score_category'], self.fake_date)

        suggestion.validate()

        suggestion.author_id = 0
        with self.assertRaisesRegexp(
            Exception, 'Expected author_id to be a string'):
            suggestion.validate()

    def test_validate_author_id_format(self):
        expected_suggestion_dict = self.suggestion_dict
        suggestion = suggestion_registry.SuggestionTranslateContent(
            expected_suggestion_dict['suggestion_id'],
            expected_suggestion_dict['target_id'],
            expected_suggestion_dict['target_version_at_submission'],
            expected_suggestion_dict['status'], self.author_id,
            self.reviewer_id, expected_suggestion_dict['change'],
            expected_suggestion_dict['score_category'], self.fake_date)

        suggestion.validate()

        suggestion.author_id = ''
        with self.assertRaisesRegexp(
            Exception,
            'Expected author_id to be in a valid user ID format.'):
            suggestion.validate()

    def test_validate_final_reviewer_id(self):
        expected_suggestion_dict = self.suggestion_dict
        suggestion = suggestion_registry.SuggestionTranslateContent(
            expected_suggestion_dict['suggestion_id'],
            expected_suggestion_dict['target_id'],
            expected_suggestion_dict['target_version_at_submission'],
            expected_suggestion_dict['status'], self.author_id,
            self.reviewer_id, expected_suggestion_dict['change'],
            expected_suggestion_dict['score_category'], self.fake_date)

        suggestion.validate()

        suggestion.final_reviewer_id = 1
        with self.assertRaisesRegexp(
            Exception, 'Expected final_reviewer_id to be a string'):
            suggestion.validate()

    def test_validate_final_reviewer_id_format(self):
        expected_suggestion_dict = self.suggestion_dict
        suggestion = suggestion_registry.SuggestionTranslateContent(
            expected_suggestion_dict['suggestion_id'],
            expected_suggestion_dict['target_id'],
            expected_suggestion_dict['target_version_at_submission'],
            expected_suggestion_dict['status'], self.author_id,
            self.reviewer_id, expected_suggestion_dict['change'],
            expected_suggestion_dict['score_category'], self.fake_date)

        suggestion.validate()

        suggestion.final_reviewer_id = ''
        with self.assertRaisesRegexp(
            Exception,
            'Expected final_reviewer_id to be in a valid user ID format.'):
            suggestion.validate()

    def test_validate_score_category(self):
        expected_suggestion_dict = self.suggestion_dict
        suggestion = suggestion_registry.SuggestionTranslateContent(
            expected_suggestion_dict['suggestion_id'],
            expected_suggestion_dict['target_id'],
            expected_suggestion_dict['target_version_at_submission'],
            expected_suggestion_dict['status'], self.author_id,
            self.reviewer_id, expected_suggestion_dict['change'],
            expected_suggestion_dict['score_category'], self.fake_date)

        suggestion.validate()

        suggestion.score_category = 0
        with self.assertRaisesRegexp(
            Exception, 'Expected score_category to be a string'):
            suggestion.validate()

    def test_validate_score_category_format(self):
        expected_suggestion_dict = self.suggestion_dict
        suggestion = suggestion_registry.SuggestionTranslateContent(
            expected_suggestion_dict['suggestion_id'],
            expected_suggestion_dict['target_id'],
            expected_suggestion_dict['target_version_at_submission'],
            expected_suggestion_dict['status'], self.author_id,
            self.reviewer_id, expected_suggestion_dict['change'],
            expected_suggestion_dict['score_category'], self.fake_date)

        suggestion.validate()

        suggestion.score_category = 'score.score_type.score_sub_type'
        with self.assertRaisesRegexp(
            Exception,
            'Expected score_category to be of the form'
            ' score_type.score_sub_type'):
            suggestion.validate()

        suggestion.score_category = 'invalid_score_category'
        with self.assertRaisesRegexp(
            Exception,
            'Expected score_category to be of the form'
            ' score_type.score_sub_type'):
            suggestion.validate()

    def test_validate_score_type(self):
        expected_suggestion_dict = self.suggestion_dict
        suggestion = suggestion_registry.SuggestionTranslateContent(
            expected_suggestion_dict['suggestion_id'],
            expected_suggestion_dict['target_id'],
            expected_suggestion_dict['target_version_at_submission'],
            expected_suggestion_dict['status'], self.author_id,
            self.reviewer_id, expected_suggestion_dict['change'],
            expected_suggestion_dict['score_category'], self.fake_date)

        suggestion.validate()

        suggestion.score_category = 'invalid_score_type.score_sub_type'
        with self.assertRaisesRegexp(
            Exception,
            'Expected the first part of score_category to be among allowed'
            ' choices'):
            suggestion.validate()

    def test_validate_change(self):
        expected_suggestion_dict = self.suggestion_dict
        suggestion = suggestion_registry.SuggestionTranslateContent(
            expected_suggestion_dict['suggestion_id'],
            expected_suggestion_dict['target_id'],
            expected_suggestion_dict['target_version_at_submission'],
            expected_suggestion_dict['status'], self.author_id,
            self.reviewer_id, expected_suggestion_dict['change'],
            expected_suggestion_dict['score_category'], self.fake_date)

        suggestion.validate()

        suggestion.change = {}
        with self.assertRaisesRegexp(
            Exception, 'Expected change to be an ExplorationChange'):
            suggestion.validate()

    def test_validate_score_type_translation(self):
        expected_suggestion_dict = self.suggestion_dict
        suggestion = suggestion_registry.SuggestionTranslateContent(
            expected_suggestion_dict['suggestion_id'],
            expected_suggestion_dict['target_id'],
            expected_suggestion_dict['target_version_at_submission'],
            expected_suggestion_dict['status'], self.author_id,
            self.reviewer_id, expected_suggestion_dict['change'],
            expected_suggestion_dict['score_category'], self.fake_date)

        suggestion.validate()

        suggestion.score_category = 'question.score_sub_type'
        with self.assertRaisesRegexp(
            Exception,
            'Expected the first part of score_category to be translation'):
            suggestion.validate()

    def test_validate_change_cmd(self):
        expected_suggestion_dict = self.suggestion_dict
        suggestion = suggestion_registry.SuggestionTranslateContent(
            expected_suggestion_dict['suggestion_id'],
            expected_suggestion_dict['target_id'],
            expected_suggestion_dict['target_version_at_submission'],
            expected_suggestion_dict['status'], self.author_id,
            self.reviewer_id, expected_suggestion_dict['change'],
            expected_suggestion_dict['score_category'], self.fake_date)

        suggestion.validate()

        suggestion.change.cmd = 'invalid_cmd'
        with self.assertRaisesRegexp(
            Exception, 'Expected cmd to be add_translation'):
            suggestion.validate()

    def test_validate_change_with_invalid_language_code_fails_validation(self):
        expected_suggestion_dict = self.suggestion_dict
        suggestion = suggestion_registry.SuggestionTranslateContent(
            expected_suggestion_dict['suggestion_id'],
            expected_suggestion_dict['target_id'],
            expected_suggestion_dict['target_version_at_submission'],
            expected_suggestion_dict['status'], self.author_id,
            self.reviewer_id, expected_suggestion_dict['change'],
            expected_suggestion_dict['score_category'], self.fake_date)

        suggestion.validate()

        suggestion.change.language_code = 'invalid_code'
        with self.assertRaisesRegexp(
            Exception, 'Invalid language_code: invalid_code'):
            suggestion.validate()

    def test_pre_accept_validate_state_name(self):
        self.save_new_default_exploration('exp1', self.author_id)
        expected_suggestion_dict = self.suggestion_dict
        suggestion = suggestion_registry.SuggestionTranslateContent(
            expected_suggestion_dict['suggestion_id'],
            expected_suggestion_dict['target_id'],
            expected_suggestion_dict['target_version_at_submission'],
            expected_suggestion_dict['status'], self.author_id,
            self.reviewer_id, expected_suggestion_dict['change'],
            expected_suggestion_dict['score_category'], self.fake_date)

        exp_services.update_exploration(
            self.author_id, 'exp1', [
                exp_domain.ExplorationChange({
                    'cmd': exp_domain.CMD_ADD_STATE,
                    'state_name': 'State A',
                }),
                exp_domain.ExplorationChange({
                    'cmd': exp_domain.CMD_EDIT_STATE_PROPERTY,
                    'property_name': exp_domain.STATE_PROPERTY_CONTENT,
                    'new_value': {
                        'content_id': 'content',
                        'html': '<p>This is a content.</p>'
                    },
                    'state_name': 'State A',
                })
            ], 'Added state')
        suggestion.change.state_name = 'State A'

        suggestion.pre_accept_validate()

        suggestion.change.state_name = 'invalid_state_name'
        with self.assertRaisesRegexp(
            Exception, 'Expected invalid_state_name to be a valid state name'):
            suggestion.pre_accept_validate()

    def test_pre_accept_validate_content_html(self):
        self.save_new_default_exploration('exp1', self.author_id)
        expected_suggestion_dict = self.suggestion_dict
        suggestion = suggestion_registry.SuggestionTranslateContent(
            expected_suggestion_dict['suggestion_id'],
            expected_suggestion_dict['target_id'],
            expected_suggestion_dict['target_version_at_submission'],
            expected_suggestion_dict['status'], self.author_id,
            self.reviewer_id, expected_suggestion_dict['change'],
            expected_suggestion_dict['score_category'], self.fake_date)

        exp_services.update_exploration(
            self.author_id, 'exp1', [
                exp_domain.ExplorationChange({
                    'cmd': exp_domain.CMD_ADD_STATE,
                    'state_name': 'State A',
                }),
                exp_domain.ExplorationChange({
                    'cmd': exp_domain.CMD_EDIT_STATE_PROPERTY,
                    'property_name': exp_domain.STATE_PROPERTY_CONTENT,
                    'new_value': {
                        'content_id': 'content',
                        'html': '<p>This is a content.</p>'
                    },
                    'state_name': 'State A',
                })
            ], 'Added state')
        suggestion.change.state_name = 'State A'

        suggestion.pre_accept_validate()

        suggestion.change.content_html = 'invalid content_html'
        with self.assertRaisesRegexp(
            Exception,
            'The given content_html does not match the content of the'
            ' exploration.'):
            suggestion.pre_accept_validate()

    def test_accept_suggestion_adds_translation_in_exploration(self):
        self.save_new_default_exploration('exp1', self.author_id)

        exploration = exp_fetchers.get_exploration_by_id('exp1')
        self.assertEqual(exploration.get_translation_counts(), {})

        expected_suggestion_dict = self.suggestion_dict
        suggestion = suggestion_registry.SuggestionTranslateContent(
            expected_suggestion_dict['suggestion_id'],
            expected_suggestion_dict['target_id'],
            expected_suggestion_dict['target_version_at_submission'],
            expected_suggestion_dict['status'], self.author_id,
            self.reviewer_id, expected_suggestion_dict['change'],
            expected_suggestion_dict['score_category'], self.fake_date)

        suggestion.accept(
            'Accepted suggestion by translator: Add translation change.')

        exploration = exp_fetchers.get_exploration_by_id('exp1')

        self.assertEqual(exploration.get_translation_counts(), {
            'hi': 1
        })

    def test_get_all_html_content_strings(self):
        suggestion = suggestion_registry.SuggestionTranslateContent(
            self.suggestion_dict['suggestion_id'],
            self.suggestion_dict['target_id'],
            self.suggestion_dict['target_version_at_submission'],
            self.suggestion_dict['status'], self.author_id,
            self.reviewer_id, self.suggestion_dict['change'],
            self.suggestion_dict['score_category'], self.fake_date)

        actual_outcome_list = suggestion.get_all_html_content_strings()
        expected_outcome_list = [
            u'<p>This is translated html.</p>', u'<p>This is a content.</p>']
        self.assertEqual(expected_outcome_list, actual_outcome_list)

    def test_convert_html_in_suggestion_change(self):
        html_content = (
            '<p>Value</p><oppia-noninteractive-math raw_latex-with-value="&a'
            'mp;quot;+,-,-,+&amp;quot;"></oppia-noninteractive-math>')
        expected_html_content = (
            '<p>Value</p><oppia-noninteractive-math math_content-with-value='
            '"{&amp;quot;raw_latex&amp;quot;: &amp;quot;+,-,-,+&amp;quot;, &'
            'amp;quot;svg_filename&amp;quot;: &amp;quot;&amp;quot;}"></oppia'
            '-noninteractive-math>')
        change_dict = {
            'cmd': exp_domain.CMD_ADD_TRANSLATION,
            'state_name': 'Introduction',
            'content_id': 'content',
            'language_code': 'hi',
            'content_html': html_content,
            'translation_html': '<p>This is translated html.</p>'
        }
        suggestion = suggestion_registry.SuggestionTranslateContent(
            self.suggestion_dict['suggestion_id'],
            self.suggestion_dict['target_id'],
            self.suggestion_dict['target_version_at_submission'],
            self.suggestion_dict['status'], self.author_id,
            self.reviewer_id, change_dict,
            self.suggestion_dict['score_category'], self.fake_date)
        suggestion.convert_html_in_suggestion_change(
            html_validation_service.add_math_content_to_math_rte_components)
        self.assertEqual(
            suggestion.change.content_html, expected_html_content)


class SuggestionAddQuestionTest(test_utils.GenericTestBase):
    """Tests for the SuggestionAddQuestion class."""

    AUTHOR_EMAIL = 'author@example.com'
    REVIEWER_EMAIL = 'reviewer@example.com'
    ASSIGNED_REVIEWER_EMAIL = 'assigned_reviewer@example.com'
    fake_date = datetime.datetime(2016, 4, 10, 0, 0, 0, 0)

    def setUp(self):
        super(SuggestionAddQuestionTest, self).setUp()

        self.signup(self.AUTHOR_EMAIL, 'author')
        self.author_id = self.get_user_id_from_email(self.AUTHOR_EMAIL)
        self.signup(self.REVIEWER_EMAIL, 'reviewer')
        self.reviewer_id = self.get_user_id_from_email(self.REVIEWER_EMAIL)
        self.suggestion_dict = {
            'suggestion_id': 'skill1.thread1',
            'suggestion_type': suggestion_models.SUGGESTION_TYPE_ADD_QUESTION,
            'target_type': suggestion_models.TARGET_TYPE_SKILL,
            'target_id': 'skill1',
            'target_version_at_submission': 1,
            'status': suggestion_models.STATUS_ACCEPTED,
            'author_name': 'author',
            'final_reviewer_id': self.reviewer_id,
            'change': {
                'cmd': question_domain.CMD_CREATE_NEW_FULLY_SPECIFIED_QUESTION,
                'question_dict': {
                    'question_state_data': self._create_valid_question_data(
                        'default_state').to_dict(),
                    'language_code': 'en',
                    'question_state_data_schema_version': (
                        feconf.CURRENT_STATE_SCHEMA_VERSION),
                    'linked_skill_ids': ['skill_1'],
                    'inapplicable_misconception_ids': ['skillid-1']
                },
                'skill_id': 'skill_1',
                'skill_difficulty': 0.3,
            },
            'score_category': 'question.topic_1',
            'last_updated': utils.get_time_in_millisecs(self.fake_date)
        }

    def test_create_suggestion_add_question(self):
        expected_suggestion_dict = self.suggestion_dict

        observed_suggestion = suggestion_registry.SuggestionAddQuestion(
            expected_suggestion_dict['suggestion_id'],
            expected_suggestion_dict['target_id'],
            expected_suggestion_dict['target_version_at_submission'],
            expected_suggestion_dict['status'], self.author_id,
            self.reviewer_id, expected_suggestion_dict['change'],
            expected_suggestion_dict['score_category'], self.fake_date)

        self.assertDictEqual(
            observed_suggestion.to_dict(), expected_suggestion_dict)

    def test_validate_suggestion_edit_state_content(self):
        expected_suggestion_dict = self.suggestion_dict

        suggestion = suggestion_registry.SuggestionAddQuestion(
            expected_suggestion_dict['suggestion_id'],
            expected_suggestion_dict['target_id'],
            expected_suggestion_dict['target_version_at_submission'],
            expected_suggestion_dict['status'], self.author_id,
            self.reviewer_id, expected_suggestion_dict['change'],
            expected_suggestion_dict['score_category'], self.fake_date)

        suggestion.validate()

    def test_get_score_part_helper_methods(self):
        expected_suggestion_dict = self.suggestion_dict

        suggestion = suggestion_registry.SuggestionAddQuestion(
            expected_suggestion_dict['suggestion_id'],
            expected_suggestion_dict['target_id'],
            expected_suggestion_dict['target_version_at_submission'],
            expected_suggestion_dict['status'], self.author_id,
            self.reviewer_id, expected_suggestion_dict['change'],
            expected_suggestion_dict['score_category'], self.fake_date)

        self.assertEqual(suggestion.get_score_type(), 'question')
        self.assertEqual(suggestion.get_score_sub_type(), 'topic_1')

    def test_validate_score_type(self):
        expected_suggestion_dict = self.suggestion_dict

        suggestion = suggestion_registry.SuggestionAddQuestion(
            expected_suggestion_dict['suggestion_id'],
            expected_suggestion_dict['target_id'],
            expected_suggestion_dict['target_version_at_submission'],
            expected_suggestion_dict['status'], self.author_id,
            self.reviewer_id, expected_suggestion_dict['change'],
            expected_suggestion_dict['score_category'], self.fake_date)

        suggestion.validate()

        suggestion.score_category = 'content.score_sub_type'

        with self.assertRaisesRegexp(
            Exception,
            'Expected the first part of score_category to be "question"'):
            suggestion.validate()

    def test_validate_change_type(self):
        expected_suggestion_dict = self.suggestion_dict

        suggestion = suggestion_registry.SuggestionAddQuestion(
            expected_suggestion_dict['suggestion_id'],
            expected_suggestion_dict['target_id'],
            expected_suggestion_dict['target_version_at_submission'],
            expected_suggestion_dict['status'], self.author_id,
            self.reviewer_id, expected_suggestion_dict['change'],
            expected_suggestion_dict['score_category'], self.fake_date)

        suggestion.validate()

        suggestion.change = 'invalid_change'

        with self.assertRaisesRegexp(
            Exception,
            'Expected change to be an instance of QuestionSuggestionChange'):
            suggestion.validate()

    def test_validate_change_cmd(self):
        expected_suggestion_dict = self.suggestion_dict

        suggestion = suggestion_registry.SuggestionAddQuestion(
            expected_suggestion_dict['suggestion_id'],
            expected_suggestion_dict['target_id'],
            expected_suggestion_dict['target_version_at_submission'],
            expected_suggestion_dict['status'], self.author_id,
            self.reviewer_id, expected_suggestion_dict['change'],
            expected_suggestion_dict['score_category'], self.fake_date)

        suggestion.validate()

        suggestion.change.cmd = None

        with self.assertRaisesRegexp(
            Exception, 'Expected change to contain cmd'):
            suggestion.validate()

    def test_validate_change_cmd_type(self):
        expected_suggestion_dict = self.suggestion_dict

        suggestion = suggestion_registry.SuggestionAddQuestion(
            expected_suggestion_dict['suggestion_id'],
            expected_suggestion_dict['target_id'],
            expected_suggestion_dict['target_version_at_submission'],
            expected_suggestion_dict['status'], self.author_id,
            self.reviewer_id, expected_suggestion_dict['change'],
            expected_suggestion_dict['score_category'], self.fake_date)

        suggestion.validate()

        suggestion.change.cmd = 'invalid_cmd'

        with self.assertRaisesRegexp(
            Exception,
            'Expected cmd to be create_new_fully_specified_question'):
            suggestion.validate()

    def test_validate_change_question_dict(self):
        expected_suggestion_dict = self.suggestion_dict

        suggestion = suggestion_registry.SuggestionAddQuestion(
            expected_suggestion_dict['suggestion_id'],
            expected_suggestion_dict['target_id'],
            expected_suggestion_dict['target_version_at_submission'],
            expected_suggestion_dict['status'], self.author_id,
            self.reviewer_id, expected_suggestion_dict['change'],
            expected_suggestion_dict['score_category'], self.fake_date)

        suggestion.validate()

        suggestion.change.question_dict = None

        with self.assertRaisesRegexp(
            Exception, 'Expected change to contain question_dict'):
            suggestion.validate()

    def test_validate_change_question_state_data_schema_version(self):
        expected_suggestion_dict = self.suggestion_dict

        suggestion = suggestion_registry.SuggestionAddQuestion(
            expected_suggestion_dict['suggestion_id'],
            expected_suggestion_dict['target_id'],
            expected_suggestion_dict['target_version_at_submission'],
            expected_suggestion_dict['status'], self.author_id,
            self.reviewer_id, expected_suggestion_dict['change'],
            expected_suggestion_dict['score_category'], self.fake_date)

        suggestion.validate()

        # We are not setting value in suggestion.change.question_dict
        # directly since pylint produces unsupported-assignment-operation
        # error. The detailed analysis for the same can be checked
        # in this issue: https://github.com/oppia/oppia/issues/7008.
        question_dict = suggestion.change.question_dict
        question_dict['question_state_data_schema_version'] = 0
        suggestion.change.question_dict = question_dict

        with self.assertRaisesRegexp(
            Exception,
            'Expected question state schema version to be between 1 and '
            '%s' % feconf.CURRENT_STATE_SCHEMA_VERSION):
            suggestion.validate()

    def test_validate_change_skill_difficulty_none(self):
        expected_suggestion_dict = self.suggestion_dict
        suggestion = suggestion_registry.SuggestionAddQuestion(
            expected_suggestion_dict['suggestion_id'],
            expected_suggestion_dict['target_id'],
            expected_suggestion_dict['target_version_at_submission'],
            expected_suggestion_dict['status'], self.author_id,
            self.reviewer_id, expected_suggestion_dict['change'],
            expected_suggestion_dict['score_category'], self.fake_date)
        suggestion.validate()

        suggestion.change.skill_difficulty = None

        with self.assertRaisesRegexp(
            Exception, 'Expected change to contain skill_difficulty'):
            suggestion.validate()

    def test_validate_change_skill_difficulty_invalid_value(self):
        expected_suggestion_dict = self.suggestion_dict
        suggestion = suggestion_registry.SuggestionAddQuestion(
            expected_suggestion_dict['suggestion_id'],
            expected_suggestion_dict['target_id'],
            expected_suggestion_dict['target_version_at_submission'],
            expected_suggestion_dict['status'], self.author_id,
            self.reviewer_id, expected_suggestion_dict['change'],
            expected_suggestion_dict['score_category'], self.fake_date)
        suggestion.validate()

        suggestion.change.skill_difficulty = 0.4

        with self.assertRaisesRegexp(
            Exception,
            'Expected change skill_difficulty to be one of '):
            suggestion.validate()

    def test_pre_accept_validate_change_skill_id(self):
        expected_suggestion_dict = self.suggestion_dict

        suggestion = suggestion_registry.SuggestionAddQuestion(
            expected_suggestion_dict['suggestion_id'],
            expected_suggestion_dict['target_id'],
            expected_suggestion_dict['target_version_at_submission'],
            expected_suggestion_dict['status'], self.author_id,
            self.reviewer_id, expected_suggestion_dict['change'],
            expected_suggestion_dict['score_category'], self.fake_date)

        skill_id = skill_services.get_new_skill_id()
        self.save_new_skill(skill_id, self.author_id, description='description')
        suggestion.change.skill_id = skill_id

        suggestion.pre_accept_validate()

        suggestion.change.skill_id = None

        with self.assertRaisesRegexp(
            Exception, 'Expected change to contain skill_id'):
            suggestion.pre_accept_validate()

    def test_pre_accept_validate_change_question_state_data_schema_version(
            self):
        expected_suggestion_dict = self.suggestion_dict

        suggestion = suggestion_registry.SuggestionAddQuestion(
            expected_suggestion_dict['suggestion_id'],
            expected_suggestion_dict['target_id'],
            expected_suggestion_dict['target_version_at_submission'],
            expected_suggestion_dict['status'], self.author_id,
            self.reviewer_id, expected_suggestion_dict['change'],
            expected_suggestion_dict['score_category'], self.fake_date)

        skill_id = skill_services.get_new_skill_id()
        self.save_new_skill(skill_id, self.author_id, description='description')
        suggestion.change.skill_id = skill_id

        suggestion.pre_accept_validate()

        # We are not setting value in suggestion.change.question_dict
        # directly since pylint produces unsupported-assignment-operation
        # error. The detailed analysis for the same can be checked
        # in this issue: https://github.com/oppia/oppia/issues/7008.
        question_dict = suggestion.change.question_dict
        question_dict['question_state_data_schema_version'] = 1
        suggestion.change.question_dict = question_dict

        with self.assertRaisesRegexp(
            Exception, 'Question state schema version is not up to date.'):
            suggestion.pre_accept_validate()

    def test_pre_accept_validate_change_invalid_skill_id(self):
        expected_suggestion_dict = self.suggestion_dict

        suggestion = suggestion_registry.SuggestionAddQuestion(
            expected_suggestion_dict['suggestion_id'],
            expected_suggestion_dict['target_id'],
            expected_suggestion_dict['target_version_at_submission'],
            expected_suggestion_dict['status'], self.author_id,
            self.reviewer_id, expected_suggestion_dict['change'],
            expected_suggestion_dict['score_category'], self.fake_date)

        skill_id = skill_services.get_new_skill_id()
        self.save_new_skill(skill_id, self.author_id, description='description')
        suggestion.change.skill_id = skill_id

        suggestion.pre_accept_validate()

        suggestion.change.skill_id = skill_services.get_new_skill_id()

        with self.assertRaisesRegexp(
            Exception, 'The skill with the given id doesn\'t exist.'):
            suggestion.pre_accept_validate()

    def test_get_change_list_for_accepting_suggestion(self):
        expected_suggestion_dict = self.suggestion_dict

        suggestion = suggestion_registry.SuggestionAddQuestion(
            expected_suggestion_dict['suggestion_id'],
            expected_suggestion_dict['target_id'],
            expected_suggestion_dict['target_version_at_submission'],
            expected_suggestion_dict['status'], self.author_id,
            self.reviewer_id, expected_suggestion_dict['change'],
            expected_suggestion_dict['score_category'], self.fake_date)

        self.assertIsNone(suggestion.get_change_list_for_accepting_suggestion())

    def test_populate_old_value_of_change(self):
        expected_suggestion_dict = self.suggestion_dict

        suggestion = suggestion_registry.SuggestionAddQuestion(
            expected_suggestion_dict['suggestion_id'],
            expected_suggestion_dict['target_id'],
            expected_suggestion_dict['target_version_at_submission'],
            expected_suggestion_dict['status'], self.author_id,
            self.reviewer_id, expected_suggestion_dict['change'],
            expected_suggestion_dict['score_category'], self.fake_date)

        self.assertIsNone(suggestion.populate_old_value_of_change())

    def test_cannot_accept_suggestion_with_invalid_skill_id(self):
        expected_suggestion_dict = self.suggestion_dict

        suggestion = suggestion_registry.SuggestionAddQuestion(
            expected_suggestion_dict['suggestion_id'],
            expected_suggestion_dict['target_id'],
            expected_suggestion_dict['target_version_at_submission'],
            expected_suggestion_dict['status'], self.author_id,
            self.reviewer_id, expected_suggestion_dict['change'],
            expected_suggestion_dict['score_category'], self.fake_date)

        suggestion.change.skill_id = skill_services.get_new_skill_id()

        with self.assertRaisesRegexp(
            Exception, 'The skill with the given id doesn\'t exist.'):
            suggestion.accept('commit message')

    def test_pre_update_validate_change_cmd(self):
        expected_suggestion_dict = self.suggestion_dict

        suggestion = suggestion_registry.SuggestionAddQuestion(
            expected_suggestion_dict['suggestion_id'],
            expected_suggestion_dict['target_id'],
            expected_suggestion_dict['target_version_at_submission'],
            expected_suggestion_dict['status'], self.author_id,
            self.reviewer_id, expected_suggestion_dict['change'],
            expected_suggestion_dict['score_category'], self.fake_date)

        change = {
            'cmd': question_domain.CMD_UPDATE_QUESTION_PROPERTY,
            'property_name': question_domain.QUESTION_PROPERTY_LANGUAGE_CODE,
            'new_value': 'bn',
            'old_value': 'en'
        }
        with self.assertRaisesRegexp(
            Exception,
            'The new change cmd must be equal to '
            'create_new_fully_specified_question'):
            suggestion.pre_update_validate(
                question_domain.QuestionChange(change))

    def test_pre_update_validate_change_skill_id(self):
        expected_suggestion_dict = self.suggestion_dict

        suggestion = suggestion_registry.SuggestionAddQuestion(
            expected_suggestion_dict['suggestion_id'],
            expected_suggestion_dict['target_id'],
            expected_suggestion_dict['target_version_at_submission'],
            expected_suggestion_dict['status'], self.author_id,
            self.reviewer_id, expected_suggestion_dict['change'],
            expected_suggestion_dict['score_category'], self.fake_date)

        change = {
            'cmd': question_domain.CMD_CREATE_NEW_FULLY_SPECIFIED_QUESTION,
            'question_dict': {
                'question_state_data': self._create_valid_question_data(
                    'default_state').to_dict(),
                'language_code': 'en',
                'question_state_data_schema_version': (
                    feconf.CURRENT_STATE_SCHEMA_VERSION)
            },
            'skill_id': 'skill_2'
        }

        with self.assertRaisesRegexp(
            Exception, 'The new change skill_id must be equal to skill_1'):
            suggestion.pre_update_validate(
                question_domain.QuestionChange(change))

    def test_pre_update_validate_change_question_dict(self):
        change = {
            'cmd': question_domain.CMD_CREATE_NEW_FULLY_SPECIFIED_QUESTION,
            'question_dict': {
                'question_state_data': self._create_valid_question_data(
                    'default_state').to_dict(),
                'language_code': 'en',
                'question_state_data_schema_version': (
                    feconf.CURRENT_STATE_SCHEMA_VERSION)
            },
            'skill_id': 'skill_1',
            'skill_difficulty': 0.3
        }

        suggestion = suggestion_registry.SuggestionAddQuestion(
            'exploration.exp1.thread1', 'exp1', 1,
            suggestion_models.STATUS_ACCEPTED, self.author_id,
            self.reviewer_id, change,
            'question.topic_1', self.fake_date)

        with self.assertRaisesRegexp(
            Exception,
            'The new change question_dict must not be equal to the '
            'old question_dict'):
            suggestion.pre_update_validate(
                question_domain.QuestionSuggestionChange(change))

    def test_validate_author_id(self):
        expected_suggestion_dict = self.suggestion_dict
        suggestion = suggestion_registry.SuggestionAddQuestion(
            expected_suggestion_dict['suggestion_id'],
            expected_suggestion_dict['target_id'],
            expected_suggestion_dict['target_version_at_submission'],
            expected_suggestion_dict['status'], self.author_id,
            self.reviewer_id, expected_suggestion_dict['change'],
            expected_suggestion_dict['score_category'], self.fake_date)

        suggestion.validate()

        suggestion.author_id = 0
        with self.assertRaisesRegexp(
            Exception, 'Expected author_id to be a string'):
            suggestion.validate()

    def test_validate_author_id_format(self):
        expected_suggestion_dict = self.suggestion_dict
        suggestion = suggestion_registry.SuggestionAddQuestion(
            expected_suggestion_dict['suggestion_id'],
            expected_suggestion_dict['target_id'],
            expected_suggestion_dict['target_version_at_submission'],
            expected_suggestion_dict['status'], self.author_id,
            self.reviewer_id, expected_suggestion_dict['change'],
            expected_suggestion_dict['score_category'], self.fake_date)

        suggestion.validate()

        suggestion.author_id = ''
        with self.assertRaisesRegexp(
            Exception,
            'Expected author_id to be in a valid user ID format.'):
            suggestion.validate()

    def test_validate_final_reviewer_id(self):
        expected_suggestion_dict = self.suggestion_dict
        suggestion = suggestion_registry.SuggestionAddQuestion(
            expected_suggestion_dict['suggestion_id'],
            expected_suggestion_dict['target_id'],
            expected_suggestion_dict['target_version_at_submission'],
            expected_suggestion_dict['status'], self.author_id,
            self.reviewer_id, expected_suggestion_dict['change'],
            expected_suggestion_dict['score_category'], self.fake_date)

        suggestion.validate()

        suggestion.final_reviewer_id = 1
        with self.assertRaisesRegexp(
            Exception, 'Expected final_reviewer_id to be a string'):
            suggestion.validate()

    def test_validate_final_reviewer_id_format(self):
        expected_suggestion_dict = self.suggestion_dict
        suggestion = suggestion_registry.SuggestionAddQuestion(
            expected_suggestion_dict['suggestion_id'],
            expected_suggestion_dict['target_id'],
            expected_suggestion_dict['target_version_at_submission'],
            expected_suggestion_dict['status'], self.author_id,
            self.reviewer_id, expected_suggestion_dict['change'],
            expected_suggestion_dict['score_category'], self.fake_date)

        suggestion.validate()

        suggestion.final_reviewer_id = ''
        with self.assertRaisesRegexp(
            Exception,
            'Expected final_reviewer_id to be in a valid user ID format.'):
            suggestion.validate()

    def test_get_all_html_content_strings(self):
        suggestion = suggestion_registry.SuggestionAddQuestion(
            self.suggestion_dict['suggestion_id'],
            self.suggestion_dict['target_id'],
            self.suggestion_dict['target_version_at_submission'],
            self.suggestion_dict['status'], self.author_id,
            self.reviewer_id, self.suggestion_dict['change'],
            self.suggestion_dict['score_category'], self.fake_date)

        actual_outcome_list = suggestion.get_all_html_content_strings()
        expected_outcome_list = [
            u'', u'<p>This is a hint.</p>', u'<p>This is a solution.</p>', u'']
        self.assertEqual(expected_outcome_list, actual_outcome_list)

    def test_convert_html_in_suggestion_change(self):
        html_content = (
            '<p>Value</p><oppia-noninteractive-math raw_latex-with-value="&a'
            'mp;quot;+,-,-,+&amp;quot;"></oppia-noninteractive-math>')
        expected_html_content = (
            '<p>Value</p><oppia-noninteractive-math math_content-with-value='
            '"{&amp;quot;raw_latex&amp;quot;: &amp;quot;+,-,-,+&amp;quot;, &'
            'amp;quot;svg_filename&amp;quot;: &amp;quot;&amp;quot;}"></oppia'
            '-noninteractive-math>')
        answer_group = {
            'outcome': {
                'dest': None,
                'feedback': {
                    'content_id': 'feedback_1',
                    'html': ''
                },
                'labelled_as_correct': True,
                'param_changes': [],
                'refresher_exploration_id': None,
                'missing_prerequisite_skill_id': None
            },
            'rule_input_translations': {},
            'rule_types_to_inputs': {
                'Equals': [{'x': 0}]
            },
            'training_data': [],
            'tagged_skill_misconception_id': None
        }

        question_state_dict = {
            'content': {
                'content_id': 'content_1',
                'html': html_content
            },
            'recorded_voiceovers': {
                'voiceovers_mapping': {
                    'content_1': {},
                    'feedback_1': {},
                    'feedback_2': {},
                    'hint_1': {},
                    'solution': {}
                }
            },
            'written_translations': {
                'translations_mapping': {
                    'content_1': {},
                    'feedback_1': {},
                    'feedback_2': {},
                    'hint_1': {},
                    'solution': {}
                }
            },
            'interaction': {
                'answer_groups': [answer_group],
                'confirmed_unclassified_answers': [],
                'customization_args': {
                    'choices': {
                        'value': [{
                            'html': 'option 1',
                            'content_id': 'ca_choices_0'
                        }]
                    },
                    'showChoicesInShuffledOrder': {
                        'value': True
                    }
                },
                'default_outcome': {
                    'dest': None,
                    'feedback': {
                        'content_id': 'feedback_2',
                        'html': 'Correct Answer'
                    },
                    'param_changes': [],
                    'refresher_exploration_id': None,
                    'labelled_as_correct': True,
                    'missing_prerequisite_skill_id': None
                },
                'hints': [{
                    'hint_content': {
                        'content_id': 'hint_1',
                        'html': 'Hint 1'
                    }
                }],
                'solution': {
                    'answer_is_exclusive': False,
                    'correct_answer': 0,
                    'explanation': {
                        'content_id': 'solution',
                        'html': '<p>This is a solution.</p>'
                    }
                },
                'id': 'MultipleChoiceInput'
            },
            'param_changes': [],
            'solicit_answer_details': False,
            'classifier_model_id': None
        }

        suggestion_dict = {
            'suggestion_id': 'skill1.thread1',
            'suggestion_type': suggestion_models.SUGGESTION_TYPE_ADD_QUESTION,
            'target_type': suggestion_models.TARGET_TYPE_SKILL,
            'target_id': 'skill1',
            'target_version_at_submission': 1,
            'status': suggestion_models.STATUS_ACCEPTED,
            'author_name': 'author',
            'final_reviewer_id': self.reviewer_id,
            'change': {
                'cmd': question_domain.CMD_CREATE_NEW_FULLY_SPECIFIED_QUESTION,
                'question_dict': {
                    'question_state_data': question_state_dict,
                    'language_code': 'en',
                    'question_state_data_schema_version': (
                        feconf.CURRENT_STATE_SCHEMA_VERSION),
                    'linked_skill_ids': ['skill_1'],
                    'inapplicable_misconception_ids': ['skillid-1']
                },
                'skill_id': 'skill_1',
                'skill_difficulty': 0.3,
            },
            'score_category': 'question.skill1',
            'last_updated': utils.get_time_in_millisecs(self.fake_date)
        }
        suggestion = suggestion_registry.SuggestionAddQuestion(
            suggestion_dict['suggestion_id'], suggestion_dict['target_id'],
            suggestion_dict['target_version_at_submission'],
            suggestion_dict['status'], self.author_id, self.reviewer_id,
            suggestion_dict['change'], suggestion_dict['score_category'],
            self.fake_date)
        suggestion.convert_html_in_suggestion_change(
            html_validation_service.add_math_content_to_math_rte_components)
        self.assertEqual(
            suggestion.change.question_dict['question_state_data']['content'][
                'html'], expected_html_content)

    def test_accept_suggestion_with_images(self):
        html_content = (
            '<p>Value</p><oppia-noninteractive-math math_content-with-value='
            '"{&amp;quot;raw_latex&amp;quot;: &amp;quot;+,-,-,+&amp;quot;, &'
            'amp;quot;svg_filename&amp;quot;: &amp;quot;img.svg&amp;quot;}">'
            '</oppia-noninteractive-math>')
        question_state_dict = self._create_valid_question_data(
            'default_state').to_dict()
        question_state_dict['content']['html'] = html_content
        with python_utils.open_file(
            os.path.join(feconf.TESTS_DATA_DIR, 'test_svg.svg'),
            'rb', encoding=None) as f:
            raw_image = f.read()
        image_context = fs_services.get_image_context_for_suggestion_target(
            'skill')
        fs_services.save_original_and_compressed_versions_of_image(
            'img.svg', image_context, 'skill1',
            raw_image, 'image', False)
        self.save_new_skill('skill1', self.author_id, description='description')

        suggestion_dict = {
            'suggestion_id': 'skill1.thread1',
            'suggestion_type': suggestion_models.SUGGESTION_TYPE_ADD_QUESTION,
            'target_type': suggestion_models.TARGET_TYPE_SKILL,
            'target_id': 'skill1',
            'target_version_at_submission': 1,
            'status': suggestion_models.STATUS_ACCEPTED,
            'author_name': 'author',
            'final_reviewer_id': self.reviewer_id,
            'change': {
                'cmd': question_domain.CMD_CREATE_NEW_FULLY_SPECIFIED_QUESTION,
                'question_dict': {
                    'question_state_data': question_state_dict,
                    'language_code': 'en',
                    'question_state_data_schema_version': (
                        feconf.CURRENT_STATE_SCHEMA_VERSION),
                    'linked_skill_ids': ['skill_1'],
<<<<<<< HEAD
                    'inapplicable_misconception_ids': ['skillid-1']
=======
                    'inapplicable_misconception_ids': []
>>>>>>> 982528cc
                },
                'skill_id': 'skill1',
                'skill_difficulty': 0.3,
            },
            'score_category': 'question.skill1',
            'last_updated': utils.get_time_in_millisecs(self.fake_date)
        }
        suggestion = suggestion_registry.SuggestionAddQuestion(
            suggestion_dict['suggestion_id'], suggestion_dict['target_id'],
            suggestion_dict['target_version_at_submission'],
            suggestion_dict['status'], self.author_id, self.reviewer_id,
            suggestion_dict['change'], suggestion_dict['score_category'],
            self.fake_date)
        suggestion.accept('commit_message')


class MockInvalidVoiceoverApplication(
        suggestion_registry.BaseVoiceoverApplication):

    def __init__(self):  # pylint: disable=super-init-not-called
        pass


class BaseVoiceoverApplicationUnitTests(test_utils.GenericTestBase):
    """Tests for the BaseVoiceoverApplication class."""

    def setUp(self):
        super(BaseVoiceoverApplicationUnitTests, self).setUp()
        self.base_voiceover_application = MockInvalidVoiceoverApplication()

    def test_base_class_init_raises_error(self):
        with self.assertRaisesRegexp(
            NotImplementedError,
            'Subclasses of BaseVoiceoverApplication should implement '
            '__init__.'):
            suggestion_registry.BaseVoiceoverApplication()

    def test_base_class_accept_raises_error(self):
        with self.assertRaisesRegexp(
            NotImplementedError,
            'Subclasses of BaseVoiceoverApplication should implement accept.'):
            self.base_voiceover_application.accept()

    def test_base_class_reject_raises_error(self):
        with self.assertRaisesRegexp(
            NotImplementedError,
            'Subclasses of BaseVoiceoverApplication should implement reject.'):
            self.base_voiceover_application.reject()


class ExplorationVoiceoverApplicationUnitTest(test_utils.GenericTestBase):
    """Tests for the ExplorationVoiceoverApplication class."""

    def setUp(self):
        super(ExplorationVoiceoverApplicationUnitTest, self).setUp()
        self.signup('author@example.com', 'author')
        self.author_id = self.get_user_id_from_email('author@example.com')

        self.signup('reviewer@example.com', 'reviewer')
        self.reviewer_id = self.get_user_id_from_email('reviewer@example.com')

        self.voiceover_application = (
            suggestion_registry.ExplorationVoiceoverApplication(
                'application_id', 'exp_id', suggestion_models.STATUS_IN_REVIEW,
                self.author_id, None, 'en', 'audio_file.mp3', '<p>Content</p>',
                None))

    def test_validation_with_invalid_target_type_raise_exception(self):
        self.voiceover_application.validate()

        self.voiceover_application.target_type = 'invalid_target'
        with self.assertRaisesRegexp(
            Exception, 'Expected target_type to be among allowed choices, '
            'received invalid_target'):
            self.voiceover_application.validate()

    def test_validation_with_invalid_target_id_raise_exception(self):
        self.voiceover_application.validate()

        self.voiceover_application.target_id = 123
        with self.assertRaisesRegexp(
            Exception, 'Expected target_id to be a string'):
            self.voiceover_application.validate()

    def test_validation_with_invalid_status_raise_exception(self):
        self.voiceover_application.validate()

        self.voiceover_application.status = 'invalid_status'
        with self.assertRaisesRegexp(
            Exception, 'Expected status to be among allowed choices, '
            'received invalid_status'):
            self.voiceover_application.validate()

    def test_validation_with_invalid_author_id_raise_exception(self):
        self.voiceover_application.validate()

        self.voiceover_application.author_id = 123
        with self.assertRaisesRegexp(
            Exception, 'Expected author_id to be a string'):
            self.voiceover_application.validate()

    def test_validation_with_invalid_final_reviewer_id_raise_exception(self):
        self.assertEqual(
            self.voiceover_application.status,
            suggestion_models.STATUS_IN_REVIEW)
        self.assertEqual(self.voiceover_application.final_reviewer_id, None)
        self.voiceover_application.validate()

        self.voiceover_application.final_reviewer_id = 123
        with self.assertRaisesRegexp(
            Exception, 'Expected final_reviewer_id to be None as the '
            'voiceover application is not yet handled.'):
            self.voiceover_application.validate()

    def test_validation_for_handled_application_with_invalid_final_review(self):
        self.assertEqual(
            self.voiceover_application.status,
            suggestion_models.STATUS_IN_REVIEW)
        self.assertEqual(self.voiceover_application.final_reviewer_id, None)
        self.voiceover_application.validate()

        self.voiceover_application.status = suggestion_models.STATUS_ACCEPTED
        with self.assertRaisesRegexp(
            Exception, 'Expected final_reviewer_id to be a string'):
            self.voiceover_application.validate()

    def test_validation_for_rejected_application_with_no_message(self):
        self.assertEqual(
            self.voiceover_application.status,
            suggestion_models.STATUS_IN_REVIEW)
        self.assertEqual(self.voiceover_application.rejection_message, None)
        self.voiceover_application.validate()

        self.voiceover_application.final_reviewer_id = 'reviewer_id'
        self.voiceover_application.status = suggestion_models.STATUS_REJECTED
        with self.assertRaisesRegexp(
            Exception, 'Expected rejection_message to be a string for a '
            'rejected application'):
            self.voiceover_application.validate()

    def test_validation_for_accepted_application_with_message(self):
        self.assertEqual(
            self.voiceover_application.status,
            suggestion_models.STATUS_IN_REVIEW)
        self.assertEqual(self.voiceover_application.rejection_message, None)
        self.voiceover_application.validate()

        self.voiceover_application.final_reviewer_id = 'reviewer_id'
        self.voiceover_application.status = suggestion_models.STATUS_ACCEPTED
        self.voiceover_application.rejection_message = 'Invalid message'
        with self.assertRaisesRegexp(
            Exception, 'Expected rejection_message to be None for the accepted '
            'voiceover application, received Invalid message'):
            self.voiceover_application.validate()

    def test_validation_with_invalid_language_code_type_raise_exception(self):
        self.assertEqual(self.voiceover_application.language_code, 'en')
        self.voiceover_application.validate()

        self.voiceover_application.language_code = 1
        with self.assertRaisesRegexp(
            Exception, 'Expected language_code to be a string'):
            self.voiceover_application.validate()

    def test_validation_with_invalid_language_code_raise_exception(self):
        self.assertEqual(self.voiceover_application.language_code, 'en')
        self.voiceover_application.validate()

        self.voiceover_application.language_code = 'invalid language'
        with self.assertRaisesRegexp(
            Exception, 'Invalid language_code: invalid language'):
            self.voiceover_application.validate()

    def test_validation_with_invalid_filename_type_raise_exception(self):
        self.assertEqual(self.voiceover_application.filename, 'audio_file.mp3')
        self.voiceover_application.validate()

        self.voiceover_application.filename = 1
        with self.assertRaisesRegexp(
            Exception, 'Expected filename to be a string'):
            self.voiceover_application.validate()

    def test_validation_with_invalid_content_type_raise_exception(self):
        self.assertEqual(self.voiceover_application.content, '<p>Content</p>')
        self.voiceover_application.validate()

        self.voiceover_application.content = 1
        with self.assertRaisesRegexp(
            Exception, 'Expected content to be a string'):
            self.voiceover_application.validate()

    def test_to_dict_returns_correct_dict(self):
        self.voiceover_application.accept(self.reviewer_id)
        expected_dict = {
            'voiceover_application_id': 'application_id',
            'target_type': 'exploration',
            'target_id': 'exp_id',
            'status': 'accepted',
            'author_name': 'author',
            'final_reviewer_name': 'reviewer',
            'language_code': 'en',
            'content': '<p>Content</p>',
            'filename': 'audio_file.mp3',
            'rejection_message': None
        }
        self.assertEqual(
            self.voiceover_application.to_dict(), expected_dict)

    def test_is_handled_property_returns_correct_value(self):
        self.assertFalse(self.voiceover_application.is_handled)

        self.voiceover_application.accept(self.reviewer_id)

        self.assertTrue(self.voiceover_application.is_handled)

    def test_accept_voiceover_application(self):
        self.assertEqual(self.voiceover_application.final_reviewer_id, None)
        self.assertEqual(self.voiceover_application.status, 'review')

        self.voiceover_application.accept(self.reviewer_id)

        self.assertEqual(
            self.voiceover_application.final_reviewer_id, self.reviewer_id)
        self.assertEqual(self.voiceover_application.status, 'accepted')

    def test_reject_voiceover_application(self):
        self.assertEqual(self.voiceover_application.final_reviewer_id, None)
        self.assertEqual(self.voiceover_application.status, 'review')

        self.voiceover_application.reject(self.reviewer_id, 'rejection message')

        self.assertEqual(
            self.voiceover_application.final_reviewer_id, self.reviewer_id)
        self.assertEqual(self.voiceover_application.status, 'rejected')
        self.assertEqual(
            self.voiceover_application.rejection_message, 'rejection message')<|MERGE_RESOLUTION|>--- conflicted
+++ resolved
@@ -1885,11 +1885,7 @@
                     'question_state_data_schema_version': (
                         feconf.CURRENT_STATE_SCHEMA_VERSION),
                     'linked_skill_ids': ['skill_1'],
-<<<<<<< HEAD
-                    'inapplicable_misconception_ids': ['skillid-1']
-=======
                     'inapplicable_misconception_ids': []
->>>>>>> 982528cc
                 },
                 'skill_id': 'skill1',
                 'skill_difficulty': 0.3,
