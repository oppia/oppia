--- conflicted
+++ resolved
@@ -759,13 +759,10 @@
 
         suggestion.validate()
 
-<<<<<<< HEAD
-=======
         # We are not setting value in suggestion.change.question_dict
         # directly since pylint produces unsupported-assignment-operation
         # error. The detailed analysis for the same can be checked
         # in this issue: https://github.com/oppia/oppia/issues/7008.
->>>>>>> a3c02a7b
         question_dict = suggestion.change.question_dict
         question_dict['question_state_data_schema_version'] = 0
         suggestion.change.question_dict = question_dict
@@ -817,13 +814,10 @@
 
         suggestion.pre_accept_validate()
 
-<<<<<<< HEAD
-=======
         # We are not setting value in suggestion.change.question_dict
         # directly since pylint produces unsupported-assignment-operation
         # error. The detailed analysis for the same can be checked
         # in this issue: https://github.com/oppia/oppia/issues/7008.
->>>>>>> a3c02a7b
         question_dict = suggestion.change.question_dict
         question_dict['question_state_data_schema_version'] = 1
         suggestion.change.question_dict = question_dict
