# coding: utf-8
#
# Copyright 2018 The Oppia Authors. All Rights Reserved.
#
# Licensed under the Apache License, Version 2.0 (the "License");
# you may not use this file except in compliance with the License.
# You may obtain a copy of the License at
#
#      http://www.apache.org/licenses/LICENSE-2.0
#
# Unless required by applicable law or agreed to in writing, software
# distributed under the License is distributed on an "AS-IS" BASIS,
# WITHOUT WARRANTIES OR CONDITIONS OF ANY KIND, either express or implied.
# See the License for the specific language governing permissions and
# limitations under the License.

"""Tests for methods defined in question fetchers.."""

from __future__ import annotations

from core import feconf
from core.domain import question_domain
from core.domain import question_fetchers
from core.domain import question_services
from core.domain import user_services
from core.platform import models
from core.tests import test_utils

MYPY = False
if MYPY: # pragma: no cover
    from mypy_imports import question_models

(question_models,) = models.Registry.import_models([models.NAMES.question])


class QuestionFetchersUnitTests(test_utils.GenericTestBase):
    """Tests for question fetchers."""

    def setUp(self) -> None:
        super().setUp()
        self.signup(self.EDITOR_EMAIL, self.EDITOR_USERNAME)
        self.signup(self.CURRICULUM_ADMIN_EMAIL, self.CURRICULUM_ADMIN_USERNAME)

        self.admin_id = self.get_user_id_from_email(self.CURRICULUM_ADMIN_EMAIL)  # type: ignore[no-untyped-call]
        self.editor_id = self.get_user_id_from_email(  # type: ignore[no-untyped-call]
            self.EDITOR_EMAIL)

        self.set_curriculum_admins([self.CURRICULUM_ADMIN_USERNAME])  # type: ignore[no-untyped-call]

        self.admin = user_services.get_user_actions_info(self.admin_id)
        self.editor = user_services.get_user_actions_info(self.editor_id)

        self.save_new_skill(  # type: ignore[no-untyped-call]
            'skill_1', self.admin_id, description='Skill Description 1')
        self.save_new_skill(  # type: ignore[no-untyped-call]
            'skill_2', self.admin_id, description='Skill Description 2')

        self.question_id = question_services.get_new_question_id()
        self.question = self.save_new_question(  # type: ignore[no-untyped-call]
            self.question_id, self.editor_id,
            self._create_valid_question_data('ABC'), ['skill_1'])

    def test_get_questions_and_skill_descriptions_by_skill_ids(self) -> None:
        question_services.create_new_question_skill_link(
            self.editor_id, self.question_id, 'skill_1', 0.3)

        questions, _ = (
            question_fetchers.get_questions_and_skill_descriptions_by_skill_ids(
                2, ['skill_1'], 0))

        # Ruling out the possibility of None for mypy type checking.
        assert questions[0] is not None
        self.assertEqual(len(questions), 1)
        self.assertEqual(
            questions[0].to_dict(), self.question.to_dict())

    def test_get_no_questions_with_no_skill_ids(self) -> None:
        questions, _ = (
            question_fetchers.get_questions_and_skill_descriptions_by_skill_ids(
                1, [], 0))
        self.assertEqual(len(questions), 0)

    def test_get_questions_with_multi_skill_ids(self) -> None:
        question_id_1 = question_services.get_new_question_id()
        question_1 = self.save_new_question(  # type: ignore[no-untyped-call]
            question_id_1, self.editor_id,
<<<<<<< HEAD
            self._create_valid_question_data('ABC'), ['skill_1', 'skill_2'])
        question_services.create_new_question_skill_link(  # type: ignore[no-untyped-call]
=======
            self._create_valid_question_data('ABC'), ['skill_1', 'skill_2'])  # type: ignore[no-untyped-call]
        question_services.create_new_question_skill_link(
>>>>>>> 8a652919
            self.editor_id, question_id_1, 'skill_1', 0.3)
        question_services.create_new_question_skill_link(
            self.editor_id, question_id_1, 'skill_2', 0.5)

        questions, _ = (
            question_fetchers.get_questions_and_skill_descriptions_by_skill_ids(
                2, ['skill_1', 'skill_2'], 0))

        # Ruling out the possibility of None for mypy type checking.
        assert questions[0] is not None
        self.assertEqual(len(questions), 1)
        self.assertEqual(
            questions[0].to_dict(), question_1.to_dict())

    def test_get_questions_by_ids(self) -> None:
        question_id_2 = question_services.get_new_question_id()
        self.save_new_question(  # type: ignore[no-untyped-call]
            question_id_2, self.editor_id,
            self._create_valid_question_data('DEF'), ['skill_1'])
        questions = question_fetchers.get_questions_by_ids(
            [self.question_id, 'invalid_question_id', question_id_2])
        self.assertEqual(len(questions), 3)
        # Ruling out the possibility of None for mypy type checking.
        assert questions[0] is not None
        self.assertEqual(questions[0].id, self.question_id)
        self.assertIsNone(questions[1])
        # Ruling out the possibility of None for mypy type checking.
        assert questions[2] is not None
        self.assertEqual(questions[2].id, question_id_2)

    def test_cannot_get_question_from_model_with_invalid_schema_version(
        self
    ) -> None:
        # Delete all question models.
        all_question_models = question_models.QuestionModel.get_all()
        question_models.QuestionModel.delete_multi(
            [question_model.id for question_model in all_question_models],
            feconf.SYSTEM_COMMITTER_ID, '', force_deletion=True)

        all_question_models = question_models.QuestionModel.get_all()
        self.assertEqual(all_question_models.count(), 0)

        question_id = question_services.get_new_question_id()

        question_model = question_models.QuestionModel(
            id=question_id,
            question_state_data=(
                self._create_valid_question_data('ABC').to_dict()),
            language_code='en',
            version=0,
            question_state_data_schema_version=0)

        question_model.commit(
            self.editor_id, 'question model created',
            [{'cmd': question_domain.CMD_CREATE_NEW}])

        all_question_models = question_models.QuestionModel.get_all()
        self.assertEqual(all_question_models.count(), 1)
        fetched_question_models = all_question_models.get()
        # Ruling out the possibility of None for mypy type checking.
        assert fetched_question_models is not None

        with self.assertRaisesRegex(
            Exception,
            'Sorry, we can only process v25-v%d state schemas at present.' %
            feconf.CURRENT_STATE_SCHEMA_VERSION):
            question_fetchers.get_question_from_model(fetched_question_models)

    def test_get_question_from_model_with_current_valid_schema_version(
        self
    ) -> None:
        # Delete all question models.
        all_question_models = question_models.QuestionModel.get_all()
        question_models.QuestionModel.delete_multi(
            [question_model.id for question_model in all_question_models],
            feconf.SYSTEM_COMMITTER_ID, '', force_deletion=True)

        all_question_models = question_models.QuestionModel.get_all()
        self.assertEqual(all_question_models.count(), 0)

        question_id = question_services.get_new_question_id()

        question_model = question_models.QuestionModel(
            id=question_id,
            question_state_data=(
                self._create_valid_question_data('ABC').to_dict()),
            language_code='en',
            version=0,
            question_state_data_schema_version=48)

        question_model.commit(
            self.editor_id, 'question model created',
            [{'cmd': question_domain.CMD_CREATE_NEW}])

        all_question_models = question_models.QuestionModel.get_all()
        self.assertEqual(all_question_models.count(), 1)
        fetched_question_models = all_question_models.get()
        # Ruling out the possibility of None for mypy type checking.
        assert fetched_question_models is not None
        updated_question_model = question_fetchers.get_question_from_model(
            fetched_question_models
        )
        self.assertEqual(
            updated_question_model.question_state_data_schema_version,
            feconf.CURRENT_STATE_SCHEMA_VERSION)<|MERGE_RESOLUTION|>--- conflicted
+++ resolved
@@ -84,13 +84,8 @@
         question_id_1 = question_services.get_new_question_id()
         question_1 = self.save_new_question(  # type: ignore[no-untyped-call]
             question_id_1, self.editor_id,
-<<<<<<< HEAD
             self._create_valid_question_data('ABC'), ['skill_1', 'skill_2'])
-        question_services.create_new_question_skill_link(  # type: ignore[no-untyped-call]
-=======
-            self._create_valid_question_data('ABC'), ['skill_1', 'skill_2'])  # type: ignore[no-untyped-call]
         question_services.create_new_question_skill_link(
->>>>>>> 8a652919
             self.editor_id, question_id_1, 'skill_1', 0.3)
         question_services.create_new_question_skill_link(
             self.editor_id, question_id_1, 'skill_2', 0.5)
