# coding: utf-8
#
# Copyright 2017 The Oppia Authors. All Rights Reserved.
#
# Licensed under the Apache License, Version 2.0 (the "License");
# you may not use this file except in compliance with the License.
# You may obtain a copy of the License at
#
#      http://www.apache.org/licenses/LICENSE-2.0
#
# Unless required by applicable law or agreed to in writing, software
# distributed under the License is distributed on an "AS-IS" BASIS,
# WITHOUT WARRANTIES OR CONDITIONS OF ANY KIND, either express or implied.
# See the License for the specific language governing permissions and
# limitations under the License.

"""Tests for classifier services."""

from __future__ import annotations

import copy
import datetime
import json
import os

from core import feconf
from core import utils
from core.domain import classifier_domain
from core.domain import classifier_services
from core.domain import exp_domain
from core.domain import exp_fetchers
from core.domain import exp_services
from core.domain import fs_services
from core.platform import models
from core.tests import test_utils
from proto_files import text_classifier_pb2

from typing import Dict, List, Tuple

MYPY = False
if MYPY: # pragma: no cover
    from mypy_imports import classifier_models

(classifier_models,) = models.Registry.import_models([
    models.NAMES.classifier
])


class ClassifierServicesTests(test_utils.ClassifierTestBase):
    """Test "classify" using the sample explorations.

    Since the end to end tests cover correct classification, and frontend tests
    test hard rules, ReaderClassifyTests is only checking that the string
    classifier is actually called.
    """

    def setUp(self) -> None:
        super().setUp()
        self._init_classify_inputs('16')

    def _init_classify_inputs(self, exploration_id: str) -> None:
        """Initializes all the classification inputs of the exploration
        corresponding to the given exploration id.
        """
        test_exp_filepath = os.path.join(
            feconf.TESTS_DATA_DIR, 'string_classifier_test.yaml')
        yaml_content = utils.get_file_contents(test_exp_filepath)
        assets_list: List[Tuple[str, bytes]] = []
        with self.swap(feconf, 'ENABLE_ML_CLASSIFIERS', True):
            exp_services.save_new_exploration_from_yaml_and_assets(
                feconf.SYSTEM_COMMITTER_ID, yaml_content, exploration_id,
                assets_list)

        self.exp_id = exploration_id
        self.exp_state = (
            exp_fetchers.get_exploration_by_id(exploration_id).states['Home'])

    def _create_classifier_training_job(
        self,
        algorithm_id: str,
        interaction_id: str,
        exp_id: str,
        exp_version: int,
        next_scheduled_check_time: datetime.datetime,
        training_data: classifier_models.TrainingDataUnionType,
        state_name: str,
        status: str,
        classifier_data: Dict[str, str],
        algorithm_version: int
    ) -> str:
        """Creates a new classifier training job model and stores
        classfier data in a file.
        """
        job_id = classifier_models.ClassifierTrainingJobModel.create(
            algorithm_id, interaction_id, exp_id, exp_version,
            next_scheduled_check_time, training_data, state_name, status,
            algorithm_version)
        classifier_data_proto = text_classifier_pb2.TextClassifierFrozenModel()
        classifier_data_proto.model_json = json.dumps(classifier_data)
        fs_services.save_classifier_data(exp_id, job_id, classifier_data_proto)
        return job_id

    def test_creation_of_jobs_and_mappings(self) -> None:
        """Test the handle_trainable_states method and
        handle_non_retrainable_states method by triggering
        update_exploration() method.
        """
        exploration = exp_fetchers.get_exploration_by_id(self.exp_id)
        state = exploration.states['Home']

        # There is one job and one mapping in the data store now as a result of
        # creating the exploration.
        all_jobs = classifier_models.ClassifierTrainingJobModel.get_all()
        self.assertEqual(all_jobs.count(), 1)
        all_mappings = (
            classifier_models.StateTrainingJobsMappingModel.get_all())
        self.assertEqual(all_mappings.count(), 1)

        # Modify such that job creation is triggered.
        new_answer_group = copy.deepcopy(state.interaction.answer_groups[1])
        new_answer_group.outcome.feedback.content_id = 'new_feedback'
        new_answer_group.rule_specs[0].inputs[
            'x']['contentId'] = 'rule_input_4'
        state.recorded_voiceovers.voiceovers_mapping['new_feedback'] = {}
        state.recorded_voiceovers.voiceovers_mapping[
            'rule_input_4'] = {}
        state.interaction.answer_groups.insert(3, new_answer_group)
        answer_groups = []
        for answer_group in state.interaction.answer_groups:
            answer_groups.append(answer_group.to_dict())
        change_list = [exp_domain.ExplorationChange({
            'cmd': 'edit_state_property',
            'state_name': 'Home',
            'property_name': 'answer_groups',
            'new_value': answer_groups
        }), exp_domain.ExplorationChange({
            'cmd': 'edit_state_property',
            'state_name': 'Home',
            'property_name': 'recorded_voiceovers',
            'new_value': state.recorded_voiceovers.to_dict()
        })]
        with self.swap(feconf, 'ENABLE_ML_CLASSIFIERS', True):
            exp_services.update_exploration(
                feconf.SYSTEM_COMMITTER_ID, self.exp_id, change_list, '')

        # There should be two jobs and two mappings in the data store now.
        all_jobs = classifier_models.ClassifierTrainingJobModel.get_all()
        self.assertEqual(all_jobs.count(), 2)
        all_mappings = (
            classifier_models.StateTrainingJobsMappingModel.get_all())
        self.assertEqual(all_mappings.count(), 2)

        # Make a change to the exploration without changing the answer groups
        # to trigger mapping update.
        change_list = [exp_domain.ExplorationChange({
            'cmd': 'edit_exploration_property',
            'property_name': 'title',
            'new_value': 'New title'
        })]
        with self.swap(feconf, 'ENABLE_ML_CLASSIFIERS', True):
            exp_services.update_exploration(
                feconf.SYSTEM_COMMITTER_ID, self.exp_id, change_list, '')

        # There should be two jobs and three mappings in the data store now.
        all_jobs = classifier_models.ClassifierTrainingJobModel.get_all()
        self.assertEqual(all_jobs.count(), 2)
        all_mappings = (
            classifier_models.StateTrainingJobsMappingModel.get_all())
        self.assertEqual(all_mappings.count(), 3)

        # Check that renaming a state does not create an extra job.
        change_list = [exp_domain.ExplorationChange({
            'cmd': 'rename_state',
            'old_state_name': 'Home',
            'new_state_name': 'Home2'
        }), exp_domain.ExplorationChange({
            'cmd': 'rename_state',
            'old_state_name': 'Home2',
            'new_state_name': 'Home3'
        })]
        with self.swap(feconf, 'ENABLE_ML_CLASSIFIERS', True):
            exp_services.update_exploration(
                feconf.SYSTEM_COMMITTER_ID, self.exp_id, change_list, '')

        # There should still be only two jobs and four mappings in the data
        # store now.
        all_jobs = classifier_models.ClassifierTrainingJobModel.get_all()
        self.assertEqual(all_jobs.count(), 2)
        all_mappings = (
            classifier_models.StateTrainingJobsMappingModel.get_all())
        self.assertEqual(all_mappings.count(), 4)

    def test_that_models_are_recreated_if_not_available(self) -> None:
        """Test ensures that classifier models for state are retrained if
        they are not available.
        """
        exploration = exp_fetchers.get_exploration_by_id(self.exp_id)
        state = exploration.states['Home']

        # There is one job and one mapping in the data store now as a result of
        # creating the exploration.
        all_jobs = classifier_models.ClassifierTrainingJobModel.get_all()
        self.assertEqual(all_jobs.count(), 1)
        all_mappings = (
            classifier_models.StateTrainingJobsMappingModel.get_all())
        self.assertEqual(all_mappings.count(), 1)

        # Modify such that job creation is triggered.
        new_answer_group = copy.deepcopy(state.interaction.answer_groups[1])
        new_answer_group.outcome.feedback.content_id = 'new_feedback'
        new_answer_group.rule_specs[0].inputs[
            'x']['contentId'] = 'rule_input_4'
        state.recorded_voiceovers.voiceovers_mapping['new_feedback'] = {}
        state.recorded_voiceovers.voiceovers_mapping[
            'rule_input_4'] = {}
        state.interaction.answer_groups.insert(3, new_answer_group)
        answer_groups = []
        for answer_group in state.interaction.answer_groups:
            answer_groups.append(answer_group.to_dict())
        change_list = [exp_domain.ExplorationChange({
            'cmd': 'edit_state_property',
            'state_name': 'Home',
            'property_name': 'answer_groups',
            'new_value': answer_groups
        }), exp_domain.ExplorationChange({
            'cmd': 'edit_state_property',
            'state_name': 'Home',
            'property_name': 'recorded_voiceovers',
            'new_value': state.recorded_voiceovers.to_dict()
        })]
        with self.swap(feconf, 'ENABLE_ML_CLASSIFIERS', True):
            exp_services.update_exploration(
                feconf.SYSTEM_COMMITTER_ID, self.exp_id, change_list, '')

        # There should be two jobs and two mappings in the data store now.
        all_jobs = classifier_models.ClassifierTrainingJobModel.get_all()
        self.assertEqual(all_jobs.count(), 2)
        all_mappings = (
            classifier_models.StateTrainingJobsMappingModel.get_all())
        self.assertEqual(all_mappings.count(), 2)

        # Make a change to the exploration without changing the answer groups
        # to trigger update while ML is disabled.
        change_list = [exp_domain.ExplorationChange({
            'cmd': 'edit_exploration_property',
            'property_name': 'title',
            'new_value': 'New title'
        })]
        with self.swap(feconf, 'ENABLE_ML_CLASSIFIERS', False):
            exp_services.update_exploration(
                feconf.SYSTEM_COMMITTER_ID, self.exp_id, change_list, '')

        # There should be two jobs and two mappings in the data store now.
        # Since ML functionality was turned off, no new mapping should be
        # created.
        all_jobs = classifier_models.ClassifierTrainingJobModel.get_all()
        self.assertEqual(all_jobs.count(), 2)
        all_mappings = (
            classifier_models.StateTrainingJobsMappingModel.get_all())
        self.assertEqual(all_mappings.count(), 2)

        # Again make a change to the exploration without changing the answer
        # groups to trigger mapping update while ML is enabled.
        change_list = [exp_domain.ExplorationChange({
            'cmd': 'edit_exploration_property',
            'property_name': 'title',
            'new_value': 'New title'
        })]
        with self.swap(feconf, 'ENABLE_ML_CLASSIFIERS', True):
            exp_services.update_exploration(
                feconf.SYSTEM_COMMITTER_ID, self.exp_id, change_list, '')

        # There should be three jobs and three mappings in the data store now.
        # Since ML functionality was turned on, new job and mapping should be
        # created.
        all_jobs = classifier_models.ClassifierTrainingJobModel.get_all()
        self.assertEqual(all_jobs.count(), 3)
        all_mappings = (
            classifier_models.StateTrainingJobsMappingModel.get_all())
        self.assertEqual(all_mappings.count(), 3)

    def test_handle_trainable_states(self) -> None:
        """Test the handle_trainable_states method."""
        exploration = exp_fetchers.get_exploration_by_id(self.exp_id)
        state_names = ['Home']
        classifier_services.handle_trainable_states(
            exploration, state_names)

        # There should be two jobs (the first job because of the creation of the
        # exploration) in the data store now.
        all_jobs = classifier_models.ClassifierTrainingJobModel.get_all()
        self.assertEqual(all_jobs.count(), 2)
        for index, job in enumerate(all_jobs):
            if index == 1:
                job_id = job.id

        classifier_training_job = (
            classifier_services.get_classifier_training_job_by_id(job_id))
        self.assertEqual(classifier_training_job.exp_id, self.exp_id)
        self.assertEqual(classifier_training_job.state_name, 'Home')

    def test_handle_trainable_states_raises_error_for_invalid_interaction_id(
        self
    ) -> None:
        """Test the handle_trainable_states method."""
        exploration = exp_fetchers.get_exploration_by_id(self.exp_id)
        state_names = ['Home']
        exploration.states['Home'].interaction.id = 'Invalid_id'
<<<<<<< HEAD
        with self.assertRaisesRegex(Exception, (  # type: ignore[no-untyped-call]
            'No classifier algorithm found for Invalid_id interaction')):
=======
        with self.assertRaisesRegex(  # type: ignore[no-untyped-call]
            Exception,
            'No classifier algorithm found for Invalid_id interaction'
        ):
>>>>>>> 940969c1
            classifier_services.handle_trainable_states(
                exploration, state_names)

    def test_handle_non_retrainable_states(self) -> None:
        """Test the handle_non_retrainable_states method."""
        exploration = exp_fetchers.get_exploration_by_id(self.exp_id)
        next_scheduled_check_time = datetime.datetime.utcnow()
        state_names = ['Home']
        change_list = [exp_domain.ExplorationChange({
            'cmd': 'rename_state',
            'old_state_name': 'Old home',
            'new_state_name': 'Home'
        })]
        exp_versions_diff = exp_domain.ExplorationVersionsDiff(change_list)

        # Test that Exception is raised if this method is called with version
        # number 1.
        exploration.version = 1
        with self.assertRaisesRegex(  # type: ignore[no-untyped-call]
            Exception, 'This method should not be called by exploration with '
                       'version number 1'):
            classifier_services.handle_non_retrainable_states(
                exploration, state_names, exp_versions_diff)

        exploration.version += 1
        # Test that mapping cant be created if job doesn't exist.
        classifier_services.handle_non_retrainable_states(
            exploration, state_names, exp_versions_diff)
        # There will be only one mapping (because of the creation of the
        # exploration).
        all_mappings = (
            classifier_models.StateTrainingJobsMappingModel.get_all())
        self.assertEqual(all_mappings.count(), 1)

        # Create job and mapping for previous version.
        algorithm_id = feconf.INTERACTION_CLASSIFIER_MAPPING[
            'TextInput']['algorithm_id']
        job_id = self._create_classifier_training_job(
            algorithm_id, 'TextInput', self.exp_id, exploration.version - 1,
            next_scheduled_check_time, [], 'Old home',
            feconf.TRAINING_JOB_STATUS_COMPLETE, {}, 1)
        classifier_models.StateTrainingJobsMappingModel.create(
            self.exp_id, exploration.version - 1, 'Old home',
            {algorithm_id: job_id})

        all_mappings = (
            classifier_models.StateTrainingJobsMappingModel.get_all())
        self.assertEqual(all_mappings.count(), 2)

        classifier_services.handle_non_retrainable_states(
            exploration, state_names, exp_versions_diff)

        # There should be three mappings (the first mapping because of the
        # creation of the exploration) in the data store now.
        all_mappings = (
            classifier_models.StateTrainingJobsMappingModel.get_all())
        self.assertEqual(all_mappings.count(), 3)
        for index, mapping in enumerate(all_mappings):
            if index == 2:
                mapping_id = mapping.id

        state_training_jobs_mapping = (
            classifier_models.StateTrainingJobsMappingModel.get(
                mapping_id))
        self.assertEqual(state_training_jobs_mapping.exp_id, self.exp_id)
        self.assertEqual(state_training_jobs_mapping.state_name, 'Home')

    def test_retrieval_of_classifier_training_jobs(self) -> None:
        """Test the get_classifier_training_job_by_id method."""

        with self.assertRaisesRegex(Exception, (  # type: ignore[no-untyped-call]
            'Entity for class ClassifierTrainingJobModel with id fake_id '
            'not found')):
            classifier_services.get_classifier_training_job_by_id('fake_id')

        exp_id = u'1'
        state_name = 'Home'
        interaction_id = 'TextInput'
        next_scheduled_check_time = datetime.datetime.utcnow()
        job_id = self._create_classifier_training_job(
            feconf.INTERACTION_CLASSIFIER_MAPPING['TextInput']['algorithm_id'],
            interaction_id, exp_id, 1, next_scheduled_check_time, [],
            state_name, feconf.TRAINING_JOB_STATUS_NEW, {}, 1)
        classifier_training_job = (
            classifier_services.get_classifier_training_job_by_id(job_id))
        self.assertEqual(
            classifier_training_job.algorithm_id,
            feconf.INTERACTION_CLASSIFIER_MAPPING['TextInput'][
                'algorithm_id'])
        self.assertEqual(classifier_training_job.interaction_id, interaction_id)
        self.assertEqual(classifier_training_job.exp_id, exp_id)
        self.assertEqual(classifier_training_job.exp_version, 1)
        self.assertEqual(
            classifier_training_job.next_scheduled_check_time,
            next_scheduled_check_time)
        self.assertEqual(classifier_training_job.training_data, [])

        classifier_data = (
            self._get_classifier_data_from_classifier_training_job(  # type: ignore[no-untyped-call]
                classifier_training_job))
        self.assertEqual(
            json.loads(classifier_data.model_json), {})
        self.assertEqual(classifier_training_job.state_name, state_name)
        self.assertEqual(
            classifier_training_job.status,
            feconf.TRAINING_JOB_STATUS_NEW)
        self.assertEqual(classifier_training_job.algorithm_version, 1)

    def test_deletion_of_classifier_training_jobs(self) -> None:
        """Test the delete_classifier_training_job method."""

        exp_id = u'1'
        state_name = 'Home'
        interaction_id = 'TextInput'
        next_scheduled_check_time = datetime.datetime.utcnow()

        job_id = self._create_classifier_training_job(
            feconf.INTERACTION_CLASSIFIER_MAPPING['TextInput']['algorithm_id'],
            interaction_id, exp_id, 1, next_scheduled_check_time, [],
            state_name, feconf.TRAINING_JOB_STATUS_NEW, {}, 1)
        self.assertTrue(job_id)
        classifier_services.delete_classifier_training_job(job_id)
        with self.assertRaisesRegex(Exception, (  # type: ignore[no-untyped-call]
            'Entity for class ClassifierTrainingJobModel '
            'with id %s not found' % (
                job_id))):
            classifier_services.get_classifier_training_job_by_id(job_id)

    def test_mark_training_job_complete(self) -> None:
        """Test the mark_training_job_complete method."""
        exp_id = u'1'
        next_scheduled_check_time = datetime.datetime.utcnow()
        state_name = 'Home'
        interaction_id = 'TextInput'

        job_id = self._create_classifier_training_job(
            feconf.INTERACTION_CLASSIFIER_MAPPING['TextInput']['algorithm_id'],
            interaction_id, exp_id, 1, next_scheduled_check_time, [],
            state_name, feconf.TRAINING_JOB_STATUS_PENDING, {}, 1)

        classifier_training_job = (
            classifier_services.get_classifier_training_job_by_id(job_id))
        self.assertEqual(
            classifier_training_job.status,
            feconf.TRAINING_JOB_STATUS_PENDING)

        classifier_services.mark_training_job_complete(job_id)

        classifier_training_job = (
            classifier_services.get_classifier_training_job_by_id(job_id))
        self.assertEqual(
            classifier_training_job.status,
            feconf.TRAINING_JOB_STATUS_COMPLETE)

        # Test that invalid status changes cannot be made.
        with self.assertRaisesRegex(Exception, (  # type: ignore[no-untyped-call]
            'The status change %s to %s is not valid.' % (
                feconf.TRAINING_JOB_STATUS_COMPLETE,
                feconf.TRAINING_JOB_STATUS_COMPLETE))):
            classifier_services.mark_training_job_complete(job_id)

    def test_mark_training_job_pending(self) -> None:
        """Test the mark_training_job_pending method."""
        exp_id = u'1'
        state_name = 'Home'
        interaction_id = 'TextInput'

        job_id = self._create_classifier_training_job(
            feconf.INTERACTION_CLASSIFIER_MAPPING[interaction_id][
                'algorithm_id'], interaction_id, exp_id, 1,
            datetime.datetime.utcnow(), [], state_name,
            feconf.TRAINING_JOB_STATUS_NEW, {}, 1)

        classifier_training_job = (
            classifier_services.get_classifier_training_job_by_id(job_id))
        self.assertEqual(
            classifier_training_job.status,
            feconf.TRAINING_JOB_STATUS_NEW)

        classifier_services.mark_training_job_pending(job_id)

        classifier_training_job = (
            classifier_services.get_classifier_training_job_by_id(job_id))
        self.assertEqual(
            classifier_training_job.status,
            feconf.TRAINING_JOB_STATUS_PENDING)

        # Test that invalid status changes cannot be made.
        with self.assertRaisesRegex(Exception, (  # type: ignore[no-untyped-call]
            'The status change %s to %s is not valid.' % (
                feconf.TRAINING_JOB_STATUS_PENDING,
                feconf.TRAINING_JOB_STATUS_PENDING))):
            classifier_services.mark_training_job_pending(job_id)

    def test_mark_training_jobs_failed(self) -> None:
        """Test the mark_training_job_failed method."""
        exp_id = u'1'
        state_name = 'Home'
        interaction_id = 'TextInput'
        algorithm_id = feconf.INTERACTION_CLASSIFIER_MAPPING[
            interaction_id]['algorithm_id']
        algorithm_version = feconf.INTERACTION_CLASSIFIER_MAPPING[
            interaction_id]['algorithm_version']
        job_id = self._create_classifier_training_job(
            algorithm_id, interaction_id, exp_id, 1,
            datetime.datetime.utcnow(), [], state_name,
            feconf.TRAINING_JOB_STATUS_PENDING, {}, algorithm_version)

        classifier_training_job = (
            classifier_services.get_classifier_training_job_by_id(job_id))
        self.assertEqual(
            classifier_training_job.status,
            feconf.TRAINING_JOB_STATUS_PENDING)

        classifier_services.mark_training_jobs_failed([job_id])

        classifier_training_job = (
            classifier_services.get_classifier_training_job_by_id(job_id))
        self.assertEqual(
            classifier_training_job.status,
            feconf.TRAINING_JOB_STATUS_FAILED)

        # Test that invalid status changes cannot be made.
        with self.assertRaisesRegex(Exception, (  # type: ignore[no-untyped-call]
            'The status change %s to %s is not valid.' % (
                feconf.TRAINING_JOB_STATUS_FAILED,
                feconf.TRAINING_JOB_STATUS_FAILED))):
            classifier_services.mark_training_jobs_failed([job_id])

    def test_fetch_next_job(self) -> None:
        """Test the fetch_next_jobs method."""
        exp1_id = u'1'
        state_name = 'Home'
        interaction_id = 'TextInput'
        exp2_id = u'2'

        job1_id = self._create_classifier_training_job(
            feconf.INTERACTION_CLASSIFIER_MAPPING[interaction_id][
                'algorithm_id'], interaction_id, exp1_id, 1,
            datetime.datetime.utcnow(), [], state_name,
            feconf.TRAINING_JOB_STATUS_NEW, {}, 1)
        self._create_classifier_training_job(
            feconf.INTERACTION_CLASSIFIER_MAPPING[interaction_id][
                'algorithm_id'], interaction_id, exp2_id, 1,
            datetime.datetime.utcnow(), [], state_name,
            feconf.TRAINING_JOB_STATUS_PENDING, {}, 1)
        # This will get the job_id of the exploration created in setup.
        classifier_services.fetch_next_job()
        next_job = classifier_services.fetch_next_job()
        # Ruling out the possibility of None for mypy type checking.
        assert next_job is not None
        self.assertEqual(job1_id, next_job.job_id)

        # This will check if 'fetch_next_job' returns None
        # when there are no job models to be fetched from
        # the job queue.
        next_job = classifier_services.fetch_next_job()
        self.assertIsNone(next_job)

    def test_store_classifier_data(self) -> None:
        """Test the store_classifier_data method."""
        exp_id = u'1'
        next_scheduled_check_time = datetime.datetime.utcnow()
        state_name = 'Home'
        interaction_id = 'TextInput'

        job_id = self._create_classifier_training_job(
            feconf.INTERACTION_CLASSIFIER_MAPPING['TextInput']['algorithm_id'],
            interaction_id, exp_id, 1, next_scheduled_check_time, [],
            state_name, feconf.TRAINING_JOB_STATUS_PENDING, {}, 1)

        # Retrieve classifier data from GCS and ensure that content is same.
        classifier_training_job = (
            classifier_services.get_classifier_training_job_by_id(job_id))
        classifier_data = (
            self._get_classifier_data_from_classifier_training_job(  # type: ignore[no-untyped-call]
                classifier_training_job))
        self.assertEqual(json.loads(classifier_data.model_json), {})

        classifier_data_proto = text_classifier_pb2.TextClassifierFrozenModel()
        classifier_data_proto.model_json = json.dumps(
            {'classifier_data': 'data'})
        classifier_services.store_classifier_data(
            job_id, classifier_data_proto)

        classifier_training_job = (
            classifier_services.get_classifier_training_job_by_id(job_id))
        classifier_data = (
            self._get_classifier_data_from_classifier_training_job(  # type: ignore[no-untyped-call]
                classifier_training_job))
        self.assertDictEqual(
            json.loads(classifier_data.model_json),
            {'classifier_data': 'data'})

    def test_retrieval_of_classifier_training_jobs_from_exploration_attributes(
        self
    ) -> None:
        """Test the get_classifier_training_job method."""

        exp_id = u'1'
        next_scheduled_check_time = datetime.datetime.utcnow()
        state_name = u'टेक्स्ट'
        algorithm_id = feconf.INTERACTION_CLASSIFIER_MAPPING[
            'TextInput']['algorithm_id']
        algorithm_version = feconf.INTERACTION_CLASSIFIER_MAPPING[
            'TextInput']['algorithm_version']
        job_id = self._create_classifier_training_job(
            algorithm_id, 'TextInput', exp_id, 1, next_scheduled_check_time,
            [], state_name, feconf.TRAINING_JOB_STATUS_NEW, {},
            algorithm_version)
        classifier_models.StateTrainingJobsMappingModel.create(
            exp_id, 1, state_name, {algorithm_id: job_id})

        classifier_training_job = (
            classifier_services.get_classifier_training_job(
                exp_id, 1, state_name, algorithm_id))
        # Ruling out the possibility of None for mypy type checking.
        assert classifier_training_job is not None
        self.assertEqual(classifier_training_job.exp_id, exp_id)
        self.assertEqual(classifier_training_job.exp_version, 1)
        self.assertEqual(classifier_training_job.state_name, state_name)
        self.assertEqual(classifier_training_job.job_id, job_id)

        # Test that method returns a list with None as elements when job does
        # not exist.
        false_state_name = 'false_name'
        classifier_training_job = (
            classifier_services.get_classifier_training_job(
                exp_id, 1, false_state_name, algorithm_id))
        self.assertIsNone(classifier_training_job)

    def test_can_not_mark_training_jobs_complete_due_to_invalid_job_id(
        self
    ) -> None:
        with self.assertRaisesRegex(  # type: ignore[no-untyped-call]
            Exception, 'The ClassifierTrainingJobModel corresponding to the '
            'job_id of the ClassifierTrainingJob does not exist.'):
            classifier_services.mark_training_job_complete('invalid_job_id')

    def test_can_not_mark_training_jobs_failed_due_to_invalid_job_id(
        self
    ) -> None:
        with self.assertRaisesRegex(  # type: ignore[no-untyped-call]
            Exception, 'The ClassifierTrainingJobModel corresponding to the '
            'job_id of the ClassifierTrainingJob does not exist.'):
            classifier_services.mark_training_jobs_failed(['invalid_job_id'])

    def test_can_not_mark_training_jobs_pending_due_to_invalid_job_id(
        self
    ) -> None:
        with self.assertRaisesRegex(  # type: ignore[no-untyped-call]
            Exception, 'The ClassifierTrainingJobModel corresponding to the '
            'job_id of the ClassifierTrainingJob does not exist.'):
            classifier_services.mark_training_job_pending('invalid_job_id')

    def test_can_not_store_classifier_data_due_to_invalid_job_id(self) -> None:
        with self.assertRaisesRegex(  # type: ignore[no-untyped-call]
            Exception, 'The ClassifierTrainingJobModel corresponding to the '
            'job_id of the ClassifierTrainingJob does not exist.'):
            classifier_services.store_classifier_data('invalid_job_id', {})

    def test_generate_signature(self) -> None:
        """Test the generate_signature method."""

        vm_id = feconf.DEFAULT_VM_ID
        secret = feconf.DEFAULT_VM_SHARED_SECRET
        message = 'test message'
        # TODO(#13059): After we fully type the codebase, convert message
        # to bytes and remove assertion from the main file for the same.
        signature = classifier_services.generate_signature(
            secret.encode('utf-8'),
            message,  # type: ignore[arg-type]
            vm_id)
        expected_signature = (
            '9c2f9f607c0eefc2b8ba153bad9331843a6efc71c82e690f5f0341bbc38b7fa7')
        self.assertEqual(signature, expected_signature)

    def test_verify_signature(self) -> None:
        """Test the verify_signature method."""

        vm_id = feconf.DEFAULT_VM_ID
        message = 'test message'
        expected_signature = (
            '9c2f9f607c0eefc2b8ba153bad9331843a6efc71c82e690f5f0341bbc38b7fa7')
        invalid_signature = 'invalid signature'
        invalid_vm_id = 'invalid vm_id'
        oppia_ml_auth_info = classifier_domain.OppiaMLAuthInfo(
            message.encode('utf-8'),
            vm_id,
            expected_signature
        )
        self.assertTrue(classifier_services.verify_signature(
           oppia_ml_auth_info))

        # Check if an invalid signature causes verify_signature to fail.
        oppia_ml_auth_info = classifier_domain.OppiaMLAuthInfo(
            message.encode('utf-8'),
            vm_id,
            invalid_signature
        )
        self.assertFalse(classifier_services.verify_signature(
           oppia_ml_auth_info))

        # Check if an invalid vm_id causes verify_signature to fail.
        oppia_ml_auth_info = classifier_domain.OppiaMLAuthInfo(
            message.encode('utf-8'),
            invalid_vm_id,
            expected_signature
        )
        self.assertFalse(classifier_services.verify_signature(
           oppia_ml_auth_info))

    def test_get_state_training_jobs_mapping(self) -> None:
        """Test the get_state_training_jobs_mapping method."""

        exp_id = u'1'
        next_scheduled_check_time = datetime.datetime.utcnow()
        state_name = u'Home'
        algorithm_id = feconf.INTERACTION_CLASSIFIER_MAPPING[
            'TextInput']['algorithm_id']
        algorithm_version = feconf.INTERACTION_CLASSIFIER_MAPPING[
            'TextInput']['algorithm_version']
        job_id = self._create_classifier_training_job(
            algorithm_id, 'TextInput', exp_id, 1, next_scheduled_check_time,
            [], state_name, feconf.TRAINING_JOB_STATUS_NEW, {},
            algorithm_version)
        classifier_models.StateTrainingJobsMappingModel.create(
            exp_id, 1, state_name, {algorithm_id: job_id})
        state_training_jobs_mapping = (
            classifier_services.get_state_training_jobs_mapping(
                exp_id, 1, state_name))
        # Ruling out the possibility of None for mypy type checking.
        assert state_training_jobs_mapping is not None
        self.assertEqual(state_training_jobs_mapping.exp_id, exp_id)
        self.assertEqual(state_training_jobs_mapping.state_name, 'Home')

        # Test that the method returns a None type for an
        # invalid state name.
        invalid_state_name = 'invalid name'
        state_training_jobs_mapping = (
            classifier_services.get_state_training_jobs_mapping(
                exp_id, 1, invalid_state_name))
        self.assertIsNone(state_training_jobs_mapping)

    def test_migrate_state_training_jobs(self) -> None:
        """Test the migrate_state_training_jobs method."""

        state_name = 'Home'
        mock_interaction_classifier_mapping = {
            'TextInput': {
                'algorithm_id': 'NewTextClassifier',
                'algorithm_version': 1
                },
            }
        expected_state_training_jobs = (
            classifier_services.get_state_training_jobs_mapping(
                self.exp_id, 1,
                state_name
            )
        )
        # Ruling out the possibility of None for mypy type checking.
        assert expected_state_training_jobs is not None
        with self.swap(
            feconf,
            'INTERACTION_CLASSIFIER_MAPPING',
            mock_interaction_classifier_mapping):
            classifier_services.migrate_state_training_jobs(
                expected_state_training_jobs
            )
        state_training_jobs_mapping = (
            classifier_services.get_state_training_jobs_mapping(
                self.exp_id, 1, 'Home')
            )
        # Ruling out the possibility of None for mypy type checking.
        assert state_training_jobs_mapping is not None
        self.assertIn(
            'NewTextClassifier',
            state_training_jobs_mapping.algorithm_ids_to_job_ids)

        # Check migration of an existing algorithm to a newer version.
        mock_interaction_classifier_mapping = {
            'TextInput': {
                'algorithm_id': 'NewTextClassifier',
                'algorithm_version': 2
                },
            }
        with self.swap(
            feconf,
            'INTERACTION_CLASSIFIER_MAPPING',
            mock_interaction_classifier_mapping):
            classifier_services.migrate_state_training_jobs(
                expected_state_training_jobs
            )
        next_job = classifier_services.fetch_next_job()
        # Ruling out the possibility of None for mypy type checking.
        assert next_job is not None
        self.assertEqual(
            mock_interaction_classifier_mapping[
                'TextInput']['algorithm_version'],
            next_job.algorithm_version
        )

    def test_reverted_exploration_maintains_classifier_model_mapping(
        self
    ) -> None:
        """Test if the classifier model mapping is maintained when an
        exploration is reverted.
        """

        state_name = 'Home'
        exploration = exp_fetchers.get_exploration_by_id(self.exp_id)
        interaction_id = exploration.states[
            state_name].interaction.id
<<<<<<< HEAD
        # Ruling out the possibility of None for mypy type checking.
=======
>>>>>>> 940969c1
        assert interaction_id is not None
        algorithm_id = feconf.INTERACTION_CLASSIFIER_MAPPING[
            interaction_id]['algorithm_id']

        # Make changes to the exploration.
        change_list = [exp_domain.ExplorationChange({
            'cmd': exp_domain.CMD_EDIT_EXPLORATION_PROPERTY,
            'property_name': 'title',
            'new_value': 'A new title'
        })]
        with self.swap(feconf, 'ENABLE_ML_CLASSIFIERS', True):
            exp_services.update_exploration(
                feconf.SYSTEM_COMMITTER_ID, self.exp_id, change_list, '')

        current_exploration = exp_fetchers.get_exploration_by_id(self.exp_id)
        # Store the job before reverting the exploration.
        old_job = classifier_services.get_classifier_training_job(
            self.exp_id, current_exploration.version, state_name,
            algorithm_id)
        # Ruling out the possibility of None for mypy type checking.
        assert old_job is not None
        old_job_id = old_job.job_id
        # Revert the exploration.
        with self.swap(feconf, 'ENABLE_ML_CLASSIFIERS', True):
            exp_services.revert_exploration(
                feconf.SYSTEM_COMMITTER_ID,
                self.exp_id,
                current_exploration.version,
                current_exploration.version - 1
            )
        # Verify if classifier model mapping is maintained using the job ID.
        reverted_exploration = exp_fetchers.get_exploration_by_id(self.exp_id)
        self.assertEqual(
            reverted_exploration.version, current_exploration.version + 1)
        new_job = classifier_services.get_classifier_training_job(
            self.exp_id, reverted_exploration.version, state_name,
            algorithm_id)
        # Ruling out the possibility of None for mypy type checking.
        assert new_job is not None
        new_job_id = new_job.job_id
        self.assertEqual(old_job_id, new_job_id)

    def test_migrate_state_training_jobs_with_invalid_interaction_id(
        self
    ) -> None:
        """Test the migrate_state_training_jobs method."""

        exploration = self.save_new_valid_exploration(
            '44', feconf.SYSTEM_COMMITTER_ID, objective='The objective',
            category='Algebra')
        self.assertEqual(exploration.version, 1)

        change_list = [exp_domain.ExplorationChange({
            'cmd': exp_domain.CMD_ADD_STATE,
            'state_name': 'New state'
        }), exp_domain.ExplorationChange({
            'cmd': exp_domain.CMD_EDIT_STATE_PROPERTY,
            'state_name': 'New state',
            'property_name': exp_domain.STATE_PROPERTY_INTERACTION_ID,
            'new_value': None
        })]
<<<<<<< HEAD
        exp_services.update_exploration(
=======
        exp_services.update_exploration(  # type: ignore[no-untyped-call]
>>>>>>> 940969c1
            feconf.SYSTEM_COMMITTER_ID, exploration.id, change_list, '')
        state_training_jobs_mapping = (
            classifier_domain.StateTrainingJobsMapping('44', 2, 'New state', {})
        )
        with self.assertRaisesRegex(  # type: ignore[no-untyped-call]
            Exception, 'Interaction id does not exist.'):
            classifier_services.migrate_state_training_jobs(
                state_training_jobs_mapping
            )<|MERGE_RESOLUTION|>--- conflicted
+++ resolved
@@ -306,15 +306,10 @@
         exploration = exp_fetchers.get_exploration_by_id(self.exp_id)
         state_names = ['Home']
         exploration.states['Home'].interaction.id = 'Invalid_id'
-<<<<<<< HEAD
-        with self.assertRaisesRegex(Exception, (  # type: ignore[no-untyped-call]
-            'No classifier algorithm found for Invalid_id interaction')):
-=======
         with self.assertRaisesRegex(  # type: ignore[no-untyped-call]
             Exception,
             'No classifier algorithm found for Invalid_id interaction'
         ):
->>>>>>> 940969c1
             classifier_services.handle_trainable_states(
                 exploration, state_names)
 
@@ -828,10 +823,7 @@
         exploration = exp_fetchers.get_exploration_by_id(self.exp_id)
         interaction_id = exploration.states[
             state_name].interaction.id
-<<<<<<< HEAD
         # Ruling out the possibility of None for mypy type checking.
-=======
->>>>>>> 940969c1
         assert interaction_id is not None
         algorithm_id = feconf.INTERACTION_CLASSIFIER_MAPPING[
             interaction_id]['algorithm_id']
@@ -893,11 +885,7 @@
             'property_name': exp_domain.STATE_PROPERTY_INTERACTION_ID,
             'new_value': None
         })]
-<<<<<<< HEAD
         exp_services.update_exploration(
-=======
-        exp_services.update_exploration(  # type: ignore[no-untyped-call]
->>>>>>> 940969c1
             feconf.SYSTEM_COMMITTER_ID, exploration.id, change_list, '')
         state_training_jobs_mapping = (
             classifier_domain.StateTrainingJobsMapping('44', 2, 'New state', {})
