--- conflicted
+++ resolved
@@ -68,7 +68,8 @@
         translation = translation_fetchers.get_machine_translation(
             'en', 'es', 'hello world'
         )
-<<<<<<< HEAD
+        # Ruling out the possibility of None for mypy type checking.
+        assert translation is not None
         self.assertEqual(translation.translated_text, 'hola mundo')
 
 
@@ -82,9 +83,4 @@
         pass
 
     def test_get_unique_entity_translation_object_returns_correctly(self):
-        pass
-=======
-        # Ruling out the possibility of None for mypy type checking.
-        assert translation is not None
-        self.assertEqual(translation.translated_text, 'hola mundo')
->>>>>>> ed157ff6
+        pass