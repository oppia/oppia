# Copyright 2021 The Oppia Authors. All Rights Reserved.
#
# Licensed under the Apache License, Version 2.0 (the "License");
# you may not use this file except in compliance with the License.
# You may obtain a copy of the License at
#
#      http://www.apache.org/licenses/LICENSE-2.0
#
# Unless required by applicable law or agreed to in writing, software
# distributed under the License is distributed on an "AS-IS" BASIS,
# WITHOUT WARRANTIES OR CONDITIONS OF ANY KIND, either express or implied.
# See the License for the specific language governing permissions and
# limitations under the License.

"""Tests for the translatable object registry."""

from __future__ import annotations

from core.domain import translatable_object_registry
from core.tests import test_utils
from extensions.objects.models import objects


class TranslatableObjectRegistryUnitTests(test_utils.GenericTestBase):
    """Test the Registry class in translatable_object_registry."""

    def test_get_object_class_method(self) -> None:
        """Tests the normal behavior of get_object_class()."""
        retrieved_class = (
            translatable_object_registry.Registry.get_object_class(
                'TranslatableHtml'))
        self.assertEqual(retrieved_class.__name__, 'TranslatableHtml')

    def test_nontranslatable_class_is_not_gettable(self) -> None:
        """Tests that trying to retrieve a non-translatable class raises an
        error.
        """
        with self.assertRaisesRegex( # type: ignore[no-untyped-call]
<<<<<<< HEAD
            TypeError, 'not a valid translatable object class'):
            translatable_object_registry.Registry.get_object_class( # type: ignore[call-overload]
                'Int')
=======
            TypeError, 'not a valid translatable object class'
        ):
            translatable_object_registry.Registry.get_object_class(
                'Int') # type: ignore[arg-type]
>>>>>>> c6dbc386

    def test_fake_class_is_not_gettable(self) -> None:
        """Tests that trying to retrieve a fake class raises an error."""
        with self.assertRaisesRegex( # type: ignore[no-untyped-call]
            TypeError, 'not a valid translatable object class'):
            translatable_object_registry.Registry.get_object_class( # type: ignore[call-overload]
                'FakeClass')

    def test_base_objects_are_not_gettable(self) -> None:
        """Tests that the base objects exist but are not included in the
        registry.
        """
        assert getattr(objects, 'BaseObject')
        with self.assertRaisesRegex( # type: ignore[no-untyped-call]
            TypeError, 'not a valid translatable object class'):
            translatable_object_registry.Registry.get_object_class( # type: ignore[call-overload]
                'BaseObject')

        assert getattr(objects, 'BaseTranslatableObject')
        with self.assertRaisesRegex( # type: ignore[no-untyped-call]
            TypeError, 'not a valid translatable object class'):
            translatable_object_registry.Registry.get_object_class( # type: ignore[call-overload]
                'BaseTranslatableObject')

    def test_get_translatable_object_classes(self) -> None:
        """Tests the normal behavior of get_translatable_object_classes()."""
        class_names_to_classes = (
            translatable_object_registry.Registry.get_all_class_names())
        self.assertEqual(class_names_to_classes, [
            'TranslatableHtml', 'TranslatableSetOfNormalizedString',
            'TranslatableSetOfUnicodeString', 'TranslatableUnicodeString'])<|MERGE_RESOLUTION|>--- conflicted
+++ resolved
@@ -36,16 +36,10 @@
         error.
         """
         with self.assertRaisesRegex( # type: ignore[no-untyped-call]
-<<<<<<< HEAD
-            TypeError, 'not a valid translatable object class'):
+            TypeError, 'not a valid translatable object class'
+        ):
             translatable_object_registry.Registry.get_object_class( # type: ignore[call-overload]
                 'Int')
-=======
-            TypeError, 'not a valid translatable object class'
-        ):
-            translatable_object_registry.Registry.get_object_class(
-                'Int') # type: ignore[arg-type]
->>>>>>> c6dbc386
 
     def test_fake_class_is_not_gettable(self) -> None:
         """Tests that trying to retrieve a fake class raises an error."""
