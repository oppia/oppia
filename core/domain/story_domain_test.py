--- conflicted
+++ resolved
@@ -94,14 +94,11 @@
         self.assertIsNone(
             self.story.get_prerequisite_skill_ids_for_exp_id('exp_id_2'))
 
-<<<<<<< HEAD
-=======
     def test_has_exploration_id(self):
         self.story.story_contents.nodes[0].exploration_id = 'exp_id'
         self.assertTrue(self.story.has_exploration('exp_id'))
         self.assertFalse(self.story.has_exploration('exp_id_2'))
 
->>>>>>> a3386161
     def test_title_validation(self):
         self.story.title = 1
         self._assert_validation_error(
