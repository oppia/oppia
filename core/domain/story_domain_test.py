--- conflicted
+++ resolved
@@ -836,159 +836,4 @@
         story_contents_from_dict = story_domain.StoryContents.from_dict(
             story_contents_dict)
         self.assertEqual(
-<<<<<<< HEAD
-            story_contents_from_dict.to_dict(), story_contents_dict)
-=======
-            story_contents_from_dict.to_dict(), story_contents_dict)
-
-    def test_to_dict(self):
-        user_ids = [self.USER_ID, self.USER_ID_1]
-        story_rights = story_domain.StoryRights(self.STORY_ID, user_ids, False)
-        expected_dict = {
-            'story_id': self.STORY_ID,
-            'manager_names': ['user', 'user1'],
-            'story_is_published': False
-        }
-
-        self.assertEqual(expected_dict, story_rights.to_dict())
-
-    def test_is_manager(self):
-        user_ids = [self.USER_ID, self.USER_ID_1]
-        story_rights = story_domain.StoryRights(self.STORY_ID, user_ids, False)
-        self.assertTrue(story_rights.is_manager(self.USER_ID))
-        self.assertTrue(story_rights.is_manager(self.USER_ID_1))
-        self.assertFalse(story_rights.is_manager('fakeuser'))
-
-    def test_validate_non_str_exploration_id(self):
-        self.story.story_contents.nodes[0].exploration_id = 1
-        self._assert_validation_error(
-            'Expected exploration ID to be a string')
-
-    def test_validate_non_str_outline(self):
-        self.story.story_contents.nodes[0].outline = 0
-        self._assert_validation_error(
-            'Expected outline to be a string')
-
-    def test_validate_non_list_destination_node_ids(self):
-        self.story.story_contents.nodes[0].destination_node_ids = 0
-        self._assert_validation_error(
-            'Expected destination node ids to be a list')
-
-    def test_validate_node_id(self):
-        self.story.story_contents.nodes[0].destination_node_ids = [
-            self.NODE_ID_1]
-        self._assert_validation_error(
-            'The story node with ID %s points to itself.' % self.NODE_ID_1)
-
-    def test_validate_non_str_node_id(self):
-        self.story.story_contents.nodes[0].destination_node_ids = [0]
-        self._assert_validation_error('Expected node ID to be a string')
-
-    def test_validate_out_of_bounds_node_id(self):
-        self.story.story_contents.nodes[0].id = 'node_3'
-        self._assert_validation_error(
-            'The node with id node_3 is out of bounds.')
-
-    def test_get_node_index_with_invalid_node_id(self):
-        self.assertIsNone(
-            self.story.story_contents.get_node_index('invalid_node_id'))
-
-    def test_validate_empty_title(self):
-        self.story.title = ''
-        self._assert_validation_error('Title field should not be empty')
-
-    def test_story_summary_creation(self):
-        curr_time = datetime.datetime.utcnow()
-        story_summary = story_domain.StorySummary(
-            'story_id', 'title', 'description', 'en', 1, 1, curr_time,
-            curr_time)
-
-        expected_dict = {
-            'id': 'story_id',
-            'title': 'title',
-            'description': 'description',
-            'language_code': 'en',
-            'version': 1,
-            'node_count': 1,
-            'story_model_created_on': utils.get_time_in_millisecs(curr_time),
-            'story_model_last_updated': utils.get_time_in_millisecs(curr_time),
-        }
-
-        self.assertEqual(story_summary.to_dict(), expected_dict)
-
-
-class StorySummaryTests(test_utils.GenericTestBase):
-
-    def setUp(self):
-        super(StorySummaryTests, self).setUp()
-        current_time = datetime.datetime.utcnow()
-        time_in_millisecs = utils.get_time_in_millisecs(current_time)
-        self.story_summary_dict = {
-            'story_model_created_on': time_in_millisecs,
-            'version': 1,
-            'story_model_last_updated': time_in_millisecs,
-            'description': 'description',
-            'title': 'title',
-            'node_count': 10,
-            'language_code': 'en',
-            'id': 'story_id'
-        }
-
-        self.story_summary = story_domain.StorySummary(
-            'story_id', 'title', 'description', 'en', 1, 10,
-            current_time, current_time)
-
-    def test_story_summary_gets_created(self):
-        self.assertEqual(
-            self.story_summary.to_dict(), self.story_summary_dict)
-
-    def test_validation_passes_with_valid_properties(self):
-        self.story_summary.validate()
-
-    def test_validation_fails_with_invalid_title(self):
-        self.story_summary.title = 0
-        with self.assertRaisesRegexp(
-            utils.ValidationError, 'Expected title to be a string, received 0'):
-            self.story_summary.validate()
-
-    def test_validation_fails_with_empty_title(self):
-        self.story_summary.title = ''
-        with self.assertRaisesRegexp(
-            utils.ValidationError, 'Title field should not be empty'):
-            self.story_summary.validate()
-
-    def test_validation_fails_with_invalid_description(self):
-        self.story_summary.description = 0
-        with self.assertRaisesRegexp(
-            utils.ValidationError,
-            'Expected description to be a string, received 0'):
-            self.story_summary.validate()
-
-    def test_validation_fails_with_invalid_node_count(self):
-        self.story_summary.node_count = '10'
-        with self.assertRaisesRegexp(
-            utils.ValidationError,
-            'Expected node_count to be an int, received \'10\''):
-            self.story_summary.validate()
-
-    def test_validation_fails_with_negative_node_count(self):
-        self.story_summary.node_count = -1
-        with self.assertRaisesRegexp(
-            utils.ValidationError, (
-                'Expected node_count to be non-negative, '
-                'received \'-1\'')):
-            self.story_summary.validate()
-
-    def test_validation_fails_with_invalid_language_code(self):
-        self.story_summary.language_code = 0
-        with self.assertRaisesRegexp(
-            utils.ValidationError,
-            'Expected language code to be a string, received 0'):
-            self.story_summary.validate()
-
-    def test_validation_fails_with_unallowed_language_code(self):
-        self.story_summary.language_code = 'invalid'
-        with self.assertRaisesRegexp(
-            utils.ValidationError, 'Invalid language code: invalid'):
-            self.story_summary.validate()
->>>>>>> 24a76667
+            story_contents_from_dict.to_dict(), story_contents_dict)