# Copyright 2018 The Oppia Authors. All Rights Reserved.
#
# Licensed under the Apache License, Version 2.0 (the "License");
# you may not use this file except in compliance with the License.
# You may obtain a copy of the License at
#
#      http://www.apache.org/licenses/LICENSE-2.0
#
# Unless required by applicable law or agreed to in writing, software
# distributed under the License is distributed on an "AS-IS" BASIS,
# WITHOUT WARRANTIES OR CONDITIONS OF ANY KIND, either express or implied.
# See the License for the specific language governing permissions and
# limitations under the License.

"""Tests for story domain objects and methods defined on them."""

from __future__ import absolute_import  # pylint: disable=import-only-modules
from __future__ import unicode_literals  # pylint: disable=import-only-modules

import datetime

from constants import constants
from core.domain import story_domain
from core.domain import story_fetchers
from core.domain import story_services
from core.tests import test_utils
import feconf
import python_utils
import utils


class StoryChangeTests(test_utils.GenericTestBase):

    def test_story_change_object_with_missing_cmd(self):
        with self.assertRaisesRegexp(
            utils.ValidationError, 'Missing cmd key in change dict'):
            story_domain.StoryChange({'invalid': 'data'})

    def test_story_change_object_with_invalid_cmd(self):
        with self.assertRaisesRegexp(
            utils.ValidationError, 'Command invalid is not allowed'):
            story_domain.StoryChange({'cmd': 'invalid'})

    def test_story_change_object_with_missing_attribute_in_cmd(self):
        with self.assertRaisesRegexp(
            utils.ValidationError, (
                'The following required attributes are missing: '
                'new_value, old_value')):
            story_domain.StoryChange({
                'cmd': 'update_story_property',
                'property_name': 'title',
            })

    def test_story_change_object_with_extra_attribute_in_cmd(self):
        with self.assertRaisesRegexp(
            utils.ValidationError, (
                'The following extra attributes are present: invalid')):
            story_domain.StoryChange({
                'cmd': 'add_story_node',
                'node_id': 'node_id',
                'invalid': 'invalid'
            })

    def test_story_change_object_with_invalid_story_property(self):
        with self.assertRaisesRegexp(
            utils.ValidationError, (
                'Value for property_name in cmd update_story_property: '
                'invalid is not allowed')):
            story_domain.StoryChange({
                'cmd': 'update_story_property',
                'property_name': 'invalid',
                'old_value': 'old_value',
                'new_value': 'new_value',
            })

    def test_story_change_object_with_invalid_story_node_property(self):
        with self.assertRaisesRegexp(
            utils.ValidationError, (
                'Value for property_name in cmd update_story_node_property: '
                'invalid is not allowed')):
            story_domain.StoryChange({
                'cmd': 'update_story_node_property',
                'node_id': 'node_id',
                'property_name': 'invalid',
                'old_value': 'old_value',
                'new_value': 'new_value',
            })

    def test_story_change_object_with_invalid_story_contents_property(self):
        with self.assertRaisesRegexp(
            utils.ValidationError, (
                'Value for property_name in cmd update_story_contents_property:'
                ' invalid is not allowed')):
            story_domain.StoryChange({
                'cmd': 'update_story_contents_property',
                'property_name': 'invalid',
                'old_value': 'old_value',
                'new_value': 'new_value',
            })

    def test_story_change_object_with_add_story_node(self):
        story_change_object = story_domain.StoryChange({
            'cmd': 'add_story_node',
            'node_id': 'node_id',
            'title': 'title'
        })

        self.assertEqual(story_change_object.cmd, 'add_story_node')
        self.assertEqual(story_change_object.node_id, 'node_id')
        self.assertEqual(story_change_object.title, 'title')

    def test_story_change_object_with_delete_story_node(self):
        story_change_object = story_domain.StoryChange({
            'cmd': 'delete_story_node',
            'node_id': 'node_id'
        })

        self.assertEqual(story_change_object.cmd, 'delete_story_node')
        self.assertEqual(story_change_object.node_id, 'node_id')

    def test_story_change_object_with_update_story_node_property(self):
        story_change_object = story_domain.StoryChange({
            'cmd': 'update_story_node_property',
            'node_id': 'node_id',
            'property_name': 'title',
            'new_value': 'new_value',
            'old_value': 'old_value'
        })

        self.assertEqual(story_change_object.cmd, 'update_story_node_property')
        self.assertEqual(story_change_object.node_id, 'node_id')
        self.assertEqual(story_change_object.property_name, 'title')
        self.assertEqual(story_change_object.new_value, 'new_value')
        self.assertEqual(story_change_object.old_value, 'old_value')

    def test_story_change_object_with_update_story_property(self):
        story_change_object = story_domain.StoryChange({
            'cmd': 'update_story_property',
            'property_name': 'title',
            'new_value': 'new_value',
            'old_value': 'old_value'
        })

        self.assertEqual(story_change_object.cmd, 'update_story_property')
        self.assertEqual(story_change_object.property_name, 'title')
        self.assertEqual(story_change_object.new_value, 'new_value')
        self.assertEqual(story_change_object.old_value, 'old_value')

    def test_story_change_object_with_update_story_contents_property(self):
        story_change_object = story_domain.StoryChange({
            'cmd': 'update_story_contents_property',
            'property_name': 'initial_node_id',
            'new_value': 'new_value',
            'old_value': 'old_value'
        })

        self.assertEqual(
            story_change_object.cmd, 'update_story_contents_property')
        self.assertEqual(story_change_object.property_name, 'initial_node_id')
        self.assertEqual(story_change_object.new_value, 'new_value')
        self.assertEqual(story_change_object.old_value, 'old_value')

    def test_story_change_object_with_update_story_node_outline_status(self):
        story_change_object = story_domain.StoryChange({
            'cmd': 'update_story_node_outline_status',
            'node_id': 'node_id',
            'old_value': 'old_value',
            'new_value': 'new_value'
        })

        self.assertEqual(
            story_change_object.cmd, 'update_story_node_outline_status')
        self.assertEqual(story_change_object.node_id, 'node_id')
        self.assertEqual(story_change_object.old_value, 'old_value')
        self.assertEqual(story_change_object.new_value, 'new_value')

    def test_story_change_object_with_create_new(self):
        story_change_object = story_domain.StoryChange({
            'cmd': 'create_new',
            'title': 'title',
        })

        self.assertEqual(story_change_object.cmd, 'create_new')
        self.assertEqual(story_change_object.title, 'title')

    def test_story_change_object_with_migrate_schema_to_latest_version(
            self):
        story_change_object = story_domain.StoryChange({
            'cmd': 'migrate_schema_to_latest_version',
            'from_version': 'from_version',
            'to_version': 'to_version',
        })

        self.assertEqual(
            story_change_object.cmd, 'migrate_schema_to_latest_version')
        self.assertEqual(story_change_object.from_version, 'from_version')
        self.assertEqual(story_change_object.to_version, 'to_version')

    def test_to_dict(self):
        story_change_dict = {
            'cmd': 'create_new',
            'title': 'title'
        }
        story_change_object = story_domain.StoryChange(story_change_dict)
        self.assertEqual(story_change_object.to_dict(), story_change_dict)


class StoryDomainUnitTests(test_utils.GenericTestBase):
    """Test the story domain object."""

    STORY_ID = 'story_id'
    NODE_ID_1 = story_domain.NODE_ID_PREFIX + '1'
    NODE_ID_2 = 'node_2'
    SKILL_ID_1 = 'skill_id_1'
    SKILL_ID_2 = 'skill_id_2'
    EXP_ID = 'exp_id'
    USER_ID = 'user'
    USER_ID_1 = 'user1'

    def setUp(self):
        super(StoryDomainUnitTests, self).setUp()
        self.STORY_ID = story_services.get_new_story_id()
        self.TOPIC_ID = utils.generate_random_string(12)
        self.story = self.save_new_story(
            self.STORY_ID, self.USER_ID, 'Title', 'Description', 'Notes',
            self.TOPIC_ID
        )
        self.story.add_node(self.NODE_ID_1, 'Node title')
        self.story.add_node(self.NODE_ID_2, 'Node title 2')
        self.story.update_node_destination_node_ids(
            self.NODE_ID_1, [self.NODE_ID_2])
        self.signup('user@example.com', 'user')
        self.signup('user1@example.com', 'user1')

    def _assert_validation_error(self, expected_error_substring):
        """Checks that the story passes validation.

        Args:
            expected_error_substring: str. String that should be a substring
                of the expected error message.
        """
        with self.assertRaisesRegexp(
            utils.ValidationError, expected_error_substring):
            self.story.validate()

    def _assert_valid_story_id(self, expected_error_substring, story_id):
        """Checks that the story id is valid.

        Args:
            expected_error_substring: str. String that should be a substring
                of the expected error message.
            story_id: str. The story ID to validate.
        """
        with self.assertRaisesRegexp(
            utils.ValidationError, expected_error_substring):
            story_domain.Story.require_valid_story_id(story_id)

    def test_valid_story_id(self):
        self._assert_valid_story_id('Story id should be a string', 10)
        self._assert_valid_story_id('Invalid story id', 'abc')

    def test_to_human_readable_dict(self):
        story_summary = story_fetchers.get_story_summary_by_id(self.STORY_ID)
        expected_dict = {
            'id': self.STORY_ID,
            'title': 'Title',
            'description': 'Description'
        }

        self.assertEqual(expected_dict, story_summary.to_human_readable_dict())

    def test_defaults(self):
        """Test the create_default_story and create_default_story_node
        method of class Story.
        """
        topic_id = utils.generate_random_string(12)
        story = story_domain.Story.create_default_story(
            self.STORY_ID, 'Title', topic_id)
        expected_story_dict = {
            'id': self.STORY_ID,
            'title': 'Title',
            'description': feconf.DEFAULT_STORY_DESCRIPTION,
            'notes': feconf.DEFAULT_STORY_NOTES,
            'story_contents': {
                'nodes': [],
                'initial_node_id': None,
                'next_node_id': self.NODE_ID_1
            },
            'story_contents_schema_version': (
                feconf.CURRENT_STORY_CONTENTS_SCHEMA_VERSION),
            'language_code': constants.DEFAULT_LANGUAGE_CODE,
            'corresponding_topic_id': topic_id,
            'version': 0
        }
        self.assertEqual(story.to_dict(), expected_story_dict)

    def test_get_acquired_skill_ids_for_node_ids(self):
        self.story.story_contents.nodes[0].acquired_skill_ids = ['skill_1']
        self.story.story_contents.nodes[1].acquired_skill_ids = ['skill_2']
        self.assertEqual(
            self.story.get_acquired_skill_ids_for_node_ids(
                [self.NODE_ID_1, self.NODE_ID_2]),
            ['skill_1', 'skill_2']
        )

    def test_get_acquired_skill_ids_for_node_ids_empty(self):
        self.story.story_contents.nodes[0].acquired_skill_ids = []
        self.story.story_contents.nodes[1].acquired_skill_ids = []
        self.assertEqual(
            self.story.get_acquired_skill_ids_for_node_ids(
                [self.NODE_ID_1, self.NODE_ID_2]), []
        )

    def test_get_acquired_skill_ids_for_node_ids_multi_skills(self):
        # Test cases when there are multiple acquired skill ids linked to
        # one node.
        self.story.story_contents.nodes[0].acquired_skill_ids = [
            'skill_1', 'skill_2']
        self.story.story_contents.nodes[1].acquired_skill_ids = [
            'skill_3']
        self.assertEqual(
            self.story.get_acquired_skill_ids_for_node_ids(
                [self.NODE_ID_1, self.NODE_ID_2]),
            ['skill_1', 'skill_2', 'skill_3']
        )

    def test_get_acquired_skill_ids_for_node_ids_overlapping_skills(self):
        # Test cases when there are and multiple nodes have overlapping
        # skill ids.
        self.story.story_contents.nodes[0].acquired_skill_ids = [
            'skill_1', 'skill_2']
        self.story.story_contents.nodes[1].acquired_skill_ids = [
            'skill_1']
        self.assertEqual(
            self.story.get_acquired_skill_ids_for_node_ids(
                [self.NODE_ID_1, self.NODE_ID_2]),
            ['skill_1', 'skill_2']
        )

    def test_get_prerequisite_skill_ids(self):
        self.story.story_contents.nodes[0].prerequisite_skill_ids = ['skill_1']
        self.story.story_contents.nodes[0].exploration_id = 'exp_id'
        self.assertEqual(
            self.story.get_prerequisite_skill_ids_for_exp_id('exp_id'),
            ['skill_1'])
        self.assertIsNone(
            self.story.get_prerequisite_skill_ids_for_exp_id('exp_id_2'))

    def test_has_exploration_id(self):
        self.story.story_contents.nodes[0].exploration_id = 'exp_id'
        self.assertTrue(self.story.has_exploration('exp_id'))
        self.assertFalse(self.story.has_exploration('exp_id_2'))

    def test_title_validation(self):
        self.story.title = 1
        self._assert_validation_error(
            'Title should be a string')

        self.story.title = (
            'abcdefghijklmnopqrstuvwxyzabcdefghijklmnopqrstuvwxyz')
        self._assert_validation_error(
            'Story title should be less than 39 chars')

    def test_description_validation(self):
        self.story.description = 1
        self._assert_validation_error(
            'Expected description to be a string, received 1')

    def test_notes_validation(self):
        self.story.notes = 1
        self._assert_validation_error(
            'Expected notes to be a string, received 1')

    def test_language_code_validation(self):
        self.story.language_code = 0
        self._assert_validation_error(
            'Expected language code to be a string, received 0')

        self.story.language_code = 'xz'
        self._assert_validation_error('Invalid language code')

    def test_schema_version_validation(self):
        self.story.story_contents_schema_version = 'schema_version'
        self._assert_validation_error(
            'Expected story contents schema version to be an integer, received '
            'schema_version')

        self.story.story_contents_schema_version = 100
        self._assert_validation_error(
            'Expected story contents schema version to be %s, received %s' % (
                feconf.CURRENT_STORY_CONTENTS_SCHEMA_VERSION,
                self.story.story_contents_schema_version)
        )

    def test_corresponding_topic_id_validation(self):
        # Generating valid topic id of type str.
        valid_topic_id = utils.generate_random_string(12)
        self.assertTrue(isinstance(valid_topic_id, python_utils.BASESTRING))
        self.story.corresponding_topic_id = valid_topic_id
        self.story.validate()

        # Setting invalid topic id type.
        invalid_topic_id = 123
        self.story.corresponding_topic_id = invalid_topic_id
        self._assert_validation_error(
            'Expected corresponding_topic_id should be a string, received: %s' %
            (invalid_topic_id))

    def test_add_node_validation(self):
        with self.assertRaisesRegexp(
            Exception, 'The node id node_4 does not match the expected '
            'next node id for the story'):
            self.story.add_node('node_4', 'Title 4')

    def test_get_number_from_node_id(self):
        self.assertEqual(
            story_domain.StoryNode.get_number_from_node_id('node_10'), 10)

    def test_node_outline_finalized_validation(self):
        self.story.story_contents.nodes[0].outline_is_finalized = 'abs'
        self._assert_validation_error(
            'Expected outline_is_finalized to be a boolean')

    def test_node_title_validation(self):
        self.story.story_contents.nodes[0].title = 1
        self._assert_validation_error(
            'Expected title to be a string, received 1')

<<<<<<< HEAD
    def test_node_description_validation(self):
        self.story.story_contents.nodes[0].description = 1
        self._assert_validation_error(
            'Expected description to be a string, received 1')
=======
        self.story.story_contents.nodes[0].title = (
            'abcdefghijklmnopqrstuvwxyzabcdefghijklmnopqrstuvwxyz')
        self._assert_validation_error(
            'Chapter title should be less than 36 chars')
>>>>>>> d6918817

    def test_nodes_validation(self):
        self.story.story_contents.initial_node_id = 'node_10'
        self._assert_validation_error('Expected starting node to exist')
        self.story.story_contents.initial_node_id = 'node_id_1'
        self._assert_validation_error('Invalid node_id: node_id_1')
        self.story.story_contents.initial_node_id = 'node_abc'
        self._assert_validation_error('Invalid node_id: node_abc')

        self.story.story_contents.initial_node_id = 'node_1'
        self.story.story_contents.nodes = {}
        self._assert_validation_error(
            'Expected nodes field to be a list, received {}')

        self.story.story_contents.nodes = ['node_1']
        self._assert_validation_error(
            'Expected each node to be a StoryNode object, received node_1')

        self.story.story_contents.nodes = [
            story_domain.StoryNode.from_dict({
                'id': 'node_1',
                'title': 'Title 1',
                'description': 'Description 1',
                'destination_node_ids': [self.NODE_ID_2],
                'prerequisite_skill_ids': [],
                'acquired_skill_ids': [],
                'outline': 'Outline',
                'outline_is_finalized': False,
                'exploration_id': 'exploration_id'
            })
        ]
        self._assert_validation_error('Expected all destination nodes to exist')
        # The following line is to remove the 'Expected all destination nodes to
        # exist' error for the remaining tests.
        self.story.story_contents.nodes.append(
            story_domain.StoryNode.create_default_story_node(
                self.NODE_ID_2, 'Title 2'))
        self.story.story_contents.nodes[0].acquired_skill_ids = [
            'skill_id', 'skill_id', 'skill_id_1']
        self._assert_validation_error(
            'Expected all acquired skills to be distinct.')
        self.story.story_contents.nodes[0].acquired_skill_ids = [1]
        self._assert_validation_error(
            'Expected each acquired skill id to be a string, received 1')

        self.story.story_contents.nodes[0].acquired_skill_ids = 1
        self._assert_validation_error(
            'Expected acquired skill ids to be a list, received 1')

        self.story.story_contents.nodes[0].prerequisite_skill_ids = [
            'skill_id', 'skill_id', 'skill_id_1']
        self._assert_validation_error(
            'Expected all prerequisite skills to be distinct.')
        self.story.story_contents.nodes[0].prerequisite_skill_ids = [1]
        self._assert_validation_error(
            'Expected each prerequisite skill id to be a string, received 1')

        self.story.story_contents.nodes[0].prerequisite_skill_ids = 1
        self._assert_validation_error(
            'Expected prerequisite skill ids to be a list, received 1')

    def test_acquired_prerequisite_skill_intersection_validation(self):
        self.story.story_contents.nodes[0].prerequisite_skill_ids = [
            'skill_id', 'skill_id_1']
        self.story.story_contents.nodes[0].acquired_skill_ids = [
            'skill_id', 'skill_id_2']
        self._assert_validation_error(
            'Expected prerequisite skill ids and acquired skill ids '
            'to be mutually exclusive.')

    def test_get_ordered_nodes(self):
        self.story.story_contents.next_node_id = 'node_4'
        node_1 = {
            'id': 'node_1',
            'title': 'Title 1',
            'description': 'Description 1',
            'destination_node_ids': ['node_3'],
            'acquired_skill_ids': [],
            'prerequisite_skill_ids': [],
            'outline': '',
            'outline_is_finalized': False,
            'exploration_id': None
        }
        node_2 = {
            'id': 'node_2',
            'title': 'Title 2',
            'description': 'Description 2',
            'destination_node_ids': ['node_1'],
            'acquired_skill_ids': [],
            'prerequisite_skill_ids': [],
            'outline': '',
            'outline_is_finalized': False,
            'exploration_id': None
        }
        node_3 = {
            'id': 'node_3',
            'title': 'Title 3',
            'description': 'Description 3',
            'destination_node_ids': [],
            'acquired_skill_ids': [],
            'prerequisite_skill_ids': [],
            'outline': '',
            'outline_is_finalized': False,
            'exploration_id': None
        }
        self.story.story_contents.initial_node_id = 'node_2'
        self.story.story_contents.nodes = [
            story_domain.StoryNode.from_dict(node_1),
            story_domain.StoryNode.from_dict(node_2),
            story_domain.StoryNode.from_dict(node_3)
        ]
        expected_list = [
            story_domain.StoryNode.from_dict(node_2),
            story_domain.StoryNode.from_dict(node_1),
            story_domain.StoryNode.from_dict(node_3)
        ]

        calculated_list = self.story.story_contents.get_ordered_nodes()
        self.assertEqual(calculated_list[0].id, expected_list[0].id)
        self.assertEqual(calculated_list[1].id, expected_list[1].id)
        self.assertEqual(calculated_list[2].id, expected_list[2].id)

    def test_get_all_linked_exp_ids(self):
        self.story.story_contents.next_node_id = 'node_4'
        node_1 = {
            'id': 'node_1',
            'title': 'Title 1',
            'description': 'Description 1',
            'destination_node_ids': ['node_3'],
            'acquired_skill_ids': [],
            'prerequisite_skill_ids': [],
            'outline': '',
            'outline_is_finalized': False,
            'exploration_id': 'exp_1'
        }
        node_2 = {
            'id': 'node_2',
            'title': 'Title 2',
            'description': 'Description 2',
            'destination_node_ids': ['node_1'],
            'acquired_skill_ids': [],
            'prerequisite_skill_ids': [],
            'outline': '',
            'outline_is_finalized': False,
            'exploration_id': 'exp_2'
        }
        node_3 = {
            'id': 'node_3',
            'title': 'Title 3',
            'description': 'Description 3',
            'destination_node_ids': [],
            'acquired_skill_ids': [],
            'prerequisite_skill_ids': [],
            'outline': '',
            'outline_is_finalized': False,
            'exploration_id': 'exp_3'
        }
        self.story.story_contents.initial_node_id = 'node_2'
        self.story.story_contents.nodes = [
            story_domain.StoryNode.from_dict(node_1),
            story_domain.StoryNode.from_dict(node_2),
        ]
        self.assertEqual(
            self.story.story_contents.get_all_linked_exp_ids(),
            ['exp_1', 'exp_2'])
        self.story.story_contents.nodes.append(
            story_domain.StoryNode.from_dict(node_3))
        self.assertEqual(
            self.story.story_contents.get_all_linked_exp_ids(),
            ['exp_1', 'exp_2', 'exp_3'])

    def test_get_node_with_corresponding_exp_id_with_valid_exp_id(self):
        self.story.story_contents.next_node_id = 'node_4'
        node_1 = {
            'id': 'node_1',
            'title': 'Title 1',
            'description': 'Description 1',
            'destination_node_ids': ['node_3'],
            'acquired_skill_ids': [],
            'prerequisite_skill_ids': [],
            'outline': '',
            'outline_is_finalized': False,
            'exploration_id': 'exp_1'
        }
        self.story.story_contents.initial_node_id = 'node_1'
        self.story.story_contents.nodes = [
            story_domain.StoryNode.from_dict(node_1)
        ]

        node_with_exp_1 = (
            self.story.story_contents.get_node_with_corresponding_exp_id(
                'exp_1'))

        self.assertEqual(node_with_exp_1.to_dict(), node_1)

    def test_get_node_with_corresponding_exp_id_with_invalid_exp_id(self):
        self.story.story_contents.next_node_id = 'node_4'
        node_1 = {
            'id': 'node_1',
            'title': 'Title 1',
            'description': 'Description 1',
            'destination_node_ids': ['node_3'],
            'acquired_skill_ids': [],
            'prerequisite_skill_ids': [],
            'outline': '',
            'outline_is_finalized': False,
            'exploration_id': 'exp_1'
        }
        self.story.story_contents.initial_node_id = 'node_1'
        self.story.story_contents.nodes = [
            story_domain.StoryNode.from_dict(node_1)
        ]
        with self.assertRaisesRegexp(
            Exception,
            'Unable to find the exploration id in any node: invalid_id'):
            self.story.story_contents.get_node_with_corresponding_exp_id(
                'invalid_id')

    def test_all_nodes_visited(self):
        self.story.story_contents.next_node_id = 'node_4'
        # Case 1: Prerequisite skills not acquired.
        node_1 = {
            'id': 'node_1',
            'title': 'Title 1',
            'description': 'Description 1',
            'destination_node_ids': ['node_2', 'node_3'],
            'acquired_skill_ids': ['skill_2'],
            'prerequisite_skill_ids': ['skill_1'],
            'outline': '',
            'outline_is_finalized': False,
            'exploration_id': None
        }
        node_2 = {
            'id': 'node_2',
            'title': 'Title 2',
            'description': 'Description 2',
            'destination_node_ids': [],
            'acquired_skill_ids': ['skill_3'],
            'prerequisite_skill_ids': ['skill_2'],
            'outline': '',
            'outline_is_finalized': False,
            'exploration_id': None
        }
        node_3 = {
            'id': 'node_3',
            'title': 'Title 3',
            'description': 'Description 3',
            'destination_node_ids': [],
            'acquired_skill_ids': ['skill_4'],
            'prerequisite_skill_ids': ['skill_3'],
            'outline': '',
            'outline_is_finalized': False,
            'exploration_id': None
        }
        self.story.story_contents.initial_node_id = 'node_1'
        self.story.story_contents.nodes = [
            story_domain.StoryNode.from_dict(node_1),
            story_domain.StoryNode.from_dict(node_2),
            story_domain.StoryNode.from_dict(node_3)
        ]
        self._assert_validation_error(
            'The prerequisite skills skill_3 were not completed before '
            'the node with id node_3 was unlocked.')

        # Case 2: Story with loops.
        node_1 = {
            'id': 'node_1',
            'title': 'Title 1',
            'description': 'Description 1',
            'destination_node_ids': ['node_2'],
            'acquired_skill_ids': ['skill_2'],
            'prerequisite_skill_ids': ['skill_1'],
            'outline': '',
            'outline_is_finalized': False,
            'exploration_id': None
        }
        node_2 = {
            'id': 'node_2',
            'title': 'Title 2',
            'description': 'Description 2',
            'destination_node_ids': ['node_3'],
            'acquired_skill_ids': ['skill_3'],
            'prerequisite_skill_ids': ['skill_2'],
            'outline': '',
            'outline_is_finalized': False,
            'exploration_id': None
        }
        node_3 = {
            'id': 'node_3',
            'title': 'Title 3',
            'description': 'Description 3',
            'destination_node_ids': ['node_2'],
            'acquired_skill_ids': ['skill_4'],
            'prerequisite_skill_ids': ['skill_3'],
            'outline': '',
            'outline_is_finalized': False,
            'exploration_id': None
        }
        self.story.story_contents.nodes = [
            story_domain.StoryNode.from_dict(node_1),
            story_domain.StoryNode.from_dict(node_2),
            story_domain.StoryNode.from_dict(node_3)
        ]
        self._assert_validation_error('Loops are not allowed in stories.')

        # Case 3: Disconnected graph.
        node_1 = {
            'id': 'node_1',
            'title': 'Title 1',
            'description': 'Description 1',
            'destination_node_ids': ['node_2'],
            'acquired_skill_ids': ['skill_2'],
            'prerequisite_skill_ids': ['skill_1'],
            'outline': '',
            'outline_is_finalized': False,
            'exploration_id': None
        }
        node_2 = {
            'id': 'node_2',
            'title': 'Title 2',
            'description': 'Description 2',
            'destination_node_ids': [],
            'acquired_skill_ids': ['skill_3'],
            'prerequisite_skill_ids': ['skill_2'],
            'outline': '',
            'outline_is_finalized': False,
            'exploration_id': None
        }
        node_3 = {
            'id': 'node_3',
            'title': 'Title 3',
            'description': 'Description 3',
            'destination_node_ids': [],
            'acquired_skill_ids': ['skill_4'],
            'prerequisite_skill_ids': ['skill_3'],
            'outline': '',
            'outline_is_finalized': False,
            'exploration_id': None
        }
        self.story.story_contents.nodes = [
            story_domain.StoryNode.from_dict(node_1),
            story_domain.StoryNode.from_dict(node_2),
            story_domain.StoryNode.from_dict(node_3)
        ]
        self._assert_validation_error(
            'The node with id node_3 is disconnected from the story graph.')

        # Case 4: Graph with duplicate nodes.
        node_1 = {
            'id': 'node_1',
            'title': 'Title 1',
            'description': 'Description 1',
            'destination_node_ids': ['node_2'],
            'acquired_skill_ids': ['skill_2'],
            'prerequisite_skill_ids': ['skill_1'],
            'outline': '',
            'outline_is_finalized': False,
            'exploration_id': None
        }
        node_2 = {
            'id': 'node_2',
            'title': 'Title 2',
            'description': 'Description 2',
            'destination_node_ids': [],
            'acquired_skill_ids': ['skill_3'],
            'prerequisite_skill_ids': ['skill_2'],
            'outline': '',
            'outline_is_finalized': False,
            'exploration_id': None
        }
        node_3 = {
            'id': 'node_2',
            'title': 'Title 2',
            'description': 'Description 2',
            'destination_node_ids': [],
            'acquired_skill_ids': ['skill_4'],
            'prerequisite_skill_ids': ['skill_3'],
            'outline': '',
            'outline_is_finalized': False,
            'exploration_id': None
        }
        self.story.story_contents.nodes = [
            story_domain.StoryNode.from_dict(node_1),
            story_domain.StoryNode.from_dict(node_2),
            story_domain.StoryNode.from_dict(node_3)
        ]
        self._assert_validation_error('Expected all node ids to be distinct')

        # Case 5: Graph with duplicate titles.
        node_1 = {
            'id': 'node_1',
            'title': 'Title 1',
            'description': 'Description 1',
            'destination_node_ids': ['node_2'],
            'acquired_skill_ids': ['skill_2'],
            'prerequisite_skill_ids': ['skill_1'],
            'outline': '',
            'outline_is_finalized': False,
            'exploration_id': None
        }
        node_2 = {
            'id': 'node_2',
            'title': 'Title 2',
            'description': 'Description 2',
            'destination_node_ids': ['node_3'],
            'acquired_skill_ids': ['skill_3'],
            'prerequisite_skill_ids': ['skill_2'],
            'outline': '',
            'outline_is_finalized': False,
            'exploration_id': None
        }
        node_3 = {
            'id': 'node_3',
            'title': 'Title 2',
            'description': 'Description 3',
            'destination_node_ids': [],
            'acquired_skill_ids': ['skill_4'],
            'prerequisite_skill_ids': ['skill_3'],
            'outline': '',
            'outline_is_finalized': False,
            'exploration_id': None
        }
        self.story.story_contents.nodes = [
            story_domain.StoryNode.from_dict(node_1),
            story_domain.StoryNode.from_dict(node_2),
            story_domain.StoryNode.from_dict(node_3)
        ]
        self._assert_validation_error(
            'Expected all chapter titles to be distinct.')

        self.story.story_contents.next_node_id = 'node_5'
        # Case 6: A valid graph.
        node_1 = {
            'id': 'node_1',
            'title': 'Title 1',
            'description': 'Description 1',
            'destination_node_ids': ['node_2'],
            'acquired_skill_ids': ['skill_2'],
            'prerequisite_skill_ids': ['skill_1', 'skill_0'],
            'outline': '',
            'outline_is_finalized': False,
            'exploration_id': None
        }
        node_2 = {
            'id': 'node_2',
            'title': 'Title 2',
            'description': 'Description 2',
            'destination_node_ids': ['node_4', 'node_3'],
            'acquired_skill_ids': ['skill_3', 'skill_4'],
            'prerequisite_skill_ids': ['skill_2'],
            'outline': '',
            'outline_is_finalized': False,
            'exploration_id': None
        }
        node_3 = {
            'id': 'node_3',
            'title': 'Title 3',
            'description': 'Description 3',
            'destination_node_ids': [],
            'acquired_skill_ids': [],
            'prerequisite_skill_ids': ['skill_4'],
            'outline': '',
            'outline_is_finalized': False,
            'exploration_id': None
        }
        node_4 = {
            'id': 'node_4',
            'title': 'Title 4',
            'description': 'Description 4',
            'destination_node_ids': [],
            'acquired_skill_ids': [],
            'prerequisite_skill_ids': ['skill_2'],
            'outline': '',
            'outline_is_finalized': False,
            'exploration_id': None
        }
        self.story.story_contents.nodes = [
            story_domain.StoryNode.from_dict(node_1),
            story_domain.StoryNode.from_dict(node_2),
            story_domain.StoryNode.from_dict(node_3),
            story_domain.StoryNode.from_dict(node_4)
        ]
        self.story.validate()

    def test_story_contents_export_import(self):
        """Test that to_dict and from_dict preserve all data within a
        story_contents object.
        """
        story_node = story_domain.StoryNode(
            self.NODE_ID_1, 'Title', 'Description', [self.NODE_ID_2],
            [self.SKILL_ID_1], [self.SKILL_ID_2],
            'Outline', False, self.EXP_ID)
        story_contents = story_domain.StoryContents(
            [story_node], self.NODE_ID_1, 2)
        story_contents_dict = story_contents.to_dict()
        story_contents_from_dict = story_domain.StoryContents.from_dict(
            story_contents_dict)
        self.assertEqual(
            story_contents_from_dict.to_dict(), story_contents_dict)

    def test_validate_non_str_exploration_id(self):
        self.story.story_contents.nodes[0].exploration_id = 1
        self._assert_validation_error(
            'Expected exploration ID to be a string')

    def test_validate_empty_exploration_id(self):
        self.story.story_contents.nodes[0].exploration_id = ''
        self._assert_validation_error(
            'Expected exploration ID to not be an empty string')

    def test_validate_non_str_outline(self):
        self.story.story_contents.nodes[0].outline = 0
        self._assert_validation_error(
            'Expected outline to be a string')

    def test_validate_non_list_destination_node_ids(self):
        self.story.story_contents.nodes[0].destination_node_ids = 0
        self._assert_validation_error(
            'Expected destination node ids to be a list')

    def test_validate_node_id(self):
        self.story.story_contents.nodes[0].destination_node_ids = [
            self.NODE_ID_1]
        self._assert_validation_error(
            'The story node with ID %s points to itself.' % self.NODE_ID_1)

    def test_validate_non_str_node_id(self):
        self.story.story_contents.nodes[0].destination_node_ids = [0]
        self._assert_validation_error('Expected node ID to be a string')

    def test_validate_out_of_bounds_node_id(self):
        self.story.story_contents.nodes[0].id = 'node_3'
        self._assert_validation_error(
            'The node with id node_3 is out of bounds.')

    def test_get_node_index_with_invalid_node_id(self):
        self.assertIsNone(
            self.story.story_contents.get_node_index('invalid_node_id'))

    def test_validate_empty_title(self):
        self.story.title = ''
        self._assert_validation_error('Title field should not be empty')

    def test_story_summary_creation(self):
        curr_time = datetime.datetime.utcnow()
        story_summary = story_domain.StorySummary(
            'story_id', 'title', 'description', 'en', 1, 1, curr_time,
            curr_time)

        expected_dict = {
            'id': 'story_id',
            'title': 'title',
            'description': 'description',
            'language_code': 'en',
            'version': 1,
            'node_count': 1,
            'story_model_created_on': utils.get_time_in_millisecs(curr_time),
            'story_model_last_updated': utils.get_time_in_millisecs(curr_time),
        }

        self.assertEqual(story_summary.to_dict(), expected_dict)


class StorySummaryTests(test_utils.GenericTestBase):

    def setUp(self):
        super(StorySummaryTests, self).setUp()
        current_time = datetime.datetime.utcnow()
        time_in_millisecs = utils.get_time_in_millisecs(current_time)
        self.story_summary_dict = {
            'story_model_created_on': time_in_millisecs,
            'version': 1,
            'story_model_last_updated': time_in_millisecs,
            'description': 'description',
            'title': 'title',
            'node_count': 10,
            'language_code': 'en',
            'id': 'story_id'
        }

        self.story_summary = story_domain.StorySummary(
            'story_id', 'title', 'description', 'en', 1, 10,
            current_time, current_time)

    def test_story_summary_gets_created(self):
        self.assertEqual(
            self.story_summary.to_dict(), self.story_summary_dict)

    def test_validation_passes_with_valid_properties(self):
        self.story_summary.validate()

    def test_validation_fails_with_invalid_title(self):
        self.story_summary.title = 0
        with self.assertRaisesRegexp(
            utils.ValidationError, 'Expected title to be a string, received 0'):
            self.story_summary.validate()

    def test_validation_fails_with_empty_title(self):
        self.story_summary.title = ''
        with self.assertRaisesRegexp(
            utils.ValidationError, 'Title field should not be empty'):
            self.story_summary.validate()

    def test_validation_fails_with_invalid_description(self):
        self.story_summary.description = 0
        with self.assertRaisesRegexp(
            utils.ValidationError,
            'Expected description to be a string, received 0'):
            self.story_summary.validate()

    def test_validation_fails_with_invalid_node_count(self):
        self.story_summary.node_count = '10'
        with self.assertRaisesRegexp(
            utils.ValidationError,
            'Expected node_count to be an int, received \'10\''):
            self.story_summary.validate()

    def test_validation_fails_with_negative_node_count(self):
        self.story_summary.node_count = -1
        with self.assertRaisesRegexp(
            utils.ValidationError, (
                'Expected node_count to be non-negative, '
                'received \'-1\'')):
            self.story_summary.validate()

    def test_validation_fails_with_invalid_language_code(self):
        self.story_summary.language_code = 0
        with self.assertRaisesRegexp(
            utils.ValidationError,
            'Expected language code to be a string, received 0'):
            self.story_summary.validate()

    def test_validation_fails_with_unallowed_language_code(self):
        self.story_summary.language_code = 'invalid'
        with self.assertRaisesRegexp(
            utils.ValidationError, 'Invalid language code: invalid'):
            self.story_summary.validate()<|MERGE_RESOLUTION|>--- conflicted
+++ resolved
@@ -426,17 +426,15 @@
         self._assert_validation_error(
             'Expected title to be a string, received 1')
 
-<<<<<<< HEAD
+        self.story.story_contents.nodes[0].title = (
+            'abcdefghijklmnopqrstuvwxyzabcdefghijklmnopqrstuvwxyz')
+        self._assert_validation_error(
+            'Chapter title should be less than 36 chars')
+
     def test_node_description_validation(self):
         self.story.story_contents.nodes[0].description = 1
         self._assert_validation_error(
             'Expected description to be a string, received 1')
-=======
-        self.story.story_contents.nodes[0].title = (
-            'abcdefghijklmnopqrstuvwxyzabcdefghijklmnopqrstuvwxyz')
-        self._assert_validation_error(
-            'Chapter title should be less than 36 chars')
->>>>>>> d6918817
 
     def test_nodes_validation(self):
         self.story.story_contents.initial_node_id = 'node_10'
