# coding: utf-8
#
# Copyright 2023 The Oppia Authors. All Rights Reserved.
#
# Licensed under the Apache License, Version 2.0 (the "License");
# you may not use this file except in compliance with the License.
# You may obtain a copy of the License at
#
#      http://www.apache.org/licenses/LICENSE-2.0
#
# Unless required by applicable law or agreed to in writing, software
# distributed under the License is distributed on an "AS-IS" BASIS,
# WITHOUT WARRANTIES OR CONDITIONS OF ANY KIND, either express or implied.
# See the License for the specific language governing permissions and
# limitations under the License.

"""Functions for working with Android."""

from __future__ import annotations

import logging
import os

from core import feconf
from core import utils
from core.constants import constants
<<<<<<< HEAD
from core.domain import classroom_config_services
from core.domain import exp_domain
=======
from core.domain import config_domain
from core.domain import config_services
>>>>>>> a0e78aaf
from core.domain import exp_fetchers
from core.domain import exp_services
from core.domain import fs_services
from core.domain import opportunity_services
from core.domain import question_domain
from core.domain import question_services
from core.domain import rights_manager
from core.domain import skill_domain
from core.domain import skill_services
from core.domain import state_domain
from core.domain import story_domain
from core.domain import story_services
from core.domain import subtopic_page_domain
from core.domain import subtopic_page_services
from core.domain import topic_domain
from core.domain import topic_fetchers
from core.domain import topic_services
from core.domain import translation_domain
from core.domain import translation_services
from core.domain import user_services
from core.platform import models

from typing import List

MYPY = False
if MYPY: # pragma: no cover
    from mypy_imports import secrets_services
    from mypy_imports import translate_services
    from mypy_imports import translation_models

translate_services = models.Registry.import_translate_services()
secrets_services = models.Registry.import_secrets_services()

(translation_models,) = models.Registry.import_models([
    models.Names.TRANSLATION])


def initialize_android_test_data() -> str:
    """Generates structures for Android end-to-end tests.

    This handler generates structures for Android end-to-end tests in
    order to evaluate the integration of network requests from the
    Android client to the backend. This handler should only be called
    once (or otherwise raises an exception), and can only be used in
    development mode (this handler is unavailable in production).

    The specific structures that are generated:
        Topic: A topic with both a test story and a subtopic.
        Story: A story with 'android_interactions' as an exploration node.
        Exploration: 'android_interactions' from the local assets.
        Subtopic: A dummy subtopic to validate the topic.
        Skill: A dummy skill to validate the subtopic.

    Returns:
        str. The topic ID of the created topic.

    Raises:
        Exception. When used in production mode.
        InvalidInputException. The topic is already
            created but not published.
        InvalidInputException. The topic is already published.
    """
    user_id = feconf.SYSTEM_COMMITTER_ID
    exp_id = '26'
    target_language_code = 'pt'
    entity_type = feconf.TranslatableEntityType(feconf.ENTITY_TYPE_EXPLORATION)

    if topic_services.does_topic_with_name_exist('Android test'):
        topic = topic_fetchers.get_topic_by_name('Android test', strict=True)

        # If the topic already exists, delete it before proceeding.
        topic_services.delete_topic(user_id, topic.id)

        # Also delete the demo exploration's translations, if any.
        test_exploration = exp_fetchers.get_exploration_by_id(
            exp_id, strict=False)
        if test_exploration:
            entity_translation_model = (
                translation_models.EntityTranslationsModel.get_model(
                    entity_type,
                    exp_id,
                    test_exploration.version,
                    target_language_code
                )
            )
            if entity_translation_model:
                entity_translation_model.delete()

        # Unconditionally reset possible machine translations.
        translation_models.MachineTranslationModel.delete_multi(
            translation_models.MachineTranslationModel.get_all().fetch())

        # Remove the topic from classroom pages if it's present.
        classrooms = classroom_config_services.get_all_classrooms()
        for classroom in classrooms:
            topic_id_to_prerequisite_topic_ids = (
                classroom.topic_id_to_prerequisite_topic_ids
            )
            if topic.id in topic_id_to_prerequisite_topic_ids:
                del topic_id_to_prerequisite_topic_ids[topic.id]
                classroom.topic_id_to_prerequisite_topic_ids = (
                    topic_id_to_prerequisite_topic_ids)
                classroom_config_services.update_or_create_classroom_model(
                    classroom)

    # Generate new Structure id for topic, story, skill and question.
    topic_id = topic_fetchers.get_new_topic_id()
    story_id = story_services.get_new_story_id()
    skill_id = skill_services.get_new_skill_id()
    question_id = question_services.get_new_question_id()

    # Create dummy skill and question.
    skill = _create_dummy_skill(
        skill_id, 'Dummy Skill for Android', '<p>Dummy Explanation 1</p>')
    question = _create_dummy_question(question_id, 'Question 1', [skill_id])
    question_services.add_question(user_id, question)
    question_services.create_new_question_skill_link(
        user_id, question_id, skill_id, 0.3)

    # Create and update topic to validate before publishing.
    topic = topic_domain.Topic.create_default_topic(
        topic_id, 'Android test', 'test-topic-one', 'description', 'fragm')
    topic.update_url_fragment('test-topic')
    topic.update_meta_tag_content('tag')
    topic.update_page_title_fragment_for_web('page title for topic')

    # Save the dummy image to the filesystem to be used as thumbnail.
    with utils.open_file(
        os.path.join(feconf.TESTS_DATA_DIR, 'test_svg.svg'),
        'rb',
        encoding=None
    ) as f:
        raw_image = f.read()
    fs = fs_services.GcsFileSystem(feconf.ENTITY_TYPE_TOPIC, topic_id)
    fs.commit(
        '%s/test_svg.svg' % constants.ASSET_TYPE_THUMBNAIL,
        raw_image,
        mimetype='image/svg+xml'
    )

    # Update thumbnail properties.
    topic_services.update_thumbnail_filename(topic, 'test_svg.svg')
    topic.update_thumbnail_bg_color('#C6DCDA')

    # Add other structures to the topic.
    topic.add_canonical_story(story_id)
    topic.add_uncategorized_skill_id(skill_id)
    topic.add_subtopic(1, 'Test Subtopic Title', 'testsubtop')

    # Update and validate subtopic.
    topic_services.update_subtopic_thumbnail_filename(topic, 1, 'test_svg.svg')
    topic.update_subtopic_thumbnail_bg_color(1, '#FFFFFF')
    topic.update_subtopic_url_fragment(1, 'suburl')
    topic.move_skill_id_to_subtopic(None, 1, skill_id)
    topic.update_skill_ids_for_diagnostic_test([skill_id])
    subtopic_page = (
        subtopic_page_domain.SubtopicPage.create_default_subtopic_page(
            1, topic_id))
    subtopic_page.page_contents.subtitled_html.html = (
        'Example revision card. Click <oppia-noninteractive-skillreview '
        'skill_id-with-value="&amp;quot;%s&amp;quot;" text-with-value="'
        '&amp;quot;here&amp;quot;"></oppia-noninteractive-skillreview> to'
        ' open a concept card.' % skill_id
    )

    # Upload local exploration to the datastore and enable feedback.
    exp_services.load_demo(exp_id)
    rights_manager.release_ownership_of_exploration(
        user_services.get_system_user(), exp_id)

    # Add and update the exploration/node to the story.
    story = story_domain.Story.create_default_story(
        story_id,
        'Android End to End testing',
        'Description',
        topic_id,
        'android-end-to-end-testing'
    )

    story.add_node(
        '%s%d' % (story_domain.NODE_ID_PREFIX, 1), 'Testing with UI Automator'
    )

    story.update_node_description(
        '%s%d' % (story_domain.NODE_ID_PREFIX, 1),
        'To test all Android interactions'
    )
    story.update_node_exploration_id(
        '%s%d' % (story_domain.NODE_ID_PREFIX, 1), exp_id
    )

    # Save the dummy image to the filesystem to be used as thumbnail.
    with utils.open_file(
        os.path.join(feconf.TESTS_DATA_DIR, 'test_svg.svg'),
        'rb',
        encoding=None
    ) as f:
        raw_image = f.read()
    fs = fs_services.GcsFileSystem(feconf.ENTITY_TYPE_STORY, story_id)
    fs.commit(
        '%s/test_svg.svg' % constants.ASSET_TYPE_THUMBNAIL,
        raw_image,
        mimetype='image/svg+xml'
    )

    story.update_node_thumbnail_filename(
        '%s%d' % (story_domain.NODE_ID_PREFIX, 1), 'test_svg.svg')
    story.update_node_thumbnail_bg_color(
        '%s%d' % (story_domain.NODE_ID_PREFIX, 1), '#F8BF74')

    # Update and validate the story.
    story.update_meta_tag_content('tag')
    story.update_thumbnail_filename('test_svg.svg')
    story.update_thumbnail_bg_color(
        constants.ALLOWED_THUMBNAIL_BG_COLORS['story'][0])

    # Save the previously created structures
    # (skill, story, topic, subtopic).
    skill_services.save_new_skill(user_id, skill)
    story_services.save_new_story(user_id, story)
    topic_services.save_new_topic(user_id, topic)
    subtopic_page_services.save_subtopic_page(
        user_id, subtopic_page, 'Added subtopic',
        [topic_domain.TopicChange({
            'cmd': topic_domain.CMD_ADD_SUBTOPIC,
            'subtopic_id': 1,
            'title': 'Dummy Subtopic Title',
            'url_fragment': 'dummy-fragment'
        })]
    )

    # Generates translation opportunities for the Contributor Dashboard.
    exp_ids_in_story = story.story_contents.get_all_linked_exp_ids()
    opportunity_services.add_new_exploration_opportunities(
        story_id, exp_ids_in_story)

    # Publish the story and topic.
    topic_services.publish_story(topic_id, story_id, user_id)
    topic_services.publish_topic(topic_id, user_id)

    # Upload thumbnails to be accessible through AssetsDevHandler.
    _upload_thumbnail(topic_id, feconf.ENTITY_TYPE_TOPIC)
    _upload_thumbnail(story_id, feconf.ENTITY_TYPE_STORY)

    # Arrange fake translations since the emulator translation service won't
    # support the Android test exploration by default.
    emulator_client = translate_services.CLIENT
    emulator_client.add_expected_response(
        'en',
        target_language_code,
        (
            '<p>Test exploration with all android specific interactions</p>'
            '<oppia-noninteractive-image alt-with-value="&amp;quot;'
            'tests&amp;quot;" caption-with-value="&amp;quot;&amp;quot;"'
            ' filepath-with-value="&amp;quot;img_20210622_123005_'
            'efcgi87dk2_height_130_width_289.png&amp;quot;">'
            '</oppia-noninteractive-image>'
        ), (
            '<p>Exploração de teste com todas as interações específicas do '
            'Android</p><oppia-noninteractive-image alt-with-value='
            '"&amp;quot;tests&amp;quot;" caption-with-value="&amp;quot;'
            '&amp;quot;" filepath-with-value="&amp;quot;img_20210622_'
            '123005_efcgi87dk2_height_130_width_289.png&amp;quot;">'
            '</oppia-noninteractive-image>'
        )
    )
    emulator_client.add_expected_response(
        'en', target_language_code, 'Continue', 'Continuar')
    emulator_client.add_expected_response(
        'en',
        target_language_code,
        '<p>What fraction represents half of something?</p>',
        '<p>Que fração representa a metade de algo?</p>'
    )
    emulator_client.add_expected_response(
        'en',
        target_language_code,
        '<p>That answer isn\'t correct. Try again.</p>',
        '<p>Essa resposta não está correta. Tente novamente.</p>')
    emulator_client.add_expected_response(
        'en', target_language_code, '<p>Correct!</p>', '<p>Correto!</p>')
    emulator_client.add_expected_response(
        'en',
        target_language_code,
        '<p>Remember that two halves, when added together, make one whole.</p>',
        '<p>Lembre-se que duas metades, quando somadas, formam um todo.</p>'
    )
    emulator_client.add_expected_response(
        'en',
        target_language_code,
        '<p>One half is a fraction resulting from dividing one by two.</p>',
        '<p>A metade é uma fração resultante da divisão de um por dois.</p>'
    )
    emulator_client.add_expected_response(
        'en',
        target_language_code, (
            '<p>Half in fraction is represented by 1 in the numerator and 2'
            ' in the denominator.</p>'
        ), (
            '<p>A metade em fração é representada por 1 no numerador e 2 no'
            ' denominador.</p>'
        )
    )
    emulator_client.add_expected_response(
        'en',
        target_language_code, (
            '<p>Half of something has one part in the numerator for every'
            ' two parts in the denominator.</p>'
        ), (
            '<p>Metade de algo tem uma parte no numerador para cada duas'
            ' partes no denominador.</p>'
        )
    )
    emulator_client.add_expected_response(
        'en',
        target_language_code,
        '<p>In which language does Oppia mean \'to learn\'?</p>',
        '<p>Em que língua Oppia significa \'aprender\'?</p>'
    )
    emulator_client.add_expected_response(
        'en',
        target_language_code,
        '<p>Not quite. Try again (or maybe use a search engine).</p>',
        (
            '<p>Não exatamente. Tente novamente (ou talvez use um mecanismo'
            ' de pesquisa).</p>'
        )
    )
    emulator_client.add_expected_response(
        'en',
        target_language_code,
        '<p>What are the primary colors of light?</p>',
        '<p>Quais são as cores primárias da luz?</p>'
    )
    emulator_client.add_expected_response(
        'en',
        target_language_code,
        '<p>That\'s not quite right. Try again.</p>',
        '<p>Isto não está completamente correto. Tente novamente.</p>'
    )
    emulator_client.add_expected_response(
        'en',
        target_language_code,
        '<p><strong>Correct!</strong></p>',
        '<p><strong>Correto!</strong></p>'
    )
    emulator_client.add_expected_response(
        'en',
        target_language_code,
        (
            '<p>\'Yellow\' is considered a primary color in the RYB spectrum, '
            'but that doesn\'t correspond to light. Try again!</p>'
        ), (
            '<p>\'Amarelo\' é considerada uma cor primária no espectro'
            ' RYB, mas não corresponde à luz. Tente novamente!</p>'
        )
    )
    emulator_client.add_expected_response(
        'en', target_language_code, '<p>Red</p>', '<p>Vermelho</p>')
    emulator_client.add_expected_response(
        'en', target_language_code, '<p>Yellow</p>', '<p>Amarelo</p>')
    emulator_client.add_expected_response(
        'en', target_language_code, '<p>Green</p>', '<p>Verde</p>')
    emulator_client.add_expected_response(
        'en', target_language_code, '<p>Blue</p>', '<p>Azul</p>')
    emulator_client.add_expected_response(
        'en', target_language_code, '<p>Orange</p>', '<p>Laranja</p>')
    emulator_client.add_expected_response(
        'en', target_language_code, '<p>Purple</p>', '<p>Roxo</p>')
    emulator_client.add_expected_response(
        'en',
        target_language_code,
        '<p>Sort the following in descending order.</p>',
        '<p>Classifique o seguinte em ordem decrescente.</p>'
    )
    emulator_client.add_expected_response(
        'en',
        target_language_code,
        '<p>Not quite. Try again.</p>',
        '<p>Não exatamente. Tente novamente.</p>'
    )
    emulator_client.add_expected_response(
        'en',
        target_language_code,
        '<p>That\'s correct</p>',
        '<p>Está correto</p>'
    )
    emulator_client.add_expected_response(
        'en', target_language_code, '<p>0.35</p>', '<p>0.35</p>')
    emulator_client.add_expected_response(
        'en', target_language_code, '<p>3/5</p>', '<p>3/5</p>')
    emulator_client.add_expected_response(
        'en', target_language_code, '<p>0.5</p>', '<p>0.5</p>')
    emulator_client.add_expected_response(
        'en', target_language_code, '<p>0.46</p>', '<p>0.46</p>')
    emulator_client.add_expected_response(
        'en',
        target_language_code, (
            '<p>Sort the following in descending order, putting equal'
            ' items in the same position.</p>'
        ), (
            '<p>Classifique o seguinte em ordem decrescente, colocando'
            ' itens iguais na mesma posição.</p>'
        )
    )
    emulator_client.add_expected_response(
        'en',
        target_language_code,
        '<p>Seems like you did the ascending order</p>',
        '<p>Parece que você fez a ordem crescente</p>'
    )
    emulator_client.add_expected_response(
        'en', target_language_code, '<p>6.0</p>', '<p>6.0</p>')
    emulator_client.add_expected_response(
        'en',
        target_language_code,
        'Congratulations, you have finished!',
        'Parabéns, você terminou!'
    )
    emulator_client.add_expected_response(
        'en',
        target_language_code,
        '<p>Click on the "O" letter in the below image.</p>',
        '<p>Clique na letra "O" na imagem abaixo.</p>'
    )
    emulator_client.add_expected_response(
        'en',
        target_language_code,
        '<p>Select the left most letter</p>',
        '<p>Selecione a letra mais à esquerda</p>'
    )
    emulator_client.add_expected_response(
        'en', target_language_code, '<p>Continue</p>', '<p>Continuar</p>')
    emulator_client.add_expected_response(
        'en',
        target_language_code,
        '<p>What is 11 times 11?</p>',
        '<p>Quanto é 11 vezes 11?</p>'
    )
    emulator_client.add_expected_response(
        'en', target_language_code, '<p>Try again</p>', '<p>Tente novamente</p>'
    )
    emulator_client.add_expected_response(
        'en', target_language_code,
        '<p>Not quite. It\'s actually larger than that. Try again.</p>',
        (
            '<p>Não exatamente. Na verdade, é maior do que isso. Tente'
            ' novamente.</p>'
        )
    )
    emulator_client.add_expected_response(
        'en',
        target_language_code,
        '<p>Not quite. It\'s less than that.</p>',
        '<p>Não exatamente. É menos que isso.</p>'
    )
    emulator_client.add_expected_response(
        'en',
        target_language_code,
        '<p>Which bird can sustain flight for long periods of time?</p>',
        '<p>Qual ave pode sustentar o vôo por longos períodos de tempo?</p>'
    )
    emulator_client.add_expected_response(
        'en',
        target_language_code,
        '<p>Try again.</p>',
        '<p>Tente novamente.</p>'
    )
    emulator_client.add_expected_response(
        'en',
        target_language_code,
        '<p>Correct! Eagles can sustain flight.</p>',
        '<p>Correto! As águias podem sustentar o vôo.</p>'
    )
    emulator_client.add_expected_response(
        'en', target_language_code, '<p>Penguin</p>', '<p>Pinguim</p>')
    emulator_client.add_expected_response(
        'en', target_language_code, '<p>Chicken</p>', '<p>Frango</p>')
    emulator_client.add_expected_response(
        'en', target_language_code, '<p>Eagle</p>', '<p>Águia</p>')
    emulator_client.add_expected_response(
        'en', target_language_code, '<p>Tiger</p>', '<p>Tigre</p>')
    emulator_client.add_expected_response(
        'en',
        target_language_code,
        (
            '<p>Two numbers are respectively 20% and 50% more than a third'
            ' number. The ratio of the two numbers is:</p>'
        ), (
            '<p>Dois números são, respectivamente, 20% e 50% mais do que um'
            ' terceiro número. A razão entre os dois números é:</p>'
        )
    )
    emulator_client.add_expected_response(
        'en', target_language_code, '<p>Not correct</p>', '<p>Incorreto</p>')
    emulator_client.add_expected_response(
        'en', target_language_code, '<p>Correct</p>', '<p>Correto</p>')
    emulator_client.add_expected_response(
        'en', target_language_code, 'finnish', 'finlandês')

    # Add translations for the test exploration.
    test_exploration = exp_fetchers.get_exploration_by_id(exp_id)
    translatable_text_dict = translation_services.get_translatable_text(
        test_exploration, target_language_code)
    for translations_dict in translatable_text_dict.values():
        for content_id, translatable_content in translations_dict.items():
            content_to_translate = translatable_content.content_value
            translated_content_value: feconf.ContentValueType
            if translatable_content.is_data_format_list():
                translated_list = [
                    translation_services.get_and_cache_machine_translation(
                        source_language_code='en',
                        target_language_code=target_language_code,
                        source_text=text_option
                    ) for text_option in content_to_translate
                ]
                translated_content_value = []
                for translated_str in translated_list:
                    assert translated_str is not None
                    translated_content_value.append(translated_str)
            else:
                # In order to tighten the type we use isinstance. This will
                # never fail as is_data_format_list is false so this will be
                # a string.
                assert isinstance(content_to_translate, str)
                translated_str = (
                    translation_services.get_and_cache_machine_translation(
                        source_language_code='en',
                        target_language_code=target_language_code,
                        source_text=content_to_translate
                    )
                )
                assert translated_str is not None
                translated_content_value = translated_str

            translated_content = translation_domain.TranslatedContent(
                translated_content_value,
                translatable_content.content_format,
                needs_update=False
            )
            translation_services.add_new_translation(
                entity_type,
                exp_id,
                test_exploration.version,
                target_language_code,
                content_id,
                translated_content
            )

    # Add the new topic to all available classrooms.
    classrooms = classroom_config_services.get_all_classrooms()
    for classroom in classrooms:
        classroom.topic_id_to_prerequisite_topic_ids[topic_id] = []
        classroom_config_services.update_or_create_classroom_model(classroom)
    return topic_id


def _upload_thumbnail(structure_id: str, structure_type: str) -> None:
    """Uploads images to the local datastore to be fetched using the
    AssetDevHandler.
    """
    with utils.open_file(
        os.path.join(feconf.TESTS_DATA_DIR, 'test_svg.svg'),
        'rb',
        encoding=None
    ) as f:
        image_content = f.read()
        fs_services.save_original_and_compressed_versions_of_image(
            'test_svg.svg',
            structure_type,
            structure_id,
            image_content,
            'thumbnail',
            False
        )


def _create_dummy_question(
    question_id: str, question_content: str, linked_skill_ids: List[str]
) -> question_domain.Question:
    """Creates a dummy question object with the given question ID.

    Args:
        question_id: str. The ID of the question to be created.
        question_content: str. The question content.
        linked_skill_ids: list(str). The IDs of the skills to which the
            question is linked to.

    Returns:
        Question. The dummy question with given values.
    """
    content_id_generator = translation_domain.ContentIdGenerator()
    state = state_domain.State.create_default_state(
        'ABC',
        content_id_generator.generate(translation_domain.ContentType.CONTENT),
        content_id_generator.generate(
            translation_domain.ContentType.DEFAULT_OUTCOME
        ),
        is_initial_state=True
    )
    state.update_interaction_id('TextInput')
    state.update_interaction_customization_args({
        'placeholder': {
            'value': {
                'content_id': content_id_generator.generate(
                    translation_domain.ContentType.CUSTOMIZATION_ARG),
                'unicode_str': ''
            }
        },
        'rows': {'value': 1},
        'catchMisspellings': {
            'value': False
        }
    })

    state.update_linked_skill_id(None)
    state.update_content(
        state_domain.SubtitledHtml(state.content.content_id, question_content))

    solution = state_domain.Solution(
        'TextInput',
        False,
        'Solution',
        state_domain.SubtitledHtml(
            content_id_generator.generate(
                translation_domain.ContentType.SOLUTION
            ),
            '<p>This is a solution.</p>'
        )
    )
    hints_list = [
        state_domain.Hint(
            state_domain.SubtitledHtml(
                content_id_generator.generate(
                    translation_domain.ContentType.HINT
                ),
                '<p>This is a hint.</p>'
            )
        )
    ]

    state.update_interaction_solution(solution)
    state.update_interaction_hints(hints_list)
    state.update_interaction_default_outcome(
        state_domain.Outcome(
            None,
            None,
            state_domain.SubtitledHtml(
                content_id_generator.generate(
                    translation_domain.ContentType.DEFAULT_OUTCOME
                ),
                '<p>Dummy Feedback</p>'
            ),
            True,
            [],
            None,
            None
        )
    )
    question = question_domain.Question(
        question_id,
        state,
        feconf.CURRENT_STATE_SCHEMA_VERSION,
        constants.DEFAULT_LANGUAGE_CODE,
        0,
        linked_skill_ids,
        [],
        content_id_generator.next_content_id_index
    )
    return question


def _create_dummy_skill(
    skill_id: str, skill_description: str, explanation: str
) -> skill_domain.Skill:
    """Creates a dummy skill object with the given values.

    Args:
        skill_id: str. The ID of the skill to be created.
        skill_description: str. The description of the skill.
        explanation: str. The review material for the skill.

    Returns:
        Skill. The dummy skill with given values.
    """
    rubrics = [
        skill_domain.Rubric(constants.SKILL_DIFFICULTIES[0], ['Explanation 1']),
        skill_domain.Rubric(constants.SKILL_DIFFICULTIES[1], ['Explanation 2']),
        skill_domain.Rubric(constants.SKILL_DIFFICULTIES[2], ['Explanation 3'])
    ]
    skill = skill_domain.Skill.create_default_skill(
        skill_id, skill_description, rubrics)
    skill.update_explanation(state_domain.SubtitledHtml('1', explanation))
    return skill


def verify_android_build_secret(secret: str) -> bool:
    """Verifies the secret key from Android build.

    Args:
        secret: str. The secret key provided by the request.

    Returns:
        bool. Whether the secret key is valid.
    """
    android_build_secret = secrets_services.get_secret('ANDROID_BUILD_SECRET')
    if android_build_secret is None:
        logging.error('Android build secret is not available.')
        return False

    return secret == android_build_secret<|MERGE_RESOLUTION|>--- conflicted
+++ resolved
@@ -24,13 +24,7 @@
 from core import feconf
 from core import utils
 from core.constants import constants
-<<<<<<< HEAD
 from core.domain import classroom_config_services
-from core.domain import exp_domain
-=======
-from core.domain import config_domain
-from core.domain import config_services
->>>>>>> a0e78aaf
 from core.domain import exp_fetchers
 from core.domain import exp_services
 from core.domain import fs_services
