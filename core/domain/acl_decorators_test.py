--- conflicted
+++ resolved
@@ -397,15 +397,9 @@
 
         GET_HANDLER_ERROR_RETURN_TYPE = feconf.HANDLER_TYPE_JSON
 
-<<<<<<< HEAD
         @acl_decorators.can_send_message_to_thread
         def get(self, thread_id):
             self.render_json({'thread_id': thread_id})
-=======
-        @acl_decorators.can_comment_on_feedback_thread
-        def get(self, exploration_id):
-            self.render_json({'exploration_id': exploration_id})
->>>>>>> 9cb6e307
 
     def setUp(self):
         super(SendMessageToFeedbackThread, self).setUp()
@@ -417,11 +411,7 @@
         self.set_admins([self.ADMIN_USERNAME])
         self.owner = user_services.UserActionsInfo(self.owner_id)
         self.mock_testapp = webtest.TestApp(webapp2.WSGIApplication(
-<<<<<<< HEAD
             [webapp2.Route('/mock/<thread_id>', self.MockHandler)],
-=======
-            [webapp2.Route('/mock/<exploration_id>', self.MockHandler)],
->>>>>>> 9cb6e307
             debug=feconf.DEBUG,
         ))
         self.save_new_valid_exploration(
@@ -431,43 +421,26 @@
 
         rights_manager.publish_exploration(self.owner, self.published_exp_id)
 
-<<<<<<< HEAD
     def test_guest_cannot_send_message_to_feedback_threads(self):
         response = self.mock_testapp.get(
             '/mock/%s.thread1' % self.private_exp_id, expect_errors=True)
-=======
-    def test_guest_cannot_comment_on_feedback_threads(self):
-        response = self.mock_testapp.get(
-            '/mock/%s' % self.private_exp_id, expect_errors=True)
->>>>>>> 9cb6e307
         self.assertEqual(response.status_int, 302)
 
     def test_owner_can_send_message_to_feedback_for_private_exploration(self):
         self.login(self.OWNER_EMAIL)
         with self.swap(self, 'testapp', self.mock_testapp):
-<<<<<<< HEAD
             self.get_json('/mock/%s.thread1' % self.private_exp_id)
-=======
-            response = self.get_json('/mock/%s' % self.private_exp_id)
-        self.assertEqual(response['exploration_id'], self.private_exp_id)
->>>>>>> 9cb6e307
         self.logout()
 
     def test_moderator_can_send_message_to_feeback_public_exploration(self):
         self.login(self.MODERATOR_EMAIL)
         with self.swap(self, 'testapp', self.mock_testapp):
-<<<<<<< HEAD
             self.get_json('/mock/%s.thread1' % self.published_exp_id)
-=======
-            response = self.get_json('/mock/%s' % self.published_exp_id)
-        self.assertEqual(response['exploration_id'], self.published_exp_id)
->>>>>>> 9cb6e307
         self.logout()
 
     def test_admin_can_send_message_to_feeback_private_exploration(self):
         self.login(self.ADMIN_EMAIL)
         with self.swap(self, 'testapp', self.mock_testapp):
-<<<<<<< HEAD
             self.get_json('/mock/%s.thread1' % self.private_exp_id)
         self.logout()
 
@@ -525,10 +498,6 @@
         self.login(self.ADMIN_EMAIL)
         with self.swap(self, 'testapp', self.mock_testapp):
             self.get_json('/mock/%s.thread1' % self.private_exp_id)
-=======
-            response = self.get_json('/mock/%s' % self.private_exp_id)
-        self.assertEqual(response['exploration_id'], self.private_exp_id)
->>>>>>> 9cb6e307
         self.logout()
 
 
