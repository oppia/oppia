--- conflicted
+++ resolved
@@ -54,12 +54,7 @@
         committer_id, commit_message, [{'cmd': question_domain.CMD_CREATE_NEW}])
     question.version += 1
     create_question_summary(question.id, committer_id)
-<<<<<<< HEAD
-    opportunity_services.update_skill_opportunity_question_counts(
-        question.linked_skill_ids, 1)
-=======
     opportunity_services.increment_question_counts(question.linked_skill_ids, 1)
->>>>>>> 2be6e042
 
 
 def link_multiple_skills_for_question(
@@ -147,14 +142,9 @@
     change_list = [question_domain.QuestionChange(change_dict)]
     update_question(
         user_id, question_id, change_list, 'updated linked skill ids')
-<<<<<<< HEAD
-    opportunity_services.update_question_count_by_skill_ids(
-        old_linked_skill_ids, new_linked_skill_ids)
-=======
     (opportunity_services
      .update_question_counts_after_changing_skills_for_question(
          old_linked_skill_ids, new_linked_skill_ids))
->>>>>>> 2be6e042
 
 
 def delete_question_skill_link(user_id, question_id, skill_id):
@@ -269,46 +259,8 @@
         force_deletion=force_deletion)
 
     question_models.QuestionSummaryModel.get(question_id).delete()
-<<<<<<< HEAD
-    opportunity_services.update_skill_opportunity_question_counts(
-        question_model.linked_skill_ids, -1)
-
-
-def get_question_from_model(question_model):
-    """Returns domain object representing the given question model.
-
-    Args:
-        question_model: QuestionModel. The question model loaded from the
-            datastore.
-
-    Returns:
-        Question. The domain object representing the question model.
-    """
-
-    # Ensure the original question model does not get altered.
-    versioned_question_state = {
-        'state_schema_version': (
-            question_model.question_state_data_schema_version),
-        'state': copy.deepcopy(
-            question_model.question_state_data)
-    }
-
-    # Migrate the question if it is not using the latest schema version.
-    if (question_model.question_state_data_schema_version !=
-            feconf.CURRENT_STATE_SCHEMA_VERSION):
-        _migrate_state_schema(versioned_question_state)
-
-    return question_domain.Question(
-        question_model.id,
-        state_domain.State.from_dict(versioned_question_state['state']),
-        versioned_question_state['state_schema_version'],
-        question_model.language_code, question_model.version,
-        question_model.linked_skill_ids, question_model.created_on,
-        question_model.last_updated)
-=======
     opportunity_services.increment_question_counts(
         question_model.linked_skill_ids, -1)
->>>>>>> 2be6e042
 
 
 def get_question_skill_link_from_model(
