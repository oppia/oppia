--- conflicted
+++ resolved
@@ -641,20 +641,15 @@
         QuestionSummary. The computed summary for the given question.
     """
     question_content = question.question_state_data.content.html
-<<<<<<< HEAD
-    interaction_id = question.question_state_data.interaction.id
-    question_summary = question_domain.QuestionSummary(
-        question.id, question_content, interaction_id,
-=======
     answer_groups = question.question_state_data.interaction.answer_groups
     misconception_ids = [
         answer_group.to_dict()['tagged_skill_misconception_id']
         for answer_group in answer_groups
         if answer_group.to_dict()['tagged_skill_misconception_id']]
     misconception_ids.extend(question.inapplicable_misconception_ids)
+    interaction_id = question.question_state_data.interaction.id
     question_summary = question_domain.QuestionSummary(
-        question.id, question_content, misconception_ids,
->>>>>>> a9520a5a
+        question.id, question_content, interaction_id, misconception_ids,
         question.created_on, question.last_updated)
     return question_summary
 
@@ -672,11 +667,8 @@
         question_model_last_updated=question_summary.last_updated,
         question_model_created_on=question_summary.created_on,
         question_content=question_summary.question_content,
-<<<<<<< HEAD
         interaction_id=question_summary.interaction_id
-=======
         misconception_ids=question_summary.misconception_ids
->>>>>>> a9520a5a
     )
 
     question_summary_model.put()
@@ -697,11 +689,8 @@
     return question_domain.QuestionSummary(
         question_summary_model.id,
         question_summary_model.question_content,
-<<<<<<< HEAD
+        question_summary_model.misconception_ids,
         question_summary_model.interaction_id,
-=======
-        question_summary_model.misconception_ids,
->>>>>>> a9520a5a
         question_summary_model.question_model_created_on,
         question_summary_model.question_model_last_updated
     )
