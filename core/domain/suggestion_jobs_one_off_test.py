--- conflicted
+++ resolved
@@ -202,1765 +202,4 @@
             expected_output = [
                 u'[u\'MIGRATION_FAILURE\', [u"(\'suggestion456\', '
                 'Exception(\'suggestion456\',))"]]']
-<<<<<<< HEAD
-            self._run_job_and_verify_output(expected_output)
-=======
-            self._run_job_and_verify_output(expected_output)
-
-
-class SuggestionMathRteAuditOneOffJobTests(test_utils.GenericTestBase):
-
-    target_id = 'exp1'
-    target_version_at_submission = 1
-    AUTHOR_EMAIL = 'author@example.com'
-    REVIEWER_EMAIL = 'reviewer@example.com'
-    EXPLORATION_THREAD_ID = 'exploration.exp1.thread_1'
-    SKILL_THREAD_ID = 'skill1.thread1'
-    fake_date = datetime.datetime(2016, 4, 10, 0, 0, 0, 0)
-
-    def setUp(self):
-        super(SuggestionMathRteAuditOneOffJobTests, self).setUp()
-        self.signup(self.AUTHOR_EMAIL, 'author')
-        self.author_id = self.get_user_id_from_email(self.AUTHOR_EMAIL)
-        self.signup(self.REVIEWER_EMAIL, 'reviewer')
-        self.reviewer_id = self.get_user_id_from_email(self.REVIEWER_EMAIL)
-        self.process_and_flush_pending_mapreduce_tasks()
-
-    def mock_generate_new_exploration_thread_id(
-            self, unused_entity_type, unused_entity_id):
-        return self.EXPLORATION_THREAD_ID
-
-    def mock_generate_new_skill_thread_id(
-            self, unused_entity_type, unused_entity_id):
-        return self.SKILL_THREAD_ID
-
-    def test_for_html_in_suggestions_with_math_rte(self):
-        """Checks that correct number of hints are tabulated when
-        there is single exploration.
-        """
-        html_content = (
-            '<p>Value</p><oppia-noninteractive-math math_content-with-value='
-            '"{&amp;quot;raw_latex&amp;quot;: &amp;quot;+,-,-,+&amp;quot;, &'
-            'amp;quot;svg_filename&amp;quot;: &amp;quot;&amp;quot;}"></oppia'
-            '-noninteractive-math>')
-
-        state_dict = {
-            'linked_skill_id': None,
-            'card_is_checkpoint': True,
-            'classifier_model_id': None,
-            'content': {
-                'content_id': 'content',
-                'html': html_content
-            },
-            'interaction': {
-                'answer_groups': [],
-                'confirmed_unclassified_answers': [],
-                'customization_args': {},
-                'default_outcome': {
-                    'dest': 'Introduction',
-                    'feedback': {
-                        'content_id': 'default_outcome',
-                        'html': html_content
-                    },
-                    'labelled_as_correct': False,
-                    'param_changes': [],
-                    'refresher_exploration_id': None,
-                    'missing_prerequisite_skill_id': None
-                },
-                'hints': [],
-                'id': None,
-                'solution': None,
-            },
-            'next_content_id_index': 0,
-            'param_changes': [],
-            'recorded_voiceovers': {
-                'voiceovers_mapping': {
-                    'content': {},
-                    'default_outcome': {}
-                }
-            },
-            'solicit_answer_details': False,
-            'written_translations': {
-                'translations_mapping': {
-                    'content': {},
-                    'default_outcome': {}
-                }
-            }
-        }
-        states = {
-            'Introduction': state_dict
-        }
-        exploration = (
-            exp_domain.Exploration(
-                'exp1', feconf.DEFAULT_EXPLORATION_TITLE,
-                feconf.DEFAULT_EXPLORATION_CATEGORY,
-                feconf.DEFAULT_EXPLORATION_OBJECTIVE,
-                constants.DEFAULT_LANGUAGE_CODE, [], '', '',
-                feconf.CURRENT_STATE_SCHEMA_VERSION,
-                feconf.DEFAULT_INIT_STATE_NAME, states, {}, [], 0, False,
-                False))
-        exp_services.save_new_exploration(self.author_id, exploration)
-        add_translation_change_dict = {
-            'cmd': 'add_translation',
-            'state_name': 'Introduction',
-            'content_id': 'content',
-            'language_code': 'hi',
-            'content_html': html_content,
-            'translation_html': html_content
-        }
-        with self.swap(
-            feedback_models.GeneralFeedbackThreadModel,
-            'generate_new_thread_id',
-            self.mock_generate_new_exploration_thread_id):
-            suggestion_services.create_suggestion(
-                feconf.SUGGESTION_TYPE_TRANSLATE_CONTENT,
-                feconf.ENTITY_TYPE_EXPLORATION,
-                self.target_id, self.target_version_at_submission,
-                self.author_id, add_translation_change_dict, 'test description')
-        answer_group = {
-            'outcome': {
-                'dest': None,
-                'feedback': {
-                    'content_id': 'feedback_1',
-                    'html': html_content
-                },
-                'labelled_as_correct': True,
-                'param_changes': [],
-                'refresher_exploration_id': None,
-                'missing_prerequisite_skill_id': None
-            },
-            'rule_specs': [{
-                'inputs': {
-                    'x': 0
-                },
-                'rule_type': 'Equals'
-            }],
-            'training_data': [],
-            'tagged_skill_misconception_id': None
-        }
-        question_state_dict_with_math = {
-            'content': {
-                'content_id': 'content_1',
-                'html': 'Question 1'
-            },
-            'recorded_voiceovers': {
-                'voiceovers_mapping': {
-                    'ca_choices_0': {},
-                    'content_1': {},
-                    'feedback_1': {},
-                    'feedback_2': {},
-                    'hint_1': {},
-                    'solution': {}
-                }
-            },
-            'written_translations': {
-                'translations_mapping': {
-                    'ca_choices_0': {},
-                    'content_1': {},
-                    'feedback_1': {},
-                    'feedback_2': {},
-                    'hint_1': {},
-                    'solution': {
-                        'en': {
-                            'data_format': 'html',
-                            'translation': html_content,
-                            'needs_update': True
-                        }
-                    }
-                }
-            },
-            'interaction': {
-                'answer_groups': [answer_group],
-                'confirmed_unclassified_answers': [],
-                'customization_args': {
-                    'choices': {
-                        'value': [{
-                            'content_id': 'ca_choices_0',
-                            'html': html_content
-                        }]
-                    },
-                    'showChoicesInShuffledOrder': {
-                        'value': True
-                    }
-                },
-                'default_outcome': {
-                    'dest': None,
-                    'feedback': {
-                        'content_id': 'feedback_2',
-                        'html': html_content
-                    },
-                    'param_changes': [],
-                    'refresher_exploration_id': None,
-                    'labelled_as_correct': True,
-                    'missing_prerequisite_skill_id': None
-                },
-                'hints': [{
-                    'hint_content': {
-                        'content_id': 'hint_1',
-                        'html': 'Hint 1'
-                    }
-                }],
-                'solution': {
-                    'answer_is_exclusive': False,
-                    'correct_answer': 0,
-                    'explanation': {
-                        'content_id': 'solution',
-                        'html': '<p>This is a solution.</p>'
-                    }
-                },
-                'id': 'MultipleChoiceInput'
-            },
-            'linked_skill_id': None,
-            'next_content_id_index': 3,
-            'param_changes': [],
-            'solicit_answer_details': False,
-            'card_is_checkpoint': False,
-            'classifier_model_id': None
-        }
-        suggestion_dict_with_math = {
-            'suggestion_id': 'skill2.thread1',
-            'suggestion_type': feconf.SUGGESTION_TYPE_ADD_QUESTION,
-            'target_type': feconf.ENTITY_TYPE_SKILL,
-            'target_id': 'skill2',
-            'target_version_at_submission': 1,
-            'status': suggestion_models.STATUS_ACCEPTED,
-            'author_name': 'author',
-            'final_reviewer_id': self.reviewer_id,
-            'change': {
-                'cmd': question_domain.CMD_CREATE_NEW_FULLY_SPECIFIED_QUESTION,
-                'question_dict': {
-                    'question_state_data': question_state_dict_with_math,
-                    'language_code': 'en',
-                    'question_state_data_schema_version': (
-                        feconf.CURRENT_STATE_SCHEMA_VERSION),
-                    'linked_skill_ids': ['skill_2'],
-                    'inapplicable_skill_misconception_ids': ['skillid12345-1']
-                },
-                'skill_id': 'skill_2',
-                'skill_difficulty': 0.3,
-            },
-            'score_category': 'question.skill1',
-            'last_updated': utils.get_time_in_millisecs(self.fake_date)
-        }
-        with self.swap(
-            feedback_models.GeneralFeedbackThreadModel,
-            'generate_new_thread_id', self.mock_generate_new_skill_thread_id):
-            suggestion_services.create_suggestion(
-                feconf.SUGGESTION_TYPE_ADD_QUESTION,
-                feconf.ENTITY_TYPE_SKILL,
-                'skill1', feconf.CURRENT_STATE_SCHEMA_VERSION,
-                self.author_id, suggestion_dict_with_math['change'],
-                'test description')
-
-        job_id = (
-            suggestion_jobs_one_off.
-            SuggestionMathRteAuditOneOffJob.create_new())
-        suggestion_jobs_one_off.SuggestionMathRteAuditOneOffJob.enqueue(job_id)
-        self.process_and_flush_pending_mapreduce_tasks()
-
-        actual_output = (
-            suggestion_jobs_one_off.
-            SuggestionMathRteAuditOneOffJob.get_output(job_id))
-        self.assertRegexpMatches(
-            python_utils.UNICODE(actual_output),
-            '2 suggestions have Math components in them')
-
-    def test_for_html_in_suggestion_edit_content_with_math_rte(self):
-        """Checks that correct number of hints are tabulated when
-        there is single exploration.
-        """
-        html_content = (
-            '<p>Value</p><oppia-noninteractive-math raw_latex-with-value="&a'
-            'mp;quot;+,-,-,+&amp;quot;"></oppia-noninteractive-math>')
-
-        state_dict = {
-            'linked_skill_id': None,
-            'card_is_checkpoint': True,
-            'classifier_model_id': None,
-            'content': {
-                'content_id': 'content',
-                'html': html_content
-            },
-            'interaction': {
-                'answer_groups': [],
-                'confirmed_unclassified_answers': [],
-                'customization_args': {},
-                'default_outcome': {
-                    'dest': 'Introduction',
-                    'feedback': {
-                        'content_id': 'default_outcome',
-                        'html': html_content
-                    },
-                    'labelled_as_correct': False,
-                    'param_changes': [],
-                    'refresher_exploration_id': None,
-                    'missing_prerequisite_skill_id': None
-                },
-                'hints': [],
-                'id': None,
-                'solution': None,
-            },
-            'next_content_id_index': 0,
-            'param_changes': [],
-            'recorded_voiceovers': {
-                'voiceovers_mapping': {
-                    'content': {},
-                    'default_outcome': {}
-                }
-            },
-            'solicit_answer_details': False,
-            'written_translations': {
-                'translations_mapping': {
-                    'content': {},
-                    'default_outcome': {}
-                }
-            }
-        }
-        states = {
-            'Introduction': state_dict
-        }
-        exploration = (
-            exp_domain.Exploration(
-                'exp1', feconf.DEFAULT_EXPLORATION_TITLE,
-                feconf.DEFAULT_EXPLORATION_CATEGORY,
-                feconf.DEFAULT_EXPLORATION_OBJECTIVE,
-                constants.DEFAULT_LANGUAGE_CODE, [], '', '',
-                feconf.CURRENT_STATE_SCHEMA_VERSION,
-                feconf.DEFAULT_INIT_STATE_NAME, states, {}, [], 0, False,
-                False))
-        exp_services.save_new_exploration(self.author_id, exploration)
-        change_dict = {
-            'cmd': exp_domain.CMD_EDIT_STATE_PROPERTY,
-            'property_name': exp_domain.STATE_PROPERTY_CONTENT,
-            'state_name': 'Introduction',
-            'new_value': {
-                'content_id': 'content',
-                'html': 'suggestion content'
-            },
-            'old_value': {
-                'content_id': 'content',
-                'html': html_content
-            }
-        }
-        with self.swap(
-            feedback_models.GeneralFeedbackThreadModel,
-            'generate_new_thread_id',
-            self.mock_generate_new_exploration_thread_id):
-            suggestion_services.create_suggestion(
-                feconf.SUGGESTION_TYPE_EDIT_STATE_CONTENT,
-                feconf.ENTITY_TYPE_EXPLORATION,
-                self.target_id, self.target_version_at_submission,
-                self.author_id, change_dict, 'test description')
-
-        job_id = (
-            suggestion_jobs_one_off.
-            SuggestionMathRteAuditOneOffJob.create_new())
-        suggestion_jobs_one_off.SuggestionMathRteAuditOneOffJob.enqueue(job_id)
-        self.process_and_flush_pending_mapreduce_tasks()
-
-        actual_output = (
-            suggestion_jobs_one_off.
-            SuggestionMathRteAuditOneOffJob.get_output(job_id))
-        self.assertRegexpMatches(
-            python_utils.UNICODE(actual_output),
-            '1 suggestions have Math components in them')
-
-    def test_for_html_in_suggestion_with_no_math_rte(self):
-        html_content = '<p>This has no Math components</p>'
-        answer_group = {
-            'outcome': {
-                'dest': None,
-                'feedback': {
-                    'content_id': 'feedback_1',
-                    'html': html_content
-                },
-                'labelled_as_correct': True,
-                'param_changes': [],
-                'refresher_exploration_id': None,
-                'missing_prerequisite_skill_id': None
-            },
-            'rule_specs': [{
-                'inputs': {
-                    'x': 0
-                },
-                'rule_type': 'Equals'
-            }],
-            'training_data': [],
-            'tagged_skill_misconception_id': None
-        }
-
-        question_state_dict_without_math = {
-            'content': {
-                'content_id': 'content_1',
-                'html': 'Question 1'
-            },
-            'recorded_voiceovers': {
-                'voiceovers_mapping': {
-                    'ca_choices_0': {},
-                    'content_1': {},
-                    'feedback_1': {},
-                    'feedback_2': {},
-                    'hint_1': {},
-                    'solution': {}
-                }
-            },
-            'written_translations': {
-                'translations_mapping': {
-                    'ca_choices_0': {},
-                    'content_1': {},
-                    'feedback_1': {},
-                    'feedback_2': {},
-                    'hint_1': {},
-                    'solution': {
-                        'en': {
-                            'data_format': 'html',
-                            'translation': html_content,
-                            'needs_update': True
-                        }
-                    }
-                }
-            },
-            'interaction': {
-                'answer_groups': [answer_group],
-                'confirmed_unclassified_answers': [],
-                'customization_args': {
-                    'choices': {
-                        'value': [{
-                            'content_id': 'ca_choices_0',
-                            'html': html_content
-                        }]
-                    },
-                    'showChoicesInShuffledOrder': {
-                        'value': True
-                    }
-                },
-                'default_outcome': {
-                    'dest': None,
-                    'feedback': {
-                        'content_id': 'feedback_2',
-                        'html': html_content
-                    },
-                    'param_changes': [],
-                    'refresher_exploration_id': None,
-                    'labelled_as_correct': True,
-                    'missing_prerequisite_skill_id': None
-                },
-                'hints': [{
-                    'hint_content': {
-                        'content_id': 'hint_1',
-                        'html': 'Hint 1'
-                    }
-                }],
-                'solution': {
-                    'answer_is_exclusive': False,
-                    'correct_answer': 0,
-                    'explanation': {
-                        'content_id': 'solution',
-                        'html': '<p>This is a solution.</p>'
-                    }
-                },
-                'id': 'MultipleChoiceInput'
-            },
-            'linked_skill_id': None,
-            'next_content_id_index': 3,
-            'param_changes': [],
-            'solicit_answer_details': False,
-            'classifier_model_id': None,
-            'card_is_checkpoint': False
-        }
-        suggestion_dict_without_math = {
-            'suggestion_id': 'skill2.thread1',
-            'suggestion_type': feconf.SUGGESTION_TYPE_ADD_QUESTION,
-            'target_type': feconf.ENTITY_TYPE_SKILL,
-            'target_id': 'skill2',
-            'target_version_at_submission': 1,
-            'status': suggestion_models.STATUS_ACCEPTED,
-            'author_name': 'author',
-            'final_reviewer_id': self.reviewer_id,
-            'change': {
-                'cmd': question_domain.CMD_CREATE_NEW_FULLY_SPECIFIED_QUESTION,
-                'question_dict': {
-                    'question_state_data': question_state_dict_without_math,
-                    'language_code': 'en',
-                    'question_state_data_schema_version': (
-                        feconf.CURRENT_STATE_SCHEMA_VERSION),
-                    'linked_skill_ids': ['skill_2'],
-                    'inapplicable_skill_misconception_ids': ['skillid12345-1']
-                },
-                'skill_id': 'skill_2',
-                'skill_difficulty': 0.3,
-            },
-            'score_category': 'question.skill1',
-            'last_updated': utils.get_time_in_millisecs(self.fake_date)
-        }
-        with self.swap(
-            feedback_models.GeneralFeedbackThreadModel,
-            'generate_new_thread_id', self.mock_generate_new_skill_thread_id):
-            suggestion_services.create_suggestion(
-                feconf.SUGGESTION_TYPE_ADD_QUESTION,
-                feconf.ENTITY_TYPE_SKILL,
-                'skill1', feconf.CURRENT_STATE_SCHEMA_VERSION,
-                self.author_id, suggestion_dict_without_math['change'],
-                'test description')
-
-        job_id = (
-            suggestion_jobs_one_off.
-            SuggestionMathRteAuditOneOffJob.create_new())
-        suggestion_jobs_one_off.SuggestionMathRteAuditOneOffJob.enqueue(job_id)
-        self.process_and_flush_pending_mapreduce_tasks()
-
-        actual_output = (
-            suggestion_jobs_one_off.
-            SuggestionMathRteAuditOneOffJob.get_output(job_id))
-        self.assertEqual(len(actual_output), 0)
-
-
-class SuggestionSvgFilenameValidationOneOffJobTests(test_utils.GenericTestBase):
-    target_id_1 = 'exp1'
-    target_version_at_submission = 1
-    AUTHOR_EMAIL_1 = 'author1@example.com'
-    REVIEWER_EMAIL_1 = 'reviewer1@example.com'
-
-    class MockExploration(python_utils.OBJECT):
-        """Mocks an exploration. To be used only for testing."""
-
-        def __init__(self, exploration_id, states):
-            self.id = exploration_id
-            self.states = states
-            self.category = 'Algebra'
-
-        def get_content_html(self, state_name, content_id):
-            """Used to mock the get_content_html method for explorations."""
-            # state_name and content_id are used here to suppress the unused
-            # arguments warning. The main goal of this method is to just
-            # produce content html for the tests.
-            return '<p>State name: %s, Content id: %s</p>' % (
-                state_name, content_id
-            )
-
-    # All mock explorations created for testing.
-    explorations = [
-        MockExploration('exp1', {'state_1': {}, 'state_2': {}}),
-        MockExploration('exp2', {'state_1': {}, 'state_2': {}}),
-        MockExploration('exp3', {'state_1': {}, 'state_2': {}}),
-    ]
-
-    def mock_generate_new_skill_thread_id(
-            self, unused_entity_type, unused_entity_id):
-        return 'skill1.thread1'
-
-    def mock_get_exploration_by_id(self, exp_id):
-        for exp in self.explorations:
-            if exp.id == exp_id:
-                return exp
-
-    def setUp(self):
-        super(SuggestionSvgFilenameValidationOneOffJobTests, self).setUp()
-
-        self.signup(self.AUTHOR_EMAIL_1, 'author1')
-        self.author_id_1 = self.get_user_id_from_email(self.AUTHOR_EMAIL_1)
-        self.signup(self.REVIEWER_EMAIL_1, 'reviewer1')
-        self.reviewer_id_1 = self.get_user_id_from_email(self.REVIEWER_EMAIL_1)
-        self.process_and_flush_pending_mapreduce_tasks()
-
-    def test_job_when_suggestions_have_invalid_filenames(self):
-        invalid_html_content1 = (
-            '<oppia-noninteractive-math math_content-with-value="{&amp;'
-            'quot;raw_latex&amp;quot;: &amp;quot;-,-,-,-&amp;quot;, &amp;'
-            'quot;svg_filename&amp;quot;: &amp;quot;&amp;quot;}"></oppia'
-            '-noninteractive-math>'
-        )
-        invalid_html_content2 = (
-            '<oppia-noninteractive-math math_content-with-value="{&amp;'
-            'quot;raw_latex&amp;quot;: &amp;quot;+,+,+,+&amp;quot;, &amp;'
-            'quot;svg_filename&amp;quot;: &amp;quot;&amp;quot;}"></oppia'
-            '-noninteractive-math>'
-        )
-
-        change1 = {
-            'cmd': exp_domain.CMD_EDIT_STATE_PROPERTY,
-            'property_name': exp_domain.STATE_PROPERTY_CONTENT,
-            'state_name': 'state_1',
-            'new_value': {
-                'content_id': 'content',
-                'html': '<p>Suggestion html</p>'
-            },
-            'old_value': {
-                'content_id': 'content',
-                'html': invalid_html_content1
-            }
-        }
-
-        change2 = {
-            'cmd': exp_domain.CMD_EDIT_STATE_PROPERTY,
-            'property_name': exp_domain.STATE_PROPERTY_CONTENT,
-            'state_name': 'state_2',
-            'new_value': {
-                'content_id': 'content',
-                'html': '<p>Suggestion html2</p>'
-            },
-            'old_value': {
-                'content_id': 'content',
-                'html': invalid_html_content2
-            }
-        }
-
-        with self.swap(
-            exp_fetchers, 'get_exploration_by_id',
-            self.mock_get_exploration_by_id):
-
-            suggestion1 = suggestion_services.create_suggestion(
-                feconf.SUGGESTION_TYPE_EDIT_STATE_CONTENT,
-                feconf.ENTITY_TYPE_EXPLORATION,
-                self.target_id_1, self.target_version_at_submission,
-                self.author_id_1, change1, 'test description')
-
-            suggestion2 = suggestion_services.create_suggestion(
-                feconf.SUGGESTION_TYPE_EDIT_STATE_CONTENT,
-                feconf.ENTITY_TYPE_EXPLORATION,
-                self.target_id_1, self.target_version_at_submission,
-                self.author_id_1, change2, 'test description')
-
-        job_id = (
-            suggestion_jobs_one_off.
-            SuggestionSvgFilenameValidationOneOffJob.create_new())
-        (
-            suggestion_jobs_one_off.
-            SuggestionSvgFilenameValidationOneOffJob.enqueue(job_id))
-        self.process_and_flush_pending_mapreduce_tasks()
-
-        actual_output = (
-            suggestion_jobs_one_off.
-            SuggestionSvgFilenameValidationOneOffJob.get_output(job_id))
-        expected_output = [
-            u'[u\'Overall result\', {u\'number_of_suggestions_with_no_svgs\': '
-            u'2, u\'number_of_math_tags_with_invalid_svg_filename\': 2}]',
-            u'[u\'math tags with no SVGs in suggestion with ID %s\', '
-            u'[u\'%s\']]' % (suggestion1.suggestion_id, invalid_html_content1),
-            u'[u\'math tags with no SVGs in suggestion with ID %s\', '
-            u'[u\'%s\']]' % (suggestion2.suggestion_id, invalid_html_content2),
-        ]
-        self.assertEqual(sorted(actual_output), sorted(expected_output))
-
-    def test_job_when_suggestions_have_valid_filenames(self):
-        valid_html_content1 = (
-            '<oppia-noninteractive-math math_content-with-value="{&amp;'
-            'quot;raw_latex&amp;quot;: &amp;quot;-,-,-,-&amp;quot;, &amp;'
-            'quot;svg_filename&amp;quot;: &amp;quot;file1.svg&amp;quot;}">'
-            '</oppia-noninteractive-math>'
-        )
-        with python_utils.open_file(
-            os.path.join(feconf.TESTS_DATA_DIR, 'test_svg.svg'), 'rb',
-            encoding=None) as f:
-            raw_image = f.read()
-        fs = fs_domain.AbstractFileSystem(
-            fs_domain.GcsFileSystem(
-                feconf.ENTITY_TYPE_EXPLORATION, self.target_id_1))
-        fs.commit('image/file1.svg', raw_image, mimetype='image/svg+xml')
-
-        change1 = {
-            'cmd': exp_domain.CMD_EDIT_STATE_PROPERTY,
-            'property_name': exp_domain.STATE_PROPERTY_CONTENT,
-            'state_name': 'state_1',
-            'new_value': {
-                'content_id': 'content',
-                'html': '<p>Suggestion html</p>'
-            },
-            'old_value': {
-                'content_id': 'content',
-                'html': valid_html_content1
-            }
-        }
-
-        with self.swap(
-            exp_fetchers, 'get_exploration_by_id',
-            self.mock_get_exploration_by_id):
-
-            suggestion_services.create_suggestion(
-                feconf.SUGGESTION_TYPE_EDIT_STATE_CONTENT,
-                feconf.ENTITY_TYPE_EXPLORATION,
-                self.target_id_1, self.target_version_at_submission,
-                self.author_id_1, change1, 'test description')
-
-        job_id = (
-            suggestion_jobs_one_off.
-            SuggestionSvgFilenameValidationOneOffJob.create_new())
-        (
-            suggestion_jobs_one_off.
-            SuggestionSvgFilenameValidationOneOffJob.enqueue(job_id))
-        self.process_and_flush_pending_mapreduce_tasks()
-
-        actual_output = (
-            suggestion_jobs_one_off.
-            SuggestionSvgFilenameValidationOneOffJob.get_output(job_id))
-        self.assertEqual(actual_output, [])
-
-    def test_job_when_suggestions_have_invalid_math_tags(self):
-        invalid_html = (
-            '<oppia-noninteractive-math></oppia-noninteractive-math>')
-        with python_utils.open_file(
-            os.path.join(feconf.TESTS_DATA_DIR, 'test_svg.svg'), 'rb',
-            encoding=None) as f:
-            raw_image = f.read()
-        fs = fs_domain.AbstractFileSystem(
-            fs_domain.GcsFileSystem(
-                feconf.ENTITY_TYPE_EXPLORATION, self.target_id_1))
-        fs.commit('image/file1.svg', raw_image, mimetype='image/svg+xml')
-
-        change1 = {
-            'cmd': exp_domain.CMD_EDIT_STATE_PROPERTY,
-            'property_name': exp_domain.STATE_PROPERTY_CONTENT,
-            'state_name': 'state_1',
-            'new_value': {
-                'content_id': 'content',
-                'html': '<p>Suggestion html</p>'
-            },
-            'old_value': {
-                'content_id': 'content',
-                'html': invalid_html
-            }
-        }
-
-        with self.swap(
-            exp_fetchers, 'get_exploration_by_id',
-            self.mock_get_exploration_by_id):
-
-            suggestion = suggestion_services.create_suggestion(
-                feconf.SUGGESTION_TYPE_EDIT_STATE_CONTENT,
-                feconf.ENTITY_TYPE_EXPLORATION,
-                self.target_id_1, self.target_version_at_submission,
-                self.author_id_1, change1, 'test description')
-
-        job_id = (
-            suggestion_jobs_one_off.
-            SuggestionSvgFilenameValidationOneOffJob.create_new())
-        (
-            suggestion_jobs_one_off.
-            SuggestionSvgFilenameValidationOneOffJob.enqueue(job_id))
-        self.process_and_flush_pending_mapreduce_tasks()
-
-        actual_output = (
-            suggestion_jobs_one_off.
-            SuggestionSvgFilenameValidationOneOffJob.get_output(job_id))
-        expected_output = [
-            u'[u\'invalid-math-content-attribute-in-math-tag\', [u\'%s\']]' % (
-                suggestion.suggestion_id)]
-        self.assertEqual(actual_output, expected_output)
-
-    def test_job_acts_only_on_suggestion_edit_state_content(self):
-
-        change1 = {
-            'cmd': question_domain.CMD_CREATE_NEW_FULLY_SPECIFIED_QUESTION,
-            'question_dict': {
-                'question_state_data': self._create_valid_question_data(
-                    'default_state').to_dict(),
-                'language_code': 'en',
-                'question_state_data_schema_version': (
-                    feconf.CURRENT_STATE_SCHEMA_VERSION),
-                'linked_skill_ids': ['skill_1'],
-                'inapplicable_skill_misconception_ids': ['skillid12345-1']
-            },
-            'skill_id': 'skill_1',
-            'skill_difficulty': 0.3,
-        }
-
-        with self.swap(
-            feedback_models.GeneralFeedbackThreadModel,
-            'generate_new_thread_id', self.mock_generate_new_skill_thread_id):
-            suggestion_services.create_suggestion(
-                feconf.SUGGESTION_TYPE_ADD_QUESTION,
-                feconf.ENTITY_TYPE_SKILL,
-                'skill_1', feconf.CURRENT_STATE_SCHEMA_VERSION,
-                self.author_id_1, change1, 'test description')
-
-        change2 = {
-            'cmd': exp_domain.CMD_ADD_WRITTEN_TRANSLATION,
-            'state_name': 'state_1',
-            'content_id': 'content',
-            'language_code': 'hi',
-            'content_html': (
-                '<p>State name: state_1, Content id: content</p>'),
-            'translation_html': '<p>This is translated html.</p>',
-            'data_format': 'html'
-        }
-        with self.swap(
-            exp_fetchers, 'get_exploration_by_id',
-            self.mock_get_exploration_by_id):
-            with self.swap(
-                exp_domain.Exploration, 'get_content_html',
-                self.MockExploration.get_content_html):
-                suggestion_services.create_suggestion(
-                    feconf.SUGGESTION_TYPE_TRANSLATE_CONTENT,
-                    feconf.ENTITY_TYPE_EXPLORATION,
-                    self.target_id_1, 1, self.author_id_1,
-                    change2, 'test description')
-
-        job_id = (
-            suggestion_jobs_one_off.
-            SuggestionSvgFilenameValidationOneOffJob.create_new())
-        (
-            suggestion_jobs_one_off.
-            SuggestionSvgFilenameValidationOneOffJob.enqueue(job_id))
-        self.process_and_flush_pending_mapreduce_tasks()
-
-        actual_output = (
-            suggestion_jobs_one_off.
-            SuggestionSvgFilenameValidationOneOffJob.get_output(job_id))
-        self.assertEqual(actual_output, [])
-
-
-class PopulateContributionStatsOneOffJobTests(
-        test_utils.GenericTestBase):
-
-    target_id = 'exp1'
-    target_version_at_submission = 1
-    sample_language_code = 'hi'
-    AUTHOR_EMAIL = 'author1@example.com'
-    REVIEWER_1_EMAIL = 'reviewer1@community.org'
-    REVIEWER_2_EMAIL = 'reviewer2@community.org'
-    COMMIT_MESSAGE = 'commit message'
-
-    class MockExploration(python_utils.OBJECT):
-        """Mocks an exploration. To be used only for testing."""
-
-        def __init__(self, exploration_id, states):
-            self.id = exploration_id
-            self.states = states
-            self.category = 'Algebra'
-
-        def get_content_html(self, unused_state_name, unused_content_id):
-            """Used to mock the get_content_html method for explorations."""
-            return '<p>This is html to translate.</p>'
-
-    # A mock exploration created for testing.
-    explorations = [
-        MockExploration('exp1', {'state_1': {}, 'state_2': {}})
-    ]
-
-    def mock_get_exploration_by_id(self, exp_id):
-        for exp in self.explorations:
-            if exp.id == exp_id:
-                return exp
-
-    def mock_update_exploration(
-            self, unused_user_id, unused_exploration_id, unused_change_list,
-            commit_message, is_suggestion):
-        self.assertTrue(is_suggestion)
-        self.assertEqual(
-            commit_message, 'Accepted suggestion by %s: %s' % (
-                'author', self.COMMIT_MESSAGE))
-
-    def mock_accept_suggestion(
-            self, suggestion_id, reviewer_id, commit_message, review_message):
-        """Sets up the appropriate mocks to successfully call
-        accept_suggestion.
-        """
-        with self.swap(
-            exp_services, 'update_exploration',
-            self.mock_update_exploration):
-            with self.swap(
-                exp_fetchers, 'get_exploration_by_id',
-                self.mock_get_exploration_by_id):
-                with self.swap(
-                    exp_domain.Exploration, 'get_content_html',
-                    self.MockExploration.get_content_html):
-                    suggestion_services.accept_suggestion(
-                        suggestion_id, reviewer_id, commit_message,
-                        review_message
-                    )
-
-    def _create_edit_state_content_suggestion(self):
-        """Creates an "edit state content" suggestion."""
-
-        edit_state_content_change_dict = {
-            'cmd': exp_domain.CMD_EDIT_STATE_PROPERTY,
-            'property_name': exp_domain.STATE_PROPERTY_CONTENT,
-            'state_name': 'Introduction',
-            'new_value': {
-                'content_id': 'content',
-                'html': 'new html content'
-            },
-            'old_value': {
-                'content_id': 'content',
-                'html': 'old html content'
-            }
-        }
-
-        with self.swap(
-            exp_fetchers, 'get_exploration_by_id',
-            self.mock_get_exploration_by_id):
-            edit_state_content_suggestion = (
-                suggestion_services.create_suggestion(
-                    feconf.SUGGESTION_TYPE_EDIT_STATE_CONTENT,
-                    feconf.ENTITY_TYPE_EXPLORATION,
-                    self.target_id, self.target_version_at_submission,
-                    self.author_id, edit_state_content_change_dict,
-                    'test description')
-            )
-
-        return edit_state_content_suggestion
-
-    def _create_translation_suggestion_with_language_code(self, language_code):
-        """Creates a translation suggestion in the given language_code."""
-        add_translation_change_dict = {
-            'cmd': exp_domain.CMD_ADD_WRITTEN_TRANSLATION,
-            'state_name': 'state_1',
-            'content_id': 'content',
-            'language_code': language_code,
-            'content_html': '<p>This is html to translate.</p>',
-            'translation_html': '<p>This is translated html.</p>',
-            'data_format': 'html'
-        }
-
-        with self.swap(
-            exp_fetchers, 'get_exploration_by_id',
-            self.mock_get_exploration_by_id):
-            with self.swap(
-                exp_domain.Exploration, 'get_content_html',
-                self.MockExploration.get_content_html):
-                translation_suggestion = (
-                    suggestion_services.create_suggestion(
-                        feconf.SUGGESTION_TYPE_TRANSLATE_CONTENT,
-                        feconf.ENTITY_TYPE_EXPLORATION,
-                        self.target_id, self.target_version_at_submission,
-                        self.author_id, add_translation_change_dict,
-                        'test description')
-                )
-
-        return translation_suggestion
-
-    def _create_question_suggestion_with_skill_id(self, skill_id):
-        """Creates a question suggestion with the given skill_id."""
-        add_question_change_dict = {
-            'cmd': (
-                question_domain
-                .CMD_CREATE_NEW_FULLY_SPECIFIED_QUESTION),
-            'question_dict': {
-                'question_state_data': self._create_valid_question_data(
-                    'default_state').to_dict(),
-                'language_code': 'en',
-                'question_state_data_schema_version': (
-                    feconf.CURRENT_STATE_SCHEMA_VERSION),
-                'linked_skill_ids': ['skill_1'],
-                'inapplicable_skill_misconception_ids': ['skillid12345-1']
-            },
-            'skill_id': skill_id,
-            'skill_difficulty': 0.3
-        }
-
-        question_suggestion = suggestion_services.create_suggestion(
-            feconf.SUGGESTION_TYPE_ADD_QUESTION,
-            feconf.ENTITY_TYPE_SKILL,
-            skill_id, feconf.CURRENT_STATE_SCHEMA_VERSION,
-            self.author_id, add_question_change_dict,
-            'test description')
-
-        return question_suggestion
-
-    def _run_job_and_verify_output(self, expected_output):
-        """Runs the PopulateContributionStatsOneOffJob and verifies
-        that the output matches the expected output.
-
-        Args:
-            expected_output: list(str). The expected output from the one off
-                job.
-        """
-        job_id = (
-            suggestion_jobs_one_off
-            .PopulateContributionStatsOneOffJob.create_new())
-        (
-            suggestion_jobs_one_off
-            .PopulateContributionStatsOneOffJob
-            .enqueue(job_id)
-        )
-        self.process_and_flush_pending_tasks()
-        self.process_and_flush_pending_mapreduce_tasks()
-
-        actual_output = (
-            suggestion_jobs_one_off
-            .PopulateContributionStatsOneOffJob
-            .get_output(job_id)
-        )
-
-        self.assertEqual(len(actual_output), len(expected_output))
-        self.assertEqual(sorted(actual_output), sorted(expected_output))
-
-    def setUp(self):
-        super(
-            PopulateContributionStatsOneOffJobTests,
-            self).setUp()
-
-        self.signup(self.AUTHOR_EMAIL, 'author')
-        self.author_id = self.get_user_id_from_email(self.AUTHOR_EMAIL)
-        self.signup(self.REVIEWER_1_EMAIL, 'reviewer1')
-        self.reviewer_1_id = self.get_user_id_from_email(
-            self.REVIEWER_1_EMAIL)
-        self.signup(self.REVIEWER_2_EMAIL, 'reviewer2')
-        self.reviewer_2_id = self.get_user_id_from_email(
-            self.REVIEWER_2_EMAIL)
-
-        self.process_and_flush_pending_tasks()
-
-    def test_no_action_is_performed_for_suggestions_that_are_marked_deleted(
-            self):
-        question_suggestion = self._create_question_suggestion_with_skill_id(
-            'skill_1')
-        expected_output = []
-
-        suggestion_model = suggestion_models.GeneralSuggestionModel.get_by_id(
-            question_suggestion.suggestion_id
-        )
-        suggestion_model.deleted = True
-        suggestion_model.update_timestamps()
-        suggestion_model.put()
-
-        self._run_job_and_verify_output(expected_output)
-
-    def test_no_action_is_performed_for_suggestion_that_has_been_deleted(self):
-        question_suggestion = self._create_question_suggestion_with_skill_id(
-            'skill_1')
-        expected_output = []
-
-        suggestion_model = suggestion_models.GeneralSuggestionModel.get_by_id(
-            question_suggestion.suggestion_id
-        )
-        suggestion_model.delete()
-
-        self._run_job_and_verify_output(expected_output)
-
-    def test_no_action_is_performed_for_user_contribution_rights_marked_deleted(
-            self):
-        # Allowing the reviewer to review questions will create an associated
-        # user contribution rights model, if it doesn't already exist.
-        user_services.allow_user_to_review_question(self.reviewer_1_id)
-        expected_output = []
-
-        user_contribution_rights_model = (
-            user_models.UserContributionRightsModel.get_by_id(
-                self.reviewer_1_id)
-        )
-        user_contribution_rights_model.deleted = True
-        user_contribution_rights_model.update_timestamps()
-        user_contribution_rights_model.put()
-
-        self._run_job_and_verify_output(expected_output)
-
-    def test_no_action_is_performed_for_deleted_user_contribution_rights(self):
-        # Allowing the reviewer to review questions will create an associated
-        # user contribution rights model, if it doesn't already exist.
-        user_services.allow_user_to_review_question(self.reviewer_1_id)
-        expected_output = []
-
-        # Removing the contribution reviewer deletes their user contribution
-        # rights model.
-        user_services.remove_contribution_reviewer(self.reviewer_1_id)
-
-        self._run_job_and_verify_output(expected_output)
-
-    def test_no_action_taken_for_suggestions_not_on_the_contributor_dashboard(
-            self):
-        self._create_edit_state_content_suggestion()
-        expected_output = []
-
-        self._run_job_and_verify_output(expected_output)
-
-    def test_no_action_is_performed_for_rejected_suggestions(self):
-        question_suggestion = self._create_question_suggestion_with_skill_id(
-            'skill_1'
-        )
-        expected_output = []
-        suggestion_services.reject_suggestion(
-            question_suggestion.suggestion_id, self.reviewer_1_id,
-            'reject message'
-        )
-
-        self._run_job_and_verify_output(expected_output)
-
-    def test_no_action_is_performed_for_accepted_suggestions(self):
-        translation_suggestion = (
-            self._create_translation_suggestion_with_language_code(
-                self.sample_language_code)
-        )
-        expected_output = []
-
-        self.mock_accept_suggestion(
-            translation_suggestion.suggestion_id, self.reviewer_1_id,
-            'commit message', 'review message'
-        )
-
-        self._run_job_and_verify_output(expected_output)
-
-    def test_job_updates_counts_for_translation_suggestions_in_same_lang_code(
-            self):
-        self._create_translation_suggestion_with_language_code(
-            self.sample_language_code)
-        self._create_translation_suggestion_with_language_code(
-            self.sample_language_code)
-        expected_output = [
-            '[u\'suggestion.translate_content.%s\', 2]' % (
-                self.sample_language_code)
-        ]
-
-        self._run_job_and_verify_output(expected_output)
-
-        community_contribution_stats = (
-            suggestion_services.get_community_contribution_stats()
-        )
-        self.assertEqual(
-            (
-                community_contribution_stats
-                .translation_suggestion_counts_by_lang_code[
-                    self.sample_language_code]
-            ), 2)
-
-    def test_job_updates_counts_for_translation_suggestions_in_diff_lang_code(
-            self):
-        self._create_translation_suggestion_with_language_code('hi')
-        self._create_translation_suggestion_with_language_code('en')
-        expected_output = [
-            '[u\'suggestion.translate_content.hi\', 1]',
-            '[u\'suggestion.translate_content.en\', 1]'
-        ]
-
-        self._run_job_and_verify_output(expected_output)
-
-        community_contribution_stats = (
-            suggestion_services.get_community_contribution_stats()
-        )
-        self.assertEqual(
-            (
-                community_contribution_stats
-                .translation_suggestion_counts_by_lang_code['hi']
-            ), 1)
-        self.assertEqual(
-            (
-                community_contribution_stats
-                .translation_suggestion_counts_by_lang_code['en']
-            ), 1)
-
-    def test_job_updates_counts_for_translation_reviewers_in_same_lang_code(
-            self):
-        user_services.allow_user_to_review_translation_in_language(
-            self.reviewer_1_id, self.sample_language_code)
-        user_services.allow_user_to_review_translation_in_language(
-            self.reviewer_2_id, self.sample_language_code)
-        expected_output = [
-            '[u\'reviewer.translation.%s\', 2]' % self.sample_language_code
-        ]
-
-        self._run_job_and_verify_output(expected_output)
-
-        community_contribution_stats = (
-            suggestion_services.get_community_contribution_stats()
-        )
-        self.assertEqual(
-            (
-                community_contribution_stats
-                .translation_reviewer_counts_by_lang_code[
-                    self.sample_language_code]
-            ), 2)
-
-    def test_job_updates_counts_for_translation_reviewers_in_diff_lang_code(
-            self):
-        user_services.allow_user_to_review_translation_in_language(
-            self.reviewer_1_id, 'hi')
-        user_services.allow_user_to_review_translation_in_language(
-            self.reviewer_2_id, 'en')
-        expected_output = [
-            '[u\'reviewer.translation.hi\', 1]',
-            '[u\'reviewer.translation.en\', 1]'
-        ]
-
-        self._run_job_and_verify_output(expected_output)
-
-        community_contribution_stats = (
-            suggestion_services.get_community_contribution_stats()
-        )
-        self.assertEqual(
-            (
-                community_contribution_stats
-                .translation_reviewer_counts_by_lang_code['hi']
-            ), 1)
-        self.assertEqual(
-            (
-                community_contribution_stats
-                .translation_reviewer_counts_by_lang_code['en']
-            ), 1)
-
-    def test_job_updates_question_suggestion_count(self):
-        self._create_question_suggestion_with_skill_id('skill_1')
-        self._create_question_suggestion_with_skill_id('skill_2')
-        expected_output = ['[u\'suggestion.add_question.en\', 2]']
-
-        self._run_job_and_verify_output(expected_output)
-
-        community_contribution_stats = (
-            suggestion_services.get_community_contribution_stats()
-        )
-        self.assertEqual(
-            community_contribution_stats.question_suggestion_count, 2
-        )
-
-    def test_job_updates_question_reviewer_count(
-            self):
-        user_services.allow_user_to_review_question(self.reviewer_1_id)
-        user_services.allow_user_to_review_question(self.reviewer_2_id)
-        expected_output = ['[u\'reviewer.question.en\', 2]']
-
-        self._run_job_and_verify_output(expected_output)
-
-        community_contribution_stats = (
-            suggestion_services.get_community_contribution_stats()
-        )
-        self.assertEqual(
-            community_contribution_stats.question_reviewer_count, 2)
-
-    def test_job_updates_both_reviewer_and_suggestion_counts(self):
-        # Create two question suggestions.
-        self._create_question_suggestion_with_skill_id('skill_1')
-        self._create_question_suggestion_with_skill_id('skill_2')
-        # Create three translation suggestions.
-        self._create_translation_suggestion_with_language_code('hi')
-        self._create_translation_suggestion_with_language_code('en')
-        self._create_translation_suggestion_with_language_code('en')
-        # Create question reviewers.
-        user_services.allow_user_to_review_question(self.reviewer_1_id)
-        user_services.allow_user_to_review_question(self.reviewer_2_id)
-        # Create translation reviewers.
-        user_services.allow_user_to_review_translation_in_language(
-            self.reviewer_1_id, 'hi')
-        user_services.allow_user_to_review_translation_in_language(
-            self.reviewer_2_id, 'hi')
-        user_services.allow_user_to_review_translation_in_language(
-            self.reviewer_2_id, 'en')
-        expected_output = [
-            '[u\'reviewer.translation.en\', 1]',
-            '[u\'reviewer.translation.hi\', 2]',
-            '[u\'reviewer.question.en\', 2]',
-            '[u\'suggestion.add_question.en\', 2]',
-            '[u\'suggestion.translate_content.en\', 2]',
-            '[u\'suggestion.translate_content.hi\', 1]'
-        ]
-
-        self._run_job_and_verify_output(expected_output)
-
-        community_contribution_stats = (
-            suggestion_services.get_community_contribution_stats()
-        )
-        self.assertEqual(
-            community_contribution_stats.question_suggestion_count, 2)
-        self.assertEqual(
-            (
-                community_contribution_stats
-                .translation_suggestion_counts_by_lang_code['hi']
-            ), 1)
-        self.assertEqual(
-            (
-                community_contribution_stats
-                .translation_suggestion_counts_by_lang_code['en']
-            ), 2)
-        self.assertEqual(
-            community_contribution_stats.question_reviewer_count, 2)
-        self.assertEqual(
-            (
-                community_contribution_stats
-                .translation_reviewer_counts_by_lang_code['hi']
-            ), 2)
-        self.assertEqual(
-            (
-                community_contribution_stats
-                .translation_reviewer_counts_by_lang_code['en']
-            ), 1)
-
-
-class PopulateFinalReviewerIdOneOffJobTests(test_utils.GenericTestBase):
-
-    target_id = 'exp1'
-    target_version_at_submission = 1
-    exploration_category = 'Algebra'
-    EXPLORATION_THREAD_ID = 'exploration.exp1.thread_1'
-    SKILL_THREAD_ID = 'skill1.thread1'
-    AUTHOR_EMAIL = 'author1@example.com'
-    REVIEWER_EMAIL = 'reviewer@example.com'
-
-    edit_state_content_change_dict = {
-        'cmd': exp_domain.CMD_EDIT_STATE_PROPERTY,
-        'property_name': exp_domain.STATE_PROPERTY_CONTENT,
-        'state_name': 'Introduction',
-        'new_value': {
-            'content_id': 'content',
-            'html': 'new html content'
-        },
-        'old_value': {
-            'content_id': 'content',
-            'html': 'old html content'
-        }
-    }
-
-    # The question_state_data is set to valid state data in the setup.
-    add_question_change_dict = {
-        'cmd': question_domain.CMD_CREATE_NEW_FULLY_SPECIFIED_QUESTION,
-        'question_dict': {
-            'question_state_data': {},
-            'language_code': 'en',
-            'question_state_data_schema_version': (
-                feconf.CURRENT_STATE_SCHEMA_VERSION),
-            'linked_skill_ids': ['skill_1'],
-            'inapplicable_skill_misconception_ids': ['skillid12345-1']
-        },
-        'skill_id': 'skill_1',
-        'skill_difficulty': 0.3,
-    }
-
-    def _run_job_and_verify_output(self, expected_output):
-        """Runs the PopulateFinalReviewerIdOneOffJobTests and
-        verifies that the output matches the expected output.
-
-        Args:
-            expected_output: list(str). The expected output from the one off
-                job.
-        """
-        job_id = (
-            suggestion_jobs_one_off
-            .PopulateFinalReviewerIdOneOffJob.create_new())
-        (
-            suggestion_jobs_one_off
-            .PopulateFinalReviewerIdOneOffJob.enqueue(job_id)
-        )
-        self.process_and_flush_pending_mapreduce_tasks()
-
-        actual_output = (
-            suggestion_jobs_one_off
-            .PopulateFinalReviewerIdOneOffJob.get_output(job_id))
-
-        self.assertEqual(actual_output, expected_output)
-
-    def setUp(self):
-        super(PopulateFinalReviewerIdOneOffJobTests, self).setUp()
-        self.signup(self.AUTHOR_EMAIL, 'author')
-        self.author_id = self.get_user_id_from_email(self.AUTHOR_EMAIL)
-        self.signup(self.REVIEWER_EMAIL, 'reviewer')
-        self.reviewer_id = self.get_user_id_from_email(self.REVIEWER_EMAIL)
-        # Add valid question state data to the question dict.
-        self.add_question_change_dict['question_dict'][
-            'question_state_data'] = self._create_valid_question_data(
-                'default_state').to_dict()
-        self.process_and_flush_pending_mapreduce_tasks()
-
-    def test_no_action_is_performed_for_suggestions_that_are_marked_deleted(
-            self):
-        suggestion_models.GeneralSuggestionModel(
-            id=self.EXPLORATION_THREAD_ID,
-            suggestion_type=(
-                feconf.SUGGESTION_TYPE_EDIT_STATE_CONTENT),
-            target_type=feconf.ENTITY_TYPE_EXPLORATION,
-            target_id=self.target_id,
-            target_version_at_submission=self.target_version_at_submission,
-            status=suggestion_models.STATUS_ACCEPTED,
-            author_id=self.author_id,
-            final_reviewer_id=None,
-            change_cmd=self.edit_state_content_change_dict,
-            score_category='score_category'
-        ).put()
-
-        suggestion_model = suggestion_models.GeneralSuggestionModel.get_by_id(
-            self.EXPLORATION_THREAD_ID)
-        suggestion_model.deleted = True
-        suggestion_model.update_timestamps()
-        suggestion_model.put()
-
-        expected_output = [u'[u\'DELETED_MODELS\', 1]']
-        self._run_job_and_verify_output(expected_output)
-
-        suggestion_model = suggestion_models.GeneralSuggestionModel.get_by_id(
-            self.EXPLORATION_THREAD_ID)
-        self.assertEqual(suggestion_model.final_reviewer_id, None)
-
-    def test_job_does_not_changes_valid_models(self):
-        suggestion_models.GeneralSuggestionModel(
-            id=self.EXPLORATION_THREAD_ID,
-            suggestion_type=(
-                feconf.SUGGESTION_TYPE_EDIT_STATE_CONTENT),
-            target_type=feconf.ENTITY_TYPE_EXPLORATION,
-            target_id=self.target_id,
-            target_version_at_submission=self.target_version_at_submission,
-            status=suggestion_models.STATUS_ACCEPTED,
-            author_id=self.author_id,
-            final_reviewer_id=self.reviewer_id,
-            change_cmd=self.edit_state_content_change_dict,
-            score_category='score_category'
-        ).put()
-
-        expected_output = [u'[u\'UNCHANGED_MODELS\', 1]']
-        self._run_job_and_verify_output(expected_output)
-        suggestion_model = suggestion_models.GeneralSuggestionModel.get_by_id(
-            self.EXPLORATION_THREAD_ID)
-        self.assertEqual(suggestion_model.final_reviewer_id, self.reviewer_id)
-
-    def test_accepted_suggestion_with_none_final_reviewer_id_gets_updated(self):
-        suggestion_models.GeneralSuggestionModel(
-            id=self.EXPLORATION_THREAD_ID,
-            suggestion_type=(
-                feconf.SUGGESTION_TYPE_EDIT_STATE_CONTENT),
-            target_type=feconf.ENTITY_TYPE_EXPLORATION,
-            target_id=self.target_id,
-            target_version_at_submission=self.target_version_at_submission,
-            status=suggestion_models.STATUS_ACCEPTED,
-            author_id=self.author_id,
-            final_reviewer_id=None,
-            change_cmd=self.edit_state_content_change_dict,
-            score_category='score_category'
-        ).put()
-
-        feedback_models.GeneralFeedbackMessageModel(
-            id=self.EXPLORATION_THREAD_ID + '.0',
-            thread_id=self.EXPLORATION_THREAD_ID,
-            message_id=0,
-            author_id=self.reviewer_id,
-            updated_status=feedback_models.STATUS_CHOICES_FIXED
-        ).put()
-
-        expected_output = [u'[u\'CHANGED_MODELS\', 1]']
-        self._run_job_and_verify_output(expected_output)
-        suggestion_model = suggestion_models.GeneralSuggestionModel.get_by_id(
-            self.EXPLORATION_THREAD_ID)
-        self.assertEqual(suggestion_model.final_reviewer_id, self.reviewer_id)
-
-    def test_rejected_suggestion_with_none_final_reviewer_id_gets_updated(self):
-        suggestion_models.GeneralSuggestionModel(
-            id=self.EXPLORATION_THREAD_ID,
-            suggestion_type=(
-                feconf.SUGGESTION_TYPE_EDIT_STATE_CONTENT),
-            target_type=feconf.ENTITY_TYPE_EXPLORATION,
-            target_id=self.target_id,
-            target_version_at_submission=self.target_version_at_submission,
-            status=suggestion_models.STATUS_REJECTED,
-            author_id=self.author_id,
-            final_reviewer_id=None,
-            change_cmd=self.edit_state_content_change_dict,
-            score_category='score_category'
-        ).put()
-
-        feedback_models.GeneralFeedbackMessageModel(
-            id=self.EXPLORATION_THREAD_ID + '.0',
-            thread_id=self.EXPLORATION_THREAD_ID,
-            message_id=0,
-            author_id=self.reviewer_id,
-            updated_status=feedback_models.STATUS_CHOICES_IGNORED
-        ).put()
-
-        expected_output = [u'[u\'CHANGED_MODELS\', 1]']
-        self._run_job_and_verify_output(expected_output)
-        suggestion_model = suggestion_models.GeneralSuggestionModel.get_by_id(
-            self.EXPLORATION_THREAD_ID)
-        self.assertEqual(suggestion_model.final_reviewer_id, self.reviewer_id)
-
-    def test_job_with_no_message_model_yields_without_update(self):
-        suggestion_models.GeneralSuggestionModel(
-            id=self.EXPLORATION_THREAD_ID,
-            suggestion_type=(
-                feconf.SUGGESTION_TYPE_EDIT_STATE_CONTENT),
-            target_type=feconf.ENTITY_TYPE_EXPLORATION,
-            target_id=self.target_id,
-            target_version_at_submission=self.target_version_at_submission,
-            status=suggestion_models.STATUS_ACCEPTED,
-            author_id=self.author_id,
-            final_reviewer_id=None,
-            change_cmd=self.edit_state_content_change_dict,
-            score_category='score_category'
-        ).put()
-
-        expected_output = [
-            u'[u\'FAILED_NONE_MESSAGE_MODEL\', '
-            '[u"(\'exploration.exp1.thread_1\', u\'accepted\')"]]']
-        self._run_job_and_verify_output(expected_output)
-        suggestion_model = suggestion_models.GeneralSuggestionModel.get_by_id(
-            self.EXPLORATION_THREAD_ID)
-        self.assertEqual(suggestion_model.final_reviewer_id, None)
-
-    def test_job_with_multi_message_models_yields_without_update(self):
-        suggestion_models.GeneralSuggestionModel(
-            id=self.EXPLORATION_THREAD_ID,
-            suggestion_type=(
-                feconf.SUGGESTION_TYPE_EDIT_STATE_CONTENT),
-            target_type=feconf.ENTITY_TYPE_EXPLORATION,
-            target_id=self.target_id,
-            target_version_at_submission=self.target_version_at_submission,
-            status=suggestion_models.STATUS_ACCEPTED,
-            author_id=self.author_id,
-            final_reviewer_id=None,
-            change_cmd=self.edit_state_content_change_dict,
-            score_category='score_category'
-        ).put()
-
-        feedback_models.GeneralFeedbackMessageModel(
-            id=self.EXPLORATION_THREAD_ID + '.0',
-            thread_id=self.EXPLORATION_THREAD_ID,
-            message_id=0,
-            author_id=self.reviewer_id,
-            updated_status=feedback_models.STATUS_CHOICES_FIXED
-        ).put()
-        feedback_models.GeneralFeedbackMessageModel(
-            id=self.EXPLORATION_THREAD_ID + '.1',
-            thread_id=self.EXPLORATION_THREAD_ID,
-            message_id=1,
-            author_id=self.reviewer_id,
-            updated_status=feedback_models.STATUS_CHOICES_FIXED
-        ).put()
-
-        expected_output = [
-            u'[u\'FAILED_MULTIPLE_MESSAGE_MODEL\', '
-            '[u"(\'exploration.exp1.thread_1\', u\'accepted\')"]]']
-        self._run_job_and_verify_output(expected_output)
-        suggestion_model = suggestion_models.GeneralSuggestionModel.get_by_id(
-            self.EXPLORATION_THREAD_ID)
-        self.assertEqual(suggestion_model.final_reviewer_id, None)
-
-
-class ContentSuggestionFormatUpdateOneOffJobTests(test_utils.GenericTestBase):
-
-    target_id = 'exp1'
-    target_version_at_submission = 1
-    exploration_category = 'Algebra'
-    EXPLORATION_THREAD_ID = 'exploration.exp1.thread_1'
-    SKILL_THREAD_ID = 'skill1.thread1'
-    AUTHOR_EMAIL = 'author1@example.com'
-    REVIEWER_EMAIL = 'reviewer@example.com'
-
-    def _create_suggestion_model(self, change_cmd):
-        """Creates a dummy suggestion model with the given change_cmd.
-
-        Args:
-            change_cmd: dict. The change_cmd used to populate the suggestion
-                model.
-        """
-        suggestion_models.GeneralSuggestionModel(
-            id=self.EXPLORATION_THREAD_ID,
-            suggestion_type=feconf.SUGGESTION_TYPE_EDIT_STATE_CONTENT,
-            target_type=feconf.ENTITY_TYPE_EXPLORATION,
-            target_id=self.target_id,
-            target_version_at_submission=self.target_version_at_submission,
-            status=suggestion_models.STATUS_ACCEPTED,
-            author_id=self.author_id,
-            final_reviewer_id=None,
-            change_cmd=change_cmd,
-            score_category='score_category'
-        ).put()
-
-    def _run_job_and_verify_output(self, expected_output):
-        """Runs the ContentSuggestionFormatUpdateOneOffJob and
-        verifies that the output matches the expected output.
-
-        Args:
-            expected_output: list(str). The expected output from the one-off
-                job.
-        """
-        job_id = (
-            suggestion_jobs_one_off
-            .ContentSuggestionFormatUpdateOneOffJob.create_new())
-        suggestion_jobs_one_off.ContentSuggestionFormatUpdateOneOffJob.enqueue(
-            job_id)
-        self.process_and_flush_pending_mapreduce_tasks()
-
-        actual_output = (
-            suggestion_jobs_one_off
-            .ContentSuggestionFormatUpdateOneOffJob.get_output(job_id))
-
-        self.assertEqual(sorted(actual_output), sorted(expected_output))
-
-    def setUp(self):
-        super(ContentSuggestionFormatUpdateOneOffJobTests, self).setUp()
-        self.signup(self.AUTHOR_EMAIL, 'author')
-        self.author_id = self.get_user_id_from_email(self.AUTHOR_EMAIL)
-        self.signup(self.REVIEWER_EMAIL, 'reviewer')
-        self.reviewer_id = self.get_user_id_from_email(self.REVIEWER_EMAIL)
-        self.process_and_flush_pending_mapreduce_tasks()
-
-    def test_no_action_is_performed_for_question_suggestions(self):
-        change_cmd = {
-            'cmd': question_domain.CMD_CREATE_NEW_FULLY_SPECIFIED_QUESTION,
-            'question_dict': {
-                'question_state_data': {},
-                'language_code': 'en',
-                'question_state_data_schema_version': (
-                    feconf.CURRENT_STATE_SCHEMA_VERSION),
-                'linked_skill_ids': ['skill_1'],
-                'inapplicable_skill_misconception_ids': ['skillid12345-1']
-            },
-            'skill_id': 'skill_1',
-            'skill_difficulty': 0.3,
-        }
-        suggestion_models.GeneralSuggestionModel(
-            id=self.EXPLORATION_THREAD_ID,
-            suggestion_type=feconf.SUGGESTION_TYPE_ADD_QUESTION,
-            target_type=feconf.ENTITY_TYPE_SKILL,
-            target_id='skill_1',
-            target_version_at_submission=self.target_version_at_submission,
-            status=suggestion_models.STATUS_ACCEPTED,
-            author_id=self.author_id,
-            final_reviewer_id=None,
-            change_cmd=change_cmd,
-            score_category='score_category'
-        ).put()
-
-        self._run_job_and_verify_output([])
-        retrieved_suggestion_model = (
-            suggestion_models.GeneralSuggestionModel.get_by_id(
-                self.EXPLORATION_THREAD_ID))
-        self.assertEqual(change_cmd, retrieved_suggestion_model.change_cmd)
-
-    def test_no_action_is_performed_for_valid_content_suggestions(self):
-        change_cmd = {
-            'cmd': exp_domain.CMD_EDIT_STATE_PROPERTY,
-            'property_name': exp_domain.STATE_PROPERTY_CONTENT,
-            'state_name': 'Introduction',
-            'new_value': {
-                'html': 'new html content'
-            }
-        }
-        self._create_suggestion_model(change_cmd)
-
-        self._run_job_and_verify_output([])
-        retrieved_suggestion_model = (
-            suggestion_models.GeneralSuggestionModel.get_by_id(
-                self.EXPLORATION_THREAD_ID))
-        self.assertEqual(change_cmd, retrieved_suggestion_model.change_cmd)
-
-    def test_suggestions_with_old_value_key_are_updated(self):
-        change_cmd = {
-            'cmd': exp_domain.CMD_EDIT_STATE_PROPERTY,
-            'property_name': exp_domain.STATE_PROPERTY_CONTENT,
-            'state_name': 'Introduction',
-            'new_value': {
-                'html': 'new html content'
-            },
-            'old_value': {
-                'html': 'old html content'
-            }
-        }
-        self._create_suggestion_model(change_cmd)
-        old_suggestion = suggestion_services.get_suggestion_by_id(
-            self.EXPLORATION_THREAD_ID)
-
-        self._run_job_and_verify_output([
-            '[u\'CHANGED - Removed old_value\', [u\'%s\']]' %
-            self.EXPLORATION_THREAD_ID,
-            '[u\'SUCCESS - Updated suggestion\', [u\'%s\']]' %
-            self.EXPLORATION_THREAD_ID
-        ])
-        new_suggestion = suggestion_services.get_suggestion_by_id(
-            self.EXPLORATION_THREAD_ID)
-        self.assertEqual(
-            new_suggestion.last_updated, old_suggestion.last_updated)
-
-        retrieved_suggestion_model = (
-            suggestion_models.GeneralSuggestionModel.get_by_id(
-                self.EXPLORATION_THREAD_ID))
-        self.assertEqual(retrieved_suggestion_model.change_cmd, {
-            'cmd': exp_domain.CMD_EDIT_STATE_PROPERTY,
-            'property_name': exp_domain.STATE_PROPERTY_CONTENT,
-            'state_name': 'Introduction',
-            'new_value': {
-                'html': 'new html content'
-            }
-        })
-
-    def test_suggestions_with_content_id_subkey_are_updated(self):
-        change_cmd = {
-            'cmd': exp_domain.CMD_EDIT_STATE_PROPERTY,
-            'property_name': exp_domain.STATE_PROPERTY_CONTENT,
-            'state_name': 'Introduction',
-            'new_value': {
-                'content_id': 'content',
-                'html': 'new html content'
-            }
-        }
-        self._create_suggestion_model(change_cmd)
-        old_suggestion = suggestion_services.get_suggestion_by_id(
-            self.EXPLORATION_THREAD_ID)
-
-        self._run_job_and_verify_output([
-            '[u\'CHANGED - Removed content_id\', [u\'%s\']]' %
-            self.EXPLORATION_THREAD_ID,
-            '[u\'SUCCESS - Updated suggestion\', [u\'%s\']]' %
-            self.EXPLORATION_THREAD_ID
-        ])
-        new_suggestion = suggestion_services.get_suggestion_by_id(
-            self.EXPLORATION_THREAD_ID)
-        self.assertEqual(
-            new_suggestion.last_updated, old_suggestion.last_updated)
-
-        retrieved_suggestion_model = (
-            suggestion_models.GeneralSuggestionModel.get_by_id(
-                self.EXPLORATION_THREAD_ID))
-        self.assertEqual(retrieved_suggestion_model.change_cmd, {
-            'cmd': exp_domain.CMD_EDIT_STATE_PROPERTY,
-            'property_name': exp_domain.STATE_PROPERTY_CONTENT,
-            'state_name': 'Introduction',
-            'new_value': {
-                'html': 'new html content'
-            }
-        })
-
-    def test_suggestions_with_both_issues_are_updated(self):
-        change_cmd = {
-            'cmd': exp_domain.CMD_EDIT_STATE_PROPERTY,
-            'property_name': exp_domain.STATE_PROPERTY_CONTENT,
-            'state_name': 'Introduction',
-            'new_value': {
-                'content_id': 'content',
-                'html': 'new html content'
-            },
-            'old_value': {
-                'content_id': 'content',
-                'html': 'old html content'
-            }
-        }
-        self._create_suggestion_model(change_cmd)
-        old_suggestion = suggestion_services.get_suggestion_by_id(
-            self.EXPLORATION_THREAD_ID)
-
-        self._run_job_and_verify_output([
-            '[u\'CHANGED - Removed old_value\', [u\'%s\']]' %
-            self.EXPLORATION_THREAD_ID,
-            '[u\'CHANGED - Removed content_id\', [u\'%s\']]' %
-            self.EXPLORATION_THREAD_ID,
-            '[u\'SUCCESS - Updated suggestion\', [u\'%s\']]' %
-            self.EXPLORATION_THREAD_ID
-        ])
-
-        new_suggestion = suggestion_services.get_suggestion_by_id(
-            self.EXPLORATION_THREAD_ID)
-        self.assertEqual(
-            new_suggestion.last_updated, old_suggestion.last_updated)
-
-        retrieved_suggestion_model = (
-            suggestion_models.GeneralSuggestionModel.get_by_id(
-                self.EXPLORATION_THREAD_ID))
-        self.assertEqual(retrieved_suggestion_model.change_cmd, {
-            'cmd': exp_domain.CMD_EDIT_STATE_PROPERTY,
-            'property_name': exp_domain.STATE_PROPERTY_CONTENT,
-            'state_name': 'Introduction',
-            'new_value': {
-                'html': 'new html content'
-            }
-        })
-
-    def test_suggestions_with_other_errors_are_detected(self):
-        change_cmd = {
-            'cmd': exp_domain.CMD_EDIT_STATE_PROPERTY,
-            'property_name': exp_domain.STATE_PROPERTY_CONTENT,
-            'state_name': 'Introduction',
-            'new_value': {
-                'html': 'new html content'
-            },
-            'invalid_key': 'haha'
-        }
-
-        self._create_suggestion_model(change_cmd)
-
-        self._run_job_and_verify_output([
-            '[u\'Failed assertion\', [u\'%s Bad change_cmd keys\']]' %
-            self.EXPLORATION_THREAD_ID
-        ])
->>>>>>> ba549848
+            self._run_job_and_verify_output(expected_output)