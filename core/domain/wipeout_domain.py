--- conflicted
+++ resolved
@@ -74,11 +74,7 @@
         """Checks that the domain object is valid.
 
         Raises:
-<<<<<<< HEAD
-            ValidationError: activity_mappings contain wrong key.
-=======
             ValidationError. The field activity_mappings contains wrong key.
->>>>>>> 598fb604
         """
         for key in self.activity_mappings.keys():
             if key not in [name for name in models.NAMES.__dict__]:
