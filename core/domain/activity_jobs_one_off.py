# coding: utf-8
#
# Copyright 2017 The Oppia Authors. All Rights Reserved.
#
# Licensed under the Apache License, Version 2.0 (the "License");
# you may not use this file except in compliance with the License.
# You may obtain a copy of the License at
#
#      http://www.apache.org/licenses/LICENSE-2.0
#
# Unless required by applicable law or agreed to in writing, software
# distributed under the License is distributed on an "AS-IS" BASIS,
# WITHOUT WARRANTIES OR CONDITIONS OF ANY KIND, either express or implied.
# See the License for the specific language governing permissions and
# limitations under the License.

"""One-off jobs for activities."""

from __future__ import absolute_import  # pylint: disable=import-only-modules
from __future__ import unicode_literals  # pylint: disable=import-only-modules

from core import jobs
from core.domain import search_services
from core.platform import models
import feconf

<<<<<<< HEAD
(collection_models, exp_models, topic_models) = (
    models.Registry.import_models([
        models.NAMES.collection, models.NAMES.exploration, models.NAMES.topic]))
=======
(collection_models, exp_models) = models.Registry.import_models(
    [models.NAMES.collection, models.NAMES.exploration])


class AuditContributorsOneOffJob(jobs.BaseMapReduceOneOffJobManager):
    """Audit job that compares the contents of contributor_ids and
    contributors_summary.
    """

    @classmethod
    def entity_classes_to_map_over(cls):
        return [exp_models.ExpSummaryModel,
                collection_models.CollectionSummaryModel]

    @staticmethod
    def map(model):
        ids_set = set(model.contributor_ids)
        summary_set = set(model.contributors_summary)
        if len(ids_set) != len(model.contributor_ids):
            # When the contributor_ids contain duplicate ids.
            yield (
                'DUPLICATE_IDS',
                (model.id, model.contributor_ids, model.contributors_summary)
            )
        if ids_set - summary_set:
            # When the contributor_ids contain id that is not in
            # contributors_summary.
            yield (
                'MISSING_IN_SUMMARY',
                (model.id, model.contributor_ids, model.contributors_summary)
            )
        if summary_set - ids_set:
            # When the contributors_summary contains id that is not in
            # contributor_ids.
            yield (
                'MISSING_IN_IDS',
                (model.id, model.contributor_ids, model.contributors_summary)
            )
        yield ('SUCCESS', model.id)

    @staticmethod
    def reduce(key, values):
        if key == 'SUCCESS':
            yield (key, len(values))
        else:
            yield (key, values)
>>>>>>> a963c17c


class IndexAllActivitiesJobManager(jobs.BaseMapReduceOneOffJobManager):
    """Job that indexes all explorations and collections and compute their
    ranks.
    """

    @classmethod
    def entity_classes_to_map_over(cls):
        return [exp_models.ExpSummaryModel,
                collection_models.CollectionSummaryModel]

    @staticmethod
    def map(item):
        if not item.deleted:
            if isinstance(item, exp_models.ExpSummaryModel):
                search_services.index_exploration_summaries([item])
            else:
                search_services.index_collection_summaries([item])

    @staticmethod
    def reduce(key, values):
        pass


class ReplaceAdminIdOneOffJob(jobs.BaseMapReduceOneOffJobManager):
    """Job that replaces the usage of 'Admin' in ExplorationCommitLogEntryModel
    and ExplorationRightsSnapshotMetadataModel.
    """

    @classmethod
    def entity_classes_to_map_over(cls):
        return [exp_models.ExplorationRightsSnapshotMetadataModel,
                exp_models.ExplorationCommitLogEntryModel]

    @staticmethod
    def map(model):
        if isinstance(model, exp_models.ExplorationRightsSnapshotMetadataModel):
            if model.committer_id == 'Admin':
                model.committer_id = feconf.SYSTEM_COMMITTER_ID
                model.put(update_last_updated_time=False)
                yield ('SUCCESS-RENAMED-SNAPSHOT', model.id)
            else:
                yield ('SUCCESS-KEPT-SNAPSHOT', model.id)
        else:
            if model.user_id == 'Admin':
                model.user_id = feconf.SYSTEM_COMMITTER_ID
                model.put(update_last_updated_time=False)
                yield ('SUCCESS-RENAMED-COMMIT', model.id)
            else:
                yield ('SUCCESS-KEPT-COMMIT', model.id)

    @staticmethod
    def reduce(key, values):
        """Implements the reduce function for this job."""
        if key.startswith('SUCCESS-KEPT'):
            yield (key, len(values))
        else:
            yield (key, values)<|MERGE_RESOLUTION|>--- conflicted
+++ resolved
@@ -24,11 +24,6 @@
 from core.platform import models
 import feconf
 
-<<<<<<< HEAD
-(collection_models, exp_models, topic_models) = (
-    models.Registry.import_models([
-        models.NAMES.collection, models.NAMES.exploration, models.NAMES.topic]))
-=======
 (collection_models, exp_models) = models.Registry.import_models(
     [models.NAMES.collection, models.NAMES.exploration])
 
@@ -75,7 +70,6 @@
             yield (key, len(values))
         else:
             yield (key, values)
->>>>>>> a963c17c
 
 
 class IndexAllActivitiesJobManager(jobs.BaseMapReduceOneOffJobManager):
