# coding: utf-8
#
# Copyright 2014 The Oppia Authors. All Rights Reserved.
#
# Licensed under the Apache License, Version 2.0 (the "License");
# you may not use this file except in compliance with the License.
# You may obtain a copy of the License at
#
#      http://www.apache.org/licenses/LICENSE-2.0
#
# Unless required by applicable law or agreed to in writing, software
# distributed under the License is distributed on an "AS-IS" BASIS,
# WITHOUT WARRANTIES OR CONDITIONS OF ANY KIND, either express or implied.
# See the License for the specific language governing permissions and
# limitations under the License.

"""One-off jobs for explorations."""

from __future__ import absolute_import  # pylint: disable=import-only-modules
from __future__ import unicode_literals  # pylint: disable=import-only-modules

import ast
import logging

from constants import constants
from core import jobs
from core.domain import exp_domain
from core.domain import exp_fetchers
from core.domain import exp_services
from core.domain import html_validation_service
from core.domain import rights_manager
from core.platform import models
import feconf
import python_utils
import utils

(exp_models,) = models.Registry.import_models([
    models.NAMES.exploration])


class MathExpressionValidationOneOffJob(jobs.BaseMapReduceOneOffJobManager):
    """Job that produces a list of explorations that use the MathExpressionInput
    along with the validity and type (expression/equation) of the inputs present
    in the exploration.

    This validation is done by the validator functions present in schema_utils.
    """

    @classmethod
    def entity_classes_to_map_over(cls):
        return [exp_models.ExplorationModel]

    @staticmethod
    def map(item):
        if not item.deleted:
            try:
                exp_fetchers.get_exploration_from_model(item)
            except Exception:
                yield (
                    exp_domain.TYPE_INVALID_EXPRESSION,
                    'The exploration with ID: %s had some issues during '
                    'migration. This is most likely due to the exploration '
                    'having invalid solution(s).' % item.id)

    @staticmethod
    def reduce(key, values):
        yield (key, values)


class ExplorationFirstPublishedOneOffJob(jobs.BaseMapReduceOneOffJobManager):
    """One-off job that finds first published time in milliseconds for all
    explorations.
    """

    @classmethod
    def entity_classes_to_map_over(cls):
        return [exp_models.ExplorationRightsSnapshotContentModel]

    @staticmethod
    def map(item):
        if item.content['status'] == rights_manager.ACTIVITY_STATUS_PUBLIC:
            yield (
                item.get_unversioned_instance_id(),
                utils.get_time_in_millisecs(item.created_on))

    @staticmethod
    def reduce(exp_id, stringified_commit_times_msecs):
        exploration_rights = rights_manager.get_exploration_rights(
            exp_id, strict=False)
        if exploration_rights is None:
            return

        commit_times_msecs = [
            ast.literal_eval(commit_time_string) for
            commit_time_string in stringified_commit_times_msecs]
        first_published_msec = min(commit_times_msecs)
        rights_manager.update_activity_first_published_msec(
            constants.ACTIVITY_TYPE_EXPLORATION, exp_id,
            first_published_msec)


class ExplorationValidityJobManager(jobs.BaseMapReduceOneOffJobManager):
    """Job that checks that all explorations have appropriate validation
    statuses.
    """

    @classmethod
    def entity_classes_to_map_over(cls):
        return [exp_models.ExplorationModel]

    @staticmethod
    def map(item):
        if item.deleted:
            return

        exploration = exp_fetchers.get_exploration_from_model(item)
        exp_rights = rights_manager.get_exploration_rights(item.id)

        try:
            if exp_rights.status == rights_manager.ACTIVITY_STATUS_PRIVATE:
                exploration.validate()
            else:
                exploration.validate(strict=True)
        except utils.ValidationError as e:
            yield (item.id, python_utils.convert_to_bytes(e))

    @staticmethod
    def reduce(key, values):
        yield (key, values)


class ExplorationMigrationJobManager(jobs.BaseMapReduceOneOffJobManager):
    """A reusable one-time job that may be used to migrate exploration schema
    versions. This job will load all existing explorations from the data store
    and immediately store them back into the data store. The loading process of
    an exploration in exp_services automatically performs schema updating. This
    job persists that conversion work, keeping explorations up-to-date and
    improving the load time of new explorations.
    """

    @classmethod
    def entity_classes_to_map_over(cls):
        return [exp_models.ExplorationModel]

    @classmethod
    def enqueue(cls, job_id, additional_job_params=None):
        super(ExplorationMigrationJobManager, cls).enqueue(
            job_id, shard_count=64)

    @staticmethod
    def map(item):
        if item.deleted:
            return

        # Do not upgrade explorations that fail non-strict validation.
        old_exploration = exp_fetchers.get_exploration_by_id(item.id)
        try:
            old_exploration.validate()
        except Exception as e:
            logging.error(
                'Exploration %s failed non-strict validation: %s' %
                (item.id, e))
            return

        # If the exploration model being stored in the datastore is not the
        # most up-to-date states schema version, then update it.
        if (item.states_schema_version !=
                feconf.CURRENT_STATE_SCHEMA_VERSION):
            # Note: update_exploration does not need to apply a change list in
            # order to perform a migration. See the related comment in
            # exp_services.apply_change_list for more information.
            #
            # Note: from_version and to_version really should be int, but left
            # as str to conform with legacy data.
            commit_cmds = [exp_domain.ExplorationChange({
                'cmd': exp_domain.CMD_MIGRATE_STATES_SCHEMA_TO_LATEST_VERSION,
                'from_version': python_utils.UNICODE(
                    item.states_schema_version),
                'to_version': python_utils.UNICODE(
                    feconf.CURRENT_STATE_SCHEMA_VERSION)
            })]
            exp_services.update_exploration(
                feconf.MIGRATION_BOT_USERNAME, item.id, commit_cmds,
                'Update exploration states from schema version %d to %d.' % (
                    item.states_schema_version,
                    feconf.CURRENT_STATE_SCHEMA_VERSION))
            yield ('SUCCESS', item.id)

    @staticmethod
    def reduce(key, values):
        yield (key, len(values))


<<<<<<< HEAD
class ExplorationMathTagValidationOneOffJob(jobs.BaseMapReduceOneOffJobManager):
    """Job that checks the html content of an exploration and validates all the
    Math tags in the HTML.
=======
class ItemSelectionInteractionOneOffJob(jobs.BaseMapReduceOneOffJobManager):
    """Job that produces a list of (exploration, state) pairs that use the item
    selection interaction and that have rules that do not match the answer
    choices. These probably need to be fixed manually.
    """

    @classmethod
    def entity_classes_to_map_over(cls):
        return [exp_models.ExplorationModel]

    @staticmethod
    def map(item):
        if item.deleted:
            return

        exploration = exp_fetchers.get_exploration_from_model(item)
        for state_name, state in exploration.states.items():
            if state.interaction.id == 'ItemSelectionInput':
                choices = (
                    state.interaction.customization_args['choices']['value'])
                for group in state.interaction.answer_groups:
                    for rule_spec in group.rule_specs:
                        for rule_item in rule_spec.inputs['x']:
                            if rule_item not in choices:
                                yield (
                                    item.id,
                                    '%s: %s' % (
                                        state_name.encode('utf-8'),
                                        rule_item.encode('utf-8')))

    @staticmethod
    def reduce(key, values):
        yield (key, values)


class ExplorationMathSvgFilenameValidationOneOffJob(
        jobs.BaseMapReduceOneOffJobManager):
    """Job that checks the html content of an exploration and validates the
    svg_filename fields in each math rich-text components.
>>>>>>> 0983732c
    """

    @classmethod
    def entity_classes_to_map_over(cls):
        return [exp_models.ExplorationModel]

    @staticmethod
    def map(item):
        if item.deleted:
            return

        exploration = exp_fetchers.get_exploration_from_model(item)
        invalid_tags_info_in_exp = []
        for state_name, state in exploration.states.items():
            html_string = ''.join(state.get_all_html_content_strings())
            error_list = (
                html_validation_service.
                validate_svg_filenames_in_math_rich_text(
                    feconf.ENTITY_TYPE_EXPLORATION, item.id, html_string))
            if len(error_list) > 0:
                invalid_tags_info_in_state = {
                    'state_name': state_name,
                    'error_list': error_list,
                    'no_of_invalid_tags': len(error_list)
                }
                invalid_tags_info_in_exp.append(invalid_tags_info_in_state)
        if len(invalid_tags_info_in_exp) > 0:
            yield ('Found invalid tags', (item.id, invalid_tags_info_in_exp))

    @staticmethod
    def reduce(key, values):
        final_values = [ast.literal_eval(value) for value in values]
        no_of_invalid_tags = 0
        invalid_tags_info = {}
        for exp_id, invalid_tags_info_in_exp in final_values:
            invalid_tags_info[exp_id] = []
            for value in invalid_tags_info_in_exp:
                no_of_invalid_tags += value['no_of_invalid_tags']
                del value['no_of_invalid_tags']
                invalid_tags_info[exp_id].append(value)

        final_value_dict = {
            'no_of_explorations_with_no_svgs': len(final_values),
            'no_of_invalid_tags': no_of_invalid_tags,
        }
        yield ('Overall result.', final_value_dict)
        yield ('Detailed information on invalid tags. ', invalid_tags_info)


class ExplorationMockMathMigrationOneOffJob(jobs.BaseMapReduceOneOffJobManager):
    """Job that migrates all the math tags in the exploration to the new schema
    but does not save the migrated exploration. The new schema has the attribute
    math-content-with-value which includes a field for storing reference to
    SVGs. This job is used to verify that the actual migration will be possible
    for all the explorations.
    """

    @classmethod
    def entity_classes_to_map_over(cls):
        return [exp_models.ExplorationModel]

    @staticmethod
    def map(item):
        if item.deleted:
            return

        exploration = exp_fetchers.get_exploration_from_model(item)
        exploration_status = (
            rights_manager.get_exploration_rights(
                item.id).status)
        for state_name, state in exploration.states.items():
            html_string = ''.join(
                state.get_all_html_content_strings())

            converted_html_string = (
                html_validation_service.add_math_content_to_math_rte_components(
                    html_string))

            error_list = (
                html_validation_service.
                validate_math_tags_in_html_with_attribute_math_content(
                    converted_html_string))
            if len(error_list) > 0:
                key = (
                    'exp_id: %s, exp_status: %s failed validation after '
                    'migration' % (
                        item.id, exploration_status))
                value_dict = {
                    'state_name': state_name,
                    'error_list': error_list,
                    'no_of_invalid_tags': len(error_list)
                }
                yield (key, value_dict)

    @staticmethod
    def reduce(key, values):
        yield (key, values)


class ExplorationMathRichTextInfoModelGenerationOneOffJob(
        jobs.BaseMapReduceOneOffJobManager):
    """Job that finds all the explorations with math rich text components and
    creates a temporary storage model with all the information required for
    generating math rich text component SVG images.
    """

    # A constant that will be yielded as a key by this job in the map function,
    # When it finds an exploration with math rich text components without SVGs.
    _SUCCESS_KEY = 'exploration-with-math-tags'

    @classmethod
    def entity_classes_to_map_over(cls):
        return [exp_models.ExplorationModel]

    @staticmethod
    def map(item):
        if item.deleted:
            return

        exploration = exp_fetchers.get_exploration_from_model(item)
        try:
            exploration.validate()
        except Exception as e:
            logging.error(
                'Exploration %s failed non-strict validation: %s' %
                (item.id, e))
            yield (
                'validation_error',
                'Exploration %s failed non-strict validation: %s' %
                (item.id, e))
            return
        html_strings_in_exploration = ''
        for state in exploration.states.values():
            html_strings_in_exploration += (
                ''.join(state.get_all_html_content_strings()))
        list_of_latex_strings_without_svg = (
            html_validation_service.
            get_latex_strings_without_svg_from_html(
                html_strings_in_exploration))
        if len(list_of_latex_strings_without_svg) > 0:
            yield (
                ExplorationMathRichTextInfoModelGenerationOneOffJob.
                _SUCCESS_KEY,
                (item.id, list_of_latex_strings_without_svg))

    @staticmethod
    def reduce(key, values):
        if key == (
                ExplorationMathRichTextInfoModelGenerationOneOffJob.
                _SUCCESS_KEY):
            final_values = [ast.literal_eval(value) for value in values]
            estimated_no_of_batches = 1
            approx_size_of_math_svgs_bytes_in_current_batch = 0
            exploration_math_rich_text_info_list = []
            longest_raw_latex_string = ''
            total_number_of_svgs_required = 0
            for exp_id, list_of_latex_strings_without_svg in final_values:
                math_rich_text_info = (
                    exp_domain.ExplorationMathRichTextInfo(
                        exp_id, True, list_of_latex_strings_without_svg))
                exploration_math_rich_text_info_list.append(
                    math_rich_text_info)

                approx_size_of_math_svgs_bytes = (
                    math_rich_text_info.get_svg_size_in_bytes())
                total_number_of_svgs_required += len(
                    list_of_latex_strings_without_svg)
                longest_raw_latex_string = max(
                    math_rich_text_info.get_longest_latex_expression(),
                    longest_raw_latex_string, key=len)
                approx_size_of_math_svgs_bytes_in_current_batch += int(
                    approx_size_of_math_svgs_bytes)
                if approx_size_of_math_svgs_bytes_in_current_batch > (
                        feconf.MAX_SIZE_OF_MATH_SVGS_BATCH_BYTES):
                    approx_size_of_math_svgs_bytes_in_current_batch = 0
                    estimated_no_of_batches += 1

            exp_services.save_multi_exploration_math_rich_text_info_model(
                exploration_math_rich_text_info_list)

            final_value_dict = {
                'estimated_no_of_batches': estimated_no_of_batches,
                'longest_raw_latex_string': longest_raw_latex_string,
                'number_of_explorations_having_math': (
                    len(final_values)),
                'total_number_of_svgs_required': total_number_of_svgs_required
            }
            yield (key, final_value_dict)
        else:
            yield (key, values)


class ExplorationMathRichTextInfoModelDeletionOneOffJob(
        jobs.BaseMapReduceOneOffJobManager):
    """Job that deletes all instances of the ExplorationMathRichTextInfoModel
    from the datastore.
    """

    @classmethod
    def entity_classes_to_map_over(cls):
        return [exp_models.ExplorationMathRichTextInfoModel]

    @staticmethod
    def map(item):
        item.delete()
        yield ('model_deleted', 1)

    @staticmethod
    def reduce(key, values):
        no_of_models_deleted = (
            sum(ast.literal_eval(v) for v in values))
        yield (key, ['%d models successfully delelted.' % (
            no_of_models_deleted)])


class ViewableExplorationsAuditJob(jobs.BaseMapReduceOneOffJobManager):
    """Job that outputs a list of private explorations which are viewable."""

    @classmethod
    def entity_classes_to_map_over(cls):
        return [exp_models.ExplorationModel]

    @staticmethod
    def map(item):
        if item.deleted:
            return

        exploration_rights = rights_manager.get_exploration_rights(
            item.id, strict=False)
        if exploration_rights is None:
            return

        if (exploration_rights.status == constants.ACTIVITY_STATUS_PRIVATE
                and exploration_rights.viewable_if_private):
            yield (item.id, item.title.encode('utf-8'))

    @staticmethod
    def reduce(key, values):
        yield (key, values)


class HintsAuditOneOffJob(jobs.BaseMapReduceOneOffJobManager):
    """Job that tabulates the number of hints used by each state of an
    exploration.
    """

    @classmethod
    def entity_classes_to_map_over(cls):
        return [exp_models.ExplorationModel]

    @staticmethod
    def map(item):
        if item.deleted:
            return

        exploration = exp_fetchers.get_exploration_from_model(item)
        for state_name, state in exploration.states.items():
            hints_length = len(state.interaction.hints)
            if hints_length > 0:
                exp_and_state_key = '%s %s' % (
                    item.id, state_name.encode('utf-8'))
                yield (python_utils.UNICODE(hints_length), exp_and_state_key)

    @staticmethod
    def reduce(key, values):
        yield (key, values)


class ExplorationContentValidationJobForCKEditor(
        jobs.BaseMapReduceOneOffJobManager):
    """Job that checks the html content of an exploration and validates it
    for CKEditor.
    """

    @classmethod
    def entity_classes_to_map_over(cls):
        return [exp_models.ExplorationModel]

    @staticmethod
    def map(item):
        if item.deleted:
            return

        try:
            exploration = exp_fetchers.get_exploration_from_model(item)
        except Exception as e:
            yield (
                'Error %s when loading exploration'
                % python_utils.convert_to_bytes(e), [item.id])
            return

        html_list = exploration.get_all_html_content_strings()

        err_dict = html_validation_service.validate_rte_format(
            html_list, feconf.RTE_FORMAT_CKEDITOR)

        for key in err_dict:
            if err_dict[key]:
                yield ('%s Exp Id: %s' % (key, item.id), err_dict[key])

    @staticmethod
    def reduce(key, values):
        final_values = [ast.literal_eval(value) for value in values]
        # Combine all values from multiple lists into a single list
        # for that error type.
        output_values = list(set().union(*final_values))
        exp_id_index = key.find('Exp Id:')
        if exp_id_index == -1:
            yield (key, output_values)
        else:
            output_values.append(key[exp_id_index:])
            yield (key[:exp_id_index - 1], output_values)


class RTECustomizationArgsValidationOneOffJob(
        jobs.BaseMapReduceOneOffJobManager):
    """One-off job for validating all the customizations arguments of
    Rich Text Components.
    """

    @classmethod
    def entity_classes_to_map_over(cls):
        return [exp_models.ExplorationModel]

    @staticmethod
    def map(item):
        if item.deleted:
            return
        err_dict = {}

        try:
            exploration = exp_fetchers.get_exploration_from_model(item)
        except Exception as e:
            yield (
                'Error %s when loading exploration'
                % python_utils.UNICODE(e), [item.id])
            return

        html_list = exploration.get_all_html_content_strings()
        err_dict = html_validation_service.validate_customization_args(
            html_list)

        for key in err_dict:
            yield ('%s Exp Id: %s' % (key, item.id), err_dict[key])

    @staticmethod
    def reduce(key, values):
        final_values = [ast.literal_eval(value) for value in values]
        # Combine all values from multiple lists into a single list
        # for that error type.
        output_values = list(set().union(*final_values))
        exp_id_index = key.find('Exp Id:')
        if exp_id_index == -1:
            yield (key, output_values)
        else:
            output_values.append(key[exp_id_index:])
            yield (key[:exp_id_index - 1], output_values)<|MERGE_RESOLUTION|>--- conflicted
+++ resolved
@@ -191,51 +191,10 @@
         yield (key, len(values))
 
 
-<<<<<<< HEAD
-class ExplorationMathTagValidationOneOffJob(jobs.BaseMapReduceOneOffJobManager):
-    """Job that checks the html content of an exploration and validates all the
-    Math tags in the HTML.
-=======
-class ItemSelectionInteractionOneOffJob(jobs.BaseMapReduceOneOffJobManager):
-    """Job that produces a list of (exploration, state) pairs that use the item
-    selection interaction and that have rules that do not match the answer
-    choices. These probably need to be fixed manually.
-    """
-
-    @classmethod
-    def entity_classes_to_map_over(cls):
-        return [exp_models.ExplorationModel]
-
-    @staticmethod
-    def map(item):
-        if item.deleted:
-            return
-
-        exploration = exp_fetchers.get_exploration_from_model(item)
-        for state_name, state in exploration.states.items():
-            if state.interaction.id == 'ItemSelectionInput':
-                choices = (
-                    state.interaction.customization_args['choices']['value'])
-                for group in state.interaction.answer_groups:
-                    for rule_spec in group.rule_specs:
-                        for rule_item in rule_spec.inputs['x']:
-                            if rule_item not in choices:
-                                yield (
-                                    item.id,
-                                    '%s: %s' % (
-                                        state_name.encode('utf-8'),
-                                        rule_item.encode('utf-8')))
-
-    @staticmethod
-    def reduce(key, values):
-        yield (key, values)
-
-
 class ExplorationMathSvgFilenameValidationOneOffJob(
         jobs.BaseMapReduceOneOffJobManager):
     """Job that checks the html content of an exploration and validates the
     svg_filename fields in each math rich-text components.
->>>>>>> 0983732c
     """
 
     @classmethod
