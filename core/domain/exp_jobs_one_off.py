--- conflicted
+++ resolved
@@ -144,28 +144,7 @@
             first_published_msec)
 
 
-<<<<<<< HEAD
 class ExplorationValidityJobManager(jobs.BaseMapReduceJobManager):
-=======
-class IndexAllExplorationsJobManager(jobs.BaseMapReduceOneOffJobManager):
-    """One-off job that indexes all explorations and computes their ranks."""
-
-    @classmethod
-    def entity_classes_to_map_over(cls):
-        return [exp_models.ExplorationModel]
-
-    @staticmethod
-    def map(item):
-        if not item.deleted:
-            exp_services.index_explorations_given_ids([item.id])
-
-    @staticmethod
-    def reduce(key, values):
-        pass
-
-
-class ExplorationValidityJobManager(jobs.BaseMapReduceOneOffJobManager):
->>>>>>> c8d6d7f5
     """Job that checks that all explorations have appropriate validation
     statuses.
     """
