--- conflicted
+++ resolved
@@ -491,12 +491,9 @@
         # invalid parent-child relations that we find.
         err_dict = {}
 
-<<<<<<< HEAD
-=======
         # All the invalid html strings will be stored in this.
         err_dict['strings'] = []
 
->>>>>>> 9f27d9be
         allowed_parent_list = (
             feconf.RTE_CONTENT_SPEC['RTE_TYPE_TEXTANGULAR']
             ['ALLOWED_PARENT_LIST'])
@@ -509,43 +506,26 @@
         for html_data in html_list:
             soup = bs4.BeautifulSoup(html_data, 'html.parser')
 
-<<<<<<< HEAD
-=======
             # Text with no parent tag is also invalid.
             for content in soup.contents:
                 if not content.name:
                     err_dict['strings'].append(html_data)
                     break
 
->>>>>>> 9f27d9be
             for tag in soup.findAll():
                 # Checking for tags not allowed in RTE.
                 if tag.name not in allowed_tag_list:
                     if 'invalidTags' in err_dict:
-<<<<<<< HEAD
-                        err_dict['invalidTags'] += [tag.name]
-                    else:
-                        err_dict['invalidTags'] = [tag.name]
-=======
                         err_dict['invalidTags'].append(tag.name)
                     else:
                         err_dict['invalidTags'] = [tag.name]
                     err_dict['strings'].append(html_data)
->>>>>>> 9f27d9be
                 # Checking for parent-child relation that are not
                 # allowed in RTE.
                 parent = tag.parent.name
                 if (tag.name in allowed_tag_list) and (
                         parent not in allowed_parent_list[tag.name]):
                     if tag.name in err_dict:
-<<<<<<< HEAD
-                        err_dict[tag.name] += [parent]
-                    else:
-                        err_dict[tag.name] = [parent]
-
-        for key in err_dict:
-            yield(key, list(set(err_dict[key])))
-=======
                         err_dict[tag.name].append(parent)
                     else:
                         err_dict[tag.name] = [parent]
@@ -554,7 +534,6 @@
         for key in err_dict:
             if err_dict[key]:
                 yield(key, list(set(err_dict[key])))
->>>>>>> 9f27d9be
 
     @staticmethod
     def reduce(key, values):
