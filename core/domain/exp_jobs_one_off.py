# coding: utf-8
#
# Copyright 2014 The Oppia Authors. All Rights Reserved.
#
# Licensed under the Apache License, Version 2.0 (the "License");
# you may not use this file except in compliance with the License.
# You may obtain a copy of the License at
#
#      http://www.apache.org/licenses/LICENSE-2.0
#
# Unless required by applicable law or agreed to in writing, software
# distributed under the License is distributed on an "AS-IS" BASIS,
# WITHOUT WARRANTIES OR CONDITIONS OF ANY KIND, either express or implied.
# See the License for the specific language governing permissions and
# limitations under the License.

"""One-off jobs for explorations."""

from __future__ import absolute_import  # pylint: disable=import-only-modules
from __future__ import unicode_literals  # pylint: disable=import-only-modules

import ast
import logging

from constants import constants
from core import jobs
from core.domain import exp_domain
from core.domain import exp_fetchers
from core.domain import exp_services
from core.domain import html_validation_service
from core.domain import rights_manager
from core.platform import models
import feconf
import python_utils
import utils

(exp_models,) = models.Registry.import_models([
    models.NAMES.exploration])

<<<<<<< HEAD
ADDED_THREE_VERSIONS_TO_GCS = 'Added the three versions'
_COMMIT_TYPE_REVERT = 'revert'
ALL_IMAGES_VERIFIED = 'Images verified'
ERROR_IN_FILENAME = 'There is an error in the filename'
FILE_COPIED = 'File Copied'
FILE_ALREADY_EXISTS = 'File already exists in GCS'
FILE_FOUND_IN_GCS = 'File found in GCS'
FILE_IS_NOT_IN_GCS = 'File does not exist in GCS'
FILE_REFERENCES_NON_EXISTENT_EXP_KEY = 'File references nonexistent exp'
FILE_REFERENCES_DELETED_EXP_KEY = 'File references deleted exp'
FILE_DELETED = 'File has been deleted'
FILE_FOUND_IN_GCS = 'File is there in GCS'
EXP_REFERENCES_UNICODE_FILES = 'Exploration references unicode files'
INVALID_GCS_URL = 'The url for the entity on GCS is invalid'
NUMBER_OF_FILES_DELETED = 'Number of files that got deleted'
WRONG_INSTANCE_ID = 'Error: The instance_id is not correct'
ADDED_COMPRESSED_VERSIONS_OF_IMAGES = (
    'Added compressed versions of images in exploration')
ALLOWED_AUDIO_EXTENSIONS = list(feconf.ACCEPTED_AUDIO_EXTENSIONS.keys())
ALLOWED_IMAGE_EXTENSIONS = list(itertools.chain.from_iterable(
    iter(feconf.ACCEPTED_IMAGE_FORMATS_AND_EXTENSIONS.values())))
GCS_AUDIO_ID_REGEX = re.compile(
    r'^/([^/]+)/([^/]+)/assets/audio/(([^/]+)\.(' + '|'.join(
        ALLOWED_AUDIO_EXTENSIONS) + '))$')
GCS_IMAGE_ID_REGEX = re.compile(
    r'^/([^/]+)/([^/]+)/assets/image/(([^/]+)\.(' + '|'.join(
        ALLOWED_IMAGE_EXTENSIONS) + '))$')
GCS_EXTERNAL_IMAGE_ID_REGEX = re.compile(
    r'^/([^/]+)/exploration/([^/]+)/assets/image/(([^/]+)\.(' + '|'.join(
        ALLOWED_IMAGE_EXTENSIONS) + '))$')
SUCCESSFUL_EXPLORATION_MIGRATION = 'Successfully migrated exploration'
AUDIO_FILE_PREFIX = 'audio'
AUDIO_ENTITY_TYPE = 'exploration'
AUDIO_DURATION_SECS_MIN_STATE_SCHEMA_VERSION = 31
# This threshold puts a cap on the number of valid inputs, i.e.,
# expressions/equations that can be yielded by the math expression one-off jobs.
# The reason for limiting the number of valid inputs yielded by the jobs is that
# we don't need to closely inspect all of the valid inputs, they are displayed
# just to make sure that the job output is what we expect.
VALID_MATH_INPUTS_YIELD_LIMIT = 200


class DragAndDropSortInputInteractionOneOffJob(
        jobs.BaseMapReduceOneOffJobManager):
    """Job that produces a list of all (exploration, state) pairs that use the
    DragAndDropSortInput interaction and have invalid choices.
    """

    @classmethod
    def entity_classes_to_map_over(cls):
        return [exp_models.ExplorationModel]

    @staticmethod
    def map(item):
        if item.deleted:
            return
        exp_status = rights_manager.get_exploration_rights(item.id).status
        if exp_status == rights_manager.ACTIVITY_STATUS_PRIVATE:
            return
        exploration = exp_fetchers.get_exploration_from_model(item)
        validation_errors = []
        for state_name, state in exploration.states.items():
            if state.interaction.id == 'DragAndDropSortInput':
                for answer_group_index, answer_group in enumerate(
                        state.interaction.answer_groups):
                    for rule_type in answer_group.rule_inputs:
                        for rule_input_index, rule_input in enumerate(
                                answer_group.rule_inputs[rule_type]):
                            for rule_input_name in rule_input:
                                value = rule_input[rule_input_name]
                                if value == '' or value == []:
                                    validation_errors.append(
                                        'State name: %s, AnswerGroup: %s,' % (
                                            state_name,
                                            answer_group_index) +
                                        ' Rule input %s in rule with rule type'
                                        ' %s and rule input index %s'
                                        ' is empty. ' % (
                                            rule_input,
                                            rule_type,
                                            rule_input_index
                                        )
                                    )
        if validation_errors:
            yield (item.id, validation_errors)

    @staticmethod
    def reduce(key, values):
        yield (key, values)


class MultipleChoiceInteractionOneOffJob(jobs.BaseMapReduceOneOffJobManager):
    """Job that produces a list of all (exploration, state) pairs that use the
    Multiple selection interaction and have rules that do not correspond to any
    answer choices.
    """

    @classmethod
    def entity_classes_to_map_over(cls):
        return [exp_models.ExplorationModel]

    @staticmethod
    def map(item):
        if item.deleted:
            return

        exploration = exp_fetchers.get_exploration_from_model(item)
        for state_name, state in exploration.states.items():
            if state.interaction.id == 'MultipleChoiceInput':
                choices_length = len(
                    state.interaction.customization_args['choices'].value)
                for answer_group_index, answer_group in enumerate(
                        state.interaction.answer_groups):
                    for rule_type in answer_group.rule_inputs:
                        for rule_input_index, rule_input in enumerate(
                                answer_group.rule_inputs[rule_type]):
                            if rule_input['x'] >= choices_length:
                                yield (
                                    item.id,
                                    'State name: %s, AnswerGroup: %s,' % (
                                        state_name.encode('utf-8'),
                                        answer_group_index) +
                                    ' Rule with (rule type: %s, rule input'
                                    ' index: %s) is invalid.' % (
                                        rule_type, rule_input_index
                                    )
                                )

    @staticmethod
    def reduce(key, values):
        yield (key, values)

=======
>>>>>>> bd033cb7

class MathExpressionValidationOneOffJob(jobs.BaseMapReduceOneOffJobManager):
    """Job that produces a list of explorations that use the MathExpressionInput
    along with the validity and type (expression/equation) of the inputs present
    in the exploration.

    This validation is done by the validator functions present in schema_utils.
    """

    @classmethod
    def entity_classes_to_map_over(cls):
        return [exp_models.ExplorationModel]

    @staticmethod
    def map(item):
        if not item.deleted:
            try:
                exp_fetchers.get_exploration_from_model(item)
            except Exception:
                yield (
                    exp_domain.TYPE_INVALID_EXPRESSION,
                    'The exploration with ID: %s had some issues during '
                    'migration. This is most likely due to the exploration '
                    'having invalid solution(s).' % item.id)

    @staticmethod
    def reduce(key, values):
        yield (key, values)


class ExplorationFirstPublishedOneOffJob(jobs.BaseMapReduceOneOffJobManager):
    """One-off job that finds first published time in milliseconds for all
    explorations.
    """

    @classmethod
    def entity_classes_to_map_over(cls):
        return [exp_models.ExplorationRightsSnapshotContentModel]

    @staticmethod
    def map(item):
        if item.content['status'] == rights_manager.ACTIVITY_STATUS_PUBLIC:
            yield (
                item.get_unversioned_instance_id(),
                utils.get_time_in_millisecs(item.created_on))

    @staticmethod
    def reduce(exp_id, stringified_commit_times_msecs):
        exploration_rights = rights_manager.get_exploration_rights(
            exp_id, strict=False)
        if exploration_rights is None:
            return

        commit_times_msecs = [
            ast.literal_eval(commit_time_string) for
            commit_time_string in stringified_commit_times_msecs]
        first_published_msec = min(commit_times_msecs)
        rights_manager.update_activity_first_published_msec(
            constants.ACTIVITY_TYPE_EXPLORATION, exp_id,
            first_published_msec)


class ExplorationValidityJobManager(jobs.BaseMapReduceOneOffJobManager):
    """Job that checks that all explorations have appropriate validation
    statuses.
    """

    @classmethod
    def entity_classes_to_map_over(cls):
        return [exp_models.ExplorationModel]

    @staticmethod
    def map(item):
        if item.deleted:
            return

        exploration = exp_fetchers.get_exploration_from_model(item)
        exp_rights = rights_manager.get_exploration_rights(item.id)

        try:
            if exp_rights.status == rights_manager.ACTIVITY_STATUS_PRIVATE:
                exploration.validate()
            else:
                exploration.validate(strict=True)
        except utils.ValidationError as e:
            yield (item.id, python_utils.convert_to_bytes(e))

    @staticmethod
    def reduce(key, values):
        yield (key, values)


class ExplorationMigrationAuditJob(jobs.BaseMapReduceOneOffJobManager):
    """A reusable one-off job for testing exploration migration from any
    exploration schema version to the latest. This job runs the state
    migration, but does not commit the new exploration to the store.
    """

    @classmethod
    def entity_classes_to_map_over(cls):
        return [exp_models.ExplorationModel]

    @classmethod
    def enqueue(cls, job_id, additional_job_params=None):
        super(ExplorationMigrationAuditJob, cls).enqueue(
            job_id, shard_count=64)

    @staticmethod
    def map(item):
        if item.deleted:
            return

        current_state_schema_version = feconf.CURRENT_STATE_SCHEMA_VERSION

        states_schema_version = item.states_schema_version
        versioned_exploration_states = {
            'states_schema_version': states_schema_version,
            'states': item.states
        }
        while states_schema_version < current_state_schema_version:
            try:
                exp_domain.Exploration.update_states_from_model(
                    versioned_exploration_states, states_schema_version,
                    item.id)
                states_schema_version += 1
            except Exception as e:
                error_message = (
                    'Exploration %s failed migration to states v%s: %s' %
                    (item.id, states_schema_version + 1, e))
                logging.error(error_message)
                yield ('MIGRATION_ERROR', error_message.encode('utf-8'))
                break

            if states_schema_version == current_state_schema_version:
                yield ('SUCCESS', None)

    @staticmethod
    def reduce(key, values):
        if key == 'SUCCESS':
            yield (key, len(values))
        else:
            yield (key, values)


class ExplorationMigrationJobManager(jobs.BaseMapReduceOneOffJobManager):
    """A reusable one-time job that may be used to migrate exploration schema
    versions. This job will load all existing explorations from the data store
    and immediately store them back into the data store. The loading process of
    an exploration in exp_services automatically performs schema updating. This
    job persists that conversion work, keeping explorations up-to-date and
    improving the load time of new explorations.
    """

    @classmethod
    def entity_classes_to_map_over(cls):
        return [exp_models.ExplorationModel]

    @classmethod
    def enqueue(cls, job_id, additional_job_params=None):
        super(ExplorationMigrationJobManager, cls).enqueue(
            job_id, shard_count=64)

    @staticmethod
    def map(item):
        if item.deleted:
            return

        # Do not upgrade explorations that fail non-strict validation.
        old_exploration = exp_fetchers.get_exploration_by_id(item.id)
        try:
            old_exploration.validate()
        except Exception as e:
            logging.error(
                'Exploration %s failed non-strict validation: %s' %
                (item.id, e))
            return

        # If the exploration model being stored in the datastore is not the
        # most up-to-date states schema version, then update it.
        if (item.states_schema_version !=
                feconf.CURRENT_STATE_SCHEMA_VERSION):
            # Note: update_exploration does not need to apply a change list in
            # order to perform a migration. See the related comment in
            # exp_services.apply_change_list for more information.
            #
            # Note: from_version and to_version really should be int, but left
            # as str to conform with legacy data.
            commit_cmds = [exp_domain.ExplorationChange({
                'cmd': exp_domain.CMD_MIGRATE_STATES_SCHEMA_TO_LATEST_VERSION,
                'from_version': python_utils.UNICODE(
                    item.states_schema_version),
                'to_version': python_utils.UNICODE(
                    feconf.CURRENT_STATE_SCHEMA_VERSION)
            })]
            exp_services.update_exploration(
                feconf.MIGRATION_BOT_USERNAME, item.id, commit_cmds,
                'Update exploration states from schema version %d to %d.' % (
                    item.states_schema_version,
                    feconf.CURRENT_STATE_SCHEMA_VERSION))
            yield ('SUCCESS', item.id)

    @staticmethod
    def reduce(key, values):
        yield (key, len(values))


<<<<<<< HEAD
class ItemSelectionInteractionOneOffJob(jobs.BaseMapReduceOneOffJobManager):
    """Job that produces a list of (exploration, state) pairs that use the item
    selection interaction and that have rules that do not match the answer
    choices. These probably need to be fixed manually.
    """

    @classmethod
    def entity_classes_to_map_over(cls):
        return [exp_models.ExplorationModel]

    @staticmethod
    def map(item):
        if item.deleted:
            return

        exploration = exp_fetchers.get_exploration_from_model(item)
        for state_name, state in exploration.states.items():
            if state.interaction.id == 'ItemSelectionInput':
                choices = [
                    choice.html
                    for choice in state.interaction.customization_args[
                        'choices'].value
                ]

                for group in state.interaction.answer_groups:
                    for rule_type in group.rule_inputs:
                        for rule_input in group.rule_inputs[rule_type]:
                            for rule_item in rule_input['x']:
                                if rule_item not in choices:
                                    yield (
                                        item.id,
                                        '%s: %s' % (
                                            state_name.encode('utf-8'),
                                            rule_item.encode('utf-8')))

    @staticmethod
    def reduce(key, values):
        yield (key, values)


=======
>>>>>>> bd033cb7
class ExplorationMathSvgFilenameValidationOneOffJob(
        jobs.BaseMapReduceOneOffJobManager):
    """Job that checks the html content of an exploration and validates the
    svg_filename fields in each math rich-text components.
    """

    @classmethod
    def entity_classes_to_map_over(cls):
        return [exp_models.ExplorationModel]

    @staticmethod
    def map(item):
        if item.deleted:
            return

        exploration = exp_fetchers.get_exploration_from_model(item)
        invalid_tags_info_in_exp = []
        for state_name, state in exploration.states.items():
            html_string = ''.join(state.get_all_html_content_strings())
            error_list = (
                html_validation_service.
                validate_svg_filenames_in_math_rich_text(
                    feconf.ENTITY_TYPE_EXPLORATION, item.id, html_string))
            if len(error_list) > 0:
                invalid_tags_info_in_state = {
                    'state_name': state_name,
                    'error_list': error_list,
                    'no_of_invalid_tags': len(error_list)
                }
                invalid_tags_info_in_exp.append(invalid_tags_info_in_state)
        if len(invalid_tags_info_in_exp) > 0:
            yield ('Found invalid tags', (item.id, invalid_tags_info_in_exp))

    @staticmethod
    def reduce(key, values):
        final_values = [ast.literal_eval(value) for value in values]
        no_of_invalid_tags = 0
        invalid_tags_info = {}
        for exp_id, invalid_tags_info_in_exp in final_values:
            invalid_tags_info[exp_id] = []
            for value in invalid_tags_info_in_exp:
                no_of_invalid_tags += value['no_of_invalid_tags']
                del value['no_of_invalid_tags']
                invalid_tags_info[exp_id].append(value)

        final_value_dict = {
            'no_of_explorations_with_no_svgs': len(final_values),
            'no_of_invalid_tags': no_of_invalid_tags,
        }
        yield ('Overall result.', final_value_dict)
        yield ('Detailed information on invalid tags. ', invalid_tags_info)


class ExplorationMockMathMigrationOneOffJob(jobs.BaseMapReduceOneOffJobManager):
    """Job that migrates all the math tags in the exploration to the new schema
    but does not save the migrated exploration. The new schema has the attribute
    math-content-with-value which includes a field for storing reference to
    SVGs. This job is used to verify that the actual migration will be possible
    for all the explorations.
    """

    @classmethod
    def entity_classes_to_map_over(cls):
        return [exp_models.ExplorationModel]

    @staticmethod
    def map(item):
        if item.deleted:
            return

        exploration = exp_fetchers.get_exploration_from_model(item)
        exploration_status = (
            rights_manager.get_exploration_rights(
                item.id).status)
        for state_name, state in exploration.states.items():
            html_string = ''.join(
                state.get_all_html_content_strings())

            converted_html_string = (
                html_validation_service.add_math_content_to_math_rte_components(
                    html_string))

            error_list = (
                html_validation_service.
                validate_math_tags_in_html_with_attribute_math_content(
                    converted_html_string))
            if len(error_list) > 0:
                key = (
                    'exp_id: %s, exp_status: %s failed validation after '
                    'migration' % (
                        item.id, exploration_status))
                value_dict = {
                    'state_name': state_name,
                    'error_list': error_list,
                    'no_of_invalid_tags': len(error_list)
                }
                yield (key, value_dict)

    @staticmethod
    def reduce(key, values):
        yield (key, values)


class ExplorationMathRichTextInfoModelGenerationOneOffJob(
        jobs.BaseMapReduceOneOffJobManager):
    """Job that finds all the explorations with math rich text components and
    creates a temporary storage model with all the information required for
    generating math rich text component SVG images.
    """

    # A constant that will be yielded as a key by this job in the map function,
    # When it finds an exploration with math rich text components without SVGs.
    _SUCCESS_KEY = 'exploration-with-math-tags'

    @classmethod
    def entity_classes_to_map_over(cls):
        return [exp_models.ExplorationModel]

    @staticmethod
    def map(item):
        if item.deleted:
            return

        exploration = exp_fetchers.get_exploration_from_model(item)
        try:
            exploration.validate()
        except Exception as e:
            logging.error(
                'Exploration %s failed non-strict validation: %s' %
                (item.id, e))
            yield (
                'validation_error',
                'Exploration %s failed non-strict validation: %s' %
                (item.id, e))
            return
        html_strings_in_exploration = ''
        for state in exploration.states.values():
            html_strings_in_exploration += (
                ''.join(state.get_all_html_content_strings()))
        list_of_latex_strings_without_svg = (
            html_validation_service.
            get_latex_strings_without_svg_from_html(
                html_strings_in_exploration))
        if len(list_of_latex_strings_without_svg) > 0:
            yield (
                ExplorationMathRichTextInfoModelGenerationOneOffJob.
                _SUCCESS_KEY,
                (item.id, list_of_latex_strings_without_svg))

    @staticmethod
    def reduce(key, values):
        if key == (
                ExplorationMathRichTextInfoModelGenerationOneOffJob.
                _SUCCESS_KEY):
            final_values = [ast.literal_eval(value) for value in values]
            estimated_no_of_batches = 1
            approx_size_of_math_svgs_bytes_in_current_batch = 0
            exploration_math_rich_text_info_list = []
            longest_raw_latex_string = ''
            total_number_of_svgs_required = 0
            for exp_id, list_of_latex_strings_without_svg in final_values:
                math_rich_text_info = (
                    exp_domain.ExplorationMathRichTextInfo(
                        exp_id, True, list_of_latex_strings_without_svg))
                exploration_math_rich_text_info_list.append(
                    math_rich_text_info)

                approx_size_of_math_svgs_bytes = (
                    math_rich_text_info.get_svg_size_in_bytes())
                total_number_of_svgs_required += len(
                    list_of_latex_strings_without_svg)
                longest_raw_latex_string = max(
                    math_rich_text_info.get_longest_latex_expression(),
                    longest_raw_latex_string, key=len)
                approx_size_of_math_svgs_bytes_in_current_batch += int(
                    approx_size_of_math_svgs_bytes)
                if approx_size_of_math_svgs_bytes_in_current_batch > (
                        feconf.MAX_SIZE_OF_MATH_SVGS_BATCH_BYTES):
                    approx_size_of_math_svgs_bytes_in_current_batch = 0
                    estimated_no_of_batches += 1

            exp_services.save_multi_exploration_math_rich_text_info_model(
                exploration_math_rich_text_info_list)

            final_value_dict = {
                'estimated_no_of_batches': estimated_no_of_batches,
                'longest_raw_latex_string': longest_raw_latex_string,
                'number_of_explorations_having_math': (
                    len(final_values)),
                'total_number_of_svgs_required': total_number_of_svgs_required
            }
            yield (key, final_value_dict)
        else:
            yield (key, values)


class ExplorationMathRichTextInfoModelDeletionOneOffJob(
        jobs.BaseMapReduceOneOffJobManager):
    """Job that deletes all instances of the ExplorationMathRichTextInfoModel
    from the datastore.
    """

    @classmethod
    def entity_classes_to_map_over(cls):
        return [exp_models.ExplorationMathRichTextInfoModel]

    @staticmethod
    def map(item):
        item.delete()
        yield ('model_deleted', 1)

    @staticmethod
    def reduce(key, values):
        no_of_models_deleted = (
            sum(ast.literal_eval(v) for v in values))
        yield (key, ['%d models successfully delelted.' % (
            no_of_models_deleted)])


class ViewableExplorationsAuditJob(jobs.BaseMapReduceOneOffJobManager):
    """Job that outputs a list of private explorations which are viewable."""

    @classmethod
    def entity_classes_to_map_over(cls):
        return [exp_models.ExplorationModel]

    @staticmethod
    def map(item):
        if item.deleted:
            return

        exploration_rights = rights_manager.get_exploration_rights(
            item.id, strict=False)
        if exploration_rights is None:
            return

        if (exploration_rights.status == constants.ACTIVITY_STATUS_PRIVATE
                and exploration_rights.viewable_if_private):
            yield (item.id, item.title.encode('utf-8'))

    @staticmethod
    def reduce(key, values):
        yield (key, values)


class HintsAuditOneOffJob(jobs.BaseMapReduceOneOffJobManager):
    """Job that tabulates the number of hints used by each state of an
    exploration.
    """

    @classmethod
    def entity_classes_to_map_over(cls):
        return [exp_models.ExplorationModel]

    @staticmethod
    def map(item):
        if item.deleted:
            return

        exploration = exp_fetchers.get_exploration_from_model(item)
        for state_name, state in exploration.states.items():
            hints_length = len(state.interaction.hints)
            if hints_length > 0:
                exp_and_state_key = '%s %s' % (
                    item.id, state_name.encode('utf-8'))
                yield (python_utils.UNICODE(hints_length), exp_and_state_key)

    @staticmethod
    def reduce(key, values):
        yield (key, values)


class ExplorationContentValidationJobForCKEditor(
        jobs.BaseMapReduceOneOffJobManager):
    """Job that checks the html content of an exploration and validates it
    for CKEditor.
    """

    @classmethod
    def entity_classes_to_map_over(cls):
        return [exp_models.ExplorationModel]

    @staticmethod
    def map(item):
        if item.deleted:
            return

        try:
            exploration = exp_fetchers.get_exploration_from_model(item)
        except Exception as e:
            yield (
                'Error %s when loading exploration'
                % python_utils.convert_to_bytes(e), [item.id])
            return

        html_list = exploration.get_all_html_content_strings()

        err_dict = html_validation_service.validate_rte_format(
            html_list, feconf.RTE_FORMAT_CKEDITOR)

        for key in err_dict:
            if err_dict[key]:
                yield ('%s Exp Id: %s' % (key, item.id), err_dict[key])

    @staticmethod
    def reduce(key, values):
        final_values = [ast.literal_eval(value) for value in values]
        # Combine all values from multiple lists into a single list
        # for that error type.
        output_values = list(set().union(*final_values))
        exp_id_index = key.find('Exp Id:')
        if exp_id_index == -1:
            yield (key, output_values)
        else:
            output_values.append(key[exp_id_index:])
            yield (key[:exp_id_index - 1], output_values)


class RTECustomizationArgsValidationOneOffJob(
        jobs.BaseMapReduceOneOffJobManager):
    """One-off job for validating all the customizations arguments of
    Rich Text Components.
    """

    @classmethod
    def entity_classes_to_map_over(cls):
        return [exp_models.ExplorationModel]

    @staticmethod
    def map(item):
        if item.deleted:
            return
        err_dict = {}

        try:
            exploration = exp_fetchers.get_exploration_from_model(item)
        except Exception as e:
            yield (
                'Error %s when loading exploration'
                % python_utils.UNICODE(e), [item.id])
            return

        html_list = exploration.get_all_html_content_strings()
        err_dict = html_validation_service.validate_customization_args(
            html_list)
        for key in err_dict:
            err_value_with_exp_id = err_dict[key]
            err_value_with_exp_id.append('Exp ID: %s' % item.id)
            yield (key, err_value_with_exp_id)

    @staticmethod
    def reduce(key, values):
        final_values = [ast.literal_eval(value) for value in values]
        flattened_values = [
            item for sublist in final_values for item in sublist]

        # Errors produced while loading exploration only contain exploration id
        # in error message, so no further formatting is required. For errors
        # from validation the output is in format [err1, expid1, err2, expid2].
        # So, we further format it as [(expid1, err1), (expid2, err2)].
        if 'loading exploration' in key:
            yield (key, flattened_values)
            return

        output_values = []
        index = 0
        while index < len(flattened_values):
            # flattened_values[index] = error message.
            # flattened_values[index + 1] = exp id in which error message
            # is present.
            output_values.append((
                flattened_values[index + 1], flattened_values[index]))
            index += 2
        output_values.sort()
        yield (key, output_values)<|MERGE_RESOLUTION|>--- conflicted
+++ resolved
@@ -37,141 +37,6 @@
 (exp_models,) = models.Registry.import_models([
     models.NAMES.exploration])
 
-<<<<<<< HEAD
-ADDED_THREE_VERSIONS_TO_GCS = 'Added the three versions'
-_COMMIT_TYPE_REVERT = 'revert'
-ALL_IMAGES_VERIFIED = 'Images verified'
-ERROR_IN_FILENAME = 'There is an error in the filename'
-FILE_COPIED = 'File Copied'
-FILE_ALREADY_EXISTS = 'File already exists in GCS'
-FILE_FOUND_IN_GCS = 'File found in GCS'
-FILE_IS_NOT_IN_GCS = 'File does not exist in GCS'
-FILE_REFERENCES_NON_EXISTENT_EXP_KEY = 'File references nonexistent exp'
-FILE_REFERENCES_DELETED_EXP_KEY = 'File references deleted exp'
-FILE_DELETED = 'File has been deleted'
-FILE_FOUND_IN_GCS = 'File is there in GCS'
-EXP_REFERENCES_UNICODE_FILES = 'Exploration references unicode files'
-INVALID_GCS_URL = 'The url for the entity on GCS is invalid'
-NUMBER_OF_FILES_DELETED = 'Number of files that got deleted'
-WRONG_INSTANCE_ID = 'Error: The instance_id is not correct'
-ADDED_COMPRESSED_VERSIONS_OF_IMAGES = (
-    'Added compressed versions of images in exploration')
-ALLOWED_AUDIO_EXTENSIONS = list(feconf.ACCEPTED_AUDIO_EXTENSIONS.keys())
-ALLOWED_IMAGE_EXTENSIONS = list(itertools.chain.from_iterable(
-    iter(feconf.ACCEPTED_IMAGE_FORMATS_AND_EXTENSIONS.values())))
-GCS_AUDIO_ID_REGEX = re.compile(
-    r'^/([^/]+)/([^/]+)/assets/audio/(([^/]+)\.(' + '|'.join(
-        ALLOWED_AUDIO_EXTENSIONS) + '))$')
-GCS_IMAGE_ID_REGEX = re.compile(
-    r'^/([^/]+)/([^/]+)/assets/image/(([^/]+)\.(' + '|'.join(
-        ALLOWED_IMAGE_EXTENSIONS) + '))$')
-GCS_EXTERNAL_IMAGE_ID_REGEX = re.compile(
-    r'^/([^/]+)/exploration/([^/]+)/assets/image/(([^/]+)\.(' + '|'.join(
-        ALLOWED_IMAGE_EXTENSIONS) + '))$')
-SUCCESSFUL_EXPLORATION_MIGRATION = 'Successfully migrated exploration'
-AUDIO_FILE_PREFIX = 'audio'
-AUDIO_ENTITY_TYPE = 'exploration'
-AUDIO_DURATION_SECS_MIN_STATE_SCHEMA_VERSION = 31
-# This threshold puts a cap on the number of valid inputs, i.e.,
-# expressions/equations that can be yielded by the math expression one-off jobs.
-# The reason for limiting the number of valid inputs yielded by the jobs is that
-# we don't need to closely inspect all of the valid inputs, they are displayed
-# just to make sure that the job output is what we expect.
-VALID_MATH_INPUTS_YIELD_LIMIT = 200
-
-
-class DragAndDropSortInputInteractionOneOffJob(
-        jobs.BaseMapReduceOneOffJobManager):
-    """Job that produces a list of all (exploration, state) pairs that use the
-    DragAndDropSortInput interaction and have invalid choices.
-    """
-
-    @classmethod
-    def entity_classes_to_map_over(cls):
-        return [exp_models.ExplorationModel]
-
-    @staticmethod
-    def map(item):
-        if item.deleted:
-            return
-        exp_status = rights_manager.get_exploration_rights(item.id).status
-        if exp_status == rights_manager.ACTIVITY_STATUS_PRIVATE:
-            return
-        exploration = exp_fetchers.get_exploration_from_model(item)
-        validation_errors = []
-        for state_name, state in exploration.states.items():
-            if state.interaction.id == 'DragAndDropSortInput':
-                for answer_group_index, answer_group in enumerate(
-                        state.interaction.answer_groups):
-                    for rule_type in answer_group.rule_inputs:
-                        for rule_input_index, rule_input in enumerate(
-                                answer_group.rule_inputs[rule_type]):
-                            for rule_input_name in rule_input:
-                                value = rule_input[rule_input_name]
-                                if value == '' or value == []:
-                                    validation_errors.append(
-                                        'State name: %s, AnswerGroup: %s,' % (
-                                            state_name,
-                                            answer_group_index) +
-                                        ' Rule input %s in rule with rule type'
-                                        ' %s and rule input index %s'
-                                        ' is empty. ' % (
-                                            rule_input,
-                                            rule_type,
-                                            rule_input_index
-                                        )
-                                    )
-        if validation_errors:
-            yield (item.id, validation_errors)
-
-    @staticmethod
-    def reduce(key, values):
-        yield (key, values)
-
-
-class MultipleChoiceInteractionOneOffJob(jobs.BaseMapReduceOneOffJobManager):
-    """Job that produces a list of all (exploration, state) pairs that use the
-    Multiple selection interaction and have rules that do not correspond to any
-    answer choices.
-    """
-
-    @classmethod
-    def entity_classes_to_map_over(cls):
-        return [exp_models.ExplorationModel]
-
-    @staticmethod
-    def map(item):
-        if item.deleted:
-            return
-
-        exploration = exp_fetchers.get_exploration_from_model(item)
-        for state_name, state in exploration.states.items():
-            if state.interaction.id == 'MultipleChoiceInput':
-                choices_length = len(
-                    state.interaction.customization_args['choices'].value)
-                for answer_group_index, answer_group in enumerate(
-                        state.interaction.answer_groups):
-                    for rule_type in answer_group.rule_inputs:
-                        for rule_input_index, rule_input in enumerate(
-                                answer_group.rule_inputs[rule_type]):
-                            if rule_input['x'] >= choices_length:
-                                yield (
-                                    item.id,
-                                    'State name: %s, AnswerGroup: %s,' % (
-                                        state_name.encode('utf-8'),
-                                        answer_group_index) +
-                                    ' Rule with (rule type: %s, rule input'
-                                    ' index: %s) is invalid.' % (
-                                        rule_type, rule_input_index
-                                    )
-                                )
-
-    @staticmethod
-    def reduce(key, values):
-        yield (key, values)
-
-=======
->>>>>>> bd033cb7
 
 class MathExpressionValidationOneOffJob(jobs.BaseMapReduceOneOffJobManager):
     """Job that produces a list of explorations that use the MathExpressionInput
@@ -378,49 +243,6 @@
         yield (key, len(values))
 
 
-<<<<<<< HEAD
-class ItemSelectionInteractionOneOffJob(jobs.BaseMapReduceOneOffJobManager):
-    """Job that produces a list of (exploration, state) pairs that use the item
-    selection interaction and that have rules that do not match the answer
-    choices. These probably need to be fixed manually.
-    """
-
-    @classmethod
-    def entity_classes_to_map_over(cls):
-        return [exp_models.ExplorationModel]
-
-    @staticmethod
-    def map(item):
-        if item.deleted:
-            return
-
-        exploration = exp_fetchers.get_exploration_from_model(item)
-        for state_name, state in exploration.states.items():
-            if state.interaction.id == 'ItemSelectionInput':
-                choices = [
-                    choice.html
-                    for choice in state.interaction.customization_args[
-                        'choices'].value
-                ]
-
-                for group in state.interaction.answer_groups:
-                    for rule_type in group.rule_inputs:
-                        for rule_input in group.rule_inputs[rule_type]:
-                            for rule_item in rule_input['x']:
-                                if rule_item not in choices:
-                                    yield (
-                                        item.id,
-                                        '%s: %s' % (
-                                            state_name.encode('utf-8'),
-                                            rule_item.encode('utf-8')))
-
-    @staticmethod
-    def reduce(key, values):
-        yield (key, values)
-
-
-=======
->>>>>>> bd033cb7
 class ExplorationMathSvgFilenameValidationOneOffJob(
         jobs.BaseMapReduceOneOffJobManager):
     """Job that checks the html content of an exploration and validates the
