--- conflicted
+++ resolved
@@ -64,7 +64,6 @@
 GCS_IMAGE_ID_REGEX = re.compile(
     r'^/([^/]+)/([^/]+)/assets/image/(([^/]+)\.(' + '|'.join(
         ALLOWED_IMAGE_EXTENSIONS) + '))$')
-SUCCESSFUL_EXPLORATION_MIGRATION = 'Successfully migrated exploration'
 
 
 class ExpSummariesCreationOneOffJob(jobs.BaseMapReduceOneOffJobManager):
@@ -89,19 +88,11 @@
         if not exploration_model.deleted:
             exp_services.create_exploration_summary(
                 exploration_model.id, None)
-<<<<<<< HEAD
-            yield ('SUCCESS', exploration_model.id)
-
-    @staticmethod
-    def reduce(key, values):
-        yield (key, len(values))
-=======
             yield('SUCCESS', exploration_model.id)
 
     @staticmethod
     def reduce(key, values):
         yield(key, len(values))
->>>>>>> e6819746
 
 
 class ExpSummariesContributorsOneOffJob(jobs.BaseMapReduceOneOffJobManager):
@@ -148,19 +139,11 @@
         summary.contributors_summary = (
             exp_services.compute_exploration_contributors_summary(item.id))
         exp_services.save_exploration_summary(summary)
-<<<<<<< HEAD
-        yield ('SUCCESS', item.id)
-
-    @staticmethod
-    def reduce(key, values):
-        yield (key, len(values))
-=======
         yield('SUCCESS', item.id)
 
     @staticmethod
     def reduce(key, values):
         yield(key, len(values))
->>>>>>> e6819746
 
 
 class ExplorationFirstPublishedOneOffJob(jobs.BaseMapReduceOneOffJobManager):
@@ -274,11 +257,7 @@
                 'Update exploration states from schema version %d to %d.' % (
                     item.states_schema_version,
                     feconf.CURRENT_STATES_SCHEMA_VERSION))
-<<<<<<< HEAD
-            yield ('SUCCESS', item.id)
-=======
             yield('SUCCESS', item.id)
->>>>>>> e6819746
 
     @staticmethod
     def reduce(key, values):
@@ -543,6 +522,74 @@
         yield (key, values)
 
 
+class ExplorationContentValidationJobForTextAngular(
+        jobs.BaseMapReduceOneOffJobManager):
+    """Job that checks the html content of an exploration and validates it
+    for TextAngular.
+    """
+
+    @classmethod
+    def entity_classes_to_map_over(cls):
+        return [exp_models.ExplorationModel]
+
+    @staticmethod
+    def map(item):
+        if item.deleted:
+            return
+
+        exploration = exp_services.get_exploration_from_model(item)
+
+        html_list = exploration.get_all_html_content_strings()
+
+        err_dict = html_validation_service.validate_rte_format(
+            html_list, feconf.RTE_FORMAT_TEXTANGULAR)
+
+        for key in err_dict:
+            if err_dict[key]:
+                yield (key, err_dict[key])
+
+    @staticmethod
+    def reduce(key, values):
+        final_values = [ast.literal_eval(value) for value in values]
+        # Combine all values from multiple lists into a single list
+        # for that error type.
+        yield (key, list(set().union(*final_values)))
+
+
+class ExplorationMigrationValidationJobForTextAngular(
+        jobs.BaseMapReduceOneOffJobManager):
+    """Job that migrates the html content of an exploration into the valid
+    TextAngular format and validates it.
+    """
+
+    @classmethod
+    def entity_classes_to_map_over(cls):
+        return [exp_models.ExplorationModel]
+
+    @staticmethod
+    def map(item):
+        if item.deleted:
+            return
+
+        exploration = exp_services.get_exploration_from_model(item)
+
+        html_list = exploration.get_all_html_content_strings()
+
+        err_dict = html_validation_service.validate_rte_format(
+            html_list, feconf.RTE_FORMAT_TEXTANGULAR, run_migration=True)
+
+        for key in err_dict:
+            if err_dict[key]:
+                yield (key, err_dict[key])
+
+    @staticmethod
+    def reduce(key, values):
+        final_values = [ast.literal_eval(value) for value in values]
+        # Combine all values from multiple lists into a single list
+        # for that error type.
+        yield (key, list(set().union(*final_values)))
+
+
 class ExplorationContentValidationJobForCKEditor(
         jobs.BaseMapReduceOneOffJobManager):
     """Job that checks the html content of an exploration and validates it
@@ -564,6 +611,50 @@
 
         err_dict = html_validation_service.validate_rte_format(
             html_list, feconf.RTE_FORMAT_CKEDITOR)
+
+        for key in err_dict:
+            if err_dict[key]:
+                yield (key, err_dict[key])
+
+    @staticmethod
+    def reduce(key, values):
+        final_values = [ast.literal_eval(value) for value in values]
+        # Combine all values from multiple lists into a single list
+        # for that error type.
+        yield (key, list(set().union(*final_values)))
+
+
+class ExplorationMigrationValidationJobForCKEditor(
+        jobs.BaseMapReduceOneOffJobManager):
+    """Job that migrates the html content of an exploration into the valid
+    CKEditor format and validates it.
+    """
+
+    @classmethod
+    def entity_classes_to_map_over(cls):
+        return [exp_models.ExplorationModel]
+
+    @staticmethod
+    def map(item):
+        if item.deleted:
+            return
+        err_dict = {}
+
+        try:
+            exploration = exp_services.get_exploration_from_model(item)
+        except Exception as e:
+            yield ('Error %s when loading exploration' % str(e), [item.id])
+            return
+
+        html_list = exploration.get_all_html_content_strings()
+        try:
+            err_dict = html_validation_service.validate_rte_format(
+                html_list, feconf.RTE_FORMAT_CKEDITOR, run_migration=True)
+        except Exception as e:
+            yield (
+                'Error in validating rte format for exploration %s' % item.id,
+                [traceback.format_exc()])
+            return
 
         for key in err_dict:
             if err_dict[key]:
