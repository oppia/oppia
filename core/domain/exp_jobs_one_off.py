# coding: utf-8
#
# Copyright 2014 The Oppia Authors. All Rights Reserved.
#
# Licensed under the Apache License, Version 2.0 (the "License");
# you may not use this file except in compliance with the License.
# You may obtain a copy of the License at
#
#      http://www.apache.org/licenses/LICENSE-2.0
#
# Unless required by applicable law or agreed to in writing, software
# distributed under the License is distributed on an "AS-IS" BASIS,
# WITHOUT WARRANTIES OR CONDITIONS OF ANY KIND, either express or implied.
# See the License for the specific language governing permissions and
# limitations under the License.

"""One-off jobs for explorations."""

from __future__ import absolute_import  # pylint: disable=import-only-modules
from __future__ import unicode_literals  # pylint: disable=import-only-modules

import ast
import itertools
import logging
import re

from constants import constants
from core import jobs
from core.domain import exp_domain
from core.domain import exp_fetchers
from core.domain import exp_services
from core.domain import html_validation_service
from core.domain import rights_manager
from core.platform import models
import feconf
import python_utils
import utils

(exp_models,) = models.Registry.import_models([
    models.NAMES.exploration])

ADDED_THREE_VERSIONS_TO_GCS = 'Added the three versions'
_COMMIT_TYPE_REVERT = 'revert'
ALL_IMAGES_VERIFIED = 'Images verified'
ERROR_IN_FILENAME = 'There is an error in the filename'
FILE_COPIED = 'File Copied'
FILE_ALREADY_EXISTS = 'File already exists in GCS'
FILE_FOUND_IN_GCS = 'File found in GCS'
FILE_IS_NOT_IN_GCS = 'File does not exist in GCS'
FILE_REFERENCES_NON_EXISTENT_EXP_KEY = 'File references nonexistent exp'
FILE_REFERENCES_DELETED_EXP_KEY = 'File references deleted exp'
FILE_DELETED = 'File has been deleted'
FILE_FOUND_IN_GCS = 'File is there in GCS'
EXP_REFERENCES_UNICODE_FILES = 'Exploration references unicode files'
INVALID_GCS_URL = 'The url for the entity on GCS is invalid'
NUMBER_OF_FILES_DELETED = 'Number of files that got deleted'
WRONG_INSTANCE_ID = 'Error: The instance_id is not correct'
ADDED_COMPRESSED_VERSIONS_OF_IMAGES = (
    'Added compressed versions of images in exploration')
ALLOWED_AUDIO_EXTENSIONS = list(feconf.ACCEPTED_AUDIO_EXTENSIONS.keys())
ALLOWED_IMAGE_EXTENSIONS = list(itertools.chain.from_iterable(
    iter(feconf.ACCEPTED_IMAGE_FORMATS_AND_EXTENSIONS.values())))
GCS_AUDIO_ID_REGEX = re.compile(
    r'^/([^/]+)/([^/]+)/assets/audio/(([^/]+)\.(' + '|'.join(
        ALLOWED_AUDIO_EXTENSIONS) + '))$')
GCS_IMAGE_ID_REGEX = re.compile(
    r'^/([^/]+)/([^/]+)/assets/image/(([^/]+)\.(' + '|'.join(
        ALLOWED_IMAGE_EXTENSIONS) + '))$')
GCS_EXTERNAL_IMAGE_ID_REGEX = re.compile(
    r'^/([^/]+)/exploration/([^/]+)/assets/image/(([^/]+)\.(' + '|'.join(
        ALLOWED_IMAGE_EXTENSIONS) + '))$')
SUCCESSFUL_EXPLORATION_MIGRATION = 'Successfully migrated exploration'
AUDIO_FILE_PREFIX = 'audio'
AUDIO_ENTITY_TYPE = 'exploration'
AUDIO_DURATION_SECS_MIN_STATE_SCHEMA_VERSION = 31
# This threshold puts a cap on the number of valid inputs, i.e.,
# expressions/equations that can be yielded by the math expression one-off jobs.
# The reason for limiting the number of valid inputs yielded by the jobs is that
# we don't need to closely inspect all of the valid inputs, they are displayed
# just to make sure that the job output is what we expect.
VALID_MATH_INPUTS_YIELD_LIMIT = 200


class DragAndDropSortInputInteractionOneOffJob(
        jobs.BaseMapReduceOneOffJobManager):
    """Job that produces a list of all (exploration, state) pairs that use the
    DragAndDropSortInput interaction and have invalid choices.
    """

    @classmethod
    def entity_classes_to_map_over(cls):
        return [exp_models.ExplorationModel]

    @staticmethod
    def map(item):
        if item.deleted:
            return
        exp_status = rights_manager.get_exploration_rights(item.id).status
        if exp_status == rights_manager.ACTIVITY_STATUS_PRIVATE:
            return
        exploration = exp_fetchers.get_exploration_from_model(item)
        validation_errors = []
        for state_name, state in exploration.states.items():
            if state.interaction.id == 'DragAndDropSortInput':
                for answer_group_index, answer_group in enumerate(
                        state.interaction.answer_groups):
                    for rule_index, rule_spec in enumerate(
                            answer_group.rule_specs):
                        for rule_input in rule_spec.inputs:
                            value = rule_spec.inputs[rule_input]
                            if value == '' or value == []:
                                validation_errors.append(
                                    'State name: %s, AnswerGroup: %s,' % (
                                        state_name,
                                        answer_group_index) +
                                    ' Rule input %s in rule with index %s'
                                    ' is empty. ' % (rule_input, rule_index))
        if validation_errors:
            yield (item.id, validation_errors)

    @staticmethod
    def reduce(key, values):
        yield (key, values)


class MultipleChoiceInteractionOneOffJob(jobs.BaseMapReduceOneOffJobManager):
    """Job that produces a list of all (exploration, state) pairs that use the
    Multiple selection interaction and have rules that do not correspond to any
    answer choices.
    """

    @classmethod
    def entity_classes_to_map_over(cls):
        return [exp_models.ExplorationModel]

    @staticmethod
    def map(item):
        if item.deleted:
            return

        exploration = exp_fetchers.get_exploration_from_model(item)
        for state_name, state in exploration.states.items():
            if state.interaction.id == 'MultipleChoiceInput':
                choices_length = len(
                    state.interaction.customization_args['choices'].value)
                for answer_group_index, answer_group in enumerate(
                        state.interaction.answer_groups):
                    for rule_index, rule_spec in enumerate(
                            answer_group.rule_specs):
                        if rule_spec.inputs['x'] >= choices_length:
                            yield (
                                item.id,
                                'State name: %s, AnswerGroup: %s,' % (
                                    state_name.encode('utf-8'),
                                    answer_group_index) +
                                ' Rule: %s is invalid.' % (rule_index) +
                                '(Indices here are 0-indexed.)')

    @staticmethod
    def reduce(key, values):
        yield (key, values)


class MathExpressionValidationOneOffJob(jobs.BaseMapReduceOneOffJobManager):
    """Job that produces a list of explorations that use the MathExpressionInput
    along with the validity and type (expression/equation) of the inputs present
    in the exploration.

    This validation is done by the validator functions present in schema_utils.
    """

    @classmethod
    def entity_classes_to_map_over(cls):
        return [exp_models.ExplorationModel]

    @staticmethod
    def map(item):
        if not item.deleted:
            try:
                exp_fetchers.get_exploration_from_model(item)
            except Exception:
                yield (
                    exp_domain.TYPE_INVALID_EXPRESSION,
                    'The exploration with ID: %s had some issues during '
                    'migration. This is most likely due to the exploration '
                    'having invalid solution(s).' % item.id)

    @staticmethod
    def reduce(key, values):
        yield (key, values)


class ExplorationFirstPublishedOneOffJob(jobs.BaseMapReduceOneOffJobManager):
    """One-off job that finds first published time in milliseconds for all
    explorations.
    """

    @classmethod
    def entity_classes_to_map_over(cls):
        return [exp_models.ExplorationRightsSnapshotContentModel]

    @staticmethod
    def map(item):
        if item.content['status'] == rights_manager.ACTIVITY_STATUS_PUBLIC:
            yield (
                item.get_unversioned_instance_id(),
                utils.get_time_in_millisecs(item.created_on))

    @staticmethod
    def reduce(exp_id, stringified_commit_times_msecs):
        exploration_rights = rights_manager.get_exploration_rights(
            exp_id, strict=False)
        if exploration_rights is None:
            return

        commit_times_msecs = [
            ast.literal_eval(commit_time_string) for
            commit_time_string in stringified_commit_times_msecs]
        first_published_msec = min(commit_times_msecs)
        rights_manager.update_activity_first_published_msec(
            constants.ACTIVITY_TYPE_EXPLORATION, exp_id,
            first_published_msec)


class ExplorationValidityJobManager(jobs.BaseMapReduceOneOffJobManager):
    """Job that checks that all explorations have appropriate validation
    statuses.
    """

    @classmethod
    def entity_classes_to_map_over(cls):
        return [exp_models.ExplorationModel]

    @staticmethod
    def map(item):
        if item.deleted:
            return

        exploration = exp_fetchers.get_exploration_from_model(item)
        exp_rights = rights_manager.get_exploration_rights(item.id)

        try:
            if exp_rights.status == rights_manager.ACTIVITY_STATUS_PRIVATE:
                exploration.validate()
            else:
                exploration.validate(strict=True)
        except utils.ValidationError as e:
            yield (item.id, python_utils.convert_to_bytes(e))

    @staticmethod
    def reduce(key, values):
        yield (key, values)


class ExplorationMigrationAuditJob(jobs.BaseMapReduceOneOffJobManager):
<<<<<<< HEAD
    """A reusabale one-off job for testing exploration migration from any
    exploration schema version to the latest. This job runs the state
=======
    """A reusable one-off job for testing exploration migration from the
    previous exploration schema version to the latest. This job runs the state
>>>>>>> 45d0cedf
    migration, but does not commit the new exploration to the store.
    """

    @classmethod
    def entity_classes_to_map_over(cls):
        return [exp_models.ExplorationModel]

    @classmethod
    def enqueue(cls, job_id, additional_job_params=None):
        super(ExplorationMigrationAuditJob, cls).enqueue(
            job_id, shard_count=64)

    @staticmethod
    def map(item):
        if item.deleted:
            return

        current_state_schema_version = feconf.CURRENT_STATE_SCHEMA_VERSION
        # Upgrading older explorations to current version - 1 before running the
        # audit job.
        if item.states_schema_version < current_state_schema_version - 1:
            feconf.CURRENT_STATE_SCHEMA_VERSION -= 1

            commit_cmds = [exp_domain.ExplorationChange({
                'cmd': exp_domain.CMD_MIGRATE_STATES_SCHEMA_TO_LATEST_VERSION,
                'from_version': python_utils.UNICODE(
                    item.states_schema_version),
                'to_version': python_utils.UNICODE(
                    feconf.CURRENT_STATE_SCHEMA_VERSION)
            })]
            exp_services.update_exploration(
                feconf.MIGRATION_BOT_USERNAME, item.id, commit_cmds,
                'Update exploration states from schema version %d to %d.' % (
                    item.states_schema_version,
                    feconf.CURRENT_STATE_SCHEMA_VERSION))

            feconf.CURRENT_STATE_SCHEMA_VERSION += 1

        try:
            current_exp_schema_version = (
                exp_domain.Exploration.CURRENT_EXP_SCHEMA_VERSION)
            conversion_fn = getattr(
                exp_domain.Exploration,
                '_convert_v%i_dict_to_v%i_dict' % (
                    current_exp_schema_version - 1,
                    current_exp_schema_version)
            )
            converted_dict = conversion_fn(item.to_dict())

            # TODO(iamprayush): Revert these changes (special-casing the
            # SUCCESS output for math interactions) after the migration job
            # for math interactions has been successfully run.
            extracted_variables_output = []
            for state_name, state_dict in converted_dict['states'].items():
                if state_dict['interaction']['id'] in (
                        'AlgebraicExpressionInput', 'MathEquationInput'):
                    rule_inputs = []
                    for group in state_dict['interaction']['answer_groups']:
                        for rule_spec in group['rule_specs']:
                            rule_inputs.append(rule_spec['inputs']['x'])
                    customization_args = state_dict['interaction'][
                        'customization_args']['customOskLetters']['value']
                    extracted_variables_output.append(
                        'State Name: %s, Rule Inputs: %s, Variables: %s' %
                        (state_name, ', '.join(rule_inputs), ', '.join(
                            customization_args)))

            if len(extracted_variables_output):
                output_values = 'Exp ID: %s: %s' % (
                    item.id, extracted_variables_output)
                yield ('SUCCESS_WITH_OUTPUT', output_values.encode('utf-8'))
            else:
                yield ('SUCCESS', None)
        except Exception as e:
            error_message = (
                'Exploration %s failed migration to v%s: %s' %
                (item.id, current_exp_schema_version, e))
            logging.error(error_message)
            yield ('MIGRATION_ERROR', error_message.encode('utf-8'))

    @staticmethod
    def reduce(key, values):
        if key == 'SUCCESS':
            yield (key, len(values))
        else:
            yield (key, values)


class ExplorationMigrationJobManager(jobs.BaseMapReduceOneOffJobManager):
    """A reusable one-time job that may be used to migrate exploration schema
    versions. This job will load all existing explorations from the data store
    and immediately store them back into the data store. The loading process of
    an exploration in exp_services automatically performs schema updating. This
    job persists that conversion work, keeping explorations up-to-date and
    improving the load time of new explorations.
    """

    @classmethod
    def entity_classes_to_map_over(cls):
        return [exp_models.ExplorationModel]

    @classmethod
    def enqueue(cls, job_id, additional_job_params=None):
        super(ExplorationMigrationJobManager, cls).enqueue(
            job_id, shard_count=64)

    @staticmethod
    def map(item):
        if item.deleted:
            return

        # Do not upgrade explorations that fail non-strict validation.
        old_exploration = exp_fetchers.get_exploration_by_id(item.id)
        try:
            old_exploration.validate()
        except Exception as e:
            logging.error(
                'Exploration %s failed non-strict validation: %s' %
                (item.id, e))
            return

        # If the exploration model being stored in the datastore is not the
        # most up-to-date states schema version, then update it.
        if (item.states_schema_version !=
                feconf.CURRENT_STATE_SCHEMA_VERSION):
            # Note: update_exploration does not need to apply a change list in
            # order to perform a migration. See the related comment in
            # exp_services.apply_change_list for more information.
            #
            # Note: from_version and to_version really should be int, but left
            # as str to conform with legacy data.
            commit_cmds = [exp_domain.ExplorationChange({
                'cmd': exp_domain.CMD_MIGRATE_STATES_SCHEMA_TO_LATEST_VERSION,
                'from_version': python_utils.UNICODE(
                    item.states_schema_version),
                'to_version': python_utils.UNICODE(
                    feconf.CURRENT_STATE_SCHEMA_VERSION)
            })]
            exp_services.update_exploration(
                feconf.MIGRATION_BOT_USERNAME, item.id, commit_cmds,
                'Update exploration states from schema version %d to %d.' % (
                    item.states_schema_version,
                    feconf.CURRENT_STATE_SCHEMA_VERSION))
            yield ('SUCCESS', item.id)

    @staticmethod
    def reduce(key, values):
        yield (key, len(values))


class ItemSelectionInteractionOneOffJob(jobs.BaseMapReduceOneOffJobManager):
    """Job that produces a list of (exploration, state) pairs that use the item
    selection interaction and that have rules that do not match the answer
    choices. These probably need to be fixed manually.
    """

    @classmethod
    def entity_classes_to_map_over(cls):
        return [exp_models.ExplorationModel]

    @staticmethod
    def map(item):
        if item.deleted:
            return

        exploration = exp_fetchers.get_exploration_from_model(item)
        for state_name, state in exploration.states.items():
            if state.interaction.id == 'ItemSelectionInput':
                choices = [
                    choice.html
                    for choice in state.interaction.customization_args[
                        'choices'].value
                ]

                for group in state.interaction.answer_groups:
                    for rule_spec in group.rule_specs:
                        for rule_item in rule_spec.inputs['x']:
                            if rule_item not in choices:
                                yield (
                                    item.id,
                                    '%s: %s' % (
                                        state_name.encode('utf-8'),
                                        rule_item.encode('utf-8')))

    @staticmethod
    def reduce(key, values):
        yield (key, values)


class ExplorationMathSvgFilenameValidationOneOffJob(
        jobs.BaseMapReduceOneOffJobManager):
    """Job that checks the html content of an exploration and validates the
    svg_filename fields in each math rich-text components.
    """

    @classmethod
    def entity_classes_to_map_over(cls):
        return [exp_models.ExplorationModel]

    @staticmethod
    def map(item):
        if item.deleted:
            return

        exploration = exp_fetchers.get_exploration_from_model(item)
        invalid_tags_info_in_exp = []
        for state_name, state in exploration.states.items():
            html_string = ''.join(state.get_all_html_content_strings())
            error_list = (
                html_validation_service.
                validate_svg_filenames_in_math_rich_text(
                    feconf.ENTITY_TYPE_EXPLORATION, item.id, html_string))
            if len(error_list) > 0:
                invalid_tags_info_in_state = {
                    'state_name': state_name,
                    'error_list': error_list,
                    'no_of_invalid_tags': len(error_list)
                }
                invalid_tags_info_in_exp.append(invalid_tags_info_in_state)
        if len(invalid_tags_info_in_exp) > 0:
            yield ('Found invalid tags', (item.id, invalid_tags_info_in_exp))

    @staticmethod
    def reduce(key, values):
        final_values = [ast.literal_eval(value) for value in values]
        no_of_invalid_tags = 0
        invalid_tags_info = {}
        for exp_id, invalid_tags_info_in_exp in final_values:
            invalid_tags_info[exp_id] = []
            for value in invalid_tags_info_in_exp:
                no_of_invalid_tags += value['no_of_invalid_tags']
                del value['no_of_invalid_tags']
                invalid_tags_info[exp_id].append(value)

        final_value_dict = {
            'no_of_explorations_with_no_svgs': len(final_values),
            'no_of_invalid_tags': no_of_invalid_tags,
        }
        yield ('Overall result.', final_value_dict)
        yield ('Detailed information on invalid tags. ', invalid_tags_info)


class ExplorationMockMathMigrationOneOffJob(jobs.BaseMapReduceOneOffJobManager):
    """Job that migrates all the math tags in the exploration to the new schema
    but does not save the migrated exploration. The new schema has the attribute
    math-content-with-value which includes a field for storing reference to
    SVGs. This job is used to verify that the actual migration will be possible
    for all the explorations.
    """

    @classmethod
    def entity_classes_to_map_over(cls):
        return [exp_models.ExplorationModel]

    @staticmethod
    def map(item):
        if item.deleted:
            return

        exploration = exp_fetchers.get_exploration_from_model(item)
        exploration_status = (
            rights_manager.get_exploration_rights(
                item.id).status)
        for state_name, state in exploration.states.items():
            html_string = ''.join(
                state.get_all_html_content_strings())

            converted_html_string = (
                html_validation_service.add_math_content_to_math_rte_components(
                    html_string))

            error_list = (
                html_validation_service.
                validate_math_tags_in_html_with_attribute_math_content(
                    converted_html_string))
            if len(error_list) > 0:
                key = (
                    'exp_id: %s, exp_status: %s failed validation after '
                    'migration' % (
                        item.id, exploration_status))
                value_dict = {
                    'state_name': state_name,
                    'error_list': error_list,
                    'no_of_invalid_tags': len(error_list)
                }
                yield (key, value_dict)

    @staticmethod
    def reduce(key, values):
        yield (key, values)


class ExplorationMathRichTextInfoModelGenerationOneOffJob(
        jobs.BaseMapReduceOneOffJobManager):
    """Job that finds all the explorations with math rich text components and
    creates a temporary storage model with all the information required for
    generating math rich text component SVG images.
    """

    # A constant that will be yielded as a key by this job in the map function,
    # When it finds an exploration with math rich text components without SVGs.
    _SUCCESS_KEY = 'exploration-with-math-tags'

    @classmethod
    def entity_classes_to_map_over(cls):
        return [exp_models.ExplorationModel]

    @staticmethod
    def map(item):
        if item.deleted:
            return

        exploration = exp_fetchers.get_exploration_from_model(item)
        try:
            exploration.validate()
        except Exception as e:
            logging.error(
                'Exploration %s failed non-strict validation: %s' %
                (item.id, e))
            yield (
                'validation_error',
                'Exploration %s failed non-strict validation: %s' %
                (item.id, e))
            return
        html_strings_in_exploration = ''
        for state in exploration.states.values():
            html_strings_in_exploration += (
                ''.join(state.get_all_html_content_strings()))
        list_of_latex_strings_without_svg = (
            html_validation_service.
            get_latex_strings_without_svg_from_html(
                html_strings_in_exploration))
        if len(list_of_latex_strings_without_svg) > 0:
            yield (
                ExplorationMathRichTextInfoModelGenerationOneOffJob.
                _SUCCESS_KEY,
                (item.id, list_of_latex_strings_without_svg))

    @staticmethod
    def reduce(key, values):
        if key == (
                ExplorationMathRichTextInfoModelGenerationOneOffJob.
                _SUCCESS_KEY):
            final_values = [ast.literal_eval(value) for value in values]
            estimated_no_of_batches = 1
            approx_size_of_math_svgs_bytes_in_current_batch = 0
            exploration_math_rich_text_info_list = []
            longest_raw_latex_string = ''
            total_number_of_svgs_required = 0
            for exp_id, list_of_latex_strings_without_svg in final_values:
                math_rich_text_info = (
                    exp_domain.ExplorationMathRichTextInfo(
                        exp_id, True, list_of_latex_strings_without_svg))
                exploration_math_rich_text_info_list.append(
                    math_rich_text_info)

                approx_size_of_math_svgs_bytes = (
                    math_rich_text_info.get_svg_size_in_bytes())
                total_number_of_svgs_required += len(
                    list_of_latex_strings_without_svg)
                longest_raw_latex_string = max(
                    math_rich_text_info.get_longest_latex_expression(),
                    longest_raw_latex_string, key=len)
                approx_size_of_math_svgs_bytes_in_current_batch += int(
                    approx_size_of_math_svgs_bytes)
                if approx_size_of_math_svgs_bytes_in_current_batch > (
                        feconf.MAX_SIZE_OF_MATH_SVGS_BATCH_BYTES):
                    approx_size_of_math_svgs_bytes_in_current_batch = 0
                    estimated_no_of_batches += 1

            exp_services.save_multi_exploration_math_rich_text_info_model(
                exploration_math_rich_text_info_list)

            final_value_dict = {
                'estimated_no_of_batches': estimated_no_of_batches,
                'longest_raw_latex_string': longest_raw_latex_string,
                'number_of_explorations_having_math': (
                    len(final_values)),
                'total_number_of_svgs_required': total_number_of_svgs_required
            }
            yield (key, final_value_dict)
        else:
            yield (key, values)


class ExplorationMathRichTextInfoModelDeletionOneOffJob(
        jobs.BaseMapReduceOneOffJobManager):
    """Job that deletes all instances of the ExplorationMathRichTextInfoModel
    from the datastore.
    """

    @classmethod
    def entity_classes_to_map_over(cls):
        return [exp_models.ExplorationMathRichTextInfoModel]

    @staticmethod
    def map(item):
        item.delete()
        yield ('model_deleted', 1)

    @staticmethod
    def reduce(key, values):
        no_of_models_deleted = (
            sum(ast.literal_eval(v) for v in values))
        yield (key, ['%d models successfully delelted.' % (
            no_of_models_deleted)])


class ViewableExplorationsAuditJob(jobs.BaseMapReduceOneOffJobManager):
    """Job that outputs a list of private explorations which are viewable."""

    @classmethod
    def entity_classes_to_map_over(cls):
        return [exp_models.ExplorationModel]

    @staticmethod
    def map(item):
        if item.deleted:
            return

        exploration_rights = rights_manager.get_exploration_rights(
            item.id, strict=False)
        if exploration_rights is None:
            return

        if (exploration_rights.status == constants.ACTIVITY_STATUS_PRIVATE
                and exploration_rights.viewable_if_private):
            yield (item.id, item.title.encode('utf-8'))

    @staticmethod
    def reduce(key, values):
        yield (key, values)


class HintsAuditOneOffJob(jobs.BaseMapReduceOneOffJobManager):
    """Job that tabulates the number of hints used by each state of an
    exploration.
    """

    @classmethod
    def entity_classes_to_map_over(cls):
        return [exp_models.ExplorationModel]

    @staticmethod
    def map(item):
        if item.deleted:
            return

        exploration = exp_fetchers.get_exploration_from_model(item)
        for state_name, state in exploration.states.items():
            hints_length = len(state.interaction.hints)
            if hints_length > 0:
                exp_and_state_key = '%s %s' % (
                    item.id, state_name.encode('utf-8'))
                yield (python_utils.UNICODE(hints_length), exp_and_state_key)

    @staticmethod
    def reduce(key, values):
        yield (key, values)


class ExplorationContentValidationJobForCKEditor(
        jobs.BaseMapReduceOneOffJobManager):
    """Job that checks the html content of an exploration and validates it
    for CKEditor.
    """

    @classmethod
    def entity_classes_to_map_over(cls):
        return [exp_models.ExplorationModel]

    @staticmethod
    def map(item):
        if item.deleted:
            return

        try:
            exploration = exp_fetchers.get_exploration_from_model(item)
        except Exception as e:
            yield (
                'Error %s when loading exploration'
                % python_utils.convert_to_bytes(e), [item.id])
            return

        html_list = exploration.get_all_html_content_strings()

        err_dict = html_validation_service.validate_rte_format(
            html_list, feconf.RTE_FORMAT_CKEDITOR)

        for key in err_dict:
            if err_dict[key]:
                yield ('%s Exp Id: %s' % (key, item.id), err_dict[key])

    @staticmethod
    def reduce(key, values):
        final_values = [ast.literal_eval(value) for value in values]
        # Combine all values from multiple lists into a single list
        # for that error type.
        output_values = list(set().union(*final_values))
        exp_id_index = key.find('Exp Id:')
        if exp_id_index == -1:
            yield (key, output_values)
        else:
            output_values.append(key[exp_id_index:])
            yield (key[:exp_id_index - 1], output_values)


class InteractionCustomizationArgsValidationJob(
        jobs.BaseMapReduceOneOffJobManager):
    """One-off job for validating all the customizations arguments of
    Rich Text Components.
    """

    @classmethod
    def entity_classes_to_map_over(cls):
        return [exp_models.ExplorationModel]

    @staticmethod
    def map(item):
        if item.deleted:
            return
        err_dict = {}

        try:
            exploration = exp_fetchers.get_exploration_from_model(item)
        except Exception as e:
            yield (
                'Error %s when loading exploration'
                % python_utils.UNICODE(e), [item.id])
            return

        html_list = exploration.get_all_html_content_strings()
        err_dict = html_validation_service.validate_customization_args(
            html_list)

        for key in err_dict:
            if err_dict[key]:
                yield ('%s Exp Id: %s' % (key, item.id), err_dict[key])

    @staticmethod
    def reduce(key, values):
        final_values = [ast.literal_eval(value) for value in values]
        # Combine all values from multiple lists into a single list
        # for that error type.
        output_values = list(set().union(*final_values))
        exp_id_index = key.find('Exp Id:')
        if exp_id_index == -1:
            yield (key, output_values)
        else:
            output_values.append(key[exp_id_index:])
            yield (key[:exp_id_index - 1], output_values)<|MERGE_RESOLUTION|>--- conflicted
+++ resolved
@@ -253,13 +253,8 @@
 
 
 class ExplorationMigrationAuditJob(jobs.BaseMapReduceOneOffJobManager):
-<<<<<<< HEAD
-    """A reusabale one-off job for testing exploration migration from any
+    """A reusable one-off job for testing exploration migration from any
     exploration schema version to the latest. This job runs the state
-=======
-    """A reusable one-off job for testing exploration migration from the
-    previous exploration schema version to the latest. This job runs the state
->>>>>>> 45d0cedf
     migration, but does not commit the new exploration to the store.
     """
 
