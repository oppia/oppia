# coding: utf-8
#
# Copyright 2014 The Oppia Authors. All Rights Reserved.
#
# Licensed under the Apache License, Version 2.0 (the "License");
# you may not use this file except in compliance with the License.
# You may obtain a copy of the License at
#
#      http://www.apache.org/licenses/LICENSE-2.0
#
# Unless required by applicable law or agreed to in writing, software
# distributed under the License is distributed on an "AS-IS" BASIS,
# WITHOUT WARRANTIES OR CONDITIONS OF ANY KIND, either express or implied.
# See the License for the specific language governing permissions and
# limitations under the License.

"""One-off jobs for explorations."""

from __future__ import absolute_import  # pylint: disable=import-only-modules
from __future__ import unicode_literals  # pylint: disable=import-only-modules

import ast
import itertools
import logging
import re

from constants import constants
from core import jobs
from core.domain import exp_domain
from core.domain import exp_fetchers
from core.domain import exp_services
from core.domain import html_validation_service
from core.domain import rights_manager
from core.platform import models
import feconf
import python_utils
import utils

(exp_models,) = models.Registry.import_models([
    models.NAMES.exploration])
gae_image_services = models.Registry.import_gae_image_services()

SEPARATORS = ['<', '>', '=']
ADDED_THREE_VERSIONS_TO_GCS = 'Added the three versions'
_COMMIT_TYPE_REVERT = 'revert'
ALL_IMAGES_VERIFIED = 'Images verified'
ERROR_IN_FILENAME = 'There is an error in the filename'
FILE_COPIED = 'File Copied'
FILE_ALREADY_EXISTS = 'File already exists in GCS'
FILE_FOUND_IN_GCS = 'File found in GCS'
FILE_IS_NOT_IN_GCS = 'File does not exist in GCS'
FILE_REFERENCES_NON_EXISTENT_EXP_KEY = 'File references nonexistent exp'
FILE_REFERENCES_DELETED_EXP_KEY = 'File references deleted exp'
FILE_DELETED = 'File has been deleted'
FILE_FOUND_IN_GCS = 'File is there in GCS'
EXP_REFERENCES_UNICODE_FILES = 'Exploration references unicode files'
INVALID_GCS_URL = 'The url for the entity on GCS is invalid'
NUMBER_OF_FILES_DELETED = 'Number of files that got deleted'
WRONG_INSTANCE_ID = 'Error: The instance_id is not correct'
ADDED_COMPRESSED_VERSIONS_OF_IMAGES = (
    'Added compressed versions of images in exploration')
ALLOWED_AUDIO_EXTENSIONS = list(feconf.ACCEPTED_AUDIO_EXTENSIONS.keys())
ALLOWED_IMAGE_EXTENSIONS = list(itertools.chain.from_iterable(
    iter(feconf.ACCEPTED_IMAGE_FORMATS_AND_EXTENSIONS.values())))
GCS_AUDIO_ID_REGEX = re.compile(
    r'^/([^/]+)/([^/]+)/assets/audio/(([^/]+)\.(' + '|'.join(
        ALLOWED_AUDIO_EXTENSIONS) + '))$')
GCS_IMAGE_ID_REGEX = re.compile(
    r'^/([^/]+)/([^/]+)/assets/image/(([^/]+)\.(' + '|'.join(
        ALLOWED_IMAGE_EXTENSIONS) + '))$')
GCS_EXTERNAL_IMAGE_ID_REGEX = re.compile(
    r'^/([^/]+)/exploration/([^/]+)/assets/image/(([^/]+)\.(' + '|'.join(
        ALLOWED_IMAGE_EXTENSIONS) + '))$')
SUCCESSFUL_EXPLORATION_MIGRATION = 'Successfully migrated exploration'
AUDIO_FILE_PREFIX = 'audio'
AUDIO_ENTITY_TYPE = 'exploration'
AUDIO_DURATION_SECS_MIN_STATE_SCHEMA_VERSION = 31


class MultipleChoiceInteractionOneOffJob(jobs.BaseMapReduceOneOffJobManager):
    """Job that produces a list of all (exploration, state) pairs that use the
    Multiple selection interaction and have rules that do not correspond to any
    answer choices.
    """

    @classmethod
    def entity_classes_to_map_over(cls):
        return [exp_models.ExplorationModel]

    @staticmethod
    def map(item):
        if item.deleted:
            return

        exploration = exp_fetchers.get_exploration_from_model(item)
        for state_name, state in exploration.states.items():
            if state.interaction.id == 'MultipleChoiceInput':
                choices_length = len(
                    state.interaction.customization_args['choices']['value'])
                for anwer_group_index, answer_group in enumerate(
                        state.interaction.answer_groups):
                    for rule_index, rule_spec in enumerate(
                            answer_group.rule_specs):
                        if rule_spec.inputs['x'] >= choices_length:
                            yield (
                                item.id,
                                'State name: %s, AnswerGroup: %s,' % (
                                    state_name.encode('utf-8'),
                                    anwer_group_index) +
                                ' Rule: %s is invalid.' % (rule_index) +
                                '(Indices here are 0-indexed.)')


    @staticmethod
    def reduce(key, values):
        yield (key, values)


class MathExpressionInputInteractionOneOffJob(jobs.BaseMapReduceOneOffJobManager):  # pylint: disable=line-too-long
    """Job that produces a list of (exploration, state) pairs that use the Math
    Expression Interaction and that have rules that contain [<, >, =] to
    identify and prevent usage of equation/inequalities.
    """

    @classmethod
    def entity_classes_to_map_over(cls):
        return [exp_models.ExplorationModel]

    @staticmethod
    def map(item):
        if not item.deleted:
            exploration = exp_fetchers.get_exploration_from_model(item)
            for state_name, state in exploration.states.items():
                if state.interaction.id == 'MathExpressionInput':
                    for group in state.interaction.answer_groups:
                        for rule_spec in group.rule_specs:
                            rule = rule_spec.inputs['x']
                            if any(sep in rule for sep in SEPARATORS):
                                yield (
                                    item.id,
                                    '%s: %s' % (
                                        state_name.encode('utf-8'),
                                        rule.encode('utf-8')))

    @staticmethod
    def reduce(key, values):
        yield (key, values)


class ExplorationFirstPublishedOneOffJob(jobs.BaseMapReduceOneOffJobManager):
    """One-off job that finds first published time in milliseconds for all
    explorations.
    """

    @classmethod
    def entity_classes_to_map_over(cls):
        return [exp_models.ExplorationRightsSnapshotContentModel]

    @staticmethod
    def map(item):
        if item.content['status'] == rights_manager.ACTIVITY_STATUS_PUBLIC:
            yield (
                item.get_unversioned_instance_id(),
                utils.get_time_in_millisecs(item.created_on))

    @staticmethod
    def reduce(exp_id, stringified_commit_times_msecs):
        exploration_rights = rights_manager.get_exploration_rights(
            exp_id, strict=False)
        if exploration_rights is None:
            return

        commit_times_msecs = [
            ast.literal_eval(commit_time_string) for
            commit_time_string in stringified_commit_times_msecs]
        first_published_msec = min(commit_times_msecs)
        rights_manager.update_activity_first_published_msec(
            constants.ACTIVITY_TYPE_EXPLORATION, exp_id,
            first_published_msec)


class ExplorationValidityJobManager(jobs.BaseMapReduceOneOffJobManager):
    """Job that checks that all explorations have appropriate validation
    statuses.
    """

    @classmethod
    def entity_classes_to_map_over(cls):
        return [exp_models.ExplorationModel]

    @staticmethod
    def map(item):
        if item.deleted:
            return

        exploration = exp_fetchers.get_exploration_from_model(item)
        exp_rights = rights_manager.get_exploration_rights(item.id)

        try:
            if exp_rights.status == rights_manager.ACTIVITY_STATUS_PRIVATE:
                exploration.validate()
            else:
                exploration.validate(strict=True)
        except utils.ValidationError as e:
            yield (item.id, python_utils.convert_to_bytes(e))

    @staticmethod
    def reduce(key, values):
        yield (key, values)


class ExplorationMigrationJobManager(jobs.BaseMapReduceOneOffJobManager):
    """A reusable one-time job that may be used to migrate exploration schema
    versions. This job will load all existing explorations from the data store
    and immediately store them back into the data store. The loading process of
    an exploration in exp_services automatically performs schema updating. This
    job persists that conversion work, keeping explorations up-to-date and
    improving the load time of new explorations.
    """

    @classmethod
    def entity_classes_to_map_over(cls):
        return [exp_models.ExplorationModel]

    @staticmethod
    def map(item):
        if item.deleted:
            return

        # Do not upgrade explorations that fail non-strict validation.
        old_exploration = exp_fetchers.get_exploration_by_id(item.id)
        try:
            old_exploration.validate()
        except Exception as e:
            logging.error(
                'Exploration %s failed non-strict validation: %s' %
                (item.id, e))
            return

        # If the exploration model being stored in the datastore is not the
        # most up-to-date states schema version, then update it.
        if (item.states_schema_version !=
                feconf.CURRENT_STATE_SCHEMA_VERSION):
            # Note: update_exploration does not need to apply a change list in
            # order to perform a migration. See the related comment in
            # exp_services.apply_change_list for more information.
            #
            # Note: from_version and to_version really should be int, but left
            # as str to conform with legacy data.
            commit_cmds = [exp_domain.ExplorationChange({
                'cmd': exp_domain.CMD_MIGRATE_STATES_SCHEMA_TO_LATEST_VERSION,
                'from_version': python_utils.UNICODE(
                    item.states_schema_version),
                'to_version': python_utils.UNICODE(
                    feconf.CURRENT_STATE_SCHEMA_VERSION)
            })]
            exp_services.update_exploration(
                feconf.MIGRATION_BOT_USERNAME, item.id, commit_cmds,
                'Update exploration states from schema version %d to %d.' % (
                    item.states_schema_version,
                    feconf.CURRENT_STATE_SCHEMA_VERSION))
            yield ('SUCCESS', item.id)

    @staticmethod
    def reduce(key, values):
        yield (key, len(values))


class ItemSelectionInteractionOneOffJob(jobs.BaseMapReduceOneOffJobManager):
    """Job that produces a list of (exploration, state) pairs that use the item
    selection interaction and that have rules that do not match the answer
    choices. These probably need to be fixed manually.
    """

    @classmethod
    def entity_classes_to_map_over(cls):
        return [exp_models.ExplorationModel]

    @staticmethod
    def map(item):
        if item.deleted:
            return

        exploration = exp_fetchers.get_exploration_from_model(item)
        for state_name, state in exploration.states.items():
            if state.interaction.id == 'ItemSelectionInput':
                choices = (
                    state.interaction.customization_args['choices']['value'])
                for group in state.interaction.answer_groups:
                    for rule_spec in group.rule_specs:
                        for rule_item in rule_spec.inputs['x']:
                            if rule_item not in choices:
                                yield (
                                    item.id,
                                    '%s: %s' % (
                                        state_name.encode('utf-8'),
                                        rule_item.encode('utf-8')))

    @staticmethod
    def reduce(key, values):
        yield (key, values)


class ViewableExplorationsAuditJob(jobs.BaseMapReduceOneOffJobManager):
    """Job that outputs a list of private explorations which are viewable."""

    @classmethod
    def entity_classes_to_map_over(cls):
        return [exp_models.ExplorationModel]

    @staticmethod
    def map(item):
        if item.deleted:
            return

        exploration_rights = rights_manager.get_exploration_rights(
            item.id, strict=False)
        if exploration_rights is None:
            return

        if (exploration_rights.status == constants.ACTIVITY_STATUS_PRIVATE
                and exploration_rights.viewable_if_private):
            yield (item.id, item.title.encode('utf-8'))

    @staticmethod
    def reduce(key, values):
        yield (key, values)


class HintsAuditOneOffJob(jobs.BaseMapReduceOneOffJobManager):
    """Job that tabulates the number of hints used by each state of an
    exploration.
    """

    @classmethod
    def entity_classes_to_map_over(cls):
        return [exp_models.ExplorationModel]

    @staticmethod
    def map(item):
        if item.deleted:
            return

        exploration = exp_fetchers.get_exploration_from_model(item)
        for state_name, state in exploration.states.items():
            hints_length = len(state.interaction.hints)
            if hints_length > 0:
                exp_and_state_key = '%s %s' % (
                    item.id, state_name.encode('utf-8'))
                yield (python_utils.UNICODE(hints_length), exp_and_state_key)

    @staticmethod
    def reduce(key, values):
        yield (key, values)


class ExplorationContentValidationJobForCKEditor(
        jobs.BaseMapReduceOneOffJobManager):
    """Job that checks the html content of an exploration and validates it
    for CKEditor.
    """

    @classmethod
    def entity_classes_to_map_over(cls):
        return [exp_models.ExplorationModel]

    @staticmethod
    def map(item):
        if item.deleted:
            return

        try:
            exploration = exp_fetchers.get_exploration_from_model(item)
        except Exception as e:
            yield (
                'Error %s when loading exploration'
                % python_utils.convert_to_bytes(e), [item.id])
            return

        html_list = exploration.get_all_html_content_strings()

        err_dict = html_validation_service.validate_rte_format(
            html_list, feconf.RTE_FORMAT_CKEDITOR)

        for key in err_dict:
            if err_dict[key]:
                yield ('%s Exp Id: %s' % (key, item.id), err_dict[key])

    @staticmethod
    def reduce(key, values):
        final_values = [ast.literal_eval(value) for value in values]
        # Combine all values from multiple lists into a single list
        # for that error type.
        output_values = list(set().union(*final_values))
        exp_id_index = key.find('Exp Id:')
        if exp_id_index == -1:
            yield (key, output_values)
        else:
            output_values.append(key[exp_id_index:])
            yield (key[:exp_id_index - 1], output_values)


class InteractionCustomizationArgsValidationJob(
        jobs.BaseMapReduceOneOffJobManager):
    """One-off job for validating all the customizations arguments of
    Rich Text Components.
    """
    @classmethod
    def entity_classes_to_map_over(cls):
        return [exp_models.ExplorationModel]

    @staticmethod
    def map(item):
        if item.deleted:
            return
        err_dict = {}

        try:
            exploration = exp_fetchers.get_exploration_from_model(item)
        except Exception as e:
            yield (
                'Error %s when loading exploration'
                % python_utils.UNICODE(e), [item.id])
            return

        html_list = exploration.get_all_html_content_strings()
        err_dict = html_validation_service.validate_customization_args(
            html_list)

        for key in err_dict:
            if err_dict[key]:
                yield ('%s Exp Id: %s' % (key, item.id), err_dict[key])

    @staticmethod
    def reduce(key, values):
        final_values = [ast.literal_eval(value) for value in values]
        # Combine all values from multiple lists into a single list
        # for that error type.
        output_values = list(set().union(*final_values))
        exp_id_index = key.find('Exp Id:')
        if exp_id_index == -1:
            yield (key, output_values)
        else:
            output_values.append(key[exp_id_index:])
            yield (key[:exp_id_index - 1], output_values)


class TranslatorToVoiceArtistOneOffJob(jobs.BaseMapReduceOneOffJobManager):
    """One-off job for migrating translator_ids to voice_artist_ids."""
    @classmethod
    def entity_classes_to_map_over(cls):
        return [exp_models.ExplorationRightsModel]

    @staticmethod
    def map(item):
        if item.deleted:
            return

        translator_ids = item.translator_ids
        commit_message = 'Migrate from translator to voice artist'
        commit_cmds = [{
            'cmd': 'change_role',
            'assignee_id': translator_id,
            # Using magic string because ROLE_TRANSLATOR is removed.
            'old_role': 'translator',
            'new_role': rights_manager.ROLE_VOICE_ARTIST
        } for translator_id in translator_ids]

        if len(translator_ids) > 0:
            exp_summary_model = exp_models.ExpSummaryModel.get_by_id(item.id)

            if exp_summary_model is None or exp_summary_model.deleted:
                item.voice_artist_ids = translator_ids
                item.translator_ids = []
                item.commit('Admin', commit_message, commit_cmds)
                yield ('Summary model does not exist or is deleted', item.id)
            else:
                exp_summary_model.voice_artist_ids = translator_ids
                exp_summary_model.translator_ids = []
                exp_summary_model.put()

                item.voice_artist_ids = translator_ids
                item.translator_ids = []
                item.commit('Admin', commit_message, commit_cmds)
                yield ('SUCCESS', item.id)

    @staticmethod
    def reduce(key, values):
        if key == 'SUCCESS':
            yield (key, len(values))
        else:
<<<<<<< HEAD
            yield (key, values)


class VoiceoverDurationSecondsOneOffJob(jobs.BaseMapReduceOneOffJobManager):
    """One-Off Job to set every voiceover's duration to duration_secs with
    the correct value.
    """

    @classmethod
    def entity_classes_to_map_over(cls):
        return [exp_models.ExplorationModel]

    @staticmethod
    def map(item):
        if item.deleted:
            return

        exploration = exp_fetchers.get_exploration_by_id(item.id)
        try:
            exploration.validate()
        except Exception as e:
            logging.error(
                'Exploration %s failed non-strict validation: %s' %
                (item.id, e))
            return
        if (item.states_schema_version >=
                AUDIO_DURATION_SECS_MIN_STATE_SCHEMA_VERSION
                and item.states_schema_version <=
                feconf.CURRENT_STATE_SCHEMA_VERSION):
            # Go through each exploration state to find voiceover recordings.
            # For batching them as commits per explorations.
            commit_cmds = []
            change_count = 0
            unchanged_count = 0
            failed_count = 0
            for state, state_value in item.states.items():
                voiceovers_mapping = (state_value['recorded_voiceovers']
                                      ['voiceovers_mapping'])
                language_codes_to_audio_metadata = voiceovers_mapping.values()
                for language_codes in language_codes_to_audio_metadata:
                    for audio_metadata in language_codes.values():
                        # Get files using the filename.
                        filename = audio_metadata['filename']
                        if audio_metadata['duration_secs'] == 0.0:
                            try:
                                fs = (fs_domain.AbstractFileSystem(
                                    fs_domain.GcsFileSystem(
                                        AUDIO_ENTITY_TYPE,
                                        item.id)))
                                raw = (
                                    fs.get('%s/%s' % (AUDIO_FILE_PREFIX,
                                                      filename)))
                                # Get the audio-duration from file use Mutagen.
                                tempbuffer = python_utils.string_io()
                                tempbuffer.write(raw)
                                tempbuffer.seek(0)
                                # Loads audio metadata with Mutagen.
                                audio = mp3.MP3(tempbuffer)
                                tempbuffer.close()
                                # Fetch the audio file duration from the Mutagen
                                # metadata.
                                audio_metadata['duration_secs'] = (
                                    audio.info.length)
                                change_count += 1
                            except Exception as e:
                                logging.error(
                                    'MP3 audio file exception for file %s ,'
                                    'EXP_ID: %s,'
                                    'STATE_NAME: %s,'
                                    'REASON: %s' %
                                    (filename, item.id, state, e))
                                failed_count += 1
                        else:
                            unchanged_count += 1
                if change_count > 0:
                    # Create commits to update the exploration.
                    commit_cmds.append(exp_domain.ExplorationChange({
                        'cmd': exp_domain.CMD_EDIT_STATE_PROPERTY,
                        'property_name': (
                            exp_domain.STATE_PROPERTY_RECORDED_VOICEOVERS),
                        'state_name': state,
                        'new_value': {
                            'voiceovers_mapping': voiceovers_mapping
                        }
                    }))
            if change_count > 0:
                exp_services.update_exploration(
                    feconf.MIGRATION_BOT_USERNAME, item.id, commit_cmds,
                    'Update duration_secs for each voiceover recording '
                    'in the exploration.')
                yield ('SUCCESS_AUDIO_CHANGED', 'EXP_ID: %s, '
                       'AUDIO_DURATIONS_CHANGED: %s' %
                       (item.id, change_count))
            if unchanged_count > 0:
                yield ('SUCCESS_NO_CHANGE', 'EXP_ID: %s, '
                       'NO_DURATIONS_CHANGED: %s' %
                       (item.id, unchanged_count))
            if failed_count > 0:
                yield ('FAILED_NO_CHANGE', 'EXP_ID: %s, '
                       'FAILED_DURATION_CHANGE: %s' % (item.id, failed_count))
        else:
            yield ('State schema version is not the '
                   'minimum version expected', item.id)

    @staticmethod
    def reduce(key, values):
        yield (key, values)
=======
            yield (key, values)
>>>>>>> 0e570983
<|MERGE_RESOLUTION|>--- conflicted
+++ resolved
@@ -489,7 +489,6 @@
         if key == 'SUCCESS':
             yield (key, len(values))
         else:
-<<<<<<< HEAD
             yield (key, values)
 
 
@@ -596,7 +595,4 @@
 
     @staticmethod
     def reduce(key, values):
-        yield (key, values)
-=======
-            yield (key, values)
->>>>>>> 0e570983
+        yield (key, values)