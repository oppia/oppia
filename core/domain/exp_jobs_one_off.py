--- conflicted
+++ resolved
@@ -81,88 +81,6 @@
 VALID_MATH_INPUTS_YIELD_LIMIT = 200
 
 
-<<<<<<< HEAD
-=======
-class DragAndDropSortInputInteractionOneOffJob(
-        jobs.BaseMapReduceOneOffJobManager):
-    """Job that produces a list of all (exploration, state) pairs that use the
-    DragAndDropSortInput interaction and have invalid choices.
-    """
-
-    @classmethod
-    def entity_classes_to_map_over(cls):
-        return [exp_models.ExplorationModel]
-
-    @staticmethod
-    def map(item):
-        if item.deleted:
-            return
-        exp_status = rights_manager.get_exploration_rights(item.id).status
-        if exp_status == rights_manager.ACTIVITY_STATUS_PRIVATE:
-            return
-        exploration = exp_fetchers.get_exploration_from_model(item)
-        validation_errors = []
-        for state_name, state in exploration.states.items():
-            if state.interaction.id == 'DragAndDropSortInput':
-                for answer_group_index, answer_group in enumerate(
-                        state.interaction.answer_groups):
-                    for rule_index, rule_spec in enumerate(
-                            answer_group.rule_specs):
-                        for rule_input in rule_spec.inputs:
-                            value = rule_spec.inputs[rule_input]
-                            if value == '' or value == []:
-                                validation_errors.append(
-                                    'State name: %s, AnswerGroup: %s,' % (
-                                        state_name,
-                                        answer_group_index) +
-                                    ' Rule input %s in rule with index %s'
-                                    ' is empty. ' % (rule_input, rule_index))
-        if validation_errors:
-            yield (item.id, validation_errors)
-
-    @staticmethod
-    def reduce(key, values):
-        yield (key, values)
-
-
-class MultipleChoiceInteractionOneOffJob(jobs.BaseMapReduceOneOffJobManager):
-    """Job that produces a list of all (exploration, state) pairs that use the
-    Multiple selection interaction and have rules that do not correspond to any
-    answer choices.
-    """
-
-    @classmethod
-    def entity_classes_to_map_over(cls):
-        return [exp_models.ExplorationModel]
-
-    @staticmethod
-    def map(item):
-        if item.deleted:
-            return
-
-        exploration = exp_fetchers.get_exploration_from_model(item)
-        for state_name, state in exploration.states.items():
-            if state.interaction.id == 'MultipleChoiceInput':
-                choices_length = len(
-                    state.interaction.customization_args['choices']['value'])
-                for answer_group_index, answer_group in enumerate(
-                        state.interaction.answer_groups):
-                    for rule_index, rule_spec in enumerate(
-                            answer_group.rule_specs):
-                        if rule_spec.inputs['x'] >= choices_length:
-                            yield (
-                                item.id,
-                                'State name: %s, AnswerGroup: %s,' % (
-                                    state_name.encode('utf-8'),
-                                    answer_group_index) +
-                                ' Rule: %s is invalid.' % (rule_index) +
-                                '(Indices here are 0-indexed.)')
-
-    @staticmethod
-    def reduce(key, values):
-        yield (key, values)
-
-
 class MathExpressionValidationOneOffJob(jobs.BaseMapReduceOneOffJobManager):
     """Job that produces a list of explorations that use the MathExpressionInput
     along with the validity and type (expression/equation) of the inputs present
@@ -192,7 +110,6 @@
         yield (key, values)
 
 
->>>>>>> fe2006a6
 class ExplorationFirstPublishedOneOffJob(jobs.BaseMapReduceOneOffJobManager):
     """One-off job that finds first published time in milliseconds for all
     explorations.
