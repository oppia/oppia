--- conflicted
+++ resolved
@@ -349,16 +349,10 @@
         yield (key, values)
 
 
-<<<<<<< HEAD
-class ExplorationMathTagValidationOneOffJob(jobs.BaseMapReduceOneOffJobManager):
-    """Job that checks the html content of an exploration and validates all the
-    Math tags in the HTML.
-=======
 class ExplorationMathSvgFilenameValidationOneOffJob(
         jobs.BaseMapReduceOneOffJobManager):
     """Job that checks the html content of an exploration and validates the
     svg_filename fields in each math rich-text components.
->>>>>>> 0042aa54
     """
 
     @classmethod
@@ -371,20 +365,6 @@
             return
 
         exploration = exp_fetchers.get_exploration_from_model(item)
-<<<<<<< HEAD
-        exploration_status = (
-            rights_manager.get_exploration_rights(
-                item.id).status)
-        for state_name, state in exploration.states.items():
-            html_string = ''.join(state.get_all_html_content_strings())
-            error_list = (
-                html_validation_service.validate_math_tags_in_html(html_string))
-            if len(error_list) > 0:
-                key = (
-                    'exp_id: %s, exp_status: %s failed validation.' % (
-                        item.id, exploration_status))
-                value_dict = {
-=======
         invalid_tags_info_in_exp = []
         for state_name, state in exploration.states.items():
             html_string = ''.join(state.get_all_html_content_strings())
@@ -394,18 +374,10 @@
                     feconf.ENTITY_TYPE_EXPLORATION, item.id, html_string))
             if len(error_list) > 0:
                 invalid_tags_info_in_state = {
->>>>>>> 0042aa54
                     'state_name': state_name,
                     'error_list': error_list,
                     'no_of_invalid_tags': len(error_list)
                 }
-<<<<<<< HEAD
-                yield (key, value_dict)
-
-    @staticmethod
-    def reduce(key, values):
-        yield (key, values)
-=======
                 invalid_tags_info_in_exp.append(invalid_tags_info_in_state)
         if len(invalid_tags_info_in_exp) > 0:
             yield ('Found invalid tags', (item.id, invalid_tags_info_in_exp))
@@ -428,7 +400,6 @@
         }
         yield ('Overall result.', final_value_dict)
         yield ('Detailed information on invalid tags. ', invalid_tags_info)
->>>>>>> 0042aa54
 
 
 class ExplorationMockMathMigrationOneOffJob(jobs.BaseMapReduceOneOffJobManager):
