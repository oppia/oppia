--- conflicted
+++ resolved
@@ -31,13 +31,8 @@
 from core.domain import user_domain
 from core.platform import models
 
-<<<<<<< HEAD
 from typing import (
-        Callable, List, Literal, Optional, Sequence, TypedDict, overload)
-=======
-from typing import Callable, List, Optional, Sequence, Tuple, overload
-from typing_extensions import Literal, TypedDict
->>>>>>> 8e710ba0
+        Callable, List, Literal, Optional, Sequence, Tuple, TypedDict, overload)
 
 MYPY = False
 if MYPY: # pragma: no cover
