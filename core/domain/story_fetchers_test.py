# Copyright 2018 The Oppia Authors. All Rights Reserved.
#
# Licensed under the Apache License, Version 2.0 (the "License");
# you may not use this file except in compliance with the License.
# You may obtain a copy of the License at
#
#      http://www.apache.org/licenses/LICENSE-2.0
#
# Unless required by applicable law or agreed to in writing, software
# distributed under the License is distributed on an "AS-IS" BASIS,
# WITHOUT WARRANTIES OR CONDITIONS OF ANY KIND, either express or implied.
# See the License for the specific language governing permissions and
# limitations under the License.

"""Tests the methods defined in story fetchers."""

from __future__ import annotations

from core import feconf
from core.domain import story_domain
from core.domain import story_fetchers
from core.domain import story_services
from core.domain import topic_fetchers
from core.domain import topic_services
from core.domain import user_services
from core.platform import models
from core.tests import test_utils

from typing import Final

MYPY = False
if MYPY: # pragma: no cover
    from mypy_imports import story_models

(story_models,) = models.Registry.import_models([models.Names.STORY])


class StoryFetchersUnitTests(test_utils.GenericTestBase):
    """Test the story fetchers module."""

<<<<<<< HEAD
    NODE_ID_1: Final = '%s%s' % (story_domain.NODE_ID_PREFIX, '1')
    NODE_ID_2: Final = '%s%s' % (story_domain.NODE_ID_PREFIX, '2')
=======
    NODE_ID_1: Final = story_domain.NODE_ID_PREFIX + '1'
    NODE_ID_2: Final = story_domain.NODE_ID_PREFIX + '2'
    EXP_ID_1: Final = 'exp_1'
>>>>>>> e364c9b5
    USER_ID: Final = 'user'

    def setUp(self) -> None:
        super().setUp()
        self.story_id = story_services.get_new_story_id()
        self.TOPIC_ID = topic_fetchers.get_new_topic_id()
        self.save_new_topic(
            self.TOPIC_ID, self.USER_ID, name='Topic',
            description='A new topic', canonical_story_ids=[],
            additional_story_ids=[], uncategorized_skill_ids=[],
            subtopics=[], next_subtopic_id=0)
        self.save_new_story(
            self.story_id, self.USER_ID, self.TOPIC_ID, url_fragment='story-one'
        )
        topic_services.add_canonical_story(
            self.USER_ID, self.TOPIC_ID, self.story_id)
        changelist = [
            story_domain.StoryChange({
                'cmd': story_domain.CMD_ADD_STORY_NODE,
                'node_id': self.NODE_ID_1,
                'title': 'Title 1'
            }),
            story_domain.StoryChange({
                'cmd': story_domain.CMD_UPDATE_STORY_NODE_PROPERTY,
                'property_name': (
                    story_domain.STORY_NODE_PROPERTY_EXPLORATION_ID),
                'node_id': self.NODE_ID_1,
                'old_value': None,
                'new_value': self.EXP_ID_1
            })
        ]
        story_services.update_story(
            self.USER_ID, self.story_id, changelist,
            'Added node.')
        self.story = story_fetchers.get_story_by_id(self.story_id)
        self.signup('a@example.com', 'A')
        self.signup('b@example.com', 'B')
        self.signup(self.CURRICULUM_ADMIN_EMAIL, self.CURRICULUM_ADMIN_USERNAME)

        self.user_id_a = self.get_user_id_from_email('a@example.com')
        self.user_id_b = self.get_user_id_from_email('b@example.com')
        self.user_id_admin = (
            self.get_user_id_from_email(self.CURRICULUM_ADMIN_EMAIL))

        self.set_curriculum_admins([self.CURRICULUM_ADMIN_USERNAME])
        self.set_topic_managers(
            [user_services.get_username(self.user_id_a)], self.TOPIC_ID)
        self.user_a = user_services.get_user_actions_info(self.user_id_a)
        self.user_b = user_services.get_user_actions_info(self.user_id_b)
        self.user_admin = user_services.get_user_actions_info(
            self.user_id_admin)

    def test_get_story_from_model(self) -> None:
        schema_version = feconf.CURRENT_STORY_CONTENTS_SCHEMA_VERSION - 1
        story_model = story_models.StoryModel.get(self.story_id)
        story_model.story_contents_schema_version = schema_version
        story = story_fetchers.get_story_from_model(story_model)
        self.assertEqual(story.to_dict(), self.story.to_dict())

    def test_get_story_summary_from_model(self) -> None:
        story_summary_model = story_models.StorySummaryModel.get(self.story_id)
        story_summary = story_fetchers.get_story_summary_from_model(
            story_summary_model)

        self.assertEqual(story_summary.id, self.story_id)
        self.assertEqual(story_summary.title, 'Title')
        self.assertEqual(story_summary.description, 'Description')
        self.assertEqual(story_summary.node_titles, ['Title 1'])
        self.assertEqual(story_summary.thumbnail_bg_color, None)
        self.assertEqual(story_summary.thumbnail_filename, None)

    def test_get_story_summaries_by_id(self) -> None:
        story_summaries = story_fetchers.get_story_summaries_by_ids(
            [self.story_id, 'someID'])

        self.assertEqual(len(story_summaries), 1)
        self.assertEqual(story_summaries[0].id, self.story_id)
        self.assertEqual(story_summaries[0].title, 'Title')
        self.assertEqual(story_summaries[0].description, 'Description')
        self.assertEqual(story_summaries[0].language_code, 'en')
        self.assertEqual(story_summaries[0].node_titles, ['Title 1'])
        self.assertEqual(story_summaries[0].thumbnail_filename, None)
        self.assertEqual(story_summaries[0].thumbnail_bg_color, None)
        self.assertEqual(story_summaries[0].version, 2)

    def test_get_latest_completed_node_ids(self) -> None:
        self.assertEqual(story_fetchers.get_latest_completed_node_ids(
            self.USER_ID, self.story_id), [])
        story_services.record_completed_node_in_story_context(
            self.USER_ID, self.story_id, self.NODE_ID_1)
        self.assertEqual(
            story_fetchers.get_latest_completed_node_ids(
                self.USER_ID, self.story_id),
            [self.NODE_ID_1])

    def test_migrate_story_contents(self) -> None:
        story_id = self.story_id
        story_model = story_models.StoryModel.get(story_id)
        versioned_story_contents: story_domain.VersionedStoryContentsDict = {
        'schema_version': story_model.story_contents_schema_version,
        'story_contents': story_model.story_contents
        }
        # Disable protected function for test.
        story_fetchers._migrate_story_contents_to_latest_schema( # pylint: disable=protected-access
            versioned_story_contents, story_id)
        versioned_story_contents[
            'schema_version'
        ] = feconf.CURRENT_STORY_CONTENTS_SCHEMA_VERSION - 1
        story_fetchers._migrate_story_contents_to_latest_schema( # pylint: disable=protected-access
                versioned_story_contents, story_id
        )
        versioned_story_contents['schema_version'] = 6
        with self.assertRaisesRegex(
            Exception,
            'Sorry, we can only process v1-v%d story schemas at '
            'present.' % feconf.CURRENT_STORY_CONTENTS_SCHEMA_VERSION
            ):
            story_fetchers._migrate_story_contents_to_latest_schema( # pylint: disable=protected-access
                versioned_story_contents, story_id
            )

    def test_get_story_by_url_fragment(self) -> None:
        story = story_fetchers.get_story_by_url_fragment(
            url_fragment='story-one')
        # Ruling out the possibility of None for mypy type checking.
        assert story is not None
        self.assertEqual(story.id, self.story_id)
        self.assertEqual(story.url_fragment, 'story-one')
        story = story_fetchers.get_story_by_url_fragment(
            url_fragment='fake-story')
        self.assertEqual(story, None)

    def test_get_story_by_id_with_valid_ids_returns_correct_dict(self) -> None:
        expected_story = self.story.to_dict()
        story = story_fetchers.get_story_by_id(self.story_id)
        self.assertEqual(story.to_dict(), expected_story)

    def test_get_stories_by_ids(self) -> None:
        expected_story = self.story.to_dict()
        stories = story_fetchers.get_stories_by_ids([self.story_id])
        # Ruling out the possibility of None for mypy type checking.
        assert stories[0] is not None
        self.assertEqual(len(stories), 1)
        self.assertEqual(stories[0].to_dict(), expected_story)

    def test_raises_error_if_stories_fetched_with_invalid_id_and_strict(
        self
    ) -> None:
        with self.assertRaisesRegex(
            Exception,
            'No story model exists for the story_id: invalid_id'
        ):
            story_fetchers.get_stories_by_ids(['invalid_id'], strict=True)

    def test_get_stories_by_ids_for_non_existing_story_returns_none(
        self
    ) -> None:
        non_exiting_story_id = 'invalid_id'
        expected_story = self.story.to_dict()
        stories = story_fetchers.get_stories_by_ids(
            [self.story_id, non_exiting_story_id])
        # Ruling out the possibility of None for mypy type checking.
        assert stories[0] is not None
        self.assertEqual(len(stories), 2)
        self.assertEqual(stories[0].to_dict(), expected_story)
        self.assertEqual(stories[1], None)

    def test_get_multi_users_progress_in_stories(self) -> None:
        all_users_stories_progress = (
            story_fetchers.get_multi_users_progress_in_stories(
                [self.USER_ID], [self.story_id, 'invalid_story_id']
            )
        )
        all_stories = story_fetchers.get_stories_by_ids(
            [self.story_id, 'invalid_story_id'])

        # Should return None for invalid story ID.
        self.assertIsNone(all_stories[1])

        user_stories_progress = all_users_stories_progress[self.USER_ID]

        self.assertEqual(len(user_stories_progress), 1)
        assert all_stories[0] is not None
        self.assertEqual(user_stories_progress[0]['id'], self.story_id)
        self.assertEqual(user_stories_progress[0]['completed_node_titles'], [])
        self.assertEqual(
            len(user_stories_progress[0]['all_node_dicts']),
            len(all_stories[0].story_contents.nodes)
        )
        self.assertEqual(user_stories_progress[0]['topic_name'], 'Topic')

        story_services.record_completed_node_in_story_context(
            self.USER_ID, self.story_id, self.NODE_ID_1)

        all_users_stories_progress = (
            story_fetchers.get_multi_users_progress_in_stories(
                [self.USER_ID], [self.story_id, 'invalid_story_id']
            )
        )
        user_stories_progress = all_users_stories_progress[self.USER_ID]

        self.assertEqual(len(user_stories_progress), 1)
        # Ruling out the possibility of None for mypy type checking.
        assert user_stories_progress[0] is not None
        self.assertEqual(user_stories_progress[0]['id'], self.story_id)
        self.assertEqual(
            user_stories_progress[0]['completed_node_titles'], ['Title 1'])
        self.assertEqual(user_stories_progress[0]['topic_name'], 'Topic')

    def test_get_story_summary_by_id(self) -> None:
        story_summary = story_fetchers.get_story_summary_by_id(self.story_id)
        self.assertEqual(story_summary.id, self.story_id)
        self.assertEqual(story_summary.title, 'Title')
        self.assertEqual(story_summary.description, 'Description')
        self.assertEqual(story_summary.node_titles, ['Title 1'])
        self.assertEqual(story_summary.thumbnail_bg_color, None)
        self.assertEqual(story_summary.thumbnail_filename, None)
        with self.swap_to_always_return(
            story_models.StorySummaryModel,
            'get'
            ):
            story_summary = story_fetchers.get_story_summary_by_id('fakeID')
            self.assertEqual(story_summary, None)

    def test_get_completed_node_id(self) -> None:
        self.assertEqual(
            story_fetchers.get_completed_node_ids('randomID', 'someID'),
            []
        )
        story_services.record_completed_node_in_story_context(
            self.USER_ID, self.story_id, self.NODE_ID_1)
        story_services.record_completed_node_in_story_context(
            self.USER_ID, self.story_id, self.NODE_ID_2)
        self.assertEqual(
            story_fetchers.get_completed_node_ids(self.USER_ID, self.story_id),
            [self.NODE_ID_1, self.NODE_ID_2]
        )

    def test_get_pending_and_all_nodes_in_story(self) -> None:
        result = story_fetchers.get_pending_and_all_nodes_in_story(
            self.USER_ID, self.story_id
        )
        pending_nodes = result['pending_nodes']
        self.assertEqual(len(pending_nodes), 1)
        self.assertEqual(pending_nodes[0].description, '')
        self.assertEqual(pending_nodes[0].title, 'Title 1')
        self.assertEqual(pending_nodes[0].id, self.NODE_ID_1)
        self.assertEqual(pending_nodes[0].exploration_id, self.EXP_ID_1)

    def test_get_completed_nodes_in_story(self) -> None:
        story = story_fetchers.get_story_by_id(self.story_id)
        story_services.record_completed_node_in_story_context(
            self.USER_ID, self.story_id, self.NODE_ID_1)
        story_services.record_completed_node_in_story_context(
            self.USER_ID, self.story_id, self.NODE_ID_2)
        for ind, completed_node in enumerate(
                story_fetchers.get_completed_nodes_in_story(
                    self.USER_ID, self.story_id)):
            self.assertEqual(
                completed_node.to_dict(),
                story.story_contents.nodes[ind].to_dict()
            )

    def test_get_node_index_by_story_id_and_node_id(self) -> None:
        # Tests correct node index should be returned when story and node exist.
        node_index = story_fetchers.get_node_index_by_story_id_and_node_id(
            self.story_id, self.NODE_ID_1)
        self.assertEqual(node_index, 0)

        # Tests error should be raised if story or node doesn't exist.
        with self.assertRaisesRegex(
            Exception,
            'The node with id node_5 is not part of this story.'):
            story_fetchers.get_node_index_by_story_id_and_node_id(
                self.story_id, 'node_5')

        with self.assertRaisesRegex(
            Exception, 'Story with id story_id_2 does not exist.'):
            story_fetchers.get_node_index_by_story_id_and_node_id(
                'story_id_2', self.NODE_ID_1)

    def test_get_learner_group_syllabus_story_summaries(self) -> None:
        story_summaries = (
            story_fetchers.get_learner_group_syllabus_story_summaries(
                [self.story_id]))

        self.assertEqual(len(story_summaries), 1)
        self.assertEqual(story_summaries[0]['id'], self.story_id)
        self.assertEqual(story_summaries[0]['title'], 'Title')
        self.assertEqual(story_summaries[0]['description'], 'Description')
        self.assertEqual(story_summaries[0]['node_titles'], ['Title 1'])
        self.assertEqual(story_summaries[0]['thumbnail_bg_color'], None)
        self.assertEqual(story_summaries[0]['thumbnail_filename'], None)
        self.assertEqual(story_summaries[0]['topic_name'], 'Topic')

    def test_get_user_progress_in_story_chapters(self) -> None:
        exp_id_1 = 'expid1'
        self.save_new_valid_exploration(exp_id_1, self.USER_ID)

        learner_id = 'learner1'
        change_list = [
            story_domain.StoryChange({
                'cmd': story_domain.CMD_UPDATE_STORY_NODE_PROPERTY,
                'property_name': (
                    story_domain.STORY_NODE_PROPERTY_EXPLORATION_ID),
                'node_id': '%s%s' % (story_domain.NODE_ID_PREFIX, '1'),
                'old_value': None,
                'new_value': exp_id_1
            })
        ]
        story_services.update_story(
            self.USER_ID, self.story_id, change_list,
            'Added node.')

        user_services.update_learner_checkpoint_progress(
            learner_id, exp_id_1, 'Introduction', 1)

        user_progress = story_fetchers.get_user_progress_in_story_chapters(
            learner_id, [self.story_id])

        self.assertEqual(len(user_progress), 1)
        self.assertEqual(user_progress[0]['exploration_id'], exp_id_1)
        self.assertEqual(user_progress[0]['visited_checkpoints_count'], 1)
        self.assertEqual(user_progress[0]['total_checkpoints_count'], 1)<|MERGE_RESOLUTION|>--- conflicted
+++ resolved
@@ -38,14 +38,9 @@
 class StoryFetchersUnitTests(test_utils.GenericTestBase):
     """Test the story fetchers module."""
 
-<<<<<<< HEAD
-    NODE_ID_1: Final = '%s%s' % (story_domain.NODE_ID_PREFIX, '1')
-    NODE_ID_2: Final = '%s%s' % (story_domain.NODE_ID_PREFIX, '2')
-=======
     NODE_ID_1: Final = story_domain.NODE_ID_PREFIX + '1'
     NODE_ID_2: Final = story_domain.NODE_ID_PREFIX + '2'
     EXP_ID_1: Final = 'exp_1'
->>>>>>> e364c9b5
     USER_ID: Final = 'user'
 
     def setUp(self) -> None:
