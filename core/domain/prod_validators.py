# coding: utf-8
#
# Copyright 2020 The Oppia Authors. All Rights Reserved.
#
# Licensed under the Apache License, Version 2.0 (the "License");
# you may not use this file except in compliance with the License.
# You may obtain a copy of the License at
#
#      http://www.apache.org/licenses/LICENSE-2.0
#
# Unless required by applicable law or agreed to in writing, software
# distributed under the License is distributed on an "AS-IS" BASIS,
# WITHOUT WARRANTIES OR CONDITIONS OF ANY KIND, either express or implied.
# See the License for the specific language governing permissions and
# limitations under the License.

"""Validators for prod models."""

from __future__ import absolute_import  # pylint: disable=import-only-modules
from __future__ import unicode_literals  # pylint: disable=import-only-modules

import datetime
import itertools
import re

from constants import constants
from core.domain import base_model_validators
from core.domain import classifier_domain
from core.domain import classifier_services
from core.domain import collection_domain
from core.domain import collection_services
from core.domain import config_domain
from core.domain import exp_domain
from core.domain import exp_fetchers
from core.domain import exp_services
from core.domain import learner_progress_services
from core.domain import platform_parameter_domain
from core.domain import question_domain
from core.domain import question_fetchers
from core.domain import question_services
from core.domain import rights_domain
from core.domain import rights_manager
from core.domain import skill_domain
from core.domain import skill_fetchers
from core.domain import skill_services
from core.domain import stats_services
from core.domain import story_domain
from core.domain import story_fetchers
from core.domain import subtopic_page_domain
from core.domain import subtopic_page_services
from core.domain import suggestion_services
from core.domain import topic_domain
from core.domain import topic_fetchers
from core.domain import topic_services
from core.domain import user_domain
from core.domain import user_services
from core.domain import voiceover_services
from core.domain import wipeout_service
from core.platform import models
import feconf
import python_utils
import utils

(
    base_models, collection_models, config_models,
    email_models, exp_models, feedback_models,
    improvements_models, job_models, question_models,
    skill_models, stats_models,
    story_models, subtopic_models, suggestion_models,
    topic_models, user_models
) = models.Registry.import_models([
    models.NAMES.base_model, models.NAMES.collection, models.NAMES.config,
    models.NAMES.email, models.NAMES.exploration, models.NAMES.feedback,
    models.NAMES.improvements, models.NAMES.job, models.NAMES.question,
    models.NAMES.skill, models.NAMES.statistics,
    models.NAMES.story, models.NAMES.subtopic, models.NAMES.suggestion,
    models.NAMES.topic, models.NAMES.user
])

ALLOWED_AUDIO_EXTENSIONS = list(feconf.ACCEPTED_AUDIO_EXTENSIONS.keys())
ALLOWED_IMAGE_EXTENSIONS = list(itertools.chain.from_iterable(
    iter(feconf.ACCEPTED_IMAGE_FORMATS_AND_EXTENSIONS.values())))
ASSETS_PATH_REGEX = '/exploration/[A-Za-z0-9-_]{1,12}/assets/'
IMAGE_PATH_REGEX = (
    '%simage/[A-Za-z0-9-_]{1,}\\.(%s)' % (
        ASSETS_PATH_REGEX, ('|').join(ALLOWED_IMAGE_EXTENSIONS)))
AUDIO_PATH_REGEX = (
    '%saudio/[A-Za-z0-9-_]{1,}\\.(%s)' % (
        ASSETS_PATH_REGEX, ('|').join(ALLOWED_AUDIO_EXTENSIONS)))
USER_ID_REGEX = 'uid_[a-z]{32}'
ALL_CONTINUOUS_COMPUTATION_MANAGERS_CLASS_NAMES = [
    'DashboardRecentUpdatesAggregator',
    'ExplorationRecommendationsAggregator',
    'FeedbackAnalyticsAggregator',
    'InteractionAnswerSummariesAggregator',
    'SearchRanker',
    'StatisticsAggregator',
    'UserImpactAggregator',
    'UserStatsAggregator']
TARGET_TYPE_TO_TARGET_MODEL = {
    suggestion_models.TARGET_TYPE_EXPLORATION: (
        exp_models.ExplorationModel),
    suggestion_models.TARGET_TYPE_QUESTION: (
        question_models.QuestionModel),
    suggestion_models.TARGET_TYPE_SKILL: (
        skill_models.SkillModel),
    suggestion_models.TARGET_TYPE_TOPIC: (
        topic_models.TopicModel)
}
VALID_SCORE_CATEGORIES_FOR_TYPE_QUESTION = [
    '%s\\.[A-Za-z0-9-_]{1,%s}' % (
        suggestion_models.SCORE_TYPE_QUESTION, base_models.ID_LENGTH)]


class RoleQueryAuditModelValidator(base_model_validators.BaseModelValidator):
    """Class for validating RoleQueryAuditModels."""

    @classmethod
    def _get_model_id_regex(cls, item):
        # Valid id: [user_id].[timestamp_in_sec].[intent].[random_number]
        regex_string = '^%s\\.\\d+\\.%s\\.\\d+$' % (item.user_id, item.intent)
        return regex_string

    @classmethod
    def _get_external_id_relationships(cls, item):
        return [
            base_model_validators.ExternalModelFetcherDetails(
                'user_ids', user_models.UserSettingsModel, [item.user_id])]


class UsernameChangeAuditModelValidator(
        base_model_validators.BaseModelValidator):
    """Class for validating UsernameChangeAuditModels."""

    @classmethod
    def _get_model_id_regex(cls, item):
        # Valid id: [committer_id].[timestamp_in_sec]
        # committer_id refers to the user that is making the change.
        regex_string = '^%s\\.\\d+$' % item.committer_id
        return regex_string

    @classmethod
    def _get_external_id_relationships(cls, item):
        return [
            base_model_validators.ExternalModelFetcherDetails(
                'committer_ids', user_models.UserSettingsModel,
                [item.committer_id])]


class ClassifierTrainingJobModelValidator(
        base_model_validators.BaseModelValidator):
    """Class for validating ClassifierTrainingJobModels."""

    @classmethod
    def _get_model_id_regex(cls, item):
        # Valid id: [exp_id].[random_hash]
        regex_string = '^%s\\.[A-Za-z0-9-_]{1,%s}$' % (
            item.exp_id, base_models.ID_LENGTH)
        return regex_string

    @classmethod
    def _get_model_domain_object_instance(cls, item):
        return classifier_services.get_classifier_training_job_from_model(item)

    @classmethod
    def _get_external_id_relationships(cls, item):
        return [
            base_model_validators.ExternalModelFetcherDetails(
                'exploration_ids', exp_models.ExplorationModel, [item.exp_id])]

    @classmethod
    def _validate_exp_version(
            cls, item, field_name_to_external_model_references):
        """Validate that exp version is less than or equal to the version
        of exploration corresponding to exp_id.

        Args:
            item: datastore_services.Model. ClassifierTrainingJobModel to
                validate.
            field_name_to_external_model_references:
                dict(str, (list(base_model_validators.ExternalModelReference))).
                A dict keyed by field name. The field name represents
                a unique identifier provided by the storage
                model to which the external model is associated. Each value
                contains a list of ExternalModelReference objects corresponding
                to the field_name. For examples, all the external Exploration
                Models corresponding to a storage model can be associated
                with the field name 'exp_ids'. This dict is used for
                validation of External Model properties linked to the
                storage model.
        """
        exp_model_references = (
            field_name_to_external_model_references['exploration_ids'])

        for exp_model_reference in exp_model_references:
            exp_model = exp_model_reference.model_instance
            if exp_model is None or exp_model.deleted:
                model_class = exp_model_reference.model_class
                model_id = exp_model_reference.model_id
                cls._add_error(
                    'exploration_ids %s' % (
                        base_model_validators.ERROR_CATEGORY_FIELD_CHECK),
                    'Entity id %s: based on field exploration_ids having'
                    ' value %s, expected model %s with id %s but it doesn\'t'
                    ' exist' % (
                        item.id, model_id, model_class.__name__, model_id))
                continue
            if item.exp_version > exp_model.version:
                cls._add_error(
                    'exp %s' % (
                        base_model_validators.ERROR_CATEGORY_VERSION_CHECK),
                    'Entity id %s: Exploration version %s in entity is greater '
                    'than the version %s of exploration corresponding to '
                    'exp_id %s' % (
                        item.id, item.exp_version, exp_model.version,
                        item.exp_id))

    @classmethod
    def _validate_state_name(
            cls, item, field_name_to_external_model_references):
        """Validate that state name is a valid state in the
        exploration corresponding to exp_id.

        Args:
            item: datastore_services.Model. ClassifierTrainingJobModel to
                validate.
            field_name_to_external_model_references:
                dict(str, (list(base_model_validators.ExternalModelReference))).
                A dict keyed by field name. The field name represents
                a unique identifier provided by the storage
                model to which the external model is associated. Each value
                contains a list of ExternalModelReference objects corresponding
                to the field_name. For examples, all the external Exploration
                Models corresponding to a storage model can be associated
                with the field name 'exp_ids'. This dict is used for
                validation of External Model properties linked to the
                storage model.
        """
        exp_model_references = (
            field_name_to_external_model_references['exploration_ids'])

        for exp_model_reference in exp_model_references:
            exp_model = exp_model_reference.model_instance
            if exp_model is None or exp_model.deleted:
                model_class = exp_model_reference.model_class
                model_id = exp_model_reference.model_id
                cls._add_error(
                    'exploration_ids %s' % (
                        base_model_validators.ERROR_CATEGORY_FIELD_CHECK),
                    'Entity id %s: based on field exploration_ids having'
                    ' value %s, expected model %s with id %s but it doesn\'t'
                    ' exist' % (
                        item.id, model_id, model_class.__name__, model_id))
                continue
            if item.state_name not in exp_model.states.keys():
                cls._add_error(
                    base_model_validators.ERROR_CATEGORY_STATE_NAME_CHECK,
                    'Entity id %s: State name %s in entity is not present '
                    'in states of exploration corresponding to '
                    'exp_id %s' % (
                        item.id, item.state_name, item.exp_id))

    @classmethod
    def _get_external_instance_custom_validation_functions(cls):
        return [
            cls._validate_exp_version,
            cls._validate_state_name]


class TrainingJobExplorationMappingModelValidator(
        base_model_validators.BaseModelValidator):
    """Class for validating TrainingJobExplorationMappingModels."""

    @classmethod
    def _get_model_id_regex(cls, item):
        # Valid id: [exp_id].[exp_version].[state_name]
        regex_string = '^%s\\.%s\\.%s$' % (
            item.exp_id, item.exp_version, item.state_name)
        return regex_string

    @classmethod
    def _get_model_domain_object_instance(cls, item):
        return classifier_domain.TrainingJobExplorationMapping(
            item.exp_id, item.exp_version, item.state_name, item.job_id)

    @classmethod
    def _get_external_id_relationships(cls, item):
        return [
            base_model_validators.ExternalModelFetcherDetails(
                'exploration_ids', exp_models.ExplorationModel, [item.exp_id])]

    @classmethod
    def _validate_exp_version(
            cls, item, field_name_to_external_model_references):
        """Validate that exp version is less than or equal to the version
        of exploration corresponding to exp_id.

        Args:
            item: datastore_services.Model. TrainingJobExplorationMappingModel
                to validate.
            field_name_to_external_model_references:
                dict(str, (list(base_model_validators.ExternalModelReference))).
                A dict keyed by field name. The field name represents
                a unique identifier provided by the storage
                model to which the external model is associated. Each value
                contains a list of ExternalModelReference objects corresponding
                to the field_name. For examples, all the external Exploration
                Models corresponding to a storage model can be associated
                with the field name 'exp_ids'. This dict is used for
                validation of External Model properties linked to the
                storage model.
        """
        exp_model_references = (
            field_name_to_external_model_references['exploration_ids'])

        for exp_model_reference in exp_model_references:
            exp_model = exp_model_reference.model_instance
            if exp_model is None or exp_model.deleted:
                model_class = exp_model_reference.model_class
                model_id = exp_model_reference.model_id
                cls._add_error(
                    'exploration_ids %s' % (
                        base_model_validators.ERROR_CATEGORY_FIELD_CHECK),
                    'Entity id %s: based on field exploration_ids having'
                    ' value %s, expected model %s with id %s but it doesn\'t'
                    ' exist' % (
                        item.id, model_id, model_class.__name__, model_id))
                continue
            if item.exp_version > exp_model.version:
                cls._add_error(
                    'exp %s' % (
                        base_model_validators.ERROR_CATEGORY_VERSION_CHECK),
                    'Entity id %s: Exploration version %s in entity is greater '
                    'than the version %s of exploration corresponding to '
                    'exp_id %s' % (
                        item.id, item.exp_version, exp_model.version,
                        item.exp_id))

    @classmethod
    def _validate_state_name(
            cls, item, field_name_to_external_model_references):
        """Validate that state name is a valid state in the
        exploration corresponding to exp_id.

        Args:
            item: datastore_services.Model. TrainingJobExplorationMappingbModel
                to validate.
            field_name_to_external_model_references:
                dict(str, (list(base_model_validators.ExternalModelReference))).
                A dict keyed by field name. The field name represents
                a unique identifier provided by the storage
                model to which the external model is associated. Each value
                contains a list of ExternalModelReference objects corresponding
                to the field_name. For examples, all the external Exploration
                Models corresponding to a storage model can be associated
                with the field name 'exp_ids'. This dict is used for
                validation of External Model properties linked to the
                storage model.
        """
        exp_model_references = (
            field_name_to_external_model_references['exploration_ids'])

        for exp_model_reference in exp_model_references:
            exp_model = exp_model_reference.model_instance
            if exp_model is None or exp_model.deleted:
                model_class = exp_model_reference.model_class
                model_id = exp_model_reference.model_id
                cls._add_error(
                    'exploration_ids %s' % (
                        base_model_validators.ERROR_CATEGORY_FIELD_CHECK),
                    'Entity id %s: based on field exploration_ids having'
                    ' value %s, expected model %s with id %s but it doesn\'t'
                    ' exist' % (
                        item.id, model_id, model_class.__name__, model_id))
                continue
            if item.state_name not in exp_model.states.keys():
                cls._add_error(
                    base_model_validators.ERROR_CATEGORY_STATE_NAME_CHECK,
                    'Entity id %s: State name %s in entity is not present '
                    'in states of exploration corresponding to '
                    'exp_id %s' % (
                        item.id, item.state_name, item.exp_id))

    @classmethod
    def _get_external_instance_custom_validation_functions(cls):
        return [
            cls._validate_exp_version,
            cls._validate_state_name]


class CollectionModelValidator(base_model_validators.BaseModelValidator):
    """Class for validating CollectionModel."""

    @classmethod
    def _get_model_domain_object_instance(cls, item):
        return collection_services.get_collection_from_model(item)

    @classmethod
    def _get_domain_object_validation_type(cls, item):
        collection_rights = rights_manager.get_collection_rights(
            item.id, strict=False)

        if collection_rights is None:
            return base_model_validators.VALIDATION_MODE_NEUTRAL

        if rights_manager.is_collection_private(item.id):
            return base_model_validators.VALIDATION_MODE_NON_STRICT

        return base_model_validators.VALIDATION_MODE_STRICT

    @classmethod
    def _get_external_id_relationships(cls, item):
        snapshot_model_ids = [
            '%s-%d' % (item.id, version)
            for version in python_utils.RANGE(1, item.version + 1)]
        return [
            base_model_validators.ExternalModelFetcherDetails(
                'exploration_ids',
                exp_models.ExplorationModel,
                [node['exploration_id'] for node in item.collection_contents[
                    'nodes']]),
            base_model_validators.ExternalModelFetcherDetails(
                'collection_commit_log_entry_ids',
                collection_models.CollectionCommitLogEntryModel,
                ['collection-%s-%s'
                 % (item.id, version) for version in python_utils.RANGE(
                     1, item.version + 1)]),
            base_model_validators.ExternalModelFetcherDetails(
                'collection_summary_ids',
                collection_models.CollectionSummaryModel, [item.id]),
            base_model_validators.ExternalModelFetcherDetails(
                'collection_rights_ids',
                collection_models.CollectionRightsModel, [item.id]),
            base_model_validators.ExternalModelFetcherDetails(
                'snapshot_metadata_ids',
                collection_models.CollectionSnapshotMetadataModel,
                snapshot_model_ids),
            base_model_validators.ExternalModelFetcherDetails(
                'snapshot_content_ids',
                collection_models.CollectionSnapshotContentModel,
                snapshot_model_ids)]


class CollectionSnapshotMetadataModelValidator(
        base_model_validators.BaseSnapshotMetadataModelValidator):
    """Class for validating CollectionSnapshotMetadataModel."""

    EXTERNAL_MODEL_NAME = 'collection'

    @classmethod
    def _get_change_domain_class(cls, unused_item):
        return collection_domain.CollectionChange

    @classmethod
    def _get_external_id_relationships(cls, item):
        return [
            base_model_validators.ExternalModelFetcherDetails(
                'collection_ids', collection_models.CollectionModel,
                [item.id[:item.id.rfind(base_models.VERSION_DELIMITER)]]),
            base_model_validators.ExternalModelFetcherDetails(
                'committer_ids', user_models.UserSettingsModel,
                [item.committer_id])]


class CollectionSnapshotContentModelValidator(
        base_model_validators.BaseSnapshotContentModelValidator):
    """Class for validating CollectionSnapshotContentModel."""

    EXTERNAL_MODEL_NAME = 'collection'

    @classmethod
    def _get_external_id_relationships(cls, item):
        return [
            base_model_validators.ExternalModelFetcherDetails(
                'collection_ids',
                collection_models.CollectionModel,
                [item.id[:item.id.rfind(base_models.VERSION_DELIMITER)]])]


class CollectionRightsModelValidator(base_model_validators.BaseModelValidator):
    """Class for validating CollectionRightsModel."""

    @classmethod
    def _get_external_id_relationships(cls, item):
        snapshot_model_ids = [
            '%s-%d' % (item.id, version)
            for version in python_utils.RANGE(1, item.version + 1)]
        return [
            base_model_validators.ExternalModelFetcherDetails(
                'collection_ids',
                collection_models.CollectionModel, [item.id]),
            base_model_validators.ExternalModelFetcherDetails(
                'owner_user_ids',
                user_models.UserSettingsModel, item.owner_ids),
            base_model_validators.ExternalModelFetcherDetails(
                'editor_user_ids',
                user_models.UserSettingsModel, item.editor_ids),
            base_model_validators.ExternalModelFetcherDetails(
                'viewer_user_ids',
                user_models.UserSettingsModel, item.viewer_ids),
            base_model_validators.ExternalModelFetcherDetails(
                'snapshot_metadata_ids',
                collection_models.CollectionRightsSnapshotMetadataModel,
                snapshot_model_ids),
            base_model_validators.ExternalModelFetcherDetails(
                'snapshot_content_ids',
                collection_models.CollectionRightsSnapshotContentModel,
                snapshot_model_ids)]

    @classmethod
    def _validate_first_published_msec(cls, item):
        """Validate that first published time of model is less than current
        time.

        Args:
            item: datastore_services.Model. CollectionRightsModel to validate.
        """
        if not item.first_published_msec:
            return

        current_time_msec = utils.get_current_time_in_millisecs()
        if item.first_published_msec > current_time_msec:
            cls._add_error(
                base_model_validators.ERROR_CATEGORY_FIRST_PUBLISHED_MSEC_CHECK,
                'Entity id %s: The first_published_msec field has a value %s '
                'which is greater than the time when the job was run'
                % (item.id, item.first_published_msec))

    @classmethod
    def _get_custom_validation_functions(cls):
        return [cls._validate_first_published_msec]


class CollectionRightsSnapshotMetadataModelValidator(
        base_model_validators.BaseSnapshotMetadataModelValidator):
    """Class for validating CollectionRightsSnapshotMetadataModel."""

    EXTERNAL_MODEL_NAME = 'collection rights'

    @classmethod
    def _get_change_domain_class(cls, unused_item):
        return rights_domain.CollectionRightsChange

    @classmethod
    def _get_external_id_relationships(cls, item):
        return [
            base_model_validators.ExternalModelFetcherDetails(
                'collection_rights_ids',
                collection_models.CollectionRightsModel,
                [item.id[:item.id.rfind(base_models.VERSION_DELIMITER)]]),
            base_model_validators.ExternalModelFetcherDetails(
                'committer_ids',
                user_models.UserSettingsModel, [item.committer_id])]


class CollectionRightsSnapshotContentModelValidator(
        base_model_validators.BaseSnapshotContentModelValidator):
    """Class for validating CollectionRightsSnapshotContentModel."""

    EXTERNAL_MODEL_NAME = 'collection rights'

    @classmethod
    def _get_external_id_relationships(cls, item):
        return [
            base_model_validators.ExternalModelFetcherDetails(
                'collection_rights_ids',
                collection_models.CollectionRightsModel,
                [item.id[:item.id.rfind(base_models.VERSION_DELIMITER)]])]


class CollectionCommitLogEntryModelValidator(
        base_model_validators.BaseCommitLogEntryModelValidator):
    """Class for validating CollectionCommitLogEntryModel."""

    EXTERNAL_MODEL_NAME = 'collection'

    @classmethod
    def _get_model_id_regex(cls, item):
        # Valid id: [collection/rights]-[collection_id]-[collection_version].
        regex_string = '^(collection|rights)-%s-\\d+$' % (
            item.collection_id)

        return regex_string

    @classmethod
    def _get_change_domain_class(cls, item):
        if item.id.startswith('rights'):
            return rights_domain.CollectionRightsChange
        elif item.id.startswith('collection'):
            return collection_domain.CollectionChange
        else:
            cls._add_error(
                'model %s' % base_model_validators.ERROR_CATEGORY_ID_CHECK,
                'Entity id %s: Entity id does not match regex pattern' % (
                    item.id))
            return None

    @classmethod
    def _get_external_id_relationships(cls, item):
        external_id_relationships = [
            base_model_validators.ExternalModelFetcherDetails(
                'collection_ids',
                collection_models.CollectionModel, [item.collection_id])]
        if item.id.startswith('rights'):
            external_id_relationships.append(
                base_model_validators.ExternalModelFetcherDetails(
                    'collection_rights_ids',
                    collection_models.CollectionRightsModel,
                    [item.collection_id]))
        return external_id_relationships


class CollectionSummaryModelValidator(
        base_model_validators.BaseSummaryModelValidator):
    """Class for validating CollectionSummaryModel."""

    @classmethod
    def _get_model_domain_object_instance(cls, item):
        return collection_services.get_collection_summary_from_model(item)

    @classmethod
    def _get_external_id_relationships(cls, item):
        return [
            base_model_validators.ExternalModelFetcherDetails(
                'collection_ids',
                collection_models.CollectionModel, [item.id]),
            base_model_validators.ExternalModelFetcherDetails(
                'collection_rights_ids',
                collection_models.CollectionRightsModel, [item.id]),
            base_model_validators.ExternalModelFetcherDetails(
                'owner_user_ids',
                user_models.UserSettingsModel, item.owner_ids),
            base_model_validators.ExternalModelFetcherDetails(
                'editor_user_ids',
                user_models.UserSettingsModel, item.editor_ids),
            base_model_validators.ExternalModelFetcherDetails(
                'viewer_user_ids',
                user_models.UserSettingsModel, item.viewer_ids),
            base_model_validators.ExternalModelFetcherDetails(
                'contributor_user_ids',
                user_models.UserSettingsModel, item.contributor_ids)]

    @classmethod
    def _validate_contributors_summary(cls, item):
        """Validate that contributor ids match the contributor ids obtained
        from contributors summary.

        Args:
            item: datastore_services.Model. CollectionSummaryModel to validate.
        """
        contributor_ids_from_contributors_summary = (
            list(item.contributors_summary.keys()))
        if sorted(item.contributor_ids) != sorted(
                contributor_ids_from_contributors_summary):
            cls._add_error(
                'contributors %s' % (
                    base_model_validators.ERROR_CATEGORY_SUMMARY_CHECK),
                'Entity id %s: Contributor ids: %s do not match the '
                'contributor ids obtained using contributors summary: %s' % (
                    item.id, sorted(item.contributor_ids),
                    sorted(contributor_ids_from_contributors_summary)))

    @classmethod
    def _validate_node_count(
            cls, item, field_name_to_external_model_references):
        """Validate that node_count of model is equal to number of nodes
        in CollectionModel.collection_contents.

        Args:
            item: datastore_services.Model. CollectionSummaryModel to validate.
            field_name_to_external_model_references:
                dict(str, (list(base_model_validators.ExternalModelReference))).
                A dict keyed by field name. The field name represents
                a unique identifier provided by the storage
                model to which the external model is associated. Each value
                contains a list of ExternalModelReference objects corresponding
                to the field_name. For examples, all the external Exploration
                Models corresponding to a storage model can be associated
                with the field name 'exp_ids'. This dict is used for
                validation of External Model properties linked to the
                storage model.
        """
        collection_model_references = (
            field_name_to_external_model_references['collection_ids'])

        for collection_model_reference in collection_model_references:
            collection_model = collection_model_reference.model_instance
            if collection_model is None or collection_model.deleted:
                model_class = collection_model_reference.model_class
                model_id = collection_model_reference.model_id
                cls._add_error(
                    'collection_ids %s' % (
                        base_model_validators.ERROR_CATEGORY_FIELD_CHECK),
                    'Entity id %s: based on field collection_ids having'
                    ' value %s, expected model %s with id %s but it doesn\'t'
                    ' exist' % (
                        item.id, model_id, model_class.__name__, model_id))
                continue
            nodes = collection_model.collection_contents['nodes']
            if item.node_count != len(nodes):
                cls._add_error(
                    'node %s' % (
                        base_model_validators.ERROR_CATEGORY_COUNT_CHECK),
                    'Entity id %s: Node count: %s does not match the number of '
                    'nodes in collection_contents dict: %s' % (
                        item.id, item.node_count, nodes))

    @classmethod
    def _validate_ratings_is_empty(cls, item):
        """Validate that ratings for the entity is empty.

        Args:
            item: datastore_services.Model. CollectionSummaryModel to validate.
        """
        if item.ratings:
            cls._add_error(
                base_model_validators.ERROR_CATEGORY_RATINGS_CHECK,
                'Entity id %s: Expected ratings for the entity to be '
                'empty but received %s' % (item.id, item.ratings))

    @classmethod
    def _get_external_model_properties(cls):
        collection_model_properties_dict = {
            'title': 'title',
            'category': 'category',
            'objective': 'objective',
            'language_code': 'language_code',
            'tags': 'tags',
            'collection_model_created_on': 'created_on',
            'collection_model_last_updated': 'last_updated'
        }

        collection_rights_model_properties_dict = {
            'status': 'status',
            'community_owned': 'community_owned',
            'owner_ids': 'owner_ids',
            'editor_ids': 'editor_ids',
            'viewer_ids': 'viewer_ids',
        }

        return [(
            'collection',
            'collection_ids',
            collection_model_properties_dict
        ), (
            'collection rights',
            'collection_rights_ids',
            collection_rights_model_properties_dict
        )]

    @classmethod
    def _get_custom_validation_functions(cls):
        return [
            cls._validate_ratings_is_empty,
            cls._validate_contributors_summary,
            ]

    @classmethod
    def _get_external_instance_custom_validation_functions(cls):
        return [cls._validate_node_count]


class ConfigPropertyModelValidator(base_model_validators.BaseModelValidator):
    """Class for validating ConfigPropertyModel."""

    @classmethod
    def _get_model_id_regex(cls, unused_item):
        return r'^[A-Za-z0-9_]{1,100}$'

    @classmethod
    def _get_external_id_relationships(cls, item):
        snapshot_model_ids = [
            '%s-%d' % (item.id, version)
            for version in python_utils.RANGE(1, item.version + 1)]
        return [
            base_model_validators.ExternalModelFetcherDetails(
                'snapshot_metadata_ids',
                config_models.ConfigPropertySnapshotMetadataModel,
                snapshot_model_ids),
            base_model_validators.ExternalModelFetcherDetails(
                'snapshot_content_ids',
                config_models.ConfigPropertySnapshotContentModel,
                snapshot_model_ids)]


class ConfigPropertySnapshotMetadataModelValidator(
        base_model_validators.BaseSnapshotMetadataModelValidator):
    """Class for validating ConfigPropertySnapshotMetadataModel."""

    EXTERNAL_MODEL_NAME = 'config property'

    @classmethod
    def _get_model_id_regex(cls, unused_item):
        return r'^[A-Za-z0-9_]{1,100}-\d+$'

    @classmethod
    def _get_change_domain_class(cls, unused_item):
        return config_domain.ConfigPropertyChange

    @classmethod
    def _get_external_id_relationships(cls, item):
        return [
            base_model_validators.ExternalModelFetcherDetails(
                'config_property_ids',
                config_models.ConfigPropertyModel,
                [item.id[:item.id.rfind(base_models.VERSION_DELIMITER)]]),
            base_model_validators.ExternalModelFetcherDetails(
                'committer_ids',
                user_models.UserSettingsModel, [item.committer_id])]


class ConfigPropertySnapshotContentModelValidator(
        base_model_validators.BaseSnapshotContentModelValidator):
    """Class for validating ConfigPropertySnapshotContentModel."""

    EXTERNAL_MODEL_NAME = 'config property'

    @classmethod
    def _get_model_id_regex(cls, unused_item):
        return r'^[A-Za-z0-9_]{1,100}-\d+$'

    @classmethod
    def _get_external_id_relationships(cls, item):
        return [
            base_model_validators.ExternalModelFetcherDetails(
                'config_property_ids',
                config_models.ConfigPropertyModel,
                [item.id[:item.id.rfind(base_models.VERSION_DELIMITER)]])]


class SentEmailModelValidator(base_model_validators.BaseModelValidator):
    """Class for validating SentEmailModels."""

    @classmethod
    def _get_model_id_regex(cls, item):
        # Valid id: [intent].[random hash]
        regex_string = '^%s\\.\\.[A-Za-z0-9-_]{1,%s}$' % (
            item.intent, base_models.ID_LENGTH)
        return regex_string

    @classmethod
    def _get_external_id_relationships(cls, item):
        return [
            base_model_validators.ExternalModelFetcherDetails(
                'recipient_id',
                user_models.UserSettingsModel, [item.recipient_id]),
            base_model_validators.ExternalModelFetcherDetails(
                'sender_id', user_models.UserSettingsModel, [item.sender_id])]

    @classmethod
    def _validate_sent_datetime(cls, item):
        """Validate that sent_datetime of model is less than current time.

        Args:
            item: datastore_services.Model. SentEmailModel to validate.
        """
        current_datetime = datetime.datetime.utcnow()
        if item.sent_datetime > current_datetime:
            cls._add_error(
                'sent %s' % base_model_validators.ERROR_CATEGORY_DATETIME_CHECK,
                'Entity id %s: The sent_datetime field has a value %s which is '
                'greater than the time when the job was run' % (
                    item.id, item.sent_datetime))

    @classmethod
    def _validate_recipient_email(
            cls, item, field_name_to_external_model_references):
        """Validate that recipient email corresponds to email of user obtained
        by using the recipient_id.

        Args:
            item: datastore_services.Model. SentEmailModel to validate.
            field_name_to_external_model_references:
                dict(str, (list(base_model_validators.ExternalModelReference))).
                A dict keyed by field name. The field name represents
                a unique identifier provided by the storage
                model to which the external model is associated. Each value
                contains a list of ExternalModelReference objects corresponding
                to the field_name. For examples, all the external Exploration
                Models corresponding to a storage model can be associated
                with the field name 'exp_ids'. This dict is used for
                validation of External Model properties linked to the
                storage model.
        """
        recipient_model_references = (
            field_name_to_external_model_references['recipient_id'])

        for recipient_model_reference in recipient_model_references:
            recipient_model = recipient_model_reference.model_instance
            if recipient_model is None or recipient_model.deleted:
                model_class = recipient_model_reference.model_class
                model_id = recipient_model_reference.model_id
                cls._add_error(
                    'recipient_id %s' % (
                        base_model_validators.ERROR_CATEGORY_FIELD_CHECK),
                    'Entity id %s: based on field recipient_id having'
                    ' value %s, expected model %s with id %s but it doesn\'t'
                    ' exist' % (
                        item.id, model_id, model_class.__name__, model_id))
                continue
            if recipient_model.email != item.recipient_email:
                cls._add_error(
                    'recipient %s' % (
                        base_model_validators.ERROR_CATEGORY_EMAIL_CHECK),
                    'Entity id %s: Recipient email %s in entity does '
                    'not match with email %s of user obtained through '
                    'recipient id %s' % (
                        item.id, item.recipient_email,
                        recipient_model.email, item.recipient_id))

    @classmethod
    def _get_custom_validation_functions(cls):
        return [cls._validate_sent_datetime]

    @classmethod
    def _get_external_instance_custom_validation_functions(cls):
        return [cls._validate_recipient_email]


class BulkEmailModelValidator(base_model_validators.BaseModelValidator):
    """Class for validating BulkEmailModels."""

    @classmethod
    def _get_external_id_relationships(cls, item):
        return [
            base_model_validators.ExternalModelFetcherDetails(
                'recipient_id',
                user_models.UserSettingsModel, item.recipient_ids),
            base_model_validators.ExternalModelFetcherDetails(
                'sender_id', user_models.UserSettingsModel, [item.sender_id])]

    @classmethod
    def _validate_sent_datetime(cls, item):
        """Validate that sent_datetime of model is less than current time.

        Args:
            item: datastore_services.Model. BulkEmailModel to validate.
        """
        current_datetime = datetime.datetime.utcnow()
        if item.sent_datetime > current_datetime:
            cls._add_error(
                'sent %s' % base_model_validators.ERROR_CATEGORY_DATETIME_CHECK,
                'Entity id %s: The sent_datetime field has a value %s which is '
                'greater than the time when the job was run' % (
                    item.id, item.sent_datetime))

    @classmethod
    def _validate_sender_email(
            cls, item, field_name_to_external_model_references):
        """Validate that sender email corresponds to email of user obtained
        by using the sender_id.

        Args:
            item: datastore_services.Model. BulkEmailModel to validate.
            field_name_to_external_model_references:
                dict(str, (list(base_model_validators.ExternalModelReference))).
                A dict keyed by field name. The field name represents
                a unique identifier provided by the storage
                model to which the external model is associated. Each value
                contains a list of ExternalModelReference objects corresponding
                to the field_name. For examples, all the external Exploration
                Models corresponding to a storage model can be associated
                with the field name 'exp_ids'. This dict is used for
                validation of External Model properties linked to the
                storage model.
        """
        sender_model_references = (
            field_name_to_external_model_references['sender_id'])

        for sender_model_reference in sender_model_references:
            sender_model = sender_model_reference.model_instance
            if sender_model is None or sender_model.deleted:
                model_class = sender_model_reference.model_class
                model_id = sender_model_reference.model_id
                cls._add_error(
                    'sender_id %s' % (
                        base_model_validators.ERROR_CATEGORY_FIELD_CHECK),
                    'Entity id %s: based on field sender_id having'
                    ' value %s, expected model %s with id %s but it doesn\'t'
                    ' exist' % (
                        item.id, model_id, model_class.__name__, model_id))
                continue
            if sender_model.email != item.sender_email:
                cls._add_error(
                    'sender %s' % (
                        base_model_validators.ERROR_CATEGORY_EMAIL_CHECK),
                    'Entity id %s: Sender email %s in entity does not '
                    'match with email %s of user obtained through '
                    'sender id %s' % (
                        item.id, item.sender_email, sender_model.email,
                        item.sender_id))

    @classmethod
    def _get_custom_validation_functions(cls):
        return [cls._validate_sent_datetime]

    @classmethod
    def _get_external_instance_custom_validation_functions(cls):
        return [cls._validate_sender_email]


class GeneralFeedbackEmailReplyToIdModelValidator(
        base_model_validators.BaseModelValidator):
    """Class for validating GeneralFeedbackEmailReplyToIdModels."""

    @classmethod
    def _get_model_id_regex(cls, unused_item):
        return (
            '^%s\\.(%s)\\.[A-Za-z0-9-_]{1,%s}\\.'
            '[A-Za-z0-9=+/]{1,}') % (
                USER_ID_REGEX,
                ('|').join(suggestion_models.TARGET_TYPE_CHOICES),
                base_models.ID_LENGTH)

    @classmethod
    def _get_external_id_relationships(cls, item):
        return [
            base_model_validators.ExternalModelFetcherDetails(
                'item.id.user_id',
                user_models.UserSettingsModel, [
                    item.id[:item.id.find('.')]]),
            base_model_validators.ExternalModelFetcherDetails(
                'item.id.thread_id',
                feedback_models.GeneralFeedbackThreadModel, [
                    item.id[item.id.find('.') + 1:]])]

    @classmethod
    def _validate_reply_to_id_length(cls, item):
        """Validate that reply_to_id length is less than or equal to
        REPLY_TO_ID_LENGTH.

        Args:
            item: datastore_services.Model. GeneralFeedbackEmailReplyToIdModel
                to validate.
        """
        # The reply_to_id of model is created using utils.get_random_int
        # method by using a upper bound as email_models.REPLY_TO_ID_LENGTH.
        # So, the reply_to_id length should be less than or equal to
        # email_models.REPLY_TO_ID_LENGTH.
        if len(item.reply_to_id) > email_models.REPLY_TO_ID_LENGTH:
            cls._add_error(
                'reply_to_id %s' % (
                    base_model_validators.ERROR_CATEGORY_LENGTH_CHECK),
                'Entity id %s: reply_to_id %s should have length less than or '
                'equal to %s but instead has length %s' % (
                    item.id, item.reply_to_id, email_models.REPLY_TO_ID_LENGTH,
                    len(item.reply_to_id)))

    @classmethod
    def _get_custom_validation_functions(cls):
        return [cls._validate_reply_to_id_length]


class ExplorationModelValidator(base_model_validators.BaseModelValidator):
    """Class for validating ExplorationModel."""

    @classmethod
    def _get_model_domain_object_instance(cls, item):
        return exp_fetchers.get_exploration_from_model(item)

    @classmethod
    def _get_domain_object_validation_type(cls, item):
        exp_rights = rights_manager.get_exploration_rights(
            item.id, strict=False)

        if exp_rights is None:
            return base_model_validators.VALIDATION_MODE_NEUTRAL

        if rights_manager.is_exploration_private(item.id):
            return base_model_validators.VALIDATION_MODE_NON_STRICT

        return base_model_validators.VALIDATION_MODE_STRICT

    @classmethod
    def _get_external_id_relationships(cls, item):
        snapshot_model_ids = [
            '%s-%d' % (item.id, version)
            for version in python_utils.RANGE(1, item.version + 1)]
        return [
            base_model_validators.ExternalModelFetcherDetails(
                'exploration_commit_log_entry_ids',
                exp_models.ExplorationCommitLogEntryModel,
                ['exploration-%s-%s'
                 % (item.id, version) for version in python_utils.RANGE(
                     1, item.version + 1)]),
            base_model_validators.ExternalModelFetcherDetails(
                'exp_summary_ids',
                exp_models.ExpSummaryModel, [item.id]),
            base_model_validators.ExternalModelFetcherDetails(
                'exploration_rights_ids',
                exp_models.ExplorationRightsModel, [item.id]),
            base_model_validators.ExternalModelFetcherDetails(
                'snapshot_metadata_ids',
                exp_models.ExplorationSnapshotMetadataModel,
                snapshot_model_ids),
            base_model_validators.ExternalModelFetcherDetails(
                'snapshot_content_ids',
                exp_models.ExplorationSnapshotContentModel,
                snapshot_model_ids)]


class ExplorationSnapshotMetadataModelValidator(
        base_model_validators.BaseSnapshotMetadataModelValidator):
    """Class for validating ExplorationSnapshotMetadataModel."""

    EXTERNAL_MODEL_NAME = 'exploration'

    @classmethod
    def _get_change_domain_class(cls, unused_item):
        return exp_domain.ExplorationChange

    @classmethod
    def _get_external_id_relationships(cls, item):
        return [
            base_model_validators.ExternalModelFetcherDetails(
                'exploration_ids',
                exp_models.ExplorationModel,
                [item.id[:item.id.rfind(base_models.VERSION_DELIMITER)]]),
            base_model_validators.ExternalModelFetcherDetails(
                'committer_ids',
                user_models.UserSettingsModel, [item.committer_id])]


class ExplorationSnapshotContentModelValidator(
        base_model_validators.BaseSnapshotContentModelValidator):
    """Class for validating ExplorationSnapshotContentModel."""

    EXTERNAL_MODEL_NAME = 'exploration'

    @classmethod
    def _get_external_id_relationships(cls, item):
        return [
            base_model_validators.ExternalModelFetcherDetails(
                'exploration_ids',
                exp_models.ExplorationModel,
                [item.id[:item.id.rfind(base_models.VERSION_DELIMITER)]])]


class ExplorationRightsModelValidator(base_model_validators.BaseModelValidator):
    """Class for validating ExplorationRightsModel."""

    @classmethod
    def _get_external_id_relationships(cls, item):
        cloned_from_exploration_id = []
        if item.cloned_from:
            cloned_from_exploration_id.append(item.cloned_from)
        snapshot_model_ids = [
            '%s-%d' % (item.id, version)
            for version in python_utils.RANGE(1, item.version + 1)]
        return [
            base_model_validators.ExternalModelFetcherDetails(
                'exploration_ids',
                exp_models.ExplorationModel, [item.id]),
            base_model_validators.ExternalModelFetcherDetails(
                'cloned_from_exploration_ids',
                exp_models.ExplorationModel,
                cloned_from_exploration_id),
            base_model_validators.ExternalModelFetcherDetails(
                'owner_user_ids',
                user_models.UserSettingsModel, item.owner_ids),
            base_model_validators.ExternalModelFetcherDetails(
                'editor_user_ids',
                user_models.UserSettingsModel, item.editor_ids),
            base_model_validators.ExternalModelFetcherDetails(
                'viewer_user_ids',
                user_models.UserSettingsModel, item.viewer_ids),
            base_model_validators.ExternalModelFetcherDetails(
                'snapshot_metadata_ids',
                exp_models.ExplorationRightsSnapshotMetadataModel,
                snapshot_model_ids),
            base_model_validators.ExternalModelFetcherDetails(
                'snapshot_content_ids',
                exp_models.ExplorationRightsSnapshotContentModel,
                snapshot_model_ids)]

    @classmethod
    def _validate_first_published_msec(cls, item):
        """Validate that first published time of model is less than current
        time.

        Args:
            item: datastore_services.Model. ExplorationRightsModel to validate.
        """
        if not item.first_published_msec:
            return

        current_time_msec = utils.get_current_time_in_millisecs()
        if item.first_published_msec > current_time_msec:
            cls._add_error(
                base_model_validators.ERROR_CATEGORY_FIRST_PUBLISHED_MSEC_CHECK,
                'Entity id %s: The first_published_msec field has a value %s '
                'which is greater than the time when the job was run' % (
                    item.id, item.first_published_msec))

    @classmethod
    def _get_custom_validation_functions(cls):
        return [cls._validate_first_published_msec]


class ExplorationRightsSnapshotMetadataModelValidator(
        base_model_validators.BaseSnapshotMetadataModelValidator):
    """Class for validating ExplorationRightsSnapshotMetadataModel."""

    EXTERNAL_MODEL_NAME = 'exploration rights'

    @classmethod
    def _get_change_domain_class(cls, unused_item):
        return rights_domain.ExplorationRightsChange

    @classmethod
    def _get_external_id_relationships(cls, item):
        return [
            base_model_validators.ExternalModelFetcherDetails(
                'exploration_rights_ids',
                exp_models.ExplorationRightsModel,
                [item.id[:item.id.rfind(base_models.VERSION_DELIMITER)]]),
            base_model_validators.ExternalModelFetcherDetails(
                'committer_ids',
                user_models.UserSettingsModel, [item.committer_id])]


class ExplorationRightsSnapshotContentModelValidator(
        base_model_validators.BaseSnapshotContentModelValidator):
    """Class for validating ExplorationRightsSnapshotContentModel."""

    EXTERNAL_MODEL_NAME = 'exploration rights'

    @classmethod
    def _get_external_id_relationships(cls, item):
        return [
            base_model_validators.ExternalModelFetcherDetails(
                'exploration_rights_ids',
                exp_models.ExplorationRightsModel,
                [item.id[:item.id.rfind(base_models.VERSION_DELIMITER)]])]


class ExplorationCommitLogEntryModelValidator(
        base_model_validators.BaseCommitLogEntryModelValidator):
    """Class for validating ExplorationCommitLogEntryModel."""

    EXTERNAL_MODEL_NAME = 'exploration'

    @classmethod
    def _get_model_id_regex(cls, item):
        # Valid id: [exploration/rights]-[exploration_id]-[exploration-version].
        regex_string = '^(exploration|rights)-%s-\\d+$' % (
            item.exploration_id)

        return regex_string

    @classmethod
    def _get_change_domain_class(cls, item):
        if item.id.startswith('rights'):
            return rights_domain.ExplorationRightsChange
        elif item.id.startswith('exploration'):
            return exp_domain.ExplorationChange
        else:
            cls._add_error(
                'model %s' % base_model_validators.ERROR_CATEGORY_ID_CHECK,
                'Entity id %s: Entity id does not match regex pattern' % (
                    item.id))
            return None

    @classmethod
    def _get_external_id_relationships(cls, item):
        external_id_relationships = [
            base_model_validators.ExternalModelFetcherDetails(
                'exploration_ids',
                exp_models.ExplorationModel, [item.exploration_id])]
        if item.id.startswith('rights'):
            external_id_relationships.append(
                base_model_validators.ExternalModelFetcherDetails(
                    'exploration_rights_ids', exp_models.ExplorationRightsModel,
                    [item.exploration_id]))
        return external_id_relationships


class ExpSummaryModelValidator(base_model_validators.BaseSummaryModelValidator):
    """Class for validating ExpSummaryModel."""

    @classmethod
    def _get_model_domain_object_instance(cls, item):
        return exp_fetchers.get_exploration_summary_from_model(item)

    @classmethod
    def _get_external_id_relationships(cls, item):
        return [
            base_model_validators.ExternalModelFetcherDetails(
                'exploration_ids',
                exp_models.ExplorationModel, [item.id]),
            base_model_validators.ExternalModelFetcherDetails(
                'exploration_rights_ids',
                exp_models.ExplorationRightsModel, [item.id]),
            base_model_validators.ExternalModelFetcherDetails(
                'owner_user_ids',
                user_models.UserSettingsModel, item.owner_ids),
            base_model_validators.ExternalModelFetcherDetails(
                'editor_user_ids',
                user_models.UserSettingsModel, item.editor_ids),
            base_model_validators.ExternalModelFetcherDetails(
                'viewer_user_ids',
                user_models.UserSettingsModel, item.viewer_ids),
            base_model_validators.ExternalModelFetcherDetails(
                'contributor_user_ids',
                user_models.UserSettingsModel, item.contributor_ids)]

    @classmethod
    def _validate_contributors_summary(cls, item):
        """Validate that contributor ids match the contributor ids obtained
        from contributors summary.

        Args:
            item: datastore_services.Model. ExpSummaryModel to validate.
        """
        contributor_ids_from_contributors_summary = (
            list(item.contributors_summary.keys()))
        if sorted(item.contributor_ids) != sorted(
                contributor_ids_from_contributors_summary):
            cls._add_error(
                'contributors %s' % (
                    base_model_validators.ERROR_CATEGORY_SUMMARY_CHECK),
                'Entity id %s: Contributor ids: %s do not match the '
                'contributor ids obtained using contributors summary: %s' % (
                    item.id, sorted(item.contributor_ids),
                    sorted(contributor_ids_from_contributors_summary)))

    @classmethod
    def _validate_first_published_msec(cls, item):
        """Validate that first published time of model is less than current
        time.

        Args:
            item: datastore_services.Model. ExpSummaryModel to validate.
        """
        if not item.first_published_msec:
            return

        current_time_msec = utils.get_current_time_in_millisecs()
        if item.first_published_msec > current_time_msec:
            cls._add_error(
                base_model_validators.ERROR_CATEGORY_FIRST_PUBLISHED_MSEC_CHECK,
                'Entity id %s: The first_published_msec field has a value %s '
                'which is greater than the time when the job was run' % (
                    item.id, item.first_published_msec))

    @classmethod
    def _validate_exploration_model_last_updated(
            cls, item, field_name_to_external_model_references):
        """Validate that item.exploration_model_last_updated matches the
        time when a last commit was made by a human contributor.

        Args:
            item: datastore_services.Model. ExpSummaryModel to validate.
            field_name_to_external_model_references:
                dict(str, (list(base_model_validators.ExternalModelReference))).
                A dict keyed by field name. The field name represents
                a unique identifier provided by the storage
                model to which the external model is associated. Each value
                contains a list of ExternalModelReference objects corresponding
                to the field_name. For examples, all the external Exploration
                Models corresponding to a storage model can be associated
                with the field name 'exp_ids'. This dict is used for
                validation of External Model properties linked to the
                storage model.
        """
        exploration_model_references = (
            field_name_to_external_model_references['exploration_ids'])

        for exploration_model_reference in exploration_model_references:
            exploration_model = exploration_model_reference.model_instance
            if exploration_model is None or exploration_model.deleted:
                model_class = exploration_model_reference.model_class
                model_id = exploration_model_reference.model_id
                cls._add_error(
                    'exploration_ids %s' % (
                        base_model_validators.ERROR_CATEGORY_FIELD_CHECK),
                    'Entity id %s: based on field exploration_ids having'
                    ' value %s, expected model %s with id %s but it doesn\'t'
                    ' exist' % (
                        item.id, model_id, model_class.__name__, model_id))
                continue
            last_human_update_ms = exp_services.get_last_updated_by_human_ms(
                exploration_model.id)
            last_human_update_time = datetime.datetime.fromtimestamp(
                python_utils.divide(last_human_update_ms, 1000.0))
            if item.exploration_model_last_updated != last_human_update_time:
                cls._add_error(
                    'exploration model %s' % (
                        base_model_validators.ERROR_CATEGORY_LAST_UPDATED_CHECK
                    ),
                    'Entity id %s: The exploration_model_last_updated '
                    'field: %s does not match the last time a commit was '
                    'made by a human contributor: %s' % (
                        item.id, item.exploration_model_last_updated,
                        last_human_update_time))

    @classmethod
    def _get_external_model_properties(cls):
        exploration_model_properties_dict = {
            'title': 'title',
            'category': 'category',
            'objective': 'objective',
            'language_code': 'language_code',
            'tags': 'tags',
            'exploration_model_created_on': 'created_on',
        }

        exploration_rights_model_properties_dict = {
            'first_published_msec': 'first_published_msec',
            'status': 'status',
            'community_owned': 'community_owned',
            'owner_ids': 'owner_ids',
            'editor_ids': 'editor_ids',
            'viewer_ids': 'viewer_ids',
        }

        return [(
            'exploration',
            'exploration_ids',
            exploration_model_properties_dict
        ), (
            'exploration rights',
            'exploration_rights_ids',
            exploration_rights_model_properties_dict
        )]

    @classmethod
    def _get_custom_validation_functions(cls):
        return [
            cls._validate_first_published_msec,
            cls._validate_contributors_summary]

    @classmethod
    def _get_external_instance_custom_validation_functions(cls):
        return [cls._validate_exploration_model_last_updated]


class GeneralFeedbackThreadModelValidator(
        base_model_validators.BaseModelValidator):
    """Class for validating GeneralFeedbackThreadModels."""

    @classmethod
    def _get_model_id_regex(cls, item):
        # Valid id: [ENTITY_TYPE].[ENTITY_ID].[GENERATED_STRING].
        regex_string = '%s\\.%s\\.[A-Za-z0-9=+/]{1,}$' % (
            item.entity_type, item.entity_id)
        return regex_string

    @classmethod
    def _get_external_id_relationships(cls, item):
        field_name_to_external_model_references = [
            base_model_validators.ExternalModelFetcherDetails(
                'message_ids',
                feedback_models.GeneralFeedbackMessageModel,
                ['%s.%s' % (item.id, i) for i in python_utils.RANGE(
                    item.message_count)])
        ]
        if item.original_author_id:
            field_name_to_external_model_references.append(
                base_model_validators.ExternalModelFetcherDetails(
                    'author_ids', user_models.UserSettingsModel,
                    [item.original_author_id]))
        if item.has_suggestion:
            field_name_to_external_model_references.append(
                base_model_validators.ExternalModelFetcherDetails(
                    'suggestion_ids', suggestion_models.GeneralSuggestionModel,
                    [item.id]))
        if item.entity_type in TARGET_TYPE_TO_TARGET_MODEL:
            field_name_to_external_model_references.append(
                base_model_validators.ExternalModelFetcherDetails(
                    '%s_ids' % item.entity_type,
                    TARGET_TYPE_TO_TARGET_MODEL[item.entity_type],
                    [item.entity_id]))
        return field_name_to_external_model_references

    @classmethod
    def _validate_entity_type(cls, item):
        """Validate the entity type is valid.

        Args:
            item: datastore_services.Model. GeneralFeedbackThreadModel to
                validate.
        """
        if item.entity_type not in TARGET_TYPE_TO_TARGET_MODEL:
            cls._add_error(
                'entity %s' % base_model_validators.ERROR_CATEGORY_TYPE_CHECK,
                'Entity id %s: Entity type %s is not allowed' % (
                    item.id, item.entity_type))

    @classmethod
    def _validate_has_suggestion(cls, item):
        """Validate that has_suggestion is False only if no suggestion
        with id same as thread id exists.

        Args:
            item: datastore_services.Model. GeneralFeedbackThreadModel to
                validate.
        """
        if not item.has_suggestion:
            suggestion_model = (
                suggestion_models.GeneralSuggestionModel.get_by_id(item.id))
            if suggestion_model is not None and not suggestion_model.deleted:
                cls._add_error(
                    'has suggestion check',
                    'Entity id %s: has suggestion for entity is false '
                    'but a suggestion exists with id same as entity id' % (
                        item.id))

    @classmethod
    def _get_custom_validation_functions(cls):
        return [
            cls._validate_entity_type,
            cls._validate_has_suggestion]


class GeneralFeedbackMessageModelValidator(
        base_model_validators.BaseModelValidator):
    """Class for validating GeneralFeedbackMessageModels."""

    @classmethod
    def _get_model_id_regex(cls, item):
        # Valid id: [thread_id].[message_id]
        regex_string = '^%s\\.%s$' % (item.thread_id, item.message_id)
        return regex_string

    @classmethod
    def _get_external_id_relationships(cls, item):
        author_ids = []
        if item.author_id:
            author_ids = [item.author_id]
        return [
            base_model_validators.ExternalModelFetcherDetails(
                'author_ids', user_models.UserSettingsModel, author_ids),
            base_model_validators.ExternalModelFetcherDetails(
                'feedback_thread_ids',
                feedback_models.GeneralFeedbackThreadModel, [item.thread_id])]

    @classmethod
    def _validate_message_id(
            cls, item, field_name_to_external_model_references):
        """Validate that message_id is less than the message count for
        feedback thread corresponding to the entity.

        Args:
            item: datastore_services.Model. GeneralFeedbackMessageModel to
                validate.
            field_name_to_external_model_references:
                dict(str, (list(base_model_validators.ExternalModelReference))).
                A dict keyed by field name. The field name represents
                a unique identifier provided by the storage
                model to which the external model is associated. Each value
                contains a list of ExternalModelReference objects corresponding
                to the field_name. For examples, all the external Exploration
                Models corresponding to a storage model can be associated
                with the field name 'exp_ids'. This dict is used for
                validation of External Model properties linked to the
                storage model.
        """
        feedback_thread_model_references = (
            field_name_to_external_model_references['feedback_thread_ids'])

        for feedback_thread_model_reference in feedback_thread_model_references:
            feedback_thread_model = (
                feedback_thread_model_reference.model_instance)
            if feedback_thread_model is None or feedback_thread_model.deleted:
                model_class = feedback_thread_model_reference.model_class
                model_id = feedback_thread_model_reference.model_id
                cls._add_error(
                    'feedback_thread_ids %s' % (
                        base_model_validators.ERROR_CATEGORY_FIELD_CHECK),
                    'Entity id %s: based on field feedback_thread_ids having'
                    ' value %s, expected model %s with id %s but it doesn\'t'
                    ' exist' % (
                        item.id, model_id, model_class.__name__, model_id))
                continue
            if item.message_id >= feedback_thread_model.message_count:
                cls._add_error(
                    'message %s' % (
                        base_model_validators.ERROR_CATEGORY_ID_CHECK),
                    'Entity id %s: message id %s not less than total count '
                    'of messages %s in feedback thread model with id %s '
                    'corresponding to the entity' % (
                        item.id, item.message_id,
                        feedback_thread_model.message_count,
                        feedback_thread_model.id))

    @classmethod
    def _get_external_instance_custom_validation_functions(cls):
        return [cls._validate_message_id]


class GeneralFeedbackThreadUserModelValidator(
        base_model_validators.BaseModelValidator):
    """Class for validating GeneralFeedbackThreadUserModels."""

    @classmethod
    def _get_model_id_regex(cls, unused_item):
        # Valid id: [user_id].[thread_id]
        thread_id_string = '%s\\.[A-Za-z0-9-_]{1,%s}\\.[A-Za-z0-9-_=]{1,}' % (
            ('|').join(suggestion_models.TARGET_TYPE_CHOICES),
            base_models.ID_LENGTH)
        regex_string = '^%s\\.%s$' % (USER_ID_REGEX, thread_id_string)
        return regex_string

    @classmethod
    def _get_external_id_relationships(cls, item):
        message_ids = []
        user_ids = []
        if '.' in item.id:
            index = item.id.find('.')
            user_ids = [item.id[:index]]
            message_ids = ['%s.%s' % (
                item.id[index + 1:], message_id) for message_id in (
                    item.message_ids_read_by_user)]
        return [
            base_model_validators.ExternalModelFetcherDetails(
                'message_ids',
                feedback_models.GeneralFeedbackMessageModel, message_ids),
            base_model_validators.ExternalModelFetcherDetails(
                'user_ids', user_models.UserSettingsModel, user_ids)]


class FeedbackAnalyticsModelValidator(base_model_validators.BaseModelValidator):
    """Class for validating FeedbackAnalyticsModels."""

    @classmethod
    def _get_external_id_relationships(cls, item):
        return [
            base_model_validators.ExternalModelFetcherDetails(
                'exploration_ids', exp_models.ExplorationModel, [item.id])]


class UnsentFeedbackEmailModelValidator(
        base_model_validators.BaseModelValidator):
    """Class for validating UnsentFeedbackEmailModels."""

    @classmethod
    def _get_model_id_regex(cls, unused_item):
        return '^%s$' % USER_ID_REGEX

    @classmethod
    def _get_external_id_relationships(cls, item):
        message_ids = []
        for reference in item.feedback_message_references:
            try:
                message_ids.append('%s.%s' % (
                    reference['thread_id'], reference['message_id']))
            except Exception:
                cls._add_error(
                    'feedback message %s' % (
                        base_model_validators.ERROR_CATEGORY_REFERENCE_CHECK),
                    'Entity id %s: Invalid feedback reference: %s' % (
                        item.id, reference))
        return [
            base_model_validators.ExternalModelFetcherDetails(
                'user_ids', user_models.UserSettingsModel, [item.id]),
            base_model_validators.ExternalModelFetcherDetails(
                'message_ids', feedback_models.GeneralFeedbackMessageModel,
                message_ids)]

    @classmethod
    def _validate_entity_type_and_entity_id_feedback_reference(cls, item):
        """Validate that entity_type and entity_type are same as corresponding
        values in thread_id of feedback_reference.

        Args:
            item: datastore_services.Model. UnsentFeedbackEmailModel to
                validate.
        """
        for reference in item.feedback_message_references:
            try:
                split_thread_id = reference['thread_id'].split('.')
                if split_thread_id[0] != reference['entity_type'] or (
                        split_thread_id[1] != reference['entity_id']):
                    cls._add_error(
                        'feedback message %s' % (
                            base_model_validators.ERROR_CATEGORY_REFERENCE_CHECK
                        ),
                        'Entity id %s: Invalid feedback reference: %s' % (
                            item.id, reference))
            except Exception:
                cls._add_error(
                    'feedback message %s' % (
                        base_model_validators.ERROR_CATEGORY_REFERENCE_CHECK),
                    'Entity id %s: Invalid feedback reference: %s' % (
                        item.id, reference))

    @classmethod
    def _get_custom_validation_functions(cls):
        return [cls._validate_entity_type_and_entity_id_feedback_reference]


class JobModelValidator(base_model_validators.BaseModelValidator):
    """Class for validating JobModels."""

    @classmethod
    def _get_model_id_regex(cls, item):
        # Valid id: [job_type]-[current time]-[random int]
        regex_string = '^%s-\\d*-\\d*$' % item.job_type
        return regex_string

    @classmethod
    def _get_external_id_relationships(cls, item):
        return []

    @classmethod
    def _validate_time_fields(cls, item):
        """Validate the time fields in entity.

        Args:
            item: datastore_services.Model. JobModel to validate.
        """
        if item.time_started_msec and (
                item.time_queued_msec > item.time_started_msec):
            cls._add_error(
                'time queued check',
                'Entity id %s: time queued %s is greater '
                'than time started %s' % (
                    item.id, item.time_queued_msec, item.time_started_msec))

        if item.time_finished_msec and (
                item.time_started_msec > item.time_finished_msec):
            cls._add_error(
                'time started check',
                'Entity id %s: time started %s is greater '
                'than time finished %s' % (
                    item.id, item.time_started_msec, item.time_finished_msec))

        current_time_msec = utils.get_current_time_in_millisecs()
        if item.time_finished_msec > current_time_msec:
            cls._add_error(
                'time finished check',
                'Entity id %s: time finished %s is greater '
                'than the current time' % (
                    item.id, item.time_finished_msec))

    @classmethod
    def _validate_error(cls, item):
        """Validate error is not None only if status is not canceled
        or failed.

        Args:
            item: datastore_services.Model. JobModel to validate.
        """
        if item.error and item.status_code not in [
                job_models.STATUS_CODE_FAILED, job_models.STATUS_CODE_CANCELED]:
            cls._add_error(
                base_model_validators.ERROR_CATEGORY_ERROR_CHECK,
                'Entity id %s: error: %s for job is not empty but '
                'job status is %s' % (item.id, item.error, item.status_code))

        if not item.error and item.status_code in [
                job_models.STATUS_CODE_FAILED, job_models.STATUS_CODE_CANCELED]:
            cls._add_error(
                base_model_validators.ERROR_CATEGORY_ERROR_CHECK,
                'Entity id %s: error for job is empty but '
                'job status is %s' % (item.id, item.status_code))

    @classmethod
    def _validate_output(cls, item):
        """Validate output for entity is present only if status is
        completed.

        Args:
            item: datastore_services.Model. JobModel to validate.
        """
        if item.output and item.status_code != job_models.STATUS_CODE_COMPLETED:
            cls._add_error(
                base_model_validators.ERROR_CATEGORY_OUTPUT_CHECK,
                'Entity id %s: output: %s for job is not empty but '
                'job status is %s' % (item.id, item.output, item.status_code))

        if item.output is None and (
                item.status_code == job_models.STATUS_CODE_COMPLETED):
            cls._add_error(
                base_model_validators.ERROR_CATEGORY_OUTPUT_CHECK,
                'Entity id %s: output for job is empty but '
                'job status is %s' % (item.id, item.status_code))

    @classmethod
    def _get_custom_validation_functions(cls):
        return [
            cls._validate_time_fields,
            cls._validate_error,
            cls._validate_output]


class ContinuousComputationModelValidator(
        base_model_validators.BaseModelValidator):
    """Class for validating ContinuousComputationModels."""

    @classmethod
    def _get_model_id_regex(cls, unused_item):
        # Valid id: Name of continuous computation manager class.
        regex_string = '^(%s)$' % ('|').join(
            ALL_CONTINUOUS_COMPUTATION_MANAGERS_CLASS_NAMES)
        return regex_string

    @classmethod
    def _get_external_id_relationships(cls, item):
        return []

    @classmethod
    def _validate_time_fields(cls, item):
        """Validate the time fields in entity.

        Args:
            item: datastore_services.Model. ContinuousComputationModel to
                validate.
        """
        if item.last_started_msec > item.last_finished_msec and (
                item.last_started_msec > item.last_stopped_msec):
            cls._add_error(
                'last started check',
                'Entity id %s: last started %s is greater '
                'than both last finished %s and last stopped %s' % (
                    item.id, item.last_started_msec, item.last_finished_msec,
                    item.last_stopped_msec))

        current_time_msec = utils.get_current_time_in_millisecs()
        if item.last_finished_msec > current_time_msec:
            cls._add_error(
                'last finished check',
                'Entity id %s: last finished %s is greater '
                'than the current time' % (
                    item.id, item.last_finished_msec))

        if item.last_stopped_msec > current_time_msec:
            cls._add_error(
                'last stopped check',
                'Entity id %s: last stopped %s is greater '
                'than the current time' % (
                    item.id, item.last_stopped_msec))

    @classmethod
    def _get_custom_validation_functions(cls):
        return [cls._validate_time_fields]


class QuestionModelValidator(base_model_validators.BaseModelValidator):
    """Class for validating QuestionModel."""

    @classmethod
    def _get_model_domain_object_instance(cls, item):
        return question_fetchers.get_question_from_model(item)

    @classmethod
    def _get_external_id_relationships(cls, item):
        snapshot_model_ids = [
            '%s-%d' % (item.id, version) for version in python_utils.RANGE(
                1, item.version + 1)]
        return [
            base_model_validators.ExternalModelFetcherDetails(
                'question_commit_log_entry_ids',
                question_models.QuestionCommitLogEntryModel,
                ['question-%s-%s'
                 % (item.id, version) for version in python_utils.RANGE(
                     1, item.version + 1)]),
            base_model_validators.ExternalModelFetcherDetails(
                'question_summary_ids',
                question_models.QuestionSummaryModel, [item.id]),
            base_model_validators.ExternalModelFetcherDetails(
                'snapshot_metadata_ids',
                question_models.QuestionSnapshotMetadataModel,
                snapshot_model_ids),
            base_model_validators.ExternalModelFetcherDetails(
                'snapshot_content_ids',
                question_models.QuestionSnapshotContentModel,
                snapshot_model_ids),
            base_model_validators.ExternalModelFetcherDetails(
                'linked_skill_ids',
                skill_models.SkillModel, item.linked_skill_ids)]

    @classmethod
    def _validate_inapplicable_skill_misconception_ids(cls, item):
        """Validate that inapplicable skill misconception ids are valid.

        Args:
            item: datastore_services.Model. QuestionModel to validate.
        """
        inapplicable_skill_misconception_ids = (
            item.inapplicable_skill_misconception_ids)
        skill_misconception_id_mapping = {}
        skill_ids = []
        for skill_misconception_id in inapplicable_skill_misconception_ids:
            skill_id, misconception_id = skill_misconception_id.split('-')
            skill_misconception_id_mapping[skill_id] = misconception_id
            skill_ids.append(skill_id)

        skills = skill_fetchers.get_multi_skills(skill_ids, strict=False)
        for skill in skills:
            if skill is not None:
                misconception_ids = [
                    misconception.id
                    for misconception in skill.misconceptions
                ]
                expected_misconception_id = (
                    skill_misconception_id_mapping[skill.id])
                if int(expected_misconception_id) not in misconception_ids:
                    cls._add_error(
                        'misconception id',
                        'Entity id %s: misconception with the id %s does '
                        'not exist in the skill with id %s' % (
                            item.id, expected_misconception_id, skill.id))
        missing_skill_ids = utils.compute_list_difference(
            skill_ids,
            [skill.id for skill in skills if skill is not None])
        for skill_id in missing_skill_ids:
            cls._add_error(
                'skill id',
                'Entity id %s: skill with the following id does not exist:'
                ' %s' % (item.id, skill_id))

    @classmethod
    def _get_custom_validation_functions(cls):
        return [cls._validate_inapplicable_skill_misconception_ids]


class ExplorationContextModelValidator(
        base_model_validators.BaseModelValidator):
    """Class for validating ExplorationContextModel."""

    @classmethod
    def _get_external_id_relationships(cls, item):
        return [
            base_model_validators.ExternalModelFetcherDetails(
                'story_ids', story_models.StoryModel, [item.story_id]),
            base_model_validators.ExternalModelFetcherDetails(
                'exp_ids', exp_models.ExplorationModel, [item.id])]


class QuestionSkillLinkModelValidator(base_model_validators.BaseModelValidator):
    """Class for validating QuestionSkillLinkModel."""

    @classmethod
    def _get_model_id_regex(cls, item):
        return '%s:%s' % (item.question_id, item.skill_id)

    @classmethod
    def _get_external_id_relationships(cls, item):
        return [
            base_model_validators.ExternalModelFetcherDetails(
                'question_ids', question_models.QuestionModel,
                [item.question_id]),
            base_model_validators.ExternalModelFetcherDetails(
                'skill_ids', skill_models.SkillModel, [item.skill_id])]


class QuestionSnapshotMetadataModelValidator(
        base_model_validators.BaseSnapshotMetadataModelValidator):
    """Class for validating QuestionSnapshotMetadataModel."""

    EXTERNAL_MODEL_NAME = 'question'

    @classmethod
    def _get_change_domain_class(cls, unused_item):
        return question_domain.QuestionChange

    @classmethod
    def _get_external_id_relationships(cls, item):
        return [
            base_model_validators.ExternalModelFetcherDetails(
                'question_ids', question_models.QuestionModel,
                [item.id[:item.id.rfind(base_models.VERSION_DELIMITER)]]),
            base_model_validators.ExternalModelFetcherDetails(
                'committer_ids', user_models.UserSettingsModel,
                [item.committer_id])]


class QuestionSnapshotContentModelValidator(
        base_model_validators.BaseSnapshotContentModelValidator):
    """Class for validating QuestionSnapshotContentModel."""

    EXTERNAL_MODEL_NAME = 'question'

    @classmethod
    def _get_external_id_relationships(cls, item):
        return [
            base_model_validators.ExternalModelFetcherDetails(
                'question_ids', question_models.QuestionModel,
                [item.id[:item.id.rfind(base_models.VERSION_DELIMITER)]])]


class QuestionCommitLogEntryModelValidator(
        base_model_validators.BaseCommitLogEntryModelValidator):
    """Class for validating QuestionCommitLogEntryModel."""

    EXTERNAL_MODEL_NAME = 'question'

    @classmethod
    def _get_model_id_regex(cls, item):
        # Valid id: [question]-[question_id]-[question_version].
        regex_string = '^(question)-%s-\\d+$' % (
            item.question_id)

        return regex_string

    @classmethod
    def _get_change_domain_class(cls, item):
        if item.id.startswith('question'):
            return question_domain.QuestionChange
        else:
            cls._add_error(
                'model %s' % base_model_validators.ERROR_CATEGORY_ID_CHECK,
                'Entity id %s: Entity id does not match regex pattern' % (
                    item.id))
            return None

    @classmethod
    def _get_external_id_relationships(cls, item):
        return [
            base_model_validators.ExternalModelFetcherDetails(
                'question_ids', question_models.QuestionModel,
                [item.question_id])]


class QuestionSummaryModelValidator(
        base_model_validators.BaseSummaryModelValidator):
    """Class for validating QuestionSummaryModel."""

    @classmethod
    def _get_model_domain_object_instance(cls, item):
        return question_services.get_question_summary_from_model(item)

    @classmethod
    def _get_external_id_relationships(cls, item):
        return [
            base_model_validators.ExternalModelFetcherDetails(
                'question_ids', question_models.QuestionModel, [item.id])]

    @classmethod
    def _validate_question_content(
            cls, item, field_name_to_external_model_references):
        """Validate that question_content model is equal to
        QuestionModel.question_state_data.content.html.

        Args:
            item: datastore_services.Model. QuestionSummaryModel to validate.
            field_name_to_external_model_references:
                dict(str, (list(base_model_validators.ExternalModelReference))).
                A dict keyed by field name. The field name represents
                a unique identifier provided by the storage
                model to which the external model is associated. Each value
                contains a list of ExternalModelReference objects corresponding
                to the field_name. For examples, all the external Exploration
                Models corresponding to a storage model can be associated
                with the field name 'exp_ids'. This dict is used for
                validation of External Model properties linked to the
                storage model.
        """
        question_model_references = (
            field_name_to_external_model_references['question_ids'])

        for question_model_reference in question_model_references:
            question_model = question_model_reference.model_instance
            if question_model is None or question_model.deleted:
                model_class = question_model_reference.model_class
                model_id = question_model_reference.model_id
                cls._add_error(
                    'question_ids %s' % (
                        base_model_validators.ERROR_CATEGORY_FIELD_CHECK),
                    'Entity id %s: based on field question_ids having'
                    ' value %s, expected model %s with id %s but it doesn\'t'
                    ' exist' % (
                        item.id, model_id, model_class.__name__, model_id))
                continue
            content_html = question_model.question_state_data['content']['html']
            if item.question_content != content_html:
                cls._add_error(
                    'question content check',
                    'Entity id %s: Question content: %s does not match '
                    'content html in question state data in question '
                    'model: %s' % (
                        item.id, item.question_content,
                        content_html))

    @classmethod
    def _get_external_model_properties(cls):
        question_model_properties_dict = {
            'question_model_created_on': 'created_on',
            'question_model_last_updated': 'last_updated'
        }

        return [(
            'question',
            'question_ids',
            question_model_properties_dict
        )]

    @classmethod
    def _get_external_instance_custom_validation_functions(cls):
        return [cls._validate_question_content]


<<<<<<< HEAD
=======
class ExplorationRecommendationsModelValidator(
        base_model_validators.BaseModelValidator):
    """Class for validating ExplorationRecommendationsModel."""

    @classmethod
    def _get_external_id_relationships(cls, item):
        return [
            base_model_validators.ExternalModelFetcherDetails(
                'exploration_ids', exp_models.ExplorationModel,
                [item.id] + item.recommended_exploration_ids)]

    @classmethod
    def _validate_item_id_not_in_recommended_exploration_ids(cls, item):
        """Validate that model id is not present in recommended exploration ids.

        Args:
            item: datastore_services.Model. ExplorationRecommendationsModel to
                validate.
        """
        if item.id in item.recommended_exploration_ids:
            cls._add_error(
                'item exploration %s' % (
                    base_model_validators.ERROR_CATEGORY_ID_CHECK),
                'Entity id %s: The exploration id: %s for which the entity is '
                'created is also present in the recommended exploration ids '
                'for entity' % (item.id, item.id))

    @classmethod
    def _get_custom_validation_functions(cls):
        return [cls._validate_item_id_not_in_recommended_exploration_ids]


class TopicSimilaritiesModelValidator(base_model_validators.BaseModelValidator):
    """Class for validating TopicSimilaritiesModel."""

    @classmethod
    def _get_model_id_regex(cls, unused_item):
        # Valid id: topics.
        return '^%s$' % recommendations_models.TOPIC_SIMILARITIES_ID

    @classmethod
    def _get_external_id_relationships(cls, item):
        return []

    @classmethod
    def _validate_topic_similarities(cls, item):
        """Validate the topic similarities to be symmetric and have real
        values between 0.0 and 1.0.

        Args:
            item: datastore_services.Model. TopicSimilaritiesModel to validate.
        """

        topics = list(item.content.keys())
        data = '%s\n' % (',').join(topics)

        for topic1 in topics:
            similarity_list = []
            for topic2 in item.content[topic1]:
                similarity_list.append(
                    python_utils.UNICODE(item.content[topic1][topic2]))
            if len(similarity_list):
                data = data + '%s\n' % (',').join(similarity_list)

        try:
            recommendations_services.validate_topic_similarities(data)
        except Exception as e:
            cls._add_error(
                'topic similarity check',
                'Entity id %s: Topic similarity validation for content: %s '
                'fails with error: %s' % (item.id, item.content, e))

    @classmethod
    def _get_custom_validation_functions(cls):
        return [cls._validate_topic_similarities]


>>>>>>> e81d69b7
class SkillModelValidator(base_model_validators.BaseModelValidator):
    """Class for validating SkillModel."""

    @classmethod
    def _get_model_domain_object_instance(cls, item):
        return skill_fetchers.get_skill_from_model(item)

    @classmethod
    def _get_external_id_relationships(cls, item):
        snapshot_model_ids = [
            '%s-%d' % (item.id, version) for version in python_utils.RANGE(
                1, item.version + 1)]
        superseding_skill_ids = []
        if item.superseding_skill_id:
            superseding_skill_ids = [item.superseding_skill_id]
        return [
            base_model_validators.ExternalModelFetcherDetails(
                'skill_commit_log_entry_ids',
                skill_models.SkillCommitLogEntryModel,
                ['skill-%s-%s'
                 % (item.id, version) for version in python_utils.RANGE(
                     1, item.version + 1)]),
            base_model_validators.ExternalModelFetcherDetails(
                'skill_summary_ids', skill_models.SkillSummaryModel, [item.id]),
            base_model_validators.ExternalModelFetcherDetails(
                'superseding_skill_ids', skill_models.SkillModel,
                superseding_skill_ids),
            base_model_validators.ExternalModelFetcherDetails(
                'snapshot_metadata_ids',
                skill_models.SkillSnapshotMetadataModel, snapshot_model_ids),
            base_model_validators.ExternalModelFetcherDetails(
                'snapshot_content_ids', skill_models.SkillSnapshotContentModel,
                snapshot_model_ids)]

    @classmethod
    def _validate_all_questions_merged(cls, item):
        """Validate that all_questions_merged is True only if
        superseding_skill_id is not None and there are no
        questions linked with the skill. The superseding skill
        id check is already performed in domain object validation,
        so it is not repeated here.

        Args:
            item: datastore_services.Model. SkillModel to validate.
        """
        questions_ids_linked_with_skill = (
            question_models.QuestionSkillLinkModel
            .get_all_question_ids_linked_to_skill_id(item.id))
        if item.all_questions_merged and questions_ids_linked_with_skill:
            cls._add_error(
                'all questions merged check',
                'Entity id %s: all_questions_merged is True but the '
                'following question ids are still linked to the skill: %s' % (
                    item.id, questions_ids_linked_with_skill))

    @classmethod
    def _get_custom_validation_functions(cls):
        return [cls._validate_all_questions_merged]


class SkillSnapshotMetadataModelValidator(
        base_model_validators.BaseSnapshotMetadataModelValidator):
    """Class for validating SkillSnapshotMetadataModel."""

    EXTERNAL_MODEL_NAME = 'skill'

    @classmethod
    def _get_change_domain_class(cls, unused_item):
        return skill_domain.SkillChange

    @classmethod
    def _get_external_id_relationships(cls, item):
        return [
            base_model_validators.ExternalModelFetcherDetails(
                'skill_ids', skill_models.SkillModel,
                [item.id[:item.id.rfind(base_models.VERSION_DELIMITER)]]),
            base_model_validators.ExternalModelFetcherDetails(
                'committer_ids', user_models.UserSettingsModel,
                [item.committer_id])]


class SkillSnapshotContentModelValidator(
        base_model_validators.BaseSnapshotContentModelValidator):
    """Class for validating SkillSnapshotContentModel."""

    EXTERNAL_MODEL_NAME = 'skill'

    @classmethod
    def _get_external_id_relationships(cls, item):
        return [
            base_model_validators.ExternalModelFetcherDetails(
                'skill_ids', skill_models.SkillModel,
                [item.id[:item.id.rfind(base_models.VERSION_DELIMITER)]])]


class SkillCommitLogEntryModelValidator(
        base_model_validators.BaseCommitLogEntryModelValidator):
    """Class for validating SkillCommitLogEntryModel."""

    EXTERNAL_MODEL_NAME = 'skill'

    @classmethod
    def _get_model_id_regex(cls, item):
        # Valid id: [skill/rights]-[skill_id]-[skill_version].
        regex_string = '^(skill|rights)-%s-\\d+$' % (
            item.skill_id)

        return regex_string

    @classmethod
    def _get_change_domain_class(cls, item):
        if item.id.startswith('skill'):
            return skill_domain.SkillChange
        else:
            cls._add_error(
                'model %s' % base_model_validators.ERROR_CATEGORY_ID_CHECK,
                'Entity id %s: Entity id does not match regex pattern' % (
                    item.id))
            return None

    @classmethod
    def _get_external_id_relationships(cls, item):
        return [
            base_model_validators.ExternalModelFetcherDetails(
                'skill_ids', skill_models.SkillModel, [item.skill_id])]


class SkillSummaryModelValidator(
        base_model_validators.BaseSummaryModelValidator):
    """Class for validating SkillSummaryModel."""

    @classmethod
    def _get_model_domain_object_instance(cls, item):
        return skill_services.get_skill_summary_from_model(item)

    @classmethod
    def _get_external_id_relationships(cls, item):
        return [
            base_model_validators.ExternalModelFetcherDetails(
                'skill_ids', skill_models.SkillModel, [item.id])]

    @classmethod
    def _validate_misconception_count(
            cls, item, field_name_to_external_model_references):
        """Validate that misconception_count of model is equal to
        number of misconceptions in SkillModel.misconceptions.

        Args:
            item: datastore_services.Model. SkillSummaryModel to validate.
            field_name_to_external_model_references:
                dict(str, (list(base_model_validators.ExternalModelReference))).
                A dict keyed by field name. The field name represents
                a unique identifier provided by the storage
                model to which the external model is associated. Each value
                contains a list of ExternalModelReference objects corresponding
                to the field_name. For examples, all the external Exploration
                Models corresponding to a storage model can be associated
                with the field name 'exp_ids'. This dict is used for
                validation of External Model properties linked to the
                storage model.
        """
        skill_model_references = (
            field_name_to_external_model_references['skill_ids'])

        for skill_model_reference in skill_model_references:
            skill_model = skill_model_reference.model_instance
            if not skill_model or skill_model.deleted:
                model_class = skill_model_reference.model_class
                model_id = skill_model_reference.model_id
                cls._add_error(
                    'skill_ids %s' % (
                        base_model_validators.ERROR_CATEGORY_FIELD_CHECK),
                    'Entity id %s: based on field skill_ids having'
                    ' value %s, expected model %s with id %s but it doesn\'t'
                    ' exist' % (
                        item.id, model_id, model_class.__name__, model_id))
                continue
            if item.misconception_count != len(skill_model.misconceptions):
                cls._add_error(
                    'misconception %s' % (
                        base_model_validators.ERROR_CATEGORY_COUNT_CHECK),
                    'Entity id %s: Misconception count: %s does not match '
                    'the number of misconceptions in skill model: %s' % (
                        item.id, item.misconception_count,
                        skill_model.misconceptions))

    @classmethod
    def _validate_worked_examples_count(
            cls, item, field_name_to_external_model_references):
        """Validate that worked examples count of model is equal to
        number of misconceptions in SkillModel.skill_contents.worked_examples.

        Args:
            item: datastore_services.Model. SkillSummaryModel to validate.
            field_name_to_external_model_references:
                dict(str, (list(base_model_validators.ExternalModelReference))).
                A dict keyed by field name. The field name represents
                a unique identifier provided by the storage
                model to which the external model is associated. Each value
                contains a list of ExternalModelReference objects corresponding
                to the field_name. For examples, all the external Exploration
                Models corresponding to a storage model can be associated
                with the field name 'exp_ids'. This dict is used for
                validation of External Model properties linked to the
                storage model.
        """
        skill_model_references = (
            field_name_to_external_model_references['skill_ids'])

        for skill_model_reference in skill_model_references:
            skill_model = skill_model_reference.model_instance
            if not skill_model or skill_model.deleted:
                model_class = skill_model_reference.model_class
                model_id = skill_model_reference.model_id
                cls._add_error(
                    'skill_ids %s' % (
                        base_model_validators.ERROR_CATEGORY_FIELD_CHECK),
                    'Entity id %s: based on field skill_ids having'
                    ' value %s, expected model %s with id %s but it doesn\'t'
                    ' exist' % (
                        item.id, model_id, model_class.__name__, model_id))
                continue
            if item.worked_examples_count != len(
                    skill_model.skill_contents['worked_examples']):
                cls._add_error(
                    'worked examples %s' % (
                        base_model_validators.ERROR_CATEGORY_COUNT_CHECK),
                    'Entity id %s: Worked examples count: %s does not match '
                    'the number of worked examples in skill_contents '
                    'in skill model: %s' % (
                        item.id, item.worked_examples_count,
                        skill_model.skill_contents['worked_examples']))

    @classmethod
    def _get_external_model_properties(cls):
        skill_model_properties_dict = {
            'description': 'description',
            'language_code': 'language_code',
            'skill_model_created_on': 'created_on',
            'skill_model_last_updated': 'last_updated'
        }

        return [(
            'skill',
            'skill_ids',
            skill_model_properties_dict
        )]

    @classmethod
    def _get_external_instance_custom_validation_functions(cls):
        return [
            cls._validate_misconception_count,
            cls._validate_worked_examples_count]


class StoryModelValidator(base_model_validators.BaseModelValidator):
    """Class for validating StoryModel."""

    @classmethod
    def _get_model_domain_object_instance(cls, item):
        return story_fetchers.get_story_from_model(item)

    @classmethod
    def _get_external_id_relationships(cls, item):
        snapshot_model_ids = [
            '%s-%d' % (item.id, version)
            for version in python_utils.RANGE(1, item.version + 1)]
        return [
            base_model_validators.ExternalModelFetcherDetails(
                'story_commit_log_entry_ids',
                story_models.StoryCommitLogEntryModel,
                ['story-%s-%s'
                 % (item.id, version) for version in python_utils.RANGE(
                     1, item.version + 1)]),
            base_model_validators.ExternalModelFetcherDetails(
                'story_summary_ids',
                story_models.StorySummaryModel, [item.id]),
            base_model_validators.ExternalModelFetcherDetails(
                'snapshot_metadata_ids',
                story_models.StorySnapshotMetadataModel,
                snapshot_model_ids),
            base_model_validators.ExternalModelFetcherDetails(
                'snapshot_content_ids',
                story_models.StorySnapshotContentModel,
                snapshot_model_ids),
            base_model_validators.ExternalModelFetcherDetails(
                'exploration_ids',
                exp_models.ExplorationModel,
                [node['exploration_id'] for node in (
                    item.story_contents['nodes'])])]


class StorySnapshotMetadataModelValidator(
        base_model_validators.BaseSnapshotMetadataModelValidator):
    """Class for validating StorySnapshotMetadataModel."""

    EXTERNAL_MODEL_NAME = 'story'

    @classmethod
    def _get_change_domain_class(cls, unused_item):
        return story_domain.StoryChange

    @classmethod
    def _get_external_id_relationships(cls, item):
        return [
            base_model_validators.ExternalModelFetcherDetails(
                'story_ids', story_models.StoryModel,
                [item.id[:item.id.rfind(base_models.VERSION_DELIMITER)]]),
            base_model_validators.ExternalModelFetcherDetails(
                'committer_ids', user_models.UserSettingsModel,
                [item.committer_id])]


class StorySnapshotContentModelValidator(
        base_model_validators.BaseSnapshotContentModelValidator):
    """Class for validating StorySnapshotContentModel."""

    EXTERNAL_MODEL_NAME = 'story'

    @classmethod
    def _get_external_id_relationships(cls, item):
        return [
            base_model_validators.ExternalModelFetcherDetails(
                'story_ids', story_models.StoryModel,
                [item.id[:item.id.rfind(base_models.VERSION_DELIMITER)]])]


class StoryCommitLogEntryModelValidator(
        base_model_validators.BaseCommitLogEntryModelValidator):
    """Class for validating StoryCommitLogEntryModel."""

    EXTERNAL_MODEL_NAME = 'story'

    @classmethod
    def _get_model_id_regex(cls, item):
        # Valid id: [story]-[story_id]-[story_version].
        regex_string = '^(story)-%s-\\d+$' % (
            item.story_id)

        return regex_string

    @classmethod
    def _get_change_domain_class(cls, item):
        if item.id.startswith('story'):
            return story_domain.StoryChange
        else:
            cls._add_error(
                'model %s' % base_model_validators.ERROR_CATEGORY_ID_CHECK,
                'Entity id %s: Entity id does not match regex pattern' % (
                    item.id))
            return None

    @classmethod
    def _get_external_id_relationships(cls, item):
        return [
            base_model_validators.ExternalModelFetcherDetails(
                'story_ids', story_models.StoryModel, [item.story_id]),
        ]


class StorySummaryModelValidator(
        base_model_validators.BaseSummaryModelValidator):
    """Class for validating StorySummaryModel."""

    @classmethod
    def _get_model_domain_object_instance(cls, item):
        return story_fetchers.get_story_summary_from_model(item)

    @classmethod
    def _get_external_id_relationships(cls, item):
        return [
            base_model_validators.ExternalModelFetcherDetails(
                'story_ids', story_models.StoryModel, [item.id])]

    @classmethod
    def _validate_node_titles(
            cls, item, field_name_to_external_model_references):
        """Validate that node_titles of model is equal to list of node titles
        in StoryModel.story_contents.

        Args:
            item: datastore_services.Model. StorySummaryModel to validate.
            field_name_to_external_model_references:
                dict(str, (list(base_model_validators.ExternalModelReference))).
                A dict keyed by field name. The field name represents
                a unique identifier provided by the storage
                model to which the external model is associated. Each value
                contains a list of ExternalModelReference objects corresponding
                to the field_name. For examples, all the external Exploration
                Models corresponding to a storage model can be associated
                with the field name 'exp_ids'. This dict is used for
                validation of External Model properties linked to the
                storage model.
        """
        story_model_references = (
            field_name_to_external_model_references['story_ids'])

        for story_model_reference in story_model_references:
            story_model = story_model_reference.model_instance
            if story_model is None or story_model.deleted:
                model_class = story_model_reference.model_class
                model_id = story_model_reference.model_id
                cls._add_error(
                    'story_ids %s' % (
                        base_model_validators.ERROR_CATEGORY_FIELD_CHECK),
                    'Entity id %s: based on field story_ids having'
                    ' value %s, expected model %s with id %s but it doesn\'t'
                    ' exist' % (
                        item.id, model_id, model_class.__name__, model_id))
                continue
            nodes = story_model.story_contents['nodes']
            node_titles = [node.title for node in nodes]
            if item.node_titles != node_titles:
                cls._add_error(
                    'node titles check',
                    'Entity id %s: Node titles: %s does not match the '
                    'nodes in story_contents dict: %s' % (
                        item.id, item.node_titles, nodes))

    @classmethod
    def _get_external_model_properties(cls):
        story_model_properties_dict = {
            'title': 'title',
            'language_code': 'language_code',
            'description': 'description',
            'story_model_created_on': 'created_on',
            'story_model_last_updated': 'last_updated'
        }

        return [(
            'story',
            'story_ids',
            story_model_properties_dict
        )]

    @classmethod
    def _get_external_instance_custom_validation_functions(cls):
        return [cls._validate_node_titles]


class GeneralSuggestionModelValidator(base_model_validators.BaseModelValidator):
    """Class for validating GeneralSuggestionModels."""

    @classmethod
    def _get_model_id_regex(cls, item):
        # Valid id: same as thread id:
        # [target_type].[target_id].[GENERATED_STRING].
        regex_string = '^%s\\.%s\\.[A-Za-z0-9=+/]{1,}$' % (
            item.target_type, item.target_id)
        return regex_string

    @classmethod
    def _get_model_domain_object_instance(cls, item):
        if item.target_type in TARGET_TYPE_TO_TARGET_MODEL:
            return suggestion_services.get_suggestion_from_model(item)
        else:
            cls._add_error(
                'target %s' % base_model_validators.ERROR_CATEGORY_TYPE_CHECK,
                'Entity id %s: Target type %s is not allowed' % (
                    item.id, item.target_type))
            return None

    @classmethod
    def _get_external_id_relationships(cls, item):
        field_name_to_external_model_references = [
            base_model_validators.ExternalModelFetcherDetails(
                'feedback_thread_ids',
                feedback_models.GeneralFeedbackThreadModel, [item.id]),
            base_model_validators.ExternalModelFetcherDetails(
                'author_ids', user_models.UserSettingsModel, [item.author_id])]
        if item.target_type in TARGET_TYPE_TO_TARGET_MODEL:
            field_name_to_external_model_references.append(
                base_model_validators.ExternalModelFetcherDetails(
                    '%s_ids' % item.target_type,
                    TARGET_TYPE_TO_TARGET_MODEL[item.target_type],
                    [item.target_id]))
        if item.final_reviewer_id:
            field_name_to_external_model_references.append(
                base_model_validators.ExternalModelFetcherDetails(
                    'reviewer_ids', user_models.UserSettingsModel,
                    [item.final_reviewer_id]))
        return field_name_to_external_model_references

    @classmethod
    def _validate_target_type(cls, item):
        """Validate the target type is valid.

        Args:
            item: datastore_services.Model. GeneralSuggestionModel to validate.
        """
        if item.target_type not in TARGET_TYPE_TO_TARGET_MODEL:
            cls._add_error(
                'target %s' % base_model_validators.ERROR_CATEGORY_TYPE_CHECK,
                'Entity id %s: Target type %s is not allowed' % (
                    item.id, item.target_type))

    @classmethod
    def _validate_target_version_at_submission(
            cls, item, field_name_to_external_model_references):
        """Validate the target version at submission is less than or
        equal to the version of the target model.

        Args:
            item: datastore_services.Model. GeneralSuggestionModel to validate.
            field_name_to_external_model_references:
                dict(str, (list(base_model_validators.ExternalModelReference))).
                A dict keyed by field name. The field name represents
                a unique identifier provided by the storage
                model to which the external model is associated. Each value
                contains a list of ExternalModelReference objects corresponding
                to the field_name. For examples, all the external Exploration
                Models corresponding to a storage model can be associated
                with the field name 'exp_ids'. This dict is used for
                validation of External Model properties linked to the
                storage model.
        """
        if item.target_type not in TARGET_TYPE_TO_TARGET_MODEL:
            cls._add_error(
                'target %s' % base_model_validators.ERROR_CATEGORY_TYPE_CHECK,
                'Entity id %s: Target type %s is not allowed' % (
                    item.id, item.target_type))
            return

        target_model_references = (
            field_name_to_external_model_references[
                '%s_ids' % item.target_type])

        for target_model_reference in target_model_references:
            target_model = target_model_reference.model_instance
            if target_model is None or target_model.deleted:
                model_class = target_model_reference.model_class
                model_id = target_model_reference.model_id
                cls._add_error(
                    '%s_ids %s' % (
                        item.target_type,
                        base_model_validators.ERROR_CATEGORY_FIELD_CHECK),
                    'Entity id %s: based on field %s_ids having'
                    ' value %s, expected model %s with id %s but it doesn\'t'
                    ' exist' % (
                        item.id, item.target_type,
                        model_id, model_class.__name__, model_id))
                continue
            if item.target_version_at_submission > target_model.version:
                cls._add_error(
                    'target version at submission check',
                    'Entity id %s: target version %s in entity is greater '
                    'than the version %s of %s corresponding to '
                    'id %s' % (
                        item.id, item.target_version_at_submission,
                        target_model.version, item.target_type, item.target_id))

    @classmethod
    def _validate_final_reveiwer_id(cls, item):
        """Validate that final reviewer id is None if suggestion is
        under review.

        Args:
            item: datastore_services.Model. GeneralSuggestionModel to validate.
        """
        if item.final_reviewer_id is None and (
                item.status != suggestion_models.STATUS_IN_REVIEW):
            cls._add_error(
                'final %s' % (
                    base_model_validators.ERROR_CATEGORY_REVIEWER_CHECK),
                'Entity id %s: Final reviewer id is empty but '
                'suggestion is %s' % (item.id, item.status))

        if item.final_reviewer_id and (
                item.status == suggestion_models.STATUS_IN_REVIEW):
            cls._add_error(
                'final %s' % (
                    base_model_validators.ERROR_CATEGORY_REVIEWER_CHECK),
                'Entity id %s: Final reviewer id %s is not empty but '
                'suggestion is in review' % (item.id, item.final_reviewer_id))

    @classmethod
    def _validate_score_category(
            cls, item, field_name_to_external_model_references):
        """Validate that the score_category subtype for suggestions matches the
        exploration category.

        Args:
            item: datastore_services.Model. GeneralSuggestionModel to validate.
            field_name_to_external_model_references:
                dict(str, (list(base_model_validators.ExternalModelReference))).
                A dict keyed by field name. The field name represents
                a unique identifier provided by the storage
                model to which the external model is associated. Each value
                contains a list of ExternalModelReference objects corresponding
                to the field_name. For examples, all the external Exploration
                Models corresponding to a storage model can be associated
                with the field name 'exp_ids'. This dict is used for
                validation of External Model properties linked to the
                storage model.
        """
        if item.target_type not in TARGET_TYPE_TO_TARGET_MODEL:
            cls._add_error(
                'target %s' % base_model_validators.ERROR_CATEGORY_TYPE_CHECK,
                'Entity id %s: Target type %s is not allowed' % (
                    item.id, item.target_type))
            return
        score_category_type = (
            item.score_category.split(
                suggestion_models.SCORE_CATEGORY_DELIMITER)[0])
        score_category_sub_type = (
            item.score_category.split(
                suggestion_models.SCORE_CATEGORY_DELIMITER)[1])
        if item.target_type == suggestion_models.TARGET_TYPE_EXPLORATION:
            target_model_references = (
                field_name_to_external_model_references[
                    '%s_ids' % item.target_type])

            for target_model_reference in target_model_references:
                target_model = target_model_reference.model_instance
                if target_model is None or target_model.deleted:
                    model_class = target_model_reference.model_class
                    model_id = target_model_reference.model_id
                    cls._add_error(
                        '%s_ids %s' % (
                            item.target_type,
                            base_model_validators.ERROR_CATEGORY_FIELD_CHECK),
                        'Entity id %s: based on field %s_ids having'
                        ' value %s, expected model %s with id %s but it '
                        'doesn\'t exist' % (
                            item.id, item.target_type,
                            model_id, model_class.__name__, model_id))
                    continue
                if target_model.category != score_category_sub_type:
                    cls._add_error(
                        'score category sub%s' % (
                            base_model_validators.ERROR_CATEGORY_TYPE_CHECK),
                        'Entity id %s: score category sub %s does not match'
                        ' target exploration category %s' % (
                            item.id, score_category_sub_type,
                            target_model.category))
        if score_category_type == suggestion_models.SCORE_TYPE_QUESTION:
            score_category_regex = (
                '^(%s)$' % ('|').join(VALID_SCORE_CATEGORIES_FOR_TYPE_QUESTION))
            if not re.compile(score_category_regex).match(item.score_category):
                cls._add_error(
                    'score category check',
                    'Entity id %s: Score category %s is invalid' % (
                        item.id, item.score_category))

    @classmethod
    def _get_custom_validation_functions(cls):
        return [
            cls._validate_target_type,
            cls._validate_final_reveiwer_id]

    @classmethod
    def _get_external_instance_custom_validation_functions(cls):
        return [
            cls._validate_target_version_at_submission,
            cls._validate_score_category]


class GeneralVoiceoverApplicationModelValidator(
        base_model_validators.BaseModelValidator):
    """Class for validating GeneralVoiceoverApplicationModel."""

    @classmethod
    def _get_model_domain_object_instance(cls, item):
        """Returns a domain object instance created from the model.

        Args:
            item: GeneralVoiceoverApplicationModel. Entity to validate.

        Returns:
            *. A domain object to validate.
        """
        return voiceover_services.get_voiceover_application_by_id(item.id)

    @classmethod
    def _get_external_id_relationships(cls, item):
        field_name_to_external_model_references = [
            base_model_validators.ExternalModelFetcherDetails(
                'author_ids', user_models.UserSettingsModel, [item.author_id])]
        if item.target_type in TARGET_TYPE_TO_TARGET_MODEL:
            field_name_to_external_model_references.append(
                base_model_validators.ExternalModelFetcherDetails(
                    '%s_ids' % item.target_type,
                    TARGET_TYPE_TO_TARGET_MODEL[item.target_type],
                    [item.target_id]))
        if item.final_reviewer_id is not None:
            field_name_to_external_model_references.append(
                base_model_validators.ExternalModelFetcherDetails(
                    'final_reviewer_ids', user_models.UserSettingsModel,
                    [item.final_reviewer_id]))
        return field_name_to_external_model_references


class CommunityContributionStatsModelValidator(
        base_model_validators.BaseModelValidator):
    """Class for validating CommunityContributionStatsModel."""

    @classmethod
    def _get_model_id_regex(cls, unused_item):
        # Since this is a singleton model, it has only one valid ID:
        # community_contribution_stats.
        return '^%s$' % (
            suggestion_models.COMMUNITY_CONTRIBUTION_STATS_MODEL_ID)

    @classmethod
    def _get_external_id_relationships(cls, item):
        return []

    @classmethod
    def _get_model_domain_object_instance(cls, item):
        return (
            suggestion_services
            .create_community_contribution_stats_from_model(item)
        )

    @classmethod
    def _validate_translation_reviewer_counts(cls, item):
        """For each language code, validate that the translation reviewer
        count matches the number of translation reviewers in the datastore.

        Args:
            item: datastore_services.Model. CommunityContributionStatsModel to
                validate.
        """
        supported_language_codes = [
            language_code['id'] for language_code in
            constants.SUPPORTED_AUDIO_LANGUAGES
        ]
        all_user_contribution_rights_models = (
            user_models.UserContributionRightsModel.get_all()
        )
        for language_code in supported_language_codes:
            expected_translation_reviewer_count = (
                all_user_contribution_rights_models.filter(
                    (
                        user_models.UserContributionRightsModel
                        .can_review_translation_for_language_codes
                    ) == language_code)
                .count()
            )
            if language_code in item.translation_reviewer_counts_by_lang_code:
                model_translation_reviewer_count = (
                    item.translation_reviewer_counts_by_lang_code[
                        language_code]
                )
                if model_translation_reviewer_count != (
                        expected_translation_reviewer_count):
                    cls._add_error(
                        'translation reviewer %s' % (
                            base_model_validators.ERROR_CATEGORY_COUNT_CHECK),
                        'Entity id %s: Translation reviewer count for language'
                        ' code %s: %s does not match the expected translation '
                        'reviewer count for language code %s: %s' % (
                            item.id, language_code,
                            model_translation_reviewer_count, language_code,
                            expected_translation_reviewer_count)
                        )
            elif expected_translation_reviewer_count != 0:
                cls._add_error(
                    'translation reviewer count %s' % (
                        base_model_validators.ERROR_CATEGORY_FIELD_CHECK),
                    'Entity id %s: The translation reviewer count for '
                    'language code %s is %s, expected model '
                    'CommunityContributionStatsModel to have the language code '
                    '%s in its translation reviewer counts but it doesn\'t '
                    'exist.' % (
                        item.id, language_code,
                        expected_translation_reviewer_count, language_code)
                )

    @classmethod
    def _validate_translation_suggestion_counts(cls, item):
        """For each language code, validate that the translation suggestion
        count matches the number of translation suggestions in the datastore
        that are currently in review.

        Args:
            item: datastore_services.Model. CommunityContributionStatsModel to
                validate.
        """
        supported_language_codes = [
            language_code['id'] for language_code in
            constants.SUPPORTED_AUDIO_LANGUAGES
        ]
        all_translation_suggestion_models_in_review = (
            suggestion_models.GeneralSuggestionModel.get_all()
            .filter(suggestion_models.GeneralSuggestionModel.status == (
                suggestion_models.STATUS_IN_REVIEW))
            .filter(
                suggestion_models.GeneralSuggestionModel.suggestion_type == (
                    suggestion_models.SUGGESTION_TYPE_TRANSLATE_CONTENT))
        )
        for language_code in supported_language_codes:
            expected_translation_suggestion_count = (
                all_translation_suggestion_models_in_review.filter(
                    suggestion_models.GeneralSuggestionModel.language_code == (
                        language_code))
                .count()
            )
            if language_code in item.translation_suggestion_counts_by_lang_code:
                model_translation_suggestion_count = (
                    item.translation_suggestion_counts_by_lang_code[
                        language_code]
                )
                if model_translation_suggestion_count != (
                        expected_translation_suggestion_count):
                    cls._add_error(
                        'translation suggestion %s' % (
                            base_model_validators.ERROR_CATEGORY_COUNT_CHECK),
                        'Entity id %s: Translation suggestion count for '
                        'language code %s: %s does not match the expected '
                        'translation suggestion count for language code %s: '
                        '%s' % (
                            item.id, language_code,
                            model_translation_suggestion_count, language_code,
                            expected_translation_suggestion_count)
                        )
            elif expected_translation_suggestion_count != 0:
                cls._add_error(
                    'translation suggestion count %s' % (
                        base_model_validators.ERROR_CATEGORY_FIELD_CHECK),
                    'Entity id %s: The translation suggestion count for '
                    'language code %s is %s, expected model '
                    'CommunityContributionStatsModel to have the language code '
                    '%s in its translation suggestion counts but it doesn\'t '
                    'exist.' % (
                        item.id, language_code,
                        expected_translation_suggestion_count, language_code)
                )

    @classmethod
    def _validate_question_reviewer_count(cls, item):
        """Validate that the question reviewer count matches the number of
        question reviewers in the datastore.

        Args:
            item: datastore_services.Model. CommunityContributionStatsModel to
                validate.
        """
        expected_question_reviewer_count = (
            user_models.UserContributionRightsModel.query(
                ( # pylint: disable=singleton-comparison
                    user_models.UserContributionRightsModel
                    .can_review_questions
                ) == True)
            .count()
        )
        if item.question_reviewer_count != expected_question_reviewer_count:
            cls._add_error(
                'question reviewer %s' % (
                    base_model_validators.ERROR_CATEGORY_COUNT_CHECK),
                'Entity id %s: Question reviewer count: %s does not '
                'match the expected question reviewer count: %s.' % (
                    item.id, item.question_reviewer_count,
                    expected_question_reviewer_count)
            )

    @classmethod
    def _validate_question_suggestion_count(cls, item):
        """Validate that the question suggestion count matches the number of
        question suggestions in the datastore that are currently in review.

        Args:
            item: datastore_services.Model. CommunityContributionStatsModel to
                validate.
        """
        expected_question_suggestion_count = (
            suggestion_models.GeneralSuggestionModel.get_all()
            .filter(
                suggestion_models.GeneralSuggestionModel.status == (
                    suggestion_models.STATUS_IN_REVIEW))
            .filter(
                suggestion_models.GeneralSuggestionModel.suggestion_type == (
                    suggestion_models.SUGGESTION_TYPE_ADD_QUESTION))
            .count()
        )
        if item.question_suggestion_count != expected_question_suggestion_count:
            cls._add_error(
                'question suggestion %s' % (
                    base_model_validators.ERROR_CATEGORY_COUNT_CHECK),
                'Entity id %s: Question suggestion count: %s does not '
                'match the expected question suggestion count: %s.' % (
                    item.id, item.question_suggestion_count,
                    expected_question_suggestion_count)
            )

    @classmethod
    def _get_custom_validation_functions(cls):
        return [
            cls._validate_translation_reviewer_counts,
            cls._validate_translation_suggestion_counts,
            cls._validate_question_reviewer_count,
            cls._validate_question_suggestion_count
        ]


class TopicModelValidator(base_model_validators.BaseModelValidator):
    """Class for validating TopicModel."""

    @classmethod
    def _get_model_domain_object_instance(cls, item):
        return topic_fetchers.get_topic_from_model(item)

    @classmethod
    def _get_domain_object_validation_type(cls, item):
        topic_rights = topic_fetchers.get_topic_rights(
            item.id, strict=False)

        if topic_rights is None:
            return base_model_validators.VALIDATION_MODE_NEUTRAL

        if topic_rights.topic_is_published:
            return base_model_validators.VALIDATION_MODE_STRICT

        return base_model_validators.VALIDATION_MODE_NON_STRICT

    @classmethod
    def _get_external_id_relationships(cls, item):
        snapshot_model_ids = [
            '%s-%d' % (item.id, version) for version in python_utils.RANGE(
                1, item.version + 1)]
        skill_ids = item.uncategorized_skill_ids
        for subtopic in item.subtopics:
            skill_ids = skill_ids + subtopic['skill_ids']
        skill_ids = list(set(skill_ids))
        canonical_story_ids = [
            reference['story_id']
            for reference in item.canonical_story_references]
        additional_story_ids = [
            reference['story_id']
            for reference in item.additional_story_references]
        return [
            base_model_validators.ExternalModelFetcherDetails(
                'topic_commit_log_entry_ids',
                topic_models.TopicCommitLogEntryModel,
                ['topic-%s-%s'
                 % (item.id, version) for version in python_utils.RANGE(
                     1, item.version + 1)]),
            base_model_validators.ExternalModelFetcherDetails(
                'topic_summary_ids', topic_models.TopicSummaryModel, [item.id]),
            base_model_validators.ExternalModelFetcherDetails(
                'topic_rights_ids', topic_models.TopicRightsModel, [item.id]),
            base_model_validators.ExternalModelFetcherDetails(
                'snapshot_metadata_ids',
                topic_models.TopicSnapshotMetadataModel, snapshot_model_ids),
            base_model_validators.ExternalModelFetcherDetails(
                'snapshot_content_ids', topic_models.TopicSnapshotContentModel,
                snapshot_model_ids),
            base_model_validators.ExternalModelFetcherDetails(
                'story_ids', story_models.StoryModel,
                canonical_story_ids + additional_story_ids),
            base_model_validators.ExternalModelFetcherDetails(
                'skill_ids', skill_models.SkillModel, skill_ids),
            base_model_validators.ExternalModelFetcherDetails(
                'subtopic_page_ids',
                subtopic_models.SubtopicPageModel,
                ['%s-%s' % (
                    item.id, subtopic['id']) for subtopic in item.subtopics])]

    @classmethod
    def _validate_canonical_name_is_unique(cls, item):
        """Validate that canonical name of the model unique.

        Args:
            item: datastore_services.Model. TopicModel to validate.
        """
        topic_models_list = topic_models.TopicModel.query().filter(
            topic_models.TopicModel.canonical_name == (
                item.canonical_name)).filter(
                    topic_models.TopicModel.deleted == False).fetch() # pylint: disable=singleton-comparison
        topic_model_ids = [
            topic_model.id
            for topic_model in topic_models_list if topic_model.id != item.id]
        if topic_model_ids:
            cls._add_error(
                'unique %s' % base_model_validators.ERROR_CATEGORY_NAME_CHECK,
                'Entity id %s: canonical name %s matches with canonical '
                'name of topic models with ids %s' % (
                    item.id, item.canonical_name, topic_model_ids))

    @classmethod
    def _validate_canonical_name_matches_name_in_lowercase(cls, item):
        """Validate that canonical name of the model is same as name of the
        model in lowercase.

        Args:
            item: datastore_services.Model. TopicModel to validate.
        """
        name = item.name
        if name.lower() != item.canonical_name:
            cls._add_error(
                'canonical %s' % (
                    base_model_validators.ERROR_CATEGORY_NAME_CHECK),
                'Entity id %s: Entity name %s in lowercase does not match '
                'canonical name %s' % (item.id, item.name, item.canonical_name))

    @classmethod
    def _validate_uncategorized_skill_ids_not_in_subtopic_skill_ids(cls, item):
        """Validate that uncategorized_skill_ids of model is not present in
        any subtopic of the model.

        Args:
            item: datastore_services.Model. TopicModel to validate.
        """
        for skill_id in item.uncategorized_skill_ids:
            for subtopic in item.subtopics:
                if skill_id in subtopic['skill_ids']:
                    cls._add_error(
                        'uncategorized skill %s' % (
                            base_model_validators.ERROR_CATEGORY_ID_CHECK),
                        'Entity id %s: uncategorized skill id %s is present '
                        'in subtopic for entity with id %s' % (
                            item.id, skill_id, subtopic['id']))

    @classmethod
    def _get_custom_validation_functions(cls):
        return [
            cls._validate_canonical_name_is_unique,
            cls._validate_canonical_name_matches_name_in_lowercase,
            cls._validate_uncategorized_skill_ids_not_in_subtopic_skill_ids]


class TopicSnapshotMetadataModelValidator(
        base_model_validators.BaseSnapshotMetadataModelValidator):
    """Class for validating TopicSnapshotMetadataModel."""

    EXTERNAL_MODEL_NAME = 'topic'

    @classmethod
    def _get_change_domain_class(cls, unused_item):
        return topic_domain.TopicChange

    @classmethod
    def _get_external_id_relationships(cls, item):
        return [
            base_model_validators.ExternalModelFetcherDetails(
                'topic_ids', topic_models.TopicModel,
                [item.id[:item.id.rfind(base_models.VERSION_DELIMITER)]]),
            base_model_validators.ExternalModelFetcherDetails(
                'committer_ids', user_models.UserSettingsModel,
                [item.committer_id])]


class TopicSnapshotContentModelValidator(
        base_model_validators.BaseSnapshotContentModelValidator):
    """Class for validating TopicSnapshotContentModel."""

    EXTERNAL_MODEL_NAME = 'topic'

    @classmethod
    def _get_external_id_relationships(cls, item):
        return [
            base_model_validators.ExternalModelFetcherDetails(
                'topic_ids', topic_models.TopicModel,
                [item.id[:item.id.rfind(base_models.VERSION_DELIMITER)]])]


class TopicRightsModelValidator(base_model_validators.BaseModelValidator):
    """Class for validating TopicRightsModel."""

    @classmethod
    def _get_external_id_relationships(cls, item):
        snapshot_model_ids = [
            '%s-%d' % (item.id, version) for version in python_utils.RANGE(
                1, item.version + 1)]
        return [
            base_model_validators.ExternalModelFetcherDetails(
                'topic_ids', topic_models.TopicModel, [item.id]),
            base_model_validators.ExternalModelFetcherDetails(
                'manager_user_ids', user_models.UserSettingsModel,
                item.manager_ids),
            base_model_validators.ExternalModelFetcherDetails(
                'snapshot_metadata_ids',
                topic_models.TopicRightsSnapshotMetadataModel,
                snapshot_model_ids),
            base_model_validators.ExternalModelFetcherDetails(
                'snapshot_content_ids',
                topic_models.TopicRightsSnapshotContentModel,
                snapshot_model_ids)]


class TopicRightsSnapshotMetadataModelValidator(
        base_model_validators.BaseSnapshotMetadataModelValidator):
    """Class for validating TopicRightsSnapshotMetadataModel."""

    EXTERNAL_MODEL_NAME = 'topic rights'

    @classmethod
    def _get_change_domain_class(cls, unused_item):
        return topic_domain.TopicRightsChange

    @classmethod
    def _get_external_id_relationships(cls, item):
        return [
            base_model_validators.ExternalModelFetcherDetails(
                'topic_rights_ids', topic_models.TopicRightsModel,
                [item.id[:item.id.rfind(base_models.VERSION_DELIMITER)]]),
            base_model_validators.ExternalModelFetcherDetails(
                'committer_ids', user_models.UserSettingsModel,
                [item.committer_id])]


class TopicRightsSnapshotContentModelValidator(
        base_model_validators.BaseSnapshotContentModelValidator):
    """Class for validating TopicRightsSnapshotContentModel."""

    EXTERNAL_MODEL_NAME = 'topic rights'

    @classmethod
    def _get_external_id_relationships(cls, item):
        return [
            base_model_validators.ExternalModelFetcherDetails(
                'topic_rights_ids', topic_models.TopicRightsModel,
                [item.id[:item.id.rfind(base_models.VERSION_DELIMITER)]])]


class TopicCommitLogEntryModelValidator(
        base_model_validators.BaseCommitLogEntryModelValidator):
    """Class for validating TopicCommitLogEntryModel."""

    EXTERNAL_MODEL_NAME = 'topic'

    @classmethod
    def _get_model_id_regex(cls, item):
        # Valid id: [topic/rights]-[topic_id]-[topic_version].
        regex_string = '^(topic|rights)-%s-\\d*$' % (
            item.topic_id)

        return regex_string

    @classmethod
    def _get_change_domain_class(cls, item):
        if item.id.startswith('rights'):
            return topic_domain.TopicRightsChange
        elif item.id.startswith('topic'):
            return topic_domain.TopicChange
        else:
            cls._add_error(
                'model %s' % base_model_validators.ERROR_CATEGORY_ID_CHECK,
                'Entity id %s: Entity id does not match regex pattern' % (
                    item.id))
            return None

    @classmethod
    def _get_external_id_relationships(cls, item):
        external_id_relationships = [
            base_model_validators.ExternalModelFetcherDetails(
                'topic_ids', topic_models.TopicModel, [item.topic_id])]
        if item.id.startswith('rights'):
            external_id_relationships.append(
                base_model_validators.ExternalModelFetcherDetails(
                    'topic_rights_ids', topic_models.TopicRightsModel,
                    [item.topic_id]))
        return external_id_relationships


class TopicSummaryModelValidator(
        base_model_validators.BaseSummaryModelValidator):
    """Class for validating TopicSummaryModel."""

    @classmethod
    def _get_model_domain_object_instance(cls, item):
        return topic_services.get_topic_summary_from_model(item)

    @classmethod
    def _get_external_id_relationships(cls, item):
        return [
            base_model_validators.ExternalModelFetcherDetails(
                'topic_ids', topic_models.TopicModel, [item.id]),
            base_model_validators.ExternalModelFetcherDetails(
                'topic_rights_ids', topic_models.TopicRightsModel, [item.id])]

    @classmethod
    def _validate_canonical_story_count(
            cls, item, field_name_to_external_model_references):
        """Validate that canonical story count of model is equal to
        number of story ids in TopicModel.canonical_story_ids.

        Args:
            item: datastore_services.Model. TopicSummaryModel to validate.
            field_name_to_external_model_references:
                dict(str, (list(base_model_validators.ExternalModelReference))).
                A dict keyed by field name. The field name represents
                a unique identifier provided by the storage
                model to which the external model is associated. Each value
                contains a list of ExternalModelReference objects corresponding
                to the field_name. For examples, all the external Exploration
                Models corresponding to a storage model can be associated
                with the field name 'exp_ids'. This dict is used for
                validation of External Model properties linked to the
                storage model.
        """
        topic_model_references = (
            field_name_to_external_model_references['topic_ids'])

        for topic_model_reference in topic_model_references:
            topic_model = topic_model_reference.model_instance
            if topic_model is None or topic_model.deleted:
                model_class = topic_model_reference.model_class
                model_id = topic_model_reference.model_id
                cls._add_error(
                    'topic_ids %s' % (
                        base_model_validators.ERROR_CATEGORY_FIELD_CHECK),
                    'Entity id %s: based on field topic_ids having'
                    ' value %s, expected model %s with id %s but it doesn\'t'
                    ' exist' % (
                        item.id, model_id, model_class.__name__, model_id))
                continue
            pubished_canonical_story_ids = [
                reference['story_id']
                for reference in topic_model.canonical_story_references
                if reference['story_is_published']]
            if item.canonical_story_count != len(pubished_canonical_story_ids):
                cls._add_error(
                    'canonical story %s' % (
                        base_model_validators.ERROR_CATEGORY_COUNT_CHECK),
                    'Entity id %s: Canonical story count: %s does not '
                    'match the number of story ids in canonical_story_ids in '
                    'topic model: %s' % (
                        item.id, item.canonical_story_count,
                        pubished_canonical_story_ids))

    @classmethod
    def _validate_additional_story_count(
            cls, item, field_name_to_external_model_references):
        """Validate that additional story count of model is equal to
        number of story ids in TopicModel.additional_story_ids.

        Args:
            item: datastore_services.Model. TopicSummaryModel to validate.
            field_name_to_external_model_references:
                dict(str, (list(base_model_validators.ExternalModelReference))).
                A dict keyed by field name. The field name represents
                a unique identifier provided by the storage
                model to which the external model is associated. Each value
                contains a list of ExternalModelReference objects corresponding
                to the field_name. For examples, all the external Exploration
                Models corresponding to a storage model can be associated
                with the field name 'exp_ids'. This dict is used for
                validation of External Model properties linked to the
                storage model.
        """
        topic_model_references = (
            field_name_to_external_model_references['topic_ids'])

        for topic_model_reference in topic_model_references:
            topic_model = topic_model_reference.model_instance
            if topic_model is None or topic_model.deleted:
                model_class = topic_model_reference.model_class
                model_id = topic_model_reference.model_id
                cls._add_error(
                    'topic_ids %s' % (
                        base_model_validators.ERROR_CATEGORY_FIELD_CHECK),
                    'Entity id %s: based on field topic_ids having'
                    ' value %s, expected model %s with id %s but it doesn\'t'
                    ' exist' % (
                        item.id, model_id, model_class.__name__, model_id))
                continue
            published_additional_story_ids = [
                reference['story_id']
                for reference in topic_model.additional_story_references
                if reference['story_is_published']]
            if (
                    item.additional_story_count !=
                    len(published_additional_story_ids)):
                cls._add_error(
                    'additional story %s' % (
                        base_model_validators.ERROR_CATEGORY_COUNT_CHECK),
                    'Entity id %s: Additional story count: %s does not '
                    'match the number of story ids in additional_story_ids in '
                    'topic model: %s' % (
                        item.id, item.additional_story_count,
                        published_additional_story_ids))

    @classmethod
    def _validate_uncategorized_skill_count(
            cls, item, field_name_to_external_model_references):
        """Validate that uncategorized skill count of model is equal to
        number of skill ids in TopicModel.uncategorized_skill_ids.

        Args:
            item: datastore_services.Model. TopicSummaryModel to validate.
            field_name_to_external_model_references:
                dict(str, (list(base_model_validators.ExternalModelReference))).
                A dict keyed by field name. The field name represents
                a unique identifier provided by the storage
                model to which the external model is associated. Each value
                contains a list of ExternalModelReference objects corresponding
                to the field_name. For examples, all the external Exploration
                Models corresponding to a storage model can be associated
                with the field name 'exp_ids'. This dict is used for
                validation of External Model properties linked to the
                storage model.
        """
        topic_model_references = (
            field_name_to_external_model_references['topic_ids'])

        for topic_model_reference in topic_model_references:
            topic_model = topic_model_reference.model_instance
            if topic_model is None or topic_model.deleted:
                model_class = topic_model_reference.model_class
                model_id = topic_model_reference.model_id
                cls._add_error(
                    'topic_ids %s' % (
                        base_model_validators.ERROR_CATEGORY_FIELD_CHECK),
                    'Entity id %s: based on field topic_ids having'
                    ' value %s, expected model %s with id %s but it doesn\'t'
                    ' exist' % (
                        item.id, model_id, model_class.__name__, model_id))
                continue
            if item.uncategorized_skill_count != len(
                    topic_model.uncategorized_skill_ids):
                cls._add_error(
                    'uncategorized skill %s' % (
                        base_model_validators.ERROR_CATEGORY_COUNT_CHECK),
                    'Entity id %s: Uncategorized skill count: %s does not '
                    'match the number of skill ids in '
                    'uncategorized_skill_ids in topic model: %s' % (
                        item.id, item.uncategorized_skill_count,
                        topic_model.uncategorized_skill_ids))

    @classmethod
    def _validate_total_skill_count(
            cls, item, field_name_to_external_model_references):
        """Validate that total skill count of model is equal to
        number of skill ids in TopicModel.uncategorized_skill_ids and skill
        ids in subtopics of TopicModel.

        Args:
            item: datastore_services.Model. TopicSummaryModel to validate.
            field_name_to_external_model_references:
                dict(str, (list(base_model_validators.ExternalModelReference))).
                A dict keyed by field name. The field name represents
                a unique identifier provided by the storage
                model to which the external model is associated. Each value
                contains a list of ExternalModelReference objects corresponding
                to the field_name. For examples, all the external Exploration
                Models corresponding to a storage model can be associated
                with the field name 'exp_ids'. This dict is used for
                validation of External Model properties linked to the
                storage model.
        """
        topic_model_references = (
            field_name_to_external_model_references['topic_ids'])

        for topic_model_reference in topic_model_references:
            topic_model = topic_model_reference.model_instance
            if topic_model is None or topic_model.deleted:
                model_class = topic_model_reference.model_class
                model_id = topic_model_reference.model_id
                cls._add_error(
                    'topic_ids %s' % (
                        base_model_validators.ERROR_CATEGORY_FIELD_CHECK),
                    'Entity id %s: based on field topic_ids having'
                    ' value %s, expected model %s with id %s but it doesn\'t'
                    ' exist' % (
                        item.id, model_id, model_class.__name__, model_id))
                continue
            subtopic_skill_ids = []
            for subtopic in topic_model.subtopics:
                subtopic_skill_ids = subtopic_skill_ids + subtopic['skill_ids']
            if item.total_skill_count != len(
                    topic_model.uncategorized_skill_ids + subtopic_skill_ids):
                cls._add_error(
                    'total skill %s' % (
                        base_model_validators.ERROR_CATEGORY_COUNT_CHECK),
                    'Entity id %s: Total skill count: %s does not '
                    'match the total number of skill ids in '
                    'uncategorized_skill_ids in topic model: %s and skill_ids '
                    'in subtopics of topic model: %s' % (
                        item.id, item.total_skill_count,
                        topic_model.uncategorized_skill_ids,
                        subtopic_skill_ids))

    @classmethod
    def _validate_subtopic_count(
            cls, item, field_name_to_external_model_references):
        """Validate that subtopic count of model is equal to
        number of subtopics in TopicModel.

        Args:
            item: datastore_services.Model. TopicSummaryModel to validate.
            field_name_to_external_model_references:
                dict(str, (list(base_model_validators.ExternalModelReference))).
                A dict keyed by field name. The field name represents
                a unique identifier provided by the storage
                model to which the external model is associated. Each value
                contains a list of ExternalModelReference objects corresponding
                to the field_name. For examples, all the external Exploration
                Models corresponding to a storage model can be associated
                with the field name 'exp_ids'. This dict is used for
                validation of External Model properties linked to the
                storage model.
        """
        topic_model_references = (
            field_name_to_external_model_references['topic_ids'])

        for topic_model_reference in topic_model_references:
            topic_model = topic_model_reference.model_instance
            if topic_model is None or topic_model.deleted:
                model_class = topic_model_reference.model_class
                model_id = topic_model_reference.model_id
                cls._add_error(
                    'topic_ids %s' % (
                        base_model_validators.ERROR_CATEGORY_FIELD_CHECK),
                    'Entity id %s: based on field topic_ids having'
                    ' value %s, expected model %s with id %s but it doesn\'t'
                    ' exist' % (
                        item.id, model_id, model_class.__name__, model_id))
                continue
            if item.subtopic_count != len(topic_model.subtopics):
                cls._add_error(
                    'subtopic %s' % (
                        base_model_validators.ERROR_CATEGORY_COUNT_CHECK),
                    'Entity id %s: Subtopic count: %s does not '
                    'match the total number of subtopics in topic '
                    'model: %s ' % (
                        item.id, item.subtopic_count, topic_model.subtopics))

    @classmethod
    def _get_external_model_properties(cls):
        topic_model_properties_dict = {
            'name': 'name',
            'canonical_name': 'canonical_name',
            'language_code': 'language_code',
            'topic_model_created_on': 'created_on',
            'topic_model_last_updated': 'last_updated'
        }

        return [(
            'topic',
            'topic_ids',
            topic_model_properties_dict
        )]

    @classmethod
    def _get_external_instance_custom_validation_functions(cls):
        return [
            cls._validate_canonical_story_count,
            cls._validate_additional_story_count,
            cls._validate_uncategorized_skill_count,
            cls._validate_total_skill_count,
            cls._validate_subtopic_count]


class SubtopicPageModelValidator(base_model_validators.BaseModelValidator):
    """Class for validating SubtopicPageModel."""

    @classmethod
    def _get_model_id_regex(cls, item):
        return '^%s-\\d*$' % (item.topic_id)

    @classmethod
    def _get_model_domain_object_instance(cls, item):
        return subtopic_page_services.get_subtopic_page_from_model(item)

    @classmethod
    def _get_external_id_relationships(cls, item):
        snapshot_model_ids = [
            '%s-%d' % (item.id, version) for version in python_utils.RANGE(
                1, item.version + 1)]
        return [
            base_model_validators.ExternalModelFetcherDetails(
                'subtopic_page_commit_log_entry_ids',
                subtopic_models.SubtopicPageCommitLogEntryModel,
                ['subtopicpage-%s-%s'
                 % (item.id, version) for version in python_utils.RANGE(
                     1, item.version + 1)]),
            base_model_validators.ExternalModelFetcherDetails(
                'snapshot_metadata_ids',
                subtopic_models.SubtopicPageSnapshotMetadataModel,
                snapshot_model_ids),
            base_model_validators.ExternalModelFetcherDetails(
                'snapshot_content_ids',
                subtopic_models.SubtopicPageSnapshotContentModel,
                snapshot_model_ids),
            base_model_validators.ExternalModelFetcherDetails(
                'topic_ids', topic_models.TopicModel, [item.topic_id])]

    @classmethod
    def _get_custom_validation_functions(cls):
        return []


class SubtopicPageSnapshotMetadataModelValidator(
        base_model_validators.BaseSnapshotMetadataModelValidator):
    """Class for validating SubtopicPageSnapshotMetadataModel."""

    EXTERNAL_MODEL_NAME = 'subtopic page'

    @classmethod
    def _get_model_id_regex(cls, unused_item):
        return '^[A-Za-z0-9]{1,%s}-\\d*-\\d*$' % base_models.ID_LENGTH

    @classmethod
    def _get_change_domain_class(cls, unused_item):
        return subtopic_page_domain.SubtopicPageChange

    @classmethod
    def _get_external_id_relationships(cls, item):
        return [
            base_model_validators.ExternalModelFetcherDetails(
                'subtopic_page_ids',
                subtopic_models.SubtopicPageModel,
                [item.id[:item.id.rfind(base_models.VERSION_DELIMITER)]]),
            base_model_validators.ExternalModelFetcherDetails(
                'committer_ids', user_models.UserSettingsModel,
                [item.committer_id])]


class SubtopicPageSnapshotContentModelValidator(
        base_model_validators.BaseSnapshotContentModelValidator):
    """Class for validating SubtopicPageSnapshotContentModel."""

    EXTERNAL_MODEL_NAME = 'subtopic page'

    @classmethod
    def _get_model_id_regex(cls, unused_item):
        return '^[A-Za-z0-9]{1,%s}-\\d*-\\d*$' % base_models.ID_LENGTH

    @classmethod
    def _get_external_id_relationships(cls, item):
        return [
            base_model_validators.ExternalModelFetcherDetails(
                'subtopic_page_ids',
                subtopic_models.SubtopicPageModel,
                [item.id[:item.id.rfind(base_models.VERSION_DELIMITER)]])]


class SubtopicPageCommitLogEntryModelValidator(
        base_model_validators.BaseCommitLogEntryModelValidator):
    """Class for validating SubtopicPageCommitLogEntryModel."""

    EXTERNAL_MODEL_NAME = 'subtopic page'

    @classmethod
    def _get_model_id_regex(cls, item):
        # Valid id: [subtopicpage]-[subtopic_id]-[subtopic_version].
        regex_string = '^(subtopicpage)-%s-\\d*$' % (
            item.subtopic_page_id)

        return regex_string

    @classmethod
    def _get_change_domain_class(cls, item):
        if item.id.startswith('subtopicpage'):
            return subtopic_page_domain.SubtopicPageChange
        else:
            cls._add_error(
                'model %s' % base_model_validators.ERROR_CATEGORY_ID_CHECK,
                'Entity id %s: Entity id does not match regex pattern' % (
                    item.id))
            return None

    @classmethod
    def _get_external_id_relationships(cls, item):
        return [
            base_model_validators.ExternalModelFetcherDetails(
                'subtopic_page_ids',
                subtopic_models.SubtopicPageModel,
                [item.subtopic_page_id])]


class UserSettingsModelValidator(base_model_validators.BaseUserModelValidator):
    """Class for validating UserSettingsModels."""

    @classmethod
    def _get_model_domain_object_instance(cls, item):
        return user_services.get_user_settings(item.id)

    @classmethod
    def _get_external_id_relationships(cls, item):
        return [
            base_model_validators.ExternalModelFetcherDetails(
                'user_contributions_ids', user_models.UserContributionsModel,
                [item.id])]

    @classmethod
    def _validate_time_fields_of_user_actions(cls, item):
        """Validates that value for time fields for user actions is
        less than the current time when the job is run.

        Args:
            item: datastore_services.Model. UserSettingsModel to validate.
        """
        time_fields = {
            'last agreed to terms': item.last_agreed_to_terms,
            'last started state editor tutorial': (
                item.last_started_state_editor_tutorial),
            'last started state translation tutorial': (
                item.last_started_state_translation_tutorial),
            'last logged in': item.last_logged_in,
            'last edited an exploration': item.last_edited_an_exploration,
            'last created an exploration': item.last_created_an_exploration
        }
        current_time = datetime.datetime.utcnow()
        for time_field_name, time_field_value in time_fields.items():
            if time_field_value is not None and time_field_value > current_time:
                cls._add_error(
                    '%s check' % time_field_name,
                    'Entity id %s: Value for %s: %s is greater than the '
                    'time when job was run' % (
                        item.id, time_field_name, time_field_value))

        current_msec = utils.get_current_time_in_millisecs()
        if item.first_contribution_msec is not None and (
                item.first_contribution_msec > current_msec):
            cls._add_error(
                'first contribution check',
                'Entity id %s: Value for first contribution msec: %s is '
                'greater than the time when job was run' % (
                    item.id, item.first_contribution_msec))

    @classmethod
    def _get_custom_validation_functions(cls):
        return [cls._validate_time_fields_of_user_actions]


class CompletedActivitiesModelValidator(
        base_model_validators.BaseUserModelValidator):
    """Class for validating CompletedActivitiesModels."""

    @classmethod
    def _get_external_id_relationships(cls, item):
        return [
            base_model_validators.ExternalModelFetcherDetails(
                'user_settings_ids', user_models.UserSettingsModel, [item.id]),
            base_model_validators.ExternalModelFetcherDetails(
                'exploration_ids', exp_models.ExplorationModel,
                item.exploration_ids),
            base_model_validators.ExternalModelFetcherDetails(
                'collection_ids', collection_models.CollectionModel,
                item.collection_ids)]

    @classmethod
    def _get_common_properties_of_external_model_which_should_not_match(
            cls, item):
        return [(
            'IncompleteActivitiesModel',
            'exploration_ids',
            item.exploration_ids,
            'exploration_ids',
            learner_progress_services.get_all_incomplete_exp_ids(item.id)
        ), (
            'IncompleteActivitiesModel',
            'collection_ids',
            item.collection_ids,
            'collection_ids',
            learner_progress_services.get_all_incomplete_collection_ids(item.id)
        )]

    @classmethod
    def _get_custom_validation_functions(cls):
        return [cls._validate_common_properties_do_not_match]

    @classmethod
    def _get_external_instance_custom_validation_functions(cls):
        return [
            cls._validate_explorations_are_public,
            cls._validate_collections_are_public
        ]


class IncompleteActivitiesModelValidator(
        base_model_validators.BaseUserModelValidator):
    """Class for validating IncompleteActivitiesModels."""

    @classmethod
    def _get_external_id_relationships(cls, item):
        return [
            base_model_validators.ExternalModelFetcherDetails(
                'user_settings_ids', user_models.UserSettingsModel, [item.id]),
            base_model_validators.ExternalModelFetcherDetails(
                'exploration_ids', exp_models.ExplorationModel,
                item.exploration_ids),
            base_model_validators.ExternalModelFetcherDetails(
                'collection_ids', collection_models.CollectionModel,
                item.collection_ids)]

    @classmethod
    def _get_common_properties_of_external_model_which_should_not_match(
            cls, item):
        return [(
            'CompletedActivitiesModel',
            'exploration_ids',
            item.exploration_ids,
            'exploration_ids',
            learner_progress_services.get_all_completed_exp_ids(item.id)
        ), (
            'CompletedActivitiesModel',
            'collection_ids',
            item.collection_ids,
            'collection_ids',
            learner_progress_services.get_all_completed_collection_ids(item.id)
        )]

    @classmethod
    def _get_custom_validation_functions(cls):
        return [cls._validate_common_properties_do_not_match]

    @classmethod
    def _get_external_instance_custom_validation_functions(cls):
        return [
            cls._validate_explorations_are_public,
            cls._validate_collections_are_public
        ]


class ExpUserLastPlaythroughModelValidator(
        base_model_validators.BaseUserModelValidator):
    """Class for validating ExpUserLastPlaythroughModels."""

    @classmethod
    def _get_model_id_regex(cls, item):
        return '^%s\\.%s$' % (item.user_id, item.exploration_id)

    @classmethod
    def _get_external_id_relationships(cls, item):
        return [
            base_model_validators.ExternalModelFetcherDetails(
                'user_settings_ids', user_models.UserSettingsModel,
                [item.user_id]),
            base_model_validators.ExternalModelFetcherDetails(
                'exploration_ids', exp_models.ExplorationModel,
                [item.exploration_id])]

    @classmethod
    def _validate_exp_id_is_marked_as_incomplete(cls, item):
        """Validates that exploration id for model is marked as
        incomplete.

        Args:
            item: datastore_services.Model. ExpUserLastPlaythroughModel to
                validate.
        """
        if item.exploration_id not in (
                learner_progress_services.get_all_incomplete_exp_ids(
                    item.user_id)):
            cls._add_error(
                'incomplete exp %s' % (
                    base_model_validators.ERROR_CATEGORY_ID_CHECK),
                'Entity id %s: Exploration id %s for entity is not marked '
                'as incomplete' % (item.id, item.exploration_id))

    @classmethod
    def _validate_exp_version(
            cls, item, field_name_to_external_model_references):
        """Validates that last played exp version is less than or equal to
        for version of the exploration.

        Args:
            item: datastore_services.Model. ExpUserLastPlaythroughModel to
                validate.
            field_name_to_external_model_references:
                dict(str, (list(base_model_validators.ExternalModelReference))).
                A dict keyed by field name. The field name represents
                a unique identifier provided by the storage
                model to which the external model is associated. Each value
                contains a list of ExternalModelReference objects corresponding
                to the field_name. For examples, all the external Exploration
                Models corresponding to a storage model can be associated
                with the field name 'exp_ids'. This dict is used for
                validation of External Model properties linked to the
                storage model.
        """
        exploration_model_references = (
            field_name_to_external_model_references['exploration_ids'])

        for exploration_model_reference in exploration_model_references:
            exploration_model = exploration_model_reference.model_instance
            if exploration_model is None or exploration_model.deleted:
                model_class = exploration_model_reference.model_class
                model_id = exploration_model_reference.model_id
                cls._add_error(
                    'exploration_ids %s' % (
                        base_model_validators.ERROR_CATEGORY_FIELD_CHECK),
                    'Entity id %s: based on field exploration_ids having'
                    ' value %s, expected model %s with id %s but it doesn\'t'
                    ' exist' % (
                        item.id, model_id, model_class.__name__, model_id))
                continue
            if item.last_played_exp_version > exploration_model.version:
                cls._add_error(
                    base_model_validators.ERROR_CATEGORY_VERSION_CHECK,
                    'Entity id %s: last played exp version %s is greater than '
                    'current version %s of exploration with id %s' % (
                        item.id, item.last_played_exp_version,
                        exploration_model.version, exploration_model.id))

    @classmethod
    def _validate_state_name(
            cls, item, field_name_to_external_model_references):
        """Validates that state name is a valid state in the exploration
        corresponding to the entity.

        Args:
            item: datastore_services.Model. ExpUserLastPlaythroughModel to
                validate.
            field_name_to_external_model_references:
                dict(str, (list(base_model_validators.ExternalModelReference))).
                A dict keyed by field name. The field name represents
                a unique identifier provided by the storage
                model to which the external model is associated. Each value
                contains a list of ExternalModelReference objects corresponding
                to the field_name. For examples, all the external Exploration
                Models corresponding to a storage model can be associated
                with the field name 'exp_ids'. This dict is used for
                validation of External Model properties linked to the
                storage model.
        """
        exploration_model_references = (
            field_name_to_external_model_references['exploration_ids'])

        for exploration_model_reference in exploration_model_references:
            exploration_model = exploration_model_reference.model_instance
            if exploration_model is None or exploration_model.deleted:
                model_class = exploration_model_reference.model_class
                model_id = exploration_model_reference.model_id
                cls._add_error(
                    'exploration_ids %s' % (
                        base_model_validators.ERROR_CATEGORY_FIELD_CHECK),
                    'Entity id %s: based on field exploration_ids having'
                    ' value %s, expected model %s with id %s but it doesn\'t'
                    ' exist' % (
                        item.id, model_id, model_class.__name__, model_id))
                continue
            if item.last_played_state_name not in (
                    exploration_model.states.keys()):
                cls._add_error(
                    base_model_validators.ERROR_CATEGORY_STATE_NAME_CHECK,
                    'Entity id %s: last played state name %s is not present '
                    'in exploration states %s for exploration id %s' % (
                        item.id, item.last_played_state_name,
                        list(exploration_model.states.keys()),
                        exploration_model.id))

    @classmethod
    def _get_custom_validation_functions(cls):
        return [cls._validate_exp_id_is_marked_as_incomplete]

    @classmethod
    def _get_external_instance_custom_validation_functions(cls):
        return [
            cls._validate_explorations_are_public,
            cls._validate_exp_version,
            cls._validate_state_name
        ]


class LearnerPlaylistModelValidator(
        base_model_validators.BaseUserModelValidator):
    """Class for validating LearnerPlaylistModels."""

    @classmethod
    def _get_external_id_relationships(cls, item):
        return [
            base_model_validators.ExternalModelFetcherDetails(
                'user_settings_ids', user_models.UserSettingsModel, [item.id]),
            base_model_validators.ExternalModelFetcherDetails(
                'exploration_ids', exp_models.ExplorationModel,
                item.exploration_ids),
            base_model_validators.ExternalModelFetcherDetails(
                'collection_ids', collection_models.CollectionModel,
                item.collection_ids)]

    @classmethod
    def _get_common_properties_of_external_model_which_should_not_match(
            cls, item):
        return [(
            'CompletedActivitiesModel',
            'exploration_ids',
            item.exploration_ids,
            'exploration_ids',
            learner_progress_services.get_all_completed_exp_ids(item.id)
        ), (
            'CompletedActivitiesModel',
            'collection_ids',
            item.collection_ids,
            'collection_ids',
            learner_progress_services.get_all_completed_collection_ids(item.id)
        ), (
            'IncompleteActivitiesModel',
            'exploration_ids',
            item.exploration_ids,
            'exploration_ids',
            learner_progress_services.get_all_incomplete_exp_ids(item.id)
        ), (
            'IncompleteActivitiesModel',
            'collection_ids',
            item.collection_ids,
            'collection_ids',
            learner_progress_services.get_all_incomplete_collection_ids(item.id)
        )]

    @classmethod
    def _get_custom_validation_functions(cls):
        return [cls._validate_common_properties_do_not_match]

    @classmethod
    def _get_external_instance_custom_validation_functions(cls):
        return [
            cls._validate_explorations_are_public,
            cls._validate_collections_are_public
        ]


class UserContributionsModelValidator(
        base_model_validators.BaseUserModelValidator):
    """Class for validating UserContributionsModels."""

    @classmethod
    def _get_model_domain_object_instance(cls, item):
        return user_services.get_user_contributions(item.id)

    @classmethod
    def _get_external_id_relationships(cls, item):
        return [
            base_model_validators.ExternalModelFetcherDetails(
                'user_settings_ids', user_models.UserSettingsModel, [item.id]),
            base_model_validators.ExternalModelFetcherDetails(
                'created_exploration_ids', exp_models.ExplorationModel,
                item.created_exploration_ids),
            base_model_validators.ExternalModelFetcherDetails(
                'edited_exploration_ids', exp_models.ExplorationModel,
                item.edited_exploration_ids)]


class UserEmailPreferencesModelValidator(
        base_model_validators.BaseUserModelValidator):
    """Class for validating UserEmailPreferencesModels."""

    @classmethod
    def _get_external_id_relationships(cls, item):
        return [
            base_model_validators.ExternalModelFetcherDetails(
                'user_settings_ids', user_models.UserSettingsModel, [item.id])]


class UserSubscriptionsModelValidator(
        base_model_validators.BaseUserModelValidator):
    """Class for validating UserSubscriptionsModels."""

    @classmethod
    def _get_external_id_relationships(cls, item):
        return [
            base_model_validators.ExternalModelFetcherDetails(
                'activity_ids', exp_models.ExplorationModel, item.activity_ids),
            base_model_validators.ExternalModelFetcherDetails(
                'collection_ids', collection_models.CollectionModel,
                item.collection_ids),
            base_model_validators.ExternalModelFetcherDetails(
                'general_feedback_thread_ids',
                feedback_models.GeneralFeedbackThreadModel,
                item.general_feedback_thread_ids),
            base_model_validators.ExternalModelFetcherDetails(
                'creator_ids', user_models.UserSettingsModel, item.creator_ids),
            base_model_validators.ExternalModelFetcherDetails(
                'subscriber_ids', user_models.UserSubscribersModel,
                item.creator_ids),
            base_model_validators.ExternalModelFetcherDetails(
                'id', user_models.UserSettingsModel, [item.id])]

    @classmethod
    def _validate_last_checked(cls, item):
        """Validates that last checked time field is less than the time
        when job was run.

        Args:
            item: datastore_services.Model. UserSubscriptionsModel to validate.
        """
        current_time = datetime.datetime.utcnow()
        if item.last_checked is not None and item.last_checked > current_time:
            cls._add_error(
                'last checked check',
                'Entity id %s: last checked %s is greater than '
                'the time when job was run' % (
                    item.id, item.last_checked))

    @classmethod
    def _validate_user_id_in_subscriber_ids(
            cls, item, field_name_to_external_model_references):
        """Validates that user id is present in list of
        subscriber ids of the creators the user has subscribed to.

        Args:
            item: datastore_services.Model. UserSubscriptionsModel to validate.
            field_name_to_external_model_references:
                dict(str, (list(base_model_validators.ExternalModelReference))).
                A dict keyed by field name. The field name represents
                a unique identifier provided by the storage
                model to which the external model is associated. Each value
                contains a list of ExternalModelReference objects corresponding
                to the field_name. For examples, all the external Exploration
                Models corresponding to a storage model can be associated
                with the field name 'exp_ids'. This dict is used for
                validation of External Model properties linked to the
                storage model.
        """
        subscriber_model_references = (
            field_name_to_external_model_references['subscriber_ids'])

        for subscriber_model_reference in subscriber_model_references:
            subscriber_model = subscriber_model_reference.model_instance
            if subscriber_model is None or subscriber_model.deleted:
                model_class = subscriber_model_reference.model_class
                model_id = subscriber_model_reference.model_id
                cls._add_error(
                    'subscriber_ids %s' % (
                        base_model_validators.ERROR_CATEGORY_FIELD_CHECK),
                    'Entity id %s: based on field subscriber_ids having'
                    ' value %s, expected model %s with id %s but it doesn\'t'
                    ' exist' % (
                        item.id, model_id, model_class.__name__, model_id))
                continue
            if item.id not in subscriber_model.subscriber_ids:
                cls._add_error(
                    'subscriber %s' % (
                        base_model_validators.ERROR_CATEGORY_ID_CHECK),
                    'Entity id %s: User id is not present in subscriber ids of '
                    'creator with id %s to whom the user has subscribed' % (
                        item.id, subscriber_model.id))

    @classmethod
    def _get_custom_validation_functions(cls):
        return [cls._validate_last_checked]

    @classmethod
    def _get_external_instance_custom_validation_functions(cls):
        return [cls._validate_user_id_in_subscriber_ids]


class UserSubscribersModelValidator(
        base_model_validators.BaseUserModelValidator):
    """Class for validating UserSubscribersModels."""

    @classmethod
    def _get_external_id_relationships(cls, item):
        return [
            base_model_validators.ExternalModelFetcherDetails(
                'subscriber_ids', user_models.UserSettingsModel,
                item.subscriber_ids),
            base_model_validators.ExternalModelFetcherDetails(
                'user_settings_ids', user_models.UserSettingsModel, [item.id]),
            base_model_validators.ExternalModelFetcherDetails(
                'subscription_ids', user_models.UserSubscriptionsModel,
                item.subscriber_ids)]

    @classmethod
    def _validate_user_id_not_in_subscriber_ids(cls, item):
        """Validates that user id is not present in list of
        subscribers of user.

        Args:
            item: datastore_services.Model. UserSubscribersModel to validate.
        """
        if item.id in item.subscriber_ids:
            cls._add_error(
                'subscriber %s' % base_model_validators.ERROR_CATEGORY_ID_CHECK,
                'Entity id %s: User id is present in subscriber ids '
                'for user' % item.id)

    @classmethod
    def _validate_user_id_in_creator_ids(
            cls, item, field_name_to_external_model_references):
        """Validates that user id is present in list of
        creator ids to which the subscribers of user have
        subscribed.

        Args:
            item: datastore_services.Model. UserSubscribersModel to validate.
            field_name_to_external_model_references:
                dict(str, (list(base_model_validators.ExternalModelReference))).
                A dict keyed by field name. The field name represents
                a unique identifier provided by the storage
                model to which the external model is associated. Each value
                contains a list of ExternalModelReference objects corresponding
                to the field_name. For examples, all the external Exploration
                Models corresponding to a storage model can be associated
                with the field name 'exp_ids'. This dict is used for
                validation of External Model properties linked to the
                storage model.
        """
        subscription_model_references = (
            field_name_to_external_model_references['subscription_ids'])

        for subscription_model_reference in subscription_model_references:
            subscription_model = subscription_model_reference.model_instance
            if subscription_model is None or subscription_model.deleted:
                model_class = subscription_model_reference.model_class
                model_id = subscription_model_reference.model_id
                cls._add_error(
                    'subscription_ids %s' % (
                        base_model_validators.ERROR_CATEGORY_FIELD_CHECK),
                    'Entity id %s: based on field subscription_ids having'
                    ' value %s, expected model %s with id %s but it doesn\'t'
                    ' exist' % (
                        item.id, model_id, model_class.__name__, model_id))
                continue
            if item.id not in subscription_model.creator_ids:
                cls._add_error(
                    'subscription creator %s' % (
                        base_model_validators.ERROR_CATEGORY_ID_CHECK),
                    'Entity id %s: User id is not present in creator ids to '
                    'which the subscriber of user with id %s has subscribed' % (
                        item.id, subscription_model.id))

    @classmethod
    def _get_custom_validation_functions(cls):
        return [cls._validate_user_id_not_in_subscriber_ids]

    @classmethod
    def _get_external_instance_custom_validation_functions(cls):
        return [cls._validate_user_id_in_creator_ids]


class UserRecentChangesBatchModelValidator(
        base_model_validators.BaseUserModelValidator):
    """Class for validating UserRecentChangesBatchModels."""

    @classmethod
    def _get_external_id_relationships(cls, item):
        return [
            base_model_validators.ExternalModelFetcherDetails(
                'user_settings_ids', user_models.UserSettingsModel, [item.id])]

    @classmethod
    def _validate_job_queued_msec(cls, item):
        """Validates that job queued msec is less than the time
        when job was run.

        Args:
            item: datastore_services.Model. UserRecentChangesBatchModel to
                validate.
        """
        current_msec = utils.get_current_time_in_millisecs()
        if item.job_queued_msec > current_msec:
            cls._add_error(
                'job queued msec check',
                'Entity id %s: job queued msec %s is greater than '
                'the time when job was run' % (
                    item.id, item.job_queued_msec))

    @classmethod
    def _get_custom_validation_functions(cls):
        return [cls._validate_job_queued_msec]


class UserStatsModelValidator(base_model_validators.BaseUserModelValidator):
    """Class for validating UserStatsModels."""

    @classmethod
    def _get_external_id_relationships(cls, item):
        return [
            base_model_validators.ExternalModelFetcherDetails(
                'user_settings_ids', user_models.UserSettingsModel, [item.id])]

    @classmethod
    def _validate_schema_version(cls, item):
        """Validates that schema version is less than current version.

        Args:
            item: datastore_services.Model. UserStatsModel to validate.
        """
        if item.schema_version > feconf.CURRENT_DASHBOARD_STATS_SCHEMA_VERSION:
            cls._add_error(
                'schema %s' % (
                    base_model_validators.ERROR_CATEGORY_VERSION_CHECK),
                'Entity id %s: schema version %s is greater than '
                'current version %s' % (
                    item.id, item.schema_version,
                    feconf.CURRENT_DASHBOARD_STATS_SCHEMA_VERSION))

    @classmethod
    def _validate_weekly_creator_stats_list(cls, item):
        """Validates that each item weekly_creator_stats_list is keyed
        by a datetime field and value as a dict with keys: num_ratings,
        average_ratings, total_plays. Values for these keys should be
        integers.

        Args:
            item: datastore_services.Model. UserStatsModel to validate.
        """
        current_time_str = datetime.datetime.utcnow().strftime(
            feconf.DASHBOARD_STATS_DATETIME_STRING_FORMAT)
        for stat in item.weekly_creator_stats_list:
            for key, value in stat.items():
                allowed_properties = [
                    'average_ratings', 'num_ratings', 'total_plays']
                try:
                    datetime.datetime.strptime(
                        key, feconf.DASHBOARD_STATS_DATETIME_STRING_FORMAT)
                    assert key <= current_time_str
                    assert isinstance(value, dict)
                    assert sorted(value.keys()) == allowed_properties
                    for property_name in allowed_properties:
                        assert isinstance(value[property_name], int)
                except Exception:
                    cls._add_error(
                        'weekly creator stats list',
                        'Entity id %s: Invalid stats dict: %s' % (
                            item.id, stat))

    @classmethod
    def _get_custom_validation_functions(cls):
        return [
            cls._validate_schema_version,
            cls._validate_weekly_creator_stats_list]


class ExplorationUserDataModelValidator(
        base_model_validators.BaseUserModelValidator):
    """Class for validating ExplorationUserDataModels."""

    @classmethod
    def _get_model_id_regex(cls, item):
        return '^%s\\.%s$' % (item.user_id, item.exploration_id)

    @classmethod
    def _get_external_id_relationships(cls, item):
        return [
            base_model_validators.ExternalModelFetcherDetails(
                'user_settings_ids', user_models.UserSettingsModel,
                [item.user_id]),
            base_model_validators.ExternalModelFetcherDetails(
                'exploration_ids', exp_models.ExplorationModel,
                [item.exploration_id])]

    @classmethod
    def _validate_draft_change_list(cls, item):
        """Validates that commands in draft change list follow
        the schema of ExplorationChange domain object.

        Args:
            item: datastore_services.Model. ExplorationUserDataModel to
                validate.
        """
        if item.draft_change_list is None:
            return
        for change_dict in item.draft_change_list:
            try:
                exp_domain.ExplorationChange(change_dict)
            except Exception as e:
                cls._add_error(
                    'draft change list check',
                    'Entity id %s: Invalid change dict %s due to error %s' % (
                        item.id, change_dict, e))

    @classmethod
    def _validate_rating(cls, item):
        """Validates that rating is in the interval [1, 5].

        Args:
            item: datastore_services.Model. ExplorationUserDataModel to
                validate.
        """
        if item.rating is not None and (item.rating < 1 or item.rating > 5):
            cls._add_error(
                base_model_validators.ERROR_CATEGORY_RATINGS_CHECK,
                'Entity id %s: Expected rating to be in range [1, 5], '
                'received %s' % (item.id, item.rating))

    @classmethod
    def _validate_rated_on(cls, item):
        """Validates that rated on is less than the time when job
        was run.

        Args:
            item: datastore_services.Model. ExplorationUserDataModel to
                validate.
        """
        if item.rating is not None and not item.rated_on:
            cls._add_error(
                base_model_validators.ERROR_CATEGORY_RATED_ON_CHECK,
                'Entity id %s: rating %s exists but rated on is None' % (
                    item.id, item.rating))
        current_time = datetime.datetime.utcnow()
        if item.rated_on is not None and item.rated_on > current_time:
            cls._add_error(
                base_model_validators.ERROR_CATEGORY_RATED_ON_CHECK,
                'Entity id %s: rated on %s is greater than the time '
                'when job was run' % (item.id, item.rated_on))

    @classmethod
    def _validate_draft_change_list_last_updated(cls, item):
        """Validates that draft change list last updated is less than
        the time when job was run.

        Args:
            item: datastore_services.Model. ExplorationUserDataModel to
                validate.
        """
        if item.draft_change_list and not item.draft_change_list_last_updated:
            cls._add_error(
                'draft change list %s' % (
                    base_model_validators.ERROR_CATEGORY_LAST_UPDATED_CHECK),
                'Entity id %s: draft change list %s exists but '
                'draft change list last updated is None' % (
                    item.id, item.draft_change_list))
        current_time = datetime.datetime.utcnow()
        if item.draft_change_list_last_updated is not None and (
                item.draft_change_list_last_updated > current_time):
            cls._add_error(
                'draft change list %s' % (
                    base_model_validators.ERROR_CATEGORY_LAST_UPDATED_CHECK),
                'Entity id %s: draft change list last updated %s is '
                'greater than the time when job was run' % (
                    item.id, item.draft_change_list_last_updated))

    @classmethod
    def _validate_exp_version(
            cls, item, field_name_to_external_model_references):
        """Validates that draft change exp version is less than version
        of the exploration corresponding to the model.

        Args:
            item: datastore_services.Model. ExplorationUserDataModel to
                validate.
            field_name_to_external_model_references:
                dict(str, (list(base_model_validators.ExternalModelReference))).
                A dict keyed by field name. The field name represents
                a unique identifier provided by the storage
                model to which the external model is associated. Each value
                contains a list of ExternalModelReference objects corresponding
                to the field_name. For examples, all the external Exploration
                Models corresponding to a storage model can be associated
                with the field name 'exp_ids'. This dict is used for
                validation of External Model properties linked to the
                storage model.
        """
        exploration_model_references = (
            field_name_to_external_model_references['exploration_ids'])

        for exploration_model_reference in exploration_model_references:
            exploration_model = exploration_model_reference.model_instance
            if exploration_model is None or exploration_model.deleted:
                model_class = exploration_model_reference.model_class
                model_id = exploration_model_reference.model_id
                cls._add_error(
                    'exploration_ids %s' % (
                        base_model_validators.ERROR_CATEGORY_FIELD_CHECK),
                    'Entity id %s: based on field exploration_ids having'
                    ' value %s, expected model %s with id %s but it doesn\'t'
                    ' exist' % (
                        item.id, model_id, model_class.__name__, model_id))
                continue
            if item.draft_change_list_exp_version > exploration_model.version:
                cls._add_error(
                    'exp %s' % (
                        base_model_validators.ERROR_CATEGORY_VERSION_CHECK),
                    'Entity id %s: draft change list exp version %s is '
                    'greater than version %s of corresponding exploration '
                    'with id %s' % (
                        item.id, item.draft_change_list_exp_version,
                        exploration_model.version, exploration_model.id))

    @classmethod
    def _get_custom_validation_functions(cls):
        return [
            cls._validate_draft_change_list,
            cls._validate_rating,
            cls._validate_rated_on,
            cls._validate_draft_change_list_last_updated]

    @classmethod
    def _get_external_instance_custom_validation_functions(cls):
        return [cls._validate_exp_version]


class CollectionProgressModelValidator(
        base_model_validators.BaseUserModelValidator):
    """Class for validating CollectionProgressModels."""

    @classmethod
    def _get_model_id_regex(cls, item):
        return '^%s\\.%s$' % (item.user_id, item.collection_id)

    @classmethod
    def _get_external_id_relationships(cls, item):
        return [
            base_model_validators.ExternalModelFetcherDetails(
                'user_settings_ids', user_models.UserSettingsModel,
                [item.user_id]),
            base_model_validators.ExternalModelFetcherDetails(
                'collection_ids', collection_models.CollectionModel,
                [item.collection_id]),
            base_model_validators.ExternalModelFetcherDetails(
                'exploration_ids', exp_models.ExplorationModel,
                item.completed_explorations),
            base_model_validators.ExternalModelFetcherDetails(
                'completed_activities_ids',
                user_models.CompletedActivitiesModel, [item.user_id])]

    @classmethod
    def _validate_completed_exploration(
            cls, item, field_name_to_external_model_references):
        """Validates that completed exploration ids belong to
        the collection and are present in CompletedActivitiesModel
        for the user.

        Args:
            item: datastore_services.Model. CollectionProgressModel to validate.
            field_name_to_external_model_references:
                dict(str, (list(base_model_validators.ExternalModelReference))).
                A dict keyed by field name. The field name represents
                a unique identifier provided by the storage
                model to which the external model is associated. Each value
                contains a list of ExternalModelReference objects corresponding
                to the field_name. For examples, all the external Exploration
                Models corresponding to a storage model can be associated
                with the field name 'exp_ids'. This dict is used for
                validation of External Model properties linked to the
                storage model.
        """
        completed_exp_ids = item.completed_explorations
        completed_activities_model_references = (
            field_name_to_external_model_references['completed_activities_ids'])

        for completed_activities_model_reference in (
                completed_activities_model_references):
            completed_activities_model = (
                completed_activities_model_reference.model_instance)
            if completed_activities_model is None or (
                    completed_activities_model.deleted):
                model_class = completed_activities_model_reference.model_class
                model_id = completed_activities_model_reference.model_id
                cls._add_error(
                    'completed_activities_ids %s' % (
                        base_model_validators.ERROR_CATEGORY_FIELD_CHECK),
                    'Entity id %s: based on field completed_activities_ids '
                    'having value %s, expected model %s with id %s but it '
                    'doesn\'t exist' % (
                        item.id, model_id, model_class.__name__, model_id))
                continue
            missing_exp_ids = [
                exp_id
                for exp_id in completed_exp_ids if exp_id not in (
                    completed_activities_model.exploration_ids)]
            if missing_exp_ids:
                cls._add_error(
                    'completed exploration check',
                    'Entity id %s: Following completed exploration ids %s '
                    'are not present in CompletedActivitiesModel for the '
                    'user' % (item.id, missing_exp_ids))

        collection_model_references = (
            field_name_to_external_model_references['collection_ids'])

        for collection_model_reference in collection_model_references:
            collection_model = collection_model_reference.model_instance
            if collection_model is None or collection_model.deleted:
                model_class = collection_model_reference.model_class
                model_id = collection_model_reference.model_id
                cls._add_error(
                    'collection_ids %s' % (
                        base_model_validators.ERROR_CATEGORY_FIELD_CHECK),
                    'Entity id %s: based on field collection_ids having'
                    ' value %s, expected model %s with id %s but it doesn\'t'
                    ' exist' % (
                        item.id, model_id, model_class.__name__, model_id))
                continue
            collection_node_ids = [
                node['exploration_id'] for node in (
                    collection_model.collection_contents['nodes'])]
            invalid_exp_ids = [
                exp_id
                for exp_id in completed_exp_ids if exp_id not in (
                    collection_node_ids)]
            if invalid_exp_ids:
                cls._add_error(
                    'completed exploration check',
                    'Entity id %s: Following completed exploration ids %s do '
                    'not belong to the collection with id %s corresponding '
                    'to the entity' % (
                        item.id, invalid_exp_ids, collection_model.id))

    @classmethod
    def _get_external_instance_custom_validation_functions(cls):
        return [
            cls._validate_explorations_are_public,
            cls._validate_collections_are_public,
            cls._validate_completed_exploration
        ]


class StoryProgressModelValidator(base_model_validators.BaseUserModelValidator):
    """Class for validating StoryProgressModels."""

    @classmethod
    def _get_model_id_regex(cls, item):
        return '^%s\\.%s$' % (item.user_id, item.story_id)

    @classmethod
    def _get_external_id_relationships(cls, item):
        return [
            base_model_validators.ExternalModelFetcherDetails(
                'user_settings_ids', user_models.UserSettingsModel,
                [item.user_id]),
            base_model_validators.ExternalModelFetcherDetails(
                'story_ids', story_models.StoryModel, [item.story_id])]

    @classmethod
    def _validate_story_is_public(
            cls, item, field_name_to_external_model_references):
        """Validates that story is public.

        Args:
            item: datastore_services.Model. StoryProgressModel to validate.
            field_name_to_external_model_references:
                dict(str, (list(base_model_validators.ExternalModelReference))).
                A dict keyed by field name. The field name represents
                a unique identifier provided by the storage
                model to which the external model is associated. Each value
                contains a list of ExternalModelReference objects corresponding
                to the field_name. For examples, all the external Exploration
                Models corresponding to a storage model can be associated
                with the field name 'exp_ids'. This dict is used for
                validation of External Model properties linked to the
                storage model.
        """
        story_model_references = (
            field_name_to_external_model_references['story_ids'])

        for story_model_reference in story_model_references:
            story_model = story_model_reference.model_instance
            if story_model is None or story_model.deleted:
                model_class = story_model_reference.model_class
                model_id = story_model_reference.model_id
                cls._add_error(
                    'story_ids %s' % (
                        base_model_validators.ERROR_CATEGORY_FIELD_CHECK),
                    'Entity id %s: based on field story_ids having'
                    ' value %s, expected model %s with id %s but it doesn\'t'
                    ' exist' % (
                        item.id, model_id, model_class.__name__, model_id))
                continue
            topic_id = story_model.corresponding_topic_id
            if topic_id:
                topic = topic_models.TopicModel.get_by_id(topic_id)
                all_story_references = (
                    topic.canonical_story_references +
                    topic.additional_story_references)
                story_is_published = False
                for reference in all_story_references:
                    if reference['story_id'] == story_model.id:
                        story_is_published = reference['story_is_published']
                if not story_is_published:
                    cls._add_error(
                        'public story check',
                        'Entity id %s: Story with id %s corresponding to '
                        'entity is private' % (item.id, story_model.id))

    @classmethod
    def _validate_completed_nodes(
            cls, item, field_name_to_external_model_references):
        """Validates that completed nodes belong to the story.

        Args:
            item: datastore_services.Model. StoryProgressModel to validate.
            field_name_to_external_model_references:
                dict(str, (list(base_model_validators.ExternalModelReference))).
                A dict keyed by field name. The field name represents
                a unique identifier provided by the storage
                model to which the external model is associated. Each value
                contains a list of ExternalModelReference objects corresponding
                to the field_name. For examples, all the external Exploration
                Models corresponding to a storage model can be associated
                with the field name 'exp_ids'. This dict is used for
                validation of External Model properties linked to the
                storage model.
        """
        completed_activity_model = user_models.CompletedActivitiesModel.get(
            item.user_id)
        story_model_references = (
            field_name_to_external_model_references['story_ids'])

        for story_model_reference in story_model_references:
            story_model = story_model_reference.model_instance
            if story_model is None or story_model.deleted:
                model_class = story_model_reference.model_class
                model_id = story_model_reference.model_id
                cls._add_error(
                    'story_ids %s' % (
                        base_model_validators.ERROR_CATEGORY_FIELD_CHECK),
                    'Entity id %s: based on field story_ids having'
                    ' value %s, expected model %s with id %s but it doesn\'t'
                    ' exist' % (
                        item.id, model_id, model_class.__name__, model_id))
                continue
            story_node_ids = [
                node['id'] for node in story_model.story_contents['nodes']]
            invalid_node_ids = [
                node_id
                for node_id in item.completed_node_ids if node_id not in (
                    story_node_ids)]
            if invalid_node_ids:
                cls._add_error(
                    'completed node check',
                    'Entity id %s: Following completed node ids %s do '
                    'not belong to the story with id %s corresponding '
                    'to the entity' % (
                        item.id, invalid_node_ids, story_model.id))

            # Checks that the explorations corresponding to completed nodes
            # exist, are marked as completed in CompletedActivitiesModel
            # and are public.
            private_exp_ids = []
            missing_exp_ids = []
            unmarked_exp_ids = []
            completed_exp_ids = []
            for node in story_model.story_contents['nodes']:
                if node['id'] in item.completed_node_ids:
                    completed_exp_ids.append(node['exploration_id'])
                    if node['exploration_id'] not in (
                            completed_activity_model.exploration_ids):
                        unmarked_exp_ids.append(node['exploration_id'])
                    if rights_manager.is_exploration_private(
                            node['exploration_id']):
                        private_exp_ids.append(node['exploration_id'])

            exp_model_list = exp_models.ExplorationModel.get_multi(
                completed_exp_ids)
            for index, exp_model in enumerate(exp_model_list):
                if exp_model is None or exp_model.deleted:
                    missing_exp_ids.append(completed_exp_ids[index])

            error_msg = ''
            if private_exp_ids:
                error_msg = error_msg + (
                    'Following exploration ids are private %s. ' % (
                        private_exp_ids))
            if missing_exp_ids:
                error_msg = error_msg + (
                    'Following exploration ids are missing %s. ' % (
                        missing_exp_ids))
            if unmarked_exp_ids:
                error_msg = error_msg + (
                    'Following exploration ids are not marked in '
                    'CompletedActivitiesModel %s.' % unmarked_exp_ids)

            if error_msg:
                cls._add_error(
                    'explorations in completed node check',
                    'Entity id %s: %s' % (item.id, error_msg))

    @classmethod
    def _get_external_instance_custom_validation_functions(cls):
        return [
            cls._validate_story_is_public,
            cls._validate_completed_nodes]


class UserQueryModelValidator(base_model_validators.BaseUserModelValidator):
    """Class for validating UserQueryModels."""

    @classmethod
    def _get_model_id_regex(cls, unused_item):
        return '^[A-Za-z0-9-_]{1,%s}$' % base_models.ID_LENGTH

    @classmethod
    def _get_external_id_relationships(cls, item):
        return [
            base_model_validators.ExternalModelFetcherDetails(
                'user_settings_ids', user_models.UserSettingsModel, (
                    item.user_ids + [item.submitter_id])),
            base_model_validators.ExternalModelFetcherDetails(
                'sent_email_model_ids', email_models.BulkEmailModel,
                [item.sent_email_model_id])]

    @classmethod
    def _validate_sender_and_recipient_ids(
            cls, item, field_name_to_external_model_references):
        """Validates that sender id of BulkEmailModel matches the
        submitter id of query and all recipient ids are present in
        user ids who satisfy the query. It is not necessary that
        all user ids are present in recipient ids since email
        is only sent to a limited maximum of qualified users.
        It also checks that a UserBulkEmailsModel exists for each
        of the recipients.

        Args:
            item: datastore_services.Model. UserQueryModel to validate.
            field_name_to_external_model_references:
                dict(str, (list(base_model_validators.ExternalModelReference))).
                A dict keyed by field name. The field name represents
                a unique identifier provided by the storage
                model to which the external model is associated. Each value
                contains a list of ExternalModelReference objects corresponding
                to the field_name. For examples, all the external Exploration
                Models corresponding to a storage model can be associated
                with the field name 'exp_ids'. This dict is used for
                validation of External Model properties linked to the
                storage model.
        """
        email_model_references = (
            field_name_to_external_model_references['sent_email_model_ids'])

        for email_model_reference in email_model_references:
            email_model = email_model_reference.model_instance
            if email_model is None or email_model.deleted:
                model_class = email_model_reference.model_class
                model_id = email_model_reference.model_id
                cls._add_error(
                    'sent_email_model_ids %s' % (
                        base_model_validators.ERROR_CATEGORY_FIELD_CHECK),
                    'Entity id %s: based on field sent_email_model_ids having'
                    ' value %s, expected model %s with id %s but it doesn\'t'
                    ' exist' % (
                        item.id, model_id, model_class.__name__, model_id))
                continue
            extra_recipient_ids = [
                user_id
                for user_id in email_model.recipient_ids if user_id not in (
                    item.user_ids)]
            if extra_recipient_ids:
                cls._add_error(
                    'recipient check',
                    'Entity id %s: Email model %s for query has following '
                    'extra recipients %s which are not qualified as per '
                    'the query'
                    % (item.id, email_model.id, extra_recipient_ids))
            if email_model.sender_id != item.submitter_id:
                cls._add_error(
                    'sender check',
                    'Entity id %s: Sender id %s in email model with id %s '
                    'does not match submitter id %s of query' % (
                        item.id, email_model.sender_id,
                        email_model.id, item.submitter_id))

            recipient_user_ids = [
                recipient_id
                for recipient_id in email_model.recipient_ids if (
                    recipient_id in item.user_ids)]
            user_bulk_emails_model_list = (
                user_models.UserBulkEmailsModel.get_multi(
                    recipient_user_ids))
            for index, user_bulk_emails_model in enumerate(
                    user_bulk_emails_model_list):
                if user_bulk_emails_model is None or (
                        user_bulk_emails_model.deleted):
                    cls._add_error(
                        'user bulk %s' % (
                            base_model_validators.ERROR_CATEGORY_EMAIL_CHECK),
                        'Entity id %s: UserBulkEmails model is missing for '
                        'recipient with id %s' % (
                            item.id, recipient_user_ids[index]))

    @classmethod
    def _get_external_instance_custom_validation_functions(cls):
        return [cls._validate_sender_and_recipient_ids]


class UserBulkEmailsModelValidator(
        base_model_validators.BaseUserModelValidator):
    """Class for validating UserBulkEmailsModels."""

    @classmethod
    def _get_external_id_relationships(cls, item):
        return [
            base_model_validators.ExternalModelFetcherDetails(
                'user_settings_ids', user_models.UserSettingsModel, [item.id]),
            base_model_validators.ExternalModelFetcherDetails(
                'sent_email_model_ids', email_models.BulkEmailModel,
                item.sent_email_model_ids)]

    @classmethod
    def _validate_user_id_in_recipient_id_for_emails(
            cls, item, field_name_to_external_model_references):
        """Validates that user id is present in recipient ids
        for bulk email model.

        Args:
            item: datastore_services.Model. UserBulkEmailsModel to validate.
            field_name_to_external_model_references:
                dict(str, (list(base_model_validators.ExternalModelReference))).
                A dict keyed by field name. The field name represents
                a unique identifier provided by the storage
                model to which the external model is associated. Each value
                contains a list of ExternalModelReference objects corresponding
                to the field_name. For examples, all the external Exploration
                Models corresponding to a storage model can be associated
                with the field name 'exp_ids'. This dict is used for
                validation of External Model properties linked to the
                storage model.
        """
        email_model_references = (
            field_name_to_external_model_references['sent_email_model_ids'])

        for email_model_reference in email_model_references:
            email_model = email_model_reference.model_instance
            if email_model is None or email_model.deleted:
                model_class = email_model_reference.model_class
                model_id = email_model_reference.model_id
                cls._add_error(
                    'sent_email_model_ids %s' % (
                        base_model_validators.ERROR_CATEGORY_FIELD_CHECK),
                    'Entity id %s: based on field sent_email_model_ids having'
                    ' value %s, expected model %s with id %s but it doesn\'t'
                    ' exist' % (
                        item.id, model_id, model_class.__name__, model_id))
                continue
            if item.id not in email_model.recipient_ids:
                cls._add_error(
                    'recipient check',
                    'Entity id %s: user id is not present in recipient ids '
                    'of BulkEmailModel with id %s' % (item.id, email_model.id))

    @classmethod
    def _get_external_instance_custom_validation_functions(cls):
        return [cls._validate_user_id_in_recipient_id_for_emails]


class UserSkillMasteryModelValidator(
        base_model_validators.BaseUserModelValidator):
    """Class for validating UserSkillMasteryModels."""

    @classmethod
    def _get_model_id_regex(cls, item):
        return '^%s\\.%s$' % (item.user_id, item.skill_id)

    @classmethod
    def _get_external_id_relationships(cls, item):
        return [
            base_model_validators.ExternalModelFetcherDetails(
                'user_settings_ids', user_models.UserSettingsModel,
                [item.user_id]),
            base_model_validators.ExternalModelFetcherDetails(
                'skill_ids', skill_models.SkillModel, [item.skill_id])]

    @classmethod
    def _validate_skill_mastery(cls, item):
        """Validates that skill mastery is in range [0.0, 1.0].

        Args:
            item: datastore_services.Model. UserSkillMasteryModel to validate.
        """
        if item.degree_of_mastery < 0 or item.degree_of_mastery > 1:
            cls._add_error(
                'skill mastery check',
                'Entity id %s: Expected degree of mastery to be in '
                'range [0.0, 1.0], received %s' % (
                    item.id, item.degree_of_mastery))

    @classmethod
    def _get_custom_validation_functions(cls):
        return [
            cls._validate_skill_mastery]


class UserContributionProficiencyModelValidator(
        base_model_validators.BaseUserModelValidator):
    """Class for validating UserContributionProficiencyModels."""

    @classmethod
    def _get_model_id_regex(cls, item):
        return '^%s\\.%s$' % (item.score_category, item.user_id)

    @classmethod
    def _get_external_id_relationships(cls, item):
        return [
            base_model_validators.ExternalModelFetcherDetails(
                'user_settings_ids', user_models.UserSettingsModel,
                [item.user_id])]

    @classmethod
    def _validate_score(cls, item):
        """Validates that score is non-negative.

        Args:
            item: datastore_services.Model. UserContributionProficiencyModel to
                validate.
        """
        if item.score < 0:
            cls._add_error(
                'score check',
                'Entity id %s: Expected score to be non-negative, '
                'received %s' % (item.id, item.score))

    @classmethod
    def _get_custom_validation_functions(cls):
        return [cls._validate_score]


class UserContributionRightsModelValidator(
        base_model_validators.BaseUserModelValidator):
    """Class for validating UserContributionRightsModel."""

    @classmethod
    def _get_model_domain_object_instance(cls, item):
        return user_domain.UserContributionRights(
            item.id, item.can_review_translation_for_language_codes,
            item.can_review_voiceover_for_language_codes,
            item.can_review_questions)

    @classmethod
    def _get_external_id_relationships(cls, item):
        return [
            base_model_validators.ExternalModelFetcherDetails(
                'user_settings_ids', user_models.UserSettingsModel,
                [item.id])]


class PendingDeletionRequestModelValidator(
        base_model_validators.BaseUserModelValidator):
    """Class for validating PendingDeletionRequestModels."""

    @classmethod
    def _get_external_id_relationships(cls, item):
        return []

    @classmethod
    def _validate_user_settings_are_marked_deleted(cls, item):
        """Validates that explorations for model are marked as deleted.

        Args:
            item: PendingDeletionRequestModel. Pending deletion request model
                to validate.
        """
        user_model = user_models.UserSettingsModel.get_by_id(item.id)
        if user_model is None or not user_model.deleted:
            cls._add_error(
                'deleted user settings',
                'Entity id %s: User settings model is not marked as deleted'
                % (item.id))

    @classmethod
    def _validate_explorations_are_marked_deleted(cls, item):
        """Validates that explorations for model are marked as deleted.

        Args:
            item: PendingDeletionRequestModel. Pending deletion request model
                to validate.
        """
        exp_ids = item.exploration_ids
        not_marked_exp_ids = []
        for exp_id in exp_ids:
            exp_model = exp_models.ExplorationModel.get_by_id(exp_id)
            if exp_model is None or not exp_model.deleted:
                not_marked_exp_ids.append(exp_id)

        if not_marked_exp_ids:
            cls._add_error(
                'deleted exploration check',
                'Entity id %s: Explorations with ids %s are not marked as '
                'deleted' % (item.id, not_marked_exp_ids))

    @classmethod
    def _validate_collections_are_marked_deleted(cls, item):
        """Validates that collections for model are marked as deleted.

        Args:
            item: PendingDeletionRequestModel. Pending deletion request model
                to validate.
        """
        col_ids = item.collection_ids
        not_marked_col_ids = []
        for col_id in col_ids:
            col_model = collection_models.CollectionModel.get_by_id(col_id)
            if col_model is None or not col_model.deleted:
                not_marked_col_ids.append(col_id)

        if not_marked_col_ids:
            cls._add_error(
                'deleted collection check',
                'Entity id %s: Collections with ids %s are not marked as '
                'deleted' % (item.id, not_marked_col_ids))

    @classmethod
    def _validate_activity_mapping_contains_only_allowed_keys(cls, item):
        """Validates that pseudonymizable_entity_mappings keys are only from
        the core.platform.models.NAMES enum.

        Args:
            item: PendingDeletionRequestModel. Pending deletion request model
                to validate.
        """
        incorrect_keys = []
        allowed_keys = [
            name for name in
            models.MODULES_WITH_PSEUDONYMIZABLE_CLASSES.__dict__]
        for key in item.pseudonymizable_entity_mappings.keys():
            if key not in allowed_keys:
                incorrect_keys.append(key)

        if incorrect_keys:
            cls._add_error(
                'correct pseudonymizable_entity_mappings check',
                'Entity id %s: pseudonymizable_entity_mappings '
                'contains keys %s that are not allowed' % (
                    item.id, incorrect_keys))

    @classmethod
    def _get_custom_validation_functions(cls):
        return [
            cls._validate_user_settings_are_marked_deleted,
            cls._validate_explorations_are_marked_deleted,
            cls._validate_collections_are_marked_deleted,
            cls._validate_activity_mapping_contains_only_allowed_keys]


class DeletedUserModelValidator(base_model_validators.BaseUserModelValidator):
    """Class for validating DeletedUserModels."""

    @classmethod
    def _get_external_id_relationships(cls, item):
        return []

    @classmethod
    def _validate_user_is_properly_deleted(cls, item):
        """Validates that user settings do not exist for the deleted user ID.

        Args:
            item: DeletedUserModel. Pending deletion request model to validate.
        """

        if not wipeout_service.verify_user_deleted(item.id):
            cls._add_error(
                'user properly deleted',
                'Entity id %s: The deletion verification fails' % (item.id))

    @classmethod
    def _get_custom_validation_functions(cls):
        return [cls._validate_user_is_properly_deleted]


class TaskEntryModelValidator(base_model_validators.BaseModelValidator):
    """One off job for auditing task entries."""

    # The name of the model which is to be used in the error messages.
    MODEL_NAME = 'task entry'

    @classmethod
    def _get_model_id_regex(cls, item):
        return re.escape(improvements_models.TaskEntryModel.generate_task_id(
            item.entity_type, item.entity_id, item.entity_version,
            item.task_type, item.target_type, item.target_id))

    @classmethod
    def _get_external_id_relationships(cls, item):
        return [
            base_model_validators.ExternalModelFetcherDetails(
                'resolver_ids', user_models.UserSettingsModel,
                [item.resolver_id] if item.resolver_id is not None else []),
            base_model_validators.ExternalModelFetcherDetails(
                'entity_ids', exp_models.ExplorationModel, [item.entity_id])]

    @classmethod
    def _validate_composite_entity_id(cls, item):
        """Validates the composite_entity_id field of the given item.

        Args:
            item: improvements_models.TaskEntryModel. The TaskEntry model
                object to get the composite entity id.
        """
        expected_composite_entity_id = (
            improvements_models.TaskEntryModel.generate_composite_entity_id(
                item.entity_type, item.entity_id, item.entity_version))
        if item.composite_entity_id != expected_composite_entity_id:
            cls._add_error(
                'composite_entity_id %s' % (
                    base_model_validators.ERROR_CATEGORY_FIELD_CHECK),
                'Entity id %s: composite_entity_id "%s" should be "%s"' % (
                    item.id,
                    item.composite_entity_id,
                    expected_composite_entity_id))

    @classmethod
    def _validate_status(cls, item):
        """Validates the fields of the item relating to the status field.

        Args:
            item: improvements_models.TaskEntryModel. The item to check the
                status for.
        """
        if item.status == improvements_models.TASK_STATUS_OPEN:
            if item.resolver_id:
                cls._add_error(
                    'status %s' % (
                        base_model_validators.ERROR_CATEGORY_FIELD_CHECK),
                    'Entity id %s: status is open but resolver_id is "%s", '
                    'should be empty.' % (item.id, item.resolver_id))
            if item.resolved_on:
                cls._add_error(
                    'status %s' % (
                        base_model_validators.ERROR_CATEGORY_FIELD_CHECK),
                    'Entity id %s: status is open but resolved_on is "%s", '
                    'should be empty.' % (item.id, item.resolved_on))
        elif item.status == improvements_models.TASK_STATUS_RESOLVED:
            if item.resolver_id is None:
                cls._add_error(
                    'status %s' % (
                        base_model_validators.ERROR_CATEGORY_FIELD_CHECK),
                    'Entity id %s: status is resolved but resolver_id is not '
                    'set' % (item.id,))
            if item.resolved_on is None:
                cls._add_error(
                    'status %s' % (
                        base_model_validators.ERROR_CATEGORY_FIELD_CHECK),
                    'Entity id %s: status is resolved but resolved_on is not '
                    'set' % (item.id,))

    @classmethod
    def _validate_target_id(cls, item):
        """Validate that the given item contains an existing exploration state
        name.

        Args:
            item: improvements_models.TaskEntryModel. The item to fetch and
                check the target id.
        """
        try:
            exp_model = exp_models.ExplorationModel.get(
                item.entity_id, strict=True, version=item.entity_version)
        except Exception:
            cls._add_error(
                'target_id %s' % (
                    base_model_validators.ERROR_CATEGORY_FIELD_CHECK),
                'Entity id %s: exploration with id "%s" does not exist at '
                'version %d' % (item.id, item.entity_id, item.entity_version))
            return
        if item.target_id not in exp_model.states.keys():
            cls._add_error(
                'target_id %s' % (
                    base_model_validators.ERROR_CATEGORY_FIELD_CHECK),
                'Entity id %s: exploration with id "%s" does not have a state '
                'named "%s" at version %d' % (
                    item.id, item.entity_id, item.target_id,
                    item.entity_version))

    @classmethod
    def _get_custom_validation_functions(cls):
        return [
            cls._validate_composite_entity_id,
            cls._validate_status,
            cls._validate_target_id,
        ]


class PlaythroughModelValidator(base_model_validators.BaseModelValidator):
    """Class for validating PlaythroughModel."""

    # The playthrough design was finalized at the end of GSOC 2018: 2018-09-01.
    PLAYTHROUGH_INTRODUCTION_DATETIME = datetime.datetime(2018, 9, 1)

    @classmethod
    def _get_external_id_relationships(cls, item):
        exp_id = item.exp_id
        exp_version = item.exp_version
        exp_issues_id = (
            stats_models.ExplorationIssuesModel.get_entity_id(
                exp_id, exp_version)
        )

        return [
            base_model_validators.ExternalModelFetcherDetails(
                'exp_ids', exp_models.ExplorationModel, [item.exp_id]),
            base_model_validators.ExternalModelFetcherDetails(
                'exp_issues_ids', stats_models.ExplorationIssuesModel,
                [exp_issues_id])]

    @classmethod
    def _get_model_id_regex(cls, unused_item):
        return r'^[A-Za-z0-9-_]{1,%s}\.[A-Za-z0-9-_]{1,%s}$' % (
            base_models.ID_LENGTH, base_models.ID_LENGTH)

    @classmethod
    def _get_model_domain_object_instance(cls, item):
        return stats_services.get_playthrough_from_model(item)

    @classmethod
    def _validate_exploration_id_in_whitelist(cls, item):
        """Validate the exploration id in playthrough model is in
        the whitelist.

        Args:
            item: datastore_services.Model. PlaythroughModel to validate.
        """
        whitelisted_exp_ids_for_playthroughs = (
            config_domain.WHITELISTED_EXPLORATION_IDS_FOR_PLAYTHROUGHS.value)

        if item.exp_id not in whitelisted_exp_ids_for_playthroughs:
            cls._add_error(
                'exploration %s' % (
                    base_model_validators.ERROR_CATEGORY_ID_CHECK),
                'Entity id %s: recorded in exploration_id:%s which '
                'has not been curated for recording.' % (
                    item.id, item.exp_id)
            )

    @classmethod
    def _validate_reference(cls, item, field_name_to_external_model_references):
        """Validate the playthrough reference relations.

        Args:
            item: datastore_services.Model. PlaythroughModel to validate.
            field_name_to_external_model_references:
                dict(str, (list(base_model_validators.ExternalModelReference))).
                A dict keyed by field name. The field name represents
                a unique identifier provided by the storage
                model to which the external model is associated. Each value
                contains a list of ExternalModelReference objects corresponding
                to the field_name. For examples, all the external Exploration
                Models corresponding to a storage model can be associated
                with the field name 'exp_ids'. This dict is used for
                validation of External Model properties linked to the
                storage model.
        """
        exp_issues_model_references = (
            field_name_to_external_model_references['exp_issues_ids'])

        for exp_issues_model_reference in exp_issues_model_references:
            exp_issues_model = exp_issues_model_reference.model_instance

            if exp_issues_model is None or exp_issues_model.deleted:
                model_class = exp_issues_model_reference.model_class
                model_id = exp_issues_model_reference.model_id
                cls._add_error(
                    'exp_issues_ids %s' % (
                        base_model_validators.ERROR_CATEGORY_FIELD_CHECK),
                    'Entity id %s: based on field exp_issues_ids having'
                    ' value %s, expected model %s with id %s but it doesn\'t'
                    ' exist' % (
                        item.id, model_id, model_class.__name__, model_id))
                continue
            exp_id = item.exp_id
            exp_version = item.exp_version

            issues = []
            for issue_index, issue in enumerate(
                    exp_issues_model.unresolved_issues):
                issue_type = issue['issue_type']
                if (
                        item.id in issue['playthrough_ids']
                        and issue_type == item.issue_type):
                    issue_customization_args = issue['issue_customization_args']
                    identifying_arg = (
                        stats_models.CUSTOMIZATION_ARG_WHICH_IDENTIFIES_ISSUE[
                            issue_type])
                    if (
                            issue_customization_args[identifying_arg] ==
                            item.issue_customization_args[identifying_arg]):
                        issues.append((issue_index, issue))

            if len(issues) == 0:
                cls._add_error(
                    base_model_validators.ERROR_CATEGORY_REFERENCE_CHECK,
                    'Entity id %s: not referenced by any issue of the'
                    ' corresponding exploration (id=%s, version=%s).' % (
                        item.id, exp_id, exp_version)
                )
            elif len(issues) > 1:
                issue_indices = [index for index, _ in issues]
                cls._add_error(
                    base_model_validators.ERROR_CATEGORY_REFERENCE_CHECK,
                    'Entity id %s: referenced by more than one issues of the '
                    'corresponding exploration (id=%s, version=%s), '
                    'issue indices: %s.' % (
                        item.id, exp_id, exp_version, issue_indices)
                )
            else:
                issue_index, issue = issues[0]
                id_indices = []
                for id_index, playthrough_id in enumerate(
                        issue['playthrough_ids']):
                    if playthrough_id == item.id:
                        id_indices.append(id_index)
                if len(id_indices) > 1:
                    cls._add_error(
                        base_model_validators.ERROR_CATEGORY_REFERENCE_CHECK,
                        'Entity id %s: referenced multiple times in an '
                        'issue (index=%s) of the corresponding exploration '
                        '(id=%s, version=%s), duplicated id indices: %s.' % (
                            item.id, issue_index, exp_id, exp_version,
                            id_indices)
                    )

    @classmethod
    def _validate_created_datetime(cls, item):
        """Validate the playthrough is created after the GSoC 2018 submission
        deadline.

        Args:
            item: datastore_services.Model. PlaythroughModel to validate.
        """
        created_on_datetime = item.created_on
        if created_on_datetime < cls.PLAYTHROUGH_INTRODUCTION_DATETIME:
            cls._add_error(
                'create datetime check',
                'Entity id %s: released on %s, which is before the '
                'GSoC 2018 submission deadline (2018-09-01) and should '
                'therefore not exist.' % (
                    item.id, item.created_on.strftime('%Y-%m-%d'))
            )

    @classmethod
    def _get_custom_validation_functions(cls):
        return [
            cls._validate_exploration_id_in_whitelist,
            cls._validate_created_datetime,
        ]

    @classmethod
    def _get_external_instance_custom_validation_functions(cls):
        return [cls._validate_reference]


class PseudonymizedUserModelValidator(
        base_model_validators.BaseUserModelValidator):
    """Class for validating PseudonymizedUserModels."""

    @classmethod
    def _get_model_id_regex(cls, unused_item):
        return r'^pid_[a-z]{32}$'

    @classmethod
    def _get_external_id_relationships(cls, item):
        return {}

    @classmethod
    def _validate_user_settings_with_same_id_not_exist(cls, item):
        """Validates that the UserSettingsModel with the same ID as this model
        does not exist.

        Args:
            item: PseudonymizedUserModel. PseudonymizedUserModel to validate.
        """
        user_model = user_models.UserSettingsModel.get_by_id(item.id)
        if user_model is not None:
            cls.errors['deleted user settings'].append(
                'Entity id %s: User settings model exists' % (item.id))

    @classmethod
    def _get_custom_validation_functions(cls):
        return [cls._validate_user_settings_with_same_id_not_exist]


class UserAuthDetailsModelValidator(
        base_model_validators.BaseUserModelValidator):
    """Class for validating UserAuthDetailsModels."""

    @classmethod
    def _get_external_id_relationships(cls, item):
        return [
            base_model_validators.ExternalModelFetcherDetails(
                'user_settings_ids', user_models.UserSettingsModel, [item.id])]


class PlatformParameterModelValidator(base_model_validators.BaseModelValidator):
    """Class for validating PlatformParameterModel."""

    @classmethod
    def _get_model_id_regex(cls, unused_item):
        return r'^[A-Za-z0-9_]{1,100}$'

    @classmethod
    def _get_external_id_relationships(cls, item):
        snapshot_model_ids = [
            '%s-%d' % (item.id, version)
            for version in python_utils.RANGE(1, item.version + 1)]
        return [
            base_model_validators.ExternalModelFetcherDetails(
                'snapshot_metadata_ids',
                config_models.PlatformParameterSnapshotMetadataModel,
                snapshot_model_ids
            ),
            base_model_validators.ExternalModelFetcherDetails(
                'snapshot_content_ids',
                config_models.PlatformParameterSnapshotContentModel,
                snapshot_model_ids
            ),
        ]


class PlatformParameterSnapshotMetadataModelValidator(
        base_model_validators.BaseSnapshotMetadataModelValidator):
    """Class for validating PlatformParameterSnapshotMetadataModel."""

    EXTERNAL_MODEL_NAME = 'platform parameter'

    @classmethod
    def _get_model_id_regex(cls, unused_item):
        return r'^[A-Za-z0-9_]{1,100}-\d+$'

    @classmethod
    def _get_change_domain_class(cls, unused_item):
        return platform_parameter_domain.PlatformParameterChange

    @classmethod
    def _get_external_id_relationships(cls, item):
        return [
            base_model_validators.ExternalModelFetcherDetails(
                'platform_parameter_ids',
                config_models.PlatformParameterModel,
                [item.id[:item.id.find('-')]]
            ),
            base_model_validators.ExternalModelFetcherDetails(
                'committer_ids',
                user_models.UserSettingsModel,
                [item.committer_id]
            )
        ]


class PlatformParameterSnapshotContentModelValidator(
        base_model_validators.BaseSnapshotContentModelValidator):
    """Class for validating PlatformParameterSnapshotContentModel."""

    EXTERNAL_MODEL_NAME = 'platform parameter'

    @classmethod
    def _get_model_id_regex(cls, unused_item):
        return r'^[A-Za-z0-9_]{1,100}-\d+$'

    @classmethod
    def _get_external_id_relationships(cls, item):
        return [
            base_model_validators.ExternalModelFetcherDetails(
                'platform_parameter_ids',
                config_models.PlatformParameterModel,
                [item.id[:item.id.find('-')]]
            )
        ]<|MERGE_RESOLUTION|>--- conflicted
+++ resolved
@@ -2090,146 +2090,6 @@
     @classmethod
     def _get_external_instance_custom_validation_functions(cls):
         return [cls._validate_question_content]
-
-
-<<<<<<< HEAD
-=======
-class ExplorationRecommendationsModelValidator(
-        base_model_validators.BaseModelValidator):
-    """Class for validating ExplorationRecommendationsModel."""
-
-    @classmethod
-    def _get_external_id_relationships(cls, item):
-        return [
-            base_model_validators.ExternalModelFetcherDetails(
-                'exploration_ids', exp_models.ExplorationModel,
-                [item.id] + item.recommended_exploration_ids)]
-
-    @classmethod
-    def _validate_item_id_not_in_recommended_exploration_ids(cls, item):
-        """Validate that model id is not present in recommended exploration ids.
-
-        Args:
-            item: datastore_services.Model. ExplorationRecommendationsModel to
-                validate.
-        """
-        if item.id in item.recommended_exploration_ids:
-            cls._add_error(
-                'item exploration %s' % (
-                    base_model_validators.ERROR_CATEGORY_ID_CHECK),
-                'Entity id %s: The exploration id: %s for which the entity is '
-                'created is also present in the recommended exploration ids '
-                'for entity' % (item.id, item.id))
-
-    @classmethod
-    def _get_custom_validation_functions(cls):
-        return [cls._validate_item_id_not_in_recommended_exploration_ids]
-
-
-class TopicSimilaritiesModelValidator(base_model_validators.BaseModelValidator):
-    """Class for validating TopicSimilaritiesModel."""
-
-    @classmethod
-    def _get_model_id_regex(cls, unused_item):
-        # Valid id: topics.
-        return '^%s$' % recommendations_models.TOPIC_SIMILARITIES_ID
-
-    @classmethod
-    def _get_external_id_relationships(cls, item):
-        return []
-
-    @classmethod
-    def _validate_topic_similarities(cls, item):
-        """Validate the topic similarities to be symmetric and have real
-        values between 0.0 and 1.0.
-
-        Args:
-            item: datastore_services.Model. TopicSimilaritiesModel to validate.
-        """
-
-        topics = list(item.content.keys())
-        data = '%s\n' % (',').join(topics)
-
-        for topic1 in topics:
-            similarity_list = []
-            for topic2 in item.content[topic1]:
-                similarity_list.append(
-                    python_utils.UNICODE(item.content[topic1][topic2]))
-            if len(similarity_list):
-                data = data + '%s\n' % (',').join(similarity_list)
-
-        try:
-            recommendations_services.validate_topic_similarities(data)
-        except Exception as e:
-            cls._add_error(
-                'topic similarity check',
-                'Entity id %s: Topic similarity validation for content: %s '
-                'fails with error: %s' % (item.id, item.content, e))
-
-    @classmethod
-    def _get_custom_validation_functions(cls):
-        return [cls._validate_topic_similarities]
-
-
->>>>>>> e81d69b7
-class SkillModelValidator(base_model_validators.BaseModelValidator):
-    """Class for validating SkillModel."""
-
-    @classmethod
-    def _get_model_domain_object_instance(cls, item):
-        return skill_fetchers.get_skill_from_model(item)
-
-    @classmethod
-    def _get_external_id_relationships(cls, item):
-        snapshot_model_ids = [
-            '%s-%d' % (item.id, version) for version in python_utils.RANGE(
-                1, item.version + 1)]
-        superseding_skill_ids = []
-        if item.superseding_skill_id:
-            superseding_skill_ids = [item.superseding_skill_id]
-        return [
-            base_model_validators.ExternalModelFetcherDetails(
-                'skill_commit_log_entry_ids',
-                skill_models.SkillCommitLogEntryModel,
-                ['skill-%s-%s'
-                 % (item.id, version) for version in python_utils.RANGE(
-                     1, item.version + 1)]),
-            base_model_validators.ExternalModelFetcherDetails(
-                'skill_summary_ids', skill_models.SkillSummaryModel, [item.id]),
-            base_model_validators.ExternalModelFetcherDetails(
-                'superseding_skill_ids', skill_models.SkillModel,
-                superseding_skill_ids),
-            base_model_validators.ExternalModelFetcherDetails(
-                'snapshot_metadata_ids',
-                skill_models.SkillSnapshotMetadataModel, snapshot_model_ids),
-            base_model_validators.ExternalModelFetcherDetails(
-                'snapshot_content_ids', skill_models.SkillSnapshotContentModel,
-                snapshot_model_ids)]
-
-    @classmethod
-    def _validate_all_questions_merged(cls, item):
-        """Validate that all_questions_merged is True only if
-        superseding_skill_id is not None and there are no
-        questions linked with the skill. The superseding skill
-        id check is already performed in domain object validation,
-        so it is not repeated here.
-
-        Args:
-            item: datastore_services.Model. SkillModel to validate.
-        """
-        questions_ids_linked_with_skill = (
-            question_models.QuestionSkillLinkModel
-            .get_all_question_ids_linked_to_skill_id(item.id))
-        if item.all_questions_merged and questions_ids_linked_with_skill:
-            cls._add_error(
-                'all questions merged check',
-                'Entity id %s: all_questions_merged is True but the '
-                'following question ids are still linked to the skill: %s' % (
-                    item.id, questions_ids_linked_with_skill))
-
-    @classmethod
-    def _get_custom_validation_functions(cls):
-        return [cls._validate_all_questions_merged]
 
 
 class SkillSnapshotMetadataModelValidator(
