# coding: utf-8
#
# Copyright 2020 The Oppia Authors. All Rights Reserved.
#
# Licensed under the Apache License, Version 2.0 (the "License");
# you may not use this file except in compliance with the License.
# You may obtain a copy of the License at
#
#      http://www.apache.org/licenses/LICENSE-2.0
#
# Unless required by applicable law or agreed to in writing, software
# distributed under the License is distributed on an "AS-IS" BASIS,
# WITHOUT WARRANTIES OR CONDITIONS OF ANY KIND, either express or implied.
# See the License for the specific language governing permissions and
# limitations under the License.

"""Validators for prod models."""

from __future__ import absolute_import  # pylint: disable=import-only-modules
from __future__ import unicode_literals  # pylint: disable=import-only-modules

import datetime
import itertools
import re

from constants import constants
from core.domain import base_model_validators
from core.domain import classifier_domain
from core.domain import classifier_services
from core.domain import collection_domain
from core.domain import collection_services
from core.domain import config_domain
from core.domain import exp_domain
from core.domain import exp_fetchers
from core.domain import exp_services
from core.domain import learner_progress_services
from core.domain import platform_parameter_domain
from core.domain import question_domain
from core.domain import question_fetchers
from core.domain import question_services
from core.domain import rights_domain
from core.domain import rights_manager
from core.domain import skill_fetchers
from core.domain import stats_services
from core.domain import story_domain
from core.domain import story_fetchers
from core.domain import subtopic_page_domain
from core.domain import subtopic_page_services
from core.domain import suggestion_services
from core.domain import topic_domain
from core.domain import topic_fetchers
from core.domain import topic_services
from core.domain import user_domain
from core.domain import user_services
from core.domain import voiceover_services
from core.domain import wipeout_service
from core.platform import models
import feconf
import python_utils
import utils

(
    base_models, collection_models, config_models,
    email_models, exp_models, feedback_models,
<<<<<<< HEAD
    improvements_models, job_models, question_models,
    skill_models, stats_models,
=======
    job_models, question_models,
    recommendations_models, skill_models, stats_models,
>>>>>>> fc48b2c1
    story_models, subtopic_models, suggestion_models,
    topic_models, user_models
) = models.Registry.import_models([
    models.NAMES.base_model, models.NAMES.collection, models.NAMES.config,
    models.NAMES.email, models.NAMES.exploration, models.NAMES.feedback,
<<<<<<< HEAD
    models.NAMES.improvements, models.NAMES.job, models.NAMES.question,
    models.NAMES.skill, models.NAMES.statistics,
=======
    models.NAMES.job, models.NAMES.question,
    models.NAMES.recommendations, models.NAMES.skill, models.NAMES.statistics,
>>>>>>> fc48b2c1
    models.NAMES.story, models.NAMES.subtopic, models.NAMES.suggestion,
    models.NAMES.topic, models.NAMES.user
])

ALLOWED_AUDIO_EXTENSIONS = list(feconf.ACCEPTED_AUDIO_EXTENSIONS.keys())
ALLOWED_IMAGE_EXTENSIONS = list(itertools.chain.from_iterable(
    iter(feconf.ACCEPTED_IMAGE_FORMATS_AND_EXTENSIONS.values())))
ASSETS_PATH_REGEX = '/exploration/[A-Za-z0-9-_]{1,12}/assets/'
IMAGE_PATH_REGEX = (
    '%simage/[A-Za-z0-9-_]{1,}\\.(%s)' % (
        ASSETS_PATH_REGEX, ('|').join(ALLOWED_IMAGE_EXTENSIONS)))
AUDIO_PATH_REGEX = (
    '%saudio/[A-Za-z0-9-_]{1,}\\.(%s)' % (
        ASSETS_PATH_REGEX, ('|').join(ALLOWED_AUDIO_EXTENSIONS)))
USER_ID_REGEX = 'uid_[a-z]{32}'
ALL_CONTINUOUS_COMPUTATION_MANAGERS_CLASS_NAMES = [
    'DashboardRecentUpdatesAggregator',
    'ExplorationRecommendationsAggregator',
    'FeedbackAnalyticsAggregator',
    'InteractionAnswerSummariesAggregator',
    'SearchRanker',
    'StatisticsAggregator',
    'UserImpactAggregator',
    'UserStatsAggregator']
TARGET_TYPE_TO_TARGET_MODEL = {
    suggestion_models.TARGET_TYPE_EXPLORATION: (
        exp_models.ExplorationModel),
    suggestion_models.TARGET_TYPE_QUESTION: (
        question_models.QuestionModel),
    suggestion_models.TARGET_TYPE_SKILL: (
        skill_models.SkillModel),
    suggestion_models.TARGET_TYPE_TOPIC: (
        topic_models.TopicModel)
}
VALID_SCORE_CATEGORIES_FOR_TYPE_QUESTION = [
    '%s\\.[A-Za-z0-9-_]{1,%s}' % (
        suggestion_models.SCORE_TYPE_QUESTION, base_models.ID_LENGTH)]


class RoleQueryAuditModelValidator(base_model_validators.BaseModelValidator):
    """Class for validating RoleQueryAuditModels."""

    @classmethod
    def _get_model_id_regex(cls, item):
        # Valid id: [user_id].[timestamp_in_sec].[intent].[random_number]
        regex_string = '^%s\\.\\d+\\.%s\\.\\d+$' % (item.user_id, item.intent)
        return regex_string

    @classmethod
    def _get_external_id_relationships(cls, item):
        return [
            base_model_validators.ExternalModelFetcherDetails(
                'user_ids', user_models.UserSettingsModel, [item.user_id])]


class UsernameChangeAuditModelValidator(
        base_model_validators.BaseModelValidator):
    """Class for validating UsernameChangeAuditModels."""

    @classmethod
    def _get_model_id_regex(cls, item):
        # Valid id: [committer_id].[timestamp_in_sec]
        # committer_id refers to the user that is making the change.
        regex_string = '^%s\\.\\d+$' % item.committer_id
        return regex_string

    @classmethod
    def _get_external_id_relationships(cls, item):
        return [
            base_model_validators.ExternalModelFetcherDetails(
                'committer_ids', user_models.UserSettingsModel,
                [item.committer_id])]


class ClassifierTrainingJobModelValidator(
        base_model_validators.BaseModelValidator):
    """Class for validating ClassifierTrainingJobModels."""

    @classmethod
    def _get_model_id_regex(cls, item):
        # Valid id: [exp_id].[random_hash]
        regex_string = '^%s\\.[A-Za-z0-9-_]{1,%s}$' % (
            item.exp_id, base_models.ID_LENGTH)
        return regex_string

    @classmethod
    def _get_model_domain_object_instance(cls, item):
        return classifier_services.get_classifier_training_job_from_model(item)

    @classmethod
    def _get_external_id_relationships(cls, item):
        return [
            base_model_validators.ExternalModelFetcherDetails(
                'exploration_ids', exp_models.ExplorationModel, [item.exp_id])]

    @classmethod
    def _validate_exp_version(
            cls, item, field_name_to_external_model_references):
        """Validate that exp version is less than or equal to the version
        of exploration corresponding to exp_id.

        Args:
            item: datastore_services.Model. ClassifierTrainingJobModel to
                validate.
            field_name_to_external_model_references:
                dict(str, (list(base_model_validators.ExternalModelReference))).
                A dict keyed by field name. The field name represents
                a unique identifier provided by the storage
                model to which the external model is associated. Each value
                contains a list of ExternalModelReference objects corresponding
                to the field_name. For examples, all the external Exploration
                Models corresponding to a storage model can be associated
                with the field name 'exp_ids'. This dict is used for
                validation of External Model properties linked to the
                storage model.
        """
        exp_model_references = (
            field_name_to_external_model_references['exploration_ids'])

        for exp_model_reference in exp_model_references:
            exp_model = exp_model_reference.model_instance
            if exp_model is None or exp_model.deleted:
                model_class = exp_model_reference.model_class
                model_id = exp_model_reference.model_id
                cls._add_error(
                    'exploration_ids %s' % (
                        base_model_validators.ERROR_CATEGORY_FIELD_CHECK),
                    'Entity id %s: based on field exploration_ids having'
                    ' value %s, expected model %s with id %s but it doesn\'t'
                    ' exist' % (
                        item.id, model_id, model_class.__name__, model_id))
                continue
            if item.exp_version > exp_model.version:
                cls._add_error(
                    'exp %s' % (
                        base_model_validators.ERROR_CATEGORY_VERSION_CHECK),
                    'Entity id %s: Exploration version %s in entity is greater '
                    'than the version %s of exploration corresponding to '
                    'exp_id %s' % (
                        item.id, item.exp_version, exp_model.version,
                        item.exp_id))

    @classmethod
    def _validate_state_name(
            cls, item, field_name_to_external_model_references):
        """Validate that state name is a valid state in the
        exploration corresponding to exp_id.

        Args:
            item: datastore_services.Model. ClassifierTrainingJobModel to
                validate.
            field_name_to_external_model_references:
                dict(str, (list(base_model_validators.ExternalModelReference))).
                A dict keyed by field name. The field name represents
                a unique identifier provided by the storage
                model to which the external model is associated. Each value
                contains a list of ExternalModelReference objects corresponding
                to the field_name. For examples, all the external Exploration
                Models corresponding to a storage model can be associated
                with the field name 'exp_ids'. This dict is used for
                validation of External Model properties linked to the
                storage model.
        """
        exp_model_references = (
            field_name_to_external_model_references['exploration_ids'])

        for exp_model_reference in exp_model_references:
            exp_model = exp_model_reference.model_instance
            if exp_model is None or exp_model.deleted:
                model_class = exp_model_reference.model_class
                model_id = exp_model_reference.model_id
                cls._add_error(
                    'exploration_ids %s' % (
                        base_model_validators.ERROR_CATEGORY_FIELD_CHECK),
                    'Entity id %s: based on field exploration_ids having'
                    ' value %s, expected model %s with id %s but it doesn\'t'
                    ' exist' % (
                        item.id, model_id, model_class.__name__, model_id))
                continue
            if item.state_name not in exp_model.states.keys():
                cls._add_error(
                    base_model_validators.ERROR_CATEGORY_STATE_NAME_CHECK,
                    'Entity id %s: State name %s in entity is not present '
                    'in states of exploration corresponding to '
                    'exp_id %s' % (
                        item.id, item.state_name, item.exp_id))

    @classmethod
    def _get_external_instance_custom_validation_functions(cls):
        return [
            cls._validate_exp_version,
            cls._validate_state_name]


class TrainingJobExplorationMappingModelValidator(
        base_model_validators.BaseModelValidator):
    """Class for validating TrainingJobExplorationMappingModels."""

    @classmethod
    def _get_model_id_regex(cls, item):
        # Valid id: [exp_id].[exp_version].[state_name]
        regex_string = '^%s\\.%s\\.%s$' % (
            item.exp_id, item.exp_version, item.state_name)
        return regex_string

    @classmethod
    def _get_model_domain_object_instance(cls, item):
        return classifier_domain.TrainingJobExplorationMapping(
            item.exp_id, item.exp_version, item.state_name, item.job_id)

    @classmethod
    def _get_external_id_relationships(cls, item):
        return [
            base_model_validators.ExternalModelFetcherDetails(
                'exploration_ids', exp_models.ExplorationModel, [item.exp_id])]

    @classmethod
    def _validate_exp_version(
            cls, item, field_name_to_external_model_references):
        """Validate that exp version is less than or equal to the version
        of exploration corresponding to exp_id.

        Args:
            item: datastore_services.Model. TrainingJobExplorationMappingModel
                to validate.
            field_name_to_external_model_references:
                dict(str, (list(base_model_validators.ExternalModelReference))).
                A dict keyed by field name. The field name represents
                a unique identifier provided by the storage
                model to which the external model is associated. Each value
                contains a list of ExternalModelReference objects corresponding
                to the field_name. For examples, all the external Exploration
                Models corresponding to a storage model can be associated
                with the field name 'exp_ids'. This dict is used for
                validation of External Model properties linked to the
                storage model.
        """
        exp_model_references = (
            field_name_to_external_model_references['exploration_ids'])

        for exp_model_reference in exp_model_references:
            exp_model = exp_model_reference.model_instance
            if exp_model is None or exp_model.deleted:
                model_class = exp_model_reference.model_class
                model_id = exp_model_reference.model_id
                cls._add_error(
                    'exploration_ids %s' % (
                        base_model_validators.ERROR_CATEGORY_FIELD_CHECK),
                    'Entity id %s: based on field exploration_ids having'
                    ' value %s, expected model %s with id %s but it doesn\'t'
                    ' exist' % (
                        item.id, model_id, model_class.__name__, model_id))
                continue
            if item.exp_version > exp_model.version:
                cls._add_error(
                    'exp %s' % (
                        base_model_validators.ERROR_CATEGORY_VERSION_CHECK),
                    'Entity id %s: Exploration version %s in entity is greater '
                    'than the version %s of exploration corresponding to '
                    'exp_id %s' % (
                        item.id, item.exp_version, exp_model.version,
                        item.exp_id))

    @classmethod
    def _validate_state_name(
            cls, item, field_name_to_external_model_references):
        """Validate that state name is a valid state in the
        exploration corresponding to exp_id.

        Args:
            item: datastore_services.Model. TrainingJobExplorationMappingbModel
                to validate.
            field_name_to_external_model_references:
                dict(str, (list(base_model_validators.ExternalModelReference))).
                A dict keyed by field name. The field name represents
                a unique identifier provided by the storage
                model to which the external model is associated. Each value
                contains a list of ExternalModelReference objects corresponding
                to the field_name. For examples, all the external Exploration
                Models corresponding to a storage model can be associated
                with the field name 'exp_ids'. This dict is used for
                validation of External Model properties linked to the
                storage model.
        """
        exp_model_references = (
            field_name_to_external_model_references['exploration_ids'])

        for exp_model_reference in exp_model_references:
            exp_model = exp_model_reference.model_instance
            if exp_model is None or exp_model.deleted:
                model_class = exp_model_reference.model_class
                model_id = exp_model_reference.model_id
                cls._add_error(
                    'exploration_ids %s' % (
                        base_model_validators.ERROR_CATEGORY_FIELD_CHECK),
                    'Entity id %s: based on field exploration_ids having'
                    ' value %s, expected model %s with id %s but it doesn\'t'
                    ' exist' % (
                        item.id, model_id, model_class.__name__, model_id))
                continue
            if item.state_name not in exp_model.states.keys():
                cls._add_error(
                    base_model_validators.ERROR_CATEGORY_STATE_NAME_CHECK,
                    'Entity id %s: State name %s in entity is not present '
                    'in states of exploration corresponding to '
                    'exp_id %s' % (
                        item.id, item.state_name, item.exp_id))

    @classmethod
    def _get_external_instance_custom_validation_functions(cls):
        return [
            cls._validate_exp_version,
            cls._validate_state_name]


class CollectionModelValidator(base_model_validators.BaseModelValidator):
    """Class for validating CollectionModel."""

    @classmethod
    def _get_model_domain_object_instance(cls, item):
        return collection_services.get_collection_from_model(item)

    @classmethod
    def _get_domain_object_validation_type(cls, item):
        collection_rights = rights_manager.get_collection_rights(
            item.id, strict=False)

        if collection_rights is None:
            return base_model_validators.VALIDATION_MODE_NEUTRAL

        if rights_manager.is_collection_private(item.id):
            return base_model_validators.VALIDATION_MODE_NON_STRICT

        return base_model_validators.VALIDATION_MODE_STRICT

    @classmethod
    def _get_external_id_relationships(cls, item):
        snapshot_model_ids = [
            '%s-%d' % (item.id, version)
            for version in python_utils.RANGE(1, item.version + 1)]
        return [
            base_model_validators.ExternalModelFetcherDetails(
                'exploration_ids',
                exp_models.ExplorationModel,
                [node['exploration_id'] for node in item.collection_contents[
                    'nodes']]),
            base_model_validators.ExternalModelFetcherDetails(
                'collection_commit_log_entry_ids',
                collection_models.CollectionCommitLogEntryModel,
                ['collection-%s-%s'
                 % (item.id, version) for version in python_utils.RANGE(
                     1, item.version + 1)]),
            base_model_validators.ExternalModelFetcherDetails(
                'collection_summary_ids',
                collection_models.CollectionSummaryModel, [item.id]),
            base_model_validators.ExternalModelFetcherDetails(
                'collection_rights_ids',
                collection_models.CollectionRightsModel, [item.id]),
            base_model_validators.ExternalModelFetcherDetails(
                'snapshot_metadata_ids',
                collection_models.CollectionSnapshotMetadataModel,
                snapshot_model_ids),
            base_model_validators.ExternalModelFetcherDetails(
                'snapshot_content_ids',
                collection_models.CollectionSnapshotContentModel,
                snapshot_model_ids)]


class CollectionSnapshotMetadataModelValidator(
        base_model_validators.BaseSnapshotMetadataModelValidator):
    """Class for validating CollectionSnapshotMetadataModel."""

    EXTERNAL_MODEL_NAME = 'collection'

    @classmethod
    def _get_change_domain_class(cls, unused_item):
        return collection_domain.CollectionChange

    @classmethod
    def _get_external_id_relationships(cls, item):
        return [
            base_model_validators.ExternalModelFetcherDetails(
                'collection_ids', collection_models.CollectionModel,
                [item.id[:item.id.rfind(base_models.VERSION_DELIMITER)]]),
            base_model_validators.ExternalModelFetcherDetails(
                'committer_ids', user_models.UserSettingsModel,
                [item.committer_id])]


class CollectionSnapshotContentModelValidator(
        base_model_validators.BaseSnapshotContentModelValidator):
    """Class for validating CollectionSnapshotContentModel."""

    EXTERNAL_MODEL_NAME = 'collection'

    @classmethod
    def _get_external_id_relationships(cls, item):
        return [
            base_model_validators.ExternalModelFetcherDetails(
                'collection_ids',
                collection_models.CollectionModel,
                [item.id[:item.id.rfind(base_models.VERSION_DELIMITER)]])]


class CollectionRightsModelValidator(base_model_validators.BaseModelValidator):
    """Class for validating CollectionRightsModel."""

    @classmethod
    def _get_external_id_relationships(cls, item):
        snapshot_model_ids = [
            '%s-%d' % (item.id, version)
            for version in python_utils.RANGE(1, item.version + 1)]
        return [
            base_model_validators.ExternalModelFetcherDetails(
                'collection_ids',
                collection_models.CollectionModel, [item.id]),
            base_model_validators.ExternalModelFetcherDetails(
                'owner_user_ids',
                user_models.UserSettingsModel, item.owner_ids),
            base_model_validators.ExternalModelFetcherDetails(
                'editor_user_ids',
                user_models.UserSettingsModel, item.editor_ids),
            base_model_validators.ExternalModelFetcherDetails(
                'viewer_user_ids',
                user_models.UserSettingsModel, item.viewer_ids),
            base_model_validators.ExternalModelFetcherDetails(
                'snapshot_metadata_ids',
                collection_models.CollectionRightsSnapshotMetadataModel,
                snapshot_model_ids),
            base_model_validators.ExternalModelFetcherDetails(
                'snapshot_content_ids',
                collection_models.CollectionRightsSnapshotContentModel,
                snapshot_model_ids)]

    @classmethod
    def _validate_first_published_msec(cls, item):
        """Validate that first published time of model is less than current
        time.

        Args:
            item: datastore_services.Model. CollectionRightsModel to validate.
        """
        if not item.first_published_msec:
            return

        current_time_msec = utils.get_current_time_in_millisecs()
        if item.first_published_msec > current_time_msec:
            cls._add_error(
                base_model_validators.ERROR_CATEGORY_FIRST_PUBLISHED_MSEC_CHECK,
                'Entity id %s: The first_published_msec field has a value %s '
                'which is greater than the time when the job was run'
                % (item.id, item.first_published_msec))

    @classmethod
    def _get_custom_validation_functions(cls):
        return [cls._validate_first_published_msec]


class CollectionRightsSnapshotMetadataModelValidator(
        base_model_validators.BaseSnapshotMetadataModelValidator):
    """Class for validating CollectionRightsSnapshotMetadataModel."""

    EXTERNAL_MODEL_NAME = 'collection rights'

    @classmethod
    def _get_change_domain_class(cls, unused_item):
        return rights_domain.CollectionRightsChange

    @classmethod
    def _get_external_id_relationships(cls, item):
        return [
            base_model_validators.ExternalModelFetcherDetails(
                'collection_rights_ids',
                collection_models.CollectionRightsModel,
                [item.id[:item.id.rfind(base_models.VERSION_DELIMITER)]]),
            base_model_validators.ExternalModelFetcherDetails(
                'committer_ids',
                user_models.UserSettingsModel, [item.committer_id])]


class CollectionRightsSnapshotContentModelValidator(
        base_model_validators.BaseSnapshotContentModelValidator):
    """Class for validating CollectionRightsSnapshotContentModel."""

    EXTERNAL_MODEL_NAME = 'collection rights'

    @classmethod
    def _get_external_id_relationships(cls, item):
        return [
            base_model_validators.ExternalModelFetcherDetails(
                'collection_rights_ids',
                collection_models.CollectionRightsModel,
                [item.id[:item.id.rfind(base_models.VERSION_DELIMITER)]])]


class CollectionCommitLogEntryModelValidator(
        base_model_validators.BaseCommitLogEntryModelValidator):
    """Class for validating CollectionCommitLogEntryModel."""

    EXTERNAL_MODEL_NAME = 'collection'

    @classmethod
    def _get_model_id_regex(cls, item):
        # Valid id: [collection/rights]-[collection_id]-[collection_version].
        regex_string = '^(collection|rights)-%s-\\d+$' % (
            item.collection_id)

        return regex_string

    @classmethod
    def _get_change_domain_class(cls, item):
        if item.id.startswith('rights'):
            return rights_domain.CollectionRightsChange
        elif item.id.startswith('collection'):
            return collection_domain.CollectionChange
        else:
            cls._add_error(
                'model %s' % base_model_validators.ERROR_CATEGORY_ID_CHECK,
                'Entity id %s: Entity id does not match regex pattern' % (
                    item.id))
            return None

    @classmethod
    def _get_external_id_relationships(cls, item):
        external_id_relationships = [
            base_model_validators.ExternalModelFetcherDetails(
                'collection_ids',
                collection_models.CollectionModel, [item.collection_id])]
        if item.id.startswith('rights'):
            external_id_relationships.append(
                base_model_validators.ExternalModelFetcherDetails(
                    'collection_rights_ids',
                    collection_models.CollectionRightsModel,
                    [item.collection_id]))
        return external_id_relationships


class CollectionSummaryModelValidator(
        base_model_validators.BaseSummaryModelValidator):
    """Class for validating CollectionSummaryModel."""

    @classmethod
    def _get_model_domain_object_instance(cls, item):
        return collection_services.get_collection_summary_from_model(item)

    @classmethod
    def _get_external_id_relationships(cls, item):
        return [
            base_model_validators.ExternalModelFetcherDetails(
                'collection_ids',
                collection_models.CollectionModel, [item.id]),
            base_model_validators.ExternalModelFetcherDetails(
                'collection_rights_ids',
                collection_models.CollectionRightsModel, [item.id]),
            base_model_validators.ExternalModelFetcherDetails(
                'owner_user_ids',
                user_models.UserSettingsModel, item.owner_ids),
            base_model_validators.ExternalModelFetcherDetails(
                'editor_user_ids',
                user_models.UserSettingsModel, item.editor_ids),
            base_model_validators.ExternalModelFetcherDetails(
                'viewer_user_ids',
                user_models.UserSettingsModel, item.viewer_ids),
            base_model_validators.ExternalModelFetcherDetails(
                'contributor_user_ids',
                user_models.UserSettingsModel, item.contributor_ids)]

    @classmethod
    def _validate_contributors_summary(cls, item):
        """Validate that contributor ids match the contributor ids obtained
        from contributors summary.

        Args:
            item: datastore_services.Model. CollectionSummaryModel to validate.
        """
        contributor_ids_from_contributors_summary = (
            list(item.contributors_summary.keys()))
        if sorted(item.contributor_ids) != sorted(
                contributor_ids_from_contributors_summary):
            cls._add_error(
                'contributors %s' % (
                    base_model_validators.ERROR_CATEGORY_SUMMARY_CHECK),
                'Entity id %s: Contributor ids: %s do not match the '
                'contributor ids obtained using contributors summary: %s' % (
                    item.id, sorted(item.contributor_ids),
                    sorted(contributor_ids_from_contributors_summary)))

    @classmethod
    def _validate_node_count(
            cls, item, field_name_to_external_model_references):
        """Validate that node_count of model is equal to number of nodes
        in CollectionModel.collection_contents.

        Args:
            item: datastore_services.Model. CollectionSummaryModel to validate.
            field_name_to_external_model_references:
                dict(str, (list(base_model_validators.ExternalModelReference))).
                A dict keyed by field name. The field name represents
                a unique identifier provided by the storage
                model to which the external model is associated. Each value
                contains a list of ExternalModelReference objects corresponding
                to the field_name. For examples, all the external Exploration
                Models corresponding to a storage model can be associated
                with the field name 'exp_ids'. This dict is used for
                validation of External Model properties linked to the
                storage model.
        """
        collection_model_references = (
            field_name_to_external_model_references['collection_ids'])

        for collection_model_reference in collection_model_references:
            collection_model = collection_model_reference.model_instance
            if collection_model is None or collection_model.deleted:
                model_class = collection_model_reference.model_class
                model_id = collection_model_reference.model_id
                cls._add_error(
                    'collection_ids %s' % (
                        base_model_validators.ERROR_CATEGORY_FIELD_CHECK),
                    'Entity id %s: based on field collection_ids having'
                    ' value %s, expected model %s with id %s but it doesn\'t'
                    ' exist' % (
                        item.id, model_id, model_class.__name__, model_id))
                continue
            nodes = collection_model.collection_contents['nodes']
            if item.node_count != len(nodes):
                cls._add_error(
                    'node %s' % (
                        base_model_validators.ERROR_CATEGORY_COUNT_CHECK),
                    'Entity id %s: Node count: %s does not match the number of '
                    'nodes in collection_contents dict: %s' % (
                        item.id, item.node_count, nodes))

    @classmethod
    def _validate_ratings_is_empty(cls, item):
        """Validate that ratings for the entity is empty.

        Args:
            item: datastore_services.Model. CollectionSummaryModel to validate.
        """
        if item.ratings:
            cls._add_error(
                base_model_validators.ERROR_CATEGORY_RATINGS_CHECK,
                'Entity id %s: Expected ratings for the entity to be '
                'empty but received %s' % (item.id, item.ratings))

    @classmethod
    def _get_external_model_properties(cls):
        collection_model_properties_dict = {
            'title': 'title',
            'category': 'category',
            'objective': 'objective',
            'language_code': 'language_code',
            'tags': 'tags',
            'collection_model_created_on': 'created_on',
            'collection_model_last_updated': 'last_updated'
        }

        collection_rights_model_properties_dict = {
            'status': 'status',
            'community_owned': 'community_owned',
            'owner_ids': 'owner_ids',
            'editor_ids': 'editor_ids',
            'viewer_ids': 'viewer_ids',
        }

        return [(
            'collection',
            'collection_ids',
            collection_model_properties_dict
        ), (
            'collection rights',
            'collection_rights_ids',
            collection_rights_model_properties_dict
        )]

    @classmethod
    def _get_custom_validation_functions(cls):
        return [
            cls._validate_ratings_is_empty,
            cls._validate_contributors_summary,
            ]

    @classmethod
    def _get_external_instance_custom_validation_functions(cls):
        return [cls._validate_node_count]


class ConfigPropertyModelValidator(base_model_validators.BaseModelValidator):
    """Class for validating ConfigPropertyModel."""

    @classmethod
    def _get_model_id_regex(cls, unused_item):
        return r'^[A-Za-z0-9_]{1,100}$'

    @classmethod
    def _get_external_id_relationships(cls, item):
        snapshot_model_ids = [
            '%s-%d' % (item.id, version)
            for version in python_utils.RANGE(1, item.version + 1)]
        return [
            base_model_validators.ExternalModelFetcherDetails(
                'snapshot_metadata_ids',
                config_models.ConfigPropertySnapshotMetadataModel,
                snapshot_model_ids),
            base_model_validators.ExternalModelFetcherDetails(
                'snapshot_content_ids',
                config_models.ConfigPropertySnapshotContentModel,
                snapshot_model_ids)]


class ConfigPropertySnapshotMetadataModelValidator(
        base_model_validators.BaseSnapshotMetadataModelValidator):
    """Class for validating ConfigPropertySnapshotMetadataModel."""

    EXTERNAL_MODEL_NAME = 'config property'

    @classmethod
    def _get_model_id_regex(cls, unused_item):
        return r'^[A-Za-z0-9_]{1,100}-\d+$'

    @classmethod
    def _get_change_domain_class(cls, unused_item):
        return config_domain.ConfigPropertyChange

    @classmethod
    def _get_external_id_relationships(cls, item):
        return [
            base_model_validators.ExternalModelFetcherDetails(
                'config_property_ids',
                config_models.ConfigPropertyModel,
                [item.id[:item.id.rfind(base_models.VERSION_DELIMITER)]]),
            base_model_validators.ExternalModelFetcherDetails(
                'committer_ids',
                user_models.UserSettingsModel, [item.committer_id])]


class ConfigPropertySnapshotContentModelValidator(
        base_model_validators.BaseSnapshotContentModelValidator):
    """Class for validating ConfigPropertySnapshotContentModel."""

    EXTERNAL_MODEL_NAME = 'config property'

    @classmethod
    def _get_model_id_regex(cls, unused_item):
        return r'^[A-Za-z0-9_]{1,100}-\d+$'

    @classmethod
    def _get_external_id_relationships(cls, item):
        return [
            base_model_validators.ExternalModelFetcherDetails(
                'config_property_ids',
                config_models.ConfigPropertyModel,
                [item.id[:item.id.rfind(base_models.VERSION_DELIMITER)]])]


class SentEmailModelValidator(base_model_validators.BaseModelValidator):
    """Class for validating SentEmailModels."""

    @classmethod
    def _get_model_id_regex(cls, item):
        # Valid id: [intent].[random hash]
        regex_string = '^%s\\.\\.[A-Za-z0-9-_]{1,%s}$' % (
            item.intent, base_models.ID_LENGTH)
        return regex_string

    @classmethod
    def _get_external_id_relationships(cls, item):
        return [
            base_model_validators.ExternalModelFetcherDetails(
                'recipient_id',
                user_models.UserSettingsModel, [item.recipient_id]),
            base_model_validators.ExternalModelFetcherDetails(
                'sender_id', user_models.UserSettingsModel, [item.sender_id])]

    @classmethod
    def _validate_sent_datetime(cls, item):
        """Validate that sent_datetime of model is less than current time.

        Args:
            item: datastore_services.Model. SentEmailModel to validate.
        """
        current_datetime = datetime.datetime.utcnow()
        if item.sent_datetime > current_datetime:
            cls._add_error(
                'sent %s' % base_model_validators.ERROR_CATEGORY_DATETIME_CHECK,
                'Entity id %s: The sent_datetime field has a value %s which is '
                'greater than the time when the job was run' % (
                    item.id, item.sent_datetime))

    @classmethod
    def _validate_recipient_email(
            cls, item, field_name_to_external_model_references):
        """Validate that recipient email corresponds to email of user obtained
        by using the recipient_id.

        Args:
            item: datastore_services.Model. SentEmailModel to validate.
            field_name_to_external_model_references:
                dict(str, (list(base_model_validators.ExternalModelReference))).
                A dict keyed by field name. The field name represents
                a unique identifier provided by the storage
                model to which the external model is associated. Each value
                contains a list of ExternalModelReference objects corresponding
                to the field_name. For examples, all the external Exploration
                Models corresponding to a storage model can be associated
                with the field name 'exp_ids'. This dict is used for
                validation of External Model properties linked to the
                storage model.
        """
        recipient_model_references = (
            field_name_to_external_model_references['recipient_id'])

        for recipient_model_reference in recipient_model_references:
            recipient_model = recipient_model_reference.model_instance
            if recipient_model is None or recipient_model.deleted:
                model_class = recipient_model_reference.model_class
                model_id = recipient_model_reference.model_id
                cls._add_error(
                    'recipient_id %s' % (
                        base_model_validators.ERROR_CATEGORY_FIELD_CHECK),
                    'Entity id %s: based on field recipient_id having'
                    ' value %s, expected model %s with id %s but it doesn\'t'
                    ' exist' % (
                        item.id, model_id, model_class.__name__, model_id))
                continue
            if recipient_model.email != item.recipient_email:
                cls._add_error(
                    'recipient %s' % (
                        base_model_validators.ERROR_CATEGORY_EMAIL_CHECK),
                    'Entity id %s: Recipient email %s in entity does '
                    'not match with email %s of user obtained through '
                    'recipient id %s' % (
                        item.id, item.recipient_email,
                        recipient_model.email, item.recipient_id))

    @classmethod
    def _get_custom_validation_functions(cls):
        return [cls._validate_sent_datetime]

    @classmethod
    def _get_external_instance_custom_validation_functions(cls):
        return [cls._validate_recipient_email]


class BulkEmailModelValidator(base_model_validators.BaseModelValidator):
    """Class for validating BulkEmailModels."""

    @classmethod
    def _get_external_id_relationships(cls, item):
        return [
            base_model_validators.ExternalModelFetcherDetails(
                'recipient_id',
                user_models.UserSettingsModel, item.recipient_ids),
            base_model_validators.ExternalModelFetcherDetails(
                'sender_id', user_models.UserSettingsModel, [item.sender_id])]

    @classmethod
    def _validate_sent_datetime(cls, item):
        """Validate that sent_datetime of model is less than current time.

        Args:
            item: datastore_services.Model. BulkEmailModel to validate.
        """
        current_datetime = datetime.datetime.utcnow()
        if item.sent_datetime > current_datetime:
            cls._add_error(
                'sent %s' % base_model_validators.ERROR_CATEGORY_DATETIME_CHECK,
                'Entity id %s: The sent_datetime field has a value %s which is '
                'greater than the time when the job was run' % (
                    item.id, item.sent_datetime))

    @classmethod
    def _validate_sender_email(
            cls, item, field_name_to_external_model_references):
        """Validate that sender email corresponds to email of user obtained
        by using the sender_id.

        Args:
            item: datastore_services.Model. BulkEmailModel to validate.
            field_name_to_external_model_references:
                dict(str, (list(base_model_validators.ExternalModelReference))).
                A dict keyed by field name. The field name represents
                a unique identifier provided by the storage
                model to which the external model is associated. Each value
                contains a list of ExternalModelReference objects corresponding
                to the field_name. For examples, all the external Exploration
                Models corresponding to a storage model can be associated
                with the field name 'exp_ids'. This dict is used for
                validation of External Model properties linked to the
                storage model.
        """
        sender_model_references = (
            field_name_to_external_model_references['sender_id'])

        for sender_model_reference in sender_model_references:
            sender_model = sender_model_reference.model_instance
            if sender_model is None or sender_model.deleted:
                model_class = sender_model_reference.model_class
                model_id = sender_model_reference.model_id
                cls._add_error(
                    'sender_id %s' % (
                        base_model_validators.ERROR_CATEGORY_FIELD_CHECK),
                    'Entity id %s: based on field sender_id having'
                    ' value %s, expected model %s with id %s but it doesn\'t'
                    ' exist' % (
                        item.id, model_id, model_class.__name__, model_id))
                continue
            if sender_model.email != item.sender_email:
                cls._add_error(
                    'sender %s' % (
                        base_model_validators.ERROR_CATEGORY_EMAIL_CHECK),
                    'Entity id %s: Sender email %s in entity does not '
                    'match with email %s of user obtained through '
                    'sender id %s' % (
                        item.id, item.sender_email, sender_model.email,
                        item.sender_id))

    @classmethod
    def _get_custom_validation_functions(cls):
        return [cls._validate_sent_datetime]

    @classmethod
    def _get_external_instance_custom_validation_functions(cls):
        return [cls._validate_sender_email]


class GeneralFeedbackEmailReplyToIdModelValidator(
        base_model_validators.BaseModelValidator):
    """Class for validating GeneralFeedbackEmailReplyToIdModels."""

    @classmethod
    def _get_model_id_regex(cls, unused_item):
        return (
            '^%s\\.(%s)\\.[A-Za-z0-9-_]{1,%s}\\.'
            '[A-Za-z0-9=+/]{1,}') % (
                USER_ID_REGEX,
                ('|').join(suggestion_models.TARGET_TYPE_CHOICES),
                base_models.ID_LENGTH)

    @classmethod
    def _get_external_id_relationships(cls, item):
        return [
            base_model_validators.ExternalModelFetcherDetails(
                'item.id.user_id',
                user_models.UserSettingsModel, [
                    item.id[:item.id.find('.')]]),
            base_model_validators.ExternalModelFetcherDetails(
                'item.id.thread_id',
                feedback_models.GeneralFeedbackThreadModel, [
                    item.id[item.id.find('.') + 1:]])]

    @classmethod
    def _validate_reply_to_id_length(cls, item):
        """Validate that reply_to_id length is less than or equal to
        REPLY_TO_ID_LENGTH.

        Args:
            item: datastore_services.Model. GeneralFeedbackEmailReplyToIdModel
                to validate.
        """
        # The reply_to_id of model is created using utils.get_random_int
        # method by using a upper bound as email_models.REPLY_TO_ID_LENGTH.
        # So, the reply_to_id length should be less than or equal to
        # email_models.REPLY_TO_ID_LENGTH.
        if len(item.reply_to_id) > email_models.REPLY_TO_ID_LENGTH:
            cls._add_error(
                'reply_to_id %s' % (
                    base_model_validators.ERROR_CATEGORY_LENGTH_CHECK),
                'Entity id %s: reply_to_id %s should have length less than or '
                'equal to %s but instead has length %s' % (
                    item.id, item.reply_to_id, email_models.REPLY_TO_ID_LENGTH,
                    len(item.reply_to_id)))

    @classmethod
    def _get_custom_validation_functions(cls):
        return [cls._validate_reply_to_id_length]


class ExplorationModelValidator(base_model_validators.BaseModelValidator):
    """Class for validating ExplorationModel."""

    @classmethod
    def _get_model_domain_object_instance(cls, item):
        return exp_fetchers.get_exploration_from_model(item)

    @classmethod
    def _get_domain_object_validation_type(cls, item):
        exp_rights = rights_manager.get_exploration_rights(
            item.id, strict=False)

        if exp_rights is None:
            return base_model_validators.VALIDATION_MODE_NEUTRAL

        if rights_manager.is_exploration_private(item.id):
            return base_model_validators.VALIDATION_MODE_NON_STRICT

        return base_model_validators.VALIDATION_MODE_STRICT

    @classmethod
    def _get_external_id_relationships(cls, item):
        snapshot_model_ids = [
            '%s-%d' % (item.id, version)
            for version in python_utils.RANGE(1, item.version + 1)]
        return [
            base_model_validators.ExternalModelFetcherDetails(
                'exploration_commit_log_entry_ids',
                exp_models.ExplorationCommitLogEntryModel,
                ['exploration-%s-%s'
                 % (item.id, version) for version in python_utils.RANGE(
                     1, item.version + 1)]),
            base_model_validators.ExternalModelFetcherDetails(
                'exp_summary_ids',
                exp_models.ExpSummaryModel, [item.id]),
            base_model_validators.ExternalModelFetcherDetails(
                'exploration_rights_ids',
                exp_models.ExplorationRightsModel, [item.id]),
            base_model_validators.ExternalModelFetcherDetails(
                'snapshot_metadata_ids',
                exp_models.ExplorationSnapshotMetadataModel,
                snapshot_model_ids),
            base_model_validators.ExternalModelFetcherDetails(
                'snapshot_content_ids',
                exp_models.ExplorationSnapshotContentModel,
                snapshot_model_ids)]


class ExplorationSnapshotMetadataModelValidator(
        base_model_validators.BaseSnapshotMetadataModelValidator):
    """Class for validating ExplorationSnapshotMetadataModel."""

    EXTERNAL_MODEL_NAME = 'exploration'

    @classmethod
    def _get_change_domain_class(cls, unused_item):
        return exp_domain.ExplorationChange

    @classmethod
    def _get_external_id_relationships(cls, item):
        return [
            base_model_validators.ExternalModelFetcherDetails(
                'exploration_ids',
                exp_models.ExplorationModel,
                [item.id[:item.id.rfind(base_models.VERSION_DELIMITER)]]),
            base_model_validators.ExternalModelFetcherDetails(
                'committer_ids',
                user_models.UserSettingsModel, [item.committer_id])]


class ExplorationSnapshotContentModelValidator(
        base_model_validators.BaseSnapshotContentModelValidator):
    """Class for validating ExplorationSnapshotContentModel."""

    EXTERNAL_MODEL_NAME = 'exploration'

    @classmethod
    def _get_external_id_relationships(cls, item):
        return [
            base_model_validators.ExternalModelFetcherDetails(
                'exploration_ids',
                exp_models.ExplorationModel,
                [item.id[:item.id.rfind(base_models.VERSION_DELIMITER)]])]


class ExplorationRightsModelValidator(base_model_validators.BaseModelValidator):
    """Class for validating ExplorationRightsModel."""

    @classmethod
    def _get_external_id_relationships(cls, item):
        cloned_from_exploration_id = []
        if item.cloned_from:
            cloned_from_exploration_id.append(item.cloned_from)
        snapshot_model_ids = [
            '%s-%d' % (item.id, version)
            for version in python_utils.RANGE(1, item.version + 1)]
        return [
            base_model_validators.ExternalModelFetcherDetails(
                'exploration_ids',
                exp_models.ExplorationModel, [item.id]),
            base_model_validators.ExternalModelFetcherDetails(
                'cloned_from_exploration_ids',
                exp_models.ExplorationModel,
                cloned_from_exploration_id),
            base_model_validators.ExternalModelFetcherDetails(
                'owner_user_ids',
                user_models.UserSettingsModel, item.owner_ids),
            base_model_validators.ExternalModelFetcherDetails(
                'editor_user_ids',
                user_models.UserSettingsModel, item.editor_ids),
            base_model_validators.ExternalModelFetcherDetails(
                'viewer_user_ids',
                user_models.UserSettingsModel, item.viewer_ids),
            base_model_validators.ExternalModelFetcherDetails(
                'snapshot_metadata_ids',
                exp_models.ExplorationRightsSnapshotMetadataModel,
                snapshot_model_ids),
            base_model_validators.ExternalModelFetcherDetails(
                'snapshot_content_ids',
                exp_models.ExplorationRightsSnapshotContentModel,
                snapshot_model_ids)]

    @classmethod
    def _validate_first_published_msec(cls, item):
        """Validate that first published time of model is less than current
        time.

        Args:
            item: datastore_services.Model. ExplorationRightsModel to validate.
        """
        if not item.first_published_msec:
            return

        current_time_msec = utils.get_current_time_in_millisecs()
        if item.first_published_msec > current_time_msec:
            cls._add_error(
                base_model_validators.ERROR_CATEGORY_FIRST_PUBLISHED_MSEC_CHECK,
                'Entity id %s: The first_published_msec field has a value %s '
                'which is greater than the time when the job was run' % (
                    item.id, item.first_published_msec))

    @classmethod
    def _get_custom_validation_functions(cls):
        return [cls._validate_first_published_msec]


class ExplorationRightsSnapshotMetadataModelValidator(
        base_model_validators.BaseSnapshotMetadataModelValidator):
    """Class for validating ExplorationRightsSnapshotMetadataModel."""

    EXTERNAL_MODEL_NAME = 'exploration rights'

    @classmethod
    def _get_change_domain_class(cls, unused_item):
        return rights_domain.ExplorationRightsChange

    @classmethod
    def _get_external_id_relationships(cls, item):
        return [
            base_model_validators.ExternalModelFetcherDetails(
                'exploration_rights_ids',
                exp_models.ExplorationRightsModel,
                [item.id[:item.id.rfind(base_models.VERSION_DELIMITER)]]),
            base_model_validators.ExternalModelFetcherDetails(
                'committer_ids',
                user_models.UserSettingsModel, [item.committer_id])]


class ExplorationRightsSnapshotContentModelValidator(
        base_model_validators.BaseSnapshotContentModelValidator):
    """Class for validating ExplorationRightsSnapshotContentModel."""

    EXTERNAL_MODEL_NAME = 'exploration rights'

    @classmethod
    def _get_external_id_relationships(cls, item):
        return [
            base_model_validators.ExternalModelFetcherDetails(
                'exploration_rights_ids',
                exp_models.ExplorationRightsModel,
                [item.id[:item.id.rfind(base_models.VERSION_DELIMITER)]])]


class ExplorationCommitLogEntryModelValidator(
        base_model_validators.BaseCommitLogEntryModelValidator):
    """Class for validating ExplorationCommitLogEntryModel."""

    EXTERNAL_MODEL_NAME = 'exploration'

    @classmethod
    def _get_model_id_regex(cls, item):
        # Valid id: [exploration/rights]-[exploration_id]-[exploration-version].
        regex_string = '^(exploration|rights)-%s-\\d+$' % (
            item.exploration_id)

        return regex_string

    @classmethod
    def _get_change_domain_class(cls, item):
        if item.id.startswith('rights'):
            return rights_domain.ExplorationRightsChange
        elif item.id.startswith('exploration'):
            return exp_domain.ExplorationChange
        else:
            cls._add_error(
                'model %s' % base_model_validators.ERROR_CATEGORY_ID_CHECK,
                'Entity id %s: Entity id does not match regex pattern' % (
                    item.id))
            return None

    @classmethod
    def _get_external_id_relationships(cls, item):
        external_id_relationships = [
            base_model_validators.ExternalModelFetcherDetails(
                'exploration_ids',
                exp_models.ExplorationModel, [item.exploration_id])]
        if item.id.startswith('rights'):
            external_id_relationships.append(
                base_model_validators.ExternalModelFetcherDetails(
                    'exploration_rights_ids', exp_models.ExplorationRightsModel,
                    [item.exploration_id]))
        return external_id_relationships


class ExpSummaryModelValidator(base_model_validators.BaseSummaryModelValidator):
    """Class for validating ExpSummaryModel."""

    @classmethod
    def _get_model_domain_object_instance(cls, item):
        return exp_fetchers.get_exploration_summary_from_model(item)

    @classmethod
    def _get_external_id_relationships(cls, item):
        return [
            base_model_validators.ExternalModelFetcherDetails(
                'exploration_ids',
                exp_models.ExplorationModel, [item.id]),
            base_model_validators.ExternalModelFetcherDetails(
                'exploration_rights_ids',
                exp_models.ExplorationRightsModel, [item.id]),
            base_model_validators.ExternalModelFetcherDetails(
                'owner_user_ids',
                user_models.UserSettingsModel, item.owner_ids),
            base_model_validators.ExternalModelFetcherDetails(
                'editor_user_ids',
                user_models.UserSettingsModel, item.editor_ids),
            base_model_validators.ExternalModelFetcherDetails(
                'viewer_user_ids',
                user_models.UserSettingsModel, item.viewer_ids),
            base_model_validators.ExternalModelFetcherDetails(
                'contributor_user_ids',
                user_models.UserSettingsModel, item.contributor_ids)]

    @classmethod
    def _validate_contributors_summary(cls, item):
        """Validate that contributor ids match the contributor ids obtained
        from contributors summary.

        Args:
            item: datastore_services.Model. ExpSummaryModel to validate.
        """
        contributor_ids_from_contributors_summary = (
            list(item.contributors_summary.keys()))
        if sorted(item.contributor_ids) != sorted(
                contributor_ids_from_contributors_summary):
            cls._add_error(
                'contributors %s' % (
                    base_model_validators.ERROR_CATEGORY_SUMMARY_CHECK),
                'Entity id %s: Contributor ids: %s do not match the '
                'contributor ids obtained using contributors summary: %s' % (
                    item.id, sorted(item.contributor_ids),
                    sorted(contributor_ids_from_contributors_summary)))

    @classmethod
    def _validate_first_published_msec(cls, item):
        """Validate that first published time of model is less than current
        time.

        Args:
            item: datastore_services.Model. ExpSummaryModel to validate.
        """
        if not item.first_published_msec:
            return

        current_time_msec = utils.get_current_time_in_millisecs()
        if item.first_published_msec > current_time_msec:
            cls._add_error(
                base_model_validators.ERROR_CATEGORY_FIRST_PUBLISHED_MSEC_CHECK,
                'Entity id %s: The first_published_msec field has a value %s '
                'which is greater than the time when the job was run' % (
                    item.id, item.first_published_msec))

    @classmethod
    def _validate_exploration_model_last_updated(
            cls, item, field_name_to_external_model_references):
        """Validate that item.exploration_model_last_updated matches the
        time when a last commit was made by a human contributor.

        Args:
            item: datastore_services.Model. ExpSummaryModel to validate.
            field_name_to_external_model_references:
                dict(str, (list(base_model_validators.ExternalModelReference))).
                A dict keyed by field name. The field name represents
                a unique identifier provided by the storage
                model to which the external model is associated. Each value
                contains a list of ExternalModelReference objects corresponding
                to the field_name. For examples, all the external Exploration
                Models corresponding to a storage model can be associated
                with the field name 'exp_ids'. This dict is used for
                validation of External Model properties linked to the
                storage model.
        """
        exploration_model_references = (
            field_name_to_external_model_references['exploration_ids'])

        for exploration_model_reference in exploration_model_references:
            exploration_model = exploration_model_reference.model_instance
            if exploration_model is None or exploration_model.deleted:
                model_class = exploration_model_reference.model_class
                model_id = exploration_model_reference.model_id
                cls._add_error(
                    'exploration_ids %s' % (
                        base_model_validators.ERROR_CATEGORY_FIELD_CHECK),
                    'Entity id %s: based on field exploration_ids having'
                    ' value %s, expected model %s with id %s but it doesn\'t'
                    ' exist' % (
                        item.id, model_id, model_class.__name__, model_id))
                continue
            last_human_update_ms = exp_services.get_last_updated_by_human_ms(
                exploration_model.id)
            last_human_update_time = datetime.datetime.fromtimestamp(
                python_utils.divide(last_human_update_ms, 1000.0))
            if item.exploration_model_last_updated != last_human_update_time:
                cls._add_error(
                    'exploration model %s' % (
                        base_model_validators.ERROR_CATEGORY_LAST_UPDATED_CHECK
                    ),
                    'Entity id %s: The exploration_model_last_updated '
                    'field: %s does not match the last time a commit was '
                    'made by a human contributor: %s' % (
                        item.id, item.exploration_model_last_updated,
                        last_human_update_time))

    @classmethod
    def _get_external_model_properties(cls):
        exploration_model_properties_dict = {
            'title': 'title',
            'category': 'category',
            'objective': 'objective',
            'language_code': 'language_code',
            'tags': 'tags',
            'exploration_model_created_on': 'created_on',
        }

        exploration_rights_model_properties_dict = {
            'first_published_msec': 'first_published_msec',
            'status': 'status',
            'community_owned': 'community_owned',
            'owner_ids': 'owner_ids',
            'editor_ids': 'editor_ids',
            'viewer_ids': 'viewer_ids',
        }

        return [(
            'exploration',
            'exploration_ids',
            exploration_model_properties_dict
        ), (
            'exploration rights',
            'exploration_rights_ids',
            exploration_rights_model_properties_dict
        )]

    @classmethod
    def _get_custom_validation_functions(cls):
        return [
            cls._validate_first_published_msec,
            cls._validate_contributors_summary]

    @classmethod
    def _get_external_instance_custom_validation_functions(cls):
        return [cls._validate_exploration_model_last_updated]


class GeneralFeedbackThreadModelValidator(
        base_model_validators.BaseModelValidator):
    """Class for validating GeneralFeedbackThreadModels."""

    @classmethod
    def _get_model_id_regex(cls, item):
        # Valid id: [ENTITY_TYPE].[ENTITY_ID].[GENERATED_STRING].
        regex_string = '%s\\.%s\\.[A-Za-z0-9=+/]{1,}$' % (
            item.entity_type, item.entity_id)
        return regex_string

    @classmethod
    def _get_external_id_relationships(cls, item):
        field_name_to_external_model_references = [
            base_model_validators.ExternalModelFetcherDetails(
                'message_ids',
                feedback_models.GeneralFeedbackMessageModel,
                ['%s.%s' % (item.id, i) for i in python_utils.RANGE(
                    item.message_count)])
        ]
        if (
                item.original_author_id and
                user_services.is_user_id_valid(item.original_author_id)
        ):
            field_name_to_external_model_references.append(
                base_model_validators.ExternalModelFetcherDetails(
                    'author_ids', user_models.UserSettingsModel,
                    [item.original_author_id]))
        if item.has_suggestion:
            field_name_to_external_model_references.append(
                base_model_validators.ExternalModelFetcherDetails(
                    'suggestion_ids', suggestion_models.GeneralSuggestionModel,
                    [item.id]))
        if item.entity_type in TARGET_TYPE_TO_TARGET_MODEL:
            field_name_to_external_model_references.append(
                base_model_validators.ExternalModelFetcherDetails(
                    '%s_ids' % item.entity_type,
                    TARGET_TYPE_TO_TARGET_MODEL[item.entity_type],
                    [item.entity_id]))
        if (
                item.last_nonempty_message_author_id and
                user_services.is_user_id_valid(
                    item.last_nonempty_message_author_id)
        ):
            field_name_to_external_model_references.append(
                base_model_validators.ExternalModelFetcherDetails(
                    'last_nonempty_message_author_ids',
                    user_models.UserSettingsModel,
                    [item.last_nonempty_message_author_id]))
        return field_name_to_external_model_references

    @classmethod
    def _validate_entity_type(cls, item):
        """Validate the entity type is valid.

        Args:
            item: datastore_services.Model. GeneralFeedbackThreadModel to
                validate.
        """
        if item.entity_type not in TARGET_TYPE_TO_TARGET_MODEL:
            cls._add_error(
                'entity %s' % base_model_validators.ERROR_CATEGORY_TYPE_CHECK,
                'Entity id %s: Entity type %s is not allowed' % (
                    item.id, item.entity_type))

    @classmethod
    def _validate_has_suggestion(cls, item):
        """Validate that has_suggestion is False only if no suggestion
        with id same as thread id exists.

        Args:
            item: datastore_services.Model. GeneralFeedbackThreadModel to
                validate.
        """
        if not item.has_suggestion:
            suggestion_model = (
                suggestion_models.GeneralSuggestionModel.get_by_id(item.id))
            if suggestion_model is not None and not suggestion_model.deleted:
                cls._add_error(
                    'has suggestion check',
                    'Entity id %s: has suggestion for entity is false '
                    'but a suggestion exists with id same as entity id' % (
                        item.id))

    @classmethod
    def _validate_original_author_id(cls, item):
        """Validate that original author ID is in correct format.

        Args:
            item: GeneralFeedbackThreadModel. The model to validate.
        """
        if (
                item.original_author_id and
                not user_services.is_user_or_pseudonymous_id(
                    item.original_author_id)
        ):
            cls._add_error(
                'final %s' % (
                    base_model_validators.ERROR_CATEGORY_AUTHOR_CHECK),
                'Entity id %s: Original author ID %s is in a wrong format. '
                'It should be either pid_<32 chars> or uid_<32 chars>.'
                % (item.id, item.original_author_id))

    @classmethod
    def _validate_last_nonempty_message_author_id(cls, item):
        """Validate that last nonempty message author ID is in correct format.

        Args:
            item: GeneralFeedbackThreadModel. The model to validate.
        """
        if (
                item.last_nonempty_message_author_id and
                not user_services.is_user_or_pseudonymous_id(
                    item.last_nonempty_message_author_id)
        ):
            cls._add_error(
                'final %s' % (
                    base_model_validators.ERROR_CATEGORY_AUTHOR_CHECK),
                'Entity id %s: Last non-empty message author ID %s is in a '
                'wrong format. It should be either pid_<32 chars> or '
                'uid_<32 chars>.' % (
                    item.id, item.last_nonempty_message_author_id))

    @classmethod
    def _get_custom_validation_functions(cls):
        return [
            cls._validate_entity_type,
            cls._validate_has_suggestion,
            cls._validate_original_author_id,
            cls._validate_last_nonempty_message_author_id]


class GeneralFeedbackMessageModelValidator(
        base_model_validators.BaseModelValidator):
    """Class for validating GeneralFeedbackMessageModels."""

    @classmethod
    def _get_model_id_regex(cls, item):
        # Valid id: [thread_id].[message_id]
        regex_string = '^%s\\.%s$' % (item.thread_id, item.message_id)
        return regex_string

    @classmethod
    def _get_external_id_relationships(cls, item):
        field_name_to_external_model_references = [
            base_model_validators.ExternalModelFetcherDetails(
                'feedback_thread_ids',
                feedback_models.GeneralFeedbackThreadModel,
                [item.thread_id]
            )
        ]
        if (
                item.author_id and
                user_services.is_user_id_valid(item.author_id)
        ):
            field_name_to_external_model_references.append(
                base_model_validators.ExternalModelFetcherDetails(
                    'author_ids',
                    user_models.UserSettingsModel,
                    [item.author_id]
                )
            )
        return field_name_to_external_model_references

    @classmethod
    def _validate_author_id(cls, item):
        """Validate that author ID is in correct format.

        Args:
            item: GeneralFeedbackMessageModel. The model to validate.
        """
        if (
                item.author_id and
                not user_services.is_user_or_pseudonymous_id(item.author_id)
        ):
            cls._add_error(
                'final %s' % (
                    base_model_validators.ERROR_CATEGORY_AUTHOR_CHECK),
                'Entity id %s: Author ID %s is in a wrong format. '
                'It should be either pid_<32 chars> or uid_<32 chars>.'
                % (item.id, item.author_id))

    @classmethod
    def _validate_message_id(
            cls, item, field_name_to_external_model_references):
        """Validate that message_id is less than the message count for
        feedback thread corresponding to the entity.

        Args:
            item: datastore_services.Model. GeneralFeedbackMessageModel to
                validate.
            field_name_to_external_model_references:
                dict(str, (list(base_model_validators.ExternalModelReference))).
                A dict keyed by field name. The field name represents
                a unique identifier provided by the storage
                model to which the external model is associated. Each value
                contains a list of ExternalModelReference objects corresponding
                to the field_name. For examples, all the external Exploration
                Models corresponding to a storage model can be associated
                with the field name 'exp_ids'. This dict is used for
                validation of External Model properties linked to the
                storage model.
        """
        feedback_thread_model_references = (
            field_name_to_external_model_references['feedback_thread_ids'])

        for feedback_thread_model_reference in feedback_thread_model_references:
            feedback_thread_model = (
                feedback_thread_model_reference.model_instance)
            if feedback_thread_model is None or feedback_thread_model.deleted:
                model_class = feedback_thread_model_reference.model_class
                model_id = feedback_thread_model_reference.model_id
                cls._add_error(
                    'feedback_thread_ids %s' % (
                        base_model_validators.ERROR_CATEGORY_FIELD_CHECK),
                    'Entity id %s: based on field feedback_thread_ids having'
                    ' value %s, expected model %s with id %s but it doesn\'t'
                    ' exist' % (
                        item.id, model_id, model_class.__name__, model_id))
                continue
            if item.message_id >= feedback_thread_model.message_count:
                cls._add_error(
                    'message %s' % (
                        base_model_validators.ERROR_CATEGORY_ID_CHECK),
                    'Entity id %s: message id %s not less than total count '
                    'of messages %s in feedback thread model with id %s '
                    'corresponding to the entity' % (
                        item.id, item.message_id,
                        feedback_thread_model.message_count,
                        feedback_thread_model.id))

    @classmethod
    def _get_external_instance_custom_validation_functions(cls):
        return [cls._validate_message_id]

    @classmethod
    def _get_custom_validation_functions(cls):
        return [cls._validate_author_id]


class GeneralFeedbackThreadUserModelValidator(
        base_model_validators.BaseModelValidator):
    """Class for validating GeneralFeedbackThreadUserModels."""

    @classmethod
    def _get_model_id_regex(cls, unused_item):
        # Valid id: [user_id].[thread_id]
        thread_id_string = '%s\\.[A-Za-z0-9-_]{1,%s}\\.[A-Za-z0-9-_=]{1,}' % (
            ('|').join(suggestion_models.TARGET_TYPE_CHOICES),
            base_models.ID_LENGTH)
        regex_string = '^%s\\.%s$' % (USER_ID_REGEX, thread_id_string)
        return regex_string

    @classmethod
    def _get_external_id_relationships(cls, item):
        message_ids = []
        user_ids = []
        if '.' in item.id:
            index = item.id.find('.')
            user_ids = [item.id[:index]]
            message_ids = ['%s.%s' % (
                item.id[index + 1:], message_id) for message_id in (
                    item.message_ids_read_by_user)]
        return [
            base_model_validators.ExternalModelFetcherDetails(
                'message_ids',
                feedback_models.GeneralFeedbackMessageModel, message_ids),
            base_model_validators.ExternalModelFetcherDetails(
                'user_ids', user_models.UserSettingsModel, user_ids)]


class FeedbackAnalyticsModelValidator(base_model_validators.BaseModelValidator):
    """Class for validating FeedbackAnalyticsModels."""

    @classmethod
    def _get_external_id_relationships(cls, item):
        return [
            base_model_validators.ExternalModelFetcherDetails(
                'exploration_ids', exp_models.ExplorationModel, [item.id])]


class UnsentFeedbackEmailModelValidator(
        base_model_validators.BaseModelValidator):
    """Class for validating UnsentFeedbackEmailModels."""

    @classmethod
    def _get_model_id_regex(cls, unused_item):
        return '^%s$' % USER_ID_REGEX

    @classmethod
    def _get_external_id_relationships(cls, item):
        message_ids = []
        for reference in item.feedback_message_references:
            try:
                message_ids.append('%s.%s' % (
                    reference['thread_id'], reference['message_id']))
            except Exception:
                cls._add_error(
                    'feedback message %s' % (
                        base_model_validators.ERROR_CATEGORY_REFERENCE_CHECK),
                    'Entity id %s: Invalid feedback reference: %s' % (
                        item.id, reference))
        return [
            base_model_validators.ExternalModelFetcherDetails(
                'user_ids', user_models.UserSettingsModel, [item.id]),
            base_model_validators.ExternalModelFetcherDetails(
                'message_ids', feedback_models.GeneralFeedbackMessageModel,
                message_ids)]

    @classmethod
    def _validate_entity_type_and_entity_id_feedback_reference(cls, item):
        """Validate that entity_type and entity_type are same as corresponding
        values in thread_id of feedback_reference.

        Args:
            item: datastore_services.Model. UnsentFeedbackEmailModel to
                validate.
        """
        for reference in item.feedback_message_references:
            try:
                split_thread_id = reference['thread_id'].split('.')
                if split_thread_id[0] != reference['entity_type'] or (
                        split_thread_id[1] != reference['entity_id']):
                    cls._add_error(
                        'feedback message %s' % (
                            base_model_validators.ERROR_CATEGORY_REFERENCE_CHECK
                        ),
                        'Entity id %s: Invalid feedback reference: %s' % (
                            item.id, reference))
            except Exception:
                cls._add_error(
                    'feedback message %s' % (
                        base_model_validators.ERROR_CATEGORY_REFERENCE_CHECK),
                    'Entity id %s: Invalid feedback reference: %s' % (
                        item.id, reference))

    @classmethod
    def _get_custom_validation_functions(cls):
        return [cls._validate_entity_type_and_entity_id_feedback_reference]


class JobModelValidator(base_model_validators.BaseModelValidator):
    """Class for validating JobModels."""

    @classmethod
    def _get_model_id_regex(cls, item):
        # Valid id: [job_type]-[current time]-[random int]
        regex_string = '^%s-\\d*-\\d*$' % item.job_type
        return regex_string

    @classmethod
    def _get_external_id_relationships(cls, item):
        return []

    @classmethod
    def _validate_time_fields(cls, item):
        """Validate the time fields in entity.

        Args:
            item: datastore_services.Model. JobModel to validate.
        """
        if item.time_started_msec and (
                item.time_queued_msec > item.time_started_msec):
            cls._add_error(
                'time queued check',
                'Entity id %s: time queued %s is greater '
                'than time started %s' % (
                    item.id, item.time_queued_msec, item.time_started_msec))

        if item.time_finished_msec and (
                item.time_started_msec > item.time_finished_msec):
            cls._add_error(
                'time started check',
                'Entity id %s: time started %s is greater '
                'than time finished %s' % (
                    item.id, item.time_started_msec, item.time_finished_msec))

        current_time_msec = utils.get_current_time_in_millisecs()
        if item.time_finished_msec > current_time_msec:
            cls._add_error(
                'time finished check',
                'Entity id %s: time finished %s is greater '
                'than the current time' % (
                    item.id, item.time_finished_msec))

    @classmethod
    def _validate_error(cls, item):
        """Validate error is not None only if status is not canceled
        or failed.

        Args:
            item: datastore_services.Model. JobModel to validate.
        """
        if item.error and item.status_code not in [
                job_models.STATUS_CODE_FAILED, job_models.STATUS_CODE_CANCELED]:
            cls._add_error(
                base_model_validators.ERROR_CATEGORY_ERROR_CHECK,
                'Entity id %s: error: %s for job is not empty but '
                'job status is %s' % (item.id, item.error, item.status_code))

        if not item.error and item.status_code in [
                job_models.STATUS_CODE_FAILED, job_models.STATUS_CODE_CANCELED]:
            cls._add_error(
                base_model_validators.ERROR_CATEGORY_ERROR_CHECK,
                'Entity id %s: error for job is empty but '
                'job status is %s' % (item.id, item.status_code))

    @classmethod
    def _validate_output(cls, item):
        """Validate output for entity is present only if status is
        completed.

        Args:
            item: datastore_services.Model. JobModel to validate.
        """
        if item.output and item.status_code != job_models.STATUS_CODE_COMPLETED:
            cls._add_error(
                base_model_validators.ERROR_CATEGORY_OUTPUT_CHECK,
                'Entity id %s: output: %s for job is not empty but '
                'job status is %s' % (item.id, item.output, item.status_code))

        if item.output is None and (
                item.status_code == job_models.STATUS_CODE_COMPLETED):
            cls._add_error(
                base_model_validators.ERROR_CATEGORY_OUTPUT_CHECK,
                'Entity id %s: output for job is empty but '
                'job status is %s' % (item.id, item.status_code))

    @classmethod
    def _get_custom_validation_functions(cls):
        return [
            cls._validate_time_fields,
            cls._validate_error,
            cls._validate_output]


class ContinuousComputationModelValidator(
        base_model_validators.BaseModelValidator):
    """Class for validating ContinuousComputationModels."""

    @classmethod
    def _get_model_id_regex(cls, unused_item):
        # Valid id: Name of continuous computation manager class.
        regex_string = '^(%s)$' % ('|').join(
            ALL_CONTINUOUS_COMPUTATION_MANAGERS_CLASS_NAMES)
        return regex_string

    @classmethod
    def _get_external_id_relationships(cls, item):
        return []

    @classmethod
    def _validate_time_fields(cls, item):
        """Validate the time fields in entity.

        Args:
            item: datastore_services.Model. ContinuousComputationModel to
                validate.
        """
        if item.last_started_msec > item.last_finished_msec and (
                item.last_started_msec > item.last_stopped_msec):
            cls._add_error(
                'last started check',
                'Entity id %s: last started %s is greater '
                'than both last finished %s and last stopped %s' % (
                    item.id, item.last_started_msec, item.last_finished_msec,
                    item.last_stopped_msec))

        current_time_msec = utils.get_current_time_in_millisecs()
        if item.last_finished_msec > current_time_msec:
            cls._add_error(
                'last finished check',
                'Entity id %s: last finished %s is greater '
                'than the current time' % (
                    item.id, item.last_finished_msec))

        if item.last_stopped_msec > current_time_msec:
            cls._add_error(
                'last stopped check',
                'Entity id %s: last stopped %s is greater '
                'than the current time' % (
                    item.id, item.last_stopped_msec))

    @classmethod
    def _get_custom_validation_functions(cls):
        return [cls._validate_time_fields]


class QuestionModelValidator(base_model_validators.BaseModelValidator):
    """Class for validating QuestionModel."""

    @classmethod
    def _get_model_domain_object_instance(cls, item):
        return question_fetchers.get_question_from_model(item)

    @classmethod
    def _get_external_id_relationships(cls, item):
        snapshot_model_ids = [
            '%s-%d' % (item.id, version) for version in python_utils.RANGE(
                1, item.version + 1)]
        return [
            base_model_validators.ExternalModelFetcherDetails(
                'question_commit_log_entry_ids',
                question_models.QuestionCommitLogEntryModel,
                ['question-%s-%s'
                 % (item.id, version) for version in python_utils.RANGE(
                     1, item.version + 1)]),
            base_model_validators.ExternalModelFetcherDetails(
                'question_summary_ids',
                question_models.QuestionSummaryModel, [item.id]),
            base_model_validators.ExternalModelFetcherDetails(
                'snapshot_metadata_ids',
                question_models.QuestionSnapshotMetadataModel,
                snapshot_model_ids),
            base_model_validators.ExternalModelFetcherDetails(
                'snapshot_content_ids',
                question_models.QuestionSnapshotContentModel,
                snapshot_model_ids),
            base_model_validators.ExternalModelFetcherDetails(
                'linked_skill_ids',
                skill_models.SkillModel, item.linked_skill_ids)]

    @classmethod
    def _validate_inapplicable_skill_misconception_ids(cls, item):
        """Validate that inapplicable skill misconception ids are valid.

        Args:
            item: datastore_services.Model. QuestionModel to validate.
        """
        inapplicable_skill_misconception_ids = (
            item.inapplicable_skill_misconception_ids)
        skill_misconception_id_mapping = {}
        skill_ids = []
        for skill_misconception_id in inapplicable_skill_misconception_ids:
            skill_id, misconception_id = skill_misconception_id.split('-')
            skill_misconception_id_mapping[skill_id] = misconception_id
            skill_ids.append(skill_id)

        skills = skill_fetchers.get_multi_skills(skill_ids, strict=False)
        for skill in skills:
            if skill is not None:
                misconception_ids = [
                    misconception.id
                    for misconception in skill.misconceptions
                ]
                expected_misconception_id = (
                    skill_misconception_id_mapping[skill.id])
                if int(expected_misconception_id) not in misconception_ids:
                    cls._add_error(
                        'misconception id',
                        'Entity id %s: misconception with the id %s does '
                        'not exist in the skill with id %s' % (
                            item.id, expected_misconception_id, skill.id))
        missing_skill_ids = utils.compute_list_difference(
            skill_ids,
            [skill.id for skill in skills if skill is not None])
        for skill_id in missing_skill_ids:
            cls._add_error(
                'skill id',
                'Entity id %s: skill with the following id does not exist:'
                ' %s' % (item.id, skill_id))

    @classmethod
    def _get_custom_validation_functions(cls):
        return [cls._validate_inapplicable_skill_misconception_ids]


class ExplorationContextModelValidator(
        base_model_validators.BaseModelValidator):
    """Class for validating ExplorationContextModel."""

    @classmethod
    def _get_external_id_relationships(cls, item):
        return [
            base_model_validators.ExternalModelFetcherDetails(
                'story_ids', story_models.StoryModel, [item.story_id]),
            base_model_validators.ExternalModelFetcherDetails(
                'exp_ids', exp_models.ExplorationModel, [item.id])]


class QuestionSkillLinkModelValidator(base_model_validators.BaseModelValidator):
    """Class for validating QuestionSkillLinkModel."""

    @classmethod
    def _get_model_id_regex(cls, item):
        return '%s:%s' % (item.question_id, item.skill_id)

    @classmethod
    def _get_external_id_relationships(cls, item):
        return [
            base_model_validators.ExternalModelFetcherDetails(
                'question_ids', question_models.QuestionModel,
                [item.question_id]),
            base_model_validators.ExternalModelFetcherDetails(
                'skill_ids', skill_models.SkillModel, [item.skill_id])]


class QuestionSnapshotMetadataModelValidator(
        base_model_validators.BaseSnapshotMetadataModelValidator):
    """Class for validating QuestionSnapshotMetadataModel."""

    EXTERNAL_MODEL_NAME = 'question'

    @classmethod
    def _get_change_domain_class(cls, unused_item):
        return question_domain.QuestionChange

    @classmethod
    def _get_external_id_relationships(cls, item):
        return [
            base_model_validators.ExternalModelFetcherDetails(
                'question_ids', question_models.QuestionModel,
                [item.id[:item.id.rfind(base_models.VERSION_DELIMITER)]]),
            base_model_validators.ExternalModelFetcherDetails(
                'committer_ids', user_models.UserSettingsModel,
                [item.committer_id])]


class QuestionSnapshotContentModelValidator(
        base_model_validators.BaseSnapshotContentModelValidator):
    """Class for validating QuestionSnapshotContentModel."""

    EXTERNAL_MODEL_NAME = 'question'

    @classmethod
    def _get_external_id_relationships(cls, item):
        return [
            base_model_validators.ExternalModelFetcherDetails(
                'question_ids', question_models.QuestionModel,
                [item.id[:item.id.rfind(base_models.VERSION_DELIMITER)]])]


class QuestionCommitLogEntryModelValidator(
        base_model_validators.BaseCommitLogEntryModelValidator):
    """Class for validating QuestionCommitLogEntryModel."""

    EXTERNAL_MODEL_NAME = 'question'

    @classmethod
    def _get_model_id_regex(cls, item):
        # Valid id: [question]-[question_id]-[question_version].
        regex_string = '^(question)-%s-\\d+$' % (
            item.question_id)

        return regex_string

    @classmethod
    def _get_change_domain_class(cls, item):
        if item.id.startswith('question'):
            return question_domain.QuestionChange
        else:
            cls._add_error(
                'model %s' % base_model_validators.ERROR_CATEGORY_ID_CHECK,
                'Entity id %s: Entity id does not match regex pattern' % (
                    item.id))
            return None

    @classmethod
    def _get_external_id_relationships(cls, item):
        return [
            base_model_validators.ExternalModelFetcherDetails(
                'question_ids', question_models.QuestionModel,
                [item.question_id])]


class QuestionSummaryModelValidator(
        base_model_validators.BaseSummaryModelValidator):
    """Class for validating QuestionSummaryModel."""

    @classmethod
    def _get_model_domain_object_instance(cls, item):
        return question_services.get_question_summary_from_model(item)

    @classmethod
    def _get_external_id_relationships(cls, item):
        return [
            base_model_validators.ExternalModelFetcherDetails(
                'question_ids', question_models.QuestionModel, [item.id])]

    @classmethod
    def _validate_question_content(
            cls, item, field_name_to_external_model_references):
        """Validate that question_content model is equal to
        QuestionModel.question_state_data.content.html.

        Args:
            item: datastore_services.Model. QuestionSummaryModel to validate.
            field_name_to_external_model_references:
                dict(str, (list(base_model_validators.ExternalModelReference))).
                A dict keyed by field name. The field name represents
                a unique identifier provided by the storage
                model to which the external model is associated. Each value
                contains a list of ExternalModelReference objects corresponding
                to the field_name. For examples, all the external Exploration
                Models corresponding to a storage model can be associated
                with the field name 'exp_ids'. This dict is used for
                validation of External Model properties linked to the
                storage model.
        """
        question_model_references = (
            field_name_to_external_model_references['question_ids'])

        for question_model_reference in question_model_references:
            question_model = question_model_reference.model_instance
            if question_model is None or question_model.deleted:
                model_class = question_model_reference.model_class
                model_id = question_model_reference.model_id
                cls._add_error(
                    'question_ids %s' % (
                        base_model_validators.ERROR_CATEGORY_FIELD_CHECK),
                    'Entity id %s: based on field question_ids having'
                    ' value %s, expected model %s with id %s but it doesn\'t'
                    ' exist' % (
                        item.id, model_id, model_class.__name__, model_id))
                continue
            content_html = question_model.question_state_data['content']['html']
            if item.question_content != content_html:
                cls._add_error(
                    'question content check',
                    'Entity id %s: Question content: %s does not match '
                    'content html in question state data in question '
                    'model: %s' % (
                        item.id, item.question_content,
                        content_html))

    @classmethod
    def _get_external_model_properties(cls):
        question_model_properties_dict = {
            'question_model_created_on': 'created_on',
            'question_model_last_updated': 'last_updated'
        }

        return [(
            'question',
            'question_ids',
            question_model_properties_dict
        )]

    @classmethod
    def _get_external_instance_custom_validation_functions(cls):
        return [cls._validate_question_content]


class StoryModelValidator(base_model_validators.BaseModelValidator):
    """Class for validating StoryModel."""

    @classmethod
    def _get_model_domain_object_instance(cls, item):
        return story_fetchers.get_story_from_model(item)

    @classmethod
    def _get_external_id_relationships(cls, item):
        snapshot_model_ids = [
            '%s-%d' % (item.id, version)
            for version in python_utils.RANGE(1, item.version + 1)]
        return [
            base_model_validators.ExternalModelFetcherDetails(
                'story_commit_log_entry_ids',
                story_models.StoryCommitLogEntryModel,
                ['story-%s-%s'
                 % (item.id, version) for version in python_utils.RANGE(
                     1, item.version + 1)]),
            base_model_validators.ExternalModelFetcherDetails(
                'story_summary_ids',
                story_models.StorySummaryModel, [item.id]),
            base_model_validators.ExternalModelFetcherDetails(
                'snapshot_metadata_ids',
                story_models.StorySnapshotMetadataModel,
                snapshot_model_ids),
            base_model_validators.ExternalModelFetcherDetails(
                'snapshot_content_ids',
                story_models.StorySnapshotContentModel,
                snapshot_model_ids),
            base_model_validators.ExternalModelFetcherDetails(
                'exploration_ids',
                exp_models.ExplorationModel,
                [node['exploration_id'] for node in (
                    item.story_contents['nodes'])])]


class StorySnapshotMetadataModelValidator(
        base_model_validators.BaseSnapshotMetadataModelValidator):
    """Class for validating StorySnapshotMetadataModel."""

    EXTERNAL_MODEL_NAME = 'story'

    @classmethod
    def _get_change_domain_class(cls, unused_item):
        return story_domain.StoryChange

    @classmethod
    def _get_external_id_relationships(cls, item):
        return [
            base_model_validators.ExternalModelFetcherDetails(
                'story_ids', story_models.StoryModel,
                [item.id[:item.id.rfind(base_models.VERSION_DELIMITER)]]),
            base_model_validators.ExternalModelFetcherDetails(
                'committer_ids', user_models.UserSettingsModel,
                [item.committer_id])]


class StorySnapshotContentModelValidator(
        base_model_validators.BaseSnapshotContentModelValidator):
    """Class for validating StorySnapshotContentModel."""

    EXTERNAL_MODEL_NAME = 'story'

    @classmethod
    def _get_external_id_relationships(cls, item):
        return [
            base_model_validators.ExternalModelFetcherDetails(
                'story_ids', story_models.StoryModel,
                [item.id[:item.id.rfind(base_models.VERSION_DELIMITER)]])]


class StoryCommitLogEntryModelValidator(
        base_model_validators.BaseCommitLogEntryModelValidator):
    """Class for validating StoryCommitLogEntryModel."""

    EXTERNAL_MODEL_NAME = 'story'

    @classmethod
    def _get_model_id_regex(cls, item):
        # Valid id: [story]-[story_id]-[story_version].
        regex_string = '^(story)-%s-\\d+$' % (
            item.story_id)

        return regex_string

    @classmethod
    def _get_change_domain_class(cls, item):
        if item.id.startswith('story'):
            return story_domain.StoryChange
        else:
            cls._add_error(
                'model %s' % base_model_validators.ERROR_CATEGORY_ID_CHECK,
                'Entity id %s: Entity id does not match regex pattern' % (
                    item.id))
            return None

    @classmethod
    def _get_external_id_relationships(cls, item):
        return [
            base_model_validators.ExternalModelFetcherDetails(
                'story_ids', story_models.StoryModel, [item.story_id]),
        ]


class StorySummaryModelValidator(
        base_model_validators.BaseSummaryModelValidator):
    """Class for validating StorySummaryModel."""

    @classmethod
    def _get_model_domain_object_instance(cls, item):
        return story_fetchers.get_story_summary_from_model(item)

    @classmethod
    def _get_external_id_relationships(cls, item):
        return [
            base_model_validators.ExternalModelFetcherDetails(
                'story_ids', story_models.StoryModel, [item.id])]

    @classmethod
    def _validate_node_titles(
            cls, item, field_name_to_external_model_references):
        """Validate that node_titles of model is equal to list of node titles
        in StoryModel.story_contents.

        Args:
            item: datastore_services.Model. StorySummaryModel to validate.
            field_name_to_external_model_references:
                dict(str, (list(base_model_validators.ExternalModelReference))).
                A dict keyed by field name. The field name represents
                a unique identifier provided by the storage
                model to which the external model is associated. Each value
                contains a list of ExternalModelReference objects corresponding
                to the field_name. For examples, all the external Exploration
                Models corresponding to a storage model can be associated
                with the field name 'exp_ids'. This dict is used for
                validation of External Model properties linked to the
                storage model.
        """
        story_model_references = (
            field_name_to_external_model_references['story_ids'])

        for story_model_reference in story_model_references:
            story_model = story_model_reference.model_instance
            if story_model is None or story_model.deleted:
                model_class = story_model_reference.model_class
                model_id = story_model_reference.model_id
                cls._add_error(
                    'story_ids %s' % (
                        base_model_validators.ERROR_CATEGORY_FIELD_CHECK),
                    'Entity id %s: based on field story_ids having'
                    ' value %s, expected model %s with id %s but it doesn\'t'
                    ' exist' % (
                        item.id, model_id, model_class.__name__, model_id))
                continue
            nodes = story_model.story_contents['nodes']
            node_titles = [node.title for node in nodes]
            if item.node_titles != node_titles:
                cls._add_error(
                    'node titles check',
                    'Entity id %s: Node titles: %s does not match the '
                    'nodes in story_contents dict: %s' % (
                        item.id, item.node_titles, nodes))

    @classmethod
    def _get_external_model_properties(cls):
        story_model_properties_dict = {
            'title': 'title',
            'language_code': 'language_code',
            'description': 'description',
            'story_model_created_on': 'created_on',
            'story_model_last_updated': 'last_updated'
        }

        return [(
            'story',
            'story_ids',
            story_model_properties_dict
        )]

    @classmethod
    def _get_external_instance_custom_validation_functions(cls):
        return [cls._validate_node_titles]


class GeneralSuggestionModelValidator(base_model_validators.BaseModelValidator):
    """Class for validating GeneralSuggestionModels."""

    @classmethod
    def _get_model_id_regex(cls, item):
        # Valid id: same as thread id:
        # [target_type].[target_id].[GENERATED_STRING].
        regex_string = '^%s\\.%s\\.[A-Za-z0-9=+/]{1,}$' % (
            item.target_type, item.target_id)
        return regex_string

    @classmethod
    def _get_model_domain_object_instance(cls, item):
        if item.target_type in TARGET_TYPE_TO_TARGET_MODEL:
            return suggestion_services.get_suggestion_from_model(item)
        else:
            cls._add_error(
                'target %s' % base_model_validators.ERROR_CATEGORY_TYPE_CHECK,
                'Entity id %s: Target type %s is not allowed' % (
                    item.id, item.target_type))
            return None

    @classmethod
    def _get_external_id_relationships(cls, item):
        field_name_to_external_model_references = [
            base_model_validators.ExternalModelFetcherDetails(
                'feedback_thread_ids',
                feedback_models.GeneralFeedbackThreadModel, [item.id])
        ]
        if user_services.is_user_id_valid(item.author_id):
            field_name_to_external_model_references.append(
                base_model_validators.ExternalModelFetcherDetails(
                    'author_ids',
                    user_models.UserSettingsModel,
                    [item.author_id]
                )
            )
        if item.target_type in TARGET_TYPE_TO_TARGET_MODEL:
            field_name_to_external_model_references.append(
                base_model_validators.ExternalModelFetcherDetails(
                    '%s_ids' % item.target_type,
                    TARGET_TYPE_TO_TARGET_MODEL[item.target_type],
                    [item.target_id]))
        if item.final_reviewer_id and user_services.is_user_id_valid(
                item.final_reviewer_id):
            field_name_to_external_model_references.append(
                base_model_validators.ExternalModelFetcherDetails(
                    'reviewer_ids', user_models.UserSettingsModel,
                    [item.final_reviewer_id]))
        return field_name_to_external_model_references

    @classmethod
    def _validate_target_type(cls, item):
        """Validate the target type is valid.

        Args:
            item: datastore_services.Model. GeneralSuggestionModel to validate.
        """
        if item.target_type not in TARGET_TYPE_TO_TARGET_MODEL:
            cls._add_error(
                'target %s' % base_model_validators.ERROR_CATEGORY_TYPE_CHECK,
                'Entity id %s: Target type %s is not allowed' % (
                    item.id, item.target_type))

    @classmethod
    def _validate_target_version_at_submission(
            cls, item, field_name_to_external_model_references):
        """Validate the target version at submission is less than or
        equal to the version of the target model.

        Args:
            item: datastore_services.Model. GeneralSuggestionModel to validate.
            field_name_to_external_model_references:
                dict(str, (list(base_model_validators.ExternalModelReference))).
                A dict keyed by field name. The field name represents
                a unique identifier provided by the storage
                model to which the external model is associated. Each value
                contains a list of ExternalModelReference objects corresponding
                to the field_name. For examples, all the external Exploration
                Models corresponding to a storage model can be associated
                with the field name 'exp_ids'. This dict is used for
                validation of External Model properties linked to the
                storage model.
        """
        if item.target_type not in TARGET_TYPE_TO_TARGET_MODEL:
            cls._add_error(
                'target %s' % base_model_validators.ERROR_CATEGORY_TYPE_CHECK,
                'Entity id %s: Target type %s is not allowed' % (
                    item.id, item.target_type))
            return

        target_model_references = (
            field_name_to_external_model_references[
                '%s_ids' % item.target_type])

        for target_model_reference in target_model_references:
            target_model = target_model_reference.model_instance
            if target_model is None or target_model.deleted:
                model_class = target_model_reference.model_class
                model_id = target_model_reference.model_id
                cls._add_error(
                    '%s_ids %s' % (
                        item.target_type,
                        base_model_validators.ERROR_CATEGORY_FIELD_CHECK),
                    'Entity id %s: based on field %s_ids having'
                    ' value %s, expected model %s with id %s but it doesn\'t'
                    ' exist' % (
                        item.id, item.target_type,
                        model_id, model_class.__name__, model_id))
                continue
            if item.target_version_at_submission > target_model.version:
                cls._add_error(
                    'target version at submission check',
                    'Entity id %s: target version %s in entity is greater '
                    'than the version %s of %s corresponding to '
                    'id %s' % (
                        item.id, item.target_version_at_submission,
                        target_model.version, item.target_type, item.target_id))

    @classmethod
    def _validate_final_reviewer_id(cls, item):
        """Validate that final reviewer id is None if suggestion is
        under review.

        Args:
            item: datastore_services.Model. GeneralSuggestionModel to validate.
        """
        if item.final_reviewer_id is None and (
                item.status != suggestion_models.STATUS_IN_REVIEW):
            cls._add_error(
                'final %s' % (
                    base_model_validators.ERROR_CATEGORY_REVIEWER_CHECK),
                'Entity id %s: Final reviewer id is empty but '
                'suggestion is %s' % (item.id, item.status))

        if item.final_reviewer_id:
            if item.status == suggestion_models.STATUS_IN_REVIEW:
                cls._add_error(
                    'final %s' % (
                        base_model_validators.ERROR_CATEGORY_REVIEWER_CHECK),
                    'Entity id %s: Final reviewer id %s is not empty but '
                    'suggestion is in review' % (
                        item.id, item.final_reviewer_id))

    @classmethod
    def _validate_score_category(
            cls, item, field_name_to_external_model_references):
        """Validate that the score_category subtype for suggestions matches the
        exploration category.

        Args:
            item: datastore_services.Model. GeneralSuggestionModel to validate.
            field_name_to_external_model_references:
                dict(str, (list(base_model_validators.ExternalModelReference))).
                A dict keyed by field name. The field name represents
                a unique identifier provided by the storage
                model to which the external model is associated. Each value
                contains a list of ExternalModelReference objects corresponding
                to the field_name. For examples, all the external Exploration
                Models corresponding to a storage model can be associated
                with the field name 'exp_ids'. This dict is used for
                validation of External Model properties linked to the
                storage model.
        """
        if item.target_type not in TARGET_TYPE_TO_TARGET_MODEL:
            cls._add_error(
                'target %s' % base_model_validators.ERROR_CATEGORY_TYPE_CHECK,
                'Entity id %s: Target type %s is not allowed' % (
                    item.id, item.target_type))
            return
        score_category_type = (
            item.score_category.split(
                suggestion_models.SCORE_CATEGORY_DELIMITER)[0])
        score_category_sub_type = (
            item.score_category.split(
                suggestion_models.SCORE_CATEGORY_DELIMITER)[1])
        if item.target_type == suggestion_models.TARGET_TYPE_EXPLORATION:
            target_model_references = (
                field_name_to_external_model_references[
                    '%s_ids' % item.target_type])

            for target_model_reference in target_model_references:
                target_model = target_model_reference.model_instance
                if target_model is None or target_model.deleted:
                    model_class = target_model_reference.model_class
                    model_id = target_model_reference.model_id
                    cls._add_error(
                        '%s_ids %s' % (
                            item.target_type,
                            base_model_validators.ERROR_CATEGORY_FIELD_CHECK),
                        'Entity id %s: based on field %s_ids having'
                        ' value %s, expected model %s with id %s but it '
                        'doesn\'t exist' % (
                            item.id, item.target_type,
                            model_id, model_class.__name__, model_id))
                    continue
                if target_model.category != score_category_sub_type:
                    cls._add_error(
                        'score category sub%s' % (
                            base_model_validators.ERROR_CATEGORY_TYPE_CHECK),
                        'Entity id %s: score category sub %s does not match'
                        ' target exploration category %s' % (
                            item.id, score_category_sub_type,
                            target_model.category))
        if score_category_type == suggestion_models.SCORE_TYPE_QUESTION:
            score_category_regex = (
                '^(%s)$' % ('|').join(VALID_SCORE_CATEGORIES_FOR_TYPE_QUESTION))
            if not re.compile(score_category_regex).match(item.score_category):
                cls._add_error(
                    'score category check',
                    'Entity id %s: Score category %s is invalid' % (
                        item.id, item.score_category))

    @classmethod
    def _get_custom_validation_functions(cls):
        return [
            cls._validate_target_type,
            cls._validate_final_reviewer_id]

    @classmethod
    def _get_external_instance_custom_validation_functions(cls):
        return [
            cls._validate_target_version_at_submission,
            cls._validate_score_category]


class GeneralVoiceoverApplicationModelValidator(
        base_model_validators.BaseModelValidator):
    """Class for validating GeneralVoiceoverApplicationModel."""

    @classmethod
    def _get_model_domain_object_instance(cls, item):
        """Returns a domain object instance created from the model.

        Args:
            item: GeneralVoiceoverApplicationModel. Entity to validate.

        Returns:
            *. A domain object to validate.
        """
        return voiceover_services.get_voiceover_application_by_id(item.id)

    @classmethod
    def _get_external_id_relationships(cls, item):
        field_name_to_external_model_references = []
        if user_services.is_user_id_valid(item.author_id):
            field_name_to_external_model_references.append(
                base_model_validators.ExternalModelFetcherDetails(
                    'author_ids',
                    user_models.UserSettingsModel,
                    [item.author_id]
                )
            )
        if item.target_type in TARGET_TYPE_TO_TARGET_MODEL:
            field_name_to_external_model_references.append(
                base_model_validators.ExternalModelFetcherDetails(
                    '%s_ids' % item.target_type,
                    TARGET_TYPE_TO_TARGET_MODEL[item.target_type],
                    [item.target_id]))
        if (
                item.final_reviewer_id and
                user_services.is_user_id_valid(item.final_reviewer_id)
        ):
            field_name_to_external_model_references.append(
                base_model_validators.ExternalModelFetcherDetails(
                    'final_reviewer_ids', user_models.UserSettingsModel,
                    [item.final_reviewer_id]))
        return field_name_to_external_model_references

    @classmethod
    def _validate_final_reviewer_id(cls, item):
        """Validate that final reviewer ID is in correct format.

        Args:
            item: GeneralSuggestionModel. The model to validate.
        """
        if not user_services.is_user_or_pseudonymous_id(item.final_reviewer_id):
            cls._add_error(
                'final %s' % (
                    base_model_validators.ERROR_CATEGORY_REVIEWER_CHECK),
                'Entity id %s: Final reviewer ID %s is in a wrong format. '
                'It should be either pid_<32 chars> or uid_<32 chars>.'
                % (item.id, item.final_reviewer_id))

    @classmethod
    def _validate_author_id(cls, item):
        """Validate that author ID is in correct format.

        Args:
            item: GeneralSuggestionModel. The model to validate.
        """
        if not user_services.is_user_or_pseudonymous_id(item.author_id):
            cls._add_error(
                'final %s' % (
                    base_model_validators.ERROR_CATEGORY_AUTHOR_CHECK),
                'Entity id %s: Author ID %s is in a wrong format. '
                'It should be either pid_<32 chars> or uid_<32 chars>.'
                % (item.id, item.author_id))

    @classmethod
    def _get_custom_validation_functions(cls):
        return [cls._validate_final_reviewer_id, cls._validate_author_id]


class CommunityContributionStatsModelValidator(
        base_model_validators.BaseModelValidator):
    """Class for validating CommunityContributionStatsModel."""

    @classmethod
    def _get_model_id_regex(cls, unused_item):
        # Since this is a singleton model, it has only one valid ID:
        # community_contribution_stats.
        return '^%s$' % (
            suggestion_models.COMMUNITY_CONTRIBUTION_STATS_MODEL_ID)

    @classmethod
    def _get_external_id_relationships(cls, item):
        return []

    @classmethod
    def _get_model_domain_object_instance(cls, item):
        return (
            suggestion_services
            .create_community_contribution_stats_from_model(item)
        )

    @classmethod
    def _validate_translation_reviewer_counts(cls, item):
        """For each language code, validate that the translation reviewer
        count matches the number of translation reviewers in the datastore.

        Args:
            item: datastore_services.Model. CommunityContributionStatsModel to
                validate.
        """
        supported_language_codes = [
            language_code['id'] for language_code in
            constants.SUPPORTED_AUDIO_LANGUAGES
        ]
        all_user_contribution_rights_models = (
            user_models.UserContributionRightsModel.get_all()
        )
        for language_code in supported_language_codes:
            expected_translation_reviewer_count = (
                all_user_contribution_rights_models.filter(
                    (
                        user_models.UserContributionRightsModel
                        .can_review_translation_for_language_codes
                    ) == language_code)
                .count()
            )
            if language_code in item.translation_reviewer_counts_by_lang_code:
                model_translation_reviewer_count = (
                    item.translation_reviewer_counts_by_lang_code[
                        language_code]
                )
                if model_translation_reviewer_count != (
                        expected_translation_reviewer_count):
                    cls._add_error(
                        'translation reviewer %s' % (
                            base_model_validators.ERROR_CATEGORY_COUNT_CHECK),
                        'Entity id %s: Translation reviewer count for language'
                        ' code %s: %s does not match the expected translation '
                        'reviewer count for language code %s: %s' % (
                            item.id, language_code,
                            model_translation_reviewer_count, language_code,
                            expected_translation_reviewer_count)
                        )
            elif expected_translation_reviewer_count != 0:
                cls._add_error(
                    'translation reviewer count %s' % (
                        base_model_validators.ERROR_CATEGORY_FIELD_CHECK),
                    'Entity id %s: The translation reviewer count for '
                    'language code %s is %s, expected model '
                    'CommunityContributionStatsModel to have the language code '
                    '%s in its translation reviewer counts but it doesn\'t '
                    'exist.' % (
                        item.id, language_code,
                        expected_translation_reviewer_count, language_code)
                )

    @classmethod
    def _validate_translation_suggestion_counts(cls, item):
        """For each language code, validate that the translation suggestion
        count matches the number of translation suggestions in the datastore
        that are currently in review.

        Args:
            item: datastore_services.Model. CommunityContributionStatsModel to
                validate.
        """
        supported_language_codes = [
            language_code['id'] for language_code in
            constants.SUPPORTED_AUDIO_LANGUAGES
        ]
        all_translation_suggestion_models_in_review = (
            suggestion_models.GeneralSuggestionModel.get_all()
            .filter(suggestion_models.GeneralSuggestionModel.status == (
                suggestion_models.STATUS_IN_REVIEW))
            .filter(
                suggestion_models.GeneralSuggestionModel.suggestion_type == (
                    suggestion_models.SUGGESTION_TYPE_TRANSLATE_CONTENT))
        )
        for language_code in supported_language_codes:
            expected_translation_suggestion_count = (
                all_translation_suggestion_models_in_review.filter(
                    suggestion_models.GeneralSuggestionModel.language_code == (
                        language_code))
                .count()
            )
            if language_code in item.translation_suggestion_counts_by_lang_code:
                model_translation_suggestion_count = (
                    item.translation_suggestion_counts_by_lang_code[
                        language_code]
                )
                if model_translation_suggestion_count != (
                        expected_translation_suggestion_count):
                    cls._add_error(
                        'translation suggestion %s' % (
                            base_model_validators.ERROR_CATEGORY_COUNT_CHECK),
                        'Entity id %s: Translation suggestion count for '
                        'language code %s: %s does not match the expected '
                        'translation suggestion count for language code %s: '
                        '%s' % (
                            item.id, language_code,
                            model_translation_suggestion_count, language_code,
                            expected_translation_suggestion_count)
                        )
            elif expected_translation_suggestion_count != 0:
                cls._add_error(
                    'translation suggestion count %s' % (
                        base_model_validators.ERROR_CATEGORY_FIELD_CHECK),
                    'Entity id %s: The translation suggestion count for '
                    'language code %s is %s, expected model '
                    'CommunityContributionStatsModel to have the language code '
                    '%s in its translation suggestion counts but it doesn\'t '
                    'exist.' % (
                        item.id, language_code,
                        expected_translation_suggestion_count, language_code)
                )

    @classmethod
    def _validate_question_reviewer_count(cls, item):
        """Validate that the question reviewer count matches the number of
        question reviewers in the datastore.

        Args:
            item: datastore_services.Model. CommunityContributionStatsModel to
                validate.
        """
        expected_question_reviewer_count = (
            user_models.UserContributionRightsModel.query(
                ( # pylint: disable=singleton-comparison
                    user_models.UserContributionRightsModel
                    .can_review_questions
                ) == True)
            .count()
        )
        if item.question_reviewer_count != expected_question_reviewer_count:
            cls._add_error(
                'question reviewer %s' % (
                    base_model_validators.ERROR_CATEGORY_COUNT_CHECK),
                'Entity id %s: Question reviewer count: %s does not '
                'match the expected question reviewer count: %s.' % (
                    item.id, item.question_reviewer_count,
                    expected_question_reviewer_count)
            )

    @classmethod
    def _validate_question_suggestion_count(cls, item):
        """Validate that the question suggestion count matches the number of
        question suggestions in the datastore that are currently in review.

        Args:
            item: datastore_services.Model. CommunityContributionStatsModel to
                validate.
        """
        expected_question_suggestion_count = (
            suggestion_models.GeneralSuggestionModel.get_all()
            .filter(
                suggestion_models.GeneralSuggestionModel.status == (
                    suggestion_models.STATUS_IN_REVIEW))
            .filter(
                suggestion_models.GeneralSuggestionModel.suggestion_type == (
                    suggestion_models.SUGGESTION_TYPE_ADD_QUESTION))
            .count()
        )
        if item.question_suggestion_count != expected_question_suggestion_count:
            cls._add_error(
                'question suggestion %s' % (
                    base_model_validators.ERROR_CATEGORY_COUNT_CHECK),
                'Entity id %s: Question suggestion count: %s does not '
                'match the expected question suggestion count: %s.' % (
                    item.id, item.question_suggestion_count,
                    expected_question_suggestion_count)
            )

    @classmethod
    def _get_custom_validation_functions(cls):
        return [
            cls._validate_translation_reviewer_counts,
            cls._validate_translation_suggestion_counts,
            cls._validate_question_reviewer_count,
            cls._validate_question_suggestion_count
        ]


class TopicModelValidator(base_model_validators.BaseModelValidator):
    """Class for validating TopicModel."""

    @classmethod
    def _get_model_domain_object_instance(cls, item):
        return topic_fetchers.get_topic_from_model(item)

    @classmethod
    def _get_domain_object_validation_type(cls, item):
        topic_rights = topic_fetchers.get_topic_rights(
            item.id, strict=False)

        if topic_rights is None:
            return base_model_validators.VALIDATION_MODE_NEUTRAL

        if topic_rights.topic_is_published:
            return base_model_validators.VALIDATION_MODE_STRICT

        return base_model_validators.VALIDATION_MODE_NON_STRICT

    @classmethod
    def _get_external_id_relationships(cls, item):
        snapshot_model_ids = [
            '%s-%d' % (item.id, version) for version in python_utils.RANGE(
                1, item.version + 1)]
        skill_ids = item.uncategorized_skill_ids
        for subtopic in item.subtopics:
            skill_ids = skill_ids + subtopic['skill_ids']
        skill_ids = list(set(skill_ids))
        canonical_story_ids = [
            reference['story_id']
            for reference in item.canonical_story_references]
        additional_story_ids = [
            reference['story_id']
            for reference in item.additional_story_references]
        return [
            base_model_validators.ExternalModelFetcherDetails(
                'topic_commit_log_entry_ids',
                topic_models.TopicCommitLogEntryModel,
                ['topic-%s-%s'
                 % (item.id, version) for version in python_utils.RANGE(
                     1, item.version + 1)]),
            base_model_validators.ExternalModelFetcherDetails(
                'topic_summary_ids', topic_models.TopicSummaryModel, [item.id]),
            base_model_validators.ExternalModelFetcherDetails(
                'topic_rights_ids', topic_models.TopicRightsModel, [item.id]),
            base_model_validators.ExternalModelFetcherDetails(
                'snapshot_metadata_ids',
                topic_models.TopicSnapshotMetadataModel, snapshot_model_ids),
            base_model_validators.ExternalModelFetcherDetails(
                'snapshot_content_ids', topic_models.TopicSnapshotContentModel,
                snapshot_model_ids),
            base_model_validators.ExternalModelFetcherDetails(
                'story_ids', story_models.StoryModel,
                canonical_story_ids + additional_story_ids),
            base_model_validators.ExternalModelFetcherDetails(
                'skill_ids', skill_models.SkillModel, skill_ids),
            base_model_validators.ExternalModelFetcherDetails(
                'subtopic_page_ids',
                subtopic_models.SubtopicPageModel,
                ['%s-%s' % (
                    item.id, subtopic['id']) for subtopic in item.subtopics])]

    @classmethod
    def _validate_canonical_name_is_unique(cls, item):
        """Validate that canonical name of the model unique.

        Args:
            item: datastore_services.Model. TopicModel to validate.
        """
        topic_models_list = topic_models.TopicModel.query().filter(
            topic_models.TopicModel.canonical_name == (
                item.canonical_name)).filter(
                    topic_models.TopicModel.deleted == False).fetch() # pylint: disable=singleton-comparison
        topic_model_ids = [
            topic_model.id
            for topic_model in topic_models_list if topic_model.id != item.id]
        if topic_model_ids:
            cls._add_error(
                'unique %s' % base_model_validators.ERROR_CATEGORY_NAME_CHECK,
                'Entity id %s: canonical name %s matches with canonical '
                'name of topic models with ids %s' % (
                    item.id, item.canonical_name, topic_model_ids))

    @classmethod
    def _validate_canonical_name_matches_name_in_lowercase(cls, item):
        """Validate that canonical name of the model is same as name of the
        model in lowercase.

        Args:
            item: datastore_services.Model. TopicModel to validate.
        """
        name = item.name
        if name.lower() != item.canonical_name:
            cls._add_error(
                'canonical %s' % (
                    base_model_validators.ERROR_CATEGORY_NAME_CHECK),
                'Entity id %s: Entity name %s in lowercase does not match '
                'canonical name %s' % (item.id, item.name, item.canonical_name))

    @classmethod
    def _validate_uncategorized_skill_ids_not_in_subtopic_skill_ids(cls, item):
        """Validate that uncategorized_skill_ids of model is not present in
        any subtopic of the model.

        Args:
            item: datastore_services.Model. TopicModel to validate.
        """
        for skill_id in item.uncategorized_skill_ids:
            for subtopic in item.subtopics:
                if skill_id in subtopic['skill_ids']:
                    cls._add_error(
                        'uncategorized skill %s' % (
                            base_model_validators.ERROR_CATEGORY_ID_CHECK),
                        'Entity id %s: uncategorized skill id %s is present '
                        'in subtopic for entity with id %s' % (
                            item.id, skill_id, subtopic['id']))

    @classmethod
    def _get_custom_validation_functions(cls):
        return [
            cls._validate_canonical_name_is_unique,
            cls._validate_canonical_name_matches_name_in_lowercase,
            cls._validate_uncategorized_skill_ids_not_in_subtopic_skill_ids]


class TopicSnapshotMetadataModelValidator(
        base_model_validators.BaseSnapshotMetadataModelValidator):
    """Class for validating TopicSnapshotMetadataModel."""

    EXTERNAL_MODEL_NAME = 'topic'

    @classmethod
    def _get_change_domain_class(cls, unused_item):
        return topic_domain.TopicChange

    @classmethod
    def _get_external_id_relationships(cls, item):
        return [
            base_model_validators.ExternalModelFetcherDetails(
                'topic_ids', topic_models.TopicModel,
                [item.id[:item.id.rfind(base_models.VERSION_DELIMITER)]]),
            base_model_validators.ExternalModelFetcherDetails(
                'committer_ids', user_models.UserSettingsModel,
                [item.committer_id])]


class TopicSnapshotContentModelValidator(
        base_model_validators.BaseSnapshotContentModelValidator):
    """Class for validating TopicSnapshotContentModel."""

    EXTERNAL_MODEL_NAME = 'topic'

    @classmethod
    def _get_external_id_relationships(cls, item):
        return [
            base_model_validators.ExternalModelFetcherDetails(
                'topic_ids', topic_models.TopicModel,
                [item.id[:item.id.rfind(base_models.VERSION_DELIMITER)]])]


class TopicRightsModelValidator(base_model_validators.BaseModelValidator):
    """Class for validating TopicRightsModel."""

    @classmethod
    def _get_external_id_relationships(cls, item):
        snapshot_model_ids = [
            '%s-%d' % (item.id, version) for version in python_utils.RANGE(
                1, item.version + 1)]
        return [
            base_model_validators.ExternalModelFetcherDetails(
                'topic_ids', topic_models.TopicModel, [item.id]),
            base_model_validators.ExternalModelFetcherDetails(
                'manager_user_ids', user_models.UserSettingsModel,
                item.manager_ids),
            base_model_validators.ExternalModelFetcherDetails(
                'snapshot_metadata_ids',
                topic_models.TopicRightsSnapshotMetadataModel,
                snapshot_model_ids),
            base_model_validators.ExternalModelFetcherDetails(
                'snapshot_content_ids',
                topic_models.TopicRightsSnapshotContentModel,
                snapshot_model_ids)]


class TopicRightsSnapshotMetadataModelValidator(
        base_model_validators.BaseSnapshotMetadataModelValidator):
    """Class for validating TopicRightsSnapshotMetadataModel."""

    EXTERNAL_MODEL_NAME = 'topic rights'

    @classmethod
    def _get_change_domain_class(cls, unused_item):
        return topic_domain.TopicRightsChange

    @classmethod
    def _get_external_id_relationships(cls, item):
        return [
            base_model_validators.ExternalModelFetcherDetails(
                'topic_rights_ids', topic_models.TopicRightsModel,
                [item.id[:item.id.rfind(base_models.VERSION_DELIMITER)]]),
            base_model_validators.ExternalModelFetcherDetails(
                'committer_ids', user_models.UserSettingsModel,
                [item.committer_id])]


class TopicRightsSnapshotContentModelValidator(
        base_model_validators.BaseSnapshotContentModelValidator):
    """Class for validating TopicRightsSnapshotContentModel."""

    EXTERNAL_MODEL_NAME = 'topic rights'

    @classmethod
    def _get_external_id_relationships(cls, item):
        return [
            base_model_validators.ExternalModelFetcherDetails(
                'topic_rights_ids', topic_models.TopicRightsModel,
                [item.id[:item.id.rfind(base_models.VERSION_DELIMITER)]])]


class TopicCommitLogEntryModelValidator(
        base_model_validators.BaseCommitLogEntryModelValidator):
    """Class for validating TopicCommitLogEntryModel."""

    EXTERNAL_MODEL_NAME = 'topic'

    @classmethod
    def _get_model_id_regex(cls, item):
        # Valid id: [topic/rights]-[topic_id]-[topic_version].
        regex_string = '^(topic|rights)-%s-\\d*$' % (
            item.topic_id)

        return regex_string

    @classmethod
    def _get_change_domain_class(cls, item):
        if item.id.startswith('rights'):
            return topic_domain.TopicRightsChange
        elif item.id.startswith('topic'):
            return topic_domain.TopicChange
        else:
            cls._add_error(
                'model %s' % base_model_validators.ERROR_CATEGORY_ID_CHECK,
                'Entity id %s: Entity id does not match regex pattern' % (
                    item.id))
            return None

    @classmethod
    def _get_external_id_relationships(cls, item):
        external_id_relationships = [
            base_model_validators.ExternalModelFetcherDetails(
                'topic_ids', topic_models.TopicModel, [item.topic_id])]
        if item.id.startswith('rights'):
            external_id_relationships.append(
                base_model_validators.ExternalModelFetcherDetails(
                    'topic_rights_ids', topic_models.TopicRightsModel,
                    [item.topic_id]))
        return external_id_relationships


class TopicSummaryModelValidator(
        base_model_validators.BaseSummaryModelValidator):
    """Class for validating TopicSummaryModel."""

    @classmethod
    def _get_model_domain_object_instance(cls, item):
        return topic_services.get_topic_summary_from_model(item)

    @classmethod
    def _get_external_id_relationships(cls, item):
        return [
            base_model_validators.ExternalModelFetcherDetails(
                'topic_ids', topic_models.TopicModel, [item.id]),
            base_model_validators.ExternalModelFetcherDetails(
                'topic_rights_ids', topic_models.TopicRightsModel, [item.id])]

    @classmethod
    def _validate_canonical_story_count(
            cls, item, field_name_to_external_model_references):
        """Validate that canonical story count of model is equal to
        number of story ids in TopicModel.canonical_story_ids.

        Args:
            item: datastore_services.Model. TopicSummaryModel to validate.
            field_name_to_external_model_references:
                dict(str, (list(base_model_validators.ExternalModelReference))).
                A dict keyed by field name. The field name represents
                a unique identifier provided by the storage
                model to which the external model is associated. Each value
                contains a list of ExternalModelReference objects corresponding
                to the field_name. For examples, all the external Exploration
                Models corresponding to a storage model can be associated
                with the field name 'exp_ids'. This dict is used for
                validation of External Model properties linked to the
                storage model.
        """
        topic_model_references = (
            field_name_to_external_model_references['topic_ids'])

        for topic_model_reference in topic_model_references:
            topic_model = topic_model_reference.model_instance
            if topic_model is None or topic_model.deleted:
                model_class = topic_model_reference.model_class
                model_id = topic_model_reference.model_id
                cls._add_error(
                    'topic_ids %s' % (
                        base_model_validators.ERROR_CATEGORY_FIELD_CHECK),
                    'Entity id %s: based on field topic_ids having'
                    ' value %s, expected model %s with id %s but it doesn\'t'
                    ' exist' % (
                        item.id, model_id, model_class.__name__, model_id))
                continue
            pubished_canonical_story_ids = [
                reference['story_id']
                for reference in topic_model.canonical_story_references
                if reference['story_is_published']]
            if item.canonical_story_count != len(pubished_canonical_story_ids):
                cls._add_error(
                    'canonical story %s' % (
                        base_model_validators.ERROR_CATEGORY_COUNT_CHECK),
                    'Entity id %s: Canonical story count: %s does not '
                    'match the number of story ids in canonical_story_ids in '
                    'topic model: %s' % (
                        item.id, item.canonical_story_count,
                        pubished_canonical_story_ids))

    @classmethod
    def _validate_additional_story_count(
            cls, item, field_name_to_external_model_references):
        """Validate that additional story count of model is equal to
        number of story ids in TopicModel.additional_story_ids.

        Args:
            item: datastore_services.Model. TopicSummaryModel to validate.
            field_name_to_external_model_references:
                dict(str, (list(base_model_validators.ExternalModelReference))).
                A dict keyed by field name. The field name represents
                a unique identifier provided by the storage
                model to which the external model is associated. Each value
                contains a list of ExternalModelReference objects corresponding
                to the field_name. For examples, all the external Exploration
                Models corresponding to a storage model can be associated
                with the field name 'exp_ids'. This dict is used for
                validation of External Model properties linked to the
                storage model.
        """
        topic_model_references = (
            field_name_to_external_model_references['topic_ids'])

        for topic_model_reference in topic_model_references:
            topic_model = topic_model_reference.model_instance
            if topic_model is None or topic_model.deleted:
                model_class = topic_model_reference.model_class
                model_id = topic_model_reference.model_id
                cls._add_error(
                    'topic_ids %s' % (
                        base_model_validators.ERROR_CATEGORY_FIELD_CHECK),
                    'Entity id %s: based on field topic_ids having'
                    ' value %s, expected model %s with id %s but it doesn\'t'
                    ' exist' % (
                        item.id, model_id, model_class.__name__, model_id))
                continue
            published_additional_story_ids = [
                reference['story_id']
                for reference in topic_model.additional_story_references
                if reference['story_is_published']]
            if (
                    item.additional_story_count !=
                    len(published_additional_story_ids)):
                cls._add_error(
                    'additional story %s' % (
                        base_model_validators.ERROR_CATEGORY_COUNT_CHECK),
                    'Entity id %s: Additional story count: %s does not '
                    'match the number of story ids in additional_story_ids in '
                    'topic model: %s' % (
                        item.id, item.additional_story_count,
                        published_additional_story_ids))

    @classmethod
    def _validate_uncategorized_skill_count(
            cls, item, field_name_to_external_model_references):
        """Validate that uncategorized skill count of model is equal to
        number of skill ids in TopicModel.uncategorized_skill_ids.

        Args:
            item: datastore_services.Model. TopicSummaryModel to validate.
            field_name_to_external_model_references:
                dict(str, (list(base_model_validators.ExternalModelReference))).
                A dict keyed by field name. The field name represents
                a unique identifier provided by the storage
                model to which the external model is associated. Each value
                contains a list of ExternalModelReference objects corresponding
                to the field_name. For examples, all the external Exploration
                Models corresponding to a storage model can be associated
                with the field name 'exp_ids'. This dict is used for
                validation of External Model properties linked to the
                storage model.
        """
        topic_model_references = (
            field_name_to_external_model_references['topic_ids'])

        for topic_model_reference in topic_model_references:
            topic_model = topic_model_reference.model_instance
            if topic_model is None or topic_model.deleted:
                model_class = topic_model_reference.model_class
                model_id = topic_model_reference.model_id
                cls._add_error(
                    'topic_ids %s' % (
                        base_model_validators.ERROR_CATEGORY_FIELD_CHECK),
                    'Entity id %s: based on field topic_ids having'
                    ' value %s, expected model %s with id %s but it doesn\'t'
                    ' exist' % (
                        item.id, model_id, model_class.__name__, model_id))
                continue
            if item.uncategorized_skill_count != len(
                    topic_model.uncategorized_skill_ids):
                cls._add_error(
                    'uncategorized skill %s' % (
                        base_model_validators.ERROR_CATEGORY_COUNT_CHECK),
                    'Entity id %s: Uncategorized skill count: %s does not '
                    'match the number of skill ids in '
                    'uncategorized_skill_ids in topic model: %s' % (
                        item.id, item.uncategorized_skill_count,
                        topic_model.uncategorized_skill_ids))

    @classmethod
    def _validate_total_skill_count(
            cls, item, field_name_to_external_model_references):
        """Validate that total skill count of model is equal to
        number of skill ids in TopicModel.uncategorized_skill_ids and skill
        ids in subtopics of TopicModel.

        Args:
            item: datastore_services.Model. TopicSummaryModel to validate.
            field_name_to_external_model_references:
                dict(str, (list(base_model_validators.ExternalModelReference))).
                A dict keyed by field name. The field name represents
                a unique identifier provided by the storage
                model to which the external model is associated. Each value
                contains a list of ExternalModelReference objects corresponding
                to the field_name. For examples, all the external Exploration
                Models corresponding to a storage model can be associated
                with the field name 'exp_ids'. This dict is used for
                validation of External Model properties linked to the
                storage model.
        """
        topic_model_references = (
            field_name_to_external_model_references['topic_ids'])

        for topic_model_reference in topic_model_references:
            topic_model = topic_model_reference.model_instance
            if topic_model is None or topic_model.deleted:
                model_class = topic_model_reference.model_class
                model_id = topic_model_reference.model_id
                cls._add_error(
                    'topic_ids %s' % (
                        base_model_validators.ERROR_CATEGORY_FIELD_CHECK),
                    'Entity id %s: based on field topic_ids having'
                    ' value %s, expected model %s with id %s but it doesn\'t'
                    ' exist' % (
                        item.id, model_id, model_class.__name__, model_id))
                continue
            subtopic_skill_ids = []
            for subtopic in topic_model.subtopics:
                subtopic_skill_ids = subtopic_skill_ids + subtopic['skill_ids']
            if item.total_skill_count != len(
                    topic_model.uncategorized_skill_ids + subtopic_skill_ids):
                cls._add_error(
                    'total skill %s' % (
                        base_model_validators.ERROR_CATEGORY_COUNT_CHECK),
                    'Entity id %s: Total skill count: %s does not '
                    'match the total number of skill ids in '
                    'uncategorized_skill_ids in topic model: %s and skill_ids '
                    'in subtopics of topic model: %s' % (
                        item.id, item.total_skill_count,
                        topic_model.uncategorized_skill_ids,
                        subtopic_skill_ids))

    @classmethod
    def _validate_subtopic_count(
            cls, item, field_name_to_external_model_references):
        """Validate that subtopic count of model is equal to
        number of subtopics in TopicModel.

        Args:
            item: datastore_services.Model. TopicSummaryModel to validate.
            field_name_to_external_model_references:
                dict(str, (list(base_model_validators.ExternalModelReference))).
                A dict keyed by field name. The field name represents
                a unique identifier provided by the storage
                model to which the external model is associated. Each value
                contains a list of ExternalModelReference objects corresponding
                to the field_name. For examples, all the external Exploration
                Models corresponding to a storage model can be associated
                with the field name 'exp_ids'. This dict is used for
                validation of External Model properties linked to the
                storage model.
        """
        topic_model_references = (
            field_name_to_external_model_references['topic_ids'])

        for topic_model_reference in topic_model_references:
            topic_model = topic_model_reference.model_instance
            if topic_model is None or topic_model.deleted:
                model_class = topic_model_reference.model_class
                model_id = topic_model_reference.model_id
                cls._add_error(
                    'topic_ids %s' % (
                        base_model_validators.ERROR_CATEGORY_FIELD_CHECK),
                    'Entity id %s: based on field topic_ids having'
                    ' value %s, expected model %s with id %s but it doesn\'t'
                    ' exist' % (
                        item.id, model_id, model_class.__name__, model_id))
                continue
            if item.subtopic_count != len(topic_model.subtopics):
                cls._add_error(
                    'subtopic %s' % (
                        base_model_validators.ERROR_CATEGORY_COUNT_CHECK),
                    'Entity id %s: Subtopic count: %s does not '
                    'match the total number of subtopics in topic '
                    'model: %s ' % (
                        item.id, item.subtopic_count, topic_model.subtopics))

    @classmethod
    def _get_external_model_properties(cls):
        topic_model_properties_dict = {
            'name': 'name',
            'canonical_name': 'canonical_name',
            'language_code': 'language_code',
            'topic_model_created_on': 'created_on',
            'topic_model_last_updated': 'last_updated'
        }

        return [(
            'topic',
            'topic_ids',
            topic_model_properties_dict
        )]

    @classmethod
    def _get_external_instance_custom_validation_functions(cls):
        return [
            cls._validate_canonical_story_count,
            cls._validate_additional_story_count,
            cls._validate_uncategorized_skill_count,
            cls._validate_total_skill_count,
            cls._validate_subtopic_count]


class SubtopicPageModelValidator(base_model_validators.BaseModelValidator):
    """Class for validating SubtopicPageModel."""

    @classmethod
    def _get_model_id_regex(cls, item):
        return '^%s-\\d*$' % (item.topic_id)

    @classmethod
    def _get_model_domain_object_instance(cls, item):
        return subtopic_page_services.get_subtopic_page_from_model(item)

    @classmethod
    def _get_external_id_relationships(cls, item):
        snapshot_model_ids = [
            '%s-%d' % (item.id, version) for version in python_utils.RANGE(
                1, item.version + 1)]
        return [
            base_model_validators.ExternalModelFetcherDetails(
                'subtopic_page_commit_log_entry_ids',
                subtopic_models.SubtopicPageCommitLogEntryModel,
                ['subtopicpage-%s-%s'
                 % (item.id, version) for version in python_utils.RANGE(
                     1, item.version + 1)]),
            base_model_validators.ExternalModelFetcherDetails(
                'snapshot_metadata_ids',
                subtopic_models.SubtopicPageSnapshotMetadataModel,
                snapshot_model_ids),
            base_model_validators.ExternalModelFetcherDetails(
                'snapshot_content_ids',
                subtopic_models.SubtopicPageSnapshotContentModel,
                snapshot_model_ids),
            base_model_validators.ExternalModelFetcherDetails(
                'topic_ids', topic_models.TopicModel, [item.topic_id])]

    @classmethod
    def _get_custom_validation_functions(cls):
        return []


class SubtopicPageSnapshotMetadataModelValidator(
        base_model_validators.BaseSnapshotMetadataModelValidator):
    """Class for validating SubtopicPageSnapshotMetadataModel."""

    EXTERNAL_MODEL_NAME = 'subtopic page'

    @classmethod
    def _get_model_id_regex(cls, unused_item):
        return '^[A-Za-z0-9]{1,%s}-\\d*-\\d*$' % base_models.ID_LENGTH

    @classmethod
    def _get_change_domain_class(cls, unused_item):
        return subtopic_page_domain.SubtopicPageChange

    @classmethod
    def _get_external_id_relationships(cls, item):
        return [
            base_model_validators.ExternalModelFetcherDetails(
                'subtopic_page_ids',
                subtopic_models.SubtopicPageModel,
                [item.id[:item.id.rfind(base_models.VERSION_DELIMITER)]]),
            base_model_validators.ExternalModelFetcherDetails(
                'committer_ids', user_models.UserSettingsModel,
                [item.committer_id])]


class SubtopicPageSnapshotContentModelValidator(
        base_model_validators.BaseSnapshotContentModelValidator):
    """Class for validating SubtopicPageSnapshotContentModel."""

    EXTERNAL_MODEL_NAME = 'subtopic page'

    @classmethod
    def _get_model_id_regex(cls, unused_item):
        return '^[A-Za-z0-9]{1,%s}-\\d*-\\d*$' % base_models.ID_LENGTH

    @classmethod
    def _get_external_id_relationships(cls, item):
        return [
            base_model_validators.ExternalModelFetcherDetails(
                'subtopic_page_ids',
                subtopic_models.SubtopicPageModel,
                [item.id[:item.id.rfind(base_models.VERSION_DELIMITER)]])]


class SubtopicPageCommitLogEntryModelValidator(
        base_model_validators.BaseCommitLogEntryModelValidator):
    """Class for validating SubtopicPageCommitLogEntryModel."""

    EXTERNAL_MODEL_NAME = 'subtopic page'

    @classmethod
    def _get_model_id_regex(cls, item):
        # Valid id: [subtopicpage]-[subtopic_id]-[subtopic_version].
        regex_string = '^(subtopicpage)-%s-\\d*$' % (
            item.subtopic_page_id)

        return regex_string

    @classmethod
    def _get_change_domain_class(cls, item):
        if item.id.startswith('subtopicpage'):
            return subtopic_page_domain.SubtopicPageChange
        else:
            cls._add_error(
                'model %s' % base_model_validators.ERROR_CATEGORY_ID_CHECK,
                'Entity id %s: Entity id does not match regex pattern' % (
                    item.id))
            return None

    @classmethod
    def _get_external_id_relationships(cls, item):
        return [
            base_model_validators.ExternalModelFetcherDetails(
                'subtopic_page_ids',
                subtopic_models.SubtopicPageModel,
                [item.subtopic_page_id])]


class UserSettingsModelValidator(base_model_validators.BaseUserModelValidator):
    """Class for validating UserSettingsModels."""

    @classmethod
    def _get_model_domain_object_instance(cls, item):
        return user_services.get_user_settings(item.id)

    @classmethod
    def _get_external_id_relationships(cls, item):
        # Note that some users have an associated UserContributionsModel.
        # However, this only applies for users who have made contributions,
        # and not for all users, so we don't check for it here.
        return []

    @classmethod
    def _validate_time_fields_of_user_actions(cls, item):
        """Validates that value for time fields for user actions is
        less than the current time when the job is run.

        Args:
            item: datastore_services.Model. UserSettingsModel to validate.
        """
        time_fields = {
            'last agreed to terms': item.last_agreed_to_terms,
            'last started state editor tutorial': (
                item.last_started_state_editor_tutorial),
            'last started state translation tutorial': (
                item.last_started_state_translation_tutorial),
            'last logged in': item.last_logged_in,
            'last edited an exploration': item.last_edited_an_exploration,
            'last created an exploration': item.last_created_an_exploration
        }
        current_time = datetime.datetime.utcnow()
        for time_field_name, time_field_value in time_fields.items():
            if time_field_value is not None and time_field_value > current_time:
                cls._add_error(
                    '%s check' % time_field_name,
                    'Entity id %s: Value for %s: %s is greater than the '
                    'time when job was run' % (
                        item.id, time_field_name, time_field_value))

        current_msec = utils.get_current_time_in_millisecs()
        if item.first_contribution_msec is not None and (
                item.first_contribution_msec > current_msec):
            cls._add_error(
                'first contribution check',
                'Entity id %s: Value for first contribution msec: %s is '
                'greater than the time when job was run' % (
                    item.id, item.first_contribution_msec))

    @classmethod
    def _get_custom_validation_functions(cls):
        return [cls._validate_time_fields_of_user_actions]


class CompletedActivitiesModelValidator(
        base_model_validators.BaseUserModelValidator):
    """Class for validating CompletedActivitiesModels."""

    @classmethod
    def _get_external_id_relationships(cls, item):
        return [
            base_model_validators.ExternalModelFetcherDetails(
                'user_settings_ids', user_models.UserSettingsModel, [item.id]),
            base_model_validators.ExternalModelFetcherDetails(
                'exploration_ids', exp_models.ExplorationModel,
                item.exploration_ids),
            base_model_validators.ExternalModelFetcherDetails(
                'collection_ids', collection_models.CollectionModel,
                item.collection_ids)]

    @classmethod
    def _get_common_properties_of_external_model_which_should_not_match(
            cls, item):
        return [(
            'IncompleteActivitiesModel',
            'exploration_ids',
            item.exploration_ids,
            'exploration_ids',
            learner_progress_services.get_all_incomplete_exp_ids(item.id)
        ), (
            'IncompleteActivitiesModel',
            'collection_ids',
            item.collection_ids,
            'collection_ids',
            learner_progress_services.get_all_incomplete_collection_ids(item.id)
        )]

    @classmethod
    def _get_custom_validation_functions(cls):
        return [cls._validate_common_properties_do_not_match]

    @classmethod
    def _get_external_instance_custom_validation_functions(cls):
        return [
            cls._validate_explorations_are_public,
            cls._validate_collections_are_public
        ]


class IncompleteActivitiesModelValidator(
        base_model_validators.BaseUserModelValidator):
    """Class for validating IncompleteActivitiesModels."""

    @classmethod
    def _get_external_id_relationships(cls, item):
        return [
            base_model_validators.ExternalModelFetcherDetails(
                'user_settings_ids', user_models.UserSettingsModel, [item.id]),
            base_model_validators.ExternalModelFetcherDetails(
                'exploration_ids', exp_models.ExplorationModel,
                item.exploration_ids),
            base_model_validators.ExternalModelFetcherDetails(
                'collection_ids', collection_models.CollectionModel,
                item.collection_ids)]

    @classmethod
    def _get_common_properties_of_external_model_which_should_not_match(
            cls, item):
        return [(
            'CompletedActivitiesModel',
            'exploration_ids',
            item.exploration_ids,
            'exploration_ids',
            learner_progress_services.get_all_completed_exp_ids(item.id)
        ), (
            'CompletedActivitiesModel',
            'collection_ids',
            item.collection_ids,
            'collection_ids',
            learner_progress_services.get_all_completed_collection_ids(item.id)
        )]

    @classmethod
    def _get_custom_validation_functions(cls):
        return [cls._validate_common_properties_do_not_match]

    @classmethod
    def _get_external_instance_custom_validation_functions(cls):
        return [
            cls._validate_explorations_are_public,
            cls._validate_collections_are_public
        ]


class ExpUserLastPlaythroughModelValidator(
        base_model_validators.BaseUserModelValidator):
    """Class for validating ExpUserLastPlaythroughModels."""

    @classmethod
    def _get_model_id_regex(cls, item):
        return '^%s\\.%s$' % (item.user_id, item.exploration_id)

    @classmethod
    def _get_external_id_relationships(cls, item):
        return [
            base_model_validators.ExternalModelFetcherDetails(
                'user_settings_ids', user_models.UserSettingsModel,
                [item.user_id]),
            base_model_validators.ExternalModelFetcherDetails(
                'exploration_ids', exp_models.ExplorationModel,
                [item.exploration_id])]

    @classmethod
    def _validate_exp_id_is_marked_as_incomplete(cls, item):
        """Validates that exploration id for model is marked as
        incomplete.

        Args:
            item: datastore_services.Model. ExpUserLastPlaythroughModel to
                validate.
        """
        if item.exploration_id not in (
                learner_progress_services.get_all_incomplete_exp_ids(
                    item.user_id)):
            cls._add_error(
                'incomplete exp %s' % (
                    base_model_validators.ERROR_CATEGORY_ID_CHECK),
                'Entity id %s: Exploration id %s for entity is not marked '
                'as incomplete' % (item.id, item.exploration_id))

    @classmethod
    def _validate_exp_version(
            cls, item, field_name_to_external_model_references):
        """Validates that last played exp version is less than or equal to
        for version of the exploration.

        Args:
            item: datastore_services.Model. ExpUserLastPlaythroughModel to
                validate.
            field_name_to_external_model_references:
                dict(str, (list(base_model_validators.ExternalModelReference))).
                A dict keyed by field name. The field name represents
                a unique identifier provided by the storage
                model to which the external model is associated. Each value
                contains a list of ExternalModelReference objects corresponding
                to the field_name. For examples, all the external Exploration
                Models corresponding to a storage model can be associated
                with the field name 'exp_ids'. This dict is used for
                validation of External Model properties linked to the
                storage model.
        """
        exploration_model_references = (
            field_name_to_external_model_references['exploration_ids'])

        for exploration_model_reference in exploration_model_references:
            exploration_model = exploration_model_reference.model_instance
            if exploration_model is None or exploration_model.deleted:
                model_class = exploration_model_reference.model_class
                model_id = exploration_model_reference.model_id
                cls._add_error(
                    'exploration_ids %s' % (
                        base_model_validators.ERROR_CATEGORY_FIELD_CHECK),
                    'Entity id %s: based on field exploration_ids having'
                    ' value %s, expected model %s with id %s but it doesn\'t'
                    ' exist' % (
                        item.id, model_id, model_class.__name__, model_id))
                continue
            if item.last_played_exp_version > exploration_model.version:
                cls._add_error(
                    base_model_validators.ERROR_CATEGORY_VERSION_CHECK,
                    'Entity id %s: last played exp version %s is greater than '
                    'current version %s of exploration with id %s' % (
                        item.id, item.last_played_exp_version,
                        exploration_model.version, exploration_model.id))

    @classmethod
    def _validate_state_name(
            cls, item, field_name_to_external_model_references):
        """Validates that state name is a valid state in the exploration
        corresponding to the entity.

        Args:
            item: datastore_services.Model. ExpUserLastPlaythroughModel to
                validate.
            field_name_to_external_model_references:
                dict(str, (list(base_model_validators.ExternalModelReference))).
                A dict keyed by field name. The field name represents
                a unique identifier provided by the storage
                model to which the external model is associated. Each value
                contains a list of ExternalModelReference objects corresponding
                to the field_name. For examples, all the external Exploration
                Models corresponding to a storage model can be associated
                with the field name 'exp_ids'. This dict is used for
                validation of External Model properties linked to the
                storage model.
        """
        exploration_model_references = (
            field_name_to_external_model_references['exploration_ids'])

        for exploration_model_reference in exploration_model_references:
            exploration_model = exploration_model_reference.model_instance
            if exploration_model is None or exploration_model.deleted:
                model_class = exploration_model_reference.model_class
                model_id = exploration_model_reference.model_id
                cls._add_error(
                    'exploration_ids %s' % (
                        base_model_validators.ERROR_CATEGORY_FIELD_CHECK),
                    'Entity id %s: based on field exploration_ids having'
                    ' value %s, expected model %s with id %s but it doesn\'t'
                    ' exist' % (
                        item.id, model_id, model_class.__name__, model_id))
                continue
            if item.last_played_state_name not in (
                    exploration_model.states.keys()):
                cls._add_error(
                    base_model_validators.ERROR_CATEGORY_STATE_NAME_CHECK,
                    'Entity id %s: last played state name %s is not present '
                    'in exploration states %s for exploration id %s' % (
                        item.id, item.last_played_state_name,
                        list(exploration_model.states.keys()),
                        exploration_model.id))

    @classmethod
    def _get_custom_validation_functions(cls):
        return [cls._validate_exp_id_is_marked_as_incomplete]

    @classmethod
    def _get_external_instance_custom_validation_functions(cls):
        return [
            cls._validate_explorations_are_public,
            cls._validate_exp_version,
            cls._validate_state_name
        ]


class LearnerPlaylistModelValidator(
        base_model_validators.BaseUserModelValidator):
    """Class for validating LearnerPlaylistModels."""

    @classmethod
    def _get_external_id_relationships(cls, item):
        return [
            base_model_validators.ExternalModelFetcherDetails(
                'user_settings_ids', user_models.UserSettingsModel, [item.id]),
            base_model_validators.ExternalModelFetcherDetails(
                'exploration_ids', exp_models.ExplorationModel,
                item.exploration_ids),
            base_model_validators.ExternalModelFetcherDetails(
                'collection_ids', collection_models.CollectionModel,
                item.collection_ids)]

    @classmethod
    def _get_common_properties_of_external_model_which_should_not_match(
            cls, item):
        return [(
            'CompletedActivitiesModel',
            'exploration_ids',
            item.exploration_ids,
            'exploration_ids',
            learner_progress_services.get_all_completed_exp_ids(item.id)
        ), (
            'CompletedActivitiesModel',
            'collection_ids',
            item.collection_ids,
            'collection_ids',
            learner_progress_services.get_all_completed_collection_ids(item.id)
        ), (
            'IncompleteActivitiesModel',
            'exploration_ids',
            item.exploration_ids,
            'exploration_ids',
            learner_progress_services.get_all_incomplete_exp_ids(item.id)
        ), (
            'IncompleteActivitiesModel',
            'collection_ids',
            item.collection_ids,
            'collection_ids',
            learner_progress_services.get_all_incomplete_collection_ids(item.id)
        )]

    @classmethod
    def _get_custom_validation_functions(cls):
        return [cls._validate_common_properties_do_not_match]

    @classmethod
    def _get_external_instance_custom_validation_functions(cls):
        return [
            cls._validate_explorations_are_public,
            cls._validate_collections_are_public
        ]


class UserContributionsModelValidator(
        base_model_validators.BaseUserModelValidator):
    """Class for validating UserContributionsModels."""

    @classmethod
    def _get_model_domain_object_instance(cls, item):
        return user_services.get_user_contributions(item.id)

    @classmethod
    def _get_external_id_relationships(cls, item):
        return [
            base_model_validators.ExternalModelFetcherDetails(
                'user_settings_ids', user_models.UserSettingsModel, [item.id]),
            base_model_validators.ExternalModelFetcherDetails(
                'created_exploration_ids', exp_models.ExplorationModel,
                item.created_exploration_ids),
            base_model_validators.ExternalModelFetcherDetails(
                'edited_exploration_ids', exp_models.ExplorationModel,
                item.edited_exploration_ids)]


class UserEmailPreferencesModelValidator(
        base_model_validators.BaseUserModelValidator):
    """Class for validating UserEmailPreferencesModels."""

    @classmethod
    def _get_external_id_relationships(cls, item):
        return [
            base_model_validators.ExternalModelFetcherDetails(
                'user_settings_ids', user_models.UserSettingsModel, [item.id])]


class UserSubscriptionsModelValidator(
        base_model_validators.BaseUserModelValidator):
    """Class for validating UserSubscriptionsModels."""

    @classmethod
    def _get_external_id_relationships(cls, item):
        return [
            base_model_validators.ExternalModelFetcherDetails(
                'activity_ids', exp_models.ExplorationModel, item.activity_ids),
            base_model_validators.ExternalModelFetcherDetails(
                'collection_ids', collection_models.CollectionModel,
                item.collection_ids),
            base_model_validators.ExternalModelFetcherDetails(
                'general_feedback_thread_ids',
                feedback_models.GeneralFeedbackThreadModel,
                item.general_feedback_thread_ids),
            base_model_validators.ExternalModelFetcherDetails(
                'creator_ids', user_models.UserSettingsModel, item.creator_ids),
            base_model_validators.ExternalModelFetcherDetails(
                'subscriber_ids', user_models.UserSubscribersModel,
                item.creator_ids),
            base_model_validators.ExternalModelFetcherDetails(
                'id', user_models.UserSettingsModel, [item.id])]

    @classmethod
    def _validate_last_checked(cls, item):
        """Validates that last checked time field is less than the time
        when job was run.

        Args:
            item: datastore_services.Model. UserSubscriptionsModel to validate.
        """
        current_time = datetime.datetime.utcnow()
        if item.last_checked is not None and item.last_checked > current_time:
            cls._add_error(
                'last checked check',
                'Entity id %s: last checked %s is greater than '
                'the time when job was run' % (
                    item.id, item.last_checked))

    @classmethod
    def _validate_user_id_in_subscriber_ids(
            cls, item, field_name_to_external_model_references):
        """Validates that user id is present in list of
        subscriber ids of the creators the user has subscribed to.

        Args:
            item: datastore_services.Model. UserSubscriptionsModel to validate.
            field_name_to_external_model_references:
                dict(str, (list(base_model_validators.ExternalModelReference))).
                A dict keyed by field name. The field name represents
                a unique identifier provided by the storage
                model to which the external model is associated. Each value
                contains a list of ExternalModelReference objects corresponding
                to the field_name. For examples, all the external Exploration
                Models corresponding to a storage model can be associated
                with the field name 'exp_ids'. This dict is used for
                validation of External Model properties linked to the
                storage model.
        """
        subscriber_model_references = (
            field_name_to_external_model_references['subscriber_ids'])

        for subscriber_model_reference in subscriber_model_references:
            subscriber_model = subscriber_model_reference.model_instance
            if subscriber_model is None or subscriber_model.deleted:
                model_class = subscriber_model_reference.model_class
                model_id = subscriber_model_reference.model_id
                cls._add_error(
                    'subscriber_ids %s' % (
                        base_model_validators.ERROR_CATEGORY_FIELD_CHECK),
                    'Entity id %s: based on field subscriber_ids having'
                    ' value %s, expected model %s with id %s but it doesn\'t'
                    ' exist' % (
                        item.id, model_id, model_class.__name__, model_id))
                continue
            if item.id not in subscriber_model.subscriber_ids:
                cls._add_error(
                    'subscriber %s' % (
                        base_model_validators.ERROR_CATEGORY_ID_CHECK),
                    'Entity id %s: User id is not present in subscriber ids of '
                    'creator with id %s to whom the user has subscribed' % (
                        item.id, subscriber_model.id))

    @classmethod
    def _get_custom_validation_functions(cls):
        return [cls._validate_last_checked]

    @classmethod
    def _get_external_instance_custom_validation_functions(cls):
        return [cls._validate_user_id_in_subscriber_ids]


class UserSubscribersModelValidator(
        base_model_validators.BaseUserModelValidator):
    """Class for validating UserSubscribersModels."""

    @classmethod
    def _get_external_id_relationships(cls, item):
        return [
            base_model_validators.ExternalModelFetcherDetails(
                'subscriber_ids', user_models.UserSettingsModel,
                item.subscriber_ids),
            base_model_validators.ExternalModelFetcherDetails(
                'user_settings_ids', user_models.UserSettingsModel, [item.id]),
            base_model_validators.ExternalModelFetcherDetails(
                'subscription_ids', user_models.UserSubscriptionsModel,
                item.subscriber_ids)]

    @classmethod
    def _validate_user_id_not_in_subscriber_ids(cls, item):
        """Validates that user id is not present in list of
        subscribers of user.

        Args:
            item: datastore_services.Model. UserSubscribersModel to validate.
        """
        if item.id in item.subscriber_ids:
            cls._add_error(
                'subscriber %s' % base_model_validators.ERROR_CATEGORY_ID_CHECK,
                'Entity id %s: User id is present in subscriber ids '
                'for user' % item.id)

    @classmethod
    def _validate_user_id_in_creator_ids(
            cls, item, field_name_to_external_model_references):
        """Validates that user id is present in list of
        creator ids to which the subscribers of user have
        subscribed.

        Args:
            item: datastore_services.Model. UserSubscribersModel to validate.
            field_name_to_external_model_references:
                dict(str, (list(base_model_validators.ExternalModelReference))).
                A dict keyed by field name. The field name represents
                a unique identifier provided by the storage
                model to which the external model is associated. Each value
                contains a list of ExternalModelReference objects corresponding
                to the field_name. For examples, all the external Exploration
                Models corresponding to a storage model can be associated
                with the field name 'exp_ids'. This dict is used for
                validation of External Model properties linked to the
                storage model.
        """
        subscription_model_references = (
            field_name_to_external_model_references['subscription_ids'])

        for subscription_model_reference in subscription_model_references:
            subscription_model = subscription_model_reference.model_instance
            if subscription_model is None or subscription_model.deleted:
                model_class = subscription_model_reference.model_class
                model_id = subscription_model_reference.model_id
                cls._add_error(
                    'subscription_ids %s' % (
                        base_model_validators.ERROR_CATEGORY_FIELD_CHECK),
                    'Entity id %s: based on field subscription_ids having'
                    ' value %s, expected model %s with id %s but it doesn\'t'
                    ' exist' % (
                        item.id, model_id, model_class.__name__, model_id))
                continue
            if item.id not in subscription_model.creator_ids:
                cls._add_error(
                    'subscription creator %s' % (
                        base_model_validators.ERROR_CATEGORY_ID_CHECK),
                    'Entity id %s: User id is not present in creator ids to '
                    'which the subscriber of user with id %s has subscribed' % (
                        item.id, subscription_model.id))

    @classmethod
    def _get_custom_validation_functions(cls):
        return [cls._validate_user_id_not_in_subscriber_ids]

    @classmethod
    def _get_external_instance_custom_validation_functions(cls):
        return [cls._validate_user_id_in_creator_ids]


class UserRecentChangesBatchModelValidator(
        base_model_validators.BaseUserModelValidator):
    """Class for validating UserRecentChangesBatchModels."""

    @classmethod
    def _get_external_id_relationships(cls, item):
        return [
            base_model_validators.ExternalModelFetcherDetails(
                'user_settings_ids', user_models.UserSettingsModel, [item.id])]

    @classmethod
    def _validate_job_queued_msec(cls, item):
        """Validates that job queued msec is less than the time
        when job was run.

        Args:
            item: datastore_services.Model. UserRecentChangesBatchModel to
                validate.
        """
        current_msec = utils.get_current_time_in_millisecs()
        if item.job_queued_msec > current_msec:
            cls._add_error(
                'job queued msec check',
                'Entity id %s: job queued msec %s is greater than '
                'the time when job was run' % (
                    item.id, item.job_queued_msec))

    @classmethod
    def _get_custom_validation_functions(cls):
        return [cls._validate_job_queued_msec]


class UserStatsModelValidator(base_model_validators.BaseUserModelValidator):
    """Class for validating UserStatsModels."""

    @classmethod
    def _get_external_id_relationships(cls, item):
        return [
            base_model_validators.ExternalModelFetcherDetails(
                'user_settings_ids', user_models.UserSettingsModel, [item.id])]

    @classmethod
    def _validate_schema_version(cls, item):
        """Validates that schema version is less than current version.

        Args:
            item: datastore_services.Model. UserStatsModel to validate.
        """
        if item.schema_version > feconf.CURRENT_DASHBOARD_STATS_SCHEMA_VERSION:
            cls._add_error(
                'schema %s' % (
                    base_model_validators.ERROR_CATEGORY_VERSION_CHECK),
                'Entity id %s: schema version %s is greater than '
                'current version %s' % (
                    item.id, item.schema_version,
                    feconf.CURRENT_DASHBOARD_STATS_SCHEMA_VERSION))

    @classmethod
    def _validate_weekly_creator_stats_list(cls, item):
        """Validates that each item weekly_creator_stats_list is keyed
        by a datetime field and value as a dict with keys: num_ratings,
        average_ratings, total_plays. Values for these keys should be
        integers.

        Args:
            item: datastore_services.Model. UserStatsModel to validate.
        """
        current_time_str = datetime.datetime.utcnow().strftime(
            feconf.DASHBOARD_STATS_DATETIME_STRING_FORMAT)
        for stat in item.weekly_creator_stats_list:
            for key, value in stat.items():
                allowed_properties = [
                    'average_ratings', 'num_ratings', 'total_plays']
                try:
                    datetime.datetime.strptime(
                        key, feconf.DASHBOARD_STATS_DATETIME_STRING_FORMAT)
                    assert key <= current_time_str
                    assert isinstance(value, dict)
                    assert sorted(value.keys()) == allowed_properties
                    for property_name in allowed_properties:
                        assert isinstance(value[property_name], int)
                except Exception:
                    cls._add_error(
                        'weekly creator stats list',
                        'Entity id %s: Invalid stats dict: %s' % (
                            item.id, stat))

    @classmethod
    def _get_custom_validation_functions(cls):
        return [
            cls._validate_schema_version,
            cls._validate_weekly_creator_stats_list]


class ExplorationUserDataModelValidator(
        base_model_validators.BaseUserModelValidator):
    """Class for validating ExplorationUserDataModels."""

    @classmethod
    def _get_model_id_regex(cls, item):
        return '^%s\\.%s$' % (item.user_id, item.exploration_id)

    @classmethod
    def _get_external_id_relationships(cls, item):
        return [
            base_model_validators.ExternalModelFetcherDetails(
                'user_settings_ids', user_models.UserSettingsModel,
                [item.user_id]),
            base_model_validators.ExternalModelFetcherDetails(
                'exploration_ids', exp_models.ExplorationModel,
                [item.exploration_id])]

    @classmethod
    def _validate_draft_change_list(cls, item):
        """Validates that commands in draft change list follow
        the schema of ExplorationChange domain object.

        Args:
            item: datastore_services.Model. ExplorationUserDataModel to
                validate.
        """
        if item.draft_change_list is None:
            return
        for change_dict in item.draft_change_list:
            try:
                exp_domain.ExplorationChange(change_dict)
            except Exception as e:
                cls._add_error(
                    'draft change list check',
                    'Entity id %s: Invalid change dict %s due to error %s' % (
                        item.id, change_dict, e))

    @classmethod
    def _validate_rating(cls, item):
        """Validates that rating is in the interval [1, 5].

        Args:
            item: datastore_services.Model. ExplorationUserDataModel to
                validate.
        """
        if item.rating is not None and (item.rating < 1 or item.rating > 5):
            cls._add_error(
                base_model_validators.ERROR_CATEGORY_RATINGS_CHECK,
                'Entity id %s: Expected rating to be in range [1, 5], '
                'received %s' % (item.id, item.rating))

    @classmethod
    def _validate_rated_on(cls, item):
        """Validates that rated on is less than the time when job
        was run.

        Args:
            item: datastore_services.Model. ExplorationUserDataModel to
                validate.
        """
        if item.rating is not None and not item.rated_on:
            cls._add_error(
                base_model_validators.ERROR_CATEGORY_RATED_ON_CHECK,
                'Entity id %s: rating %s exists but rated on is None' % (
                    item.id, item.rating))
        current_time = datetime.datetime.utcnow()
        if item.rated_on is not None and item.rated_on > current_time:
            cls._add_error(
                base_model_validators.ERROR_CATEGORY_RATED_ON_CHECK,
                'Entity id %s: rated on %s is greater than the time '
                'when job was run' % (item.id, item.rated_on))

    @classmethod
    def _validate_draft_change_list_last_updated(cls, item):
        """Validates that draft change list last updated is less than
        the time when job was run.

        Args:
            item: datastore_services.Model. ExplorationUserDataModel to
                validate.
        """
        if item.draft_change_list and not item.draft_change_list_last_updated:
            cls._add_error(
                'draft change list %s' % (
                    base_model_validators.ERROR_CATEGORY_LAST_UPDATED_CHECK),
                'Entity id %s: draft change list %s exists but '
                'draft change list last updated is None' % (
                    item.id, item.draft_change_list))
        current_time = datetime.datetime.utcnow()
        if item.draft_change_list_last_updated is not None and (
                item.draft_change_list_last_updated > current_time):
            cls._add_error(
                'draft change list %s' % (
                    base_model_validators.ERROR_CATEGORY_LAST_UPDATED_CHECK),
                'Entity id %s: draft change list last updated %s is '
                'greater than the time when job was run' % (
                    item.id, item.draft_change_list_last_updated))

    @classmethod
    def _validate_exp_version(
            cls, item, field_name_to_external_model_references):
        """Validates that draft change exp version is less than version
        of the exploration corresponding to the model.

        Args:
            item: datastore_services.Model. ExplorationUserDataModel to
                validate.
            field_name_to_external_model_references:
                dict(str, (list(base_model_validators.ExternalModelReference))).
                A dict keyed by field name. The field name represents
                a unique identifier provided by the storage
                model to which the external model is associated. Each value
                contains a list of ExternalModelReference objects corresponding
                to the field_name. For examples, all the external Exploration
                Models corresponding to a storage model can be associated
                with the field name 'exp_ids'. This dict is used for
                validation of External Model properties linked to the
                storage model.
        """
        exploration_model_references = (
            field_name_to_external_model_references['exploration_ids'])

        for exploration_model_reference in exploration_model_references:
            exploration_model = exploration_model_reference.model_instance
            if exploration_model is None or exploration_model.deleted:
                model_class = exploration_model_reference.model_class
                model_id = exploration_model_reference.model_id
                cls._add_error(
                    'exploration_ids %s' % (
                        base_model_validators.ERROR_CATEGORY_FIELD_CHECK),
                    'Entity id %s: based on field exploration_ids having'
                    ' value %s, expected model %s with id %s but it doesn\'t'
                    ' exist' % (
                        item.id, model_id, model_class.__name__, model_id))
                continue
            if item.draft_change_list_exp_version > exploration_model.version:
                cls._add_error(
                    'exp %s' % (
                        base_model_validators.ERROR_CATEGORY_VERSION_CHECK),
                    'Entity id %s: draft change list exp version %s is '
                    'greater than version %s of corresponding exploration '
                    'with id %s' % (
                        item.id, item.draft_change_list_exp_version,
                        exploration_model.version, exploration_model.id))

    @classmethod
    def _get_custom_validation_functions(cls):
        return [
            cls._validate_draft_change_list,
            cls._validate_rating,
            cls._validate_rated_on,
            cls._validate_draft_change_list_last_updated]

    @classmethod
    def _get_external_instance_custom_validation_functions(cls):
        return [cls._validate_exp_version]


class CollectionProgressModelValidator(
        base_model_validators.BaseUserModelValidator):
    """Class for validating CollectionProgressModels."""

    @classmethod
    def _get_model_id_regex(cls, item):
        return '^%s\\.%s$' % (item.user_id, item.collection_id)

    @classmethod
    def _get_external_id_relationships(cls, item):
        return [
            base_model_validators.ExternalModelFetcherDetails(
                'user_settings_ids', user_models.UserSettingsModel,
                [item.user_id]),
            base_model_validators.ExternalModelFetcherDetails(
                'collection_ids', collection_models.CollectionModel,
                [item.collection_id]),
            base_model_validators.ExternalModelFetcherDetails(
                'exploration_ids', exp_models.ExplorationModel,
                item.completed_explorations),
            base_model_validators.ExternalModelFetcherDetails(
                'completed_activities_ids',
                user_models.CompletedActivitiesModel, [item.user_id])]

    @classmethod
    def _validate_completed_exploration(
            cls, item, field_name_to_external_model_references):
        """Validates that completed exploration ids belong to
        the collection and are present in CompletedActivitiesModel
        for the user.

        Args:
            item: datastore_services.Model. CollectionProgressModel to validate.
            field_name_to_external_model_references:
                dict(str, (list(base_model_validators.ExternalModelReference))).
                A dict keyed by field name. The field name represents
                a unique identifier provided by the storage
                model to which the external model is associated. Each value
                contains a list of ExternalModelReference objects corresponding
                to the field_name. For examples, all the external Exploration
                Models corresponding to a storage model can be associated
                with the field name 'exp_ids'. This dict is used for
                validation of External Model properties linked to the
                storage model.
        """
        completed_exp_ids = item.completed_explorations
        completed_activities_model_references = (
            field_name_to_external_model_references['completed_activities_ids'])

        for completed_activities_model_reference in (
                completed_activities_model_references):
            completed_activities_model = (
                completed_activities_model_reference.model_instance)
            if completed_activities_model is None or (
                    completed_activities_model.deleted):
                model_class = completed_activities_model_reference.model_class
                model_id = completed_activities_model_reference.model_id
                cls._add_error(
                    'completed_activities_ids %s' % (
                        base_model_validators.ERROR_CATEGORY_FIELD_CHECK),
                    'Entity id %s: based on field completed_activities_ids '
                    'having value %s, expected model %s with id %s but it '
                    'doesn\'t exist' % (
                        item.id, model_id, model_class.__name__, model_id))
                continue
            missing_exp_ids = [
                exp_id
                for exp_id in completed_exp_ids if exp_id not in (
                    completed_activities_model.exploration_ids)]
            if missing_exp_ids:
                cls._add_error(
                    'completed exploration check',
                    'Entity id %s: Following completed exploration ids %s '
                    'are not present in CompletedActivitiesModel for the '
                    'user' % (item.id, missing_exp_ids))

        collection_model_references = (
            field_name_to_external_model_references['collection_ids'])

        for collection_model_reference in collection_model_references:
            collection_model = collection_model_reference.model_instance
            if collection_model is None or collection_model.deleted:
                model_class = collection_model_reference.model_class
                model_id = collection_model_reference.model_id
                cls._add_error(
                    'collection_ids %s' % (
                        base_model_validators.ERROR_CATEGORY_FIELD_CHECK),
                    'Entity id %s: based on field collection_ids having'
                    ' value %s, expected model %s with id %s but it doesn\'t'
                    ' exist' % (
                        item.id, model_id, model_class.__name__, model_id))
                continue
            collection_node_ids = [
                node['exploration_id'] for node in (
                    collection_model.collection_contents['nodes'])]
            invalid_exp_ids = [
                exp_id
                for exp_id in completed_exp_ids if exp_id not in (
                    collection_node_ids)]
            if invalid_exp_ids:
                cls._add_error(
                    'completed exploration check',
                    'Entity id %s: Following completed exploration ids %s do '
                    'not belong to the collection with id %s corresponding '
                    'to the entity' % (
                        item.id, invalid_exp_ids, collection_model.id))

    @classmethod
    def _get_external_instance_custom_validation_functions(cls):
        return [
            cls._validate_explorations_are_public,
            cls._validate_collections_are_public,
            cls._validate_completed_exploration
        ]


class StoryProgressModelValidator(base_model_validators.BaseUserModelValidator):
    """Class for validating StoryProgressModels."""

    @classmethod
    def _get_model_id_regex(cls, item):
        return '^%s\\.%s$' % (item.user_id, item.story_id)

    @classmethod
    def _get_external_id_relationships(cls, item):
        return [
            base_model_validators.ExternalModelFetcherDetails(
                'user_settings_ids', user_models.UserSettingsModel,
                [item.user_id]),
            base_model_validators.ExternalModelFetcherDetails(
                'story_ids', story_models.StoryModel, [item.story_id])]

    @classmethod
    def _validate_story_is_public(
            cls, item, field_name_to_external_model_references):
        """Validates that story is public.

        Args:
            item: datastore_services.Model. StoryProgressModel to validate.
            field_name_to_external_model_references:
                dict(str, (list(base_model_validators.ExternalModelReference))).
                A dict keyed by field name. The field name represents
                a unique identifier provided by the storage
                model to which the external model is associated. Each value
                contains a list of ExternalModelReference objects corresponding
                to the field_name. For examples, all the external Exploration
                Models corresponding to a storage model can be associated
                with the field name 'exp_ids'. This dict is used for
                validation of External Model properties linked to the
                storage model.
        """
        story_model_references = (
            field_name_to_external_model_references['story_ids'])

        for story_model_reference in story_model_references:
            story_model = story_model_reference.model_instance
            if story_model is None or story_model.deleted:
                model_class = story_model_reference.model_class
                model_id = story_model_reference.model_id
                cls._add_error(
                    'story_ids %s' % (
                        base_model_validators.ERROR_CATEGORY_FIELD_CHECK),
                    'Entity id %s: based on field story_ids having'
                    ' value %s, expected model %s with id %s but it doesn\'t'
                    ' exist' % (
                        item.id, model_id, model_class.__name__, model_id))
                continue
            topic_id = story_model.corresponding_topic_id
            if topic_id:
                topic = topic_models.TopicModel.get_by_id(topic_id)
                all_story_references = (
                    topic.canonical_story_references +
                    topic.additional_story_references)
                story_is_published = False
                for reference in all_story_references:
                    if reference['story_id'] == story_model.id:
                        story_is_published = reference['story_is_published']
                if not story_is_published:
                    cls._add_error(
                        'public story check',
                        'Entity id %s: Story with id %s corresponding to '
                        'entity is private' % (item.id, story_model.id))

    @classmethod
    def _validate_completed_nodes(
            cls, item, field_name_to_external_model_references):
        """Validates that completed nodes belong to the story.

        Args:
            item: datastore_services.Model. StoryProgressModel to validate.
            field_name_to_external_model_references:
                dict(str, (list(base_model_validators.ExternalModelReference))).
                A dict keyed by field name. The field name represents
                a unique identifier provided by the storage
                model to which the external model is associated. Each value
                contains a list of ExternalModelReference objects corresponding
                to the field_name. For examples, all the external Exploration
                Models corresponding to a storage model can be associated
                with the field name 'exp_ids'. This dict is used for
                validation of External Model properties linked to the
                storage model.
        """
        completed_activity_model = user_models.CompletedActivitiesModel.get(
            item.user_id)
        story_model_references = (
            field_name_to_external_model_references['story_ids'])

        for story_model_reference in story_model_references:
            story_model = story_model_reference.model_instance
            if story_model is None or story_model.deleted:
                model_class = story_model_reference.model_class
                model_id = story_model_reference.model_id
                cls._add_error(
                    'story_ids %s' % (
                        base_model_validators.ERROR_CATEGORY_FIELD_CHECK),
                    'Entity id %s: based on field story_ids having'
                    ' value %s, expected model %s with id %s but it doesn\'t'
                    ' exist' % (
                        item.id, model_id, model_class.__name__, model_id))
                continue
            story_node_ids = [
                node['id'] for node in story_model.story_contents['nodes']]
            invalid_node_ids = [
                node_id
                for node_id in item.completed_node_ids if node_id not in (
                    story_node_ids)]
            if invalid_node_ids:
                cls._add_error(
                    'completed node check',
                    'Entity id %s: Following completed node ids %s do '
                    'not belong to the story with id %s corresponding '
                    'to the entity' % (
                        item.id, invalid_node_ids, story_model.id))

            # Checks that the explorations corresponding to completed nodes
            # exist, are marked as completed in CompletedActivitiesModel
            # and are public.
            private_exp_ids = []
            missing_exp_ids = []
            unmarked_exp_ids = []
            completed_exp_ids = []
            for node in story_model.story_contents['nodes']:
                if node['id'] in item.completed_node_ids:
                    completed_exp_ids.append(node['exploration_id'])
                    if node['exploration_id'] not in (
                            completed_activity_model.exploration_ids):
                        unmarked_exp_ids.append(node['exploration_id'])
                    if rights_manager.is_exploration_private(
                            node['exploration_id']):
                        private_exp_ids.append(node['exploration_id'])

            exp_model_list = exp_models.ExplorationModel.get_multi(
                completed_exp_ids)
            for index, exp_model in enumerate(exp_model_list):
                if exp_model is None or exp_model.deleted:
                    missing_exp_ids.append(completed_exp_ids[index])

            error_msg = ''
            if private_exp_ids:
                error_msg = error_msg + (
                    'Following exploration ids are private %s. ' % (
                        private_exp_ids))
            if missing_exp_ids:
                error_msg = error_msg + (
                    'Following exploration ids are missing %s. ' % (
                        missing_exp_ids))
            if unmarked_exp_ids:
                error_msg = error_msg + (
                    'Following exploration ids are not marked in '
                    'CompletedActivitiesModel %s.' % unmarked_exp_ids)

            if error_msg:
                cls._add_error(
                    'explorations in completed node check',
                    'Entity id %s: %s' % (item.id, error_msg))

    @classmethod
    def _get_external_instance_custom_validation_functions(cls):
        return [
            cls._validate_story_is_public,
            cls._validate_completed_nodes]


class UserQueryModelValidator(base_model_validators.BaseUserModelValidator):
    """Class for validating UserQueryModels."""

    @classmethod
    def _get_model_id_regex(cls, unused_item):
        return '^[A-Za-z0-9-_]{1,%s}$' % base_models.ID_LENGTH

    @classmethod
    def _get_external_id_relationships(cls, item):
        return [
            base_model_validators.ExternalModelFetcherDetails(
                'user_settings_ids', user_models.UserSettingsModel, (
                    item.user_ids + [item.submitter_id])),
            base_model_validators.ExternalModelFetcherDetails(
                'sent_email_model_ids', email_models.BulkEmailModel,
                [item.sent_email_model_id])]

    @classmethod
    def _validate_sender_and_recipient_ids(
            cls, item, field_name_to_external_model_references):
        """Validates that sender id of BulkEmailModel matches the
        submitter id of query and all recipient ids are present in
        user ids who satisfy the query. It is not necessary that
        all user ids are present in recipient ids since email
        is only sent to a limited maximum of qualified users.
        It also checks that a UserBulkEmailsModel exists for each
        of the recipients.

        Args:
            item: datastore_services.Model. UserQueryModel to validate.
            field_name_to_external_model_references:
                dict(str, (list(base_model_validators.ExternalModelReference))).
                A dict keyed by field name. The field name represents
                a unique identifier provided by the storage
                model to which the external model is associated. Each value
                contains a list of ExternalModelReference objects corresponding
                to the field_name. For examples, all the external Exploration
                Models corresponding to a storage model can be associated
                with the field name 'exp_ids'. This dict is used for
                validation of External Model properties linked to the
                storage model.
        """
        email_model_references = (
            field_name_to_external_model_references['sent_email_model_ids'])

        for email_model_reference in email_model_references:
            email_model = email_model_reference.model_instance
            if email_model is None or email_model.deleted:
                model_class = email_model_reference.model_class
                model_id = email_model_reference.model_id
                cls._add_error(
                    'sent_email_model_ids %s' % (
                        base_model_validators.ERROR_CATEGORY_FIELD_CHECK),
                    'Entity id %s: based on field sent_email_model_ids having'
                    ' value %s, expected model %s with id %s but it doesn\'t'
                    ' exist' % (
                        item.id, model_id, model_class.__name__, model_id))
                continue
            extra_recipient_ids = [
                user_id
                for user_id in email_model.recipient_ids if user_id not in (
                    item.user_ids)]
            if extra_recipient_ids:
                cls._add_error(
                    'recipient check',
                    'Entity id %s: Email model %s for query has following '
                    'extra recipients %s which are not qualified as per '
                    'the query'
                    % (item.id, email_model.id, extra_recipient_ids))
            if email_model.sender_id != item.submitter_id:
                cls._add_error(
                    'sender check',
                    'Entity id %s: Sender id %s in email model with id %s '
                    'does not match submitter id %s of query' % (
                        item.id, email_model.sender_id,
                        email_model.id, item.submitter_id))

            recipient_user_ids = [
                recipient_id
                for recipient_id in email_model.recipient_ids if (
                    recipient_id in item.user_ids)]
            user_bulk_emails_model_list = (
                user_models.UserBulkEmailsModel.get_multi(
                    recipient_user_ids))
            for index, user_bulk_emails_model in enumerate(
                    user_bulk_emails_model_list):
                if user_bulk_emails_model is None or (
                        user_bulk_emails_model.deleted):
                    cls._add_error(
                        'user bulk %s' % (
                            base_model_validators.ERROR_CATEGORY_EMAIL_CHECK),
                        'Entity id %s: UserBulkEmails model is missing for '
                        'recipient with id %s' % (
                            item.id, recipient_user_ids[index]))

    @classmethod
    def _get_external_instance_custom_validation_functions(cls):
        return [cls._validate_sender_and_recipient_ids]


class UserBulkEmailsModelValidator(
        base_model_validators.BaseUserModelValidator):
    """Class for validating UserBulkEmailsModels."""

    @classmethod
    def _get_external_id_relationships(cls, item):
        return [
            base_model_validators.ExternalModelFetcherDetails(
                'user_settings_ids', user_models.UserSettingsModel, [item.id]),
            base_model_validators.ExternalModelFetcherDetails(
                'sent_email_model_ids', email_models.BulkEmailModel,
                item.sent_email_model_ids)]

    @classmethod
    def _validate_user_id_in_recipient_id_for_emails(
            cls, item, field_name_to_external_model_references):
        """Validates that user id is present in recipient ids
        for bulk email model.

        Args:
            item: datastore_services.Model. UserBulkEmailsModel to validate.
            field_name_to_external_model_references:
                dict(str, (list(base_model_validators.ExternalModelReference))).
                A dict keyed by field name. The field name represents
                a unique identifier provided by the storage
                model to which the external model is associated. Each value
                contains a list of ExternalModelReference objects corresponding
                to the field_name. For examples, all the external Exploration
                Models corresponding to a storage model can be associated
                with the field name 'exp_ids'. This dict is used for
                validation of External Model properties linked to the
                storage model.
        """
        email_model_references = (
            field_name_to_external_model_references['sent_email_model_ids'])

        for email_model_reference in email_model_references:
            email_model = email_model_reference.model_instance
            if email_model is None or email_model.deleted:
                model_class = email_model_reference.model_class
                model_id = email_model_reference.model_id
                cls._add_error(
                    'sent_email_model_ids %s' % (
                        base_model_validators.ERROR_CATEGORY_FIELD_CHECK),
                    'Entity id %s: based on field sent_email_model_ids having'
                    ' value %s, expected model %s with id %s but it doesn\'t'
                    ' exist' % (
                        item.id, model_id, model_class.__name__, model_id))
                continue
            if item.id not in email_model.recipient_ids:
                cls._add_error(
                    'recipient check',
                    'Entity id %s: user id is not present in recipient ids '
                    'of BulkEmailModel with id %s' % (item.id, email_model.id))

    @classmethod
    def _get_external_instance_custom_validation_functions(cls):
        return [cls._validate_user_id_in_recipient_id_for_emails]


class UserSkillMasteryModelValidator(
        base_model_validators.BaseUserModelValidator):
    """Class for validating UserSkillMasteryModels."""

    @classmethod
    def _get_model_id_regex(cls, item):
        return '^%s\\.%s$' % (item.user_id, item.skill_id)

    @classmethod
    def _get_external_id_relationships(cls, item):
        return [
            base_model_validators.ExternalModelFetcherDetails(
                'user_settings_ids', user_models.UserSettingsModel,
                [item.user_id]),
            base_model_validators.ExternalModelFetcherDetails(
                'skill_ids', skill_models.SkillModel, [item.skill_id])]

    @classmethod
    def _validate_skill_mastery(cls, item):
        """Validates that skill mastery is in range [0.0, 1.0].

        Args:
            item: datastore_services.Model. UserSkillMasteryModel to validate.
        """
        if item.degree_of_mastery < 0 or item.degree_of_mastery > 1:
            cls._add_error(
                'skill mastery check',
                'Entity id %s: Expected degree of mastery to be in '
                'range [0.0, 1.0], received %s' % (
                    item.id, item.degree_of_mastery))

    @classmethod
    def _get_custom_validation_functions(cls):
        return [
            cls._validate_skill_mastery]


class UserContributionProficiencyModelValidator(
        base_model_validators.BaseUserModelValidator):
    """Class for validating UserContributionProficiencyModels."""

    @classmethod
    def _get_model_id_regex(cls, item):
        return '^%s\\.%s$' % (item.score_category, item.user_id)

    @classmethod
    def _get_external_id_relationships(cls, item):
        return [
            base_model_validators.ExternalModelFetcherDetails(
                'user_settings_ids', user_models.UserSettingsModel,
                [item.user_id])]

    @classmethod
    def _validate_score(cls, item):
        """Validates that score is non-negative.

        Args:
            item: datastore_services.Model. UserContributionProficiencyModel to
                validate.
        """
        if item.score < 0:
            cls._add_error(
                'score check',
                'Entity id %s: Expected score to be non-negative, '
                'received %s' % (item.id, item.score))

    @classmethod
    def _get_custom_validation_functions(cls):
        return [cls._validate_score]


class UserContributionRightsModelValidator(
        base_model_validators.BaseUserModelValidator):
    """Class for validating UserContributionRightsModel."""

    @classmethod
    def _get_model_domain_object_instance(cls, item):
        return user_domain.UserContributionRights(
            item.id, item.can_review_translation_for_language_codes,
            item.can_review_voiceover_for_language_codes,
            item.can_review_questions)

    @classmethod
    def _get_external_id_relationships(cls, item):
        return [
            base_model_validators.ExternalModelFetcherDetails(
                'user_settings_ids', user_models.UserSettingsModel,
                [item.id])]


class PendingDeletionRequestModelValidator(
        base_model_validators.BaseUserModelValidator):
    """Class for validating PendingDeletionRequestModels."""

    @classmethod
    def _get_external_id_relationships(cls, item):
        return []

    @classmethod
    def _validate_user_settings_are_marked_deleted(cls, item):
        """Validates that explorations for model are marked as deleted.

        Args:
            item: PendingDeletionRequestModel. Pending deletion request model
                to validate.
        """
        user_model = user_models.UserSettingsModel.get_by_id(item.id)
        if user_model is None or not user_model.deleted:
            cls._add_error(
                'deleted user settings',
                'Entity id %s: User settings model is not marked as deleted'
                % (item.id))

    @classmethod
    def _validate_explorations_are_marked_deleted(cls, item):
        """Validates that explorations for model are marked as deleted.

        Args:
            item: PendingDeletionRequestModel. Pending deletion request model
                to validate.
        """
        exp_ids = item.exploration_ids
        not_marked_exp_ids = []
        for exp_id in exp_ids:
            exp_model = exp_models.ExplorationModel.get_by_id(exp_id)
            if exp_model is None or not exp_model.deleted:
                not_marked_exp_ids.append(exp_id)

        if not_marked_exp_ids:
            cls._add_error(
                'deleted exploration check',
                'Entity id %s: Explorations with ids %s are not marked as '
                'deleted' % (item.id, not_marked_exp_ids))

    @classmethod
    def _validate_collections_are_marked_deleted(cls, item):
        """Validates that collections for model are marked as deleted.

        Args:
            item: PendingDeletionRequestModel. Pending deletion request model
                to validate.
        """
        col_ids = item.collection_ids
        not_marked_col_ids = []
        for col_id in col_ids:
            col_model = collection_models.CollectionModel.get_by_id(col_id)
            if col_model is None or not col_model.deleted:
                not_marked_col_ids.append(col_id)

        if not_marked_col_ids:
            cls._add_error(
                'deleted collection check',
                'Entity id %s: Collections with ids %s are not marked as '
                'deleted' % (item.id, not_marked_col_ids))

    @classmethod
    def _validate_activity_mapping_contains_only_allowed_keys(cls, item):
        """Validates that pseudonymizable_entity_mappings keys are only from
        the core.platform.models.NAMES enum.

        Args:
            item: PendingDeletionRequestModel. Pending deletion request model
                to validate.
        """
        incorrect_keys = []
        allowed_keys = [
            name for name in
            models.MODULES_WITH_PSEUDONYMIZABLE_CLASSES.__dict__]
        for key in item.pseudonymizable_entity_mappings.keys():
            if key not in allowed_keys:
                incorrect_keys.append(key)

        if incorrect_keys:
            cls._add_error(
                'correct pseudonymizable_entity_mappings check',
                'Entity id %s: pseudonymizable_entity_mappings '
                'contains keys %s that are not allowed' % (
                    item.id, incorrect_keys))

    @classmethod
    def _get_custom_validation_functions(cls):
        return [
            cls._validate_user_settings_are_marked_deleted,
            cls._validate_explorations_are_marked_deleted,
            cls._validate_collections_are_marked_deleted,
            cls._validate_activity_mapping_contains_only_allowed_keys]


class DeletedUserModelValidator(base_model_validators.BaseUserModelValidator):
    """Class for validating DeletedUserModels."""

    @classmethod
    def _get_external_id_relationships(cls, item):
        return []

    @classmethod
    def _validate_user_is_properly_deleted(cls, item):
        """Validates that user settings do not exist for the deleted user ID.

        Args:
            item: DeletedUserModel. Pending deletion request model to validate.
        """

        if not wipeout_service.verify_user_deleted(
                item.id, include_delete_at_end_models=True):
            cls._add_error(
                'user properly deleted',
                'Entity id %s: The deletion verification fails' % (item.id))

    @classmethod
    def _get_custom_validation_functions(cls):
        return [cls._validate_user_is_properly_deleted]


class PlaythroughModelValidator(base_model_validators.BaseModelValidator):
    """Class for validating PlaythroughModel."""

    # The playthrough design was finalized at the end of GSOC 2018: 2018-09-01.
    PLAYTHROUGH_INTRODUCTION_DATETIME = datetime.datetime(2018, 9, 1)

    @classmethod
    def _get_external_id_relationships(cls, item):
        exp_id = item.exp_id
        exp_version = item.exp_version
        exp_issues_id = (
            stats_models.ExplorationIssuesModel.get_entity_id(
                exp_id, exp_version)
        )

        return [
            base_model_validators.ExternalModelFetcherDetails(
                'exp_ids', exp_models.ExplorationModel, [item.exp_id]),
            base_model_validators.ExternalModelFetcherDetails(
                'exp_issues_ids', stats_models.ExplorationIssuesModel,
                [exp_issues_id])]

    @classmethod
    def _get_model_id_regex(cls, unused_item):
        return r'^[A-Za-z0-9-_]{1,%s}\.[A-Za-z0-9-_]{1,%s}$' % (
            base_models.ID_LENGTH, base_models.ID_LENGTH)

    @classmethod
    def _get_model_domain_object_instance(cls, item):
        return stats_services.get_playthrough_from_model(item)

    @classmethod
    def _validate_exploration_id_in_whitelist(cls, item):
        """Validate the exploration id in playthrough model is in
        the whitelist.

        Args:
            item: datastore_services.Model. PlaythroughModel to validate.
        """
        whitelisted_exp_ids_for_playthroughs = (
            config_domain.WHITELISTED_EXPLORATION_IDS_FOR_PLAYTHROUGHS.value)

        if item.exp_id not in whitelisted_exp_ids_for_playthroughs:
            cls._add_error(
                'exploration %s' % (
                    base_model_validators.ERROR_CATEGORY_ID_CHECK),
                'Entity id %s: recorded in exploration_id:%s which '
                'has not been curated for recording.' % (
                    item.id, item.exp_id)
            )

    @classmethod
    def _validate_reference(cls, item, field_name_to_external_model_references):
        """Validate the playthrough reference relations.

        Args:
            item: datastore_services.Model. PlaythroughModel to validate.
            field_name_to_external_model_references:
                dict(str, (list(base_model_validators.ExternalModelReference))).
                A dict keyed by field name. The field name represents
                a unique identifier provided by the storage
                model to which the external model is associated. Each value
                contains a list of ExternalModelReference objects corresponding
                to the field_name. For examples, all the external Exploration
                Models corresponding to a storage model can be associated
                with the field name 'exp_ids'. This dict is used for
                validation of External Model properties linked to the
                storage model.
        """
        exp_issues_model_references = (
            field_name_to_external_model_references['exp_issues_ids'])

        for exp_issues_model_reference in exp_issues_model_references:
            exp_issues_model = exp_issues_model_reference.model_instance

            if exp_issues_model is None or exp_issues_model.deleted:
                model_class = exp_issues_model_reference.model_class
                model_id = exp_issues_model_reference.model_id
                cls._add_error(
                    'exp_issues_ids %s' % (
                        base_model_validators.ERROR_CATEGORY_FIELD_CHECK),
                    'Entity id %s: based on field exp_issues_ids having'
                    ' value %s, expected model %s with id %s but it doesn\'t'
                    ' exist' % (
                        item.id, model_id, model_class.__name__, model_id))
                continue
            exp_id = item.exp_id
            exp_version = item.exp_version

            issues = []
            for issue_index, issue in enumerate(
                    exp_issues_model.unresolved_issues):
                issue_type = issue['issue_type']
                if (
                        item.id in issue['playthrough_ids']
                        and issue_type == item.issue_type):
                    issue_customization_args = issue['issue_customization_args']
                    identifying_arg = (
                        stats_models.CUSTOMIZATION_ARG_WHICH_IDENTIFIES_ISSUE[
                            issue_type])
                    if (
                            issue_customization_args[identifying_arg] ==
                            item.issue_customization_args[identifying_arg]):
                        issues.append((issue_index, issue))

            if len(issues) == 0:
                cls._add_error(
                    base_model_validators.ERROR_CATEGORY_REFERENCE_CHECK,
                    'Entity id %s: not referenced by any issue of the'
                    ' corresponding exploration (id=%s, version=%s).' % (
                        item.id, exp_id, exp_version)
                )
            elif len(issues) > 1:
                issue_indices = [index for index, _ in issues]
                cls._add_error(
                    base_model_validators.ERROR_CATEGORY_REFERENCE_CHECK,
                    'Entity id %s: referenced by more than one issues of the '
                    'corresponding exploration (id=%s, version=%s), '
                    'issue indices: %s.' % (
                        item.id, exp_id, exp_version, issue_indices)
                )
            else:
                issue_index, issue = issues[0]
                id_indices = []
                for id_index, playthrough_id in enumerate(
                        issue['playthrough_ids']):
                    if playthrough_id == item.id:
                        id_indices.append(id_index)
                if len(id_indices) > 1:
                    cls._add_error(
                        base_model_validators.ERROR_CATEGORY_REFERENCE_CHECK,
                        'Entity id %s: referenced multiple times in an '
                        'issue (index=%s) of the corresponding exploration '
                        '(id=%s, version=%s), duplicated id indices: %s.' % (
                            item.id, issue_index, exp_id, exp_version,
                            id_indices)
                    )

    @classmethod
    def _validate_created_datetime(cls, item):
        """Validate the playthrough is created after the GSoC 2018 submission
        deadline.

        Args:
            item: datastore_services.Model. PlaythroughModel to validate.
        """
        created_on_datetime = item.created_on
        if created_on_datetime < cls.PLAYTHROUGH_INTRODUCTION_DATETIME:
            cls._add_error(
                'create datetime check',
                'Entity id %s: released on %s, which is before the '
                'GSoC 2018 submission deadline (2018-09-01) and should '
                'therefore not exist.' % (
                    item.id, item.created_on.strftime('%Y-%m-%d'))
            )

    @classmethod
    def _get_custom_validation_functions(cls):
        return [
            cls._validate_exploration_id_in_whitelist,
            cls._validate_created_datetime,
        ]

    @classmethod
    def _get_external_instance_custom_validation_functions(cls):
        return [cls._validate_reference]


class PseudonymizedUserModelValidator(
        base_model_validators.BaseUserModelValidator):
    """Class for validating PseudonymizedUserModels."""

    @classmethod
    def _get_model_id_regex(cls, unused_item):
        return r'^pid_[a-z]{32}$'

    @classmethod
    def _get_external_id_relationships(cls, item):
        return {}

    @classmethod
    def _validate_user_settings_with_same_id_not_exist(cls, item):
        """Validates that the UserSettingsModel with the same ID as this model
        does not exist.

        Args:
            item: PseudonymizedUserModel. PseudonymizedUserModel to validate.
        """
        user_model = user_models.UserSettingsModel.get_by_id(item.id)
        if user_model is not None:
            cls.errors['deleted user settings'].append(
                'Entity id %s: User settings model exists' % (item.id))

    @classmethod
    def _get_custom_validation_functions(cls):
        return [cls._validate_user_settings_with_same_id_not_exist]


class UserAuthDetailsModelValidator(
        base_model_validators.BaseUserModelValidator):
    """Class for validating UserAuthDetailsModels."""

    @classmethod
    def _get_external_id_relationships(cls, item):
        return [
            base_model_validators.ExternalModelFetcherDetails(
                'user_settings_ids', user_models.UserSettingsModel, [item.id])]


class PlatformParameterModelValidator(base_model_validators.BaseModelValidator):
    """Class for validating PlatformParameterModel."""

    @classmethod
    def _get_model_id_regex(cls, unused_item):
        return r'^[A-Za-z0-9_]{1,100}$'

    @classmethod
    def _get_external_id_relationships(cls, item):
        snapshot_model_ids = [
            '%s-%d' % (item.id, version)
            for version in python_utils.RANGE(1, item.version + 1)]
        return [
            base_model_validators.ExternalModelFetcherDetails(
                'snapshot_metadata_ids',
                config_models.PlatformParameterSnapshotMetadataModel,
                snapshot_model_ids
            ),
            base_model_validators.ExternalModelFetcherDetails(
                'snapshot_content_ids',
                config_models.PlatformParameterSnapshotContentModel,
                snapshot_model_ids
            ),
        ]


class PlatformParameterSnapshotMetadataModelValidator(
        base_model_validators.BaseSnapshotMetadataModelValidator):
    """Class for validating PlatformParameterSnapshotMetadataModel."""

    EXTERNAL_MODEL_NAME = 'platform parameter'

    @classmethod
    def _get_model_id_regex(cls, unused_item):
        return r'^[A-Za-z0-9_]{1,100}-\d+$'

    @classmethod
    def _get_change_domain_class(cls, unused_item):
        return platform_parameter_domain.PlatformParameterChange

    @classmethod
    def _get_external_id_relationships(cls, item):
        return [
            base_model_validators.ExternalModelFetcherDetails(
                'platform_parameter_ids',
                config_models.PlatformParameterModel,
                [item.id[:item.id.find('-')]]
            ),
            base_model_validators.ExternalModelFetcherDetails(
                'committer_ids',
                user_models.UserSettingsModel,
                [item.committer_id]
            )
        ]


class PlatformParameterSnapshotContentModelValidator(
        base_model_validators.BaseSnapshotContentModelValidator):
    """Class for validating PlatformParameterSnapshotContentModel."""

    EXTERNAL_MODEL_NAME = 'platform parameter'

    @classmethod
    def _get_model_id_regex(cls, unused_item):
        return r'^[A-Za-z0-9_]{1,100}-\d+$'

    @classmethod
    def _get_external_id_relationships(cls, item):
        return [
            base_model_validators.ExternalModelFetcherDetails(
                'platform_parameter_ids',
                config_models.PlatformParameterModel,
                [item.id[:item.id.find('-')]]
            )
        ]<|MERGE_RESOLUTION|>--- conflicted
+++ resolved
@@ -62,25 +62,14 @@
 (
     base_models, collection_models, config_models,
     email_models, exp_models, feedback_models,
-<<<<<<< HEAD
-    improvements_models, job_models, question_models,
-    skill_models, stats_models,
-=======
-    job_models, question_models,
-    recommendations_models, skill_models, stats_models,
->>>>>>> fc48b2c1
+    job_models, question_models, skill_models, stats_models,
     story_models, subtopic_models, suggestion_models,
     topic_models, user_models
 ) = models.Registry.import_models([
     models.NAMES.base_model, models.NAMES.collection, models.NAMES.config,
     models.NAMES.email, models.NAMES.exploration, models.NAMES.feedback,
-<<<<<<< HEAD
-    models.NAMES.improvements, models.NAMES.job, models.NAMES.question,
+    models.NAMES.job, models.NAMES.question,
     models.NAMES.skill, models.NAMES.statistics,
-=======
-    models.NAMES.job, models.NAMES.question,
-    models.NAMES.recommendations, models.NAMES.skill, models.NAMES.statistics,
->>>>>>> fc48b2c1
     models.NAMES.story, models.NAMES.subtopic, models.NAMES.suggestion,
     models.NAMES.topic, models.NAMES.user
 ])
