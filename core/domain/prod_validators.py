# coding: utf-8
#
# Copyright 2020 The Oppia Authors. All Rights Reserved.
#
# Licensed under the Apache License, Version 2.0 (the "License");
# you may not use this file except in compliance with the License.
# You may obtain a copy of the License at
#
#      http://www.apache.org/licenses/LICENSE-2.0
#
# Unless required by applicable law or agreed to in writing, software
# distributed under the License is distributed on an "AS-IS" BASIS,
# WITHOUT WARRANTIES OR CONDITIONS OF ANY KIND, either express or implied.
# See the License for the specific language governing permissions and
# limitations under the License.

"""Validators for prod models."""

from __future__ import absolute_import  # pylint: disable=import-only-modules
from __future__ import unicode_literals  # pylint: disable=import-only-modules

import datetime
import itertools
import re

from constants import constants
from core.domain import base_model_validators
from core.domain import classifier_domain
from core.domain import classifier_services
from core.domain import collection_domain
from core.domain import collection_services
from core.domain import config_domain
from core.domain import exp_domain
from core.domain import exp_fetchers
from core.domain import exp_services
from core.domain import learner_progress_services
from core.domain import platform_parameter_domain
from core.domain import question_domain
from core.domain import question_fetchers
from core.domain import question_services
from core.domain import rights_domain
from core.domain import rights_manager
from core.domain import skill_fetchers
from core.domain import stats_services
from core.domain import story_domain
from core.domain import story_fetchers
from core.domain import subtopic_page_domain
from core.domain import subtopic_page_services
from core.domain import suggestion_services
from core.domain import topic_domain
from core.domain import topic_fetchers
from core.domain import topic_services
from core.domain import user_domain
from core.domain import user_services
from core.domain import voiceover_services
from core.domain import wipeout_service
from core.platform import models
import feconf
import python_utils
import utils

(
    base_models, collection_models, config_models,
    email_models, exp_models, feedback_models,
    improvements_models, job_models, question_models,
    skill_models, stats_models,
    story_models, subtopic_models, suggestion_models,
    topic_models, user_models
) = models.Registry.import_models([
    models.NAMES.base_model, models.NAMES.collection, models.NAMES.config,
    models.NAMES.email, models.NAMES.exploration, models.NAMES.feedback,
    models.NAMES.improvements, models.NAMES.job, models.NAMES.question,
    models.NAMES.skill, models.NAMES.statistics,
    models.NAMES.story, models.NAMES.subtopic, models.NAMES.suggestion,
    models.NAMES.topic, models.NAMES.user
])

ALLOWED_AUDIO_EXTENSIONS = list(feconf.ACCEPTED_AUDIO_EXTENSIONS.keys())
ALLOWED_IMAGE_EXTENSIONS = list(itertools.chain.from_iterable(
    iter(feconf.ACCEPTED_IMAGE_FORMATS_AND_EXTENSIONS.values())))
ASSETS_PATH_REGEX = '/exploration/[A-Za-z0-9-_]{1,12}/assets/'
IMAGE_PATH_REGEX = (
    '%simage/[A-Za-z0-9-_]{1,}\\.(%s)' % (
        ASSETS_PATH_REGEX, ('|').join(ALLOWED_IMAGE_EXTENSIONS)))
AUDIO_PATH_REGEX = (
    '%saudio/[A-Za-z0-9-_]{1,}\\.(%s)' % (
        ASSETS_PATH_REGEX, ('|').join(ALLOWED_AUDIO_EXTENSIONS)))
USER_ID_REGEX = 'uid_[a-z]{32}'
ALL_CONTINUOUS_COMPUTATION_MANAGERS_CLASS_NAMES = [
    'DashboardRecentUpdatesAggregator',
    'ExplorationRecommendationsAggregator',
    'FeedbackAnalyticsAggregator',
    'InteractionAnswerSummariesAggregator',
    'SearchRanker',
    'StatisticsAggregator',
    'UserImpactAggregator',
    'UserStatsAggregator']
TARGET_TYPE_TO_TARGET_MODEL = {
    suggestion_models.TARGET_TYPE_EXPLORATION: (
        exp_models.ExplorationModel),
    suggestion_models.TARGET_TYPE_QUESTION: (
        question_models.QuestionModel),
    suggestion_models.TARGET_TYPE_SKILL: (
        skill_models.SkillModel),
    suggestion_models.TARGET_TYPE_TOPIC: (
        topic_models.TopicModel)
}
VALID_SCORE_CATEGORIES_FOR_TYPE_QUESTION = [
    '%s\\.[A-Za-z0-9-_]{1,%s}' % (
        suggestion_models.SCORE_TYPE_QUESTION, base_models.ID_LENGTH)]


class RoleQueryAuditModelValidator(base_model_validators.BaseModelValidator):
    """Class for validating RoleQueryAuditModels."""

    @classmethod
    def _get_model_id_regex(cls, item):
        # Valid id: [user_id].[timestamp_in_sec].[intent].[random_number]
        regex_string = '^%s\\.\\d+\\.%s\\.\\d+$' % (item.user_id, item.intent)
        return regex_string

    @classmethod
    def _get_external_id_relationships(cls, item):
        return [
            base_model_validators.ExternalModelFetcherDetails(
                'user_ids', user_models.UserSettingsModel, [item.user_id])]


class UsernameChangeAuditModelValidator(
        base_model_validators.BaseModelValidator):
    """Class for validating UsernameChangeAuditModels."""

    @classmethod
    def _get_model_id_regex(cls, item):
        # Valid id: [committer_id].[timestamp_in_sec]
        # committer_id refers to the user that is making the change.
        regex_string = '^%s\\.\\d+$' % item.committer_id
        return regex_string

    @classmethod
    def _get_external_id_relationships(cls, item):
        return [
            base_model_validators.ExternalModelFetcherDetails(
                'committer_ids', user_models.UserSettingsModel,
                [item.committer_id])]


class ClassifierTrainingJobModelValidator(
        base_model_validators.BaseModelValidator):
    """Class for validating ClassifierTrainingJobModels."""

    @classmethod
    def _get_model_id_regex(cls, item):
        # Valid id: [exp_id].[random_hash]
        regex_string = '^%s\\.[A-Za-z0-9-_]{1,%s}$' % (
            item.exp_id, base_models.ID_LENGTH)
        return regex_string

    @classmethod
    def _get_model_domain_object_instance(cls, item):
        return classifier_services.get_classifier_training_job_from_model(item)

    @classmethod
    def _get_external_id_relationships(cls, item):
        return [
            base_model_validators.ExternalModelFetcherDetails(
                'exploration_ids', exp_models.ExplorationModel, [item.exp_id])]

    @classmethod
    def _validate_exp_version(
            cls, item, field_name_to_external_model_references):
        """Validate that exp version is less than or equal to the version
        of exploration corresponding to exp_id.

        Args:
            item: datastore_services.Model. ClassifierTrainingJobModel to
                validate.
            field_name_to_external_model_references:
                dict(str, (list(base_model_validators.ExternalModelReference))).
                A dict keyed by field name. The field name represents
                a unique identifier provided by the storage
                model to which the external model is associated. Each value
                contains a list of ExternalModelReference objects corresponding
                to the field_name. For examples, all the external Exploration
                Models corresponding to a storage model can be associated
                with the field name 'exp_ids'. This dict is used for
                validation of External Model properties linked to the
                storage model.
        """
        exp_model_references = (
            field_name_to_external_model_references['exploration_ids'])

        for exp_model_reference in exp_model_references:
            exp_model = exp_model_reference.model_instance
            if exp_model is None or exp_model.deleted:
                model_class = exp_model_reference.model_class
                model_id = exp_model_reference.model_id
                cls._add_error(
                    'exploration_ids %s' % (
                        base_model_validators.ERROR_CATEGORY_FIELD_CHECK),
                    'Entity id %s: based on field exploration_ids having'
                    ' value %s, expected model %s with id %s but it doesn\'t'
                    ' exist' % (
                        item.id, model_id, model_class.__name__, model_id))
                continue
            if item.exp_version > exp_model.version:
                cls._add_error(
                    'exp %s' % (
                        base_model_validators.ERROR_CATEGORY_VERSION_CHECK),
                    'Entity id %s: Exploration version %s in entity is greater '
                    'than the version %s of exploration corresponding to '
                    'exp_id %s' % (
                        item.id, item.exp_version, exp_model.version,
                        item.exp_id))

    @classmethod
    def _validate_state_name(
            cls, item, field_name_to_external_model_references):
        """Validate that state name is a valid state in the
        exploration corresponding to exp_id.

        Args:
            item: datastore_services.Model. ClassifierTrainingJobModel to
                validate.
            field_name_to_external_model_references:
                dict(str, (list(base_model_validators.ExternalModelReference))).
                A dict keyed by field name. The field name represents
                a unique identifier provided by the storage
                model to which the external model is associated. Each value
                contains a list of ExternalModelReference objects corresponding
                to the field_name. For examples, all the external Exploration
                Models corresponding to a storage model can be associated
                with the field name 'exp_ids'. This dict is used for
                validation of External Model properties linked to the
                storage model.
        """
        exp_model_references = (
            field_name_to_external_model_references['exploration_ids'])

        for exp_model_reference in exp_model_references:
            exp_model = exp_model_reference.model_instance
            if exp_model is None or exp_model.deleted:
                model_class = exp_model_reference.model_class
                model_id = exp_model_reference.model_id
                cls._add_error(
                    'exploration_ids %s' % (
                        base_model_validators.ERROR_CATEGORY_FIELD_CHECK),
                    'Entity id %s: based on field exploration_ids having'
                    ' value %s, expected model %s with id %s but it doesn\'t'
                    ' exist' % (
                        item.id, model_id, model_class.__name__, model_id))
                continue
            if item.state_name not in exp_model.states.keys():
                cls._add_error(
                    base_model_validators.ERROR_CATEGORY_STATE_NAME_CHECK,
                    'Entity id %s: State name %s in entity is not present '
                    'in states of exploration corresponding to '
                    'exp_id %s' % (
                        item.id, item.state_name, item.exp_id))

    @classmethod
    def _get_external_instance_custom_validation_functions(cls):
        return [
            cls._validate_exp_version,
            cls._validate_state_name]


class TrainingJobExplorationMappingModelValidator(
        base_model_validators.BaseModelValidator):
    """Class for validating TrainingJobExplorationMappingModels."""

    @classmethod
    def _get_model_id_regex(cls, item):
        # Valid id: [exp_id].[exp_version].[state_name]
        regex_string = '^%s\\.%s\\.%s$' % (
            item.exp_id, item.exp_version, item.state_name)
        return regex_string

    @classmethod
    def _get_model_domain_object_instance(cls, item):
        return classifier_domain.TrainingJobExplorationMapping(
            item.exp_id, item.exp_version, item.state_name, item.job_id)

    @classmethod
    def _get_external_id_relationships(cls, item):
        return [
            base_model_validators.ExternalModelFetcherDetails(
                'exploration_ids', exp_models.ExplorationModel, [item.exp_id])]

    @classmethod
    def _validate_exp_version(
            cls, item, field_name_to_external_model_references):
        """Validate that exp version is less than or equal to the version
        of exploration corresponding to exp_id.

        Args:
            item: datastore_services.Model. TrainingJobExplorationMappingModel
                to validate.
            field_name_to_external_model_references:
                dict(str, (list(base_model_validators.ExternalModelReference))).
                A dict keyed by field name. The field name represents
                a unique identifier provided by the storage
                model to which the external model is associated. Each value
                contains a list of ExternalModelReference objects corresponding
                to the field_name. For examples, all the external Exploration
                Models corresponding to a storage model can be associated
                with the field name 'exp_ids'. This dict is used for
                validation of External Model properties linked to the
                storage model.
        """
        exp_model_references = (
            field_name_to_external_model_references['exploration_ids'])

        for exp_model_reference in exp_model_references:
            exp_model = exp_model_reference.model_instance
            if exp_model is None or exp_model.deleted:
                model_class = exp_model_reference.model_class
                model_id = exp_model_reference.model_id
                cls._add_error(
                    'exploration_ids %s' % (
                        base_model_validators.ERROR_CATEGORY_FIELD_CHECK),
                    'Entity id %s: based on field exploration_ids having'
                    ' value %s, expected model %s with id %s but it doesn\'t'
                    ' exist' % (
                        item.id, model_id, model_class.__name__, model_id))
                continue
            if item.exp_version > exp_model.version:
                cls._add_error(
                    'exp %s' % (
                        base_model_validators.ERROR_CATEGORY_VERSION_CHECK),
                    'Entity id %s: Exploration version %s in entity is greater '
                    'than the version %s of exploration corresponding to '
                    'exp_id %s' % (
                        item.id, item.exp_version, exp_model.version,
                        item.exp_id))

    @classmethod
    def _validate_state_name(
            cls, item, field_name_to_external_model_references):
        """Validate that state name is a valid state in the
        exploration corresponding to exp_id.

        Args:
            item: datastore_services.Model. TrainingJobExplorationMappingbModel
                to validate.
            field_name_to_external_model_references:
                dict(str, (list(base_model_validators.ExternalModelReference))).
                A dict keyed by field name. The field name represents
                a unique identifier provided by the storage
                model to which the external model is associated. Each value
                contains a list of ExternalModelReference objects corresponding
                to the field_name. For examples, all the external Exploration
                Models corresponding to a storage model can be associated
                with the field name 'exp_ids'. This dict is used for
                validation of External Model properties linked to the
                storage model.
        """
        exp_model_references = (
            field_name_to_external_model_references['exploration_ids'])

        for exp_model_reference in exp_model_references:
            exp_model = exp_model_reference.model_instance
            if exp_model is None or exp_model.deleted:
                model_class = exp_model_reference.model_class
                model_id = exp_model_reference.model_id
                cls._add_error(
                    'exploration_ids %s' % (
                        base_model_validators.ERROR_CATEGORY_FIELD_CHECK),
                    'Entity id %s: based on field exploration_ids having'
                    ' value %s, expected model %s with id %s but it doesn\'t'
                    ' exist' % (
                        item.id, model_id, model_class.__name__, model_id))
                continue
            if item.state_name not in exp_model.states.keys():
                cls._add_error(
                    base_model_validators.ERROR_CATEGORY_STATE_NAME_CHECK,
                    'Entity id %s: State name %s in entity is not present '
                    'in states of exploration corresponding to '
                    'exp_id %s' % (
                        item.id, item.state_name, item.exp_id))

    @classmethod
    def _get_external_instance_custom_validation_functions(cls):
        return [
            cls._validate_exp_version,
            cls._validate_state_name]


class CollectionModelValidator(base_model_validators.BaseModelValidator):
    """Class for validating CollectionModel."""

    @classmethod
    def _get_model_domain_object_instance(cls, item):
        return collection_services.get_collection_from_model(item)

    @classmethod
    def _get_domain_object_validation_type(cls, item):
        collection_rights = rights_manager.get_collection_rights(
            item.id, strict=False)

        if collection_rights is None:
            return base_model_validators.VALIDATION_MODE_NEUTRAL

        if rights_manager.is_collection_private(item.id):
            return base_model_validators.VALIDATION_MODE_NON_STRICT

        return base_model_validators.VALIDATION_MODE_STRICT

    @classmethod
    def _get_external_id_relationships(cls, item):
        snapshot_model_ids = [
            '%s-%d' % (item.id, version)
            for version in python_utils.RANGE(1, item.version + 1)]
        return [
            base_model_validators.ExternalModelFetcherDetails(
                'exploration_ids',
                exp_models.ExplorationModel,
                [node['exploration_id'] for node in item.collection_contents[
                    'nodes']]),
            base_model_validators.ExternalModelFetcherDetails(
                'collection_commit_log_entry_ids',
                collection_models.CollectionCommitLogEntryModel,
                ['collection-%s-%s'
                 % (item.id, version) for version in python_utils.RANGE(
                     1, item.version + 1)]),
            base_model_validators.ExternalModelFetcherDetails(
                'collection_summary_ids',
                collection_models.CollectionSummaryModel, [item.id]),
            base_model_validators.ExternalModelFetcherDetails(
                'collection_rights_ids',
                collection_models.CollectionRightsModel, [item.id]),
            base_model_validators.ExternalModelFetcherDetails(
                'snapshot_metadata_ids',
                collection_models.CollectionSnapshotMetadataModel,
                snapshot_model_ids),
            base_model_validators.ExternalModelFetcherDetails(
                'snapshot_content_ids',
                collection_models.CollectionSnapshotContentModel,
                snapshot_model_ids)]


class CollectionSnapshotMetadataModelValidator(
        base_model_validators.BaseSnapshotMetadataModelValidator):
    """Class for validating CollectionSnapshotMetadataModel."""

    EXTERNAL_MODEL_NAME = 'collection'

    @classmethod
    def _get_change_domain_class(cls, unused_item):
        return collection_domain.CollectionChange

    @classmethod
    def _get_external_id_relationships(cls, item):
        return [
            base_model_validators.ExternalModelFetcherDetails(
                'collection_ids', collection_models.CollectionModel,
                [item.id[:item.id.rfind(base_models.VERSION_DELIMITER)]]),
            base_model_validators.ExternalModelFetcherDetails(
                'committer_ids', user_models.UserSettingsModel,
                [item.committer_id])]


class CollectionSnapshotContentModelValidator(
        base_model_validators.BaseSnapshotContentModelValidator):
    """Class for validating CollectionSnapshotContentModel."""

    EXTERNAL_MODEL_NAME = 'collection'

    @classmethod
    def _get_external_id_relationships(cls, item):
        return [
            base_model_validators.ExternalModelFetcherDetails(
                'collection_ids',
                collection_models.CollectionModel,
                [item.id[:item.id.rfind(base_models.VERSION_DELIMITER)]])]


class CollectionRightsModelValidator(base_model_validators.BaseModelValidator):
    """Class for validating CollectionRightsModel."""

    @classmethod
    def _get_external_id_relationships(cls, item):
        snapshot_model_ids = [
            '%s-%d' % (item.id, version)
            for version in python_utils.RANGE(1, item.version + 1)]
        return [
            base_model_validators.ExternalModelFetcherDetails(
                'collection_ids',
                collection_models.CollectionModel, [item.id]),
            base_model_validators.ExternalModelFetcherDetails(
                'owner_user_ids',
                user_models.UserSettingsModel, item.owner_ids),
            base_model_validators.ExternalModelFetcherDetails(
                'editor_user_ids',
                user_models.UserSettingsModel, item.editor_ids),
            base_model_validators.ExternalModelFetcherDetails(
                'viewer_user_ids',
                user_models.UserSettingsModel, item.viewer_ids),
            base_model_validators.ExternalModelFetcherDetails(
                'snapshot_metadata_ids',
                collection_models.CollectionRightsSnapshotMetadataModel,
                snapshot_model_ids),
            base_model_validators.ExternalModelFetcherDetails(
                'snapshot_content_ids',
                collection_models.CollectionRightsSnapshotContentModel,
                snapshot_model_ids)]

    @classmethod
    def _validate_first_published_msec(cls, item):
        """Validate that first published time of model is less than current
        time.

        Args:
            item: datastore_services.Model. CollectionRightsModel to validate.
        """
        if not item.first_published_msec:
            return

        current_time_msec = utils.get_current_time_in_millisecs()
        if item.first_published_msec > current_time_msec:
            cls._add_error(
                base_model_validators.ERROR_CATEGORY_FIRST_PUBLISHED_MSEC_CHECK,
                'Entity id %s: The first_published_msec field has a value %s '
                'which is greater than the time when the job was run'
                % (item.id, item.first_published_msec))

    @classmethod
    def _get_custom_validation_functions(cls):
        return [cls._validate_first_published_msec]


class CollectionRightsSnapshotMetadataModelValidator(
        base_model_validators.BaseSnapshotMetadataModelValidator):
    """Class for validating CollectionRightsSnapshotMetadataModel."""

    EXTERNAL_MODEL_NAME = 'collection rights'

    @classmethod
    def _get_change_domain_class(cls, unused_item):
        return rights_domain.CollectionRightsChange

    @classmethod
    def _get_external_id_relationships(cls, item):
        return [
            base_model_validators.ExternalModelFetcherDetails(
                'collection_rights_ids',
                collection_models.CollectionRightsModel,
                [item.id[:item.id.rfind(base_models.VERSION_DELIMITER)]]),
            base_model_validators.ExternalModelFetcherDetails(
                'committer_ids',
                user_models.UserSettingsModel, [item.committer_id])]


class CollectionRightsSnapshotContentModelValidator(
        base_model_validators.BaseSnapshotContentModelValidator):
    """Class for validating CollectionRightsSnapshotContentModel."""

    EXTERNAL_MODEL_NAME = 'collection rights'

    @classmethod
    def _get_external_id_relationships(cls, item):
        return [
            base_model_validators.ExternalModelFetcherDetails(
                'collection_rights_ids',
                collection_models.CollectionRightsModel,
                [item.id[:item.id.rfind(base_models.VERSION_DELIMITER)]])]


class CollectionCommitLogEntryModelValidator(
        base_model_validators.BaseCommitLogEntryModelValidator):
    """Class for validating CollectionCommitLogEntryModel."""

    EXTERNAL_MODEL_NAME = 'collection'

    @classmethod
    def _get_model_id_regex(cls, item):
        # Valid id: [collection/rights]-[collection_id]-[collection_version].
        regex_string = '^(collection|rights)-%s-\\d+$' % (
            item.collection_id)

        return regex_string

    @classmethod
    def _get_change_domain_class(cls, item):
        if item.id.startswith('rights'):
            return rights_domain.CollectionRightsChange
        elif item.id.startswith('collection'):
            return collection_domain.CollectionChange
        else:
            cls._add_error(
                'model %s' % base_model_validators.ERROR_CATEGORY_ID_CHECK,
                'Entity id %s: Entity id does not match regex pattern' % (
                    item.id))
            return None

    @classmethod
    def _get_external_id_relationships(cls, item):
        external_id_relationships = [
            base_model_validators.ExternalModelFetcherDetails(
                'collection_ids',
                collection_models.CollectionModel, [item.collection_id])]
        if item.id.startswith('rights'):
            external_id_relationships.append(
                base_model_validators.ExternalModelFetcherDetails(
                    'collection_rights_ids',
                    collection_models.CollectionRightsModel,
                    [item.collection_id]))
        return external_id_relationships


class CollectionSummaryModelValidator(
        base_model_validators.BaseSummaryModelValidator):
    """Class for validating CollectionSummaryModel."""

    @classmethod
    def _get_model_domain_object_instance(cls, item):
        return collection_services.get_collection_summary_from_model(item)

    @classmethod
    def _get_external_id_relationships(cls, item):
        return [
            base_model_validators.ExternalModelFetcherDetails(
                'collection_ids',
                collection_models.CollectionModel, [item.id]),
            base_model_validators.ExternalModelFetcherDetails(
                'collection_rights_ids',
                collection_models.CollectionRightsModel, [item.id]),
            base_model_validators.ExternalModelFetcherDetails(
                'owner_user_ids',
                user_models.UserSettingsModel, item.owner_ids),
            base_model_validators.ExternalModelFetcherDetails(
                'editor_user_ids',
                user_models.UserSettingsModel, item.editor_ids),
            base_model_validators.ExternalModelFetcherDetails(
                'viewer_user_ids',
                user_models.UserSettingsModel, item.viewer_ids),
            base_model_validators.ExternalModelFetcherDetails(
                'contributor_user_ids',
                user_models.UserSettingsModel, item.contributor_ids)]

    @classmethod
    def _validate_contributors_summary(cls, item):
        """Validate that contributor ids match the contributor ids obtained
        from contributors summary.

        Args:
            item: datastore_services.Model. CollectionSummaryModel to validate.
        """
        contributor_ids_from_contributors_summary = (
            list(item.contributors_summary.keys()))
        if sorted(item.contributor_ids) != sorted(
                contributor_ids_from_contributors_summary):
            cls._add_error(
                'contributors %s' % (
                    base_model_validators.ERROR_CATEGORY_SUMMARY_CHECK),
                'Entity id %s: Contributor ids: %s do not match the '
                'contributor ids obtained using contributors summary: %s' % (
                    item.id, sorted(item.contributor_ids),
                    sorted(contributor_ids_from_contributors_summary)))

    @classmethod
    def _validate_node_count(
            cls, item, field_name_to_external_model_references):
        """Validate that node_count of model is equal to number of nodes
        in CollectionModel.collection_contents.

        Args:
            item: datastore_services.Model. CollectionSummaryModel to validate.
            field_name_to_external_model_references:
                dict(str, (list(base_model_validators.ExternalModelReference))).
                A dict keyed by field name. The field name represents
                a unique identifier provided by the storage
                model to which the external model is associated. Each value
                contains a list of ExternalModelReference objects corresponding
                to the field_name. For examples, all the external Exploration
                Models corresponding to a storage model can be associated
                with the field name 'exp_ids'. This dict is used for
                validation of External Model properties linked to the
                storage model.
        """
        collection_model_references = (
            field_name_to_external_model_references['collection_ids'])

        for collection_model_reference in collection_model_references:
            collection_model = collection_model_reference.model_instance
            if collection_model is None or collection_model.deleted:
                model_class = collection_model_reference.model_class
                model_id = collection_model_reference.model_id
                cls._add_error(
                    'collection_ids %s' % (
                        base_model_validators.ERROR_CATEGORY_FIELD_CHECK),
                    'Entity id %s: based on field collection_ids having'
                    ' value %s, expected model %s with id %s but it doesn\'t'
                    ' exist' % (
                        item.id, model_id, model_class.__name__, model_id))
                continue
            nodes = collection_model.collection_contents['nodes']
            if item.node_count != len(nodes):
                cls._add_error(
                    'node %s' % (
                        base_model_validators.ERROR_CATEGORY_COUNT_CHECK),
                    'Entity id %s: Node count: %s does not match the number of '
                    'nodes in collection_contents dict: %s' % (
                        item.id, item.node_count, nodes))

    @classmethod
    def _validate_ratings_is_empty(cls, item):
        """Validate that ratings for the entity is empty.

        Args:
            item: datastore_services.Model. CollectionSummaryModel to validate.
        """
        if item.ratings:
            cls._add_error(
                base_model_validators.ERROR_CATEGORY_RATINGS_CHECK,
                'Entity id %s: Expected ratings for the entity to be '
                'empty but received %s' % (item.id, item.ratings))

    @classmethod
    def _get_external_model_properties(cls):
        collection_model_properties_dict = {
            'title': 'title',
            'category': 'category',
            'objective': 'objective',
            'language_code': 'language_code',
            'tags': 'tags',
            'collection_model_created_on': 'created_on',
            'collection_model_last_updated': 'last_updated'
        }

        collection_rights_model_properties_dict = {
            'status': 'status',
            'community_owned': 'community_owned',
            'owner_ids': 'owner_ids',
            'editor_ids': 'editor_ids',
            'viewer_ids': 'viewer_ids',
        }

        return [(
            'collection',
            'collection_ids',
            collection_model_properties_dict
        ), (
            'collection rights',
            'collection_rights_ids',
            collection_rights_model_properties_dict
        )]

    @classmethod
    def _get_custom_validation_functions(cls):
        return [
            cls._validate_ratings_is_empty,
            cls._validate_contributors_summary,
            ]

    @classmethod
    def _get_external_instance_custom_validation_functions(cls):
        return [cls._validate_node_count]


class ConfigPropertyModelValidator(base_model_validators.BaseModelValidator):
    """Class for validating ConfigPropertyModel."""

    @classmethod
    def _get_model_id_regex(cls, unused_item):
        return r'^[A-Za-z0-9_]{1,100}$'

    @classmethod
    def _get_external_id_relationships(cls, item):
        snapshot_model_ids = [
            '%s-%d' % (item.id, version)
            for version in python_utils.RANGE(1, item.version + 1)]
        return [
            base_model_validators.ExternalModelFetcherDetails(
                'snapshot_metadata_ids',
                config_models.ConfigPropertySnapshotMetadataModel,
                snapshot_model_ids),
            base_model_validators.ExternalModelFetcherDetails(
                'snapshot_content_ids',
                config_models.ConfigPropertySnapshotContentModel,
                snapshot_model_ids)]


class ConfigPropertySnapshotMetadataModelValidator(
        base_model_validators.BaseSnapshotMetadataModelValidator):
    """Class for validating ConfigPropertySnapshotMetadataModel."""

    EXTERNAL_MODEL_NAME = 'config property'

    @classmethod
    def _get_model_id_regex(cls, unused_item):
        return r'^[A-Za-z0-9_]{1,100}-\d+$'

    @classmethod
    def _get_change_domain_class(cls, unused_item):
        return config_domain.ConfigPropertyChange

    @classmethod
    def _get_external_id_relationships(cls, item):
        return [
            base_model_validators.ExternalModelFetcherDetails(
                'config_property_ids',
                config_models.ConfigPropertyModel,
                [item.id[:item.id.rfind(base_models.VERSION_DELIMITER)]]),
            base_model_validators.ExternalModelFetcherDetails(
                'committer_ids',
                user_models.UserSettingsModel, [item.committer_id])]


class ConfigPropertySnapshotContentModelValidator(
        base_model_validators.BaseSnapshotContentModelValidator):
    """Class for validating ConfigPropertySnapshotContentModel."""

    EXTERNAL_MODEL_NAME = 'config property'

    @classmethod
    def _get_model_id_regex(cls, unused_item):
        return r'^[A-Za-z0-9_]{1,100}-\d+$'

    @classmethod
    def _get_external_id_relationships(cls, item):
        return [
            base_model_validators.ExternalModelFetcherDetails(
                'config_property_ids',
                config_models.ConfigPropertyModel,
                [item.id[:item.id.rfind(base_models.VERSION_DELIMITER)]])]


class SentEmailModelValidator(base_model_validators.BaseModelValidator):
    """Class for validating SentEmailModels."""

    @classmethod
    def _get_model_id_regex(cls, item):
        # Valid id: [intent].[random hash]
        regex_string = '^%s\\.\\.[A-Za-z0-9-_]{1,%s}$' % (
            item.intent, base_models.ID_LENGTH)
        return regex_string

    @classmethod
    def _get_external_id_relationships(cls, item):
        return [
            base_model_validators.ExternalModelFetcherDetails(
                'recipient_id',
                user_models.UserSettingsModel, [item.recipient_id]),
            base_model_validators.ExternalModelFetcherDetails(
                'sender_id', user_models.UserSettingsModel, [item.sender_id])]

    @classmethod
    def _validate_sent_datetime(cls, item):
        """Validate that sent_datetime of model is less than current time.

        Args:
            item: datastore_services.Model. SentEmailModel to validate.
        """
        current_datetime = datetime.datetime.utcnow()
        if item.sent_datetime > current_datetime:
            cls._add_error(
                'sent %s' % base_model_validators.ERROR_CATEGORY_DATETIME_CHECK,
                'Entity id %s: The sent_datetime field has a value %s which is '
                'greater than the time when the job was run' % (
                    item.id, item.sent_datetime))

    @classmethod
    def _validate_recipient_email(
            cls, item, field_name_to_external_model_references):
        """Validate that recipient email corresponds to email of user obtained
        by using the recipient_id.

        Args:
            item: datastore_services.Model. SentEmailModel to validate.
            field_name_to_external_model_references:
                dict(str, (list(base_model_validators.ExternalModelReference))).
                A dict keyed by field name. The field name represents
                a unique identifier provided by the storage
                model to which the external model is associated. Each value
                contains a list of ExternalModelReference objects corresponding
                to the field_name. For examples, all the external Exploration
                Models corresponding to a storage model can be associated
                with the field name 'exp_ids'. This dict is used for
                validation of External Model properties linked to the
                storage model.
        """
        recipient_model_references = (
            field_name_to_external_model_references['recipient_id'])

        for recipient_model_reference in recipient_model_references:
            recipient_model = recipient_model_reference.model_instance
            if recipient_model is None or recipient_model.deleted:
                model_class = recipient_model_reference.model_class
                model_id = recipient_model_reference.model_id
                cls._add_error(
                    'recipient_id %s' % (
                        base_model_validators.ERROR_CATEGORY_FIELD_CHECK),
                    'Entity id %s: based on field recipient_id having'
                    ' value %s, expected model %s with id %s but it doesn\'t'
                    ' exist' % (
                        item.id, model_id, model_class.__name__, model_id))
                continue
            if recipient_model.email != item.recipient_email:
                cls._add_error(
                    'recipient %s' % (
                        base_model_validators.ERROR_CATEGORY_EMAIL_CHECK),
                    'Entity id %s: Recipient email %s in entity does '
                    'not match with email %s of user obtained through '
                    'recipient id %s' % (
                        item.id, item.recipient_email,
                        recipient_model.email, item.recipient_id))

    @classmethod
    def _get_custom_validation_functions(cls):
        return [cls._validate_sent_datetime]

    @classmethod
    def _get_external_instance_custom_validation_functions(cls):
        return [cls._validate_recipient_email]


class BulkEmailModelValidator(base_model_validators.BaseModelValidator):
    """Class for validating BulkEmailModels."""

    @classmethod
    def _get_external_id_relationships(cls, item):
        return [
            base_model_validators.ExternalModelFetcherDetails(
                'recipient_id',
                user_models.UserSettingsModel, item.recipient_ids),
            base_model_validators.ExternalModelFetcherDetails(
                'sender_id', user_models.UserSettingsModel, [item.sender_id])]

    @classmethod
    def _validate_sent_datetime(cls, item):
        """Validate that sent_datetime of model is less than current time.

        Args:
            item: datastore_services.Model. BulkEmailModel to validate.
        """
        current_datetime = datetime.datetime.utcnow()
        if item.sent_datetime > current_datetime:
            cls._add_error(
                'sent %s' % base_model_validators.ERROR_CATEGORY_DATETIME_CHECK,
                'Entity id %s: The sent_datetime field has a value %s which is '
                'greater than the time when the job was run' % (
                    item.id, item.sent_datetime))

    @classmethod
    def _validate_sender_email(
            cls, item, field_name_to_external_model_references):
        """Validate that sender email corresponds to email of user obtained
        by using the sender_id.

        Args:
            item: datastore_services.Model. BulkEmailModel to validate.
            field_name_to_external_model_references:
                dict(str, (list(base_model_validators.ExternalModelReference))).
                A dict keyed by field name. The field name represents
                a unique identifier provided by the storage
                model to which the external model is associated. Each value
                contains a list of ExternalModelReference objects corresponding
                to the field_name. For examples, all the external Exploration
                Models corresponding to a storage model can be associated
                with the field name 'exp_ids'. This dict is used for
                validation of External Model properties linked to the
                storage model.
        """
        sender_model_references = (
            field_name_to_external_model_references['sender_id'])

        for sender_model_reference in sender_model_references:
            sender_model = sender_model_reference.model_instance
            if sender_model is None or sender_model.deleted:
                model_class = sender_model_reference.model_class
                model_id = sender_model_reference.model_id
                cls._add_error(
                    'sender_id %s' % (
                        base_model_validators.ERROR_CATEGORY_FIELD_CHECK),
                    'Entity id %s: based on field sender_id having'
                    ' value %s, expected model %s with id %s but it doesn\'t'
                    ' exist' % (
                        item.id, model_id, model_class.__name__, model_id))
                continue
            if sender_model.email != item.sender_email:
                cls._add_error(
                    'sender %s' % (
                        base_model_validators.ERROR_CATEGORY_EMAIL_CHECK),
                    'Entity id %s: Sender email %s in entity does not '
                    'match with email %s of user obtained through '
                    'sender id %s' % (
                        item.id, item.sender_email, sender_model.email,
                        item.sender_id))

    @classmethod
    def _get_custom_validation_functions(cls):
        return [cls._validate_sent_datetime]

    @classmethod
    def _get_external_instance_custom_validation_functions(cls):
        return [cls._validate_sender_email]


class GeneralFeedbackEmailReplyToIdModelValidator(
        base_model_validators.BaseModelValidator):
    """Class for validating GeneralFeedbackEmailReplyToIdModels."""

    @classmethod
    def _get_model_id_regex(cls, unused_item):
        return (
            '^%s\\.(%s)\\.[A-Za-z0-9-_]{1,%s}\\.'
            '[A-Za-z0-9=+/]{1,}') % (
                USER_ID_REGEX,
                ('|').join(suggestion_models.TARGET_TYPE_CHOICES),
                base_models.ID_LENGTH)

    @classmethod
    def _get_external_id_relationships(cls, item):
        return [
            base_model_validators.ExternalModelFetcherDetails(
                'item.id.user_id',
                user_models.UserSettingsModel, [
                    item.id[:item.id.find('.')]]),
            base_model_validators.ExternalModelFetcherDetails(
                'item.id.thread_id',
                feedback_models.GeneralFeedbackThreadModel, [
                    item.id[item.id.find('.') + 1:]])]

    @classmethod
    def _validate_reply_to_id_length(cls, item):
        """Validate that reply_to_id length is less than or equal to
        REPLY_TO_ID_LENGTH.

        Args:
            item: datastore_services.Model. GeneralFeedbackEmailReplyToIdModel
                to validate.
        """
        # The reply_to_id of model is created using utils.get_random_int
        # method by using a upper bound as email_models.REPLY_TO_ID_LENGTH.
        # So, the reply_to_id length should be less than or equal to
        # email_models.REPLY_TO_ID_LENGTH.
        if len(item.reply_to_id) > email_models.REPLY_TO_ID_LENGTH:
            cls._add_error(
                'reply_to_id %s' % (
                    base_model_validators.ERROR_CATEGORY_LENGTH_CHECK),
                'Entity id %s: reply_to_id %s should have length less than or '
                'equal to %s but instead has length %s' % (
                    item.id, item.reply_to_id, email_models.REPLY_TO_ID_LENGTH,
                    len(item.reply_to_id)))

    @classmethod
    def _get_custom_validation_functions(cls):
        return [cls._validate_reply_to_id_length]


class ExplorationModelValidator(base_model_validators.BaseModelValidator):
    """Class for validating ExplorationModel."""

    @classmethod
    def _get_model_domain_object_instance(cls, item):
        return exp_fetchers.get_exploration_from_model(item)

    @classmethod
    def _get_domain_object_validation_type(cls, item):
        exp_rights = rights_manager.get_exploration_rights(
            item.id, strict=False)

        if exp_rights is None:
            return base_model_validators.VALIDATION_MODE_NEUTRAL

        if rights_manager.is_exploration_private(item.id):
            return base_model_validators.VALIDATION_MODE_NON_STRICT

        return base_model_validators.VALIDATION_MODE_STRICT

    @classmethod
    def _get_external_id_relationships(cls, item):
        snapshot_model_ids = [
            '%s-%d' % (item.id, version)
            for version in python_utils.RANGE(1, item.version + 1)]
        return [
            base_model_validators.ExternalModelFetcherDetails(
                'exploration_commit_log_entry_ids',
                exp_models.ExplorationCommitLogEntryModel,
                ['exploration-%s-%s'
                 % (item.id, version) for version in python_utils.RANGE(
                     1, item.version + 1)]),
            base_model_validators.ExternalModelFetcherDetails(
                'exp_summary_ids',
                exp_models.ExpSummaryModel, [item.id]),
            base_model_validators.ExternalModelFetcherDetails(
                'exploration_rights_ids',
                exp_models.ExplorationRightsModel, [item.id]),
            base_model_validators.ExternalModelFetcherDetails(
                'snapshot_metadata_ids',
                exp_models.ExplorationSnapshotMetadataModel,
                snapshot_model_ids),
            base_model_validators.ExternalModelFetcherDetails(
                'snapshot_content_ids',
                exp_models.ExplorationSnapshotContentModel,
                snapshot_model_ids)]


class ExplorationSnapshotMetadataModelValidator(
        base_model_validators.BaseSnapshotMetadataModelValidator):
    """Class for validating ExplorationSnapshotMetadataModel."""

    EXTERNAL_MODEL_NAME = 'exploration'

    @classmethod
    def _get_change_domain_class(cls, unused_item):
        return exp_domain.ExplorationChange

    @classmethod
    def _get_external_id_relationships(cls, item):
        return [
            base_model_validators.ExternalModelFetcherDetails(
                'exploration_ids',
                exp_models.ExplorationModel,
                [item.id[:item.id.rfind(base_models.VERSION_DELIMITER)]]),
            base_model_validators.ExternalModelFetcherDetails(
                'committer_ids',
                user_models.UserSettingsModel, [item.committer_id])]


class ExplorationSnapshotContentModelValidator(
        base_model_validators.BaseSnapshotContentModelValidator):
    """Class for validating ExplorationSnapshotContentModel."""

    EXTERNAL_MODEL_NAME = 'exploration'

    @classmethod
    def _get_external_id_relationships(cls, item):
        return [
            base_model_validators.ExternalModelFetcherDetails(
                'exploration_ids',
                exp_models.ExplorationModel,
                [item.id[:item.id.rfind(base_models.VERSION_DELIMITER)]])]


class ExplorationRightsModelValidator(base_model_validators.BaseModelValidator):
    """Class for validating ExplorationRightsModel."""

    @classmethod
    def _get_external_id_relationships(cls, item):
        cloned_from_exploration_id = []
        if item.cloned_from:
            cloned_from_exploration_id.append(item.cloned_from)
        snapshot_model_ids = [
            '%s-%d' % (item.id, version)
            for version in python_utils.RANGE(1, item.version + 1)]
        return [
            base_model_validators.ExternalModelFetcherDetails(
                'exploration_ids',
                exp_models.ExplorationModel, [item.id]),
            base_model_validators.ExternalModelFetcherDetails(
                'cloned_from_exploration_ids',
                exp_models.ExplorationModel,
                cloned_from_exploration_id),
            base_model_validators.ExternalModelFetcherDetails(
                'owner_user_ids',
                user_models.UserSettingsModel, item.owner_ids),
            base_model_validators.ExternalModelFetcherDetails(
                'editor_user_ids',
                user_models.UserSettingsModel, item.editor_ids),
            base_model_validators.ExternalModelFetcherDetails(
                'viewer_user_ids',
                user_models.UserSettingsModel, item.viewer_ids),
            base_model_validators.ExternalModelFetcherDetails(
                'snapshot_metadata_ids',
                exp_models.ExplorationRightsSnapshotMetadataModel,
                snapshot_model_ids),
            base_model_validators.ExternalModelFetcherDetails(
                'snapshot_content_ids',
                exp_models.ExplorationRightsSnapshotContentModel,
                snapshot_model_ids)]

    @classmethod
    def _validate_first_published_msec(cls, item):
        """Validate that first published time of model is less than current
        time.

        Args:
            item: datastore_services.Model. ExplorationRightsModel to validate.
        """
        if not item.first_published_msec:
            return

        current_time_msec = utils.get_current_time_in_millisecs()
        if item.first_published_msec > current_time_msec:
            cls._add_error(
                base_model_validators.ERROR_CATEGORY_FIRST_PUBLISHED_MSEC_CHECK,
                'Entity id %s: The first_published_msec field has a value %s '
                'which is greater than the time when the job was run' % (
                    item.id, item.first_published_msec))

    @classmethod
    def _get_custom_validation_functions(cls):
        return [cls._validate_first_published_msec]


class ExplorationRightsSnapshotMetadataModelValidator(
        base_model_validators.BaseSnapshotMetadataModelValidator):
    """Class for validating ExplorationRightsSnapshotMetadataModel."""

    EXTERNAL_MODEL_NAME = 'exploration rights'

    @classmethod
    def _get_change_domain_class(cls, unused_item):
        return rights_domain.ExplorationRightsChange

    @classmethod
    def _get_external_id_relationships(cls, item):
        return [
            base_model_validators.ExternalModelFetcherDetails(
                'exploration_rights_ids',
                exp_models.ExplorationRightsModel,
                [item.id[:item.id.rfind(base_models.VERSION_DELIMITER)]]),
            base_model_validators.ExternalModelFetcherDetails(
                'committer_ids',
                user_models.UserSettingsModel, [item.committer_id])]


class ExplorationRightsSnapshotContentModelValidator(
        base_model_validators.BaseSnapshotContentModelValidator):
    """Class for validating ExplorationRightsSnapshotContentModel."""

    EXTERNAL_MODEL_NAME = 'exploration rights'

    @classmethod
    def _get_external_id_relationships(cls, item):
        return [
            base_model_validators.ExternalModelFetcherDetails(
                'exploration_rights_ids',
                exp_models.ExplorationRightsModel,
                [item.id[:item.id.rfind(base_models.VERSION_DELIMITER)]])]


class ExplorationCommitLogEntryModelValidator(
        base_model_validators.BaseCommitLogEntryModelValidator):
    """Class for validating ExplorationCommitLogEntryModel."""

    EXTERNAL_MODEL_NAME = 'exploration'

    @classmethod
    def _get_model_id_regex(cls, item):
        # Valid id: [exploration/rights]-[exploration_id]-[exploration-version].
        regex_string = '^(exploration|rights)-%s-\\d+$' % (
            item.exploration_id)

        return regex_string

    @classmethod
    def _get_change_domain_class(cls, item):
        if item.id.startswith('rights'):
            return rights_domain.ExplorationRightsChange
        elif item.id.startswith('exploration'):
            return exp_domain.ExplorationChange
        else:
            cls._add_error(
                'model %s' % base_model_validators.ERROR_CATEGORY_ID_CHECK,
                'Entity id %s: Entity id does not match regex pattern' % (
                    item.id))
            return None

    @classmethod
    def _get_external_id_relationships(cls, item):
        external_id_relationships = [
            base_model_validators.ExternalModelFetcherDetails(
                'exploration_ids',
                exp_models.ExplorationModel, [item.exploration_id])]
        if item.id.startswith('rights'):
            external_id_relationships.append(
                base_model_validators.ExternalModelFetcherDetails(
                    'exploration_rights_ids', exp_models.ExplorationRightsModel,
                    [item.exploration_id]))
        return external_id_relationships


class ExpSummaryModelValidator(base_model_validators.BaseSummaryModelValidator):
    """Class for validating ExpSummaryModel."""

    @classmethod
    def _get_model_domain_object_instance(cls, item):
        return exp_fetchers.get_exploration_summary_from_model(item)

    @classmethod
    def _get_external_id_relationships(cls, item):
        return [
            base_model_validators.ExternalModelFetcherDetails(
                'exploration_ids',
                exp_models.ExplorationModel, [item.id]),
            base_model_validators.ExternalModelFetcherDetails(
                'exploration_rights_ids',
                exp_models.ExplorationRightsModel, [item.id]),
            base_model_validators.ExternalModelFetcherDetails(
                'owner_user_ids',
                user_models.UserSettingsModel, item.owner_ids),
            base_model_validators.ExternalModelFetcherDetails(
                'editor_user_ids',
                user_models.UserSettingsModel, item.editor_ids),
            base_model_validators.ExternalModelFetcherDetails(
                'viewer_user_ids',
                user_models.UserSettingsModel, item.viewer_ids),
            base_model_validators.ExternalModelFetcherDetails(
                'contributor_user_ids',
                user_models.UserSettingsModel, item.contributor_ids)]

    @classmethod
    def _validate_contributors_summary(cls, item):
        """Validate that contributor ids match the contributor ids obtained
        from contributors summary.

        Args:
            item: datastore_services.Model. ExpSummaryModel to validate.
        """
        contributor_ids_from_contributors_summary = (
            list(item.contributors_summary.keys()))
        if sorted(item.contributor_ids) != sorted(
                contributor_ids_from_contributors_summary):
            cls._add_error(
                'contributors %s' % (
                    base_model_validators.ERROR_CATEGORY_SUMMARY_CHECK),
                'Entity id %s: Contributor ids: %s do not match the '
                'contributor ids obtained using contributors summary: %s' % (
                    item.id, sorted(item.contributor_ids),
                    sorted(contributor_ids_from_contributors_summary)))

    @classmethod
    def _validate_first_published_msec(cls, item):
        """Validate that first published time of model is less than current
        time.

        Args:
            item: datastore_services.Model. ExpSummaryModel to validate.
        """
        if not item.first_published_msec:
            return

        current_time_msec = utils.get_current_time_in_millisecs()
        if item.first_published_msec > current_time_msec:
            cls._add_error(
                base_model_validators.ERROR_CATEGORY_FIRST_PUBLISHED_MSEC_CHECK,
                'Entity id %s: The first_published_msec field has a value %s '
                'which is greater than the time when the job was run' % (
                    item.id, item.first_published_msec))

    @classmethod
    def _validate_exploration_model_last_updated(
            cls, item, field_name_to_external_model_references):
        """Validate that item.exploration_model_last_updated matches the
        time when a last commit was made by a human contributor.

        Args:
            item: datastore_services.Model. ExpSummaryModel to validate.
            field_name_to_external_model_references:
                dict(str, (list(base_model_validators.ExternalModelReference))).
                A dict keyed by field name. The field name represents
                a unique identifier provided by the storage
                model to which the external model is associated. Each value
                contains a list of ExternalModelReference objects corresponding
                to the field_name. For examples, all the external Exploration
                Models corresponding to a storage model can be associated
                with the field name 'exp_ids'. This dict is used for
                validation of External Model properties linked to the
                storage model.
        """
        exploration_model_references = (
            field_name_to_external_model_references['exploration_ids'])

        for exploration_model_reference in exploration_model_references:
            exploration_model = exploration_model_reference.model_instance
            if exploration_model is None or exploration_model.deleted:
                model_class = exploration_model_reference.model_class
                model_id = exploration_model_reference.model_id
                cls._add_error(
                    'exploration_ids %s' % (
                        base_model_validators.ERROR_CATEGORY_FIELD_CHECK),
                    'Entity id %s: based on field exploration_ids having'
                    ' value %s, expected model %s with id %s but it doesn\'t'
                    ' exist' % (
                        item.id, model_id, model_class.__name__, model_id))
                continue
            last_human_update_ms = exp_services.get_last_updated_by_human_ms(
                exploration_model.id)
            last_human_update_time = datetime.datetime.fromtimestamp(
                python_utils.divide(last_human_update_ms, 1000.0))
            if item.exploration_model_last_updated != last_human_update_time:
                cls._add_error(
                    'exploration model %s' % (
                        base_model_validators.ERROR_CATEGORY_LAST_UPDATED_CHECK
                    ),
                    'Entity id %s: The exploration_model_last_updated '
                    'field: %s does not match the last time a commit was '
                    'made by a human contributor: %s' % (
                        item.id, item.exploration_model_last_updated,
                        last_human_update_time))

    @classmethod
    def _get_external_model_properties(cls):
        exploration_model_properties_dict = {
            'title': 'title',
            'category': 'category',
            'objective': 'objective',
            'language_code': 'language_code',
            'tags': 'tags',
            'exploration_model_created_on': 'created_on',
        }

        exploration_rights_model_properties_dict = {
            'first_published_msec': 'first_published_msec',
            'status': 'status',
            'community_owned': 'community_owned',
            'owner_ids': 'owner_ids',
            'editor_ids': 'editor_ids',
            'viewer_ids': 'viewer_ids',
        }

        return [(
            'exploration',
            'exploration_ids',
            exploration_model_properties_dict
        ), (
            'exploration rights',
            'exploration_rights_ids',
            exploration_rights_model_properties_dict
        )]

    @classmethod
    def _get_custom_validation_functions(cls):
        return [
            cls._validate_first_published_msec,
            cls._validate_contributors_summary]

    @classmethod
    def _get_external_instance_custom_validation_functions(cls):
        return [cls._validate_exploration_model_last_updated]


class GeneralFeedbackThreadModelValidator(
        base_model_validators.BaseModelValidator):
    """Class for validating GeneralFeedbackThreadModels."""

    @classmethod
    def _get_model_id_regex(cls, item):
        # Valid id: [ENTITY_TYPE].[ENTITY_ID].[GENERATED_STRING].
        regex_string = '%s\\.%s\\.[A-Za-z0-9=+/]{1,}$' % (
            item.entity_type, item.entity_id)
        return regex_string

    @classmethod
    def _get_external_id_relationships(cls, item):
        field_name_to_external_model_references = [
            base_model_validators.ExternalModelFetcherDetails(
                'message_ids',
                feedback_models.GeneralFeedbackMessageModel,
                ['%s.%s' % (item.id, i) for i in python_utils.RANGE(
                    item.message_count)])
        ]
        if (
                item.original_author_id and
                user_services.is_user_id_valid(item.original_author_id)
        ):
            field_name_to_external_model_references.append(
                base_model_validators.ExternalModelFetcherDetails(
                    'author_ids', user_models.UserSettingsModel,
                    [item.original_author_id]))
        if item.has_suggestion:
            field_name_to_external_model_references.append(
                base_model_validators.ExternalModelFetcherDetails(
                    'suggestion_ids', suggestion_models.GeneralSuggestionModel,
                    [item.id]))
        if item.entity_type in TARGET_TYPE_TO_TARGET_MODEL:
            field_name_to_external_model_references.append(
                base_model_validators.ExternalModelFetcherDetails(
                    '%s_ids' % item.entity_type,
                    TARGET_TYPE_TO_TARGET_MODEL[item.entity_type],
                    [item.entity_id]))
        if (
                item.last_nonempty_message_author_id and
                user_services.is_user_id_valid(
                    item.last_nonempty_message_author_id)
        ):
            field_name_to_external_model_references.append(
                base_model_validators.ExternalModelFetcherDetails(
                    'last_nonempty_message_author_ids',
                    user_models.UserSettingsModel,
                    [item.last_nonempty_message_author_id]))
        return field_name_to_external_model_references

    @classmethod
    def _validate_entity_type(cls, item):
        """Validate the entity type is valid.

        Args:
            item: datastore_services.Model. GeneralFeedbackThreadModel to
                validate.
        """
        if item.entity_type not in TARGET_TYPE_TO_TARGET_MODEL:
            cls._add_error(
                'entity %s' % base_model_validators.ERROR_CATEGORY_TYPE_CHECK,
                'Entity id %s: Entity type %s is not allowed' % (
                    item.id, item.entity_type))

    @classmethod
    def _validate_has_suggestion(cls, item):
        """Validate that has_suggestion is False only if no suggestion
        with id same as thread id exists.

        Args:
            item: datastore_services.Model. GeneralFeedbackThreadModel to
                validate.
        """
        if not item.has_suggestion:
            suggestion_model = (
                suggestion_models.GeneralSuggestionModel.get_by_id(item.id))
            if suggestion_model is not None and not suggestion_model.deleted:
                cls._add_error(
                    'has suggestion check',
                    'Entity id %s: has suggestion for entity is false '
                    'but a suggestion exists with id same as entity id' % (
                        item.id))

    @classmethod
    def _validate_original_author_id(cls, item):
        """Validate that original author ID is in correct format.

        Args:
            item: GeneralFeedbackThreadModel. The model to validate.
        """
        if (
                item.original_author_id and
                not user_services.is_user_or_pseudonymous_id(
                    item.original_author_id)
        ):
            cls._add_error(
                'final %s' % (
                    base_model_validators.ERROR_CATEGORY_AUTHOR_CHECK),
                'Entity id %s: Original author ID %s is in a wrong format. '
                'It should be either pid_<32 chars> or uid_<32 chars>.'
                % (item.id, item.original_author_id))

    @classmethod
    def _validate_last_nonempty_message_author_id(cls, item):
        """Validate that last nonempty message author ID is in correct format.

        Args:
            item: GeneralFeedbackThreadModel. The model to validate.
        """
        if (
                item.last_nonempty_message_author_id and
                not user_services.is_user_or_pseudonymous_id(
                    item.last_nonempty_message_author_id)
        ):
            cls._add_error(
                'final %s' % (
                    base_model_validators.ERROR_CATEGORY_AUTHOR_CHECK),
                'Entity id %s: Last non-empty message author ID %s is in a '
                'wrong format. It should be either pid_<32 chars> or '
                'uid_<32 chars>.' % (
                    item.id, item.last_nonempty_message_author_id))

    @classmethod
    def _get_custom_validation_functions(cls):
        return [
            cls._validate_entity_type,
            cls._validate_has_suggestion,
            cls._validate_original_author_id,
            cls._validate_last_nonempty_message_author_id]


class GeneralFeedbackMessageModelValidator(
        base_model_validators.BaseModelValidator):
    """Class for validating GeneralFeedbackMessageModels."""

    @classmethod
    def _get_model_id_regex(cls, item):
        # Valid id: [thread_id].[message_id]
        regex_string = '^%s\\.%s$' % (item.thread_id, item.message_id)
        return regex_string

    @classmethod
    def _get_external_id_relationships(cls, item):
        field_name_to_external_model_references = [
            base_model_validators.ExternalModelFetcherDetails(
                'feedback_thread_ids',
                feedback_models.GeneralFeedbackThreadModel,
                [item.thread_id]
            )
        ]
        if (
                item.author_id and
                user_services.is_user_id_valid(item.author_id)
        ):
            field_name_to_external_model_references.append(
                base_model_validators.ExternalModelFetcherDetails(
                    'author_ids',
                    user_models.UserSettingsModel,
                    [item.author_id]
                )
            )
        return field_name_to_external_model_references

    @classmethod
    def _validate_author_id(cls, item):
        """Validate that author ID is in correct format.

        Args:
            item: GeneralFeedbackMessageModel. The model to validate.
        """
        if (
                item.author_id and
                not user_services.is_user_or_pseudonymous_id(item.author_id)
        ):
            cls._add_error(
                'final %s' % (
                    base_model_validators.ERROR_CATEGORY_AUTHOR_CHECK),
                'Entity id %s: Author ID %s is in a wrong format. '
                'It should be either pid_<32 chars> or uid_<32 chars>.'
                % (item.id, item.author_id))

    @classmethod
    def _validate_message_id(
            cls, item, field_name_to_external_model_references):
        """Validate that message_id is less than the message count for
        feedback thread corresponding to the entity.

        Args:
            item: datastore_services.Model. GeneralFeedbackMessageModel to
                validate.
            field_name_to_external_model_references:
                dict(str, (list(base_model_validators.ExternalModelReference))).
                A dict keyed by field name. The field name represents
                a unique identifier provided by the storage
                model to which the external model is associated. Each value
                contains a list of ExternalModelReference objects corresponding
                to the field_name. For examples, all the external Exploration
                Models corresponding to a storage model can be associated
                with the field name 'exp_ids'. This dict is used for
                validation of External Model properties linked to the
                storage model.
        """
        feedback_thread_model_references = (
            field_name_to_external_model_references['feedback_thread_ids'])

        for feedback_thread_model_reference in feedback_thread_model_references:
            feedback_thread_model = (
                feedback_thread_model_reference.model_instance)
            if feedback_thread_model is None or feedback_thread_model.deleted:
                model_class = feedback_thread_model_reference.model_class
                model_id = feedback_thread_model_reference.model_id
                cls._add_error(
                    'feedback_thread_ids %s' % (
                        base_model_validators.ERROR_CATEGORY_FIELD_CHECK),
                    'Entity id %s: based on field feedback_thread_ids having'
                    ' value %s, expected model %s with id %s but it doesn\'t'
                    ' exist' % (
                        item.id, model_id, model_class.__name__, model_id))
                continue
            if item.message_id >= feedback_thread_model.message_count:
                cls._add_error(
                    'message %s' % (
                        base_model_validators.ERROR_CATEGORY_ID_CHECK),
                    'Entity id %s: message id %s not less than total count '
                    'of messages %s in feedback thread model with id %s '
                    'corresponding to the entity' % (
                        item.id, item.message_id,
                        feedback_thread_model.message_count,
                        feedback_thread_model.id))

    @classmethod
    def _get_external_instance_custom_validation_functions(cls):
        return [cls._validate_message_id]

    @classmethod
    def _get_custom_validation_functions(cls):
        return [cls._validate_author_id]


class GeneralFeedbackThreadUserModelValidator(
        base_model_validators.BaseModelValidator):
    """Class for validating GeneralFeedbackThreadUserModels."""

    @classmethod
    def _get_model_id_regex(cls, unused_item):
        # Valid id: [user_id].[thread_id]
        thread_id_string = '%s\\.[A-Za-z0-9-_]{1,%s}\\.[A-Za-z0-9-_=]{1,}' % (
            ('|').join(suggestion_models.TARGET_TYPE_CHOICES),
            base_models.ID_LENGTH)
        regex_string = '^%s\\.%s$' % (USER_ID_REGEX, thread_id_string)
        return regex_string

    @classmethod
    def _get_external_id_relationships(cls, item):
        message_ids = []
        user_ids = []
        if '.' in item.id:
            index = item.id.find('.')
            user_ids = [item.id[:index]]
            message_ids = ['%s.%s' % (
                item.id[index + 1:], message_id) for message_id in (
                    item.message_ids_read_by_user)]
        return [
            base_model_validators.ExternalModelFetcherDetails(
                'message_ids',
                feedback_models.GeneralFeedbackMessageModel, message_ids),
            base_model_validators.ExternalModelFetcherDetails(
                'user_ids', user_models.UserSettingsModel, user_ids)]


class FeedbackAnalyticsModelValidator(base_model_validators.BaseModelValidator):
    """Class for validating FeedbackAnalyticsModels."""

    @classmethod
    def _get_external_id_relationships(cls, item):
        return [
            base_model_validators.ExternalModelFetcherDetails(
                'exploration_ids', exp_models.ExplorationModel, [item.id])]


class UnsentFeedbackEmailModelValidator(
        base_model_validators.BaseModelValidator):
    """Class for validating UnsentFeedbackEmailModels."""

    @classmethod
    def _get_model_id_regex(cls, unused_item):
        return '^%s$' % USER_ID_REGEX

    @classmethod
    def _get_external_id_relationships(cls, item):
        message_ids = []
        for reference in item.feedback_message_references:
            try:
                message_ids.append('%s.%s' % (
                    reference['thread_id'], reference['message_id']))
            except Exception:
                cls._add_error(
                    'feedback message %s' % (
                        base_model_validators.ERROR_CATEGORY_REFERENCE_CHECK),
                    'Entity id %s: Invalid feedback reference: %s' % (
                        item.id, reference))
        return [
            base_model_validators.ExternalModelFetcherDetails(
                'user_ids', user_models.UserSettingsModel, [item.id]),
            base_model_validators.ExternalModelFetcherDetails(
                'message_ids', feedback_models.GeneralFeedbackMessageModel,
                message_ids)]

    @classmethod
    def _validate_entity_type_and_entity_id_feedback_reference(cls, item):
        """Validate that entity_type and entity_type are same as corresponding
        values in thread_id of feedback_reference.

        Args:
            item: datastore_services.Model. UnsentFeedbackEmailModel to
                validate.
        """
        for reference in item.feedback_message_references:
            try:
                split_thread_id = reference['thread_id'].split('.')
                if split_thread_id[0] != reference['entity_type'] or (
                        split_thread_id[1] != reference['entity_id']):
                    cls._add_error(
                        'feedback message %s' % (
                            base_model_validators.ERROR_CATEGORY_REFERENCE_CHECK
                        ),
                        'Entity id %s: Invalid feedback reference: %s' % (
                            item.id, reference))
            except Exception:
                cls._add_error(
                    'feedback message %s' % (
                        base_model_validators.ERROR_CATEGORY_REFERENCE_CHECK),
                    'Entity id %s: Invalid feedback reference: %s' % (
                        item.id, reference))

    @classmethod
    def _get_custom_validation_functions(cls):
        return [cls._validate_entity_type_and_entity_id_feedback_reference]


class JobModelValidator(base_model_validators.BaseModelValidator):
    """Class for validating JobModels."""

    @classmethod
    def _get_model_id_regex(cls, item):
        # Valid id: [job_type]-[current time]-[random int]
        regex_string = '^%s-\\d*-\\d*$' % item.job_type
        return regex_string

    @classmethod
    def _get_external_id_relationships(cls, item):
        return []

    @classmethod
    def _validate_time_fields(cls, item):
        """Validate the time fields in entity.

        Args:
            item: datastore_services.Model. JobModel to validate.
        """
        if item.time_started_msec and (
                item.time_queued_msec > item.time_started_msec):
            cls._add_error(
                'time queued check',
                'Entity id %s: time queued %s is greater '
                'than time started %s' % (
                    item.id, item.time_queued_msec, item.time_started_msec))

        if item.time_finished_msec and (
                item.time_started_msec > item.time_finished_msec):
            cls._add_error(
                'time started check',
                'Entity id %s: time started %s is greater '
                'than time finished %s' % (
                    item.id, item.time_started_msec, item.time_finished_msec))

        current_time_msec = utils.get_current_time_in_millisecs()
        if item.time_finished_msec > current_time_msec:
            cls._add_error(
                'time finished check',
                'Entity id %s: time finished %s is greater '
                'than the current time' % (
                    item.id, item.time_finished_msec))

    @classmethod
    def _validate_error(cls, item):
        """Validate error is not None only if status is not canceled
        or failed.

        Args:
            item: datastore_services.Model. JobModel to validate.
        """
        if item.error and item.status_code not in [
                job_models.STATUS_CODE_FAILED, job_models.STATUS_CODE_CANCELED]:
            cls._add_error(
                base_model_validators.ERROR_CATEGORY_ERROR_CHECK,
                'Entity id %s: error: %s for job is not empty but '
                'job status is %s' % (item.id, item.error, item.status_code))

        if not item.error and item.status_code in [
                job_models.STATUS_CODE_FAILED, job_models.STATUS_CODE_CANCELED]:
            cls._add_error(
                base_model_validators.ERROR_CATEGORY_ERROR_CHECK,
                'Entity id %s: error for job is empty but '
                'job status is %s' % (item.id, item.status_code))

    @classmethod
    def _validate_output(cls, item):
        """Validate output for entity is present only if status is
        completed.

        Args:
            item: datastore_services.Model. JobModel to validate.
        """
        if item.output and item.status_code != job_models.STATUS_CODE_COMPLETED:
            cls._add_error(
                base_model_validators.ERROR_CATEGORY_OUTPUT_CHECK,
                'Entity id %s: output: %s for job is not empty but '
                'job status is %s' % (item.id, item.output, item.status_code))

        if item.output is None and (
                item.status_code == job_models.STATUS_CODE_COMPLETED):
            cls._add_error(
                base_model_validators.ERROR_CATEGORY_OUTPUT_CHECK,
                'Entity id %s: output for job is empty but '
                'job status is %s' % (item.id, item.status_code))

    @classmethod
    def _get_custom_validation_functions(cls):
        return [
            cls._validate_time_fields,
            cls._validate_error,
            cls._validate_output]


class ContinuousComputationModelValidator(
        base_model_validators.BaseModelValidator):
    """Class for validating ContinuousComputationModels."""

    @classmethod
    def _get_model_id_regex(cls, unused_item):
        # Valid id: Name of continuous computation manager class.
        regex_string = '^(%s)$' % ('|').join(
            ALL_CONTINUOUS_COMPUTATION_MANAGERS_CLASS_NAMES)
        return regex_string

    @classmethod
    def _get_external_id_relationships(cls, item):
        return []

    @classmethod
    def _validate_time_fields(cls, item):
        """Validate the time fields in entity.

        Args:
            item: datastore_services.Model. ContinuousComputationModel to
                validate.
        """
        if item.last_started_msec > item.last_finished_msec and (
                item.last_started_msec > item.last_stopped_msec):
            cls._add_error(
                'last started check',
                'Entity id %s: last started %s is greater '
                'than both last finished %s and last stopped %s' % (
                    item.id, item.last_started_msec, item.last_finished_msec,
                    item.last_stopped_msec))

        current_time_msec = utils.get_current_time_in_millisecs()
        if item.last_finished_msec > current_time_msec:
            cls._add_error(
                'last finished check',
                'Entity id %s: last finished %s is greater '
                'than the current time' % (
                    item.id, item.last_finished_msec))

        if item.last_stopped_msec > current_time_msec:
            cls._add_error(
                'last stopped check',
                'Entity id %s: last stopped %s is greater '
                'than the current time' % (
                    item.id, item.last_stopped_msec))

    @classmethod
    def _get_custom_validation_functions(cls):
        return [cls._validate_time_fields]


class QuestionModelValidator(base_model_validators.BaseModelValidator):
    """Class for validating QuestionModel."""

    @classmethod
    def _get_model_domain_object_instance(cls, item):
        return question_fetchers.get_question_from_model(item)

    @classmethod
    def _get_external_id_relationships(cls, item):
        snapshot_model_ids = [
            '%s-%d' % (item.id, version) for version in python_utils.RANGE(
                1, item.version + 1)]
        return [
            base_model_validators.ExternalModelFetcherDetails(
                'question_commit_log_entry_ids',
                question_models.QuestionCommitLogEntryModel,
                ['question-%s-%s'
                 % (item.id, version) for version in python_utils.RANGE(
                     1, item.version + 1)]),
            base_model_validators.ExternalModelFetcherDetails(
                'question_summary_ids',
                question_models.QuestionSummaryModel, [item.id]),
            base_model_validators.ExternalModelFetcherDetails(
                'snapshot_metadata_ids',
                question_models.QuestionSnapshotMetadataModel,
                snapshot_model_ids),
            base_model_validators.ExternalModelFetcherDetails(
                'snapshot_content_ids',
                question_models.QuestionSnapshotContentModel,
                snapshot_model_ids),
            base_model_validators.ExternalModelFetcherDetails(
                'linked_skill_ids',
                skill_models.SkillModel, item.linked_skill_ids)]

    @classmethod
    def _validate_inapplicable_skill_misconception_ids(cls, item):
        """Validate that inapplicable skill misconception ids are valid.

        Args:
            item: datastore_services.Model. QuestionModel to validate.
        """
        inapplicable_skill_misconception_ids = (
            item.inapplicable_skill_misconception_ids)
        skill_misconception_id_mapping = {}
        skill_ids = []
        for skill_misconception_id in inapplicable_skill_misconception_ids:
            skill_id, misconception_id = skill_misconception_id.split('-')
            skill_misconception_id_mapping[skill_id] = misconception_id
            skill_ids.append(skill_id)

        skills = skill_fetchers.get_multi_skills(skill_ids, strict=False)
        for skill in skills:
            if skill is not None:
                misconception_ids = [
                    misconception.id
                    for misconception in skill.misconceptions
                ]
                expected_misconception_id = (
                    skill_misconception_id_mapping[skill.id])
                if int(expected_misconception_id) not in misconception_ids:
                    cls._add_error(
                        'misconception id',
                        'Entity id %s: misconception with the id %s does '
                        'not exist in the skill with id %s' % (
                            item.id, expected_misconception_id, skill.id))
        missing_skill_ids = utils.compute_list_difference(
            skill_ids,
            [skill.id for skill in skills if skill is not None])
        for skill_id in missing_skill_ids:
            cls._add_error(
                'skill id',
                'Entity id %s: skill with the following id does not exist:'
                ' %s' % (item.id, skill_id))

    @classmethod
    def _get_custom_validation_functions(cls):
        return [cls._validate_inapplicable_skill_misconception_ids]


class ExplorationContextModelValidator(
        base_model_validators.BaseModelValidator):
    """Class for validating ExplorationContextModel."""

    @classmethod
    def _get_external_id_relationships(cls, item):
        return [
            base_model_validators.ExternalModelFetcherDetails(
                'story_ids', story_models.StoryModel, [item.story_id]),
            base_model_validators.ExternalModelFetcherDetails(
                'exp_ids', exp_models.ExplorationModel, [item.id])]


class QuestionSkillLinkModelValidator(base_model_validators.BaseModelValidator):
    """Class for validating QuestionSkillLinkModel."""

    @classmethod
    def _get_model_id_regex(cls, item):
        return '%s:%s' % (item.question_id, item.skill_id)

    @classmethod
    def _get_external_id_relationships(cls, item):
        return [
            base_model_validators.ExternalModelFetcherDetails(
                'question_ids', question_models.QuestionModel,
                [item.question_id]),
            base_model_validators.ExternalModelFetcherDetails(
                'skill_ids', skill_models.SkillModel, [item.skill_id])]


class QuestionSnapshotMetadataModelValidator(
        base_model_validators.BaseSnapshotMetadataModelValidator):
    """Class for validating QuestionSnapshotMetadataModel."""

    EXTERNAL_MODEL_NAME = 'question'

    @classmethod
    def _get_change_domain_class(cls, unused_item):
        return question_domain.QuestionChange

    @classmethod
    def _get_external_id_relationships(cls, item):
        return [
            base_model_validators.ExternalModelFetcherDetails(
                'question_ids', question_models.QuestionModel,
                [item.id[:item.id.rfind(base_models.VERSION_DELIMITER)]]),
            base_model_validators.ExternalModelFetcherDetails(
                'committer_ids', user_models.UserSettingsModel,
                [item.committer_id])]


class QuestionSnapshotContentModelValidator(
        base_model_validators.BaseSnapshotContentModelValidator):
    """Class for validating QuestionSnapshotContentModel."""

    EXTERNAL_MODEL_NAME = 'question'

    @classmethod
    def _get_external_id_relationships(cls, item):
        return [
            base_model_validators.ExternalModelFetcherDetails(
                'question_ids', question_models.QuestionModel,
                [item.id[:item.id.rfind(base_models.VERSION_DELIMITER)]])]


class QuestionCommitLogEntryModelValidator(
        base_model_validators.BaseCommitLogEntryModelValidator):
    """Class for validating QuestionCommitLogEntryModel."""

    EXTERNAL_MODEL_NAME = 'question'

    @classmethod
    def _get_model_id_regex(cls, item):
        # Valid id: [question]-[question_id]-[question_version].
        regex_string = '^(question)-%s-\\d+$' % (
            item.question_id)

        return regex_string

    @classmethod
    def _get_change_domain_class(cls, item):
        if item.id.startswith('question'):
            return question_domain.QuestionChange
        else:
            cls._add_error(
                'model %s' % base_model_validators.ERROR_CATEGORY_ID_CHECK,
                'Entity id %s: Entity id does not match regex pattern' % (
                    item.id))
            return None

    @classmethod
    def _get_external_id_relationships(cls, item):
        return [
            base_model_validators.ExternalModelFetcherDetails(
                'question_ids', question_models.QuestionModel,
                [item.question_id])]


class QuestionSummaryModelValidator(
        base_model_validators.BaseSummaryModelValidator):
    """Class for validating QuestionSummaryModel."""

    @classmethod
    def _get_model_domain_object_instance(cls, item):
        return question_services.get_question_summary_from_model(item)

    @classmethod
    def _get_external_id_relationships(cls, item):
        return [
            base_model_validators.ExternalModelFetcherDetails(
                'question_ids', question_models.QuestionModel, [item.id])]

    @classmethod
    def _validate_question_content(
            cls, item, field_name_to_external_model_references):
        """Validate that question_content model is equal to
        QuestionModel.question_state_data.content.html.

        Args:
            item: datastore_services.Model. QuestionSummaryModel to validate.
            field_name_to_external_model_references:
                dict(str, (list(base_model_validators.ExternalModelReference))).
                A dict keyed by field name. The field name represents
                a unique identifier provided by the storage
                model to which the external model is associated. Each value
                contains a list of ExternalModelReference objects corresponding
                to the field_name. For examples, all the external Exploration
                Models corresponding to a storage model can be associated
                with the field name 'exp_ids'. This dict is used for
                validation of External Model properties linked to the
                storage model.
        """
        question_model_references = (
            field_name_to_external_model_references['question_ids'])

        for question_model_reference in question_model_references:
            question_model = question_model_reference.model_instance
            if question_model is None or question_model.deleted:
                model_class = question_model_reference.model_class
                model_id = question_model_reference.model_id
                cls._add_error(
                    'question_ids %s' % (
                        base_model_validators.ERROR_CATEGORY_FIELD_CHECK),
                    'Entity id %s: based on field question_ids having'
                    ' value %s, expected model %s with id %s but it doesn\'t'
                    ' exist' % (
                        item.id, model_id, model_class.__name__, model_id))
                continue
            content_html = question_model.question_state_data['content']['html']
            if item.question_content != content_html:
                cls._add_error(
                    'question content check',
                    'Entity id %s: Question content: %s does not match '
                    'content html in question state data in question '
                    'model: %s' % (
                        item.id, item.question_content,
                        content_html))

    @classmethod
    def _get_external_model_properties(cls):
        question_model_properties_dict = {
            'question_model_created_on': 'created_on',
            'question_model_last_updated': 'last_updated'
        }

        return [(
            'question',
            'question_ids',
            question_model_properties_dict
        )]

    @classmethod
    def _get_external_instance_custom_validation_functions(cls):
        return [cls._validate_question_content]


<<<<<<< HEAD
class SkillModelValidator(base_model_validators.BaseModelValidator):
    """Class for validating SkillModel."""

    @classmethod
    def _get_model_domain_object_instance(cls, item):
        return skill_fetchers.get_skill_from_model(item)

    @classmethod
    def _get_external_id_relationships(cls, item):
        snapshot_model_ids = [
            '%s-%d' % (item.id, version) for version in python_utils.RANGE(
                1, item.version + 1)]
        superseding_skill_ids = []
        if item.superseding_skill_id:
            superseding_skill_ids = [item.superseding_skill_id]
        return [
            base_model_validators.ExternalModelFetcherDetails(
                'skill_commit_log_entry_ids',
                skill_models.SkillCommitLogEntryModel,
                ['skill-%s-%s'
                 % (item.id, version) for version in python_utils.RANGE(
                     1, item.version + 1)]),
            base_model_validators.ExternalModelFetcherDetails(
                'skill_summary_ids', skill_models.SkillSummaryModel, [item.id]),
            base_model_validators.ExternalModelFetcherDetails(
                'superseding_skill_ids', skill_models.SkillModel,
                superseding_skill_ids),
            base_model_validators.ExternalModelFetcherDetails(
                'snapshot_metadata_ids',
                skill_models.SkillSnapshotMetadataModel, snapshot_model_ids),
            base_model_validators.ExternalModelFetcherDetails(
                'snapshot_content_ids', skill_models.SkillSnapshotContentModel,
                snapshot_model_ids)]

    @classmethod
    def _validate_all_questions_merged(cls, item):
        """Validate that all_questions_merged is True only if
        superseding_skill_id is not None and there are no
        questions linked with the skill. The superseding skill
        id check is already performed in domain object validation,
        so it is not repeated here.

        Args:
            item: datastore_services.Model. SkillModel to validate.
        """
        questions_ids_linked_with_skill = (
            question_models.QuestionSkillLinkModel
            .get_all_question_ids_linked_to_skill_id(item.id))
        if item.all_questions_merged and questions_ids_linked_with_skill:
            cls._add_error(
                'all questions merged check',
                'Entity id %s: all_questions_merged is True but the '
                'following question ids are still linked to the skill: %s' % (
                    item.id, questions_ids_linked_with_skill))

    @classmethod
    def _get_custom_validation_functions(cls):
        return [cls._validate_all_questions_merged]


class SkillSnapshotMetadataModelValidator(
        base_model_validators.BaseSnapshotMetadataModelValidator):
    """Class for validating SkillSnapshotMetadataModel."""

    EXTERNAL_MODEL_NAME = 'skill'

    @classmethod
    def _get_change_domain_class(cls, unused_item):
        return skill_domain.SkillChange

    @classmethod
    def _get_external_id_relationships(cls, item):
        return [
            base_model_validators.ExternalModelFetcherDetails(
                'skill_ids', skill_models.SkillModel,
                [item.id[:item.id.rfind(base_models.VERSION_DELIMITER)]]),
            base_model_validators.ExternalModelFetcherDetails(
                'committer_ids', user_models.UserSettingsModel,
                [item.committer_id])]


class SkillSnapshotContentModelValidator(
        base_model_validators.BaseSnapshotContentModelValidator):
    """Class for validating SkillSnapshotContentModel."""

    EXTERNAL_MODEL_NAME = 'skill'

    @classmethod
    def _get_external_id_relationships(cls, item):
        return [
            base_model_validators.ExternalModelFetcherDetails(
                'skill_ids', skill_models.SkillModel,
                [item.id[:item.id.rfind(base_models.VERSION_DELIMITER)]])]


class SkillCommitLogEntryModelValidator(
        base_model_validators.BaseCommitLogEntryModelValidator):
    """Class for validating SkillCommitLogEntryModel."""

    EXTERNAL_MODEL_NAME = 'skill'

    @classmethod
    def _get_model_id_regex(cls, item):
        # Valid id: [skill/rights]-[skill_id]-[skill_version].
        regex_string = '^(skill|rights)-%s-\\d+$' % (
            item.skill_id)

        return regex_string

    @classmethod
    def _get_change_domain_class(cls, item):
        if item.id.startswith('skill'):
            return skill_domain.SkillChange
        else:
            cls._add_error(
                'model %s' % base_model_validators.ERROR_CATEGORY_ID_CHECK,
                'Entity id %s: Entity id does not match regex pattern' % (
                    item.id))
            return None

    @classmethod
    def _get_external_id_relationships(cls, item):
        return [
            base_model_validators.ExternalModelFetcherDetails(
                'skill_ids', skill_models.SkillModel, [item.skill_id])]


class SkillSummaryModelValidator(
        base_model_validators.BaseSummaryModelValidator):
    """Class for validating SkillSummaryModel."""

    @classmethod
    def _get_model_domain_object_instance(cls, item):
        return skill_services.get_skill_summary_from_model(item)

    @classmethod
    def _get_external_id_relationships(cls, item):
        return [
            base_model_validators.ExternalModelFetcherDetails(
                'skill_ids', skill_models.SkillModel, [item.id])]

    @classmethod
    def _validate_misconception_count(
            cls, item, field_name_to_external_model_references):
        """Validate that misconception_count of model is equal to
        number of misconceptions in SkillModel.misconceptions.

        Args:
            item: datastore_services.Model. SkillSummaryModel to validate.
            field_name_to_external_model_references:
                dict(str, (list(base_model_validators.ExternalModelReference))).
                A dict keyed by field name. The field name represents
                a unique identifier provided by the storage
                model to which the external model is associated. Each value
                contains a list of ExternalModelReference objects corresponding
                to the field_name. For examples, all the external Exploration
                Models corresponding to a storage model can be associated
                with the field name 'exp_ids'. This dict is used for
                validation of External Model properties linked to the
                storage model.
        """
        skill_model_references = (
            field_name_to_external_model_references['skill_ids'])

        for skill_model_reference in skill_model_references:
            skill_model = skill_model_reference.model_instance
            if not skill_model or skill_model.deleted:
                model_class = skill_model_reference.model_class
                model_id = skill_model_reference.model_id
                cls._add_error(
                    'skill_ids %s' % (
                        base_model_validators.ERROR_CATEGORY_FIELD_CHECK),
                    'Entity id %s: based on field skill_ids having'
                    ' value %s, expected model %s with id %s but it doesn\'t'
                    ' exist' % (
                        item.id, model_id, model_class.__name__, model_id))
                continue
            if item.misconception_count != len(skill_model.misconceptions):
                cls._add_error(
                    'misconception %s' % (
                        base_model_validators.ERROR_CATEGORY_COUNT_CHECK),
                    'Entity id %s: Misconception count: %s does not match '
                    'the number of misconceptions in skill model: %s' % (
                        item.id, item.misconception_count,
                        skill_model.misconceptions))

    @classmethod
    def _validate_worked_examples_count(
            cls, item, field_name_to_external_model_references):
        """Validate that worked examples count of model is equal to
        number of misconceptions in SkillModel.skill_contents.worked_examples.

        Args:
            item: datastore_services.Model. SkillSummaryModel to validate.
            field_name_to_external_model_references:
                dict(str, (list(base_model_validators.ExternalModelReference))).
                A dict keyed by field name. The field name represents
                a unique identifier provided by the storage
                model to which the external model is associated. Each value
                contains a list of ExternalModelReference objects corresponding
                to the field_name. For examples, all the external Exploration
                Models corresponding to a storage model can be associated
                with the field name 'exp_ids'. This dict is used for
                validation of External Model properties linked to the
                storage model.
        """
        skill_model_references = (
            field_name_to_external_model_references['skill_ids'])

        for skill_model_reference in skill_model_references:
            skill_model = skill_model_reference.model_instance
            if not skill_model or skill_model.deleted:
                model_class = skill_model_reference.model_class
                model_id = skill_model_reference.model_id
                cls._add_error(
                    'skill_ids %s' % (
                        base_model_validators.ERROR_CATEGORY_FIELD_CHECK),
                    'Entity id %s: based on field skill_ids having'
                    ' value %s, expected model %s with id %s but it doesn\'t'
                    ' exist' % (
                        item.id, model_id, model_class.__name__, model_id))
                continue
            if item.worked_examples_count != len(
                    skill_model.skill_contents['worked_examples']):
                cls._add_error(
                    'worked examples %s' % (
                        base_model_validators.ERROR_CATEGORY_COUNT_CHECK),
                    'Entity id %s: Worked examples count: %s does not match '
                    'the number of worked examples in skill_contents '
                    'in skill model: %s' % (
                        item.id, item.worked_examples_count,
                        skill_model.skill_contents['worked_examples']))

    @classmethod
    def _get_external_model_properties(cls):
        skill_model_properties_dict = {
            'description': 'description',
            'language_code': 'language_code',
            'skill_model_created_on': 'created_on',
            'skill_model_last_updated': 'last_updated'
        }

        return [(
            'skill',
            'skill_ids',
            skill_model_properties_dict
        )]

    @classmethod
    def _get_external_instance_custom_validation_functions(cls):
        return [
            cls._validate_misconception_count,
            cls._validate_worked_examples_count]
=======
class ExplorationRecommendationsModelValidator(
        base_model_validators.BaseModelValidator):
    """Class for validating ExplorationRecommendationsModel."""

    @classmethod
    def _get_external_id_relationships(cls, item):
        return [
            base_model_validators.ExternalModelFetcherDetails(
                'exploration_ids', exp_models.ExplorationModel,
                [item.id] + item.recommended_exploration_ids)]

    @classmethod
    def _validate_item_id_not_in_recommended_exploration_ids(cls, item):
        """Validate that model id is not present in recommended exploration ids.

        Args:
            item: datastore_services.Model. ExplorationRecommendationsModel to
                validate.
        """
        if item.id in item.recommended_exploration_ids:
            cls._add_error(
                'item exploration %s' % (
                    base_model_validators.ERROR_CATEGORY_ID_CHECK),
                'Entity id %s: The exploration id: %s for which the entity is '
                'created is also present in the recommended exploration ids '
                'for entity' % (item.id, item.id))

    @classmethod
    def _get_custom_validation_functions(cls):
        return [cls._validate_item_id_not_in_recommended_exploration_ids]


class TopicSimilaritiesModelValidator(base_model_validators.BaseModelValidator):
    """Class for validating TopicSimilaritiesModel."""

    @classmethod
    def _get_model_id_regex(cls, unused_item):
        # Valid id: topics.
        return '^%s$' % recommendations_models.TOPIC_SIMILARITIES_ID

    @classmethod
    def _get_external_id_relationships(cls, item):
        return []

    @classmethod
    def _validate_topic_similarities(cls, item):
        """Validate the topic similarities to be symmetric and have real
        values between 0.0 and 1.0.

        Args:
            item: datastore_services.Model. TopicSimilaritiesModel to validate.
        """

        topics = list(item.content.keys())
        data = '%s\n' % (',').join(topics)

        for topic1 in topics:
            similarity_list = []
            for topic2 in item.content[topic1]:
                similarity_list.append(
                    python_utils.UNICODE(item.content[topic1][topic2]))
            if len(similarity_list):
                data = data + '%s\n' % (',').join(similarity_list)

        try:
            recommendations_services.validate_topic_similarities(data)
        except Exception as e:
            cls._add_error(
                'topic similarity check',
                'Entity id %s: Topic similarity validation for content: %s '
                'fails with error: %s' % (item.id, item.content, e))

    @classmethod
    def _get_custom_validation_functions(cls):
        return [cls._validate_topic_similarities]
>>>>>>> 84e73496


class StoryModelValidator(base_model_validators.BaseModelValidator):
    """Class for validating StoryModel."""

    @classmethod
    def _get_model_domain_object_instance(cls, item):
        return story_fetchers.get_story_from_model(item)

    @classmethod
    def _get_external_id_relationships(cls, item):
        snapshot_model_ids = [
            '%s-%d' % (item.id, version)
            for version in python_utils.RANGE(1, item.version + 1)]
        return [
            base_model_validators.ExternalModelFetcherDetails(
                'story_commit_log_entry_ids',
                story_models.StoryCommitLogEntryModel,
                ['story-%s-%s'
                 % (item.id, version) for version in python_utils.RANGE(
                     1, item.version + 1)]),
            base_model_validators.ExternalModelFetcherDetails(
                'story_summary_ids',
                story_models.StorySummaryModel, [item.id]),
            base_model_validators.ExternalModelFetcherDetails(
                'snapshot_metadata_ids',
                story_models.StorySnapshotMetadataModel,
                snapshot_model_ids),
            base_model_validators.ExternalModelFetcherDetails(
                'snapshot_content_ids',
                story_models.StorySnapshotContentModel,
                snapshot_model_ids),
            base_model_validators.ExternalModelFetcherDetails(
                'exploration_ids',
                exp_models.ExplorationModel,
                [node['exploration_id'] for node in (
                    item.story_contents['nodes'])])]


class StorySnapshotMetadataModelValidator(
        base_model_validators.BaseSnapshotMetadataModelValidator):
    """Class for validating StorySnapshotMetadataModel."""

    EXTERNAL_MODEL_NAME = 'story'

    @classmethod
    def _get_change_domain_class(cls, unused_item):
        return story_domain.StoryChange

    @classmethod
    def _get_external_id_relationships(cls, item):
        return [
            base_model_validators.ExternalModelFetcherDetails(
                'story_ids', story_models.StoryModel,
                [item.id[:item.id.rfind(base_models.VERSION_DELIMITER)]]),
            base_model_validators.ExternalModelFetcherDetails(
                'committer_ids', user_models.UserSettingsModel,
                [item.committer_id])]


class StorySnapshotContentModelValidator(
        base_model_validators.BaseSnapshotContentModelValidator):
    """Class for validating StorySnapshotContentModel."""

    EXTERNAL_MODEL_NAME = 'story'

    @classmethod
    def _get_external_id_relationships(cls, item):
        return [
            base_model_validators.ExternalModelFetcherDetails(
                'story_ids', story_models.StoryModel,
                [item.id[:item.id.rfind(base_models.VERSION_DELIMITER)]])]


class StoryCommitLogEntryModelValidator(
        base_model_validators.BaseCommitLogEntryModelValidator):
    """Class for validating StoryCommitLogEntryModel."""

    EXTERNAL_MODEL_NAME = 'story'

    @classmethod
    def _get_model_id_regex(cls, item):
        # Valid id: [story]-[story_id]-[story_version].
        regex_string = '^(story)-%s-\\d+$' % (
            item.story_id)

        return regex_string

    @classmethod
    def _get_change_domain_class(cls, item):
        if item.id.startswith('story'):
            return story_domain.StoryChange
        else:
            cls._add_error(
                'model %s' % base_model_validators.ERROR_CATEGORY_ID_CHECK,
                'Entity id %s: Entity id does not match regex pattern' % (
                    item.id))
            return None

    @classmethod
    def _get_external_id_relationships(cls, item):
        return [
            base_model_validators.ExternalModelFetcherDetails(
                'story_ids', story_models.StoryModel, [item.story_id]),
        ]


class StorySummaryModelValidator(
        base_model_validators.BaseSummaryModelValidator):
    """Class for validating StorySummaryModel."""

    @classmethod
    def _get_model_domain_object_instance(cls, item):
        return story_fetchers.get_story_summary_from_model(item)

    @classmethod
    def _get_external_id_relationships(cls, item):
        return [
            base_model_validators.ExternalModelFetcherDetails(
                'story_ids', story_models.StoryModel, [item.id])]

    @classmethod
    def _validate_node_titles(
            cls, item, field_name_to_external_model_references):
        """Validate that node_titles of model is equal to list of node titles
        in StoryModel.story_contents.

        Args:
            item: datastore_services.Model. StorySummaryModel to validate.
            field_name_to_external_model_references:
                dict(str, (list(base_model_validators.ExternalModelReference))).
                A dict keyed by field name. The field name represents
                a unique identifier provided by the storage
                model to which the external model is associated. Each value
                contains a list of ExternalModelReference objects corresponding
                to the field_name. For examples, all the external Exploration
                Models corresponding to a storage model can be associated
                with the field name 'exp_ids'. This dict is used for
                validation of External Model properties linked to the
                storage model.
        """
        story_model_references = (
            field_name_to_external_model_references['story_ids'])

        for story_model_reference in story_model_references:
            story_model = story_model_reference.model_instance
            if story_model is None or story_model.deleted:
                model_class = story_model_reference.model_class
                model_id = story_model_reference.model_id
                cls._add_error(
                    'story_ids %s' % (
                        base_model_validators.ERROR_CATEGORY_FIELD_CHECK),
                    'Entity id %s: based on field story_ids having'
                    ' value %s, expected model %s with id %s but it doesn\'t'
                    ' exist' % (
                        item.id, model_id, model_class.__name__, model_id))
                continue
            nodes = story_model.story_contents['nodes']
            node_titles = [node.title for node in nodes]
            if item.node_titles != node_titles:
                cls._add_error(
                    'node titles check',
                    'Entity id %s: Node titles: %s does not match the '
                    'nodes in story_contents dict: %s' % (
                        item.id, item.node_titles, nodes))

    @classmethod
    def _get_external_model_properties(cls):
        story_model_properties_dict = {
            'title': 'title',
            'language_code': 'language_code',
            'description': 'description',
            'story_model_created_on': 'created_on',
            'story_model_last_updated': 'last_updated'
        }

        return [(
            'story',
            'story_ids',
            story_model_properties_dict
        )]

    @classmethod
    def _get_external_instance_custom_validation_functions(cls):
        return [cls._validate_node_titles]


class GeneralSuggestionModelValidator(base_model_validators.BaseModelValidator):
    """Class for validating GeneralSuggestionModels."""

    @classmethod
    def _get_model_id_regex(cls, item):
        # Valid id: same as thread id:
        # [target_type].[target_id].[GENERATED_STRING].
        regex_string = '^%s\\.%s\\.[A-Za-z0-9=+/]{1,}$' % (
            item.target_type, item.target_id)
        return regex_string

    @classmethod
    def _get_model_domain_object_instance(cls, item):
        if item.target_type in TARGET_TYPE_TO_TARGET_MODEL:
            return suggestion_services.get_suggestion_from_model(item)
        else:
            cls._add_error(
                'target %s' % base_model_validators.ERROR_CATEGORY_TYPE_CHECK,
                'Entity id %s: Target type %s is not allowed' % (
                    item.id, item.target_type))
            return None

    @classmethod
    def _get_external_id_relationships(cls, item):
        field_name_to_external_model_references = [
            base_model_validators.ExternalModelFetcherDetails(
                'feedback_thread_ids',
                feedback_models.GeneralFeedbackThreadModel, [item.id])
        ]
        if user_services.is_user_id_valid(item.author_id):
            field_name_to_external_model_references.append(
                base_model_validators.ExternalModelFetcherDetails(
                    'author_ids',
                    user_models.UserSettingsModel,
                    [item.author_id]
                )
            )
        if item.target_type in TARGET_TYPE_TO_TARGET_MODEL:
            field_name_to_external_model_references.append(
                base_model_validators.ExternalModelFetcherDetails(
                    '%s_ids' % item.target_type,
                    TARGET_TYPE_TO_TARGET_MODEL[item.target_type],
                    [item.target_id]))
        if item.final_reviewer_id and user_services.is_user_id_valid(
                item.final_reviewer_id):
            field_name_to_external_model_references.append(
                base_model_validators.ExternalModelFetcherDetails(
                    'reviewer_ids', user_models.UserSettingsModel,
                    [item.final_reviewer_id]))
        return field_name_to_external_model_references

    @classmethod
    def _validate_target_type(cls, item):
        """Validate the target type is valid.

        Args:
            item: datastore_services.Model. GeneralSuggestionModel to validate.
        """
        if item.target_type not in TARGET_TYPE_TO_TARGET_MODEL:
            cls._add_error(
                'target %s' % base_model_validators.ERROR_CATEGORY_TYPE_CHECK,
                'Entity id %s: Target type %s is not allowed' % (
                    item.id, item.target_type))

    @classmethod
    def _validate_target_version_at_submission(
            cls, item, field_name_to_external_model_references):
        """Validate the target version at submission is less than or
        equal to the version of the target model.

        Args:
            item: datastore_services.Model. GeneralSuggestionModel to validate.
            field_name_to_external_model_references:
                dict(str, (list(base_model_validators.ExternalModelReference))).
                A dict keyed by field name. The field name represents
                a unique identifier provided by the storage
                model to which the external model is associated. Each value
                contains a list of ExternalModelReference objects corresponding
                to the field_name. For examples, all the external Exploration
                Models corresponding to a storage model can be associated
                with the field name 'exp_ids'. This dict is used for
                validation of External Model properties linked to the
                storage model.
        """
        if item.target_type not in TARGET_TYPE_TO_TARGET_MODEL:
            cls._add_error(
                'target %s' % base_model_validators.ERROR_CATEGORY_TYPE_CHECK,
                'Entity id %s: Target type %s is not allowed' % (
                    item.id, item.target_type))
            return

        target_model_references = (
            field_name_to_external_model_references[
                '%s_ids' % item.target_type])

        for target_model_reference in target_model_references:
            target_model = target_model_reference.model_instance
            if target_model is None or target_model.deleted:
                model_class = target_model_reference.model_class
                model_id = target_model_reference.model_id
                cls._add_error(
                    '%s_ids %s' % (
                        item.target_type,
                        base_model_validators.ERROR_CATEGORY_FIELD_CHECK),
                    'Entity id %s: based on field %s_ids having'
                    ' value %s, expected model %s with id %s but it doesn\'t'
                    ' exist' % (
                        item.id, item.target_type,
                        model_id, model_class.__name__, model_id))
                continue
            if item.target_version_at_submission > target_model.version:
                cls._add_error(
                    'target version at submission check',
                    'Entity id %s: target version %s in entity is greater '
                    'than the version %s of %s corresponding to '
                    'id %s' % (
                        item.id, item.target_version_at_submission,
                        target_model.version, item.target_type, item.target_id))

    @classmethod
    def _validate_final_reviewer_id(cls, item):
        """Validate that final reviewer id is None if suggestion is
        under review.

        Args:
            item: datastore_services.Model. GeneralSuggestionModel to validate.
        """
        if item.final_reviewer_id is None and (
                item.status != suggestion_models.STATUS_IN_REVIEW):
            cls._add_error(
                'final %s' % (
                    base_model_validators.ERROR_CATEGORY_REVIEWER_CHECK),
                'Entity id %s: Final reviewer id is empty but '
                'suggestion is %s' % (item.id, item.status))

        if item.final_reviewer_id:
            if item.status == suggestion_models.STATUS_IN_REVIEW:
                cls._add_error(
                    'final %s' % (
                        base_model_validators.ERROR_CATEGORY_REVIEWER_CHECK),
                    'Entity id %s: Final reviewer id %s is not empty but '
                    'suggestion is in review' % (
                        item.id, item.final_reviewer_id))

    @classmethod
    def _validate_score_category(
            cls, item, field_name_to_external_model_references):
        """Validate that the score_category subtype for suggestions matches the
        exploration category.

        Args:
            item: datastore_services.Model. GeneralSuggestionModel to validate.
            field_name_to_external_model_references:
                dict(str, (list(base_model_validators.ExternalModelReference))).
                A dict keyed by field name. The field name represents
                a unique identifier provided by the storage
                model to which the external model is associated. Each value
                contains a list of ExternalModelReference objects corresponding
                to the field_name. For examples, all the external Exploration
                Models corresponding to a storage model can be associated
                with the field name 'exp_ids'. This dict is used for
                validation of External Model properties linked to the
                storage model.
        """
        if item.target_type not in TARGET_TYPE_TO_TARGET_MODEL:
            cls._add_error(
                'target %s' % base_model_validators.ERROR_CATEGORY_TYPE_CHECK,
                'Entity id %s: Target type %s is not allowed' % (
                    item.id, item.target_type))
            return
        score_category_type = (
            item.score_category.split(
                suggestion_models.SCORE_CATEGORY_DELIMITER)[0])
        score_category_sub_type = (
            item.score_category.split(
                suggestion_models.SCORE_CATEGORY_DELIMITER)[1])
        if item.target_type == suggestion_models.TARGET_TYPE_EXPLORATION:
            target_model_references = (
                field_name_to_external_model_references[
                    '%s_ids' % item.target_type])

            for target_model_reference in target_model_references:
                target_model = target_model_reference.model_instance
                if target_model is None or target_model.deleted:
                    model_class = target_model_reference.model_class
                    model_id = target_model_reference.model_id
                    cls._add_error(
                        '%s_ids %s' % (
                            item.target_type,
                            base_model_validators.ERROR_CATEGORY_FIELD_CHECK),
                        'Entity id %s: based on field %s_ids having'
                        ' value %s, expected model %s with id %s but it '
                        'doesn\'t exist' % (
                            item.id, item.target_type,
                            model_id, model_class.__name__, model_id))
                    continue
                if target_model.category != score_category_sub_type:
                    cls._add_error(
                        'score category sub%s' % (
                            base_model_validators.ERROR_CATEGORY_TYPE_CHECK),
                        'Entity id %s: score category sub %s does not match'
                        ' target exploration category %s' % (
                            item.id, score_category_sub_type,
                            target_model.category))
        if score_category_type == suggestion_models.SCORE_TYPE_QUESTION:
            score_category_regex = (
                '^(%s)$' % ('|').join(VALID_SCORE_CATEGORIES_FOR_TYPE_QUESTION))
            if not re.compile(score_category_regex).match(item.score_category):
                cls._add_error(
                    'score category check',
                    'Entity id %s: Score category %s is invalid' % (
                        item.id, item.score_category))

    @classmethod
    def _get_custom_validation_functions(cls):
        return [
            cls._validate_target_type,
            cls._validate_final_reviewer_id]

    @classmethod
    def _get_external_instance_custom_validation_functions(cls):
        return [
            cls._validate_target_version_at_submission,
            cls._validate_score_category]


class GeneralVoiceoverApplicationModelValidator(
        base_model_validators.BaseModelValidator):
    """Class for validating GeneralVoiceoverApplicationModel."""

    @classmethod
    def _get_model_domain_object_instance(cls, item):
        """Returns a domain object instance created from the model.

        Args:
            item: GeneralVoiceoverApplicationModel. Entity to validate.

        Returns:
            *. A domain object to validate.
        """
        return voiceover_services.get_voiceover_application_by_id(item.id)

    @classmethod
    def _get_external_id_relationships(cls, item):
        field_name_to_external_model_references = []
        if user_services.is_user_id_valid(item.author_id):
            field_name_to_external_model_references.append(
                base_model_validators.ExternalModelFetcherDetails(
                    'author_ids',
                    user_models.UserSettingsModel,
                    [item.author_id]
                )
            )
        if item.target_type in TARGET_TYPE_TO_TARGET_MODEL:
            field_name_to_external_model_references.append(
                base_model_validators.ExternalModelFetcherDetails(
                    '%s_ids' % item.target_type,
                    TARGET_TYPE_TO_TARGET_MODEL[item.target_type],
                    [item.target_id]))
        if (
                item.final_reviewer_id and
                user_services.is_user_id_valid(item.final_reviewer_id)
        ):
            field_name_to_external_model_references.append(
                base_model_validators.ExternalModelFetcherDetails(
                    'final_reviewer_ids', user_models.UserSettingsModel,
                    [item.final_reviewer_id]))
        return field_name_to_external_model_references

    @classmethod
    def _validate_final_reviewer_id(cls, item):
        """Validate that final reviewer ID is in correct format.

        Args:
            item: GeneralSuggestionModel. The model to validate.
        """
        if not user_services.is_user_or_pseudonymous_id(item.final_reviewer_id):
            cls._add_error(
                'final %s' % (
                    base_model_validators.ERROR_CATEGORY_REVIEWER_CHECK),
                'Entity id %s: Final reviewer ID %s is in a wrong format. '
                'It should be either pid_<32 chars> or uid_<32 chars>.'
                % (item.id, item.final_reviewer_id))

    @classmethod
    def _validate_author_id(cls, item):
        """Validate that author ID is in correct format.

        Args:
            item: GeneralSuggestionModel. The model to validate.
        """
        if not user_services.is_user_or_pseudonymous_id(item.author_id):
            cls._add_error(
                'final %s' % (
                    base_model_validators.ERROR_CATEGORY_AUTHOR_CHECK),
                'Entity id %s: Author ID %s is in a wrong format. '
                'It should be either pid_<32 chars> or uid_<32 chars>.'
                % (item.id, item.author_id))

    @classmethod
    def _get_custom_validation_functions(cls):
        return [cls._validate_final_reviewer_id, cls._validate_author_id]


class CommunityContributionStatsModelValidator(
        base_model_validators.BaseModelValidator):
    """Class for validating CommunityContributionStatsModel."""

    @classmethod
    def _get_model_id_regex(cls, unused_item):
        # Since this is a singleton model, it has only one valid ID:
        # community_contribution_stats.
        return '^%s$' % (
            suggestion_models.COMMUNITY_CONTRIBUTION_STATS_MODEL_ID)

    @classmethod
    def _get_external_id_relationships(cls, item):
        return []

    @classmethod
    def _get_model_domain_object_instance(cls, item):
        return (
            suggestion_services
            .create_community_contribution_stats_from_model(item)
        )

    @classmethod
    def _validate_translation_reviewer_counts(cls, item):
        """For each language code, validate that the translation reviewer
        count matches the number of translation reviewers in the datastore.

        Args:
            item: datastore_services.Model. CommunityContributionStatsModel to
                validate.
        """
        supported_language_codes = [
            language_code['id'] for language_code in
            constants.SUPPORTED_AUDIO_LANGUAGES
        ]
        all_user_contribution_rights_models = (
            user_models.UserContributionRightsModel.get_all()
        )
        for language_code in supported_language_codes:
            expected_translation_reviewer_count = (
                all_user_contribution_rights_models.filter(
                    (
                        user_models.UserContributionRightsModel
                        .can_review_translation_for_language_codes
                    ) == language_code)
                .count()
            )
            if language_code in item.translation_reviewer_counts_by_lang_code:
                model_translation_reviewer_count = (
                    item.translation_reviewer_counts_by_lang_code[
                        language_code]
                )
                if model_translation_reviewer_count != (
                        expected_translation_reviewer_count):
                    cls._add_error(
                        'translation reviewer %s' % (
                            base_model_validators.ERROR_CATEGORY_COUNT_CHECK),
                        'Entity id %s: Translation reviewer count for language'
                        ' code %s: %s does not match the expected translation '
                        'reviewer count for language code %s: %s' % (
                            item.id, language_code,
                            model_translation_reviewer_count, language_code,
                            expected_translation_reviewer_count)
                        )
            elif expected_translation_reviewer_count != 0:
                cls._add_error(
                    'translation reviewer count %s' % (
                        base_model_validators.ERROR_CATEGORY_FIELD_CHECK),
                    'Entity id %s: The translation reviewer count for '
                    'language code %s is %s, expected model '
                    'CommunityContributionStatsModel to have the language code '
                    '%s in its translation reviewer counts but it doesn\'t '
                    'exist.' % (
                        item.id, language_code,
                        expected_translation_reviewer_count, language_code)
                )

    @classmethod
    def _validate_translation_suggestion_counts(cls, item):
        """For each language code, validate that the translation suggestion
        count matches the number of translation suggestions in the datastore
        that are currently in review.

        Args:
            item: datastore_services.Model. CommunityContributionStatsModel to
                validate.
        """
        supported_language_codes = [
            language_code['id'] for language_code in
            constants.SUPPORTED_AUDIO_LANGUAGES
        ]
        all_translation_suggestion_models_in_review = (
            suggestion_models.GeneralSuggestionModel.get_all()
            .filter(suggestion_models.GeneralSuggestionModel.status == (
                suggestion_models.STATUS_IN_REVIEW))
            .filter(
                suggestion_models.GeneralSuggestionModel.suggestion_type == (
                    suggestion_models.SUGGESTION_TYPE_TRANSLATE_CONTENT))
        )
        for language_code in supported_language_codes:
            expected_translation_suggestion_count = (
                all_translation_suggestion_models_in_review.filter(
                    suggestion_models.GeneralSuggestionModel.language_code == (
                        language_code))
                .count()
            )
            if language_code in item.translation_suggestion_counts_by_lang_code:
                model_translation_suggestion_count = (
                    item.translation_suggestion_counts_by_lang_code[
                        language_code]
                )
                if model_translation_suggestion_count != (
                        expected_translation_suggestion_count):
                    cls._add_error(
                        'translation suggestion %s' % (
                            base_model_validators.ERROR_CATEGORY_COUNT_CHECK),
                        'Entity id %s: Translation suggestion count for '
                        'language code %s: %s does not match the expected '
                        'translation suggestion count for language code %s: '
                        '%s' % (
                            item.id, language_code,
                            model_translation_suggestion_count, language_code,
                            expected_translation_suggestion_count)
                        )
            elif expected_translation_suggestion_count != 0:
                cls._add_error(
                    'translation suggestion count %s' % (
                        base_model_validators.ERROR_CATEGORY_FIELD_CHECK),
                    'Entity id %s: The translation suggestion count for '
                    'language code %s is %s, expected model '
                    'CommunityContributionStatsModel to have the language code '
                    '%s in its translation suggestion counts but it doesn\'t '
                    'exist.' % (
                        item.id, language_code,
                        expected_translation_suggestion_count, language_code)
                )

    @classmethod
    def _validate_question_reviewer_count(cls, item):
        """Validate that the question reviewer count matches the number of
        question reviewers in the datastore.

        Args:
            item: datastore_services.Model. CommunityContributionStatsModel to
                validate.
        """
        expected_question_reviewer_count = (
            user_models.UserContributionRightsModel.query(
                ( # pylint: disable=singleton-comparison
                    user_models.UserContributionRightsModel
                    .can_review_questions
                ) == True)
            .count()
        )
        if item.question_reviewer_count != expected_question_reviewer_count:
            cls._add_error(
                'question reviewer %s' % (
                    base_model_validators.ERROR_CATEGORY_COUNT_CHECK),
                'Entity id %s: Question reviewer count: %s does not '
                'match the expected question reviewer count: %s.' % (
                    item.id, item.question_reviewer_count,
                    expected_question_reviewer_count)
            )

    @classmethod
    def _validate_question_suggestion_count(cls, item):
        """Validate that the question suggestion count matches the number of
        question suggestions in the datastore that are currently in review.

        Args:
            item: datastore_services.Model. CommunityContributionStatsModel to
                validate.
        """
        expected_question_suggestion_count = (
            suggestion_models.GeneralSuggestionModel.get_all()
            .filter(
                suggestion_models.GeneralSuggestionModel.status == (
                    suggestion_models.STATUS_IN_REVIEW))
            .filter(
                suggestion_models.GeneralSuggestionModel.suggestion_type == (
                    suggestion_models.SUGGESTION_TYPE_ADD_QUESTION))
            .count()
        )
        if item.question_suggestion_count != expected_question_suggestion_count:
            cls._add_error(
                'question suggestion %s' % (
                    base_model_validators.ERROR_CATEGORY_COUNT_CHECK),
                'Entity id %s: Question suggestion count: %s does not '
                'match the expected question suggestion count: %s.' % (
                    item.id, item.question_suggestion_count,
                    expected_question_suggestion_count)
            )

    @classmethod
    def _get_custom_validation_functions(cls):
        return [
            cls._validate_translation_reviewer_counts,
            cls._validate_translation_suggestion_counts,
            cls._validate_question_reviewer_count,
            cls._validate_question_suggestion_count
        ]


class TopicModelValidator(base_model_validators.BaseModelValidator):
    """Class for validating TopicModel."""

    @classmethod
    def _get_model_domain_object_instance(cls, item):
        return topic_fetchers.get_topic_from_model(item)

    @classmethod
    def _get_domain_object_validation_type(cls, item):
        topic_rights = topic_fetchers.get_topic_rights(
            item.id, strict=False)

        if topic_rights is None:
            return base_model_validators.VALIDATION_MODE_NEUTRAL

        if topic_rights.topic_is_published:
            return base_model_validators.VALIDATION_MODE_STRICT

        return base_model_validators.VALIDATION_MODE_NON_STRICT

    @classmethod
    def _get_external_id_relationships(cls, item):
        snapshot_model_ids = [
            '%s-%d' % (item.id, version) for version in python_utils.RANGE(
                1, item.version + 1)]
        skill_ids = item.uncategorized_skill_ids
        for subtopic in item.subtopics:
            skill_ids = skill_ids + subtopic['skill_ids']
        skill_ids = list(set(skill_ids))
        canonical_story_ids = [
            reference['story_id']
            for reference in item.canonical_story_references]
        additional_story_ids = [
            reference['story_id']
            for reference in item.additional_story_references]
        return [
            base_model_validators.ExternalModelFetcherDetails(
                'topic_commit_log_entry_ids',
                topic_models.TopicCommitLogEntryModel,
                ['topic-%s-%s'
                 % (item.id, version) for version in python_utils.RANGE(
                     1, item.version + 1)]),
            base_model_validators.ExternalModelFetcherDetails(
                'topic_summary_ids', topic_models.TopicSummaryModel, [item.id]),
            base_model_validators.ExternalModelFetcherDetails(
                'topic_rights_ids', topic_models.TopicRightsModel, [item.id]),
            base_model_validators.ExternalModelFetcherDetails(
                'snapshot_metadata_ids',
                topic_models.TopicSnapshotMetadataModel, snapshot_model_ids),
            base_model_validators.ExternalModelFetcherDetails(
                'snapshot_content_ids', topic_models.TopicSnapshotContentModel,
                snapshot_model_ids),
            base_model_validators.ExternalModelFetcherDetails(
                'story_ids', story_models.StoryModel,
                canonical_story_ids + additional_story_ids),
            base_model_validators.ExternalModelFetcherDetails(
                'skill_ids', skill_models.SkillModel, skill_ids),
            base_model_validators.ExternalModelFetcherDetails(
                'subtopic_page_ids',
                subtopic_models.SubtopicPageModel,
                ['%s-%s' % (
                    item.id, subtopic['id']) for subtopic in item.subtopics])]

    @classmethod
    def _validate_canonical_name_is_unique(cls, item):
        """Validate that canonical name of the model unique.

        Args:
            item: datastore_services.Model. TopicModel to validate.
        """
        topic_models_list = topic_models.TopicModel.query().filter(
            topic_models.TopicModel.canonical_name == (
                item.canonical_name)).filter(
                    topic_models.TopicModel.deleted == False).fetch() # pylint: disable=singleton-comparison
        topic_model_ids = [
            topic_model.id
            for topic_model in topic_models_list if topic_model.id != item.id]
        if topic_model_ids:
            cls._add_error(
                'unique %s' % base_model_validators.ERROR_CATEGORY_NAME_CHECK,
                'Entity id %s: canonical name %s matches with canonical '
                'name of topic models with ids %s' % (
                    item.id, item.canonical_name, topic_model_ids))

    @classmethod
    def _validate_canonical_name_matches_name_in_lowercase(cls, item):
        """Validate that canonical name of the model is same as name of the
        model in lowercase.

        Args:
            item: datastore_services.Model. TopicModel to validate.
        """
        name = item.name
        if name.lower() != item.canonical_name:
            cls._add_error(
                'canonical %s' % (
                    base_model_validators.ERROR_CATEGORY_NAME_CHECK),
                'Entity id %s: Entity name %s in lowercase does not match '
                'canonical name %s' % (item.id, item.name, item.canonical_name))

    @classmethod
    def _validate_uncategorized_skill_ids_not_in_subtopic_skill_ids(cls, item):
        """Validate that uncategorized_skill_ids of model is not present in
        any subtopic of the model.

        Args:
            item: datastore_services.Model. TopicModel to validate.
        """
        for skill_id in item.uncategorized_skill_ids:
            for subtopic in item.subtopics:
                if skill_id in subtopic['skill_ids']:
                    cls._add_error(
                        'uncategorized skill %s' % (
                            base_model_validators.ERROR_CATEGORY_ID_CHECK),
                        'Entity id %s: uncategorized skill id %s is present '
                        'in subtopic for entity with id %s' % (
                            item.id, skill_id, subtopic['id']))

    @classmethod
    def _get_custom_validation_functions(cls):
        return [
            cls._validate_canonical_name_is_unique,
            cls._validate_canonical_name_matches_name_in_lowercase,
            cls._validate_uncategorized_skill_ids_not_in_subtopic_skill_ids]


class TopicSnapshotMetadataModelValidator(
        base_model_validators.BaseSnapshotMetadataModelValidator):
    """Class for validating TopicSnapshotMetadataModel."""

    EXTERNAL_MODEL_NAME = 'topic'

    @classmethod
    def _get_change_domain_class(cls, unused_item):
        return topic_domain.TopicChange

    @classmethod
    def _get_external_id_relationships(cls, item):
        return [
            base_model_validators.ExternalModelFetcherDetails(
                'topic_ids', topic_models.TopicModel,
                [item.id[:item.id.rfind(base_models.VERSION_DELIMITER)]]),
            base_model_validators.ExternalModelFetcherDetails(
                'committer_ids', user_models.UserSettingsModel,
                [item.committer_id])]


class TopicSnapshotContentModelValidator(
        base_model_validators.BaseSnapshotContentModelValidator):
    """Class for validating TopicSnapshotContentModel."""

    EXTERNAL_MODEL_NAME = 'topic'

    @classmethod
    def _get_external_id_relationships(cls, item):
        return [
            base_model_validators.ExternalModelFetcherDetails(
                'topic_ids', topic_models.TopicModel,
                [item.id[:item.id.rfind(base_models.VERSION_DELIMITER)]])]


class TopicRightsModelValidator(base_model_validators.BaseModelValidator):
    """Class for validating TopicRightsModel."""

    @classmethod
    def _get_external_id_relationships(cls, item):
        snapshot_model_ids = [
            '%s-%d' % (item.id, version) for version in python_utils.RANGE(
                1, item.version + 1)]
        return [
            base_model_validators.ExternalModelFetcherDetails(
                'topic_ids', topic_models.TopicModel, [item.id]),
            base_model_validators.ExternalModelFetcherDetails(
                'manager_user_ids', user_models.UserSettingsModel,
                item.manager_ids),
            base_model_validators.ExternalModelFetcherDetails(
                'snapshot_metadata_ids',
                topic_models.TopicRightsSnapshotMetadataModel,
                snapshot_model_ids),
            base_model_validators.ExternalModelFetcherDetails(
                'snapshot_content_ids',
                topic_models.TopicRightsSnapshotContentModel,
                snapshot_model_ids)]


class TopicRightsSnapshotMetadataModelValidator(
        base_model_validators.BaseSnapshotMetadataModelValidator):
    """Class for validating TopicRightsSnapshotMetadataModel."""

    EXTERNAL_MODEL_NAME = 'topic rights'

    @classmethod
    def _get_change_domain_class(cls, unused_item):
        return topic_domain.TopicRightsChange

    @classmethod
    def _get_external_id_relationships(cls, item):
        return [
            base_model_validators.ExternalModelFetcherDetails(
                'topic_rights_ids', topic_models.TopicRightsModel,
                [item.id[:item.id.rfind(base_models.VERSION_DELIMITER)]]),
            base_model_validators.ExternalModelFetcherDetails(
                'committer_ids', user_models.UserSettingsModel,
                [item.committer_id])]


class TopicRightsSnapshotContentModelValidator(
        base_model_validators.BaseSnapshotContentModelValidator):
    """Class for validating TopicRightsSnapshotContentModel."""

    EXTERNAL_MODEL_NAME = 'topic rights'

    @classmethod
    def _get_external_id_relationships(cls, item):
        return [
            base_model_validators.ExternalModelFetcherDetails(
                'topic_rights_ids', topic_models.TopicRightsModel,
                [item.id[:item.id.rfind(base_models.VERSION_DELIMITER)]])]


class TopicCommitLogEntryModelValidator(
        base_model_validators.BaseCommitLogEntryModelValidator):
    """Class for validating TopicCommitLogEntryModel."""

    EXTERNAL_MODEL_NAME = 'topic'

    @classmethod
    def _get_model_id_regex(cls, item):
        # Valid id: [topic/rights]-[topic_id]-[topic_version].
        regex_string = '^(topic|rights)-%s-\\d*$' % (
            item.topic_id)

        return regex_string

    @classmethod
    def _get_change_domain_class(cls, item):
        if item.id.startswith('rights'):
            return topic_domain.TopicRightsChange
        elif item.id.startswith('topic'):
            return topic_domain.TopicChange
        else:
            cls._add_error(
                'model %s' % base_model_validators.ERROR_CATEGORY_ID_CHECK,
                'Entity id %s: Entity id does not match regex pattern' % (
                    item.id))
            return None

    @classmethod
    def _get_external_id_relationships(cls, item):
        external_id_relationships = [
            base_model_validators.ExternalModelFetcherDetails(
                'topic_ids', topic_models.TopicModel, [item.topic_id])]
        if item.id.startswith('rights'):
            external_id_relationships.append(
                base_model_validators.ExternalModelFetcherDetails(
                    'topic_rights_ids', topic_models.TopicRightsModel,
                    [item.topic_id]))
        return external_id_relationships


class TopicSummaryModelValidator(
        base_model_validators.BaseSummaryModelValidator):
    """Class for validating TopicSummaryModel."""

    @classmethod
    def _get_model_domain_object_instance(cls, item):
        return topic_services.get_topic_summary_from_model(item)

    @classmethod
    def _get_external_id_relationships(cls, item):
        return [
            base_model_validators.ExternalModelFetcherDetails(
                'topic_ids', topic_models.TopicModel, [item.id]),
            base_model_validators.ExternalModelFetcherDetails(
                'topic_rights_ids', topic_models.TopicRightsModel, [item.id])]

    @classmethod
    def _validate_canonical_story_count(
            cls, item, field_name_to_external_model_references):
        """Validate that canonical story count of model is equal to
        number of story ids in TopicModel.canonical_story_ids.

        Args:
            item: datastore_services.Model. TopicSummaryModel to validate.
            field_name_to_external_model_references:
                dict(str, (list(base_model_validators.ExternalModelReference))).
                A dict keyed by field name. The field name represents
                a unique identifier provided by the storage
                model to which the external model is associated. Each value
                contains a list of ExternalModelReference objects corresponding
                to the field_name. For examples, all the external Exploration
                Models corresponding to a storage model can be associated
                with the field name 'exp_ids'. This dict is used for
                validation of External Model properties linked to the
                storage model.
        """
        topic_model_references = (
            field_name_to_external_model_references['topic_ids'])

        for topic_model_reference in topic_model_references:
            topic_model = topic_model_reference.model_instance
            if topic_model is None or topic_model.deleted:
                model_class = topic_model_reference.model_class
                model_id = topic_model_reference.model_id
                cls._add_error(
                    'topic_ids %s' % (
                        base_model_validators.ERROR_CATEGORY_FIELD_CHECK),
                    'Entity id %s: based on field topic_ids having'
                    ' value %s, expected model %s with id %s but it doesn\'t'
                    ' exist' % (
                        item.id, model_id, model_class.__name__, model_id))
                continue
            pubished_canonical_story_ids = [
                reference['story_id']
                for reference in topic_model.canonical_story_references
                if reference['story_is_published']]
            if item.canonical_story_count != len(pubished_canonical_story_ids):
                cls._add_error(
                    'canonical story %s' % (
                        base_model_validators.ERROR_CATEGORY_COUNT_CHECK),
                    'Entity id %s: Canonical story count: %s does not '
                    'match the number of story ids in canonical_story_ids in '
                    'topic model: %s' % (
                        item.id, item.canonical_story_count,
                        pubished_canonical_story_ids))

    @classmethod
    def _validate_additional_story_count(
            cls, item, field_name_to_external_model_references):
        """Validate that additional story count of model is equal to
        number of story ids in TopicModel.additional_story_ids.

        Args:
            item: datastore_services.Model. TopicSummaryModel to validate.
            field_name_to_external_model_references:
                dict(str, (list(base_model_validators.ExternalModelReference))).
                A dict keyed by field name. The field name represents
                a unique identifier provided by the storage
                model to which the external model is associated. Each value
                contains a list of ExternalModelReference objects corresponding
                to the field_name. For examples, all the external Exploration
                Models corresponding to a storage model can be associated
                with the field name 'exp_ids'. This dict is used for
                validation of External Model properties linked to the
                storage model.
        """
        topic_model_references = (
            field_name_to_external_model_references['topic_ids'])

        for topic_model_reference in topic_model_references:
            topic_model = topic_model_reference.model_instance
            if topic_model is None or topic_model.deleted:
                model_class = topic_model_reference.model_class
                model_id = topic_model_reference.model_id
                cls._add_error(
                    'topic_ids %s' % (
                        base_model_validators.ERROR_CATEGORY_FIELD_CHECK),
                    'Entity id %s: based on field topic_ids having'
                    ' value %s, expected model %s with id %s but it doesn\'t'
                    ' exist' % (
                        item.id, model_id, model_class.__name__, model_id))
                continue
            published_additional_story_ids = [
                reference['story_id']
                for reference in topic_model.additional_story_references
                if reference['story_is_published']]
            if (
                    item.additional_story_count !=
                    len(published_additional_story_ids)):
                cls._add_error(
                    'additional story %s' % (
                        base_model_validators.ERROR_CATEGORY_COUNT_CHECK),
                    'Entity id %s: Additional story count: %s does not '
                    'match the number of story ids in additional_story_ids in '
                    'topic model: %s' % (
                        item.id, item.additional_story_count,
                        published_additional_story_ids))

    @classmethod
    def _validate_uncategorized_skill_count(
            cls, item, field_name_to_external_model_references):
        """Validate that uncategorized skill count of model is equal to
        number of skill ids in TopicModel.uncategorized_skill_ids.

        Args:
            item: datastore_services.Model. TopicSummaryModel to validate.
            field_name_to_external_model_references:
                dict(str, (list(base_model_validators.ExternalModelReference))).
                A dict keyed by field name. The field name represents
                a unique identifier provided by the storage
                model to which the external model is associated. Each value
                contains a list of ExternalModelReference objects corresponding
                to the field_name. For examples, all the external Exploration
                Models corresponding to a storage model can be associated
                with the field name 'exp_ids'. This dict is used for
                validation of External Model properties linked to the
                storage model.
        """
        topic_model_references = (
            field_name_to_external_model_references['topic_ids'])

        for topic_model_reference in topic_model_references:
            topic_model = topic_model_reference.model_instance
            if topic_model is None or topic_model.deleted:
                model_class = topic_model_reference.model_class
                model_id = topic_model_reference.model_id
                cls._add_error(
                    'topic_ids %s' % (
                        base_model_validators.ERROR_CATEGORY_FIELD_CHECK),
                    'Entity id %s: based on field topic_ids having'
                    ' value %s, expected model %s with id %s but it doesn\'t'
                    ' exist' % (
                        item.id, model_id, model_class.__name__, model_id))
                continue
            if item.uncategorized_skill_count != len(
                    topic_model.uncategorized_skill_ids):
                cls._add_error(
                    'uncategorized skill %s' % (
                        base_model_validators.ERROR_CATEGORY_COUNT_CHECK),
                    'Entity id %s: Uncategorized skill count: %s does not '
                    'match the number of skill ids in '
                    'uncategorized_skill_ids in topic model: %s' % (
                        item.id, item.uncategorized_skill_count,
                        topic_model.uncategorized_skill_ids))

    @classmethod
    def _validate_total_skill_count(
            cls, item, field_name_to_external_model_references):
        """Validate that total skill count of model is equal to
        number of skill ids in TopicModel.uncategorized_skill_ids and skill
        ids in subtopics of TopicModel.

        Args:
            item: datastore_services.Model. TopicSummaryModel to validate.
            field_name_to_external_model_references:
                dict(str, (list(base_model_validators.ExternalModelReference))).
                A dict keyed by field name. The field name represents
                a unique identifier provided by the storage
                model to which the external model is associated. Each value
                contains a list of ExternalModelReference objects corresponding
                to the field_name. For examples, all the external Exploration
                Models corresponding to a storage model can be associated
                with the field name 'exp_ids'. This dict is used for
                validation of External Model properties linked to the
                storage model.
        """
        topic_model_references = (
            field_name_to_external_model_references['topic_ids'])

        for topic_model_reference in topic_model_references:
            topic_model = topic_model_reference.model_instance
            if topic_model is None or topic_model.deleted:
                model_class = topic_model_reference.model_class
                model_id = topic_model_reference.model_id
                cls._add_error(
                    'topic_ids %s' % (
                        base_model_validators.ERROR_CATEGORY_FIELD_CHECK),
                    'Entity id %s: based on field topic_ids having'
                    ' value %s, expected model %s with id %s but it doesn\'t'
                    ' exist' % (
                        item.id, model_id, model_class.__name__, model_id))
                continue
            subtopic_skill_ids = []
            for subtopic in topic_model.subtopics:
                subtopic_skill_ids = subtopic_skill_ids + subtopic['skill_ids']
            if item.total_skill_count != len(
                    topic_model.uncategorized_skill_ids + subtopic_skill_ids):
                cls._add_error(
                    'total skill %s' % (
                        base_model_validators.ERROR_CATEGORY_COUNT_CHECK),
                    'Entity id %s: Total skill count: %s does not '
                    'match the total number of skill ids in '
                    'uncategorized_skill_ids in topic model: %s and skill_ids '
                    'in subtopics of topic model: %s' % (
                        item.id, item.total_skill_count,
                        topic_model.uncategorized_skill_ids,
                        subtopic_skill_ids))

    @classmethod
    def _validate_subtopic_count(
            cls, item, field_name_to_external_model_references):
        """Validate that subtopic count of model is equal to
        number of subtopics in TopicModel.

        Args:
            item: datastore_services.Model. TopicSummaryModel to validate.
            field_name_to_external_model_references:
                dict(str, (list(base_model_validators.ExternalModelReference))).
                A dict keyed by field name. The field name represents
                a unique identifier provided by the storage
                model to which the external model is associated. Each value
                contains a list of ExternalModelReference objects corresponding
                to the field_name. For examples, all the external Exploration
                Models corresponding to a storage model can be associated
                with the field name 'exp_ids'. This dict is used for
                validation of External Model properties linked to the
                storage model.
        """
        topic_model_references = (
            field_name_to_external_model_references['topic_ids'])

        for topic_model_reference in topic_model_references:
            topic_model = topic_model_reference.model_instance
            if topic_model is None or topic_model.deleted:
                model_class = topic_model_reference.model_class
                model_id = topic_model_reference.model_id
                cls._add_error(
                    'topic_ids %s' % (
                        base_model_validators.ERROR_CATEGORY_FIELD_CHECK),
                    'Entity id %s: based on field topic_ids having'
                    ' value %s, expected model %s with id %s but it doesn\'t'
                    ' exist' % (
                        item.id, model_id, model_class.__name__, model_id))
                continue
            if item.subtopic_count != len(topic_model.subtopics):
                cls._add_error(
                    'subtopic %s' % (
                        base_model_validators.ERROR_CATEGORY_COUNT_CHECK),
                    'Entity id %s: Subtopic count: %s does not '
                    'match the total number of subtopics in topic '
                    'model: %s ' % (
                        item.id, item.subtopic_count, topic_model.subtopics))

    @classmethod
    def _get_external_model_properties(cls):
        topic_model_properties_dict = {
            'name': 'name',
            'canonical_name': 'canonical_name',
            'language_code': 'language_code',
            'topic_model_created_on': 'created_on',
            'topic_model_last_updated': 'last_updated'
        }

        return [(
            'topic',
            'topic_ids',
            topic_model_properties_dict
        )]

    @classmethod
    def _get_external_instance_custom_validation_functions(cls):
        return [
            cls._validate_canonical_story_count,
            cls._validate_additional_story_count,
            cls._validate_uncategorized_skill_count,
            cls._validate_total_skill_count,
            cls._validate_subtopic_count]


class SubtopicPageModelValidator(base_model_validators.BaseModelValidator):
    """Class for validating SubtopicPageModel."""

    @classmethod
    def _get_model_id_regex(cls, item):
        return '^%s-\\d*$' % (item.topic_id)

    @classmethod
    def _get_model_domain_object_instance(cls, item):
        return subtopic_page_services.get_subtopic_page_from_model(item)

    @classmethod
    def _get_external_id_relationships(cls, item):
        snapshot_model_ids = [
            '%s-%d' % (item.id, version) for version in python_utils.RANGE(
                1, item.version + 1)]
        return [
            base_model_validators.ExternalModelFetcherDetails(
                'subtopic_page_commit_log_entry_ids',
                subtopic_models.SubtopicPageCommitLogEntryModel,
                ['subtopicpage-%s-%s'
                 % (item.id, version) for version in python_utils.RANGE(
                     1, item.version + 1)]),
            base_model_validators.ExternalModelFetcherDetails(
                'snapshot_metadata_ids',
                subtopic_models.SubtopicPageSnapshotMetadataModel,
                snapshot_model_ids),
            base_model_validators.ExternalModelFetcherDetails(
                'snapshot_content_ids',
                subtopic_models.SubtopicPageSnapshotContentModel,
                snapshot_model_ids),
            base_model_validators.ExternalModelFetcherDetails(
                'topic_ids', topic_models.TopicModel, [item.topic_id])]

    @classmethod
    def _get_custom_validation_functions(cls):
        return []


class SubtopicPageSnapshotMetadataModelValidator(
        base_model_validators.BaseSnapshotMetadataModelValidator):
    """Class for validating SubtopicPageSnapshotMetadataModel."""

    EXTERNAL_MODEL_NAME = 'subtopic page'

    @classmethod
    def _get_model_id_regex(cls, unused_item):
        return '^[A-Za-z0-9]{1,%s}-\\d*-\\d*$' % base_models.ID_LENGTH

    @classmethod
    def _get_change_domain_class(cls, unused_item):
        return subtopic_page_domain.SubtopicPageChange

    @classmethod
    def _get_external_id_relationships(cls, item):
        return [
            base_model_validators.ExternalModelFetcherDetails(
                'subtopic_page_ids',
                subtopic_models.SubtopicPageModel,
                [item.id[:item.id.rfind(base_models.VERSION_DELIMITER)]]),
            base_model_validators.ExternalModelFetcherDetails(
                'committer_ids', user_models.UserSettingsModel,
                [item.committer_id])]


class SubtopicPageSnapshotContentModelValidator(
        base_model_validators.BaseSnapshotContentModelValidator):
    """Class for validating SubtopicPageSnapshotContentModel."""

    EXTERNAL_MODEL_NAME = 'subtopic page'

    @classmethod
    def _get_model_id_regex(cls, unused_item):
        return '^[A-Za-z0-9]{1,%s}-\\d*-\\d*$' % base_models.ID_LENGTH

    @classmethod
    def _get_external_id_relationships(cls, item):
        return [
            base_model_validators.ExternalModelFetcherDetails(
                'subtopic_page_ids',
                subtopic_models.SubtopicPageModel,
                [item.id[:item.id.rfind(base_models.VERSION_DELIMITER)]])]


class SubtopicPageCommitLogEntryModelValidator(
        base_model_validators.BaseCommitLogEntryModelValidator):
    """Class for validating SubtopicPageCommitLogEntryModel."""

    EXTERNAL_MODEL_NAME = 'subtopic page'

    @classmethod
    def _get_model_id_regex(cls, item):
        # Valid id: [subtopicpage]-[subtopic_id]-[subtopic_version].
        regex_string = '^(subtopicpage)-%s-\\d*$' % (
            item.subtopic_page_id)

        return regex_string

    @classmethod
    def _get_change_domain_class(cls, item):
        if item.id.startswith('subtopicpage'):
            return subtopic_page_domain.SubtopicPageChange
        else:
            cls._add_error(
                'model %s' % base_model_validators.ERROR_CATEGORY_ID_CHECK,
                'Entity id %s: Entity id does not match regex pattern' % (
                    item.id))
            return None

    @classmethod
    def _get_external_id_relationships(cls, item):
        return [
            base_model_validators.ExternalModelFetcherDetails(
                'subtopic_page_ids',
                subtopic_models.SubtopicPageModel,
                [item.subtopic_page_id])]


class UserSettingsModelValidator(base_model_validators.BaseUserModelValidator):
    """Class for validating UserSettingsModels."""

    @classmethod
    def _get_model_domain_object_instance(cls, item):
        return user_services.get_user_settings(item.id)

    @classmethod
    def _get_external_id_relationships(cls, item):
        # Note that some users have an associated UserContributionsModel.
        # However, this only applies for users who have made contributions,
        # and not for all users, so we don't check for it here.
        return []

    @classmethod
    def _validate_time_fields_of_user_actions(cls, item):
        """Validates that value for time fields for user actions is
        less than the current time when the job is run.

        Args:
            item: datastore_services.Model. UserSettingsModel to validate.
        """
        time_fields = {
            'last agreed to terms': item.last_agreed_to_terms,
            'last started state editor tutorial': (
                item.last_started_state_editor_tutorial),
            'last started state translation tutorial': (
                item.last_started_state_translation_tutorial),
            'last logged in': item.last_logged_in,
            'last edited an exploration': item.last_edited_an_exploration,
            'last created an exploration': item.last_created_an_exploration
        }
        current_time = datetime.datetime.utcnow()
        for time_field_name, time_field_value in time_fields.items():
            if time_field_value is not None and time_field_value > current_time:
                cls._add_error(
                    '%s check' % time_field_name,
                    'Entity id %s: Value for %s: %s is greater than the '
                    'time when job was run' % (
                        item.id, time_field_name, time_field_value))

        current_msec = utils.get_current_time_in_millisecs()
        if item.first_contribution_msec is not None and (
                item.first_contribution_msec > current_msec):
            cls._add_error(
                'first contribution check',
                'Entity id %s: Value for first contribution msec: %s is '
                'greater than the time when job was run' % (
                    item.id, item.first_contribution_msec))

    @classmethod
    def _get_custom_validation_functions(cls):
        return [cls._validate_time_fields_of_user_actions]


class CompletedActivitiesModelValidator(
        base_model_validators.BaseUserModelValidator):
    """Class for validating CompletedActivitiesModels."""

    @classmethod
    def _get_external_id_relationships(cls, item):
        return [
            base_model_validators.ExternalModelFetcherDetails(
                'user_settings_ids', user_models.UserSettingsModel, [item.id]),
            base_model_validators.ExternalModelFetcherDetails(
                'exploration_ids', exp_models.ExplorationModel,
                item.exploration_ids),
            base_model_validators.ExternalModelFetcherDetails(
                'collection_ids', collection_models.CollectionModel,
                item.collection_ids)]

    @classmethod
    def _get_common_properties_of_external_model_which_should_not_match(
            cls, item):
        return [(
            'IncompleteActivitiesModel',
            'exploration_ids',
            item.exploration_ids,
            'exploration_ids',
            learner_progress_services.get_all_incomplete_exp_ids(item.id)
        ), (
            'IncompleteActivitiesModel',
            'collection_ids',
            item.collection_ids,
            'collection_ids',
            learner_progress_services.get_all_incomplete_collection_ids(item.id)
        )]

    @classmethod
    def _get_custom_validation_functions(cls):
        return [cls._validate_common_properties_do_not_match]

    @classmethod
    def _get_external_instance_custom_validation_functions(cls):
        return [
            cls._validate_explorations_are_public,
            cls._validate_collections_are_public
        ]


class IncompleteActivitiesModelValidator(
        base_model_validators.BaseUserModelValidator):
    """Class for validating IncompleteActivitiesModels."""

    @classmethod
    def _get_external_id_relationships(cls, item):
        return [
            base_model_validators.ExternalModelFetcherDetails(
                'user_settings_ids', user_models.UserSettingsModel, [item.id]),
            base_model_validators.ExternalModelFetcherDetails(
                'exploration_ids', exp_models.ExplorationModel,
                item.exploration_ids),
            base_model_validators.ExternalModelFetcherDetails(
                'collection_ids', collection_models.CollectionModel,
                item.collection_ids)]

    @classmethod
    def _get_common_properties_of_external_model_which_should_not_match(
            cls, item):
        return [(
            'CompletedActivitiesModel',
            'exploration_ids',
            item.exploration_ids,
            'exploration_ids',
            learner_progress_services.get_all_completed_exp_ids(item.id)
        ), (
            'CompletedActivitiesModel',
            'collection_ids',
            item.collection_ids,
            'collection_ids',
            learner_progress_services.get_all_completed_collection_ids(item.id)
        )]

    @classmethod
    def _get_custom_validation_functions(cls):
        return [cls._validate_common_properties_do_not_match]

    @classmethod
    def _get_external_instance_custom_validation_functions(cls):
        return [
            cls._validate_explorations_are_public,
            cls._validate_collections_are_public
        ]


class ExpUserLastPlaythroughModelValidator(
        base_model_validators.BaseUserModelValidator):
    """Class for validating ExpUserLastPlaythroughModels."""

    @classmethod
    def _get_model_id_regex(cls, item):
        return '^%s\\.%s$' % (item.user_id, item.exploration_id)

    @classmethod
    def _get_external_id_relationships(cls, item):
        return [
            base_model_validators.ExternalModelFetcherDetails(
                'user_settings_ids', user_models.UserSettingsModel,
                [item.user_id]),
            base_model_validators.ExternalModelFetcherDetails(
                'exploration_ids', exp_models.ExplorationModel,
                [item.exploration_id])]

    @classmethod
    def _validate_exp_id_is_marked_as_incomplete(cls, item):
        """Validates that exploration id for model is marked as
        incomplete.

        Args:
            item: datastore_services.Model. ExpUserLastPlaythroughModel to
                validate.
        """
        if item.exploration_id not in (
                learner_progress_services.get_all_incomplete_exp_ids(
                    item.user_id)):
            cls._add_error(
                'incomplete exp %s' % (
                    base_model_validators.ERROR_CATEGORY_ID_CHECK),
                'Entity id %s: Exploration id %s for entity is not marked '
                'as incomplete' % (item.id, item.exploration_id))

    @classmethod
    def _validate_exp_version(
            cls, item, field_name_to_external_model_references):
        """Validates that last played exp version is less than or equal to
        for version of the exploration.

        Args:
            item: datastore_services.Model. ExpUserLastPlaythroughModel to
                validate.
            field_name_to_external_model_references:
                dict(str, (list(base_model_validators.ExternalModelReference))).
                A dict keyed by field name. The field name represents
                a unique identifier provided by the storage
                model to which the external model is associated. Each value
                contains a list of ExternalModelReference objects corresponding
                to the field_name. For examples, all the external Exploration
                Models corresponding to a storage model can be associated
                with the field name 'exp_ids'. This dict is used for
                validation of External Model properties linked to the
                storage model.
        """
        exploration_model_references = (
            field_name_to_external_model_references['exploration_ids'])

        for exploration_model_reference in exploration_model_references:
            exploration_model = exploration_model_reference.model_instance
            if exploration_model is None or exploration_model.deleted:
                model_class = exploration_model_reference.model_class
                model_id = exploration_model_reference.model_id
                cls._add_error(
                    'exploration_ids %s' % (
                        base_model_validators.ERROR_CATEGORY_FIELD_CHECK),
                    'Entity id %s: based on field exploration_ids having'
                    ' value %s, expected model %s with id %s but it doesn\'t'
                    ' exist' % (
                        item.id, model_id, model_class.__name__, model_id))
                continue
            if item.last_played_exp_version > exploration_model.version:
                cls._add_error(
                    base_model_validators.ERROR_CATEGORY_VERSION_CHECK,
                    'Entity id %s: last played exp version %s is greater than '
                    'current version %s of exploration with id %s' % (
                        item.id, item.last_played_exp_version,
                        exploration_model.version, exploration_model.id))

    @classmethod
    def _validate_state_name(
            cls, item, field_name_to_external_model_references):
        """Validates that state name is a valid state in the exploration
        corresponding to the entity.

        Args:
            item: datastore_services.Model. ExpUserLastPlaythroughModel to
                validate.
            field_name_to_external_model_references:
                dict(str, (list(base_model_validators.ExternalModelReference))).
                A dict keyed by field name. The field name represents
                a unique identifier provided by the storage
                model to which the external model is associated. Each value
                contains a list of ExternalModelReference objects corresponding
                to the field_name. For examples, all the external Exploration
                Models corresponding to a storage model can be associated
                with the field name 'exp_ids'. This dict is used for
                validation of External Model properties linked to the
                storage model.
        """
        exploration_model_references = (
            field_name_to_external_model_references['exploration_ids'])

        for exploration_model_reference in exploration_model_references:
            exploration_model = exploration_model_reference.model_instance
            if exploration_model is None or exploration_model.deleted:
                model_class = exploration_model_reference.model_class
                model_id = exploration_model_reference.model_id
                cls._add_error(
                    'exploration_ids %s' % (
                        base_model_validators.ERROR_CATEGORY_FIELD_CHECK),
                    'Entity id %s: based on field exploration_ids having'
                    ' value %s, expected model %s with id %s but it doesn\'t'
                    ' exist' % (
                        item.id, model_id, model_class.__name__, model_id))
                continue
            if item.last_played_state_name not in (
                    exploration_model.states.keys()):
                cls._add_error(
                    base_model_validators.ERROR_CATEGORY_STATE_NAME_CHECK,
                    'Entity id %s: last played state name %s is not present '
                    'in exploration states %s for exploration id %s' % (
                        item.id, item.last_played_state_name,
                        list(exploration_model.states.keys()),
                        exploration_model.id))

    @classmethod
    def _get_custom_validation_functions(cls):
        return [cls._validate_exp_id_is_marked_as_incomplete]

    @classmethod
    def _get_external_instance_custom_validation_functions(cls):
        return [
            cls._validate_explorations_are_public,
            cls._validate_exp_version,
            cls._validate_state_name
        ]


class LearnerPlaylistModelValidator(
        base_model_validators.BaseUserModelValidator):
    """Class for validating LearnerPlaylistModels."""

    @classmethod
    def _get_external_id_relationships(cls, item):
        return [
            base_model_validators.ExternalModelFetcherDetails(
                'user_settings_ids', user_models.UserSettingsModel, [item.id]),
            base_model_validators.ExternalModelFetcherDetails(
                'exploration_ids', exp_models.ExplorationModel,
                item.exploration_ids),
            base_model_validators.ExternalModelFetcherDetails(
                'collection_ids', collection_models.CollectionModel,
                item.collection_ids)]

    @classmethod
    def _get_common_properties_of_external_model_which_should_not_match(
            cls, item):
        return [(
            'CompletedActivitiesModel',
            'exploration_ids',
            item.exploration_ids,
            'exploration_ids',
            learner_progress_services.get_all_completed_exp_ids(item.id)
        ), (
            'CompletedActivitiesModel',
            'collection_ids',
            item.collection_ids,
            'collection_ids',
            learner_progress_services.get_all_completed_collection_ids(item.id)
        ), (
            'IncompleteActivitiesModel',
            'exploration_ids',
            item.exploration_ids,
            'exploration_ids',
            learner_progress_services.get_all_incomplete_exp_ids(item.id)
        ), (
            'IncompleteActivitiesModel',
            'collection_ids',
            item.collection_ids,
            'collection_ids',
            learner_progress_services.get_all_incomplete_collection_ids(item.id)
        )]

    @classmethod
    def _get_custom_validation_functions(cls):
        return [cls._validate_common_properties_do_not_match]

    @classmethod
    def _get_external_instance_custom_validation_functions(cls):
        return [
            cls._validate_explorations_are_public,
            cls._validate_collections_are_public
        ]


class UserContributionsModelValidator(
        base_model_validators.BaseUserModelValidator):
    """Class for validating UserContributionsModels."""

    @classmethod
    def _get_model_domain_object_instance(cls, item):
        return user_services.get_user_contributions(item.id)

    @classmethod
    def _get_external_id_relationships(cls, item):
        return [
            base_model_validators.ExternalModelFetcherDetails(
                'user_settings_ids', user_models.UserSettingsModel, [item.id]),
            base_model_validators.ExternalModelFetcherDetails(
                'created_exploration_ids', exp_models.ExplorationModel,
                item.created_exploration_ids),
            base_model_validators.ExternalModelFetcherDetails(
                'edited_exploration_ids', exp_models.ExplorationModel,
                item.edited_exploration_ids)]


class UserEmailPreferencesModelValidator(
        base_model_validators.BaseUserModelValidator):
    """Class for validating UserEmailPreferencesModels."""

    @classmethod
    def _get_external_id_relationships(cls, item):
        return [
            base_model_validators.ExternalModelFetcherDetails(
                'user_settings_ids', user_models.UserSettingsModel, [item.id])]


class UserSubscriptionsModelValidator(
        base_model_validators.BaseUserModelValidator):
    """Class for validating UserSubscriptionsModels."""

    @classmethod
    def _get_external_id_relationships(cls, item):
        return [
            base_model_validators.ExternalModelFetcherDetails(
                'activity_ids', exp_models.ExplorationModel, item.activity_ids),
            base_model_validators.ExternalModelFetcherDetails(
                'collection_ids', collection_models.CollectionModel,
                item.collection_ids),
            base_model_validators.ExternalModelFetcherDetails(
                'general_feedback_thread_ids',
                feedback_models.GeneralFeedbackThreadModel,
                item.general_feedback_thread_ids),
            base_model_validators.ExternalModelFetcherDetails(
                'creator_ids', user_models.UserSettingsModel, item.creator_ids),
            base_model_validators.ExternalModelFetcherDetails(
                'subscriber_ids', user_models.UserSubscribersModel,
                item.creator_ids),
            base_model_validators.ExternalModelFetcherDetails(
                'id', user_models.UserSettingsModel, [item.id])]

    @classmethod
    def _validate_last_checked(cls, item):
        """Validates that last checked time field is less than the time
        when job was run.

        Args:
            item: datastore_services.Model. UserSubscriptionsModel to validate.
        """
        current_time = datetime.datetime.utcnow()
        if item.last_checked is not None and item.last_checked > current_time:
            cls._add_error(
                'last checked check',
                'Entity id %s: last checked %s is greater than '
                'the time when job was run' % (
                    item.id, item.last_checked))

    @classmethod
    def _validate_user_id_in_subscriber_ids(
            cls, item, field_name_to_external_model_references):
        """Validates that user id is present in list of
        subscriber ids of the creators the user has subscribed to.

        Args:
            item: datastore_services.Model. UserSubscriptionsModel to validate.
            field_name_to_external_model_references:
                dict(str, (list(base_model_validators.ExternalModelReference))).
                A dict keyed by field name. The field name represents
                a unique identifier provided by the storage
                model to which the external model is associated. Each value
                contains a list of ExternalModelReference objects corresponding
                to the field_name. For examples, all the external Exploration
                Models corresponding to a storage model can be associated
                with the field name 'exp_ids'. This dict is used for
                validation of External Model properties linked to the
                storage model.
        """
        subscriber_model_references = (
            field_name_to_external_model_references['subscriber_ids'])

        for subscriber_model_reference in subscriber_model_references:
            subscriber_model = subscriber_model_reference.model_instance
            if subscriber_model is None or subscriber_model.deleted:
                model_class = subscriber_model_reference.model_class
                model_id = subscriber_model_reference.model_id
                cls._add_error(
                    'subscriber_ids %s' % (
                        base_model_validators.ERROR_CATEGORY_FIELD_CHECK),
                    'Entity id %s: based on field subscriber_ids having'
                    ' value %s, expected model %s with id %s but it doesn\'t'
                    ' exist' % (
                        item.id, model_id, model_class.__name__, model_id))
                continue
            if item.id not in subscriber_model.subscriber_ids:
                cls._add_error(
                    'subscriber %s' % (
                        base_model_validators.ERROR_CATEGORY_ID_CHECK),
                    'Entity id %s: User id is not present in subscriber ids of '
                    'creator with id %s to whom the user has subscribed' % (
                        item.id, subscriber_model.id))

    @classmethod
    def _get_custom_validation_functions(cls):
        return [cls._validate_last_checked]

    @classmethod
    def _get_external_instance_custom_validation_functions(cls):
        return [cls._validate_user_id_in_subscriber_ids]


class UserSubscribersModelValidator(
        base_model_validators.BaseUserModelValidator):
    """Class for validating UserSubscribersModels."""

    @classmethod
    def _get_external_id_relationships(cls, item):
        return [
            base_model_validators.ExternalModelFetcherDetails(
                'subscriber_ids', user_models.UserSettingsModel,
                item.subscriber_ids),
            base_model_validators.ExternalModelFetcherDetails(
                'user_settings_ids', user_models.UserSettingsModel, [item.id]),
            base_model_validators.ExternalModelFetcherDetails(
                'subscription_ids', user_models.UserSubscriptionsModel,
                item.subscriber_ids)]

    @classmethod
    def _validate_user_id_not_in_subscriber_ids(cls, item):
        """Validates that user id is not present in list of
        subscribers of user.

        Args:
            item: datastore_services.Model. UserSubscribersModel to validate.
        """
        if item.id in item.subscriber_ids:
            cls._add_error(
                'subscriber %s' % base_model_validators.ERROR_CATEGORY_ID_CHECK,
                'Entity id %s: User id is present in subscriber ids '
                'for user' % item.id)

    @classmethod
    def _validate_user_id_in_creator_ids(
            cls, item, field_name_to_external_model_references):
        """Validates that user id is present in list of
        creator ids to which the subscribers of user have
        subscribed.

        Args:
            item: datastore_services.Model. UserSubscribersModel to validate.
            field_name_to_external_model_references:
                dict(str, (list(base_model_validators.ExternalModelReference))).
                A dict keyed by field name. The field name represents
                a unique identifier provided by the storage
                model to which the external model is associated. Each value
                contains a list of ExternalModelReference objects corresponding
                to the field_name. For examples, all the external Exploration
                Models corresponding to a storage model can be associated
                with the field name 'exp_ids'. This dict is used for
                validation of External Model properties linked to the
                storage model.
        """
        subscription_model_references = (
            field_name_to_external_model_references['subscription_ids'])

        for subscription_model_reference in subscription_model_references:
            subscription_model = subscription_model_reference.model_instance
            if subscription_model is None or subscription_model.deleted:
                model_class = subscription_model_reference.model_class
                model_id = subscription_model_reference.model_id
                cls._add_error(
                    'subscription_ids %s' % (
                        base_model_validators.ERROR_CATEGORY_FIELD_CHECK),
                    'Entity id %s: based on field subscription_ids having'
                    ' value %s, expected model %s with id %s but it doesn\'t'
                    ' exist' % (
                        item.id, model_id, model_class.__name__, model_id))
                continue
            if item.id not in subscription_model.creator_ids:
                cls._add_error(
                    'subscription creator %s' % (
                        base_model_validators.ERROR_CATEGORY_ID_CHECK),
                    'Entity id %s: User id is not present in creator ids to '
                    'which the subscriber of user with id %s has subscribed' % (
                        item.id, subscription_model.id))

    @classmethod
    def _get_custom_validation_functions(cls):
        return [cls._validate_user_id_not_in_subscriber_ids]

    @classmethod
    def _get_external_instance_custom_validation_functions(cls):
        return [cls._validate_user_id_in_creator_ids]


class UserRecentChangesBatchModelValidator(
        base_model_validators.BaseUserModelValidator):
    """Class for validating UserRecentChangesBatchModels."""

    @classmethod
    def _get_external_id_relationships(cls, item):
        return [
            base_model_validators.ExternalModelFetcherDetails(
                'user_settings_ids', user_models.UserSettingsModel, [item.id])]

    @classmethod
    def _validate_job_queued_msec(cls, item):
        """Validates that job queued msec is less than the time
        when job was run.

        Args:
            item: datastore_services.Model. UserRecentChangesBatchModel to
                validate.
        """
        current_msec = utils.get_current_time_in_millisecs()
        if item.job_queued_msec > current_msec:
            cls._add_error(
                'job queued msec check',
                'Entity id %s: job queued msec %s is greater than '
                'the time when job was run' % (
                    item.id, item.job_queued_msec))

    @classmethod
    def _get_custom_validation_functions(cls):
        return [cls._validate_job_queued_msec]


class UserStatsModelValidator(base_model_validators.BaseUserModelValidator):
    """Class for validating UserStatsModels."""

    @classmethod
    def _get_external_id_relationships(cls, item):
        return [
            base_model_validators.ExternalModelFetcherDetails(
                'user_settings_ids', user_models.UserSettingsModel, [item.id])]

    @classmethod
    def _validate_schema_version(cls, item):
        """Validates that schema version is less than current version.

        Args:
            item: datastore_services.Model. UserStatsModel to validate.
        """
        if item.schema_version > feconf.CURRENT_DASHBOARD_STATS_SCHEMA_VERSION:
            cls._add_error(
                'schema %s' % (
                    base_model_validators.ERROR_CATEGORY_VERSION_CHECK),
                'Entity id %s: schema version %s is greater than '
                'current version %s' % (
                    item.id, item.schema_version,
                    feconf.CURRENT_DASHBOARD_STATS_SCHEMA_VERSION))

    @classmethod
    def _validate_weekly_creator_stats_list(cls, item):
        """Validates that each item weekly_creator_stats_list is keyed
        by a datetime field and value as a dict with keys: num_ratings,
        average_ratings, total_plays. Values for these keys should be
        integers.

        Args:
            item: datastore_services.Model. UserStatsModel to validate.
        """
        current_time_str = datetime.datetime.utcnow().strftime(
            feconf.DASHBOARD_STATS_DATETIME_STRING_FORMAT)
        for stat in item.weekly_creator_stats_list:
            for key, value in stat.items():
                allowed_properties = [
                    'average_ratings', 'num_ratings', 'total_plays']
                try:
                    datetime.datetime.strptime(
                        key, feconf.DASHBOARD_STATS_DATETIME_STRING_FORMAT)
                    assert key <= current_time_str
                    assert isinstance(value, dict)
                    assert sorted(value.keys()) == allowed_properties
                    for property_name in allowed_properties:
                        assert isinstance(value[property_name], int)
                except Exception:
                    cls._add_error(
                        'weekly creator stats list',
                        'Entity id %s: Invalid stats dict: %s' % (
                            item.id, stat))

    @classmethod
    def _get_custom_validation_functions(cls):
        return [
            cls._validate_schema_version,
            cls._validate_weekly_creator_stats_list]


class ExplorationUserDataModelValidator(
        base_model_validators.BaseUserModelValidator):
    """Class for validating ExplorationUserDataModels."""

    @classmethod
    def _get_model_id_regex(cls, item):
        return '^%s\\.%s$' % (item.user_id, item.exploration_id)

    @classmethod
    def _get_external_id_relationships(cls, item):
        return [
            base_model_validators.ExternalModelFetcherDetails(
                'user_settings_ids', user_models.UserSettingsModel,
                [item.user_id]),
            base_model_validators.ExternalModelFetcherDetails(
                'exploration_ids', exp_models.ExplorationModel,
                [item.exploration_id])]

    @classmethod
    def _validate_draft_change_list(cls, item):
        """Validates that commands in draft change list follow
        the schema of ExplorationChange domain object.

        Args:
            item: datastore_services.Model. ExplorationUserDataModel to
                validate.
        """
        if item.draft_change_list is None:
            return
        for change_dict in item.draft_change_list:
            try:
                exp_domain.ExplorationChange(change_dict)
            except Exception as e:
                cls._add_error(
                    'draft change list check',
                    'Entity id %s: Invalid change dict %s due to error %s' % (
                        item.id, change_dict, e))

    @classmethod
    def _validate_rating(cls, item):
        """Validates that rating is in the interval [1, 5].

        Args:
            item: datastore_services.Model. ExplorationUserDataModel to
                validate.
        """
        if item.rating is not None and (item.rating < 1 or item.rating > 5):
            cls._add_error(
                base_model_validators.ERROR_CATEGORY_RATINGS_CHECK,
                'Entity id %s: Expected rating to be in range [1, 5], '
                'received %s' % (item.id, item.rating))

    @classmethod
    def _validate_rated_on(cls, item):
        """Validates that rated on is less than the time when job
        was run.

        Args:
            item: datastore_services.Model. ExplorationUserDataModel to
                validate.
        """
        if item.rating is not None and not item.rated_on:
            cls._add_error(
                base_model_validators.ERROR_CATEGORY_RATED_ON_CHECK,
                'Entity id %s: rating %s exists but rated on is None' % (
                    item.id, item.rating))
        current_time = datetime.datetime.utcnow()
        if item.rated_on is not None and item.rated_on > current_time:
            cls._add_error(
                base_model_validators.ERROR_CATEGORY_RATED_ON_CHECK,
                'Entity id %s: rated on %s is greater than the time '
                'when job was run' % (item.id, item.rated_on))

    @classmethod
    def _validate_draft_change_list_last_updated(cls, item):
        """Validates that draft change list last updated is less than
        the time when job was run.

        Args:
            item: datastore_services.Model. ExplorationUserDataModel to
                validate.
        """
        if item.draft_change_list and not item.draft_change_list_last_updated:
            cls._add_error(
                'draft change list %s' % (
                    base_model_validators.ERROR_CATEGORY_LAST_UPDATED_CHECK),
                'Entity id %s: draft change list %s exists but '
                'draft change list last updated is None' % (
                    item.id, item.draft_change_list))
        current_time = datetime.datetime.utcnow()
        if item.draft_change_list_last_updated is not None and (
                item.draft_change_list_last_updated > current_time):
            cls._add_error(
                'draft change list %s' % (
                    base_model_validators.ERROR_CATEGORY_LAST_UPDATED_CHECK),
                'Entity id %s: draft change list last updated %s is '
                'greater than the time when job was run' % (
                    item.id, item.draft_change_list_last_updated))

    @classmethod
    def _validate_exp_version(
            cls, item, field_name_to_external_model_references):
        """Validates that draft change exp version is less than version
        of the exploration corresponding to the model.

        Args:
            item: datastore_services.Model. ExplorationUserDataModel to
                validate.
            field_name_to_external_model_references:
                dict(str, (list(base_model_validators.ExternalModelReference))).
                A dict keyed by field name. The field name represents
                a unique identifier provided by the storage
                model to which the external model is associated. Each value
                contains a list of ExternalModelReference objects corresponding
                to the field_name. For examples, all the external Exploration
                Models corresponding to a storage model can be associated
                with the field name 'exp_ids'. This dict is used for
                validation of External Model properties linked to the
                storage model.
        """
        exploration_model_references = (
            field_name_to_external_model_references['exploration_ids'])

        for exploration_model_reference in exploration_model_references:
            exploration_model = exploration_model_reference.model_instance
            if exploration_model is None or exploration_model.deleted:
                model_class = exploration_model_reference.model_class
                model_id = exploration_model_reference.model_id
                cls._add_error(
                    'exploration_ids %s' % (
                        base_model_validators.ERROR_CATEGORY_FIELD_CHECK),
                    'Entity id %s: based on field exploration_ids having'
                    ' value %s, expected model %s with id %s but it doesn\'t'
                    ' exist' % (
                        item.id, model_id, model_class.__name__, model_id))
                continue
            if item.draft_change_list_exp_version > exploration_model.version:
                cls._add_error(
                    'exp %s' % (
                        base_model_validators.ERROR_CATEGORY_VERSION_CHECK),
                    'Entity id %s: draft change list exp version %s is '
                    'greater than version %s of corresponding exploration '
                    'with id %s' % (
                        item.id, item.draft_change_list_exp_version,
                        exploration_model.version, exploration_model.id))

    @classmethod
    def _get_custom_validation_functions(cls):
        return [
            cls._validate_draft_change_list,
            cls._validate_rating,
            cls._validate_rated_on,
            cls._validate_draft_change_list_last_updated]

    @classmethod
    def _get_external_instance_custom_validation_functions(cls):
        return [cls._validate_exp_version]


class CollectionProgressModelValidator(
        base_model_validators.BaseUserModelValidator):
    """Class for validating CollectionProgressModels."""

    @classmethod
    def _get_model_id_regex(cls, item):
        return '^%s\\.%s$' % (item.user_id, item.collection_id)

    @classmethod
    def _get_external_id_relationships(cls, item):
        return [
            base_model_validators.ExternalModelFetcherDetails(
                'user_settings_ids', user_models.UserSettingsModel,
                [item.user_id]),
            base_model_validators.ExternalModelFetcherDetails(
                'collection_ids', collection_models.CollectionModel,
                [item.collection_id]),
            base_model_validators.ExternalModelFetcherDetails(
                'exploration_ids', exp_models.ExplorationModel,
                item.completed_explorations),
            base_model_validators.ExternalModelFetcherDetails(
                'completed_activities_ids',
                user_models.CompletedActivitiesModel, [item.user_id])]

    @classmethod
    def _validate_completed_exploration(
            cls, item, field_name_to_external_model_references):
        """Validates that completed exploration ids belong to
        the collection and are present in CompletedActivitiesModel
        for the user.

        Args:
            item: datastore_services.Model. CollectionProgressModel to validate.
            field_name_to_external_model_references:
                dict(str, (list(base_model_validators.ExternalModelReference))).
                A dict keyed by field name. The field name represents
                a unique identifier provided by the storage
                model to which the external model is associated. Each value
                contains a list of ExternalModelReference objects corresponding
                to the field_name. For examples, all the external Exploration
                Models corresponding to a storage model can be associated
                with the field name 'exp_ids'. This dict is used for
                validation of External Model properties linked to the
                storage model.
        """
        completed_exp_ids = item.completed_explorations
        completed_activities_model_references = (
            field_name_to_external_model_references['completed_activities_ids'])

        for completed_activities_model_reference in (
                completed_activities_model_references):
            completed_activities_model = (
                completed_activities_model_reference.model_instance)
            if completed_activities_model is None or (
                    completed_activities_model.deleted):
                model_class = completed_activities_model_reference.model_class
                model_id = completed_activities_model_reference.model_id
                cls._add_error(
                    'completed_activities_ids %s' % (
                        base_model_validators.ERROR_CATEGORY_FIELD_CHECK),
                    'Entity id %s: based on field completed_activities_ids '
                    'having value %s, expected model %s with id %s but it '
                    'doesn\'t exist' % (
                        item.id, model_id, model_class.__name__, model_id))
                continue
            missing_exp_ids = [
                exp_id
                for exp_id in completed_exp_ids if exp_id not in (
                    completed_activities_model.exploration_ids)]
            if missing_exp_ids:
                cls._add_error(
                    'completed exploration check',
                    'Entity id %s: Following completed exploration ids %s '
                    'are not present in CompletedActivitiesModel for the '
                    'user' % (item.id, missing_exp_ids))

        collection_model_references = (
            field_name_to_external_model_references['collection_ids'])

        for collection_model_reference in collection_model_references:
            collection_model = collection_model_reference.model_instance
            if collection_model is None or collection_model.deleted:
                model_class = collection_model_reference.model_class
                model_id = collection_model_reference.model_id
                cls._add_error(
                    'collection_ids %s' % (
                        base_model_validators.ERROR_CATEGORY_FIELD_CHECK),
                    'Entity id %s: based on field collection_ids having'
                    ' value %s, expected model %s with id %s but it doesn\'t'
                    ' exist' % (
                        item.id, model_id, model_class.__name__, model_id))
                continue
            collection_node_ids = [
                node['exploration_id'] for node in (
                    collection_model.collection_contents['nodes'])]
            invalid_exp_ids = [
                exp_id
                for exp_id in completed_exp_ids if exp_id not in (
                    collection_node_ids)]
            if invalid_exp_ids:
                cls._add_error(
                    'completed exploration check',
                    'Entity id %s: Following completed exploration ids %s do '
                    'not belong to the collection with id %s corresponding '
                    'to the entity' % (
                        item.id, invalid_exp_ids, collection_model.id))

    @classmethod
    def _get_external_instance_custom_validation_functions(cls):
        return [
            cls._validate_explorations_are_public,
            cls._validate_collections_are_public,
            cls._validate_completed_exploration
        ]


class StoryProgressModelValidator(base_model_validators.BaseUserModelValidator):
    """Class for validating StoryProgressModels."""

    @classmethod
    def _get_model_id_regex(cls, item):
        return '^%s\\.%s$' % (item.user_id, item.story_id)

    @classmethod
    def _get_external_id_relationships(cls, item):
        return [
            base_model_validators.ExternalModelFetcherDetails(
                'user_settings_ids', user_models.UserSettingsModel,
                [item.user_id]),
            base_model_validators.ExternalModelFetcherDetails(
                'story_ids', story_models.StoryModel, [item.story_id])]

    @classmethod
    def _validate_story_is_public(
            cls, item, field_name_to_external_model_references):
        """Validates that story is public.

        Args:
            item: datastore_services.Model. StoryProgressModel to validate.
            field_name_to_external_model_references:
                dict(str, (list(base_model_validators.ExternalModelReference))).
                A dict keyed by field name. The field name represents
                a unique identifier provided by the storage
                model to which the external model is associated. Each value
                contains a list of ExternalModelReference objects corresponding
                to the field_name. For examples, all the external Exploration
                Models corresponding to a storage model can be associated
                with the field name 'exp_ids'. This dict is used for
                validation of External Model properties linked to the
                storage model.
        """
        story_model_references = (
            field_name_to_external_model_references['story_ids'])

        for story_model_reference in story_model_references:
            story_model = story_model_reference.model_instance
            if story_model is None or story_model.deleted:
                model_class = story_model_reference.model_class
                model_id = story_model_reference.model_id
                cls._add_error(
                    'story_ids %s' % (
                        base_model_validators.ERROR_CATEGORY_FIELD_CHECK),
                    'Entity id %s: based on field story_ids having'
                    ' value %s, expected model %s with id %s but it doesn\'t'
                    ' exist' % (
                        item.id, model_id, model_class.__name__, model_id))
                continue
            topic_id = story_model.corresponding_topic_id
            if topic_id:
                topic = topic_models.TopicModel.get_by_id(topic_id)
                all_story_references = (
                    topic.canonical_story_references +
                    topic.additional_story_references)
                story_is_published = False
                for reference in all_story_references:
                    if reference['story_id'] == story_model.id:
                        story_is_published = reference['story_is_published']
                if not story_is_published:
                    cls._add_error(
                        'public story check',
                        'Entity id %s: Story with id %s corresponding to '
                        'entity is private' % (item.id, story_model.id))

    @classmethod
    def _validate_completed_nodes(
            cls, item, field_name_to_external_model_references):
        """Validates that completed nodes belong to the story.

        Args:
            item: datastore_services.Model. StoryProgressModel to validate.
            field_name_to_external_model_references:
                dict(str, (list(base_model_validators.ExternalModelReference))).
                A dict keyed by field name. The field name represents
                a unique identifier provided by the storage
                model to which the external model is associated. Each value
                contains a list of ExternalModelReference objects corresponding
                to the field_name. For examples, all the external Exploration
                Models corresponding to a storage model can be associated
                with the field name 'exp_ids'. This dict is used for
                validation of External Model properties linked to the
                storage model.
        """
        completed_activity_model = user_models.CompletedActivitiesModel.get(
            item.user_id)
        story_model_references = (
            field_name_to_external_model_references['story_ids'])

        for story_model_reference in story_model_references:
            story_model = story_model_reference.model_instance
            if story_model is None or story_model.deleted:
                model_class = story_model_reference.model_class
                model_id = story_model_reference.model_id
                cls._add_error(
                    'story_ids %s' % (
                        base_model_validators.ERROR_CATEGORY_FIELD_CHECK),
                    'Entity id %s: based on field story_ids having'
                    ' value %s, expected model %s with id %s but it doesn\'t'
                    ' exist' % (
                        item.id, model_id, model_class.__name__, model_id))
                continue
            story_node_ids = [
                node['id'] for node in story_model.story_contents['nodes']]
            invalid_node_ids = [
                node_id
                for node_id in item.completed_node_ids if node_id not in (
                    story_node_ids)]
            if invalid_node_ids:
                cls._add_error(
                    'completed node check',
                    'Entity id %s: Following completed node ids %s do '
                    'not belong to the story with id %s corresponding '
                    'to the entity' % (
                        item.id, invalid_node_ids, story_model.id))

            # Checks that the explorations corresponding to completed nodes
            # exist, are marked as completed in CompletedActivitiesModel
            # and are public.
            private_exp_ids = []
            missing_exp_ids = []
            unmarked_exp_ids = []
            completed_exp_ids = []
            for node in story_model.story_contents['nodes']:
                if node['id'] in item.completed_node_ids:
                    completed_exp_ids.append(node['exploration_id'])
                    if node['exploration_id'] not in (
                            completed_activity_model.exploration_ids):
                        unmarked_exp_ids.append(node['exploration_id'])
                    if rights_manager.is_exploration_private(
                            node['exploration_id']):
                        private_exp_ids.append(node['exploration_id'])

            exp_model_list = exp_models.ExplorationModel.get_multi(
                completed_exp_ids)
            for index, exp_model in enumerate(exp_model_list):
                if exp_model is None or exp_model.deleted:
                    missing_exp_ids.append(completed_exp_ids[index])

            error_msg = ''
            if private_exp_ids:
                error_msg = error_msg + (
                    'Following exploration ids are private %s. ' % (
                        private_exp_ids))
            if missing_exp_ids:
                error_msg = error_msg + (
                    'Following exploration ids are missing %s. ' % (
                        missing_exp_ids))
            if unmarked_exp_ids:
                error_msg = error_msg + (
                    'Following exploration ids are not marked in '
                    'CompletedActivitiesModel %s.' % unmarked_exp_ids)

            if error_msg:
                cls._add_error(
                    'explorations in completed node check',
                    'Entity id %s: %s' % (item.id, error_msg))

    @classmethod
    def _get_external_instance_custom_validation_functions(cls):
        return [
            cls._validate_story_is_public,
            cls._validate_completed_nodes]


class UserQueryModelValidator(base_model_validators.BaseUserModelValidator):
    """Class for validating UserQueryModels."""

    @classmethod
    def _get_model_id_regex(cls, unused_item):
        return '^[A-Za-z0-9-_]{1,%s}$' % base_models.ID_LENGTH

    @classmethod
    def _get_external_id_relationships(cls, item):
        return [
            base_model_validators.ExternalModelFetcherDetails(
                'user_settings_ids', user_models.UserSettingsModel, (
                    item.user_ids + [item.submitter_id])),
            base_model_validators.ExternalModelFetcherDetails(
                'sent_email_model_ids', email_models.BulkEmailModel,
                [item.sent_email_model_id])]

    @classmethod
    def _validate_sender_and_recipient_ids(
            cls, item, field_name_to_external_model_references):
        """Validates that sender id of BulkEmailModel matches the
        submitter id of query and all recipient ids are present in
        user ids who satisfy the query. It is not necessary that
        all user ids are present in recipient ids since email
        is only sent to a limited maximum of qualified users.
        It also checks that a UserBulkEmailsModel exists for each
        of the recipients.

        Args:
            item: datastore_services.Model. UserQueryModel to validate.
            field_name_to_external_model_references:
                dict(str, (list(base_model_validators.ExternalModelReference))).
                A dict keyed by field name. The field name represents
                a unique identifier provided by the storage
                model to which the external model is associated. Each value
                contains a list of ExternalModelReference objects corresponding
                to the field_name. For examples, all the external Exploration
                Models corresponding to a storage model can be associated
                with the field name 'exp_ids'. This dict is used for
                validation of External Model properties linked to the
                storage model.
        """
        email_model_references = (
            field_name_to_external_model_references['sent_email_model_ids'])

        for email_model_reference in email_model_references:
            email_model = email_model_reference.model_instance
            if email_model is None or email_model.deleted:
                model_class = email_model_reference.model_class
                model_id = email_model_reference.model_id
                cls._add_error(
                    'sent_email_model_ids %s' % (
                        base_model_validators.ERROR_CATEGORY_FIELD_CHECK),
                    'Entity id %s: based on field sent_email_model_ids having'
                    ' value %s, expected model %s with id %s but it doesn\'t'
                    ' exist' % (
                        item.id, model_id, model_class.__name__, model_id))
                continue
            extra_recipient_ids = [
                user_id
                for user_id in email_model.recipient_ids if user_id not in (
                    item.user_ids)]
            if extra_recipient_ids:
                cls._add_error(
                    'recipient check',
                    'Entity id %s: Email model %s for query has following '
                    'extra recipients %s which are not qualified as per '
                    'the query'
                    % (item.id, email_model.id, extra_recipient_ids))
            if email_model.sender_id != item.submitter_id:
                cls._add_error(
                    'sender check',
                    'Entity id %s: Sender id %s in email model with id %s '
                    'does not match submitter id %s of query' % (
                        item.id, email_model.sender_id,
                        email_model.id, item.submitter_id))

            recipient_user_ids = [
                recipient_id
                for recipient_id in email_model.recipient_ids if (
                    recipient_id in item.user_ids)]
            user_bulk_emails_model_list = (
                user_models.UserBulkEmailsModel.get_multi(
                    recipient_user_ids))
            for index, user_bulk_emails_model in enumerate(
                    user_bulk_emails_model_list):
                if user_bulk_emails_model is None or (
                        user_bulk_emails_model.deleted):
                    cls._add_error(
                        'user bulk %s' % (
                            base_model_validators.ERROR_CATEGORY_EMAIL_CHECK),
                        'Entity id %s: UserBulkEmails model is missing for '
                        'recipient with id %s' % (
                            item.id, recipient_user_ids[index]))

    @classmethod
    def _get_external_instance_custom_validation_functions(cls):
        return [cls._validate_sender_and_recipient_ids]


class UserBulkEmailsModelValidator(
        base_model_validators.BaseUserModelValidator):
    """Class for validating UserBulkEmailsModels."""

    @classmethod
    def _get_external_id_relationships(cls, item):
        return [
            base_model_validators.ExternalModelFetcherDetails(
                'user_settings_ids', user_models.UserSettingsModel, [item.id]),
            base_model_validators.ExternalModelFetcherDetails(
                'sent_email_model_ids', email_models.BulkEmailModel,
                item.sent_email_model_ids)]

    @classmethod
    def _validate_user_id_in_recipient_id_for_emails(
            cls, item, field_name_to_external_model_references):
        """Validates that user id is present in recipient ids
        for bulk email model.

        Args:
            item: datastore_services.Model. UserBulkEmailsModel to validate.
            field_name_to_external_model_references:
                dict(str, (list(base_model_validators.ExternalModelReference))).
                A dict keyed by field name. The field name represents
                a unique identifier provided by the storage
                model to which the external model is associated. Each value
                contains a list of ExternalModelReference objects corresponding
                to the field_name. For examples, all the external Exploration
                Models corresponding to a storage model can be associated
                with the field name 'exp_ids'. This dict is used for
                validation of External Model properties linked to the
                storage model.
        """
        email_model_references = (
            field_name_to_external_model_references['sent_email_model_ids'])

        for email_model_reference in email_model_references:
            email_model = email_model_reference.model_instance
            if email_model is None or email_model.deleted:
                model_class = email_model_reference.model_class
                model_id = email_model_reference.model_id
                cls._add_error(
                    'sent_email_model_ids %s' % (
                        base_model_validators.ERROR_CATEGORY_FIELD_CHECK),
                    'Entity id %s: based on field sent_email_model_ids having'
                    ' value %s, expected model %s with id %s but it doesn\'t'
                    ' exist' % (
                        item.id, model_id, model_class.__name__, model_id))
                continue
            if item.id not in email_model.recipient_ids:
                cls._add_error(
                    'recipient check',
                    'Entity id %s: user id is not present in recipient ids '
                    'of BulkEmailModel with id %s' % (item.id, email_model.id))

    @classmethod
    def _get_external_instance_custom_validation_functions(cls):
        return [cls._validate_user_id_in_recipient_id_for_emails]


class UserSkillMasteryModelValidator(
        base_model_validators.BaseUserModelValidator):
    """Class for validating UserSkillMasteryModels."""

    @classmethod
    def _get_model_id_regex(cls, item):
        return '^%s\\.%s$' % (item.user_id, item.skill_id)

    @classmethod
    def _get_external_id_relationships(cls, item):
        return [
            base_model_validators.ExternalModelFetcherDetails(
                'user_settings_ids', user_models.UserSettingsModel,
                [item.user_id]),
            base_model_validators.ExternalModelFetcherDetails(
                'skill_ids', skill_models.SkillModel, [item.skill_id])]

    @classmethod
    def _validate_skill_mastery(cls, item):
        """Validates that skill mastery is in range [0.0, 1.0].

        Args:
            item: datastore_services.Model. UserSkillMasteryModel to validate.
        """
        if item.degree_of_mastery < 0 or item.degree_of_mastery > 1:
            cls._add_error(
                'skill mastery check',
                'Entity id %s: Expected degree of mastery to be in '
                'range [0.0, 1.0], received %s' % (
                    item.id, item.degree_of_mastery))

    @classmethod
    def _get_custom_validation_functions(cls):
        return [
            cls._validate_skill_mastery]


class UserContributionProficiencyModelValidator(
        base_model_validators.BaseUserModelValidator):
    """Class for validating UserContributionProficiencyModels."""

    @classmethod
    def _get_model_id_regex(cls, item):
        return '^%s\\.%s$' % (item.score_category, item.user_id)

    @classmethod
    def _get_external_id_relationships(cls, item):
        return [
            base_model_validators.ExternalModelFetcherDetails(
                'user_settings_ids', user_models.UserSettingsModel,
                [item.user_id])]

    @classmethod
    def _validate_score(cls, item):
        """Validates that score is non-negative.

        Args:
            item: datastore_services.Model. UserContributionProficiencyModel to
                validate.
        """
        if item.score < 0:
            cls._add_error(
                'score check',
                'Entity id %s: Expected score to be non-negative, '
                'received %s' % (item.id, item.score))

    @classmethod
    def _get_custom_validation_functions(cls):
        return [cls._validate_score]


class UserContributionRightsModelValidator(
        base_model_validators.BaseUserModelValidator):
    """Class for validating UserContributionRightsModel."""

    @classmethod
    def _get_model_domain_object_instance(cls, item):
        return user_domain.UserContributionRights(
            item.id, item.can_review_translation_for_language_codes,
            item.can_review_voiceover_for_language_codes,
            item.can_review_questions)

    @classmethod
    def _get_external_id_relationships(cls, item):
        return [
            base_model_validators.ExternalModelFetcherDetails(
                'user_settings_ids', user_models.UserSettingsModel,
                [item.id])]


class PendingDeletionRequestModelValidator(
        base_model_validators.BaseUserModelValidator):
    """Class for validating PendingDeletionRequestModels."""

    @classmethod
    def _get_external_id_relationships(cls, item):
        return []

    @classmethod
    def _validate_user_settings_are_marked_deleted(cls, item):
        """Validates that explorations for model are marked as deleted.

        Args:
            item: PendingDeletionRequestModel. Pending deletion request model
                to validate.
        """
        user_model = user_models.UserSettingsModel.get_by_id(item.id)
        if user_model is None or not user_model.deleted:
            cls._add_error(
                'deleted user settings',
                'Entity id %s: User settings model is not marked as deleted'
                % (item.id))

    @classmethod
    def _validate_explorations_are_marked_deleted(cls, item):
        """Validates that explorations for model are marked as deleted.

        Args:
            item: PendingDeletionRequestModel. Pending deletion request model
                to validate.
        """
        exp_ids = item.exploration_ids
        not_marked_exp_ids = []
        for exp_id in exp_ids:
            exp_model = exp_models.ExplorationModel.get_by_id(exp_id)
            if exp_model is None or not exp_model.deleted:
                not_marked_exp_ids.append(exp_id)

        if not_marked_exp_ids:
            cls._add_error(
                'deleted exploration check',
                'Entity id %s: Explorations with ids %s are not marked as '
                'deleted' % (item.id, not_marked_exp_ids))

    @classmethod
    def _validate_collections_are_marked_deleted(cls, item):
        """Validates that collections for model are marked as deleted.

        Args:
            item: PendingDeletionRequestModel. Pending deletion request model
                to validate.
        """
        col_ids = item.collection_ids
        not_marked_col_ids = []
        for col_id in col_ids:
            col_model = collection_models.CollectionModel.get_by_id(col_id)
            if col_model is None or not col_model.deleted:
                not_marked_col_ids.append(col_id)

        if not_marked_col_ids:
            cls._add_error(
                'deleted collection check',
                'Entity id %s: Collections with ids %s are not marked as '
                'deleted' % (item.id, not_marked_col_ids))

    @classmethod
    def _validate_activity_mapping_contains_only_allowed_keys(cls, item):
        """Validates that pseudonymizable_entity_mappings keys are only from
        the core.platform.models.NAMES enum.

        Args:
            item: PendingDeletionRequestModel. Pending deletion request model
                to validate.
        """
        incorrect_keys = []
        allowed_keys = [
            name for name in
            models.MODULES_WITH_PSEUDONYMIZABLE_CLASSES.__dict__]
        for key in item.pseudonymizable_entity_mappings.keys():
            if key not in allowed_keys:
                incorrect_keys.append(key)

        if incorrect_keys:
            cls._add_error(
                'correct pseudonymizable_entity_mappings check',
                'Entity id %s: pseudonymizable_entity_mappings '
                'contains keys %s that are not allowed' % (
                    item.id, incorrect_keys))

    @classmethod
    def _get_custom_validation_functions(cls):
        return [
            cls._validate_user_settings_are_marked_deleted,
            cls._validate_explorations_are_marked_deleted,
            cls._validate_collections_are_marked_deleted,
            cls._validate_activity_mapping_contains_only_allowed_keys]


class DeletedUserModelValidator(base_model_validators.BaseUserModelValidator):
    """Class for validating DeletedUserModels."""

    @classmethod
    def _get_external_id_relationships(cls, item):
        return []

    @classmethod
    def _validate_user_is_properly_deleted(cls, item):
        """Validates that user settings do not exist for the deleted user ID.

        Args:
            item: DeletedUserModel. Pending deletion request model to validate.
        """

        if not wipeout_service.verify_user_deleted(
                item.id, include_delete_at_end_models=True):
            cls._add_error(
                'user properly deleted',
                'Entity id %s: The deletion verification fails' % (item.id))

    @classmethod
    def _get_custom_validation_functions(cls):
        return [cls._validate_user_is_properly_deleted]


class TaskEntryModelValidator(base_model_validators.BaseModelValidator):
    """One off job for auditing task entries."""

    # The name of the model which is to be used in the error messages.
    MODEL_NAME = 'task entry'

    @classmethod
    def _get_model_id_regex(cls, item):
        return re.escape(improvements_models.TaskEntryModel.generate_task_id(
            item.entity_type, item.entity_id, item.entity_version,
            item.task_type, item.target_type, item.target_id))

    @classmethod
    def _get_external_id_relationships(cls, item):
        return [
            base_model_validators.ExternalModelFetcherDetails(
                'resolver_ids', user_models.UserSettingsModel,
                [item.resolver_id] if item.resolver_id is not None else []),
            base_model_validators.ExternalModelFetcherDetails(
                'entity_ids', exp_models.ExplorationModel, [item.entity_id])]

    @classmethod
    def _validate_composite_entity_id(cls, item):
        """Validates the composite_entity_id field of the given item.

        Args:
            item: improvements_models.TaskEntryModel. The TaskEntry model
                object to get the composite entity id.
        """
        expected_composite_entity_id = (
            improvements_models.TaskEntryModel.generate_composite_entity_id(
                item.entity_type, item.entity_id, item.entity_version))
        if item.composite_entity_id != expected_composite_entity_id:
            cls._add_error(
                'composite_entity_id %s' % (
                    base_model_validators.ERROR_CATEGORY_FIELD_CHECK),
                'Entity id %s: composite_entity_id "%s" should be "%s"' % (
                    item.id,
                    item.composite_entity_id,
                    expected_composite_entity_id))

    @classmethod
    def _validate_status(cls, item):
        """Validates the fields of the item relating to the status field.

        Args:
            item: improvements_models.TaskEntryModel. The item to check the
                status for.
        """
        if item.status == improvements_models.TASK_STATUS_OPEN:
            if item.resolver_id:
                cls._add_error(
                    'status %s' % (
                        base_model_validators.ERROR_CATEGORY_FIELD_CHECK),
                    'Entity id %s: status is open but resolver_id is "%s", '
                    'should be empty.' % (item.id, item.resolver_id))
            if item.resolved_on:
                cls._add_error(
                    'status %s' % (
                        base_model_validators.ERROR_CATEGORY_FIELD_CHECK),
                    'Entity id %s: status is open but resolved_on is "%s", '
                    'should be empty.' % (item.id, item.resolved_on))
        elif item.status == improvements_models.TASK_STATUS_RESOLVED:
            if item.resolver_id is None:
                cls._add_error(
                    'status %s' % (
                        base_model_validators.ERROR_CATEGORY_FIELD_CHECK),
                    'Entity id %s: status is resolved but resolver_id is not '
                    'set' % (item.id,))
            if item.resolved_on is None:
                cls._add_error(
                    'status %s' % (
                        base_model_validators.ERROR_CATEGORY_FIELD_CHECK),
                    'Entity id %s: status is resolved but resolved_on is not '
                    'set' % (item.id,))

    @classmethod
    def _validate_target_id(cls, item):
        """Validate that the given item contains an existing exploration state
        name.

        Args:
            item: improvements_models.TaskEntryModel. The item to fetch and
                check the target id.
        """
        try:
            exp_model = exp_models.ExplorationModel.get(
                item.entity_id, strict=True, version=item.entity_version)
        except Exception:
            cls._add_error(
                'target_id %s' % (
                    base_model_validators.ERROR_CATEGORY_FIELD_CHECK),
                'Entity id %s: exploration with id "%s" does not exist at '
                'version %d' % (item.id, item.entity_id, item.entity_version))
            return
        if item.target_id not in exp_model.states.keys():
            cls._add_error(
                'target_id %s' % (
                    base_model_validators.ERROR_CATEGORY_FIELD_CHECK),
                'Entity id %s: exploration with id "%s" does not have a state '
                'named "%s" at version %d' % (
                    item.id, item.entity_id, item.target_id,
                    item.entity_version))

    @classmethod
    def _get_custom_validation_functions(cls):
        return [
            cls._validate_composite_entity_id,
            cls._validate_status,
            cls._validate_target_id,
        ]


class PlaythroughModelValidator(base_model_validators.BaseModelValidator):
    """Class for validating PlaythroughModel."""

    # The playthrough design was finalized at the end of GSOC 2018: 2018-09-01.
    PLAYTHROUGH_INTRODUCTION_DATETIME = datetime.datetime(2018, 9, 1)

    @classmethod
    def _get_external_id_relationships(cls, item):
        exp_id = item.exp_id
        exp_version = item.exp_version
        exp_issues_id = (
            stats_models.ExplorationIssuesModel.get_entity_id(
                exp_id, exp_version)
        )

        return [
            base_model_validators.ExternalModelFetcherDetails(
                'exp_ids', exp_models.ExplorationModel, [item.exp_id]),
            base_model_validators.ExternalModelFetcherDetails(
                'exp_issues_ids', stats_models.ExplorationIssuesModel,
                [exp_issues_id])]

    @classmethod
    def _get_model_id_regex(cls, unused_item):
        return r'^[A-Za-z0-9-_]{1,%s}\.[A-Za-z0-9-_]{1,%s}$' % (
            base_models.ID_LENGTH, base_models.ID_LENGTH)

    @classmethod
    def _get_model_domain_object_instance(cls, item):
        return stats_services.get_playthrough_from_model(item)

    @classmethod
    def _validate_exploration_id_in_whitelist(cls, item):
        """Validate the exploration id in playthrough model is in
        the whitelist.

        Args:
            item: datastore_services.Model. PlaythroughModel to validate.
        """
        whitelisted_exp_ids_for_playthroughs = (
            config_domain.WHITELISTED_EXPLORATION_IDS_FOR_PLAYTHROUGHS.value)

        if item.exp_id not in whitelisted_exp_ids_for_playthroughs:
            cls._add_error(
                'exploration %s' % (
                    base_model_validators.ERROR_CATEGORY_ID_CHECK),
                'Entity id %s: recorded in exploration_id:%s which '
                'has not been curated for recording.' % (
                    item.id, item.exp_id)
            )

    @classmethod
    def _validate_reference(cls, item, field_name_to_external_model_references):
        """Validate the playthrough reference relations.

        Args:
            item: datastore_services.Model. PlaythroughModel to validate.
            field_name_to_external_model_references:
                dict(str, (list(base_model_validators.ExternalModelReference))).
                A dict keyed by field name. The field name represents
                a unique identifier provided by the storage
                model to which the external model is associated. Each value
                contains a list of ExternalModelReference objects corresponding
                to the field_name. For examples, all the external Exploration
                Models corresponding to a storage model can be associated
                with the field name 'exp_ids'. This dict is used for
                validation of External Model properties linked to the
                storage model.
        """
        exp_issues_model_references = (
            field_name_to_external_model_references['exp_issues_ids'])

        for exp_issues_model_reference in exp_issues_model_references:
            exp_issues_model = exp_issues_model_reference.model_instance

            if exp_issues_model is None or exp_issues_model.deleted:
                model_class = exp_issues_model_reference.model_class
                model_id = exp_issues_model_reference.model_id
                cls._add_error(
                    'exp_issues_ids %s' % (
                        base_model_validators.ERROR_CATEGORY_FIELD_CHECK),
                    'Entity id %s: based on field exp_issues_ids having'
                    ' value %s, expected model %s with id %s but it doesn\'t'
                    ' exist' % (
                        item.id, model_id, model_class.__name__, model_id))
                continue
            exp_id = item.exp_id
            exp_version = item.exp_version

            issues = []
            for issue_index, issue in enumerate(
                    exp_issues_model.unresolved_issues):
                issue_type = issue['issue_type']
                if (
                        item.id in issue['playthrough_ids']
                        and issue_type == item.issue_type):
                    issue_customization_args = issue['issue_customization_args']
                    identifying_arg = (
                        stats_models.CUSTOMIZATION_ARG_WHICH_IDENTIFIES_ISSUE[
                            issue_type])
                    if (
                            issue_customization_args[identifying_arg] ==
                            item.issue_customization_args[identifying_arg]):
                        issues.append((issue_index, issue))

            if len(issues) == 0:
                cls._add_error(
                    base_model_validators.ERROR_CATEGORY_REFERENCE_CHECK,
                    'Entity id %s: not referenced by any issue of the'
                    ' corresponding exploration (id=%s, version=%s).' % (
                        item.id, exp_id, exp_version)
                )
            elif len(issues) > 1:
                issue_indices = [index for index, _ in issues]
                cls._add_error(
                    base_model_validators.ERROR_CATEGORY_REFERENCE_CHECK,
                    'Entity id %s: referenced by more than one issues of the '
                    'corresponding exploration (id=%s, version=%s), '
                    'issue indices: %s.' % (
                        item.id, exp_id, exp_version, issue_indices)
                )
            else:
                issue_index, issue = issues[0]
                id_indices = []
                for id_index, playthrough_id in enumerate(
                        issue['playthrough_ids']):
                    if playthrough_id == item.id:
                        id_indices.append(id_index)
                if len(id_indices) > 1:
                    cls._add_error(
                        base_model_validators.ERROR_CATEGORY_REFERENCE_CHECK,
                        'Entity id %s: referenced multiple times in an '
                        'issue (index=%s) of the corresponding exploration '
                        '(id=%s, version=%s), duplicated id indices: %s.' % (
                            item.id, issue_index, exp_id, exp_version,
                            id_indices)
                    )

    @classmethod
    def _validate_created_datetime(cls, item):
        """Validate the playthrough is created after the GSoC 2018 submission
        deadline.

        Args:
            item: datastore_services.Model. PlaythroughModel to validate.
        """
        created_on_datetime = item.created_on
        if created_on_datetime < cls.PLAYTHROUGH_INTRODUCTION_DATETIME:
            cls._add_error(
                'create datetime check',
                'Entity id %s: released on %s, which is before the '
                'GSoC 2018 submission deadline (2018-09-01) and should '
                'therefore not exist.' % (
                    item.id, item.created_on.strftime('%Y-%m-%d'))
            )

    @classmethod
    def _get_custom_validation_functions(cls):
        return [
            cls._validate_exploration_id_in_whitelist,
            cls._validate_created_datetime,
        ]

    @classmethod
    def _get_external_instance_custom_validation_functions(cls):
        return [cls._validate_reference]


class PseudonymizedUserModelValidator(
        base_model_validators.BaseUserModelValidator):
    """Class for validating PseudonymizedUserModels."""

    @classmethod
    def _get_model_id_regex(cls, unused_item):
        return r'^pid_[a-z]{32}$'

    @classmethod
    def _get_external_id_relationships(cls, item):
        return {}

    @classmethod
    def _validate_user_settings_with_same_id_not_exist(cls, item):
        """Validates that the UserSettingsModel with the same ID as this model
        does not exist.

        Args:
            item: PseudonymizedUserModel. PseudonymizedUserModel to validate.
        """
        user_model = user_models.UserSettingsModel.get_by_id(item.id)
        if user_model is not None:
            cls.errors['deleted user settings'].append(
                'Entity id %s: User settings model exists' % (item.id))

    @classmethod
    def _get_custom_validation_functions(cls):
        return [cls._validate_user_settings_with_same_id_not_exist]


class UserAuthDetailsModelValidator(
        base_model_validators.BaseUserModelValidator):
    """Class for validating UserAuthDetailsModels."""

    @classmethod
    def _get_external_id_relationships(cls, item):
        return [
            base_model_validators.ExternalModelFetcherDetails(
                'user_settings_ids', user_models.UserSettingsModel, [item.id])]


class PlatformParameterModelValidator(base_model_validators.BaseModelValidator):
    """Class for validating PlatformParameterModel."""

    @classmethod
    def _get_model_id_regex(cls, unused_item):
        return r'^[A-Za-z0-9_]{1,100}$'

    @classmethod
    def _get_external_id_relationships(cls, item):
        snapshot_model_ids = [
            '%s-%d' % (item.id, version)
            for version in python_utils.RANGE(1, item.version + 1)]
        return [
            base_model_validators.ExternalModelFetcherDetails(
                'snapshot_metadata_ids',
                config_models.PlatformParameterSnapshotMetadataModel,
                snapshot_model_ids
            ),
            base_model_validators.ExternalModelFetcherDetails(
                'snapshot_content_ids',
                config_models.PlatformParameterSnapshotContentModel,
                snapshot_model_ids
            ),
        ]


class PlatformParameterSnapshotMetadataModelValidator(
        base_model_validators.BaseSnapshotMetadataModelValidator):
    """Class for validating PlatformParameterSnapshotMetadataModel."""

    EXTERNAL_MODEL_NAME = 'platform parameter'

    @classmethod
    def _get_model_id_regex(cls, unused_item):
        return r'^[A-Za-z0-9_]{1,100}-\d+$'

    @classmethod
    def _get_change_domain_class(cls, unused_item):
        return platform_parameter_domain.PlatformParameterChange

    @classmethod
    def _get_external_id_relationships(cls, item):
        return [
            base_model_validators.ExternalModelFetcherDetails(
                'platform_parameter_ids',
                config_models.PlatformParameterModel,
                [item.id[:item.id.find('-')]]
            ),
            base_model_validators.ExternalModelFetcherDetails(
                'committer_ids',
                user_models.UserSettingsModel,
                [item.committer_id]
            )
        ]


class PlatformParameterSnapshotContentModelValidator(
        base_model_validators.BaseSnapshotContentModelValidator):
    """Class for validating PlatformParameterSnapshotContentModel."""

    EXTERNAL_MODEL_NAME = 'platform parameter'

    @classmethod
    def _get_model_id_regex(cls, unused_item):
        return r'^[A-Za-z0-9_]{1,100}-\d+$'

    @classmethod
    def _get_external_id_relationships(cls, item):
        return [
            base_model_validators.ExternalModelFetcherDetails(
                'platform_parameter_ids',
                config_models.PlatformParameterModel,
                [item.id[:item.id.find('-')]]
            )
        ]<|MERGE_RESOLUTION|>--- conflicted
+++ resolved
@@ -2174,339 +2174,6 @@
     @classmethod
     def _get_external_instance_custom_validation_functions(cls):
         return [cls._validate_question_content]
-
-
-<<<<<<< HEAD
-class SkillModelValidator(base_model_validators.BaseModelValidator):
-    """Class for validating SkillModel."""
-
-    @classmethod
-    def _get_model_domain_object_instance(cls, item):
-        return skill_fetchers.get_skill_from_model(item)
-
-    @classmethod
-    def _get_external_id_relationships(cls, item):
-        snapshot_model_ids = [
-            '%s-%d' % (item.id, version) for version in python_utils.RANGE(
-                1, item.version + 1)]
-        superseding_skill_ids = []
-        if item.superseding_skill_id:
-            superseding_skill_ids = [item.superseding_skill_id]
-        return [
-            base_model_validators.ExternalModelFetcherDetails(
-                'skill_commit_log_entry_ids',
-                skill_models.SkillCommitLogEntryModel,
-                ['skill-%s-%s'
-                 % (item.id, version) for version in python_utils.RANGE(
-                     1, item.version + 1)]),
-            base_model_validators.ExternalModelFetcherDetails(
-                'skill_summary_ids', skill_models.SkillSummaryModel, [item.id]),
-            base_model_validators.ExternalModelFetcherDetails(
-                'superseding_skill_ids', skill_models.SkillModel,
-                superseding_skill_ids),
-            base_model_validators.ExternalModelFetcherDetails(
-                'snapshot_metadata_ids',
-                skill_models.SkillSnapshotMetadataModel, snapshot_model_ids),
-            base_model_validators.ExternalModelFetcherDetails(
-                'snapshot_content_ids', skill_models.SkillSnapshotContentModel,
-                snapshot_model_ids)]
-
-    @classmethod
-    def _validate_all_questions_merged(cls, item):
-        """Validate that all_questions_merged is True only if
-        superseding_skill_id is not None and there are no
-        questions linked with the skill. The superseding skill
-        id check is already performed in domain object validation,
-        so it is not repeated here.
-
-        Args:
-            item: datastore_services.Model. SkillModel to validate.
-        """
-        questions_ids_linked_with_skill = (
-            question_models.QuestionSkillLinkModel
-            .get_all_question_ids_linked_to_skill_id(item.id))
-        if item.all_questions_merged and questions_ids_linked_with_skill:
-            cls._add_error(
-                'all questions merged check',
-                'Entity id %s: all_questions_merged is True but the '
-                'following question ids are still linked to the skill: %s' % (
-                    item.id, questions_ids_linked_with_skill))
-
-    @classmethod
-    def _get_custom_validation_functions(cls):
-        return [cls._validate_all_questions_merged]
-
-
-class SkillSnapshotMetadataModelValidator(
-        base_model_validators.BaseSnapshotMetadataModelValidator):
-    """Class for validating SkillSnapshotMetadataModel."""
-
-    EXTERNAL_MODEL_NAME = 'skill'
-
-    @classmethod
-    def _get_change_domain_class(cls, unused_item):
-        return skill_domain.SkillChange
-
-    @classmethod
-    def _get_external_id_relationships(cls, item):
-        return [
-            base_model_validators.ExternalModelFetcherDetails(
-                'skill_ids', skill_models.SkillModel,
-                [item.id[:item.id.rfind(base_models.VERSION_DELIMITER)]]),
-            base_model_validators.ExternalModelFetcherDetails(
-                'committer_ids', user_models.UserSettingsModel,
-                [item.committer_id])]
-
-
-class SkillSnapshotContentModelValidator(
-        base_model_validators.BaseSnapshotContentModelValidator):
-    """Class for validating SkillSnapshotContentModel."""
-
-    EXTERNAL_MODEL_NAME = 'skill'
-
-    @classmethod
-    def _get_external_id_relationships(cls, item):
-        return [
-            base_model_validators.ExternalModelFetcherDetails(
-                'skill_ids', skill_models.SkillModel,
-                [item.id[:item.id.rfind(base_models.VERSION_DELIMITER)]])]
-
-
-class SkillCommitLogEntryModelValidator(
-        base_model_validators.BaseCommitLogEntryModelValidator):
-    """Class for validating SkillCommitLogEntryModel."""
-
-    EXTERNAL_MODEL_NAME = 'skill'
-
-    @classmethod
-    def _get_model_id_regex(cls, item):
-        # Valid id: [skill/rights]-[skill_id]-[skill_version].
-        regex_string = '^(skill|rights)-%s-\\d+$' % (
-            item.skill_id)
-
-        return regex_string
-
-    @classmethod
-    def _get_change_domain_class(cls, item):
-        if item.id.startswith('skill'):
-            return skill_domain.SkillChange
-        else:
-            cls._add_error(
-                'model %s' % base_model_validators.ERROR_CATEGORY_ID_CHECK,
-                'Entity id %s: Entity id does not match regex pattern' % (
-                    item.id))
-            return None
-
-    @classmethod
-    def _get_external_id_relationships(cls, item):
-        return [
-            base_model_validators.ExternalModelFetcherDetails(
-                'skill_ids', skill_models.SkillModel, [item.skill_id])]
-
-
-class SkillSummaryModelValidator(
-        base_model_validators.BaseSummaryModelValidator):
-    """Class for validating SkillSummaryModel."""
-
-    @classmethod
-    def _get_model_domain_object_instance(cls, item):
-        return skill_services.get_skill_summary_from_model(item)
-
-    @classmethod
-    def _get_external_id_relationships(cls, item):
-        return [
-            base_model_validators.ExternalModelFetcherDetails(
-                'skill_ids', skill_models.SkillModel, [item.id])]
-
-    @classmethod
-    def _validate_misconception_count(
-            cls, item, field_name_to_external_model_references):
-        """Validate that misconception_count of model is equal to
-        number of misconceptions in SkillModel.misconceptions.
-
-        Args:
-            item: datastore_services.Model. SkillSummaryModel to validate.
-            field_name_to_external_model_references:
-                dict(str, (list(base_model_validators.ExternalModelReference))).
-                A dict keyed by field name. The field name represents
-                a unique identifier provided by the storage
-                model to which the external model is associated. Each value
-                contains a list of ExternalModelReference objects corresponding
-                to the field_name. For examples, all the external Exploration
-                Models corresponding to a storage model can be associated
-                with the field name 'exp_ids'. This dict is used for
-                validation of External Model properties linked to the
-                storage model.
-        """
-        skill_model_references = (
-            field_name_to_external_model_references['skill_ids'])
-
-        for skill_model_reference in skill_model_references:
-            skill_model = skill_model_reference.model_instance
-            if not skill_model or skill_model.deleted:
-                model_class = skill_model_reference.model_class
-                model_id = skill_model_reference.model_id
-                cls._add_error(
-                    'skill_ids %s' % (
-                        base_model_validators.ERROR_CATEGORY_FIELD_CHECK),
-                    'Entity id %s: based on field skill_ids having'
-                    ' value %s, expected model %s with id %s but it doesn\'t'
-                    ' exist' % (
-                        item.id, model_id, model_class.__name__, model_id))
-                continue
-            if item.misconception_count != len(skill_model.misconceptions):
-                cls._add_error(
-                    'misconception %s' % (
-                        base_model_validators.ERROR_CATEGORY_COUNT_CHECK),
-                    'Entity id %s: Misconception count: %s does not match '
-                    'the number of misconceptions in skill model: %s' % (
-                        item.id, item.misconception_count,
-                        skill_model.misconceptions))
-
-    @classmethod
-    def _validate_worked_examples_count(
-            cls, item, field_name_to_external_model_references):
-        """Validate that worked examples count of model is equal to
-        number of misconceptions in SkillModel.skill_contents.worked_examples.
-
-        Args:
-            item: datastore_services.Model. SkillSummaryModel to validate.
-            field_name_to_external_model_references:
-                dict(str, (list(base_model_validators.ExternalModelReference))).
-                A dict keyed by field name. The field name represents
-                a unique identifier provided by the storage
-                model to which the external model is associated. Each value
-                contains a list of ExternalModelReference objects corresponding
-                to the field_name. For examples, all the external Exploration
-                Models corresponding to a storage model can be associated
-                with the field name 'exp_ids'. This dict is used for
-                validation of External Model properties linked to the
-                storage model.
-        """
-        skill_model_references = (
-            field_name_to_external_model_references['skill_ids'])
-
-        for skill_model_reference in skill_model_references:
-            skill_model = skill_model_reference.model_instance
-            if not skill_model or skill_model.deleted:
-                model_class = skill_model_reference.model_class
-                model_id = skill_model_reference.model_id
-                cls._add_error(
-                    'skill_ids %s' % (
-                        base_model_validators.ERROR_CATEGORY_FIELD_CHECK),
-                    'Entity id %s: based on field skill_ids having'
-                    ' value %s, expected model %s with id %s but it doesn\'t'
-                    ' exist' % (
-                        item.id, model_id, model_class.__name__, model_id))
-                continue
-            if item.worked_examples_count != len(
-                    skill_model.skill_contents['worked_examples']):
-                cls._add_error(
-                    'worked examples %s' % (
-                        base_model_validators.ERROR_CATEGORY_COUNT_CHECK),
-                    'Entity id %s: Worked examples count: %s does not match '
-                    'the number of worked examples in skill_contents '
-                    'in skill model: %s' % (
-                        item.id, item.worked_examples_count,
-                        skill_model.skill_contents['worked_examples']))
-
-    @classmethod
-    def _get_external_model_properties(cls):
-        skill_model_properties_dict = {
-            'description': 'description',
-            'language_code': 'language_code',
-            'skill_model_created_on': 'created_on',
-            'skill_model_last_updated': 'last_updated'
-        }
-
-        return [(
-            'skill',
-            'skill_ids',
-            skill_model_properties_dict
-        )]
-
-    @classmethod
-    def _get_external_instance_custom_validation_functions(cls):
-        return [
-            cls._validate_misconception_count,
-            cls._validate_worked_examples_count]
-=======
-class ExplorationRecommendationsModelValidator(
-        base_model_validators.BaseModelValidator):
-    """Class for validating ExplorationRecommendationsModel."""
-
-    @classmethod
-    def _get_external_id_relationships(cls, item):
-        return [
-            base_model_validators.ExternalModelFetcherDetails(
-                'exploration_ids', exp_models.ExplorationModel,
-                [item.id] + item.recommended_exploration_ids)]
-
-    @classmethod
-    def _validate_item_id_not_in_recommended_exploration_ids(cls, item):
-        """Validate that model id is not present in recommended exploration ids.
-
-        Args:
-            item: datastore_services.Model. ExplorationRecommendationsModel to
-                validate.
-        """
-        if item.id in item.recommended_exploration_ids:
-            cls._add_error(
-                'item exploration %s' % (
-                    base_model_validators.ERROR_CATEGORY_ID_CHECK),
-                'Entity id %s: The exploration id: %s for which the entity is '
-                'created is also present in the recommended exploration ids '
-                'for entity' % (item.id, item.id))
-
-    @classmethod
-    def _get_custom_validation_functions(cls):
-        return [cls._validate_item_id_not_in_recommended_exploration_ids]
-
-
-class TopicSimilaritiesModelValidator(base_model_validators.BaseModelValidator):
-    """Class for validating TopicSimilaritiesModel."""
-
-    @classmethod
-    def _get_model_id_regex(cls, unused_item):
-        # Valid id: topics.
-        return '^%s$' % recommendations_models.TOPIC_SIMILARITIES_ID
-
-    @classmethod
-    def _get_external_id_relationships(cls, item):
-        return []
-
-    @classmethod
-    def _validate_topic_similarities(cls, item):
-        """Validate the topic similarities to be symmetric and have real
-        values between 0.0 and 1.0.
-
-        Args:
-            item: datastore_services.Model. TopicSimilaritiesModel to validate.
-        """
-
-        topics = list(item.content.keys())
-        data = '%s\n' % (',').join(topics)
-
-        for topic1 in topics:
-            similarity_list = []
-            for topic2 in item.content[topic1]:
-                similarity_list.append(
-                    python_utils.UNICODE(item.content[topic1][topic2]))
-            if len(similarity_list):
-                data = data + '%s\n' % (',').join(similarity_list)
-
-        try:
-            recommendations_services.validate_topic_similarities(data)
-        except Exception as e:
-            cls._add_error(
-                'topic similarity check',
-                'Entity id %s: Topic similarity validation for content: %s '
-                'fails with error: %s' % (item.id, item.content, e))
-
-    @classmethod
-    def _get_custom_validation_functions(cls):
-        return [cls._validate_topic_similarities]
->>>>>>> 84e73496
 
 
 class StoryModelValidator(base_model_validators.BaseModelValidator):
