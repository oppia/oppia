# coding: utf-8
#
# Copyright 2020 The Oppia Authors. All Rights Reserved.
#
# Licensed under the Apache License, Version 2.0 (the "License");
# you may not use this file except in compliance with the License.
# You may obtain a copy of the License at
#
#      http://www.apache.org/licenses/LICENSE-2.0
#
# Unless required by applicable law or agreed to in writing, software
# distributed under the License is distributed on an "AS-IS" BASIS,
# WITHOUT WARRANTIES OR CONDITIONS OF ANY KIND, either express or implied.
# See the License for the specific language governing permissions and
# limitations under the License.

"""Validators for prod models."""

from __future__ import absolute_import  # pylint: disable=import-only-modules
from __future__ import unicode_literals  # pylint: disable=import-only-modules

import datetime
import itertools
import re

from core.domain import base_model_validators
from core.domain import classifier_domain
from core.domain import classifier_services
from core.domain import collection_domain
from core.domain import collection_services
from core.domain import config_domain
from core.domain import exp_domain
from core.domain import exp_fetchers
from core.domain import exp_services
from core.domain import fs_domain
from core.domain import fs_services
from core.domain import html_validation_service
from core.domain import learner_progress_services
from core.domain import opportunity_services
from core.domain import platform_parameter_domain
from core.domain import question_domain
from core.domain import question_fetchers
from core.domain import question_services
from core.domain import recommendations_services
from core.domain import rights_manager
from core.domain import skill_domain
from core.domain import skill_fetchers
from core.domain import skill_services
from core.domain import state_domain
from core.domain import stats_services
from core.domain import story_domain
from core.domain import story_fetchers
from core.domain import subtopic_page_domain
from core.domain import subtopic_page_services
from core.domain import suggestion_services
from core.domain import topic_domain
from core.domain import topic_fetchers
from core.domain import topic_services
from core.domain import user_domain
from core.domain import user_services
from core.domain import voiceover_services
from core.platform import models
import feconf
import python_utils
import utils

(
    base_models, collection_models,
    config_models, email_models, exp_models,
    feedback_models, improvements_models, job_models,
    question_models, recommendations_models,
    skill_models, stats_models, story_models,
    suggestion_models, topic_models, user_models,) = (
        models.Registry.import_models([
            models.NAMES.base_model, models.NAMES.collection,
            models.NAMES.config, models.NAMES.email, models.NAMES.exploration,
            models.NAMES.feedback, models.NAMES.improvements, models.NAMES.job,
            models.NAMES.question, models.NAMES.recommendations,
            models.NAMES.skill, models.NAMES.statistics, models.NAMES.story,
            models.NAMES.suggestion, models.NAMES.topic, models.NAMES.user]))

ALLOWED_AUDIO_EXTENSIONS = list(feconf.ACCEPTED_AUDIO_EXTENSIONS.keys())
ALLOWED_IMAGE_EXTENSIONS = list(itertools.chain.from_iterable(
    iter(feconf.ACCEPTED_IMAGE_FORMATS_AND_EXTENSIONS.values())))
ASSETS_PATH_REGEX = '/exploration/[A-Za-z0-9-_]{1,12}/assets/'
IMAGE_PATH_REGEX = (
    '%simage/[A-Za-z0-9-_]{1,}\\.(%s)' % (
        ASSETS_PATH_REGEX, ('|').join(ALLOWED_IMAGE_EXTENSIONS)))
AUDIO_PATH_REGEX = (
    '%saudio/[A-Za-z0-9-_]{1,}\\.(%s)' % (
        ASSETS_PATH_REGEX, ('|').join(ALLOWED_AUDIO_EXTENSIONS)))
USER_ID_REGEX = 'uid_[a-z]{32}'
ALL_CONTINUOUS_COMPUTATION_MANAGERS_CLASS_NAMES = [
    'FeedbackAnalyticsAggregator',
    'InteractionAnswerSummariesAggregator',
    'DashboardRecentUpdatesAggregator',
    'UserStatsAggregator']
TARGET_TYPE_TO_TARGET_MODEL = {
    suggestion_models.TARGET_TYPE_EXPLORATION: (
        exp_models.ExplorationModel),
    suggestion_models.TARGET_TYPE_QUESTION: (
        question_models.QuestionModel),
    suggestion_models.TARGET_TYPE_SKILL: (
        skill_models.SkillModel),
    suggestion_models.TARGET_TYPE_TOPIC: (
        topic_models.TopicModel)
}
VALID_SCORE_CATEGORIES_FOR_TYPE_QUESTION = [
    '%s\\.[A-Za-z0-9-_]{1,%s}' % (
        suggestion_models.SCORE_TYPE_QUESTION, base_models.ID_LENGTH)]


class RoleQueryAuditModelValidator(base_model_validators.BaseModelValidator):
    """Class for validating RoleQueryAuditModels."""

    @classmethod
    def _get_model_id_regex(cls, item):
        # Valid id: [user_id].[timestamp_in_sec].[intent].[random_number]
        regex_string = '^%s\\.\\d+\\.%s\\.\\d+$' % (item.user_id, item.intent)
        return regex_string

    @classmethod
    def _get_external_id_relationships(cls, item):
        return [
            base_model_validators.ExternalModelFetcherDetails(
                'user_ids', user_models.UserSettingsModel, [item.user_id])]


class UsernameChangeAuditModelValidator(
        base_model_validators.BaseModelValidator):
    """Class for validating UsernameChangeAuditModels."""

    @classmethod
    def _get_model_id_regex(cls, item):
        # Valid id: [committer_id].[timestamp_in_sec]
        # committer_id refers to the user that is making the change.
        regex_string = '^%s\\.\\d+$' % item.committer_id
        return regex_string

    @classmethod
    def _get_external_id_relationships(cls, item):
        return [
            base_model_validators.ExternalModelFetcherDetails(
                'committer_ids', user_models.UserSettingsModel,
                [item.committer_id])]


class ClassifierTrainingJobModelValidator(
        base_model_validators.BaseModelValidator):
    """Class for validating ClassifierTrainingJobModels."""

    @classmethod
    def _get_model_id_regex(cls, item):
        # Valid id: [exp_id].[random_hash]
        regex_string = '^%s\\.[A-Za-z0-9-_]{1,%s}$' % (
            item.exp_id, base_models.ID_LENGTH)
        return regex_string

    @classmethod
    def _get_model_domain_object_instance(cls, item):
        return classifier_services.get_classifier_training_job_from_model(item)

    @classmethod
    def _get_external_id_relationships(cls, item):
        return [
            base_model_validators.ExternalModelFetcherDetails(
                'exploration_ids', exp_models.ExplorationModel, [item.exp_id])]

    @classmethod
    def _validate_exp_version(
            cls, item, field_name_to_external_model_references):
        """Validate that exp version is less than or equal to the version
        of exploration corresponding to exp_id.

        Args:
            item: ndb.Model. ClassifierTrainingJobModel to validate.
            field_name_to_external_model_references:
                dict(str, (list(base_model_validators.ExternalModelReference))).
                A dict keyed by field name. The field name represents
                a unique identifier provided by the storage
                model to which the external model is associated. Each value
                contains a list of ExternalModelReference objects corresponding
                to the field_name. For examples, all the external Exploration
                Models corresponding to a storage model can be associated
                with the field name 'exp_ids'. This dict is used for
                validation of External Model properties linked to the
                storage model.
        """
        exp_model_references = (
            field_name_to_external_model_references['exploration_ids'])

        for exp_model_reference in exp_model_references:
            exp_model = exp_model_reference.model_instance
            if exp_model is None or exp_model.deleted:
                model_class = exp_model_reference.model_class
                model_id = exp_model_reference.model_id
                cls._add_error(
                    'exploration_ids %s' % (
                        base_model_validators.ERROR_CATEGORY_FIELD_CHECK),
                    'Entity id %s: based on field exploration_ids having'
                    ' value %s, expect model %s with id %s but it doesn\'t'
                    ' exist' % (
                        item.id, model_id, model_class.__name__, model_id))
                continue
            if item.exp_version > exp_model.version:
                cls._add_error(
                    'exp %s' % (
                        base_model_validators.ERROR_CATEGORY_VERSION_CHECK),
                    'Entity id %s: Exploration version %s in entity is greater '
                    'than the version %s of exploration corresponding to '
                    'exp_id %s' % (
                        item.id, item.exp_version, exp_model.version,
                        item.exp_id))

    @classmethod
    def _validate_state_name(
            cls, item, field_name_to_external_model_references):
        """Validate that state name is a valid state in the
        exploration corresponding to exp_id.

        Args:
            item: ndb.Model. ClassifierTrainingJobModel to validate.
            field_name_to_external_model_references:
                dict(str, (list(base_model_validators.ExternalModelReference))).
                A dict keyed by field name. The field name represents
                a unique identifier provided by the storage
                model to which the external model is associated. Each value
                contains a list of ExternalModelReference objects corresponding
                to the field_name. For examples, all the external Exploration
                Models corresponding to a storage model can be associated
                with the field name 'exp_ids'. This dict is used for
                validation of External Model properties linked to the
                storage model.
        """
        exp_model_references = (
            field_name_to_external_model_references['exploration_ids'])

        for exp_model_reference in exp_model_references:
            exp_model = exp_model_reference.model_instance
            if exp_model is None or exp_model.deleted:
                model_class = exp_model_reference.model_class
                model_id = exp_model_reference.model_id
                cls._add_error(
                    'exploration_ids %s' % (
                        base_model_validators.ERROR_CATEGORY_FIELD_CHECK),
                    'Entity id %s: based on field exploration_ids having'
                    ' value %s, expect model %s with id %s but it doesn\'t'
                    ' exist' % (
                        item.id, model_id, model_class.__name__, model_id))
                continue
            if item.state_name not in exp_model.states.keys():
                cls._add_error(
                    base_model_validators.ERROR_CATEGORY_STATE_NAME_CHECK,
                    'Entity id %s: State name %s in entity is not present '
                    'in states of exploration corresponding to '
                    'exp_id %s' % (
                        item.id, item.state_name, item.exp_id))

    @classmethod
    def _get_external_instance_custom_validation_functions(cls):
        return [
            cls._validate_exp_version,
            cls._validate_state_name]


<<<<<<< HEAD
class StateTrainingJobsMappingModelValidator(
        base_validators.BaseModelValidator):
    """Class for validating StateTrainingJobsMappingModels."""
=======
class TrainingJobExplorationMappingModelValidator(
        base_model_validators.BaseModelValidator):
    """Class for validating TrainingJobExplorationMappingModels."""
>>>>>>> 77f9ba0e

    @classmethod
    def _get_model_id_regex(cls, item):
        # Valid id: [exp_id].[exp_version].[state_name]
        regex_string = '^%s\\.%s\\.%s$' % (
            item.exp_id, item.exp_version, item.state_name)
        return regex_string

    @classmethod
    def _get_model_domain_object_instance(cls, item):
        return classifier_domain.StateTrainingJobsMapping(
            item.exp_id, item.exp_version, item.state_name,
            item.algorithm_ids_to_job_ids)

    @classmethod
    def _get_external_id_relationships(cls, item):
        return [
            base_model_validators.ExternalModelFetcherDetails(
                'exploration_ids', exp_models.ExplorationModel, [item.exp_id])]

    @classmethod
    def _validate_exp_version(
            cls, item, field_name_to_external_model_references):
        """Validate that exp version is less than or equal to the version
        of exploration corresponding to exp_id.

        Args:
            item: ndb.Model. StateTrainingJobsMappingModel to validate.
            field_name_to_external_model_references:
                dict(str, (list(base_model_validators.ExternalModelReference))).
                A dict keyed by field name. The field name represents
                a unique identifier provided by the storage
                model to which the external model is associated. Each value
                contains a list of ExternalModelReference objects corresponding
                to the field_name. For examples, all the external Exploration
                Models corresponding to a storage model can be associated
                with the field name 'exp_ids'. This dict is used for
                validation of External Model properties linked to the
                storage model.
        """
        exp_model_references = (
            field_name_to_external_model_references['exploration_ids'])

        for exp_model_reference in exp_model_references:
            exp_model = exp_model_reference.model_instance
            if exp_model is None or exp_model.deleted:
                model_class = exp_model_reference.model_class
                model_id = exp_model_reference.model_id
                cls._add_error(
                    'exploration_ids %s' % (
                        base_model_validators.ERROR_CATEGORY_FIELD_CHECK),
                    'Entity id %s: based on field exploration_ids having'
                    ' value %s, expect model %s with id %s but it doesn\'t'
                    ' exist' % (
                        item.id, model_id, model_class.__name__, model_id))
                continue
            if item.exp_version > exp_model.version:
                cls._add_error(
                    'exp %s' % (
<<<<<<< HEAD
                        base_validators.ERROR_CATEGORY_VERSION_CHECK),
=======
                        base_model_validators.ERROR_CATEGORY_VERSION_CHECK),
>>>>>>> 77f9ba0e
                    'Entity id %s: Exploration version %s in entity is greater '
                    'than the version %s of exploration corresponding to '
                    'exp_id %s' % (
                        item.id, item.exp_version, exp_model.version,
                        item.exp_id))

    @classmethod
    def _validate_state_name(
            cls, item, field_name_to_external_model_references):
        """Validate that state name is a valid state in the
        exploration corresponding to exp_id.

        Args:
            item: ndb.Model. StateTrainingJobsMappingModel to validate.
            field_name_to_external_model_references:
                dict(str, (list(base_model_validators.ExternalModelReference))).
                A dict keyed by field name. The field name represents
                a unique identifier provided by the storage
                model to which the external model is associated. Each value
                contains a list of ExternalModelReference objects corresponding
                to the field_name. For examples, all the external Exploration
                Models corresponding to a storage model can be associated
                with the field name 'exp_ids'. This dict is used for
                validation of External Model properties linked to the
                storage model.
        """
        exp_model_references = (
            field_name_to_external_model_references['exploration_ids'])

        for exp_model_reference in exp_model_references:
            exp_model = exp_model_reference.model_instance
            if exp_model is None or exp_model.deleted:
                model_class = exp_model_reference.model_class
                model_id = exp_model_reference.model_id
                cls._add_error(
                    'exploration_ids %s' % (
                        base_model_validators.ERROR_CATEGORY_FIELD_CHECK),
                    'Entity id %s: based on field exploration_ids having'
                    ' value %s, expect model %s with id %s but it doesn\'t'
                    ' exist' % (
                        item.id, model_id, model_class.__name__, model_id))
                continue
            if item.state_name not in exp_model.states.keys():
                cls._add_error(
                    base_model_validators.ERROR_CATEGORY_STATE_NAME_CHECK,
                    'Entity id %s: State name %s in entity is not present '
                    'in states of exploration corresponding to '
                    'exp_id %s' % (
                        item.id, item.state_name, item.exp_id))

    @classmethod
    def _get_external_instance_custom_validation_functions(cls):
        return [
            cls._validate_exp_version,
            cls._validate_state_name]


class CollectionModelValidator(base_model_validators.BaseModelValidator):
    """Class for validating CollectionModel."""

    @classmethod
    def _get_model_domain_object_instance(cls, item):
        return collection_services.get_collection_from_model(item)

    @classmethod
    def _get_external_id_relationships(cls, item):
        snapshot_model_ids = [
            '%s-%d' % (item.id, version)
            for version in python_utils.RANGE(1, item.version + 1)]
        return [
            base_model_validators.ExternalModelFetcherDetails(
                'exploration_ids',
                exp_models.ExplorationModel,
                [node['exploration_id'] for node in item.collection_contents[
                    'nodes']]),
            base_model_validators.ExternalModelFetcherDetails(
                'collection_commit_log_entry_ids',
                collection_models.CollectionCommitLogEntryModel,
                ['collection-%s-%s'
                 % (item.id, version) for version in python_utils.RANGE(
                     1, item.version + 1)]),
            base_model_validators.ExternalModelFetcherDetails(
                'collection_summary_ids',
                collection_models.CollectionSummaryModel, [item.id]),
            base_model_validators.ExternalModelFetcherDetails(
                'collection_rights_ids',
                collection_models.CollectionRightsModel, [item.id]),
            base_model_validators.ExternalModelFetcherDetails(
                'snapshot_metadata_ids',
                collection_models.CollectionSnapshotMetadataModel,
                snapshot_model_ids),
            base_model_validators.ExternalModelFetcherDetails(
                'snapshot_content_ids',
                collection_models.CollectionSnapshotContentModel,
                snapshot_model_ids)]


class CollectionSnapshotMetadataModelValidator(
        base_model_validators.BaseSnapshotMetadataModelValidator):
    """Class for validating CollectionSnapshotMetadataModel."""

    EXTERNAL_MODEL_NAME = 'collection'

    @classmethod
    def _get_change_domain_class(cls, unused_item):
        return collection_domain.CollectionChange

    @classmethod
    def _get_external_id_relationships(cls, item):
        return [
            base_model_validators.ExternalModelFetcherDetails(
                'collection_ids', collection_models.CollectionModel,
                [item.id[:item.id.rfind(base_models.VERSION_DELIMITER)]]),
            base_model_validators.ExternalModelFetcherDetails(
                'committer_ids', user_models.UserSettingsModel,
                [item.committer_id])]


class CollectionSnapshotContentModelValidator(
        base_model_validators.BaseSnapshotContentModelValidator):
    """Class for validating CollectionSnapshotContentModel."""

    EXTERNAL_MODEL_NAME = 'collection'

    @classmethod
    def _get_external_id_relationships(cls, item):
        return [
            base_model_validators.ExternalModelFetcherDetails(
                'collection_ids',
                collection_models.CollectionModel,
                [item.id[:item.id.rfind(base_models.VERSION_DELIMITER)]])]


class CollectionRightsModelValidator(base_model_validators.BaseModelValidator):
    """Class for validating CollectionRightsModel."""

    @classmethod
    def _get_external_id_relationships(cls, item):
        snapshot_model_ids = [
            '%s-%d' % (item.id, version)
            for version in python_utils.RANGE(1, item.version + 1)]
        return [
            base_model_validators.ExternalModelFetcherDetails(
                'collection_ids',
                collection_models.CollectionModel, [item.id]),
            base_model_validators.ExternalModelFetcherDetails(
                'owner_user_ids',
                user_models.UserSettingsModel, item.owner_ids),
            base_model_validators.ExternalModelFetcherDetails(
                'editor_user_ids',
                user_models.UserSettingsModel, item.editor_ids),
            base_model_validators.ExternalModelFetcherDetails(
                'viewer_user_ids',
                user_models.UserSettingsModel, item.viewer_ids),
            base_model_validators.ExternalModelFetcherDetails(
                'snapshot_metadata_ids',
                collection_models.CollectionRightsSnapshotMetadataModel,
                snapshot_model_ids),
            base_model_validators.ExternalModelFetcherDetails(
                'snapshot_content_ids',
                collection_models.CollectionRightsSnapshotContentModel,
                snapshot_model_ids)]

    @classmethod
    def _validate_first_published_msec(cls, item):
        """Validate that first published time of model is less than current
        time.

        Args:
            item: ndb.Model. CollectionRightsModel to validate.
        """
        if not item.first_published_msec:
            return

        current_time_msec = utils.get_current_time_in_millisecs()
        if item.first_published_msec > current_time_msec:
            cls._add_error(
                base_model_validators.ERROR_CATEGORY_FIRST_PUBLISHED_MSEC_CHECK,
                'Entity id %s: The first_published_msec field has a value %s '
                'which is greater than the time when the job was run'
                % (item.id, item.first_published_msec))

    @classmethod
    def _get_custom_validation_functions(cls):
        return [cls._validate_first_published_msec]


class CollectionRightsSnapshotMetadataModelValidator(
        base_model_validators.BaseSnapshotMetadataModelValidator):
    """Class for validating CollectionRightsSnapshotMetadataModel."""

    EXTERNAL_MODEL_NAME = 'collection rights'

    @classmethod
    def _get_change_domain_class(cls, unused_item):
        return rights_manager.CollectionRightsChange

    @classmethod
    def _get_external_id_relationships(cls, item):
        return [
            base_model_validators.ExternalModelFetcherDetails(
                'collection_rights_ids',
                collection_models.CollectionRightsModel,
                [item.id[:item.id.rfind(base_models.VERSION_DELIMITER)]]),
            base_model_validators.ExternalModelFetcherDetails(
                'committer_ids',
                user_models.UserSettingsModel, [item.committer_id])]


class CollectionRightsSnapshotContentModelValidator(
        base_model_validators.BaseSnapshotContentModelValidator):
    """Class for validating CollectionRightsSnapshotContentModel."""

    EXTERNAL_MODEL_NAME = 'collection rights'

    @classmethod
    def _get_external_id_relationships(cls, item):
        return [
            base_model_validators.ExternalModelFetcherDetails(
                'collection_rights_ids',
                collection_models.CollectionRightsModel,
                [item.id[:item.id.rfind(base_models.VERSION_DELIMITER)]])]


class CollectionCommitLogEntryModelValidator(
        base_model_validators.BaseCommitLogEntryModelValidator):
    """Class for validating CollectionCommitLogEntryModel."""

    EXTERNAL_MODEL_NAME = 'collection'

    @classmethod
    def _get_model_id_regex(cls, item):
        # Valid id: [collection/rights]-[collection_id]-[collection_version].
        regex_string = '^(collection|rights)-%s-\\d+$' % (
            item.collection_id)

        return regex_string

    @classmethod
    def _get_change_domain_class(cls, item):
        if item.id.startswith('rights'):
            return rights_manager.CollectionRightsChange
        elif item.id.startswith('collection'):
            return collection_domain.CollectionChange
        else:
            cls._add_error(
                'model %s' % base_model_validators.ERROR_CATEGORY_ID_CHECK,
                'Entity id %s: Entity id does not match regex pattern' % (
                    item.id))
            return None

    @classmethod
    def _get_external_id_relationships(cls, item):
        external_id_relationships = [
            base_model_validators.ExternalModelFetcherDetails(
                'collection_ids',
                collection_models.CollectionModel, [item.collection_id])]
        if item.id.startswith('rights'):
            external_id_relationships.append(
                base_model_validators.ExternalModelFetcherDetails(
                    'collection_rights_ids',
                    collection_models.CollectionRightsModel,
                    [item.collection_id]))
        return external_id_relationships


class CollectionSummaryModelValidator(
        base_model_validators.BaseSummaryModelValidator):
    """Class for validating CollectionSummaryModel."""

    @classmethod
    def _get_model_domain_object_instance(cls, item):
        return collection_services.get_collection_summary_from_model(item)

    @classmethod
    def _get_external_id_relationships(cls, item):
        return [
            base_model_validators.ExternalModelFetcherDetails(
                'collection_ids',
                collection_models.CollectionModel, [item.id]),
            base_model_validators.ExternalModelFetcherDetails(
                'collection_rights_ids',
                collection_models.CollectionRightsModel, [item.id]),
            base_model_validators.ExternalModelFetcherDetails(
                'owner_user_ids',
                user_models.UserSettingsModel, item.owner_ids),
            base_model_validators.ExternalModelFetcherDetails(
                'editor_user_ids',
                user_models.UserSettingsModel, item.editor_ids),
            base_model_validators.ExternalModelFetcherDetails(
                'viewer_user_ids',
                user_models.UserSettingsModel, item.viewer_ids),
            base_model_validators.ExternalModelFetcherDetails(
                'contributor_user_ids',
                user_models.UserSettingsModel, item.contributor_ids)]

    @classmethod
    def _validate_contributors_summary(cls, item):
        """Validate that contributor ids match the contributor ids obtained
        from contributors summary.

        Args:
            item: ndb.Model. CollectionSummaryModel to validate.
        """
        contributor_ids_from_contributors_summary = (
            list(item.contributors_summary.keys()))
        if sorted(item.contributor_ids) != sorted(
                contributor_ids_from_contributors_summary):
            cls._add_error(
                'contributors %s' % (
                    base_model_validators.ERROR_CATEGORY_SUMMARY_CHECK),
                'Entity id %s: Contributor ids: %s do not match the '
                'contributor ids obtained using contributors summary: %s' % (
                    item.id, sorted(item.contributor_ids),
                    sorted(contributor_ids_from_contributors_summary)))

    @classmethod
    def _validate_node_count(
            cls, item, field_name_to_external_model_references):
        """Validate that node_count of model is equal to number of nodes
        in CollectionModel.collection_contents.

        Args:
            item: ndb.Model. CollectionSummaryModel to validate.
            field_name_to_external_model_references:
                dict(str, (list(base_model_validators.ExternalModelReference))).
                A dict keyed by field name. The field name represents
                a unique identifier provided by the storage
                model to which the external model is associated. Each value
                contains a list of ExternalModelReference objects corresponding
                to the field_name. For examples, all the external Exploration
                Models corresponding to a storage model can be associated
                with the field name 'exp_ids'. This dict is used for
                validation of External Model properties linked to the
                storage model.
        """
        collection_model_references = (
            field_name_to_external_model_references['collection_ids'])

        for collection_model_reference in collection_model_references:
            collection_model = collection_model_reference.model_instance
            if collection_model is None or collection_model.deleted:
                model_class = collection_model_reference.model_class
                model_id = collection_model_reference.model_id
                cls._add_error(
                    'collection_ids %s' % (
                        base_model_validators.ERROR_CATEGORY_FIELD_CHECK),
                    'Entity id %s: based on field collection_ids having'
                    ' value %s, expect model %s with id %s but it doesn\'t'
                    ' exist' % (
                        item.id, model_id, model_class.__name__, model_id))
                continue
            nodes = collection_model.collection_contents['nodes']
            if item.node_count != len(nodes):
                cls._add_error(
                    'node %s' % (
                        base_model_validators.ERROR_CATEGORY_COUNT_CHECK),
                    'Entity id %s: Node count: %s does not match the number of '
                    'nodes in collection_contents dict: %s' % (
                        item.id, item.node_count, nodes))

    @classmethod
    def _validate_ratings_is_empty(cls, item):
        """Validate that ratings for the entity is empty.

        Args:
            item: ndb.Model. CollectionSummaryModel to validate.
        """
        if item.ratings:
            cls._add_error(
                base_model_validators.ERROR_CATEGORY_RATINGS_CHECK,
                'Entity id %s: Expected ratings for the entity to be '
                'empty but received %s' % (item.id, item.ratings))

    @classmethod
    def _get_external_model_properties(cls):
        collection_model_properties_dict = {
            'title': 'title',
            'category': 'category',
            'objective': 'objective',
            'language_code': 'language_code',
            'tags': 'tags',
            'collection_model_created_on': 'created_on',
            'collection_model_last_updated': 'last_updated'
        }

        collection_rights_model_properties_dict = {
            'status': 'status',
            'community_owned': 'community_owned',
            'owner_ids': 'owner_ids',
            'editor_ids': 'editor_ids',
            'viewer_ids': 'viewer_ids',
        }

        return [(
            'collection',
            'collection_ids',
            collection_model_properties_dict
        ), (
            'collection rights',
            'collection_rights_ids',
            collection_rights_model_properties_dict
        )]

    @classmethod
    def _get_custom_validation_functions(cls):
        return [
            cls._validate_ratings_is_empty,
            cls._validate_contributors_summary,
            ]

    @classmethod
    def _get_external_instance_custom_validation_functions(cls):
        return [cls._validate_node_count]


class ExplorationOpportunitySummaryModelValidator(
        base_model_validators.BaseSummaryModelValidator):
    """Class for validating ExplorationOpportunitySummaryModel."""

    @classmethod
    def _get_model_domain_object_instance(cls, item):
        return (
            opportunity_services.get_exploration_opportunity_summary_from_model(
                item))

    @classmethod
    def _get_external_id_relationships(cls, item):
        return [
            base_model_validators.ExternalModelFetcherDetails(
                'exploration_ids',
                exp_models.ExplorationModel, [item.id]),
            base_model_validators.ExternalModelFetcherDetails(
                'topic_ids',
                topic_models.TopicModel, [item.topic_id]),
            base_model_validators.ExternalModelFetcherDetails(
                'story_ids',
                story_models.StoryModel, [item.story_id])]

    @classmethod
    def _validate_translation_counts(
            cls, item, field_name_to_external_model_references):
        """Validate that translation_counts match the translations available in
        the exploration.

        Args:
            item: ndb.Model. ExplorationOpportunitySummaryModel to validate.
            field_name_to_external_model_references:
                dict(str, (list(base_model_validators.ExternalModelReference))).
                A dict keyed by field name. The field name represents
                a unique identifier provided by the storage
                model to which the external model is associated. Each value
                contains a list of ExternalModelReference objects corresponding
                to the field_name. For examples, all the external Exploration
                Models corresponding to a storage model can be associated
                with the field name 'exp_ids'. This dict is used for
                validation of External Model properties linked to the
                storage model.
        """
        exploration_model_references = (
            field_name_to_external_model_references['exploration_ids'])

        for exploration_model_reference in exploration_model_references:
            exploration_model = exploration_model_reference.model_instance
            if exploration_model is None or exploration_model.deleted:
                model_class = exploration_model_reference.model_class
                model_id = exploration_model_reference.model_id
                cls._add_error(
                    'exploration_ids %s' % (
                        base_model_validators.ERROR_CATEGORY_FIELD_CHECK),
                    'Entity id %s: based on field exploration_ids having'
                    ' value %s, expect model %s with id %s but it doesn\'t'
                    ' exist' % (
                        item.id, model_id, model_class.__name__, model_id))
                continue
            exploration = exp_fetchers.get_exploration_from_model(
                exploration_model)
            exploration_translation_counts = (
                exploration.get_translation_counts())
            if exploration_translation_counts != item.translation_counts:
                cls._add_error(
                    'translation %s' % (
                        base_model_validators.ERROR_CATEGORY_COUNT_CHECK),
                    'Entity id %s: Translation counts: %s does not match the '
                    'translation counts of external exploration model: %s' % (
                        item.id, item.translation_counts,
                        exploration_translation_counts))

    @classmethod
    def _validate_content_count(
            cls, item, field_name_to_external_model_references):
        """Validate that content_count of model is equal to the number of
        content available in the corresponding ExplorationModel.

        Args:
            item: ndb.Model. ExplorationOpportunitySummaryModel to validate.
            field_name_to_external_model_references:
                dict(str, (list(base_model_validators.ExternalModelReference))).
                A dict keyed by field name. The field name represents
                a unique identifier provided by the storage
                model to which the external model is associated. Each value
                contains a list of ExternalModelReference objects corresponding
                to the field_name. For examples, all the external Exploration
                Models corresponding to a storage model can be associated
                with the field name 'exp_ids'. This dict is used for
                validation of External Model properties linked to the
                storage model.
        """
        exploration_model_references = (
            field_name_to_external_model_references['exploration_ids'])

        for exploration_model_reference in exploration_model_references:
            exploration_model = exploration_model_reference.model_instance
            if exploration_model is None or exploration_model.deleted:
                model_class = exploration_model_reference.model_class
                model_id = exploration_model_reference.model_id
                cls._add_error(
                    'exploration_ids %s' % (
                        base_model_validators.ERROR_CATEGORY_FIELD_CHECK),
                    'Entity id %s: based on field exploration_ids having'
                    ' value %s, expect model %s with id %s but it doesn\'t'
                    ' exist' % (
                        item.id, model_id, model_class.__name__, model_id))
                continue
            exploration = exp_fetchers.get_exploration_from_model(
                exploration_model)
            exploration_content_count = exploration.get_content_count()
            if exploration_content_count != item.content_count:
                cls._add_error(
                    'content %s' % (
                        base_model_validators.ERROR_CATEGORY_COUNT_CHECK),
                    'Entity id %s: Content count: %s does not match the '
                    'content count of external exploration model: %s' % (
                        item.id, item.content_count, exploration_content_count))

    @classmethod
    def _validate_chapter_title(
            cls, item, field_name_to_external_model_references):
        """Validate that chapter_title matches the title of the corresponding
        node of StoryModel.

        Args:
            item: ndb.Model. ExplorationOpportunitySummaryModel to validate.
            field_name_to_external_model_references:
                dict(str, (list(base_model_validators.ExternalModelReference))).
                A dict keyed by field name. The field name represents
                a unique identifier provided by the storage
                model to which the external model is associated. Each value
                contains a list of ExternalModelReference objects corresponding
                to the field_name. For examples, all the external Exploration
                Models corresponding to a storage model can be associated
                with the field name 'exp_ids'. This dict is used for
                validation of External Model properties linked to the
                storage model.
        """
        story_model_references = (
            field_name_to_external_model_references['story_ids'])

        for story_model_reference in story_model_references:
            story_model = story_model_reference.model_instance
            if story_model is None or story_model.deleted:
                model_class = story_model_reference.model_class
                model_id = story_model_reference.model_id
                cls._add_error(
                    'story_ids %s' % (
                        base_model_validators.ERROR_CATEGORY_FIELD_CHECK),
                    'Entity id %s: based on field story_ids having'
                    ' value %s, expect model %s with id %s but it doesn\'t'
                    ' exist' % (
                        item.id, model_id, model_class.__name__, model_id))
                continue
            story = story_fetchers.get_story_from_model(story_model)
            corresponding_story_node = (
                story.story_contents.get_node_with_corresponding_exp_id(
                    item.id))

            if item.chapter_title != corresponding_story_node.title:
                cls._add_error(
                    'chapter title check',
                    'Entity id %s: Chapter title: %s does not match the '
                    'chapter title of external story model: %s' % (
                        item.id, item.chapter_title,
                        corresponding_story_node.title))

    @classmethod
    def _get_external_model_properties(cls):
        topic_model_properties_dict = {
            'topic_name': 'name'
        }

        story_model_properties_dict = {
            'story_title': 'title'
        }

        return [(
            'topic',
            'topic_ids',
            topic_model_properties_dict
        ), (
            'story',
            'story_ids',
            story_model_properties_dict
        )]

    @classmethod
    def _get_external_instance_custom_validation_functions(cls):
        return [
            cls._validate_translation_counts,
            cls._validate_content_count,
            cls._validate_chapter_title
            ]


class SkillOpportunityModelValidator(
        base_model_validators.BaseSummaryModelValidator):
    """Class for validating SkillOpportunityModel."""

    @classmethod
    def _get_model_domain_object_instance(cls, item):
        return (
            opportunity_services.get_skill_opportunity_from_model(item))

    @classmethod
    def _get_external_id_relationships(cls, item):
        return [
            base_model_validators.ExternalModelFetcherDetails(
                'skill_ids', skill_models.SkillModel, [item.id])]

    @classmethod
    def _validate_question_count(
            cls, item, field_name_to_external_model_references):
        """Validate that question_count matches the number of questions linked
        to the opportunity's skill.

        Args:
            item: ndb.Model. SkillOpportunityModel to validate.
            field_name_to_external_model_references:
                dict(str, (list(base_model_validators.ExternalModelReference))).
                A dict keyed by field name. The field name represents
                a unique identifier provided by the storage
                model to which the external model is associated. Each value
                contains a list of ExternalModelReference objects corresponding
                to the field_name. For examples, all the external Exploration
                Models corresponding to a storage model can be associated
                with the field name 'exp_ids'. This dict is used for
                validation of External Model properties linked to the
                storage model.
        """
        skill_model_references = (
            field_name_to_external_model_references['skill_ids'])

        for skill_model_reference in skill_model_references:
            skill_model = skill_model_reference.model_instance
            if skill_model is None or skill_model.deleted:
                model_class = skill_model_reference.model_class
                model_id = skill_model_reference.model_id
                cls._add_error(
                    'skill_ids %s' % (
                        base_model_validators.ERROR_CATEGORY_FIELD_CHECK),
                    'Entity id %s: based on field skill_ids having'
                    ' value %s, expect model %s with id %s but it doesn\'t'
                    ' exist' % (
                        item.id, model_id, model_class.__name__, model_id))
                continue
            skill = skill_fetchers.get_skill_from_model(skill_model)
            question_skill_links = (
                question_services.get_question_skill_links_of_skill(
                    skill.id, skill.description))
            question_count = len(question_skill_links)
            if question_count != item.question_count:
                cls._add_error(
                    'question_%s' % (
                        base_model_validators.ERROR_CATEGORY_COUNT_CHECK),
                    'Entity id %s: question_count: %s does not match the '
                    'question_count of external skill model: %s' % (
                        item.id, item.question_count, question_count))

    @classmethod
    def _get_external_model_properties(cls):
        skill_model_properties_dict = {
            'skill_description': 'description'
        }

        return [(
            'skill',
            'skill_ids',
            skill_model_properties_dict
        )]

    @classmethod
    def _get_external_instance_custom_validation_functions(cls):
        return [
            cls._validate_question_count,
        ]


class ConfigPropertyModelValidator(base_model_validators.BaseModelValidator):
    """Class for validating ConfigPropertyModel."""

    @classmethod
    def _get_model_id_regex(cls, unused_item):
        return r'^[A-Za-z0-9_]{1,100}$'

    @classmethod
    def _get_external_id_relationships(cls, item):
        snapshot_model_ids = [
            '%s-%d' % (item.id, version)
            for version in python_utils.RANGE(1, item.version + 1)]
        return [
            base_model_validators.ExternalModelFetcherDetails(
                'snapshot_metadata_ids',
                config_models.ConfigPropertySnapshotMetadataModel,
                snapshot_model_ids),
            base_model_validators.ExternalModelFetcherDetails(
                'snapshot_content_ids',
                config_models.ConfigPropertySnapshotContentModel,
                snapshot_model_ids)]


class ConfigPropertySnapshotMetadataModelValidator(
        base_model_validators.BaseSnapshotMetadataModelValidator):
    """Class for validating ConfigPropertySnapshotMetadataModel."""

    EXTERNAL_MODEL_NAME = 'config property'

    @classmethod
    def _get_model_id_regex(cls, unused_item):
        return r'^[A-Za-z0-9_]{1,100}-\d+$'

    @classmethod
    def _get_change_domain_class(cls, unused_item):
        return config_domain.ConfigPropertyChange

    @classmethod
    def _get_external_id_relationships(cls, item):
        return [
            base_model_validators.ExternalModelFetcherDetails(
                'config_property_ids',
                config_models.ConfigPropertyModel,
                [item.id[:item.id.rfind(base_models.VERSION_DELIMITER)]]),
            base_model_validators.ExternalModelFetcherDetails(
                'committer_ids',
                user_models.UserSettingsModel, [item.committer_id])]


class ConfigPropertySnapshotContentModelValidator(
        base_model_validators.BaseSnapshotContentModelValidator):
    """Class for validating ConfigPropertySnapshotContentModel."""

    EXTERNAL_MODEL_NAME = 'config property'

    @classmethod
    def _get_model_id_regex(cls, unused_item):
        return r'^[A-Za-z0-9_]{1,100}-\d+$'

    @classmethod
    def _get_external_id_relationships(cls, item):
        return [
            base_model_validators.ExternalModelFetcherDetails(
                'config_property_ids',
                config_models.ConfigPropertyModel,
                [item.id[:item.id.rfind(base_models.VERSION_DELIMITER)]])]


class SentEmailModelValidator(base_model_validators.BaseModelValidator):
    """Class for validating SentEmailModels."""

    @classmethod
    def _get_model_id_regex(cls, item):
        # Valid id: [intent].[random hash]
        regex_string = '^%s\\.\\.[A-Za-z0-9-_]{1,%s}$' % (
            item.intent, base_models.ID_LENGTH)
        return regex_string

    @classmethod
    def _get_external_id_relationships(cls, item):
        return [
            base_model_validators.ExternalModelFetcherDetails(
                'recipient_id',
                user_models.UserSettingsModel, [item.recipient_id]),
            base_model_validators.ExternalModelFetcherDetails(
                'sender_id', user_models.UserSettingsModel, [item.sender_id])]

    @classmethod
    def _validate_sent_datetime(cls, item):
        """Validate that sent_datetime of model is less than current time.

        Args:
            item: ndb.Model. SentEmailModel to validate.
        """
        current_datetime = datetime.datetime.utcnow()
        if item.sent_datetime > current_datetime:
            cls._add_error(
                'sent %s' % base_model_validators.ERROR_CATEGORY_DATETIME_CHECK,
                'Entity id %s: The sent_datetime field has a value %s which is '
                'greater than the time when the job was run' % (
                    item.id, item.sent_datetime))

    @classmethod
    def _validate_sender_email(
            cls, item, field_name_to_external_model_references):
        """Validate that sender email corresponds to email of user obtained
        by using the sender_id.

        Args:
            item: ndb.Model. SentEmailModel to validate.
            field_name_to_external_model_references:
                dict(str, (list(base_model_validators.ExternalModelReference))).
                A dict keyed by field name. The field name represents
                a unique identifier provided by the storage
                model to which the external model is associated. Each value
                contains a list of ExternalModelReference objects corresponding
                to the field_name. For examples, all the external Exploration
                Models corresponding to a storage model can be associated
                with the field name 'exp_ids'. This dict is used for
                validation of External Model properties linked to the
                storage model.
        """
        sender_model_references = (
            field_name_to_external_model_references['sender_id'])

        for sender_model_reference in sender_model_references:
            sender_model = sender_model_reference.model_instance
            if sender_model is None or sender_model.deleted:
                model_class = sender_model_reference.model_class
                model_id = sender_model_reference.model_id
                cls._add_error(
                    'sender_id %s' % (
                        base_model_validators.ERROR_CATEGORY_FIELD_CHECK),
                    'Entity id %s: based on field sender_id having'
                    ' value %s, expect model %s with id %s but it doesn\'t'
                    ' exist' % (
                        item.id, model_id, model_class.__name__, model_id))
                continue
            if sender_model.email != item.sender_email:
                cls._add_error(
                    'sender %s' % (
                        base_model_validators.ERROR_CATEGORY_EMAIL_CHECK),
                    'Entity id %s: Sender email %s in entity does not '
                    'match with email %s of user obtained through '
                    'sender id %s' % (
                        item.id, item.sender_email, sender_model.email,
                        item.sender_id))

    @classmethod
    def _validate_recipient_email(
            cls, item, field_name_to_external_model_references):
        """Validate that recipient email corresponds to email of user obtained
        by using the recipient_id.

        Args:
            item: ndb.Model. SentEmailModel to validate.
            field_name_to_external_model_references:
                dict(str, (list(base_model_validators.ExternalModelReference))).
                A dict keyed by field name. The field name represents
                a unique identifier provided by the storage
                model to which the external model is associated. Each value
                contains a list of ExternalModelReference objects corresponding
                to the field_name. For examples, all the external Exploration
                Models corresponding to a storage model can be associated
                with the field name 'exp_ids'. This dict is used for
                validation of External Model properties linked to the
                storage model.
        """
        recipient_model_references = (
            field_name_to_external_model_references['recipient_id'])

        for recipient_model_reference in recipient_model_references:
            recipient_model = recipient_model_reference.model_instance
            if recipient_model is None or recipient_model.deleted:
                model_class = recipient_model_reference.model_class
                model_id = recipient_model_reference.model_id
                cls._add_error(
                    'recipient_id %s' % (
                        base_model_validators.ERROR_CATEGORY_FIELD_CHECK),
                    'Entity id %s: based on field recipient_id having'
                    ' value %s, expect model %s with id %s but it doesn\'t'
                    ' exist' % (
                        item.id, model_id, model_class.__name__, model_id))
                continue
            if recipient_model.email != item.recipient_email:
                cls._add_error(
                    'recipient %s' % (
                        base_model_validators.ERROR_CATEGORY_EMAIL_CHECK),
                    'Entity id %s: Recipient email %s in entity does '
                    'not match with email %s of user obtained through '
                    'recipient id %s' % (
                        item.id, item.recipient_email,
                        recipient_model.email, item.recipient_id))

    @classmethod
    def _get_custom_validation_functions(cls):
        return [cls._validate_sent_datetime]

    @classmethod
    def _get_external_instance_custom_validation_functions(cls):
        return [
            cls._validate_sender_email,
            cls._validate_recipient_email]


class BulkEmailModelValidator(base_model_validators.BaseModelValidator):
    """Class for validating BulkEmailModels."""

    @classmethod
    def _get_external_id_relationships(cls, item):
        return [
            base_model_validators.ExternalModelFetcherDetails(
                'recipient_id',
                user_models.UserSettingsModel, item.recipient_ids),
            base_model_validators.ExternalModelFetcherDetails(
                'sender_id', user_models.UserSettingsModel, [item.sender_id])]

    @classmethod
    def _validate_sent_datetime(cls, item):
        """Validate that sent_datetime of model is less than current time.

        Args:
            item: ndb.Model. BulkEmailModel to validate.
        """
        current_datetime = datetime.datetime.utcnow()
        if item.sent_datetime > current_datetime:
            cls._add_error(
                'sent %s' % base_model_validators.ERROR_CATEGORY_DATETIME_CHECK,
                'Entity id %s: The sent_datetime field has a value %s which is '
                'greater than the time when the job was run' % (
                    item.id, item.sent_datetime))

    @classmethod
    def _validate_sender_email(
            cls, item, field_name_to_external_model_references):
        """Validate that sender email corresponds to email of user obtained
        by using the sender_id.

        Args:
            item: ndb.Model. BulkEmailModel to validate.
            field_name_to_external_model_references:
                dict(str, (list(base_model_validators.ExternalModelReference))).
                A dict keyed by field name. The field name represents
                a unique identifier provided by the storage
                model to which the external model is associated. Each value
                contains a list of ExternalModelReference objects corresponding
                to the field_name. For examples, all the external Exploration
                Models corresponding to a storage model can be associated
                with the field name 'exp_ids'. This dict is used for
                validation of External Model properties linked to the
                storage model.
        """
        sender_model_references = (
            field_name_to_external_model_references['sender_id'])

        for sender_model_reference in sender_model_references:
            sender_model = sender_model_reference.model_instance
            if sender_model is None or sender_model.deleted:
                model_class = sender_model_reference.model_class
                model_id = sender_model_reference.model_id
                cls._add_error(
                    'sender_id %s' % (
                        base_model_validators.ERROR_CATEGORY_FIELD_CHECK),
                    'Entity id %s: based on field sender_id having'
                    ' value %s, expect model %s with id %s but it doesn\'t'
                    ' exist' % (
                        item.id, model_id, model_class.__name__, model_id))
                continue
            if sender_model.email != item.sender_email:
                cls._add_error(
                    'sender %s' % (
                        base_model_validators.ERROR_CATEGORY_EMAIL_CHECK),
                    'Entity id %s: Sender email %s in entity does not '
                    'match with email %s of user obtained through '
                    'sender id %s' % (
                        item.id, item.sender_email, sender_model.email,
                        item.sender_id))

    @classmethod
    def _get_custom_validation_functions(cls):
        return [cls._validate_sent_datetime]

    @classmethod
    def _get_external_instance_custom_validation_functions(cls):
        return [cls._validate_sender_email]


class GeneralFeedbackEmailReplyToIdModelValidator(
        base_model_validators.BaseModelValidator):
    """Class for validating GeneralFeedbackEmailReplyToIdModels."""

    @classmethod
    def _get_model_id_regex(cls, unused_item):
        return (
            '^%s\\.(%s)\\.[A-Za-z0-9-_]{1,%s}\\.'
            '[A-Za-z0-9=+/]{1,}') % (
                USER_ID_REGEX,
                ('|').join(suggestion_models.TARGET_TYPE_CHOICES),
                base_models.ID_LENGTH)

    @classmethod
    def _get_external_id_relationships(cls, item):
        return [
            base_model_validators.ExternalModelFetcherDetails(
                'item.id.user_id',
                user_models.UserSettingsModel, [
                    item.id[:item.id.find('.')]]),
            base_model_validators.ExternalModelFetcherDetails(
                'item.id.thread_id',
                feedback_models.GeneralFeedbackThreadModel, [
                    item.id[item.id.find('.') + 1:]])]

    @classmethod
    def _validate_reply_to_id_length(cls, item):
        """Validate that reply_to_id length is less than or equal to
        REPLY_TO_ID_LENGTH.

        Args:
            item: ndb.Model. GeneralFeedbackEmailReplyToIdModel to validate.
        """
        # The reply_to_id of model is created using utils.get_random_int
        # method by using a upper bound as email_models.REPLY_TO_ID_LENGTH.
        # So, the reply_to_id length should be less than or equal to
        # email_models.REPLY_TO_ID_LENGTH.
        if len(item.reply_to_id) > email_models.REPLY_TO_ID_LENGTH:
            cls._add_error(
                'reply_to_id %s' % (
                    base_model_validators.ERROR_CATEGORY_LENGTH_CHECK),
                'Entity id %s: reply_to_id %s should have length less than or '
                'equal to %s but instead has length %s' % (
                    item.id, item.reply_to_id, email_models.REPLY_TO_ID_LENGTH,
                    len(item.reply_to_id)))

    @classmethod
    def _get_custom_validation_functions(cls):
        return [cls._validate_reply_to_id_length]


class ExplorationModelValidator(base_model_validators.BaseModelValidator):
    """Class for validating ExplorationModel."""

    @classmethod
    def _get_model_domain_object_instance(cls, item):
        return exp_fetchers.get_exploration_from_model(item)

    @classmethod
    def _get_external_id_relationships(cls, item):
        snapshot_model_ids = [
            '%s-%d' % (item.id, version)
            for version in python_utils.RANGE(1, item.version + 1)]
        return [
            base_model_validators.ExternalModelFetcherDetails(
                'exploration_commit_log_entry_ids',
                exp_models.ExplorationCommitLogEntryModel,
                ['exploration-%s-%s'
                 % (item.id, version) for version in python_utils.RANGE(
                     1, item.version + 1)]),
            base_model_validators.ExternalModelFetcherDetails(
                'exp_summary_ids',
                exp_models.ExpSummaryModel, [item.id]),
            base_model_validators.ExternalModelFetcherDetails(
                'exploration_rights_ids',
                exp_models.ExplorationRightsModel, [item.id]),
            base_model_validators.ExternalModelFetcherDetails(
                'snapshot_metadata_ids',
                exp_models.ExplorationSnapshotMetadataModel,
                snapshot_model_ids),
            base_model_validators.ExternalModelFetcherDetails(
                'snapshot_content_ids',
                exp_models.ExplorationSnapshotContentModel,
                snapshot_model_ids)]


class ExplorationSnapshotMetadataModelValidator(
        base_model_validators.BaseSnapshotMetadataModelValidator):
    """Class for validating ExplorationSnapshotMetadataModel."""

    EXTERNAL_MODEL_NAME = 'exploration'

    @classmethod
    def _get_change_domain_class(cls, unused_item):
        return exp_domain.ExplorationChange

    @classmethod
    def _get_external_id_relationships(cls, item):
        return [
            base_model_validators.ExternalModelFetcherDetails(
                'exploration_ids',
                exp_models.ExplorationModel,
                [item.id[:item.id.rfind(base_models.VERSION_DELIMITER)]]),
            base_model_validators.ExternalModelFetcherDetails(
                'committer_ids',
                user_models.UserSettingsModel, [item.committer_id])]


class ExplorationSnapshotContentModelValidator(
        base_model_validators.BaseSnapshotContentModelValidator):
    """Class for validating ExplorationSnapshotContentModel."""

    EXTERNAL_MODEL_NAME = 'exploration'

    @classmethod
    def _get_external_id_relationships(cls, item):
        return [
            base_model_validators.ExternalModelFetcherDetails(
                'exploration_ids',
                exp_models.ExplorationModel,
                [item.id[:item.id.rfind(base_models.VERSION_DELIMITER)]])]


class ExplorationRightsModelValidator(base_model_validators.BaseModelValidator):
    """Class for validating ExplorationRightsModel."""

    @classmethod
    def _get_external_id_relationships(cls, item):
        cloned_from_exploration_id = []
        if item.cloned_from:
            cloned_from_exploration_id.append(item.cloned_from)
        snapshot_model_ids = [
            '%s-%d' % (item.id, version)
            for version in python_utils.RANGE(1, item.version + 1)]
        return [
            base_model_validators.ExternalModelFetcherDetails(
                'exploration_ids',
                exp_models.ExplorationModel, [item.id]),
            base_model_validators.ExternalModelFetcherDetails(
                'cloned_from_exploration_ids',
                exp_models.ExplorationModel,
                cloned_from_exploration_id),
            base_model_validators.ExternalModelFetcherDetails(
                'owner_user_ids',
                user_models.UserSettingsModel, item.owner_ids),
            base_model_validators.ExternalModelFetcherDetails(
                'editor_user_ids',
                user_models.UserSettingsModel, item.editor_ids),
            base_model_validators.ExternalModelFetcherDetails(
                'viewer_user_ids',
                user_models.UserSettingsModel, item.viewer_ids),
            base_model_validators.ExternalModelFetcherDetails(
                'snapshot_metadata_ids',
                exp_models.ExplorationRightsSnapshotMetadataModel,
                snapshot_model_ids),
            base_model_validators.ExternalModelFetcherDetails(
                'snapshot_content_ids',
                exp_models.ExplorationRightsSnapshotContentModel,
                snapshot_model_ids)]

    @classmethod
    def _validate_first_published_msec(cls, item):
        """Validate that first published time of model is less than current
        time.

        Args:
            item: ndb.Model. ExplorationRightsModel to validate.
        """
        if not item.first_published_msec:
            return

        current_time_msec = utils.get_current_time_in_millisecs()
        if item.first_published_msec > current_time_msec:
            cls._add_error(
                base_model_validators.ERROR_CATEGORY_FIRST_PUBLISHED_MSEC_CHECK,
                'Entity id %s: The first_published_msec field has a value %s '
                'which is greater than the time when the job was run' % (
                    item.id, item.first_published_msec))

    @classmethod
    def _get_custom_validation_functions(cls):
        return [cls._validate_first_published_msec]


class ExplorationRightsSnapshotMetadataModelValidator(
        base_model_validators.BaseSnapshotMetadataModelValidator):
    """Class for validating ExplorationRightsSnapshotMetadataModel."""

    EXTERNAL_MODEL_NAME = 'exploration rights'

    @classmethod
    def _get_change_domain_class(cls, unused_item):
        return rights_manager.ExplorationRightsChange

    @classmethod
    def _get_external_id_relationships(cls, item):
        return [
            base_model_validators.ExternalModelFetcherDetails(
                'exploration_rights_ids',
                exp_models.ExplorationRightsModel,
                [item.id[:item.id.rfind(base_models.VERSION_DELIMITER)]]),
            base_model_validators.ExternalModelFetcherDetails(
                'committer_ids',
                user_models.UserSettingsModel, [item.committer_id])]


class ExplorationRightsSnapshotContentModelValidator(
        base_model_validators.BaseSnapshotContentModelValidator):
    """Class for validating ExplorationRightsSnapshotContentModel."""

    EXTERNAL_MODEL_NAME = 'exploration rights'

    @classmethod
    def _get_external_id_relationships(cls, item):
        return [
            base_model_validators.ExternalModelFetcherDetails(
                'exploration_rights_ids',
                exp_models.ExplorationRightsModel,
                [item.id[:item.id.rfind(base_models.VERSION_DELIMITER)]])]


class ExplorationCommitLogEntryModelValidator(
        base_model_validators.BaseCommitLogEntryModelValidator):
    """Class for validating ExplorationCommitLogEntryModel."""

    EXTERNAL_MODEL_NAME = 'exploration'

    @classmethod
    def _get_model_id_regex(cls, item):
        # Valid id: [exploration/rights]-[exploration_id]-[exploration-version].
        regex_string = '^(exploration|rights)-%s-\\d+$' % (
            item.exploration_id)

        return regex_string

    @classmethod
    def _get_change_domain_class(cls, item):
        if item.id.startswith('rights'):
            return rights_manager.ExplorationRightsChange
        elif item.id.startswith('exploration'):
            return exp_domain.ExplorationChange
        else:
            cls._add_error(
                'model %s' % base_model_validators.ERROR_CATEGORY_ID_CHECK,
                'Entity id %s: Entity id does not match regex pattern' % (
                    item.id))
            return None

    @classmethod
    def _get_external_id_relationships(cls, item):
        external_id_relationships = [
            base_model_validators.ExternalModelFetcherDetails(
                'exploration_ids',
                exp_models.ExplorationModel, [item.exploration_id])]
        if item.id.startswith('rights'):
            external_id_relationships.append(
                base_model_validators.ExternalModelFetcherDetails(
                    'exploration_rights_ids', exp_models.ExplorationRightsModel,
                    [item.exploration_id]))
        return external_id_relationships


class ExpSummaryModelValidator(base_model_validators.BaseSummaryModelValidator):
    """Class for validating ExpSummaryModel."""

    @classmethod
    def _get_model_domain_object_instance(cls, item):
        return exp_fetchers.get_exploration_summary_from_model(item)

    @classmethod
    def _get_external_id_relationships(cls, item):
        return [
            base_model_validators.ExternalModelFetcherDetails(
                'exploration_ids',
                exp_models.ExplorationModel, [item.id]),
            base_model_validators.ExternalModelFetcherDetails(
                'exploration_rights_ids',
                exp_models.ExplorationRightsModel, [item.id]),
            base_model_validators.ExternalModelFetcherDetails(
                'owner_user_ids',
                user_models.UserSettingsModel, item.owner_ids),
            base_model_validators.ExternalModelFetcherDetails(
                'editor_user_ids',
                user_models.UserSettingsModel, item.editor_ids),
            base_model_validators.ExternalModelFetcherDetails(
                'viewer_user_ids',
                user_models.UserSettingsModel, item.viewer_ids),
            base_model_validators.ExternalModelFetcherDetails(
                'contributor_user_ids',
                user_models.UserSettingsModel, item.contributor_ids)]

    @classmethod
    def _validate_contributors_summary(cls, item):
        """Validate that contributor ids match the contributor ids obtained
        from contributors summary.

        Args:
            item: ndb.Model. ExpSummaryModel to validate.
        """
        contributor_ids_from_contributors_summary = (
            list(item.contributors_summary.keys()))
        if sorted(item.contributor_ids) != sorted(
                contributor_ids_from_contributors_summary):
            cls._add_error(
                'contributors %s' % (
                    base_model_validators.ERROR_CATEGORY_SUMMARY_CHECK),
                'Entity id %s: Contributor ids: %s do not match the '
                'contributor ids obtained using contributors summary: %s' % (
                    item.id, sorted(item.contributor_ids),
                    sorted(contributor_ids_from_contributors_summary)))

    @classmethod
    def _validate_first_published_msec(cls, item):
        """Validate that first published time of model is less than current
        time.

        Args:
            item: ndb.Model. ExpSummaryModel to validate.
        """
        if not item.first_published_msec:
            return

        current_time_msec = utils.get_current_time_in_millisecs()
        if item.first_published_msec > current_time_msec:
            cls._add_error(
                base_model_validators.ERROR_CATEGORY_FIRST_PUBLISHED_MSEC_CHECK,
                'Entity id %s: The first_published_msec field has a value %s '
                'which is greater than the time when the job was run' % (
                    item.id, item.first_published_msec))

    @classmethod
    def _validate_exploration_model_last_updated(
            cls, item, field_name_to_external_model_references):
        """Validate that item.exploration_model_last_updated matches the
        time when a last commit was made by a human contributor.

        Args:
            item: ndb.Model. ExpSummaryModel to validate.
            field_name_to_external_model_references:
                dict(str, (list(base_model_validators.ExternalModelReference))).
                A dict keyed by field name. The field name represents
                a unique identifier provided by the storage
                model to which the external model is associated. Each value
                contains a list of ExternalModelReference objects corresponding
                to the field_name. For examples, all the external Exploration
                Models corresponding to a storage model can be associated
                with the field name 'exp_ids'. This dict is used for
                validation of External Model properties linked to the
                storage model.
        """
        exploration_model_references = (
            field_name_to_external_model_references['exploration_ids'])

        for exploration_model_reference in exploration_model_references:
            exploration_model = exploration_model_reference.model_instance
            if exploration_model is None or exploration_model.deleted:
                model_class = exploration_model_reference.model_class
                model_id = exploration_model_reference.model_id
                cls._add_error(
                    'exploration_ids %s' % (
                        base_model_validators.ERROR_CATEGORY_FIELD_CHECK),
                    'Entity id %s: based on field exploration_ids having'
                    ' value %s, expect model %s with id %s but it doesn\'t'
                    ' exist' % (
                        item.id, model_id, model_class.__name__, model_id))
                continue
            last_human_update_ms = exp_services.get_last_updated_by_human_ms(
                exploration_model.id)
            last_human_update_time = datetime.datetime.fromtimestamp(
                python_utils.divide(last_human_update_ms, 1000.0))
            if item.exploration_model_last_updated != last_human_update_time:
                cls._add_error(
                    'exploration model %s' % (
                        base_model_validators.ERROR_CATEGORY_LAST_UPDATED_CHECK
                    ),
                    'Entity id %s: The exploration_model_last_updated '
                    'field: %s does not match the last time a commit was '
                    'made by a human contributor: %s' % (
                        item.id, item.exploration_model_last_updated,
                        last_human_update_time))

    @classmethod
    def _get_external_model_properties(cls):
        exploration_model_properties_dict = {
            'title': 'title',
            'category': 'category',
            'objective': 'objective',
            'language_code': 'language_code',
            'tags': 'tags',
            'exploration_model_created_on': 'created_on',
        }

        exploration_rights_model_properties_dict = {
            'first_published_msec': 'first_published_msec',
            'status': 'status',
            'community_owned': 'community_owned',
            'owner_ids': 'owner_ids',
            'editor_ids': 'editor_ids',
            'viewer_ids': 'viewer_ids',
        }

        return [(
            'exploration',
            'exploration_ids',
            exploration_model_properties_dict
        ), (
            'exploration rights',
            'exploration_rights_ids',
            exploration_rights_model_properties_dict
        )]

    @classmethod
    def _get_custom_validation_functions(cls):
        return [
            cls._validate_first_published_msec,
            cls._validate_contributors_summary]

    @classmethod
    def _get_external_instance_custom_validation_functions(cls):
        return [cls._validate_exploration_model_last_updated]


class GeneralFeedbackThreadModelValidator(
        base_model_validators.BaseModelValidator):
    """Class for validating GeneralFeedbackThreadModels."""

    @classmethod
    def _get_model_id_regex(cls, item):
        # Valid id: [ENTITY_TYPE].[ENTITY_ID].[GENERATED_STRING].
        regex_string = '%s\\.%s\\.[A-Za-z0-9=+/]{1,}$' % (
            item.entity_type, item.entity_id)
        return regex_string

    @classmethod
    def _get_external_id_relationships(cls, item):
        field_name_to_external_model_references = [
            base_model_validators.ExternalModelFetcherDetails(
                'message_ids',
                feedback_models.GeneralFeedbackMessageModel,
                ['%s.%s' % (item.id, i) for i in python_utils.RANGE(
                    item.message_count)])
        ]
        if item.original_author_id:
            field_name_to_external_model_references.append(
                base_model_validators.ExternalModelFetcherDetails(
                    'author_ids', user_models.UserSettingsModel,
                    [item.original_author_id]))
        if item.has_suggestion:
            field_name_to_external_model_references.append(
                base_model_validators.ExternalModelFetcherDetails(
                    'suggestion_ids', suggestion_models.GeneralSuggestionModel,
                    [item.id]))
        if item.entity_type in TARGET_TYPE_TO_TARGET_MODEL:
            field_name_to_external_model_references.append(
                base_model_validators.ExternalModelFetcherDetails(
                    '%s_ids' % item.entity_type,
                    TARGET_TYPE_TO_TARGET_MODEL[item.entity_type],
                    [item.entity_id]))
        return field_name_to_external_model_references

    @classmethod
    def _validate_entity_type(cls, item):
        """Validate the entity type is valid.

        Args:
            item: ndb.Model. GeneralFeedbackThreadModel to validate.
        """
        if item.entity_type not in TARGET_TYPE_TO_TARGET_MODEL:
            cls._add_error(
                'entity %s' % base_model_validators.ERROR_CATEGORY_TYPE_CHECK,
                'Entity id %s: Entity type %s is not allowed' % (
                    item.id, item.entity_type))

    @classmethod
    def _validate_has_suggestion(cls, item):
        """Validate that has_suggestion is False only if no suggestion
        with id same as thread id exists.

        Args:
            item: ndb.Model. GeneralFeedbackThreadModel to validate.
        """
        if not item.has_suggestion:
            suggestion_model = (
                suggestion_models.GeneralSuggestionModel.get_by_id(item.id))
            if suggestion_model is not None and not suggestion_model.deleted:
                cls._add_error(
                    'has suggestion check',
                    'Entity id %s: has suggestion for entity is false '
                    'but a suggestion exists with id same as entity id' % (
                        item.id))

    @classmethod
    def _get_custom_validation_functions(cls):
        return [
            cls._validate_entity_type,
            cls._validate_has_suggestion]


class GeneralFeedbackMessageModelValidator(
        base_model_validators.BaseModelValidator):
    """Class for validating GeneralFeedbackMessageModels."""

    @classmethod
    def _get_model_id_regex(cls, item):
        # Valid id: [thread_id].[message_id]
        regex_string = '^%s\\.%s$' % (item.thread_id, item.message_id)
        return regex_string

    @classmethod
    def _get_external_id_relationships(cls, item):
        author_ids = []
        if item.author_id:
            author_ids = [item.author_id]
        return [
            base_model_validators.ExternalModelFetcherDetails(
                'author_ids', user_models.UserSettingsModel, author_ids),
            base_model_validators.ExternalModelFetcherDetails(
                'feedback_thread_ids',
                feedback_models.GeneralFeedbackThreadModel, [item.thread_id])]

    @classmethod
    def _validate_message_id(
            cls, item, field_name_to_external_model_references):
        """Validate that message_id is less than the message count for
        feedback thread corresponding to the entity.

        Args:
            item: ndb.Model. GeneralFeedbackMessageModel to validate.
            field_name_to_external_model_references:
                dict(str, (list(base_model_validators.ExternalModelReference))).
                A dict keyed by field name. The field name represents
                a unique identifier provided by the storage
                model to which the external model is associated. Each value
                contains a list of ExternalModelReference objects corresponding
                to the field_name. For examples, all the external Exploration
                Models corresponding to a storage model can be associated
                with the field name 'exp_ids'. This dict is used for
                validation of External Model properties linked to the
                storage model.
        """
        feedback_thread_model_references = (
            field_name_to_external_model_references['feedback_thread_ids'])

        for feedback_thread_model_reference in feedback_thread_model_references:
            feedback_thread_model = (
                feedback_thread_model_reference.model_instance)
            if feedback_thread_model is None or feedback_thread_model.deleted:
                model_class = feedback_thread_model_reference.model_class
                model_id = feedback_thread_model_reference.model_id
                cls._add_error(
                    'feedback_thread_ids %s' % (
                        base_model_validators.ERROR_CATEGORY_FIELD_CHECK),
                    'Entity id %s: based on field feedback_thread_ids having'
                    ' value %s, expect model %s with id %s but it doesn\'t'
                    ' exist' % (
                        item.id, model_id, model_class.__name__, model_id))
                continue
            if item.message_id >= feedback_thread_model.message_count:
                cls._add_error(
                    'message %s' % (
                        base_model_validators.ERROR_CATEGORY_ID_CHECK),
                    'Entity id %s: message id %s not less than total count '
                    'of messages %s in feedback thread model with id %s '
                    'corresponding to the entity' % (
                        item.id, item.message_id,
                        feedback_thread_model.message_count,
                        feedback_thread_model.id))

    @classmethod
    def _get_external_instance_custom_validation_functions(cls):
        return [cls._validate_message_id]


class GeneralFeedbackThreadUserModelValidator(
        base_model_validators.BaseModelValidator):
    """Class for validating GeneralFeedbackThreadUserModels."""

    @classmethod
    def _get_model_id_regex(cls, unused_item):
        # Valid id: [user_id].[thread_id]
        thread_id_string = '%s\\.[A-Za-z0-9-_]{1,%s}\\.[A-Za-z0-9-_=]{1,}' % (
            ('|').join(suggestion_models.TARGET_TYPE_CHOICES),
            base_models.ID_LENGTH)
        regex_string = '^%s\\.%s$' % (USER_ID_REGEX, thread_id_string)
        return regex_string

    @classmethod
    def _get_external_id_relationships(cls, item):
        message_ids = []
        user_ids = []
        if '.' in item.id:
            index = item.id.find('.')
            user_ids = [item.id[:index]]
            message_ids = ['%s.%s' % (
                item.id[index + 1:], message_id) for message_id in (
                    item.message_ids_read_by_user)]
        return [
            base_model_validators.ExternalModelFetcherDetails(
                'message_ids',
                feedback_models.GeneralFeedbackMessageModel, message_ids),
            base_model_validators.ExternalModelFetcherDetails(
                'user_ids', user_models.UserSettingsModel, user_ids)]


class FeedbackAnalyticsModelValidator(base_model_validators.BaseModelValidator):
    """Class for validating FeedbackAnalyticsModels."""

    @classmethod
    def _get_external_id_relationships(cls, item):
        return [
            base_model_validators.ExternalModelFetcherDetails(
                'exploration_ids', exp_models.ExplorationModel, [item.id])]


class UnsentFeedbackEmailModelValidator(
        base_model_validators.BaseModelValidator):
    """Class for validating UnsentFeedbackEmailModels."""

    @classmethod
    def _get_model_id_regex(cls, unused_item):
        return '^%s$' % USER_ID_REGEX

    @classmethod
    def _get_external_id_relationships(cls, item):
        message_ids = []
        for reference in item.feedback_message_references:
            try:
                message_ids.append('%s.%s' % (
                    reference['thread_id'], reference['message_id']))
            except Exception:
                cls._add_error(
                    'feedback message %s' % (
                        base_model_validators.ERROR_CATEGORY_REFERENCE_CHECK),
                    'Entity id %s: Invalid feedback reference: %s' % (
                        item.id, reference))
        return [
            base_model_validators.ExternalModelFetcherDetails(
                'user_ids', user_models.UserSettingsModel, [item.id]),
            base_model_validators.ExternalModelFetcherDetails(
                'message_ids', feedback_models.GeneralFeedbackMessageModel,
                message_ids)]

    @classmethod
    def _validate_entity_type_and_entity_id_feedback_reference(cls, item):
        """Validate that entity_type and entity_type are same as corresponding
        values in thread_id of feedback_reference.

        Args:
            item: ndb.Model. UnsentFeedbackEmailModel to validate.
        """
        for reference in item.feedback_message_references:
            try:
                split_thread_id = reference['thread_id'].split('.')
                if split_thread_id[0] != reference['entity_type'] or (
                        split_thread_id[1] != reference['entity_id']):
                    cls._add_error(
                        'feedback message %s' % (
                            base_model_validators.ERROR_CATEGORY_REFERENCE_CHECK
                        ),
                        'Entity id %s: Invalid feedback reference: %s' % (
                            item.id, reference))
            except Exception:
                cls._add_error(
                    'feedback message %s' % (
                        base_model_validators.ERROR_CATEGORY_REFERENCE_CHECK),
                    'Entity id %s: Invalid feedback reference: %s' % (
                        item.id, reference))

    @classmethod
    def _get_custom_validation_functions(cls):
        return [cls._validate_entity_type_and_entity_id_feedback_reference]


class JobModelValidator(base_model_validators.BaseModelValidator):
    """Class for validating JobModels."""

    @classmethod
    def _get_model_id_regex(cls, item):
        # Valid id: [job_type]-[current time]-[random int]
        regex_string = '^%s-\\d*-\\d*$' % item.job_type
        return regex_string

    @classmethod
    def _get_external_id_relationships(cls, item):
        return []

    @classmethod
    def _validate_time_fields(cls, item):
        """Validate the time fields in entity.

        Args:
            item: ndb.Model. JobModel to validate.
        """
        if item.time_started_msec and (
                item.time_queued_msec > item.time_started_msec):
            cls._add_error(
                'time queued check',
                'Entity id %s: time queued %s is greater '
                'than time started %s' % (
                    item.id, item.time_queued_msec, item.time_started_msec))

        if item.time_finished_msec and (
                item.time_started_msec > item.time_finished_msec):
            cls._add_error(
                'time started check',
                'Entity id %s: time started %s is greater '
                'than time finished %s' % (
                    item.id, item.time_started_msec, item.time_finished_msec))

        current_time_msec = utils.get_current_time_in_millisecs()
        if item.time_finished_msec > current_time_msec:
            cls._add_error(
                'time finished check',
                'Entity id %s: time finished %s is greater '
                'than the current time' % (
                    item.id, item.time_finished_msec))

    @classmethod
    def _validate_error(cls, item):
        """Validate error is not None only if status is not canceled
        or failed.

        Args:
            item: ndb.Model. JobModel to validate.
        """
        if item.error and item.status_code not in [
                job_models.STATUS_CODE_FAILED, job_models.STATUS_CODE_CANCELED]:
            cls._add_error(
                base_model_validators.ERROR_CATEGORY_ERROR_CHECK,
                'Entity id %s: error: %s for job is not empty but '
                'job status is %s' % (item.id, item.error, item.status_code))

        if not item.error and item.status_code in [
                job_models.STATUS_CODE_FAILED, job_models.STATUS_CODE_CANCELED]:
            cls._add_error(
                base_model_validators.ERROR_CATEGORY_ERROR_CHECK,
                'Entity id %s: error for job is empty but '
                'job status is %s' % (item.id, item.status_code))

    @classmethod
    def _validate_output(cls, item):
        """Validate output for entity is present only if status is
        completed.

        Args:
            item: ndb.Model. JobModel to validate.
        """
        if item.output and item.status_code != job_models.STATUS_CODE_COMPLETED:
            cls._add_error(
                base_model_validators.ERROR_CATEGORY_OUTPUT_CHECK,
                'Entity id %s: output: %s for job is not empty but '
                'job status is %s' % (item.id, item.output, item.status_code))

        if item.output is None and (
                item.status_code == job_models.STATUS_CODE_COMPLETED):
            cls._add_error(
                base_model_validators.ERROR_CATEGORY_OUTPUT_CHECK,
                'Entity id %s: output for job is empty but '
                'job status is %s' % (item.id, item.status_code))

    @classmethod
    def _get_custom_validation_functions(cls):
        return [
            cls._validate_time_fields,
            cls._validate_error,
            cls._validate_output]


class ContinuousComputationModelValidator(
        base_model_validators.BaseModelValidator):
    """Class for validating ContinuousComputationModels."""

    @classmethod
    def _get_model_id_regex(cls, unused_item):
        # Valid id: Name of continuous computation manager class.
        regex_string = '^(%s)$' % ('|').join(
            ALL_CONTINUOUS_COMPUTATION_MANAGERS_CLASS_NAMES)
        return regex_string

    @classmethod
    def _get_external_id_relationships(cls, item):
        return []

    @classmethod
    def _validate_time_fields(cls, item):
        """Validate the time fields in entity.

        Args:
            item: ndb.Model. ContinuousComputationModel to validate.
        """
        if item.last_started_msec > item.last_finished_msec and (
                item.last_started_msec > item.last_stopped_msec):
            cls._add_error(
                'last started check',
                'Entity id %s: last started %s is greater '
                'than both last finished %s and last stopped %s' % (
                    item.id, item.last_started_msec, item.last_finished_msec,
                    item.last_stopped_msec))

        current_time_msec = utils.get_current_time_in_millisecs()
        if item.last_finished_msec > current_time_msec:
            cls._add_error(
                'last finished check',
                'Entity id %s: last finished %s is greater '
                'than the current time' % (
                    item.id, item.last_finished_msec))

        if item.last_stopped_msec > current_time_msec:
            cls._add_error(
                'last stopped check',
                'Entity id %s: last stopped %s is greater '
                'than the current time' % (
                    item.id, item.last_stopped_msec))

    @classmethod
    def _get_custom_validation_functions(cls):
        return [cls._validate_time_fields]


class QuestionModelValidator(base_model_validators.BaseModelValidator):
    """Class for validating QuestionModel."""

    @classmethod
    def _get_model_domain_object_instance(cls, item):
        return question_fetchers.get_question_from_model(item)

    @classmethod
    def _get_external_id_relationships(cls, item):
        snapshot_model_ids = [
            '%s-%d' % (item.id, version) for version in python_utils.RANGE(
                1, item.version + 1)]
        return [
            base_model_validators.ExternalModelFetcherDetails(
                'question_commit_log_entry_ids',
                question_models.QuestionCommitLogEntryModel,
                ['question-%s-%s'
                 % (item.id, version) for version in python_utils.RANGE(
                     1, item.version + 1)]),
            base_model_validators.ExternalModelFetcherDetails(
                'question_summary_ids',
                question_models.QuestionSummaryModel, [item.id]),
            base_model_validators.ExternalModelFetcherDetails(
                'snapshot_metadata_ids',
                question_models.QuestionSnapshotMetadataModel,
                snapshot_model_ids),
            base_model_validators.ExternalModelFetcherDetails(
                'snapshot_content_ids',
                question_models.QuestionSnapshotContentModel,
                snapshot_model_ids),
            base_model_validators.ExternalModelFetcherDetails(
                'linked_skill_ids',
                skill_models.SkillModel, item.linked_skill_ids)]


class ExplorationContextModelValidator(
        base_model_validators.BaseModelValidator):
    """Class for validating ExplorationContextModel."""

    @classmethod
    def _get_external_id_relationships(cls, item):
        return [
            base_model_validators.ExternalModelFetcherDetails(
                'story_ids', story_models.StoryModel, [item.story_id]),
            base_model_validators.ExternalModelFetcherDetails(
                'exp_ids', exp_models.ExplorationModel, [item.id])]


class ExplorationMathRichTextInfoModelValidator(
        base_model_validators.BaseModelValidator):
    """Class for validating ExplorationMathRichTextInfoModel."""

    @classmethod
    def _get_external_id_relationships(cls, item):
        return [
            base_model_validators.ExternalModelFetcherDetails(
                'exploration_ids', exp_models.ExplorationModel, [item.id])]

    @classmethod
    def _validate_latex_strings_info(
            cls, item, field_name_to_external_model_references):
        """Validate that LaTeX strings and other related information in the
        model is valid and matches the corresponding exploration.
        The LaTeX strings present in this model is valid if the LaTeX strings
        without SVG filenames in the exploration matches this list, also the
        estimated SVG size of these LaTeX strings should be same. We also verify
        that the field 'math_images_generation_required' is valid by checking
        each 'svg_filename' field in the actual exploration.

        Args:
            item: ndb.Model. ExplorationMathRichTextInfoModel to validate.
            field_name_to_external_model_references:
                dict(str, (list(base_model_validators.ExternalModelReference))).
                A dict keyed by field name. The field name represents
                a unique identifier provided by the storage
                model to which the external model is associated. Each value
                contains a list of ExternalModelReference objects corresponding
                to the field_name. For examples, all the external Exploration
                Models corresponding to a storage model can be associated
                with the field name 'exp_ids'. This dict is used for
                validation of External Model properties linked to the
                storage model.
        """
        exploration_model_references = (
            field_name_to_external_model_references['exploration_ids'])

        for exploration_model_reference in exploration_model_references:
            exploration_model = exploration_model_reference.model_instance
            if exploration_model is None or exploration_model.deleted:
                model_class = exploration_model_reference.model_class
                model_id = exploration_model_reference.model_id
                cls._add_error(
                    'exploration_ids %s' % (
                        base_model_validators.ERROR_CATEGORY_FIELD_CHECK),
                    'Entity id %s: based on field exploration_ids having'
                    ' value %s, expect model %s with id %s but it doesn\'t'
                    ' exist' % (
                        item.id, model_id, model_class.__name__, model_id))
                continue
            html_strings_in_exploration = ''
            for state_dict in exploration_model.states.values():
                state = state_domain.State.from_dict(state_dict)
                html_strings_in_exploration += (
                    ''.join(state.get_all_html_content_strings()))

            latex_strings_without_svg = (
                html_validation_service.
                get_latex_strings_without_svg_from_html(
                    html_strings_in_exploration))
            decoded_latex_strings_without_svg = [
                string.decode('utf-8') for string in latex_strings_without_svg]
            math_rich_text_info = (
                exp_domain.ExplorationMathRichTextInfo(
                    exploration_model.id,
                    item.math_images_generation_required,
                    latex_strings_without_svg))
            approx_size_of_math_svgs_bytes = (
                math_rich_text_info.get_svg_size_in_bytes())

            if decoded_latex_strings_without_svg != (
                    item.latex_strings_without_svg):
                cls._add_error(
                    'latex strings check',
                    'Entity id %s: latex strings in the model does not match '
                    'latex strings in the exploration model' % (
                        item.id))
            if (approx_size_of_math_svgs_bytes !=
                    item.estimated_max_size_of_images_in_bytes):
                cls._add_error(
                    'svg size check',
                    'Entity id %s: estimated svg size in the model does not'
                    ' match estimated svg size in the exploration model' % (
                        item.id))
            if not item.math_images_generation_required:
                filenames = (
                    html_validation_service.
                    extract_svg_filenames_in_math_rte_components(
                        html_strings_in_exploration))
                for filename in filenames:
                    file_system_class = (
                        fs_services.get_entity_file_system_class())
                    fs = fs_domain.AbstractFileSystem(file_system_class(
                        feconf.ENTITY_TYPE_EXPLORATION, exploration_model.id))
                    filepath = 'image/%s' % filename
                    if not fs.isfile(filepath):
                        cls._add_error(
                            'image generation requirement check',
                            'Entity id %s: status of image generation does not'
                            ' match the image generation requirement for the'
                            ' exploration model' % (
                                item.id))

    @classmethod
    def _get_external_instance_custom_validation_functions(cls):
        return [cls._validate_latex_strings_info]


class QuestionSkillLinkModelValidator(base_model_validators.BaseModelValidator):
    """Class for validating QuestionSkillLinkModel."""

    @classmethod
    def _get_model_id_regex(cls, item):
        return '%s:%s' % (item.question_id, item.skill_id)

    @classmethod
    def _get_external_id_relationships(cls, item):
        return [
            base_model_validators.ExternalModelFetcherDetails(
                'question_ids', question_models.QuestionModel,
                [item.question_id]),
            base_model_validators.ExternalModelFetcherDetails(
                'skill_ids', skill_models.SkillModel, [item.skill_id])]


class QuestionSnapshotMetadataModelValidator(
        base_model_validators.BaseSnapshotMetadataModelValidator):
    """Class for validating QuestionSnapshotMetadataModel."""

    EXTERNAL_MODEL_NAME = 'question'

    @classmethod
    def _get_change_domain_class(cls, unused_item):
        return question_domain.QuestionChange

    @classmethod
    def _get_external_id_relationships(cls, item):
        return [
            base_model_validators.ExternalModelFetcherDetails(
                'question_ids', question_models.QuestionModel,
                [item.id[:item.id.rfind(base_models.VERSION_DELIMITER)]]),
            base_model_validators.ExternalModelFetcherDetails(
                'committer_ids', user_models.UserSettingsModel,
                [item.committer_id])]


class QuestionSnapshotContentModelValidator(
        base_model_validators.BaseSnapshotContentModelValidator):
    """Class for validating QuestionSnapshotContentModel."""

    EXTERNAL_MODEL_NAME = 'question'

    @classmethod
    def _get_external_id_relationships(cls, item):
        return [
            base_model_validators.ExternalModelFetcherDetails(
                'question_ids', question_models.QuestionModel,
                [item.id[:item.id.rfind(base_models.VERSION_DELIMITER)]])]


class QuestionCommitLogEntryModelValidator(
        base_model_validators.BaseCommitLogEntryModelValidator):
    """Class for validating QuestionCommitLogEntryModel."""

    EXTERNAL_MODEL_NAME = 'question'

    @classmethod
    def _get_model_id_regex(cls, item):
        # Valid id: [question]-[question_id]-[question_version].
        regex_string = '^(question)-%s-\\d+$' % (
            item.question_id)

        return regex_string

    @classmethod
    def _get_change_domain_class(cls, item):
        if item.id.startswith('question'):
            return question_domain.QuestionChange
        else:
            cls._add_error(
                'model %s' % base_model_validators.ERROR_CATEGORY_ID_CHECK,
                'Entity id %s: Entity id does not match regex pattern' % (
                    item.id))
            return None

    @classmethod
    def _get_external_id_relationships(cls, item):
        return [
            base_model_validators.ExternalModelFetcherDetails(
                'question_ids', question_models.QuestionModel,
                [item.question_id])]


class QuestionSummaryModelValidator(
        base_model_validators.BaseSummaryModelValidator):
    """Class for validating QuestionSummaryModel."""

    @classmethod
    def _get_model_domain_object_instance(cls, item):
        return question_services.get_question_summary_from_model(item)

    @classmethod
    def _get_external_id_relationships(cls, item):
        return [
            base_model_validators.ExternalModelFetcherDetails(
                'question_ids', question_models.QuestionModel, [item.id])]

    @classmethod
    def _validate_question_content(
            cls, item, field_name_to_external_model_references):
        """Validate that question_content model is equal to
        QuestionModel.question_state_data.content.html.

        Args:
            item: ndb.Model. QuestionSummaryModel to validate.
            field_name_to_external_model_references:
                dict(str, (list(base_model_validators.ExternalModelReference))).
                A dict keyed by field name. The field name represents
                a unique identifier provided by the storage
                model to which the external model is associated. Each value
                contains a list of ExternalModelReference objects corresponding
                to the field_name. For examples, all the external Exploration
                Models corresponding to a storage model can be associated
                with the field name 'exp_ids'. This dict is used for
                validation of External Model properties linked to the
                storage model.
        """
        question_model_references = (
            field_name_to_external_model_references['question_ids'])

        for question_model_reference in question_model_references:
            question_model = question_model_reference.model_instance
            if question_model is None or question_model.deleted:
                model_class = question_model_reference.model_class
                model_id = question_model_reference.model_id
                cls._add_error(
                    'question_ids %s' % (
                        base_model_validators.ERROR_CATEGORY_FIELD_CHECK),
                    'Entity id %s: based on field question_ids having'
                    ' value %s, expect model %s with id %s but it doesn\'t'
                    ' exist' % (
                        item.id, model_id, model_class.__name__, model_id))
                continue
            content_html = question_model.question_state_data['content']['html']
            if item.question_content != content_html:
                cls._add_error(
                    'question content check',
                    'Entity id %s: Question content: %s does not match '
                    'content html in question state data in question '
                    'model: %s' % (
                        item.id, item.question_content,
                        content_html))

    @classmethod
    def _get_external_model_properties(cls):
        question_model_properties_dict = {
            'question_model_created_on': 'created_on',
            'question_model_last_updated': 'last_updated'
        }

        return [(
            'question',
            'question_ids',
            question_model_properties_dict
        )]

    @classmethod
    def _get_external_instance_custom_validation_functions(cls):
        return [cls._validate_question_content]


class ExplorationRecommendationsModelValidator(
        base_model_validators.BaseModelValidator):
    """Class for validating ExplorationRecommendationsModel."""

    @classmethod
    def _get_external_id_relationships(cls, item):
        return [
            base_model_validators.ExternalModelFetcherDetails(
                'exploration_ids', exp_models.ExplorationModel,
                [item.id] + item.recommended_exploration_ids)]

    @classmethod
    def _validate_item_id_not_in_recommended_exploration_ids(cls, item):
        """Validate that model id is not present in recommended exploration ids.

        Args:
            item: ndb.Model. ExplorationRecommendationsModel to validate.
        """
        if item.id in item.recommended_exploration_ids:
            cls._add_error(
                'item exploration %s' % (
                    base_model_validators.ERROR_CATEGORY_ID_CHECK),
                'Entity id %s: The exploration id: %s for which the entity is '
                'created is also present in the recommended exploration ids '
                'for entity' % (item.id, item.id))

    @classmethod
    def _get_custom_validation_functions(cls):
        return [cls._validate_item_id_not_in_recommended_exploration_ids]


class TopicSimilaritiesModelValidator(base_model_validators.BaseModelValidator):
    """Class for validating TopicSimilaritiesModel."""

    @classmethod
    def _get_model_id_regex(cls, unused_item):
        # Valid id: topics.
        return '^%s$' % recommendations_models.TOPIC_SIMILARITIES_ID

    @classmethod
    def _get_external_id_relationships(cls, item):
        return []

    @classmethod
    def _validate_topic_similarities(cls, item):
        """Validate the topic similarities to be symmetric and have real
        values between 0.0 and 1.0.

        Args:
            item: ndb.Model. TopicSimilaritiesModel to validate.
        """

        topics = list(item.content.keys())
        data = '%s\n' % (',').join(topics)

        for topic1 in topics:
            similarity_list = []
            for topic2 in item.content[topic1]:
                similarity_list.append(
                    python_utils.UNICODE(item.content[topic1][topic2]))
            if len(similarity_list):
                data = data + '%s\n' % (',').join(similarity_list)

        try:
            recommendations_services.validate_topic_similarities(data)
        except Exception as e:
            cls._add_error(
                'topic similarity check',
                'Entity id %s: Topic similarity validation for content: %s '
                'fails with error: %s' % (item.id, item.content, e))

    @classmethod
    def _get_custom_validation_functions(cls):
        return [cls._validate_topic_similarities]


class SkillModelValidator(base_model_validators.BaseModelValidator):
    """Class for validating SkillModel."""

    @classmethod
    def _get_model_domain_object_instance(cls, item):
        return skill_fetchers.get_skill_from_model(item)

    @classmethod
    def _get_external_id_relationships(cls, item):
        snapshot_model_ids = [
            '%s-%d' % (item.id, version) for version in python_utils.RANGE(
                1, item.version + 1)]
        superseding_skill_ids = []
        if item.superseding_skill_id:
            superseding_skill_ids = [item.superseding_skill_id]
        return [
            base_model_validators.ExternalModelFetcherDetails(
                'skill_commit_log_entry_ids',
                skill_models.SkillCommitLogEntryModel,
                ['skill-%s-%s'
                 % (item.id, version) for version in python_utils.RANGE(
                     1, item.version + 1)]),
            base_model_validators.ExternalModelFetcherDetails(
                'skill_summary_ids', skill_models.SkillSummaryModel, [item.id]),
            base_model_validators.ExternalModelFetcherDetails(
                'superseding_skill_ids', skill_models.SkillModel,
                superseding_skill_ids),
            base_model_validators.ExternalModelFetcherDetails(
                'snapshot_metadata_ids',
                skill_models.SkillSnapshotMetadataModel, snapshot_model_ids),
            base_model_validators.ExternalModelFetcherDetails(
                'snapshot_content_ids', skill_models.SkillSnapshotContentModel,
                snapshot_model_ids)]

    @classmethod
    def _validate_all_questions_merged(cls, item):
        """Validate that all_questions_merged is True only if
        superseding_skill_id is not None and there are no
        questions linked with the skill. The superseding skill
        id check is already performed in domain object validation,
        so it is not repeated here.

        Args:
            item: ndb.Model. SkillModel to validate.
        """
        questions_ids_linked_with_skill = (
            question_models.QuestionSkillLinkModel
            .get_all_question_ids_linked_to_skill_id(item.id))
        if item.all_questions_merged and questions_ids_linked_with_skill:
            cls._add_error(
                'all questions merged check',
                'Entity id %s: all_questions_merged is True but the '
                'following question ids are still linked to the skill: %s' % (
                    item.id, questions_ids_linked_with_skill))

    @classmethod
    def _get_custom_validation_functions(cls):
        return [cls._validate_all_questions_merged]


class SkillSnapshotMetadataModelValidator(
        base_model_validators.BaseSnapshotMetadataModelValidator):
    """Class for validating SkillSnapshotMetadataModel."""

    EXTERNAL_MODEL_NAME = 'skill'

    @classmethod
    def _get_change_domain_class(cls, unused_item):
        return skill_domain.SkillChange

    @classmethod
    def _get_external_id_relationships(cls, item):
        return [
            base_model_validators.ExternalModelFetcherDetails(
                'skill_ids', skill_models.SkillModel,
                [item.id[:item.id.rfind(base_models.VERSION_DELIMITER)]]),
            base_model_validators.ExternalModelFetcherDetails(
                'committer_ids', user_models.UserSettingsModel,
                [item.committer_id])]


class SkillSnapshotContentModelValidator(
        base_model_validators.BaseSnapshotContentModelValidator):
    """Class for validating SkillSnapshotContentModel."""

    EXTERNAL_MODEL_NAME = 'skill'

    @classmethod
    def _get_external_id_relationships(cls, item):
        return [
            base_model_validators.ExternalModelFetcherDetails(
                'skill_ids', skill_models.SkillModel,
                [item.id[:item.id.rfind(base_models.VERSION_DELIMITER)]])]


class SkillCommitLogEntryModelValidator(
        base_model_validators.BaseCommitLogEntryModelValidator):
    """Class for validating SkillCommitLogEntryModel."""

    EXTERNAL_MODEL_NAME = 'skill'

    @classmethod
    def _get_model_id_regex(cls, item):
        # Valid id: [skill/rights]-[skill_id]-[skill_version].
        regex_string = '^(skill|rights)-%s-\\d+$' % (
            item.skill_id)

        return regex_string

    @classmethod
    def _get_change_domain_class(cls, item):
        if item.id.startswith('skill'):
            return skill_domain.SkillChange
        else:
            cls._add_error(
                'model %s' % base_model_validators.ERROR_CATEGORY_ID_CHECK,
                'Entity id %s: Entity id does not match regex pattern' % (
                    item.id))
            return None

    @classmethod
    def _get_external_id_relationships(cls, item):
        return [
            base_model_validators.ExternalModelFetcherDetails(
                'skill_ids', skill_models.SkillModel, [item.skill_id])]


class SkillSummaryModelValidator(
        base_model_validators.BaseSummaryModelValidator):
    """Class for validating SkillSummaryModel."""

    @classmethod
    def _get_model_domain_object_instance(cls, item):
        return skill_services.get_skill_summary_from_model(item)

    @classmethod
    def _get_external_id_relationships(cls, item):
        return [
            base_model_validators.ExternalModelFetcherDetails(
                'skill_ids', skill_models.SkillModel, [item.id])]

    @classmethod
    def _validate_misconception_count(
            cls, item, field_name_to_external_model_references):
        """Validate that misconception_count of model is equal to
        number of misconceptions in SkillModel.misconceptions.

        Args:
            item: ndb.Model. SkillSummaryModel to validate.
            field_name_to_external_model_references:
                dict(str, (list(base_model_validators.ExternalModelReference))).
                A dict keyed by field name. The field name represents
                a unique identifier provided by the storage
                model to which the external model is associated. Each value
                contains a list of ExternalModelReference objects corresponding
                to the field_name. For examples, all the external Exploration
                Models corresponding to a storage model can be associated
                with the field name 'exp_ids'. This dict is used for
                validation of External Model properties linked to the
                storage model.
        """
        skill_model_references = (
            field_name_to_external_model_references['skill_ids'])

        for skill_model_reference in skill_model_references:
            skill_model = skill_model_reference.model_instance
            if not skill_model or skill_model.deleted:
                model_class = skill_model_reference.model_class
                model_id = skill_model_reference.model_id
                cls._add_error(
                    'skill_ids %s' % (
                        base_model_validators.ERROR_CATEGORY_FIELD_CHECK),
                    'Entity id %s: based on field skill_ids having'
                    ' value %s, expect model %s with id %s but it doesn\'t'
                    ' exist' % (
                        item.id, model_id, model_class.__name__, model_id))
                continue
            if item.misconception_count != len(skill_model.misconceptions):
                cls._add_error(
                    'misconception %s' % (
                        base_model_validators.ERROR_CATEGORY_COUNT_CHECK),
                    'Entity id %s: Misconception count: %s does not match '
                    'the number of misconceptions in skill model: %s' % (
                        item.id, item.misconception_count,
                        skill_model.misconceptions))

    @classmethod
    def _validate_worked_examples_count(
            cls, item, field_name_to_external_model_references):
        """Validate that worked examples count of model is equal to
        number of misconceptions in SkillModel.skill_contents.worked_examples.

        Args:
            item: ndb.Model. SkillSummaryModel to validate.
            field_name_to_external_model_references:
                dict(str, (list(base_model_validators.ExternalModelReference))).
                A dict keyed by field name. The field name represents
                a unique identifier provided by the storage
                model to which the external model is associated. Each value
                contains a list of ExternalModelReference objects corresponding
                to the field_name. For examples, all the external Exploration
                Models corresponding to a storage model can be associated
                with the field name 'exp_ids'. This dict is used for
                validation of External Model properties linked to the
                storage model.
        """
        skill_model_references = (
            field_name_to_external_model_references['skill_ids'])

        for skill_model_reference in skill_model_references:
            skill_model = skill_model_reference.model_instance
            if not skill_model or skill_model.deleted:
                model_class = skill_model_reference.model_class
                model_id = skill_model_reference.model_id
                cls._add_error(
                    'skill_ids %s' % (
                        base_model_validators.ERROR_CATEGORY_FIELD_CHECK),
                    'Entity id %s: based on field skill_ids having'
                    ' value %s, expect model %s with id %s but it doesn\'t'
                    ' exist' % (
                        item.id, model_id, model_class.__name__, model_id))
                continue
            if item.worked_examples_count != len(
                    skill_model.skill_contents['worked_examples']):
                cls._add_error(
                    'worked examples %s' % (
                        base_model_validators.ERROR_CATEGORY_COUNT_CHECK),
                    'Entity id %s: Worked examples count: %s does not match '
                    'the number of worked examples in skill_contents '
                    'in skill model: %s' % (
                        item.id, item.worked_examples_count,
                        skill_model.skill_contents['worked_examples']))

    @classmethod
    def _get_external_model_properties(cls):
        skill_model_properties_dict = {
            'description': 'description',
            'language_code': 'language_code',
            'skill_model_created_on': 'created_on',
            'skill_model_last_updated': 'last_updated'
        }

        return [(
            'skill',
            'skill_ids',
            skill_model_properties_dict
        )]

    @classmethod
    def _get_external_instance_custom_validation_functions(cls):
        return [
            cls._validate_misconception_count,
            cls._validate_worked_examples_count]


class StoryModelValidator(base_model_validators.BaseModelValidator):
    """Class for validating StoryModel."""

    @classmethod
    def _get_model_domain_object_instance(cls, item):
        return story_fetchers.get_story_from_model(item)

    @classmethod
    def _get_external_id_relationships(cls, item):
        snapshot_model_ids = [
            '%s-%d' % (item.id, version)
            for version in python_utils.RANGE(1, item.version + 1)]
        return [
            base_model_validators.ExternalModelFetcherDetails(
                'story_commit_log_entry_ids',
                story_models.StoryCommitLogEntryModel,
                ['story-%s-%s'
                 % (item.id, version) for version in python_utils.RANGE(
                     1, item.version + 1)]),
            base_model_validators.ExternalModelFetcherDetails(
                'story_summary_ids',
                story_models.StorySummaryModel, [item.id]),
            base_model_validators.ExternalModelFetcherDetails(
                'snapshot_metadata_ids',
                story_models.StorySnapshotMetadataModel,
                snapshot_model_ids),
            base_model_validators.ExternalModelFetcherDetails(
                'snapshot_content_ids',
                story_models.StorySnapshotContentModel,
                snapshot_model_ids),
            base_model_validators.ExternalModelFetcherDetails(
                'exploration_ids',
                exp_models.ExplorationModel,
                [node['exploration_id'] for node in (
                    item.story_contents['nodes'])])]


class StorySnapshotMetadataModelValidator(
        base_model_validators.BaseSnapshotMetadataModelValidator):
    """Class for validating StorySnapshotMetadataModel."""

    EXTERNAL_MODEL_NAME = 'story'

    @classmethod
    def _get_change_domain_class(cls, unused_item):
        return story_domain.StoryChange

    @classmethod
    def _get_external_id_relationships(cls, item):
        return [
            base_model_validators.ExternalModelFetcherDetails(
                'story_ids', story_models.StoryModel,
                [item.id[:item.id.rfind(base_models.VERSION_DELIMITER)]]),
            base_model_validators.ExternalModelFetcherDetails(
                'committer_ids', user_models.UserSettingsModel,
                [item.committer_id])]


class StorySnapshotContentModelValidator(
        base_model_validators.BaseSnapshotContentModelValidator):
    """Class for validating StorySnapshotContentModel."""

    EXTERNAL_MODEL_NAME = 'story'

    @classmethod
    def _get_external_id_relationships(cls, item):
        return [
            base_model_validators.ExternalModelFetcherDetails(
                'story_ids', story_models.StoryModel,
                [item.id[:item.id.rfind(base_models.VERSION_DELIMITER)]])]


class StoryCommitLogEntryModelValidator(
        base_model_validators.BaseCommitLogEntryModelValidator):
    """Class for validating StoryCommitLogEntryModel."""

    EXTERNAL_MODEL_NAME = 'story'

    @classmethod
    def _get_model_id_regex(cls, item):
        # Valid id: [story]-[story_id]-[story_version].
        regex_string = '^(story)-%s-\\d+$' % (
            item.story_id)

        return regex_string

    @classmethod
    def _get_change_domain_class(cls, item):
        if item.id.startswith('story'):
            return story_domain.StoryChange
        else:
            cls._add_error(
                'model %s' % base_model_validators.ERROR_CATEGORY_ID_CHECK,
                'Entity id %s: Entity id does not match regex pattern' % (
                    item.id))
            return None

    @classmethod
    def _get_external_id_relationships(cls, item):
        return [
            base_model_validators.ExternalModelFetcherDetails(
                'story_ids', story_models.StoryModel, [item.story_id]),
        ]


class StorySummaryModelValidator(
        base_model_validators.BaseSummaryModelValidator):
    """Class for validating StorySummaryModel."""

    @classmethod
    def _get_model_domain_object_instance(cls, item):
        return story_fetchers.get_story_summary_from_model(item)

    @classmethod
    def _get_external_id_relationships(cls, item):
        return [
            base_model_validators.ExternalModelFetcherDetails(
                'story_ids', story_models.StoryModel, [item.id])]

    @classmethod
    def _validate_node_titles(
            cls, item, field_name_to_external_model_references):
        """Validate that node_titles of model is equal to list of node titles
        in StoryModel.story_contents.

        Args:
            item: ndb.Model. StorySummaryModel to validate.
            field_name_to_external_model_references:
                dict(str, (list(base_model_validators.ExternalModelReference))).
                A dict keyed by field name. The field name represents
                a unique identifier provided by the storage
                model to which the external model is associated. Each value
                contains a list of ExternalModelReference objects corresponding
                to the field_name. For examples, all the external Exploration
                Models corresponding to a storage model can be associated
                with the field name 'exp_ids'. This dict is used for
                validation of External Model properties linked to the
                storage model.
        """
        story_model_references = (
            field_name_to_external_model_references['story_ids'])

        for story_model_reference in story_model_references:
            story_model = story_model_reference.model_instance
            if story_model is None or story_model.deleted:
                model_class = story_model_reference.model_class
                model_id = story_model_reference.model_id
                cls._add_error(
                    'story_ids %s' % (
                        base_model_validators.ERROR_CATEGORY_FIELD_CHECK),
                    'Entity id %s: based on field story_ids having'
                    ' value %s, expect model %s with id %s but it doesn\'t'
                    ' exist' % (
                        item.id, model_id, model_class.__name__, model_id))
                continue
            nodes = story_model.story_contents['nodes']
            node_titles = [node.title for node in nodes]
            if item.node_titles != node_titles:
                cls._add_error(
                    'node titles check',
                    'Entity id %s: Node titles: %s does not match the '
                    'nodes in story_contents dict: %s' % (
                        item.id, item.node_titles, nodes))

    @classmethod
    def _get_external_model_properties(cls):
        story_model_properties_dict = {
            'title': 'title',
            'language_code': 'language_code',
            'description': 'description',
            'story_model_created_on': 'created_on',
            'story_model_last_updated': 'last_updated'
        }

        return [(
            'story',
            'story_ids',
            story_model_properties_dict
        )]

    @classmethod
    def _get_external_instance_custom_validation_functions(cls):
        return [cls._validate_node_titles]


class GeneralSuggestionModelValidator(base_model_validators.BaseModelValidator):
    """Class for validating GeneralSuggestionModels."""

    @classmethod
    def _get_model_id_regex(cls, item):
        # Valid id: same as thread id:
        # [target_type].[target_id].[GENERATED_STRING].
        regex_string = '^%s\\.%s\\.[A-Za-z0-9=+/]{1,}$' % (
            item.target_type, item.target_id)
        return regex_string

    @classmethod
    def _get_model_domain_object_instance(cls, item):
        if item.target_type in TARGET_TYPE_TO_TARGET_MODEL:
            return suggestion_services.get_suggestion_from_model(item)
        else:
            cls._add_error(
                'target %s' % base_model_validators.ERROR_CATEGORY_TYPE_CHECK,
                'Entity id %s: Target type %s is not allowed' % (
                    item.id, item.target_type))
            return None

    @classmethod
    def _get_external_id_relationships(cls, item):
        field_name_to_external_model_references = [
            base_model_validators.ExternalModelFetcherDetails(
                'feedback_thread_ids',
                feedback_models.GeneralFeedbackThreadModel, [item.id]),
            base_model_validators.ExternalModelFetcherDetails(
                'author_ids', user_models.UserSettingsModel, [item.author_id])]
        if item.target_type in TARGET_TYPE_TO_TARGET_MODEL:
            field_name_to_external_model_references.append(
                base_model_validators.ExternalModelFetcherDetails(
                    '%s_ids' % item.target_type,
                    TARGET_TYPE_TO_TARGET_MODEL[item.target_type],
                    [item.target_id]))
        if item.final_reviewer_id:
            field_name_to_external_model_references.append(
                base_model_validators.ExternalModelFetcherDetails(
                    'reviewer_ids', user_models.UserSettingsModel,
                    [item.final_reviewer_id]))
        return field_name_to_external_model_references

    @classmethod
    def _validate_target_type(cls, item):
        """Validate the target type is valid.

        Args:
            item: ndb.Model. GeneralSuggestionModel to validate.
        """
        if item.target_type not in TARGET_TYPE_TO_TARGET_MODEL:
            cls._add_error(
                'target %s' % base_model_validators.ERROR_CATEGORY_TYPE_CHECK,
                'Entity id %s: Target type %s is not allowed' % (
                    item.id, item.target_type))

    @classmethod
    def _validate_target_version_at_submission(
            cls, item, field_name_to_external_model_references):
        """Validate the target version at submission is less than or
        equal to the version of the target model.

        Args:
            item: ndb.Model. GeneralSuggestionModel to validate.
            field_name_to_external_model_references:
                dict(str, (list(base_model_validators.ExternalModelReference))).
                A dict keyed by field name. The field name represents
                a unique identifier provided by the storage
                model to which the external model is associated. Each value
                contains a list of ExternalModelReference objects corresponding
                to the field_name. For examples, all the external Exploration
                Models corresponding to a storage model can be associated
                with the field name 'exp_ids'. This dict is used for
                validation of External Model properties linked to the
                storage model.
        """
        if item.target_type not in TARGET_TYPE_TO_TARGET_MODEL:
            cls._add_error(
                'target %s' % base_model_validators.ERROR_CATEGORY_TYPE_CHECK,
                'Entity id %s: Target type %s is not allowed' % (
                    item.id, item.target_type))
            return

        target_model_references = (
            field_name_to_external_model_references[
                '%s_ids' % item.target_type])

        for target_model_reference in target_model_references:
            target_model = target_model_reference.model_instance
            if target_model is None or target_model.deleted:
                model_class = target_model_reference.model_class
                model_id = target_model_reference.model_id
                cls._add_error(
                    '%s_ids %s' % (
                        item.target_type,
                        base_model_validators.ERROR_CATEGORY_FIELD_CHECK),
                    'Entity id %s: based on field %s_ids having'
                    ' value %s, expect model %s with id %s but it doesn\'t'
                    ' exist' % (
                        item.id, item.target_type,
                        model_id, model_class.__name__, model_id))
                continue
            if item.target_version_at_submission > target_model.version:
                cls._add_error(
                    'target version at submission check',
                    'Entity id %s: target version %s in entity is greater '
                    'than the version %s of %s corresponding to '
                    'id %s' % (
                        item.id, item.target_version_at_submission,
                        target_model.version, item.target_type, item.target_id))

    @classmethod
    def _validate_final_reveiwer_id(cls, item):
        """Validate that final reviewer id is None if suggestion is
        under review.

        Args:
            item: ndb.Model. GeneralSuggestionModel to validate.
        """
        if item.final_reviewer_id is None and (
                item.status != suggestion_models.STATUS_IN_REVIEW):
            cls._add_error(
                'final %s' % (
                    base_model_validators.ERROR_CATEGORY_REVIEWER_CHECK),
                'Entity id %s: Final reviewer id is empty but '
                'suggestion is %s' % (item.id, item.status))

        if item.final_reviewer_id and (
                item.status == suggestion_models.STATUS_IN_REVIEW):
            cls._add_error(
                'final %s' % (
                    base_model_validators.ERROR_CATEGORY_REVIEWER_CHECK),
                'Entity id %s: Final reviewer id %s is not empty but '
                'suggestion is in review' % (item.id, item.final_reviewer_id))

    @classmethod
    def _validate_score_category(
            cls, item, field_name_to_external_model_references):
        """Validate that the score_category subtype for suggestions matches the
        exploration category.

        Args:
            item: ndb.Model. GeneralSuggestionModel to validate.
            field_name_to_external_model_references:
                dict(str, (list(base_model_validators.ExternalModelReference))).
                A dict keyed by field name. The field name represents
                a unique identifier provided by the storage
                model to which the external model is associated. Each value
                contains a list of ExternalModelReference objects corresponding
                to the field_name. For examples, all the external Exploration
                Models corresponding to a storage model can be associated
                with the field name 'exp_ids'. This dict is used for
                validation of External Model properties linked to the
                storage model.
        """
        if item.target_type not in TARGET_TYPE_TO_TARGET_MODEL:
            cls._add_error(
                'target %s' % base_model_validators.ERROR_CATEGORY_TYPE_CHECK,
                'Entity id %s: Target type %s is not allowed' % (
                    item.id, item.target_type))
            return
        score_category_type = (
            item.score_category.split(
                suggestion_models.SCORE_CATEGORY_DELIMITER)[0])
        score_category_sub_type = (
            item.score_category.split(
                suggestion_models.SCORE_CATEGORY_DELIMITER)[1])
        if item.target_type == suggestion_models.TARGET_TYPE_EXPLORATION:
            target_model_references = (
                field_name_to_external_model_references[
                    '%s_ids' % item.target_type])

            for target_model_reference in target_model_references:
                target_model = target_model_reference.model_instance
                if target_model is None or target_model.deleted:
                    model_class = target_model_reference.model_class
                    model_id = target_model_reference.model_id
                    cls._add_error(
                        '%s_ids %s' % (
                            item.target_type,
                            base_model_validators.ERROR_CATEGORY_FIELD_CHECK),
                        'Entity id %s: based on field %s_ids having'
                        ' value %s, expect model %s with id %s but it doesn\'t'
                        ' exist' % (
                            item.id, item.target_type,
                            model_id, model_class.__name__, model_id))
                    continue
                if target_model.category != score_category_sub_type:
                    cls._add_error(
                        'score category sub%s' % (
                            base_model_validators.ERROR_CATEGORY_TYPE_CHECK),
                        'Entity id %s: score category sub %s does not match'
                        ' target exploration category %s' % (
                            item.id, score_category_sub_type,
                            target_model.category))
        if score_category_type == suggestion_models.SCORE_TYPE_QUESTION:
            score_category_regex = (
                '^(%s)$' % ('|').join(VALID_SCORE_CATEGORIES_FOR_TYPE_QUESTION))
            if not re.compile(score_category_regex).match(item.score_category):
                cls._add_error(
                    'score category check',
                    'Entity id %s: Score category %s is invalid' % (
                        item.id, item.score_category))

    @classmethod
    def _get_custom_validation_functions(cls):
        return [
            cls._validate_target_type,
            cls._validate_final_reveiwer_id]

    @classmethod
    def _get_external_instance_custom_validation_functions(cls):
        return [
            cls._validate_target_version_at_submission,
            cls._validate_score_category]


class GeneralVoiceoverApplicationModelValidator(
        base_model_validators.BaseModelValidator):
    """Class for validating GeneralVoiceoverApplicationModel."""

    @classmethod
    def _get_model_domain_object_instance(cls, item):
        """Returns a domain object instance created from the model.

        Args:
            item: GeneralVoiceoverApplicationModel. Entity to validate.

        Returns:
            *. A domain object to validate.
        """
        return voiceover_services.get_voiceover_application_by_id(item.id)

    @classmethod
    def _get_external_id_relationships(cls, item):
        field_name_to_external_model_references = [
            base_model_validators.ExternalModelFetcherDetails(
                'author_ids', user_models.UserSettingsModel, [item.author_id])]
        if item.target_type in TARGET_TYPE_TO_TARGET_MODEL:
            field_name_to_external_model_references.append(
                base_model_validators.ExternalModelFetcherDetails(
                    '%s_ids' % item.target_type,
                    TARGET_TYPE_TO_TARGET_MODEL[item.target_type],
                    [item.target_id]))
        if item.final_reviewer_id is not None:
            field_name_to_external_model_references.append(
                base_model_validators.ExternalModelFetcherDetails(
                    'final_reviewer_ids', user_models.UserSettingsModel,
                    [item.final_reviewer_id]))
        return field_name_to_external_model_references


class TopicModelValidator(base_model_validators.BaseModelValidator):
    """Class for validating TopicModel."""

    @classmethod
    def _get_model_domain_object_instance(cls, item):
        return topic_fetchers.get_topic_from_model(item)

    @classmethod
    def _get_external_id_relationships(cls, item):
        snapshot_model_ids = [
            '%s-%d' % (item.id, version) for version in python_utils.RANGE(
                1, item.version + 1)]
        skill_ids = item.uncategorized_skill_ids
        for subtopic in item.subtopics:
            skill_ids = skill_ids + subtopic['skill_ids']
        skill_ids = list(set(skill_ids))
        canonical_story_ids = [
            reference['story_id']
            for reference in item.canonical_story_references]
        additional_story_ids = [
            reference['story_id']
            for reference in item.additional_story_references]
        return [
            base_model_validators.ExternalModelFetcherDetails(
                'topic_commit_log_entry_ids',
                topic_models.TopicCommitLogEntryModel,
                ['topic-%s-%s'
                 % (item.id, version) for version in python_utils.RANGE(
                     1, item.version + 1)]),
            base_model_validators.ExternalModelFetcherDetails(
                'topic_summary_ids', topic_models.TopicSummaryModel, [item.id]),
            base_model_validators.ExternalModelFetcherDetails(
                'topic_rights_ids', topic_models.TopicRightsModel, [item.id]),
            base_model_validators.ExternalModelFetcherDetails(
                'snapshot_metadata_ids',
                topic_models.TopicSnapshotMetadataModel, snapshot_model_ids),
            base_model_validators.ExternalModelFetcherDetails(
                'snapshot_content_ids', topic_models.TopicSnapshotContentModel,
                snapshot_model_ids),
            base_model_validators.ExternalModelFetcherDetails(
                'story_ids', story_models.StoryModel,
                canonical_story_ids + additional_story_ids),
            base_model_validators.ExternalModelFetcherDetails(
                'skill_ids', skill_models.SkillModel, skill_ids),
            base_model_validators.ExternalModelFetcherDetails(
                'subtopic_page_ids', topic_models.SubtopicPageModel,
                ['%s-%s' % (
                    item.id, subtopic['id']) for subtopic in item.subtopics])]

    @classmethod
    def _validate_canonical_name_is_unique(cls, item):
        """Validate that canonical name of the model unique.

        Args:
            item: ndb.Model. TopicModel to validate.
        """
        topic_models_list = topic_models.TopicModel.query().filter(
            topic_models.TopicModel.canonical_name == (
                item.canonical_name)).filter(
                    topic_models.TopicModel.deleted == False).fetch() # pylint: disable=singleton-comparison
        topic_model_ids = [
            topic_model.id
            for topic_model in topic_models_list if topic_model.id != item.id]
        if topic_model_ids:
            cls._add_error(
                'unique %s' % base_model_validators.ERROR_CATEGORY_NAME_CHECK,
                'Entity id %s: canonical name %s matches with canonical '
                'name of topic models with ids %s' % (
                    item.id, item.canonical_name, topic_model_ids))

    @classmethod
    def _validate_canonical_name_matches_name_in_lowercase(cls, item):
        """Validate that canonical name of the model is same as name of the
        model in lowercase.

        Args:
            item: ndb.Model. TopicModel to validate.
        """
        name = item.name
        if name.lower() != item.canonical_name:
            cls._add_error(
                'canonical %s' % (
                    base_model_validators.ERROR_CATEGORY_NAME_CHECK),
                'Entity id %s: Entity name %s in lowercase does not match '
                'canonical name %s' % (item.id, item.name, item.canonical_name))

    @classmethod
    def _validate_uncategorized_skill_ids_not_in_subtopic_skill_ids(cls, item):
        """Validate that uncategorized_skill_ids of model is not present in
        any subtopic of the model.

        Args:
            item: ndb.Model. TopicModel to validate.
        """
        for skill_id in item.uncategorized_skill_ids:
            for subtopic in item.subtopics:
                if skill_id in subtopic['skill_ids']:
                    cls._add_error(
                        'uncategorized skill %s' % (
                            base_model_validators.ERROR_CATEGORY_ID_CHECK),
                        'Entity id %s: uncategorized skill id %s is present '
                        'in subtopic for entity with id %s' % (
                            item.id, skill_id, subtopic['id']))

    @classmethod
    def _get_custom_validation_functions(cls):
        return [
            cls._validate_canonical_name_is_unique,
            cls._validate_canonical_name_matches_name_in_lowercase,
            cls._validate_uncategorized_skill_ids_not_in_subtopic_skill_ids]


class TopicSnapshotMetadataModelValidator(
        base_model_validators.BaseSnapshotMetadataModelValidator):
    """Class for validating TopicSnapshotMetadataModel."""

    EXTERNAL_MODEL_NAME = 'topic'

    @classmethod
    def _get_change_domain_class(cls, unused_item):
        return topic_domain.TopicChange

    @classmethod
    def _get_external_id_relationships(cls, item):
        return [
            base_model_validators.ExternalModelFetcherDetails(
                'topic_ids', topic_models.TopicModel,
                [item.id[:item.id.rfind(base_models.VERSION_DELIMITER)]]),
            base_model_validators.ExternalModelFetcherDetails(
                'committer_ids', user_models.UserSettingsModel,
                [item.committer_id])]


class TopicSnapshotContentModelValidator(
        base_model_validators.BaseSnapshotContentModelValidator):
    """Class for validating TopicSnapshotContentModel."""

    EXTERNAL_MODEL_NAME = 'topic'

    @classmethod
    def _get_external_id_relationships(cls, item):
        return [
            base_model_validators.ExternalModelFetcherDetails(
                'topic_ids', topic_models.TopicModel,
                [item.id[:item.id.rfind(base_models.VERSION_DELIMITER)]])]


class TopicRightsModelValidator(base_model_validators.BaseModelValidator):
    """Class for validating TopicRightsModel."""

    @classmethod
    def _get_external_id_relationships(cls, item):
        snapshot_model_ids = [
            '%s-%d' % (item.id, version) for version in python_utils.RANGE(
                1, item.version + 1)]
        return [
            base_model_validators.ExternalModelFetcherDetails(
                'topic_ids', topic_models.TopicModel, [item.id]),
            base_model_validators.ExternalModelFetcherDetails(
                'manager_user_ids', user_models.UserSettingsModel,
                item.manager_ids),
            base_model_validators.ExternalModelFetcherDetails(
                'snapshot_metadata_ids',
                topic_models.TopicRightsSnapshotMetadataModel,
                snapshot_model_ids),
            base_model_validators.ExternalModelFetcherDetails(
                'snapshot_content_ids',
                topic_models.TopicRightsSnapshotContentModel,
                snapshot_model_ids)]


class TopicRightsSnapshotMetadataModelValidator(
        base_model_validators.BaseSnapshotMetadataModelValidator):
    """Class for validating TopicRightsSnapshotMetadataModel."""

    EXTERNAL_MODEL_NAME = 'topic rights'

    @classmethod
    def _get_change_domain_class(cls, unused_item):
        return topic_domain.TopicRightsChange

    @classmethod
    def _get_external_id_relationships(cls, item):
        return [
            base_model_validators.ExternalModelFetcherDetails(
                'topic_rights_ids', topic_models.TopicRightsModel,
                [item.id[:item.id.rfind(base_models.VERSION_DELIMITER)]]),
            base_model_validators.ExternalModelFetcherDetails(
                'committer_ids', user_models.UserSettingsModel,
                [item.committer_id])]


class TopicRightsSnapshotContentModelValidator(
        base_model_validators.BaseSnapshotContentModelValidator):
    """Class for validating TopicRightsSnapshotContentModel."""

    EXTERNAL_MODEL_NAME = 'topic rights'

    @classmethod
    def _get_external_id_relationships(cls, item):
        return [
            base_model_validators.ExternalModelFetcherDetails(
                'topic_rights_ids', topic_models.TopicRightsModel,
                [item.id[:item.id.rfind(base_models.VERSION_DELIMITER)]])]


class TopicCommitLogEntryModelValidator(
        base_model_validators.BaseCommitLogEntryModelValidator):
    """Class for validating TopicCommitLogEntryModel."""

    EXTERNAL_MODEL_NAME = 'topic'

    @classmethod
    def _get_model_id_regex(cls, item):
        # Valid id: [topic/rights]-[topic_id]-[topic_version].
        regex_string = '^(topic|rights)-%s-\\d*$' % (
            item.topic_id)

        return regex_string

    @classmethod
    def _get_change_domain_class(cls, item):
        if item.id.startswith('rights'):
            return topic_domain.TopicRightsChange
        elif item.id.startswith('topic'):
            return topic_domain.TopicChange
        else:
            cls._add_error(
                'model %s' % base_model_validators.ERROR_CATEGORY_ID_CHECK,
                'Entity id %s: Entity id does not match regex pattern' % (
                    item.id))
            return None

    @classmethod
    def _get_external_id_relationships(cls, item):
        external_id_relationships = [
            base_model_validators.ExternalModelFetcherDetails(
                'topic_ids', topic_models.TopicModel, [item.topic_id])]
        if item.id.startswith('rights'):
            external_id_relationships.append(
                base_model_validators.ExternalModelFetcherDetails(
                    'topic_rights_ids', topic_models.TopicRightsModel,
                    [item.topic_id]))
        return external_id_relationships


class TopicSummaryModelValidator(
        base_model_validators.BaseSummaryModelValidator):
    """Class for validating TopicSummaryModel."""

    @classmethod
    def _get_model_domain_object_instance(cls, item):
        return topic_services.get_topic_summary_from_model(item)

    @classmethod
    def _get_external_id_relationships(cls, item):
        return [
            base_model_validators.ExternalModelFetcherDetails(
                'topic_ids', topic_models.TopicModel, [item.id]),
            base_model_validators.ExternalModelFetcherDetails(
                'topic_rights_ids', topic_models.TopicRightsModel, [item.id])]

    @classmethod
    def _validate_canonical_story_count(
            cls, item, field_name_to_external_model_references):
        """Validate that canonical story count of model is equal to
        number of story ids in TopicModel.canonical_story_ids.

        Args:
            item: ndb.Model. TopicSummaryModel to validate.
            field_name_to_external_model_references:
                dict(str, (list(base_model_validators.ExternalModelReference))).
                A dict keyed by field name. The field name represents
                a unique identifier provided by the storage
                model to which the external model is associated. Each value
                contains a list of ExternalModelReference objects corresponding
                to the field_name. For examples, all the external Exploration
                Models corresponding to a storage model can be associated
                with the field name 'exp_ids'. This dict is used for
                validation of External Model properties linked to the
                storage model.
        """
        topic_model_references = (
            field_name_to_external_model_references['topic_ids'])

        for topic_model_reference in topic_model_references:
            topic_model = topic_model_reference.model_instance
            if topic_model is None or topic_model.deleted:
                model_class = topic_model_reference.model_class
                model_id = topic_model_reference.model_id
                cls._add_error(
                    'topic_ids %s' % (
                        base_model_validators.ERROR_CATEGORY_FIELD_CHECK),
                    'Entity id %s: based on field topic_ids having'
                    ' value %s, expect model %s with id %s but it doesn\'t'
                    ' exist' % (
                        item.id, model_id, model_class.__name__, model_id))
                continue
            pubished_canonical_story_ids = [
                reference['story_id']
                for reference in topic_model.canonical_story_references
                if reference['story_is_published']]
            if item.canonical_story_count != len(pubished_canonical_story_ids):
                cls._add_error(
                    'canonical story %s' % (
                        base_model_validators.ERROR_CATEGORY_COUNT_CHECK),
                    'Entity id %s: Canonical story count: %s does not '
                    'match the number of story ids in canonical_story_ids in '
                    'topic model: %s' % (
                        item.id, item.canonical_story_count,
                        pubished_canonical_story_ids))

    @classmethod
    def _validate_additional_story_count(
            cls, item, field_name_to_external_model_references):
        """Validate that additional story count of model is equal to
        number of story ids in TopicModel.additional_story_ids.

        Args:
            item: ndb.Model. TopicSummaryModel to validate.
            field_name_to_external_model_references:
                dict(str, (list(base_model_validators.ExternalModelReference))).
                A dict keyed by field name. The field name represents
                a unique identifier provided by the storage
                model to which the external model is associated. Each value
                contains a list of ExternalModelReference objects corresponding
                to the field_name. For examples, all the external Exploration
                Models corresponding to a storage model can be associated
                with the field name 'exp_ids'. This dict is used for
                validation of External Model properties linked to the
                storage model.
        """
        topic_model_references = (
            field_name_to_external_model_references['topic_ids'])

        for topic_model_reference in topic_model_references:
            topic_model = topic_model_reference.model_instance
            if topic_model is None or topic_model.deleted:
                model_class = topic_model_reference.model_class
                model_id = topic_model_reference.model_id
                cls._add_error(
                    'topic_ids %s' % (
                        base_model_validators.ERROR_CATEGORY_FIELD_CHECK),
                    'Entity id %s: based on field topic_ids having'
                    ' value %s, expect model %s with id %s but it doesn\'t'
                    ' exist' % (
                        item.id, model_id, model_class.__name__, model_id))
                continue
            published_additional_story_ids = [
                reference['story_id']
                for reference in topic_model.additional_story_references
                if reference['story_is_published']]
            if (
                    item.additional_story_count !=
                    len(published_additional_story_ids)):
                cls._add_error(
                    'additional story %s' % (
                        base_model_validators.ERROR_CATEGORY_COUNT_CHECK),
                    'Entity id %s: Additional story count: %s does not '
                    'match the number of story ids in additional_story_ids in '
                    'topic model: %s' % (
                        item.id, item.additional_story_count,
                        published_additional_story_ids))

    @classmethod
    def _validate_uncategorized_skill_count(
            cls, item, field_name_to_external_model_references):
        """Validate that uncategorized skill count of model is equal to
        number of skill ids in TopicModel.uncategorized_skill_ids.

        Args:
            item: ndb.Model. TopicSummaryModel to validate.
            field_name_to_external_model_references:
                dict(str, (list(base_model_validators.ExternalModelReference))).
                A dict keyed by field name. The field name represents
                a unique identifier provided by the storage
                model to which the external model is associated. Each value
                contains a list of ExternalModelReference objects corresponding
                to the field_name. For examples, all the external Exploration
                Models corresponding to a storage model can be associated
                with the field name 'exp_ids'. This dict is used for
                validation of External Model properties linked to the
                storage model.
        """
        topic_model_references = (
            field_name_to_external_model_references['topic_ids'])

        for topic_model_reference in topic_model_references:
            topic_model = topic_model_reference.model_instance
            if topic_model is None or topic_model.deleted:
                model_class = topic_model_reference.model_class
                model_id = topic_model_reference.model_id
                cls._add_error(
                    'topic_ids %s' % (
                        base_model_validators.ERROR_CATEGORY_FIELD_CHECK),
                    'Entity id %s: based on field topic_ids having'
                    ' value %s, expect model %s with id %s but it doesn\'t'
                    ' exist' % (
                        item.id, model_id, model_class.__name__, model_id))
                continue
            if item.uncategorized_skill_count != len(
                    topic_model.uncategorized_skill_ids):
                cls._add_error(
                    'uncategorized skill %s' % (
                        base_model_validators.ERROR_CATEGORY_COUNT_CHECK),
                    'Entity id %s: Uncategorized skill count: %s does not '
                    'match the number of skill ids in '
                    'uncategorized_skill_ids in topic model: %s' % (
                        item.id, item.uncategorized_skill_count,
                        topic_model.uncategorized_skill_ids))

    @classmethod
    def _validate_total_skill_count(
            cls, item, field_name_to_external_model_references):
        """Validate that total skill count of model is equal to
        number of skill ids in TopicModel.uncategorized_skill_ids and skill
        ids in subtopics of TopicModel.

        Args:
            item: ndb.Model. TopicSummaryModel to validate.
            field_name_to_external_model_references:
                dict(str, (list(base_model_validators.ExternalModelReference))).
                A dict keyed by field name. The field name represents
                a unique identifier provided by the storage
                model to which the external model is associated. Each value
                contains a list of ExternalModelReference objects corresponding
                to the field_name. For examples, all the external Exploration
                Models corresponding to a storage model can be associated
                with the field name 'exp_ids'. This dict is used for
                validation of External Model properties linked to the
                storage model.
        """
        topic_model_references = (
            field_name_to_external_model_references['topic_ids'])

        for topic_model_reference in topic_model_references:
            topic_model = topic_model_reference.model_instance
            if topic_model is None or topic_model.deleted:
                model_class = topic_model_reference.model_class
                model_id = topic_model_reference.model_id
                cls._add_error(
                    'topic_ids %s' % (
                        base_model_validators.ERROR_CATEGORY_FIELD_CHECK),
                    'Entity id %s: based on field topic_ids having'
                    ' value %s, expect model %s with id %s but it doesn\'t'
                    ' exist' % (
                        item.id, model_id, model_class.__name__, model_id))
                continue
            subtopic_skill_ids = []
            for subtopic in topic_model.subtopics:
                subtopic_skill_ids = subtopic_skill_ids + subtopic['skill_ids']
            if item.total_skill_count != len(
                    topic_model.uncategorized_skill_ids + subtopic_skill_ids):
                cls._add_error(
                    'total skill %s' % (
                        base_model_validators.ERROR_CATEGORY_COUNT_CHECK),
                    'Entity id %s: Total skill count: %s does not '
                    'match the total number of skill ids in '
                    'uncategorized_skill_ids in topic model: %s and skill_ids '
                    'in subtopics of topic model: %s' % (
                        item.id, item.total_skill_count,
                        topic_model.uncategorized_skill_ids,
                        subtopic_skill_ids))

    @classmethod
    def _validate_subtopic_count(
            cls, item, field_name_to_external_model_references):
        """Validate that subtopic count of model is equal to
        number of subtopics in TopicModel.

        Args:
            item: ndb.Model. TopicSummaryModel to validate.
            field_name_to_external_model_references:
                dict(str, (list(base_model_validators.ExternalModelReference))).
                A dict keyed by field name. The field name represents
                a unique identifier provided by the storage
                model to which the external model is associated. Each value
                contains a list of ExternalModelReference objects corresponding
                to the field_name. For examples, all the external Exploration
                Models corresponding to a storage model can be associated
                with the field name 'exp_ids'. This dict is used for
                validation of External Model properties linked to the
                storage model.
        """
        topic_model_references = (
            field_name_to_external_model_references['topic_ids'])

        for topic_model_reference in topic_model_references:
            topic_model = topic_model_reference.model_instance
            if topic_model is None or topic_model.deleted:
                model_class = topic_model_reference.model_class
                model_id = topic_model_reference.model_id
                cls._add_error(
                    'topic_ids %s' % (
                        base_model_validators.ERROR_CATEGORY_FIELD_CHECK),
                    'Entity id %s: based on field topic_ids having'
                    ' value %s, expect model %s with id %s but it doesn\'t'
                    ' exist' % (
                        item.id, model_id, model_class.__name__, model_id))
                continue
            if item.subtopic_count != len(topic_model.subtopics):
                cls._add_error(
                    'subtopic %s' % (
                        base_model_validators.ERROR_CATEGORY_COUNT_CHECK),
                    'Entity id %s: Subtopic count: %s does not '
                    'match the total number of subtopics in topic '
                    'model: %s ' % (
                        item.id, item.subtopic_count, topic_model.subtopics))

    @classmethod
    def _get_external_model_properties(cls):
        topic_model_properties_dict = {
            'name': 'name',
            'canonical_name': 'canonical_name',
            'language_code': 'language_code',
            'topic_model_created_on': 'created_on',
            'topic_model_last_updated': 'last_updated'
        }

        return [(
            'topic',
            'topic_ids',
            topic_model_properties_dict
        )]

    @classmethod
    def _get_external_instance_custom_validation_functions(cls):
        return [
            cls._validate_canonical_story_count,
            cls._validate_additional_story_count,
            cls._validate_uncategorized_skill_count,
            cls._validate_total_skill_count,
            cls._validate_subtopic_count]


class SubtopicPageModelValidator(base_model_validators.BaseModelValidator):
    """Class for validating SubtopicPageModel."""

    @classmethod
    def _get_model_id_regex(cls, item):
        return '^%s-\\d*$' % (item.topic_id)

    @classmethod
    def _get_model_domain_object_instance(cls, item):
        return subtopic_page_services.get_subtopic_page_from_model(item)

    @classmethod
    def _get_external_id_relationships(cls, item):
        snapshot_model_ids = [
            '%s-%d' % (item.id, version) for version in python_utils.RANGE(
                1, item.version + 1)]
        return [
            base_model_validators.ExternalModelFetcherDetails(
                'subtopic_page_commit_log_entry_ids',
                topic_models.SubtopicPageCommitLogEntryModel,
                ['subtopicpage-%s-%s'
                 % (item.id, version) for version in python_utils.RANGE(
                     1, item.version + 1)]),
            base_model_validators.ExternalModelFetcherDetails(
                'snapshot_metadata_ids',
                topic_models.SubtopicPageSnapshotMetadataModel,
                snapshot_model_ids),
            base_model_validators.ExternalModelFetcherDetails(
                'snapshot_content_ids',
                topic_models.SubtopicPageSnapshotContentModel,
                snapshot_model_ids),
            base_model_validators.ExternalModelFetcherDetails(
                'topic_ids', topic_models.TopicModel, [item.topic_id])]

    @classmethod
    def _get_custom_validation_functions(cls):
        return []


class SubtopicPageSnapshotMetadataModelValidator(
        base_model_validators.BaseSnapshotMetadataModelValidator):
    """Class for validating SubtopicPageSnapshotMetadataModel."""

    EXTERNAL_MODEL_NAME = 'subtopic page'

    @classmethod
    def _get_model_id_regex(cls, unused_item):
        return '^[A-Za-z0-9]{1,%s}-\\d*-\\d*$' % base_models.ID_LENGTH

    @classmethod
    def _get_change_domain_class(cls, unused_item):
        return subtopic_page_domain.SubtopicPageChange

    @classmethod
    def _get_external_id_relationships(cls, item):
        return [
            base_model_validators.ExternalModelFetcherDetails(
                'subtopic_page_ids', topic_models.SubtopicPageModel,
                [item.id[:item.id.rfind(base_models.VERSION_DELIMITER)]]),
            base_model_validators.ExternalModelFetcherDetails(
                'committer_ids', user_models.UserSettingsModel,
                [item.committer_id])]


class SubtopicPageSnapshotContentModelValidator(
        base_model_validators.BaseSnapshotContentModelValidator):
    """Class for validating SubtopicPageSnapshotContentModel."""

    EXTERNAL_MODEL_NAME = 'subtopic page'

    @classmethod
    def _get_model_id_regex(cls, unused_item):
        return '^[A-Za-z0-9]{1,%s}-\\d*-\\d*$' % base_models.ID_LENGTH

    @classmethod
    def _get_external_id_relationships(cls, item):
        return [
            base_model_validators.ExternalModelFetcherDetails(
                'subtopic_page_ids', topic_models.SubtopicPageModel,
                [item.id[:item.id.rfind(base_models.VERSION_DELIMITER)]])]


class SubtopicPageCommitLogEntryModelValidator(
        base_model_validators.BaseCommitLogEntryModelValidator):
    """Class for validating SubtopicPageCommitLogEntryModel."""

    EXTERNAL_MODEL_NAME = 'subtopic page'

    @classmethod
    def _get_model_id_regex(cls, item):
        # Valid id: [subtopicpage]-[subtopic_id]-[subtopic_version].
        regex_string = '^(subtopicpage)-%s-\\d*$' % (
            item.subtopic_page_id)

        return regex_string

    @classmethod
    def _get_change_domain_class(cls, item):
        if item.id.startswith('subtopicpage'):
            return subtopic_page_domain.SubtopicPageChange
        else:
            cls._add_error(
                'model %s' % base_model_validators.ERROR_CATEGORY_ID_CHECK,
                'Entity id %s: Entity id does not match regex pattern' % (
                    item.id))
            return None

    @classmethod
    def _get_external_id_relationships(cls, item):
        return [
            base_model_validators.ExternalModelFetcherDetails(
                'subtopic_page_ids', topic_models.SubtopicPageModel,
                [item.subtopic_page_id])]


class UserSettingsModelValidator(base_model_validators.BaseUserModelValidator):
    """Class for validating UserSettingsModels."""

    @classmethod
    def _get_model_domain_object_instance(cls, item):
        return user_services.get_user_settings(item.id)

    @classmethod
    def _get_external_id_relationships(cls, item):
        return [
            base_model_validators.ExternalModelFetcherDetails(
                'user_contributions_ids', user_models.UserContributionsModel,
                [item.id])]

    @classmethod
    def _validate_time_fields_of_user_actions(cls, item):
        """Validates that value for time fields for user actions is
        less than the current time when the job is run.

        Args:
            item: ndb.Model. UserSettingsModel to validate.
        """
        time_fields = {
            'last agreed to terms': item.last_agreed_to_terms,
            'last started state editor tutorial': (
                item.last_started_state_editor_tutorial),
            'last started state translation tutorial': (
                item.last_started_state_translation_tutorial),
            'last logged in': item.last_logged_in,
            'last edited an exploration': item.last_edited_an_exploration,
            'last created an exploration': item.last_created_an_exploration
        }
        current_time = datetime.datetime.utcnow()
        for time_field_name, time_field_value in time_fields.items():
            if time_field_value is not None and time_field_value > current_time:
                cls._add_error(
                    '%s check' % time_field_name,
                    'Entity id %s: Value for %s: %s is greater than the '
                    'time when job was run' % (
                        item.id, time_field_name, time_field_value))

        current_msec = utils.get_current_time_in_millisecs()
        if item.first_contribution_msec is not None and (
                item.first_contribution_msec > current_msec):
            cls._add_error(
                'first contribution check',
                'Entity id %s: Value for first contribution msec: %s is '
                'greater than the time when job was run' % (
                    item.id, item.first_contribution_msec))

    @classmethod
    def _get_custom_validation_functions(cls):
        return [cls._validate_time_fields_of_user_actions]


class CompletedActivitiesModelValidator(
        base_model_validators.BaseUserModelValidator):
    """Class for validating CompletedActivitiesModels."""

    @classmethod
    def _get_external_id_relationships(cls, item):
        return [
            base_model_validators.ExternalModelFetcherDetails(
                'user_settings_ids', user_models.UserSettingsModel, [item.id]),
            base_model_validators.ExternalModelFetcherDetails(
                'exploration_ids', exp_models.ExplorationModel,
                item.exploration_ids),
            base_model_validators.ExternalModelFetcherDetails(
                'collection_ids', collection_models.CollectionModel,
                item.collection_ids)]

    @classmethod
    def _get_common_properties_of_external_model_which_should_not_match(
            cls, item):
        return [(
            'IncompleteActivitiesModel',
            'exploration_ids',
            item.exploration_ids,
            'exploration_ids',
            learner_progress_services.get_all_incomplete_exp_ids(item.id)
        ), (
            'IncompleteActivitiesModel',
            'collection_ids',
            item.collection_ids,
            'collection_ids',
            learner_progress_services.get_all_incomplete_collection_ids(item.id)
        )]

    @classmethod
    def _get_custom_validation_functions(cls):
        return [cls._validate_common_properties_do_not_match]

    @classmethod
    def _get_external_instance_custom_validation_functions(cls):
        return [
            cls._validate_explorations_are_public,
            cls._validate_collections_are_public
        ]


class IncompleteActivitiesModelValidator(
        base_model_validators.BaseUserModelValidator):
    """Class for validating IncompleteActivitiesModels."""

    @classmethod
    def _get_external_id_relationships(cls, item):
        return [
            base_model_validators.ExternalModelFetcherDetails(
                'user_settings_ids', user_models.UserSettingsModel, [item.id]),
            base_model_validators.ExternalModelFetcherDetails(
                'exploration_ids', exp_models.ExplorationModel,
                item.exploration_ids),
            base_model_validators.ExternalModelFetcherDetails(
                'collection_ids', collection_models.CollectionModel,
                item.collection_ids)]

    @classmethod
    def _get_common_properties_of_external_model_which_should_not_match(
            cls, item):
        return [(
            'CompletedActivitiesModel',
            'exploration_ids',
            item.exploration_ids,
            'exploration_ids',
            learner_progress_services.get_all_completed_exp_ids(item.id)
        ), (
            'CompletedActivitiesModel',
            'collection_ids',
            item.collection_ids,
            'collection_ids',
            learner_progress_services.get_all_completed_collection_ids(item.id)
        )]

    @classmethod
    def _get_custom_validation_functions(cls):
        return [cls._validate_common_properties_do_not_match]

    @classmethod
    def _get_external_instance_custom_validation_functions(cls):
        return [
            cls._validate_explorations_are_public,
            cls._validate_collections_are_public
        ]


class ExpUserLastPlaythroughModelValidator(
        base_model_validators.BaseUserModelValidator):
    """Class for validating ExpUserLastPlaythroughModels."""

    @classmethod
    def _get_model_id_regex(cls, item):
        return '^%s\\.%s$' % (item.user_id, item.exploration_id)

    @classmethod
    def _get_external_id_relationships(cls, item):
        return [
            base_model_validators.ExternalModelFetcherDetails(
                'user_settings_ids', user_models.UserSettingsModel,
                [item.user_id]),
            base_model_validators.ExternalModelFetcherDetails(
                'exploration_ids', exp_models.ExplorationModel,
                [item.exploration_id])]

    @classmethod
    def _validate_exp_id_is_marked_as_incomplete(cls, item):
        """Validates that exploration id for model is marked as
        incomplete.

        Args:
            item: ndb.Model. ExpUserLastPlaythroughModel to validate.
        """
        if item.exploration_id not in (
                learner_progress_services.get_all_incomplete_exp_ids(
                    item.user_id)):
            cls._add_error(
                'incomplete exp %s' % (
                    base_model_validators.ERROR_CATEGORY_ID_CHECK),
                'Entity id %s: Exploration id %s for entity is not marked '
                'as incomplete' % (item.id, item.exploration_id))

    @classmethod
    def _validate_exp_version(
            cls, item, field_name_to_external_model_references):
        """Validates that last played exp version is less than or equal to
        for version of the exploration.

        Args:
            item: ndb.Model. ExpUserLastPlaythroughModel to validate.
            field_name_to_external_model_references:
                dict(str, (list(base_model_validators.ExternalModelReference))).
                A dict keyed by field name. The field name represents
                a unique identifier provided by the storage
                model to which the external model is associated. Each value
                contains a list of ExternalModelReference objects corresponding
                to the field_name. For examples, all the external Exploration
                Models corresponding to a storage model can be associated
                with the field name 'exp_ids'. This dict is used for
                validation of External Model properties linked to the
                storage model.
        """
        exploration_model_references = (
            field_name_to_external_model_references['exploration_ids'])

        for exploration_model_reference in exploration_model_references:
            exploration_model = exploration_model_reference.model_instance
            if exploration_model is None or exploration_model.deleted:
                model_class = exploration_model_reference.model_class
                model_id = exploration_model_reference.model_id
                cls._add_error(
                    'exploration_ids %s' % (
                        base_model_validators.ERROR_CATEGORY_FIELD_CHECK),
                    'Entity id %s: based on field exploration_ids having'
                    ' value %s, expect model %s with id %s but it doesn\'t'
                    ' exist' % (
                        item.id, model_id, model_class.__name__, model_id))
                continue
            if item.last_played_exp_version > exploration_model.version:
                cls._add_error(
                    base_model_validators.ERROR_CATEGORY_VERSION_CHECK,
                    'Entity id %s: last played exp version %s is greater than '
                    'current version %s of exploration with id %s' % (
                        item.id, item.last_played_exp_version,
                        exploration_model.version, exploration_model.id))

    @classmethod
    def _validate_state_name(
            cls, item, field_name_to_external_model_references):
        """Validates that state name is a valid state in the exploration
        corresponding to the entity.

        Args:
            item: ndb.Model. ExpUserLastPlaythroughModel to validate.
            field_name_to_external_model_references:
                dict(str, (list(base_model_validators.ExternalModelReference))).
                A dict keyed by field name. The field name represents
                a unique identifier provided by the storage
                model to which the external model is associated. Each value
                contains a list of ExternalModelReference objects corresponding
                to the field_name. For examples, all the external Exploration
                Models corresponding to a storage model can be associated
                with the field name 'exp_ids'. This dict is used for
                validation of External Model properties linked to the
                storage model.
        """
        exploration_model_references = (
            field_name_to_external_model_references['exploration_ids'])

        for exploration_model_reference in exploration_model_references:
            exploration_model = exploration_model_reference.model_instance
            if exploration_model is None or exploration_model.deleted:
                model_class = exploration_model_reference.model_class
                model_id = exploration_model_reference.model_id
                cls._add_error(
                    'exploration_ids %s' % (
                        base_model_validators.ERROR_CATEGORY_FIELD_CHECK),
                    'Entity id %s: based on field exploration_ids having'
                    ' value %s, expect model %s with id %s but it doesn\'t'
                    ' exist' % (
                        item.id, model_id, model_class.__name__, model_id))
                continue
            if item.last_played_state_name not in (
                    exploration_model.states.keys()):
                cls._add_error(
                    base_model_validators.ERROR_CATEGORY_STATE_NAME_CHECK,
                    'Entity id %s: last played state name %s is not present '
                    'in exploration states %s for exploration id %s' % (
                        item.id, item.last_played_state_name,
                        list(exploration_model.states.keys()),
                        exploration_model.id))

    @classmethod
    def _get_custom_validation_functions(cls):
        return [cls._validate_exp_id_is_marked_as_incomplete]

    @classmethod
    def _get_external_instance_custom_validation_functions(cls):
        return [
            cls._validate_explorations_are_public,
            cls._validate_exp_version,
            cls._validate_state_name
        ]


class LearnerPlaylistModelValidator(
        base_model_validators.BaseUserModelValidator):
    """Class for validating LearnerPlaylistModels."""

    @classmethod
    def _get_external_id_relationships(cls, item):
        return [
            base_model_validators.ExternalModelFetcherDetails(
                'user_settings_ids', user_models.UserSettingsModel, [item.id]),
            base_model_validators.ExternalModelFetcherDetails(
                'exploration_ids', exp_models.ExplorationModel,
                item.exploration_ids),
            base_model_validators.ExternalModelFetcherDetails(
                'collection_ids', collection_models.CollectionModel,
                item.collection_ids)]

    @classmethod
    def _get_common_properties_of_external_model_which_should_not_match(
            cls, item):
        return [(
            'CompletedActivitiesModel',
            'exploration_ids',
            item.exploration_ids,
            'exploration_ids',
            learner_progress_services.get_all_completed_exp_ids(item.id)
        ), (
            'CompletedActivitiesModel',
            'collection_ids',
            item.collection_ids,
            'collection_ids',
            learner_progress_services.get_all_completed_collection_ids(item.id)
        ), (
            'IncompleteActivitiesModel',
            'exploration_ids',
            item.exploration_ids,
            'exploration_ids',
            learner_progress_services.get_all_incomplete_exp_ids(item.id)
        ), (
            'IncompleteActivitiesModel',
            'collection_ids',
            item.collection_ids,
            'collection_ids',
            learner_progress_services.get_all_incomplete_collection_ids(item.id)
        )]

    @classmethod
    def _get_custom_validation_functions(cls):
        return [cls._validate_common_properties_do_not_match]

    @classmethod
    def _get_external_instance_custom_validation_functions(cls):
        return [
            cls._validate_explorations_are_public,
            cls._validate_collections_are_public
        ]


class UserContributionsModelValidator(
        base_model_validators.BaseUserModelValidator):
    """Class for validating UserContributionsModels."""

    @classmethod
    def _get_model_domain_object_instance(cls, item):
        return user_services.get_user_contributions(item.id)

    @classmethod
    def _get_external_id_relationships(cls, item):
        return [
            base_model_validators.ExternalModelFetcherDetails(
                'user_settings_ids', user_models.UserSettingsModel, [item.id]),
            base_model_validators.ExternalModelFetcherDetails(
                'created_exploration_ids', exp_models.ExplorationModel,
                item.created_exploration_ids),
            base_model_validators.ExternalModelFetcherDetails(
                'edited_exploration_ids', exp_models.ExplorationModel,
                item.edited_exploration_ids)]


class UserEmailPreferencesModelValidator(
        base_model_validators.BaseUserModelValidator):
    """Class for validating UserEmailPreferencesModels."""

    @classmethod
    def _get_external_id_relationships(cls, item):
        return [
            base_model_validators.ExternalModelFetcherDetails(
                'user_settings_ids', user_models.UserSettingsModel, [item.id])]


class UserSubscriptionsModelValidator(
        base_model_validators.BaseUserModelValidator):
    """Class for validating UserSubscriptionsModels."""

    @classmethod
    def _get_external_id_relationships(cls, item):
        return [
            base_model_validators.ExternalModelFetcherDetails(
                'activity_ids', exp_models.ExplorationModel, item.activity_ids),
            base_model_validators.ExternalModelFetcherDetails(
                'collection_ids', collection_models.CollectionModel,
                item.collection_ids),
            base_model_validators.ExternalModelFetcherDetails(
                'general_feedback_thread_ids',
                feedback_models.GeneralFeedbackThreadModel,
                item.general_feedback_thread_ids),
            base_model_validators.ExternalModelFetcherDetails(
                'creator_ids', user_models.UserSettingsModel, item.creator_ids),
            base_model_validators.ExternalModelFetcherDetails(
                'subscriber_ids', user_models.UserSubscribersModel,
                item.creator_ids),
            base_model_validators.ExternalModelFetcherDetails(
                'id', user_models.UserSettingsModel, [item.id])]

    @classmethod
    def _validate_last_checked(cls, item):
        """Validates that last checked time field is less than the time
        when job was run.

        Args:
            item: ndb.Model. UserSubscriptionsModel to validate.
        """
        current_time = datetime.datetime.utcnow()
        if item.last_checked is not None and item.last_checked > current_time:
            cls._add_error(
                'last checked check',
                'Entity id %s: last checked %s is greater than '
                'the time when job was run' % (
                    item.id, item.last_checked))

    @classmethod
    def _validate_user_id_in_subscriber_ids(
            cls, item, field_name_to_external_model_references):
        """Validates that user id is present in list of
        subscriber ids of the creators the user has subscribed to.

        Args:
            item: ndb.Model. UserSubscriptionsModel to validate.
            field_name_to_external_model_references:
                dict(str, (list(base_model_validators.ExternalModelReference))).
                A dict keyed by field name. The field name represents
                a unique identifier provided by the storage
                model to which the external model is associated. Each value
                contains a list of ExternalModelReference objects corresponding
                to the field_name. For examples, all the external Exploration
                Models corresponding to a storage model can be associated
                with the field name 'exp_ids'. This dict is used for
                validation of External Model properties linked to the
                storage model.
        """
        subscriber_model_references = (
            field_name_to_external_model_references['subscriber_ids'])

        for subscriber_model_reference in subscriber_model_references:
            subscriber_model = subscriber_model_reference.model_instance
            if subscriber_model is None or subscriber_model.deleted:
                model_class = subscriber_model_reference.model_class
                model_id = subscriber_model_reference.model_id
                cls._add_error(
                    'subscriber_ids %s' % (
                        base_model_validators.ERROR_CATEGORY_FIELD_CHECK),
                    'Entity id %s: based on field subscriber_ids having'
                    ' value %s, expect model %s with id %s but it doesn\'t'
                    ' exist' % (
                        item.id, model_id, model_class.__name__, model_id))
                continue
            if item.id not in subscriber_model.subscriber_ids:
                cls._add_error(
                    'subscriber %s' % (
                        base_model_validators.ERROR_CATEGORY_ID_CHECK),
                    'Entity id %s: User id is not present in subscriber ids of '
                    'creator with id %s to whom the user has subscribed' % (
                        item.id, subscriber_model.id))

    @classmethod
    def _get_custom_validation_functions(cls):
        return [cls._validate_last_checked]

    @classmethod
    def _get_external_instance_custom_validation_functions(cls):
        return [cls._validate_user_id_in_subscriber_ids]


class UserSubscribersModelValidator(
        base_model_validators.BaseUserModelValidator):
    """Class for validating UserSubscribersModels."""

    @classmethod
    def _get_external_id_relationships(cls, item):
        return [
            base_model_validators.ExternalModelFetcherDetails(
                'subscriber_ids', user_models.UserSettingsModel,
                item.subscriber_ids),
            base_model_validators.ExternalModelFetcherDetails(
                'user_settings_ids', user_models.UserSettingsModel, [item.id]),
            base_model_validators.ExternalModelFetcherDetails(
                'subscription_ids', user_models.UserSubscriptionsModel,
                item.subscriber_ids)]

    @classmethod
    def _validate_user_id_not_in_subscriber_ids(cls, item):
        """Validates that user id is not present in list of
        subscribers of user.

        Args:
            item: ndb.Model. UserSubscribersModel to validate.
        """
        if item.id in item.subscriber_ids:
            cls._add_error(
                'subscriber %s' % base_model_validators.ERROR_CATEGORY_ID_CHECK,
                'Entity id %s: User id is present in subscriber ids '
                'for user' % item.id)

    @classmethod
    def _validate_user_id_in_creator_ids(
            cls, item, field_name_to_external_model_references):
        """Validates that user id is present in list of
        creator ids to which the subscribers of user have
        subscribed.

        Args:
            item: ndb.Model. UserSubscribersModel to validate.
            field_name_to_external_model_references:
                dict(str, (list(base_model_validators.ExternalModelReference))).
                A dict keyed by field name. The field name represents
                a unique identifier provided by the storage
                model to which the external model is associated. Each value
                contains a list of ExternalModelReference objects corresponding
                to the field_name. For examples, all the external Exploration
                Models corresponding to a storage model can be associated
                with the field name 'exp_ids'. This dict is used for
                validation of External Model properties linked to the
                storage model.
        """
        subscription_model_references = (
            field_name_to_external_model_references['subscription_ids'])

        for subscription_model_reference in subscription_model_references:
            subscription_model = subscription_model_reference.model_instance
            if subscription_model is None or subscription_model.deleted:
                model_class = subscription_model_reference.model_class
                model_id = subscription_model_reference.model_id
                cls._add_error(
                    'subscription_ids %s' % (
                        base_model_validators.ERROR_CATEGORY_FIELD_CHECK),
                    'Entity id %s: based on field subscription_ids having'
                    ' value %s, expect model %s with id %s but it doesn\'t'
                    ' exist' % (
                        item.id, model_id, model_class.__name__, model_id))
                continue
            if item.id not in subscription_model.creator_ids:
                cls._add_error(
                    'subscription creator %s' % (
                        base_model_validators.ERROR_CATEGORY_ID_CHECK),
                    'Entity id %s: User id is not present in creator ids to '
                    'which the subscriber of user with id %s has subscribed' % (
                        item.id, subscription_model.id))

    @classmethod
    def _get_custom_validation_functions(cls):
        return [cls._validate_user_id_not_in_subscriber_ids]

    @classmethod
    def _get_external_instance_custom_validation_functions(cls):
        return [cls._validate_user_id_in_creator_ids]


class UserRecentChangesBatchModelValidator(
        base_model_validators.BaseUserModelValidator):
    """Class for validating UserRecentChangesBatchModels."""

    @classmethod
    def _get_external_id_relationships(cls, item):
        return [
            base_model_validators.ExternalModelFetcherDetails(
                'user_settings_ids', user_models.UserSettingsModel, [item.id])]

    @classmethod
    def _validate_job_queued_msec(cls, item):
        """Validates that job queued msec is less than the time
        when job was run.

        Args:
            item: ndb.Model. UserRecentChangesBatchModel to validate.
        """
        current_msec = utils.get_current_time_in_millisecs()
        if item.job_queued_msec > current_msec:
            cls._add_error(
                'job queued msec check',
                'Entity id %s: job queued msec %s is greater than '
                'the time when job was run' % (
                    item.id, item.job_queued_msec))

    @classmethod
    def _get_custom_validation_functions(cls):
        return [cls._validate_job_queued_msec]


class UserStatsModelValidator(base_model_validators.BaseUserModelValidator):
    """Class for validating UserStatsModels."""

    @classmethod
    def _get_external_id_relationships(cls, item):
        return [
            base_model_validators.ExternalModelFetcherDetails(
                'user_settings_ids', user_models.UserSettingsModel, [item.id])]

    @classmethod
    def _validate_schema_version(cls, item):
        """Validates that schema version is less than current version.

        Args:
            item: ndb.Model. UserStatsModel to validate.
        """
        if item.schema_version > feconf.CURRENT_DASHBOARD_STATS_SCHEMA_VERSION:
            cls._add_error(
                'schema %s' % (
                    base_model_validators.ERROR_CATEGORY_VERSION_CHECK),
                'Entity id %s: schema version %s is greater than '
                'current version %s' % (
                    item.id, item.schema_version,
                    feconf.CURRENT_DASHBOARD_STATS_SCHEMA_VERSION))

    @classmethod
    def _validate_weekly_creator_stats_list(cls, item):
        """Validates that each item weekly_creator_stats_list is keyed
        by a datetime field and value as a dict with keys: num_ratings,
        average_ratings, total_plays. Values for these keys should be
        integers.

        Args:
            item: ndb.Model. UserStatsModel to validate.
        """
        current_time_str = datetime.datetime.utcnow().strftime(
            feconf.DASHBOARD_STATS_DATETIME_STRING_FORMAT)
        for stat in item.weekly_creator_stats_list:
            for key, value in stat.items():
                allowed_properties = [
                    'average_ratings', 'num_ratings', 'total_plays']
                try:
                    datetime.datetime.strptime(
                        key, feconf.DASHBOARD_STATS_DATETIME_STRING_FORMAT)
                    assert key <= current_time_str
                    assert isinstance(value, dict)
                    assert sorted(value.keys()) == allowed_properties
                    for property_name in allowed_properties:
                        assert isinstance(value[property_name], int)
                except Exception:
                    cls._add_error(
                        'weekly creator stats list',
                        'Entity id %s: Invalid stats dict: %s' % (
                            item.id, stat))

    @classmethod
    def _get_custom_validation_functions(cls):
        return [
            cls._validate_schema_version,
            cls._validate_weekly_creator_stats_list]


class ExplorationUserDataModelValidator(
        base_model_validators.BaseUserModelValidator):
    """Class for validating ExplorationUserDataModels."""

    @classmethod
    def _get_model_id_regex(cls, item):
        return '^%s\\.%s$' % (item.user_id, item.exploration_id)

    @classmethod
    def _get_external_id_relationships(cls, item):
        return [
            base_model_validators.ExternalModelFetcherDetails(
                'user_settings_ids', user_models.UserSettingsModel,
                [item.user_id]),
            base_model_validators.ExternalModelFetcherDetails(
                'exploration_ids', exp_models.ExplorationModel,
                [item.exploration_id])]

    @classmethod
    def _validate_draft_change_list(cls, item):
        """Validates that commands in draft change list follow
        the schema of ExplorationChange domain object.

        Args:
            item: ndb.Model. ExplorationUserDataModel to validate.
        """
        if item.draft_change_list is None:
            return
        for change_dict in item.draft_change_list:
            try:
                exp_domain.ExplorationChange(change_dict)
            except Exception as e:
                cls._add_error(
                    'draft change list check',
                    'Entity id %s: Invalid change dict %s due to error %s' % (
                        item.id, change_dict, e))

    @classmethod
    def _validate_rating(cls, item):
        """Validates that rating is in the interval [1, 5].

        Args:
            item: ndb.Model. ExplorationUserDataModel to validate.
        """
        if item.rating is not None and (item.rating < 1 or item.rating > 5):
            cls._add_error(
                base_model_validators.ERROR_CATEGORY_RATINGS_CHECK,
                'Entity id %s: Expected rating to be in range [1, 5], '
                'received %s' % (item.id, item.rating))

    @classmethod
    def _validate_rated_on(cls, item):
        """Validates that rated on is less than the time when job
        was run.

        Args:
            item: ndb.Model. ExplorationUserDataModel to validate.
        """
        if item.rating is not None and not item.rated_on:
            cls._add_error(
                base_model_validators.ERROR_CATEGORY_RATED_ON_CHECK,
                'Entity id %s: rating %s exists but rated on is None' % (
                    item.id, item.rating))
        current_time = datetime.datetime.utcnow()
        if item.rated_on is not None and item.rated_on > current_time:
            cls._add_error(
                base_model_validators.ERROR_CATEGORY_RATED_ON_CHECK,
                'Entity id %s: rated on %s is greater than the time '
                'when job was run' % (item.id, item.rated_on))

    @classmethod
    def _validate_draft_change_list_last_updated(cls, item):
        """Validates that draft change list last updated is less than
        the time when job was run.

        Args:
            item: ndb.Model. ExplorationUserDataModel to validate.
        """
        if item.draft_change_list and not item.draft_change_list_last_updated:
            cls._add_error(
                'draft change list %s' % (
                    base_model_validators.ERROR_CATEGORY_LAST_UPDATED_CHECK),
                'Entity id %s: draft change list %s exists but '
                'draft change list last updated is None' % (
                    item.id, item.draft_change_list))
        current_time = datetime.datetime.utcnow()
        if item.draft_change_list_last_updated is not None and (
                item.draft_change_list_last_updated > current_time):
            cls._add_error(
                'draft change list %s' % (
                    base_model_validators.ERROR_CATEGORY_LAST_UPDATED_CHECK),
                'Entity id %s: draft change list last updated %s is '
                'greater than the time when job was run' % (
                    item.id, item.draft_change_list_last_updated))

    @classmethod
    def _validate_exp_version(
            cls, item, field_name_to_external_model_references):
        """Validates that draft change exp version is less than version
        of the exploration corresponding to the model.

        Args:
            item: ndb.Model. ExplorationUserDataModel to validate.
            field_name_to_external_model_references:
                dict(str, (list(base_model_validators.ExternalModelReference))).
                A dict keyed by field name. The field name represents
                a unique identifier provided by the storage
                model to which the external model is associated. Each value
                contains a list of ExternalModelReference objects corresponding
                to the field_name. For examples, all the external Exploration
                Models corresponding to a storage model can be associated
                with the field name 'exp_ids'. This dict is used for
                validation of External Model properties linked to the
                storage model.
        """
        exploration_model_references = (
            field_name_to_external_model_references['exploration_ids'])

        for exploration_model_reference in exploration_model_references:
            exploration_model = exploration_model_reference.model_instance
            if exploration_model is None or exploration_model.deleted:
                model_class = exploration_model_reference.model_class
                model_id = exploration_model_reference.model_id
                cls._add_error(
                    'exploration_ids %s' % (
                        base_model_validators.ERROR_CATEGORY_FIELD_CHECK),
                    'Entity id %s: based on field exploration_ids having'
                    ' value %s, expect model %s with id %s but it doesn\'t'
                    ' exist' % (
                        item.id, model_id, model_class.__name__, model_id))
                continue
            if item.draft_change_list_exp_version > exploration_model.version:
                cls._add_error(
                    'exp %s' % (
                        base_model_validators.ERROR_CATEGORY_VERSION_CHECK),
                    'Entity id %s: draft change list exp version %s is '
                    'greater than version %s of corresponding exploration '
                    'with id %s' % (
                        item.id, item.draft_change_list_exp_version,
                        exploration_model.version, exploration_model.id))

    @classmethod
    def _get_custom_validation_functions(cls):
        return [
            cls._validate_draft_change_list,
            cls._validate_rating,
            cls._validate_rated_on,
            cls._validate_draft_change_list_last_updated]

    @classmethod
    def _get_external_instance_custom_validation_functions(cls):
        return [cls._validate_exp_version]


class CollectionProgressModelValidator(
        base_model_validators.BaseUserModelValidator):
    """Class for validating CollectionProgressModels."""

    @classmethod
    def _get_model_id_regex(cls, item):
        return '^%s\\.%s$' % (item.user_id, item.collection_id)

    @classmethod
    def _get_external_id_relationships(cls, item):
        return [
            base_model_validators.ExternalModelFetcherDetails(
                'user_settings_ids', user_models.UserSettingsModel,
                [item.user_id]),
            base_model_validators.ExternalModelFetcherDetails(
                'collection_ids', collection_models.CollectionModel,
                [item.collection_id]),
            base_model_validators.ExternalModelFetcherDetails(
                'exploration_ids', exp_models.ExplorationModel,
                item.completed_explorations),
            base_model_validators.ExternalModelFetcherDetails(
                'completed_activities_ids',
                user_models.CompletedActivitiesModel, [item.user_id])]

    @classmethod
    def _validate_completed_exploration(
            cls, item, field_name_to_external_model_references):
        """Validates that completed exploration ids belong to
        the collection and are present in CompletedActivitiesModel
        for the user.

        Args:
            item: ndb.Model. CollectionProgressModel to validate.
            field_name_to_external_model_references:
                dict(str, (list(base_model_validators.ExternalModelReference))).
                A dict keyed by field name. The field name represents
                a unique identifier provided by the storage
                model to which the external model is associated. Each value
                contains a list of ExternalModelReference objects corresponding
                to the field_name. For examples, all the external Exploration
                Models corresponding to a storage model can be associated
                with the field name 'exp_ids'. This dict is used for
                validation of External Model properties linked to the
                storage model.
        """
        completed_exp_ids = item.completed_explorations
        completed_activities_model_references = (
            field_name_to_external_model_references['completed_activities_ids'])

        for completed_activities_model_reference in (
                completed_activities_model_references):
            completed_activities_model = (
                completed_activities_model_reference.model_instance)
            if completed_activities_model is None or (
                    completed_activities_model.deleted):
                model_class = completed_activities_model_reference.model_class
                model_id = completed_activities_model_reference.model_id
                cls._add_error(
                    'completed_activities_ids %s' % (
                        base_model_validators.ERROR_CATEGORY_FIELD_CHECK),
                    'Entity id %s: based on field completed_activities_ids '
                    'having value %s, expect model %s with id %s but it '
                    'doesn\'t exist' % (
                        item.id, model_id, model_class.__name__, model_id))
                continue
            missing_exp_ids = [
                exp_id
                for exp_id in completed_exp_ids if exp_id not in (
                    completed_activities_model.exploration_ids)]
            if missing_exp_ids:
                cls._add_error(
                    'completed exploration check',
                    'Entity id %s: Following completed exploration ids %s '
                    'are not present in CompletedActivitiesModel for the '
                    'user' % (item.id, missing_exp_ids))

        collection_model_references = (
            field_name_to_external_model_references['collection_ids'])

        for collection_model_reference in collection_model_references:
            collection_model = collection_model_reference.model_instance
            if collection_model is None or collection_model.deleted:
                model_class = collection_model_reference.model_class
                model_id = collection_model_reference.model_id
                cls._add_error(
                    'collection_ids %s' % (
                        base_model_validators.ERROR_CATEGORY_FIELD_CHECK),
                    'Entity id %s: based on field collection_ids having'
                    ' value %s, expect model %s with id %s but it doesn\'t'
                    ' exist' % (
                        item.id, model_id, model_class.__name__, model_id))
                continue
            collection_node_ids = [
                node['exploration_id'] for node in (
                    collection_model.collection_contents['nodes'])]
            invalid_exp_ids = [
                exp_id
                for exp_id in completed_exp_ids if exp_id not in (
                    collection_node_ids)]
            if invalid_exp_ids:
                cls._add_error(
                    'completed exploration check',
                    'Entity id %s: Following completed exploration ids %s do '
                    'not belong to the collection with id %s corresponding '
                    'to the entity' % (
                        item.id, invalid_exp_ids, collection_model.id))

    @classmethod
    def _get_external_instance_custom_validation_functions(cls):
        return [
            cls._validate_explorations_are_public,
            cls._validate_collections_are_public,
            cls._validate_completed_exploration
        ]


class StoryProgressModelValidator(base_model_validators.BaseUserModelValidator):
    """Class for validating StoryProgressModels."""

    @classmethod
    def _get_model_id_regex(cls, item):
        return '^%s\\.%s$' % (item.user_id, item.story_id)

    @classmethod
    def _get_external_id_relationships(cls, item):
        return [
            base_model_validators.ExternalModelFetcherDetails(
                'user_settings_ids', user_models.UserSettingsModel,
                [item.user_id]),
            base_model_validators.ExternalModelFetcherDetails(
                'story_ids', story_models.StoryModel, [item.story_id])]

    @classmethod
    def _validate_story_is_public(
            cls, item, field_name_to_external_model_references):
        """Validates that story is public.

        Args:
            item: ndb.Model. StoryProgressModel to validate.
            field_name_to_external_model_references:
                dict(str, (list(base_model_validators.ExternalModelReference))).
                A dict keyed by field name. The field name represents
                a unique identifier provided by the storage
                model to which the external model is associated. Each value
                contains a list of ExternalModelReference objects corresponding
                to the field_name. For examples, all the external Exploration
                Models corresponding to a storage model can be associated
                with the field name 'exp_ids'. This dict is used for
                validation of External Model properties linked to the
                storage model.
        """
        story_model_references = (
            field_name_to_external_model_references['story_ids'])

        for story_model_reference in story_model_references:
            story_model = story_model_reference.model_instance
            if story_model is None or story_model.deleted:
                model_class = story_model_reference.model_class
                model_id = story_model_reference.model_id
                cls._add_error(
                    'story_ids %s' % (
                        base_model_validators.ERROR_CATEGORY_FIELD_CHECK),
                    'Entity id %s: based on field story_ids having'
                    ' value %s, expect model %s with id %s but it doesn\'t'
                    ' exist' % (
                        item.id, model_id, model_class.__name__, model_id))
                continue
            topic_id = story_model.corresponding_topic_id
            if topic_id:
                topic = topic_models.TopicModel.get_by_id(topic_id)
                all_story_references = (
                    topic.canonical_story_references +
                    topic.additional_story_references)
                story_is_published = False
                for reference in all_story_references:
                    if reference['story_id'] == story_model.id:
                        story_is_published = reference['story_is_published']
                if not story_is_published:
                    cls._add_error(
                        'public story check',
                        'Entity id %s: Story with id %s corresponding to '
                        'entity is private' % (item.id, story_model.id))

    @classmethod
    def _validate_completed_nodes(
            cls, item, field_name_to_external_model_references):
        """Validates that completed nodes belong to the story.

        Args:
            item: ndb.Model. StoryProgressModel to validate.
            field_name_to_external_model_references:
                dict(str, (list(base_model_validators.ExternalModelReference))).
                A dict keyed by field name. The field name represents
                a unique identifier provided by the storage
                model to which the external model is associated. Each value
                contains a list of ExternalModelReference objects corresponding
                to the field_name. For examples, all the external Exploration
                Models corresponding to a storage model can be associated
                with the field name 'exp_ids'. This dict is used for
                validation of External Model properties linked to the
                storage model.
        """
        completed_activity_model = user_models.CompletedActivitiesModel.get(
            item.user_id)
        story_model_references = (
            field_name_to_external_model_references['story_ids'])

        for story_model_reference in story_model_references:
            story_model = story_model_reference.model_instance
            if story_model is None or story_model.deleted:
                model_class = story_model_reference.model_class
                model_id = story_model_reference.model_id
                cls._add_error(
                    'story_ids %s' % (
                        base_model_validators.ERROR_CATEGORY_FIELD_CHECK),
                    'Entity id %s: based on field story_ids having'
                    ' value %s, expect model %s with id %s but it doesn\'t'
                    ' exist' % (
                        item.id, model_id, model_class.__name__, model_id))
                continue
            story_node_ids = [
                node['id'] for node in story_model.story_contents['nodes']]
            invalid_node_ids = [
                node_id
                for node_id in item.completed_node_ids if node_id not in (
                    story_node_ids)]
            if invalid_node_ids:
                cls._add_error(
                    'completed node check',
                    'Entity id %s: Following completed node ids %s do '
                    'not belong to the story with id %s corresponding '
                    'to the entity' % (
                        item.id, invalid_node_ids, story_model.id))

            # Checks that the explorations corresponding to completed nodes
            # exist, are marked as completed in CompletedActivitiesModel
            # and are public.
            private_exp_ids = []
            missing_exp_ids = []
            unmarked_exp_ids = []
            completed_exp_ids = []
            for node in story_model.story_contents['nodes']:
                if node['id'] in item.completed_node_ids:
                    completed_exp_ids.append(node['exploration_id'])
                    if node['exploration_id'] not in (
                            completed_activity_model.exploration_ids):
                        unmarked_exp_ids.append(node['exploration_id'])
                    if rights_manager.is_exploration_private(
                            node['exploration_id']):
                        private_exp_ids.append(node['exploration_id'])

            exp_model_list = exp_models.ExplorationModel.get_multi(
                completed_exp_ids)
            for index, exp_model in enumerate(exp_model_list):
                if exp_model is None or exp_model.deleted:
                    missing_exp_ids.append(completed_exp_ids[index])

            error_msg = ''
            if private_exp_ids:
                error_msg = error_msg + (
                    'Following exploration ids are private %s. ' % (
                        private_exp_ids))
            if missing_exp_ids:
                error_msg = error_msg + (
                    'Following exploration ids are missing %s. ' % (
                        missing_exp_ids))
            if unmarked_exp_ids:
                error_msg = error_msg + (
                    'Following exploration ids are not marked in '
                    'CompletedActivitiesModel %s.' % unmarked_exp_ids)

            if error_msg:
                cls._add_error(
                    'explorations in completed node check',
                    'Entity id %s: %s' % (item.id, error_msg))

    @classmethod
    def _get_external_instance_custom_validation_functions(cls):
        return [
            cls._validate_story_is_public,
            cls._validate_completed_nodes]


class UserQueryModelValidator(base_model_validators.BaseUserModelValidator):
    """Class for validating UserQueryModels."""

    @classmethod
    def _get_model_id_regex(cls, unused_item):
        return '^[A-Za-z0-9-_]{1,%s}$' % base_models.ID_LENGTH

    @classmethod
    def _get_external_id_relationships(cls, item):
        return [
            base_model_validators.ExternalModelFetcherDetails(
                'user_settings_ids', user_models.UserSettingsModel, (
                    item.user_ids + [item.submitter_id])),
            base_model_validators.ExternalModelFetcherDetails(
                'sent_email_model_ids', email_models.BulkEmailModel,
                [item.sent_email_model_id])]

    @classmethod
    def _validate_sender_and_recipient_ids(
            cls, item, field_name_to_external_model_references):
        """Validates that sender id of BulkEmailModel matches the
        submitter id of query and all recipient ids are present in
        user ids who satisfy the query. It is not necessary that
        all user ids are present in recipient ids since email
        is only sent to a limited maximum of qualified users.
        It also checks that a UserBulkEmailsModel exists for each
        of the recipients.

        Args:
            item: ndb.Model. UserQueryModel to validate.
            field_name_to_external_model_references:
                dict(str, (list(base_model_validators.ExternalModelReference))).
                A dict keyed by field name. The field name represents
                a unique identifier provided by the storage
                model to which the external model is associated. Each value
                contains a list of ExternalModelReference objects corresponding
                to the field_name. For examples, all the external Exploration
                Models corresponding to a storage model can be associated
                with the field name 'exp_ids'. This dict is used for
                validation of External Model properties linked to the
                storage model.
        """
        email_model_references = (
            field_name_to_external_model_references['sent_email_model_ids'])

        for email_model_reference in email_model_references:
            email_model = email_model_reference.model_instance
            if email_model is None or email_model.deleted:
                model_class = email_model_reference.model_class
                model_id = email_model_reference.model_id
                cls._add_error(
                    'sent_email_model_ids %s' % (
                        base_model_validators.ERROR_CATEGORY_FIELD_CHECK),
                    'Entity id %s: based on field sent_email_model_ids having'
                    ' value %s, expect model %s with id %s but it doesn\'t'
                    ' exist' % (
                        item.id, model_id, model_class.__name__, model_id))
                continue
            extra_recipient_ids = [
                user_id
                for user_id in email_model.recipient_ids if user_id not in (
                    item.user_ids)]
            if extra_recipient_ids:
                cls._add_error(
                    'recipient check',
                    'Entity id %s: Email model %s for query has following '
                    'extra recipients %s which are not qualified as per '
                    'the query'
                    % (item.id, email_model.id, extra_recipient_ids))
            if email_model.sender_id != item.submitter_id:
                cls._add_error(
                    'sender check',
                    'Entity id %s: Sender id %s in email model with id %s '
                    'does not match submitter id %s of query' % (
                        item.id, email_model.sender_id,
                        email_model.id, item.submitter_id))

            recipient_user_ids = [
                recipient_id
                for recipient_id in email_model.recipient_ids if (
                    recipient_id in item.user_ids)]
            user_bulk_emails_model_list = (
                user_models.UserBulkEmailsModel.get_multi(
                    recipient_user_ids))
            for index, user_bulk_emails_model in enumerate(
                    user_bulk_emails_model_list):
                if user_bulk_emails_model is None or (
                        user_bulk_emails_model.deleted):
                    cls._add_error(
                        'user bulk %s' % (
                            base_model_validators.ERROR_CATEGORY_EMAIL_CHECK),
                        'Entity id %s: UserBulkEmails model is missing for '
                        'recipient with id %s' % (
                            item.id, recipient_user_ids[index]))

    @classmethod
    def _get_external_instance_custom_validation_functions(cls):
        return [cls._validate_sender_and_recipient_ids]


class UserBulkEmailsModelValidator(
        base_model_validators.BaseUserModelValidator):
    """Class for validating UserBulkEmailsModels."""

    @classmethod
    def _get_external_id_relationships(cls, item):
        return [
            base_model_validators.ExternalModelFetcherDetails(
                'user_settings_ids', user_models.UserSettingsModel, [item.id]),
            base_model_validators.ExternalModelFetcherDetails(
                'sent_email_model_ids', email_models.BulkEmailModel,
                item.sent_email_model_ids)]

    @classmethod
    def _validate_user_id_in_recipient_id_for_emails(
            cls, item, field_name_to_external_model_references):
        """Validates that user id is present in recipient ids
        for bulk email model.

        Args:
            item: ndb.Model. UserBulkEmailsModel to validate.
            field_name_to_external_model_references:
                dict(str, (list(base_model_validators.ExternalModelReference))).
                A dict keyed by field name. The field name represents
                a unique identifier provided by the storage
                model to which the external model is associated. Each value
                contains a list of ExternalModelReference objects corresponding
                to the field_name. For examples, all the external Exploration
                Models corresponding to a storage model can be associated
                with the field name 'exp_ids'. This dict is used for
                validation of External Model properties linked to the
                storage model.
        """
        email_model_references = (
            field_name_to_external_model_references['sent_email_model_ids'])

        for email_model_reference in email_model_references:
            email_model = email_model_reference.model_instance
            if email_model is None or email_model.deleted:
                model_class = email_model_reference.model_class
                model_id = email_model_reference.model_id
                cls._add_error(
                    'sent_email_model_ids %s' % (
                        base_model_validators.ERROR_CATEGORY_FIELD_CHECK),
                    'Entity id %s: based on field sent_email_model_ids having'
                    ' value %s, expect model %s with id %s but it doesn\'t'
                    ' exist' % (
                        item.id, model_id, model_class.__name__, model_id))
                continue
            if item.id not in email_model.recipient_ids:
                cls._add_error(
                    'recipient check',
                    'Entity id %s: user id is not present in recipient ids '
                    'of BulkEmailModel with id %s' % (item.id, email_model.id))

    @classmethod
    def _get_external_instance_custom_validation_functions(cls):
        return [cls._validate_user_id_in_recipient_id_for_emails]


class UserSkillMasteryModelValidator(
        base_model_validators.BaseUserModelValidator):
    """Class for validating UserSkillMasteryModels."""

    @classmethod
    def _get_model_id_regex(cls, item):
        return '^%s\\.%s$' % (item.user_id, item.skill_id)

    @classmethod
    def _get_external_id_relationships(cls, item):
        return [
            base_model_validators.ExternalModelFetcherDetails(
                'user_settings_ids', user_models.UserSettingsModel,
                [item.user_id]),
            base_model_validators.ExternalModelFetcherDetails(
                'skill_ids', skill_models.SkillModel, [item.skill_id])]

    @classmethod
    def _validate_skill_mastery(cls, item):
        """Validates that skill mastery is in range [0.0, 1.0].

        Args:
            item: ndb.Model. UserSkillMasteryModel to validate.
        """
        if item.degree_of_mastery < 0 or item.degree_of_mastery > 1:
            cls._add_error(
                'skill mastery check',
                'Entity id %s: Expected degree of mastery to be in '
                'range [0.0, 1.0], received %s' % (
                    item.id, item.degree_of_mastery))

    @classmethod
    def _get_custom_validation_functions(cls):
        return [
            cls._validate_skill_mastery]


class UserContributionScoringModelValidator(
        base_model_validators.BaseUserModelValidator):
    """Class for validating UserContributionScoringModels."""

    @classmethod
    def _get_model_id_regex(cls, item):
        return '^%s\\.%s$' % (item.score_category, item.user_id)

    @classmethod
    def _get_external_id_relationships(cls, item):
        return [
            base_model_validators.ExternalModelFetcherDetails(
                'user_settings_ids', user_models.UserSettingsModel,
                [item.user_id])]

    @classmethod
    def _validate_score(cls, item):
        """Validates that score is non-negative.

        Args:
            item: ndb.Model. UserContributionScoringModel to validate.
        """
        if item.score < 0:
            cls._add_error(
                'score check',
                'Entity id %s: Expected score to be non-negative, '
                'received %s' % (item.id, item.score))

    @classmethod
    def _get_custom_validation_functions(cls):
        return [cls._validate_score]


class UserContributionRightsModelValidator(
        base_model_validators.BaseUserModelValidator):
    """Class for validating UserContributionRightsModel."""

    @classmethod
    def _get_model_domain_object_instance(cls, item):
        return user_domain.UserContributionRights(
            item.id, item.can_review_translation_for_language_codes,
            item.can_review_voiceover_for_language_codes,
            item.can_review_questions)

    @classmethod
    def _get_external_id_relationships(cls, item):
        return [
            base_model_validators.ExternalModelFetcherDetails(
                'user_settings_ids', user_models.UserSettingsModel,
                [item.id])]


class PendingDeletionRequestModelValidator(
        base_model_validators.BaseUserModelValidator):
    """Class for validating PendingDeletionRequestModels."""

    @classmethod
    def _get_external_id_relationships(cls, item):
        return []

    @classmethod
    def _validate_user_settings_are_marked_deleted(cls, item):
        """Validates that explorations for model are marked as deleted.

        Args:
            item: PendingDeletionRequestModel. Pending deletion request model
                to validate.
        """
        user_model = user_models.UserSettingsModel.get_by_id(item.id)
        if user_model is None or not user_model.deleted:
            cls._add_error(
                'deleted user settings',
                'Entity id %s: User settings model is not marked as deleted'
                % (item.id))

    @classmethod
    def _validate_explorations_are_marked_deleted(cls, item):
        """Validates that explorations for model are marked as deleted.

        Args:
            item: PendingDeletionRequestModel. Pending deletion request model
                to validate.
        """
        exp_ids = item.exploration_ids
        not_marked_exp_ids = []
        for exp_id in exp_ids:
            exp_model = exp_models.ExplorationModel.get_by_id(exp_id)
            if exp_model is None or not exp_model.deleted:
                not_marked_exp_ids.append(exp_id)

        if not_marked_exp_ids:
            cls._add_error(
                'deleted exploration check',
                'Entity id %s: Explorations with ids %s are not marked as '
                'deleted' % (item.id, not_marked_exp_ids))

    @classmethod
    def _validate_collections_are_marked_deleted(cls, item):
        """Validates that collections for model are marked as deleted.

        Args:
            item: PendingDeletionRequestModel. Pending deletion request model
                to validate.
        """
        col_ids = item.collection_ids
        not_marked_col_ids = []
        for col_id in col_ids:
            col_model = collection_models.CollectionModel.get_by_id(col_id)
            if col_model is None or not col_model.deleted:
                not_marked_col_ids.append(col_id)

        if not_marked_col_ids:
            cls._add_error(
                'deleted collection check',
                'Entity id %s: Collections with ids %s are not marked as '
                'deleted' % (item.id, not_marked_col_ids))

    @classmethod
    def _validate_activity_mapping_contains_only_allowed_keys(cls, item):
        """Validates that activity_mappings keys are only from
        the core.platform.models.NAMES enum.

        Args:
            item: PendingDeletionRequestModel. Pending deletion request model
                to validate.
        """
        incorrect_keys = []
        for key in item.activity_mappings.keys():
            if key not in [name for name in models.NAMES.__dict__]:
                incorrect_keys.append(key)

        if incorrect_keys:
            cls._add_error(
                'correct activity_mappings check',
                'Entity id %s: activity_mappings contains keys %s that are not '
                'allowed' % (item.id, incorrect_keys))

    @classmethod
    def _get_custom_validation_functions(cls):
        return [
            cls._validate_user_settings_are_marked_deleted,
            cls._validate_explorations_are_marked_deleted,
            cls._validate_collections_are_marked_deleted,
            cls._validate_activity_mapping_contains_only_allowed_keys]


class TaskEntryModelValidator(base_model_validators.BaseModelValidator):
    """One off job for auditing task entries."""

    # The name of the model which is to be used in the error messages.
    MODEL_NAME = 'task entry'

    @classmethod
    def _get_model_id_regex(cls, item):
        return re.escape(improvements_models.TaskEntryModel.generate_task_id(
            item.entity_type, item.entity_id, item.entity_version,
            item.task_type, item.target_type, item.target_id))

    @classmethod
    def _get_external_id_relationships(cls, item):
        return [
            base_model_validators.ExternalModelFetcherDetails(
                'resolver_ids', user_models.UserSettingsModel,
                [item.resolver_id] if item.resolver_id is not None else []),
            base_model_validators.ExternalModelFetcherDetails(
                'entity_ids', exp_models.ExplorationModel, [item.entity_id])]

    @classmethod
    def _validate_composite_entity_id(cls, item):
        """Validates the composite_entity_id field of the given item.

        Args:
            item: improvements_models.TaskEntryModel. The TaskEntry model
                object to get the composite entity id.
        """
        expected_composite_entity_id = (
            improvements_models.TaskEntryModel.generate_composite_entity_id(
                item.entity_type, item.entity_id, item.entity_version))
        if item.composite_entity_id != expected_composite_entity_id:
            cls._add_error(
                'composite_entity_id %s' % (
                    base_model_validators.ERROR_CATEGORY_FIELD_CHECK),
                'Entity id %s: composite_entity_id "%s" should be "%s"' % (
                    item.id,
                    item.composite_entity_id,
                    expected_composite_entity_id))

    @classmethod
    def _validate_status(cls, item):
        """Validates the fields of the item relating to the status field.

        Args:
            item: improvements_models.TaskEntryModel. The item to check the
                status for.
        """
        if item.status == improvements_models.TASK_STATUS_OPEN:
            if item.resolver_id:
                cls._add_error(
                    'status %s' % (
                        base_model_validators.ERROR_CATEGORY_FIELD_CHECK),
                    'Entity id %s: status is open but resolver_id is "%s", '
                    'should be empty.' % (item.id, item.resolver_id))
            if item.resolved_on:
                cls._add_error(
                    'status %s' % (
                        base_model_validators.ERROR_CATEGORY_FIELD_CHECK),
                    'Entity id %s: status is open but resolved_on is "%s", '
                    'should be empty.' % (item.id, item.resolved_on))
        elif item.status == improvements_models.TASK_STATUS_RESOLVED:
            if item.resolver_id is None:
                cls._add_error(
                    'status %s' % (
                        base_model_validators.ERROR_CATEGORY_FIELD_CHECK),
                    'Entity id %s: status is resolved but resolver_id is not '
                    'set' % (item.id,))
            if item.resolved_on is None:
                cls._add_error(
                    'status %s' % (
                        base_model_validators.ERROR_CATEGORY_FIELD_CHECK),
                    'Entity id %s: status is resolved but resolved_on is not '
                    'set' % (item.id,))

    @classmethod
    def _validate_target_id(cls, item):
        """Validate that the given item contains an existing exploration state
        name.

        Args:
            item: improvements_models.TaskEntryModel. The item to fetch and
                check the target id.
        """
        try:
            exp_model = exp_models.ExplorationModel.get(
                item.entity_id, strict=True, version=item.entity_version)
        except Exception:
            cls._add_error(
                'target_id %s' % (
                    base_model_validators.ERROR_CATEGORY_FIELD_CHECK),
                'Entity id %s: exploration with id "%s" does not exist at '
                'version %d' % (item.id, item.entity_id, item.entity_version))
            return
        if item.target_id not in exp_model.states.keys():
            cls._add_error(
                'target_id %s' % (
                    base_model_validators.ERROR_CATEGORY_FIELD_CHECK),
                'Entity id %s: exploration with id "%s" does not have a state '
                'named "%s" at version %d' % (
                    item.id, item.entity_id, item.target_id,
                    item.entity_version))

    @classmethod
    def _get_custom_validation_functions(cls):
        return [
            cls._validate_composite_entity_id,
            cls._validate_status,
            cls._validate_target_id,
        ]


class PlaythroughModelValidator(base_model_validators.BaseModelValidator):
    """Class for validating PlaythroughModel."""

    # The playthrough design was finalized at the end of GSOC 2018: 2018-09-01.
    PLAYTHROUGH_INTRODUCTION_DATETIME = datetime.datetime(2018, 9, 1)

    @classmethod
    def _get_external_id_relationships(cls, item):
        exp_id = item.exp_id
        exp_version = item.exp_version
        exp_issues_id = (
            stats_models.ExplorationIssuesModel.get_entity_id(
                exp_id, exp_version)
        )

        return [
            base_model_validators.ExternalModelFetcherDetails(
                'exp_ids', exp_models.ExplorationModel, [item.exp_id]),
            base_model_validators.ExternalModelFetcherDetails(
                'exp_issues_ids', stats_models.ExplorationIssuesModel,
                [exp_issues_id])]

    @classmethod
    def _get_model_id_regex(cls, unused_item):
        return r'^[A-Za-z0-9-_]{1,%s}\.[A-Za-z0-9-_]{1,%s}$' % (
            base_models.ID_LENGTH, base_models.ID_LENGTH)

    @classmethod
    def _get_model_domain_object_instance(cls, item):
        return stats_services.get_playthrough_from_model(item)

    @classmethod
    def _validate_exploration_id_in_whitelist(cls, item):
        """Validate the exploration id in playthrough model is in
        the whitelist.

        Args:
            item: ndb.Model. PlaythroughModel to validate.
        """
        whitelisted_exp_ids_for_playthroughs = (
            config_domain.WHITELISTED_EXPLORATION_IDS_FOR_PLAYTHROUGHS.value)

        if item.exp_id not in whitelisted_exp_ids_for_playthroughs:
            cls._add_error(
                'exploration %s' % (
                    base_model_validators.ERROR_CATEGORY_ID_CHECK),
                'Entity id %s: recorded in exploration_id:%s which '
                'has not been curated for recording.' % (
                    item.id, item.exp_id)
            )

    @classmethod
    def _validate_reference(cls, item, field_name_to_external_model_references):
        """Validate the playthrough reference relations.

        Args:
            item: ndb.Model. PlaythroughModel to validate.
            field_name_to_external_model_references:
                dict(str, (list(base_model_validators.ExternalModelReference))).
                A dict keyed by field name. The field name represents
                a unique identifier provided by the storage
                model to which the external model is associated. Each value
                contains a list of ExternalModelReference objects corresponding
                to the field_name. For examples, all the external Exploration
                Models corresponding to a storage model can be associated
                with the field name 'exp_ids'. This dict is used for
                validation of External Model properties linked to the
                storage model.
        """
        exp_issues_model_references = (
            field_name_to_external_model_references['exp_issues_ids'])

        for exp_issues_model_reference in exp_issues_model_references:
            exp_issues_model = exp_issues_model_reference.model_instance

            if exp_issues_model is None or exp_issues_model.deleted:
                model_class = exp_issues_model_reference.model_class
                model_id = exp_issues_model_reference.model_id
                cls._add_error(
                    'exp_issues_ids %s' % (
                        base_model_validators.ERROR_CATEGORY_FIELD_CHECK),
                    'Entity id %s: based on field exp_issues_ids having'
                    ' value %s, expect model %s with id %s but it doesn\'t'
                    ' exist' % (
                        item.id, model_id, model_class.__name__, model_id))
                continue
            exp_id = item.exp_id
            exp_version = item.exp_version

            issues = []
            for issue_index, issue in enumerate(
                    exp_issues_model.unresolved_issues):
                issue_type = issue['issue_type']
                if (
                        item.id in issue['playthrough_ids']
                        and issue_type == item.issue_type):
                    issue_customization_args = issue['issue_customization_args']
                    identifying_arg = (
                        stats_models.CUSTOMIZATION_ARG_WHICH_IDENTIFIES_ISSUE[
                            issue_type])
                    if (
                            issue_customization_args[identifying_arg] ==
                            item.issue_customization_args[identifying_arg]):
                        issues.append((issue_index, issue))

            if len(issues) == 0:
                cls._add_error(
                    base_model_validators.ERROR_CATEGORY_REFERENCE_CHECK,
                    'Entity id %s: not referenced by any issue of the'
                    ' corresponding exploration (id=%s, version=%s).' % (
                        item.id, exp_id, exp_version)
                )
            elif len(issues) > 1:
                issue_indices = [index for index, _ in issues]
                cls._add_error(
                    base_model_validators.ERROR_CATEGORY_REFERENCE_CHECK,
                    'Entity id %s: referenced by more than one issues of the '
                    'corresponding exploration (id=%s, version=%s), '
                    'issue indices: %s.' % (
                        item.id, exp_id, exp_version, issue_indices)
                )
            else:
                issue_index, issue = issues[0]
                id_indices = []
                for id_index, playthrough_id in enumerate(
                        issue['playthrough_ids']):
                    if playthrough_id == item.id:
                        id_indices.append(id_index)
                if len(id_indices) > 1:
                    cls._add_error(
                        base_model_validators.ERROR_CATEGORY_REFERENCE_CHECK,
                        'Entity id %s: referenced multiple times in an '
                        'issue (index=%s) of the corresponding exploration '
                        '(id=%s, version=%s), duplicated id indices: %s.' % (
                            item.id, issue_index, exp_id, exp_version,
                            id_indices)
                    )

    @classmethod
    def _validate_created_datetime(cls, item):
        """Validate the playthrough is created after the GSoC 2018 submission
        deadline.

        Args:
            item: ndb.Model. PlaythroughModel to validate.
        """
        created_on_datetime = item.created_on
        if created_on_datetime < cls.PLAYTHROUGH_INTRODUCTION_DATETIME:
            cls._add_error(
                'create datetime check',
                'Entity id %s: released on %s, which is before the '
                'GSoC 2018 submission deadline (2018-09-01) and should '
                'therefore not exist.' % (
                    item.id, item.created_on.strftime('%Y-%m-%d'))
            )

    @classmethod
    def _get_custom_validation_functions(cls):
        return [
            cls._validate_exploration_id_in_whitelist,
            cls._validate_created_datetime,
        ]

    @classmethod
    def _get_external_instance_custom_validation_functions(cls):
        return [cls._validate_reference]


class PseudonymizedUserModelValidator(
        base_model_validators.BaseUserModelValidator):
    """Class for validating PseudonymizedUserModels."""

    @classmethod
    def _get_model_id_regex(cls, unused_item):
        return r'^pid_[a-z]{32}$'

    @classmethod
    def _get_external_id_relationships(cls, item):
        return {}

    @classmethod
    def _validate_user_settings_with_same_id_not_exist(cls, item):
        """Validates that the UserSettingsModel with the same ID as this model
        does not exist.

        Args:
            item: PseudonymizedUserModel. PseudonymizedUserModel to validate.
        """
        user_model = user_models.UserSettingsModel.get_by_id(item.id)
        if user_model is not None:
            cls.errors['deleted user settings'].append(
                'Entity id %s: User settings model exists' % (item.id))

    @classmethod
    def _get_custom_validation_functions(cls):
        return [cls._validate_user_settings_with_same_id_not_exist]


class UserAuthDetailsModelValidator(
        base_model_validators.BaseUserModelValidator):
    """Class for validating UserAuthDetailsModels."""

    @classmethod
    def _get_external_id_relationships(cls, item):
        return [
            base_model_validators.ExternalModelFetcherDetails(
                'user_settings_ids', user_models.UserSettingsModel, [item.id])]


class PlatformParameterModelValidator(base_model_validators.BaseModelValidator):
    """Class for validating PlatformParameterModel."""

    @classmethod
    def _get_model_id_regex(cls, unused_item):
        return r'^[A-Za-z0-9_]{1,100}$'

    @classmethod
    def _get_external_id_relationships(cls, item):
        snapshot_model_ids = [
            '%s-%d' % (item.id, version)
            for version in python_utils.RANGE(1, item.version + 1)]
        return [
            base_model_validators.ExternalModelFetcherDetails(
                'snapshot_metadata_ids',
                config_models.PlatformParameterSnapshotMetadataModel,
                snapshot_model_ids
            ),
            base_model_validators.ExternalModelFetcherDetails(
                'snapshot_content_ids',
                config_models.PlatformParameterSnapshotContentModel,
                snapshot_model_ids
            ),
        ]


class PlatformParameterSnapshotMetadataModelValidator(
        base_model_validators.BaseSnapshotMetadataModelValidator):
    """Class for validating PlatformParameterSnapshotMetadataModel."""

    EXTERNAL_MODEL_NAME = 'platform parameter'

    @classmethod
    def _get_model_id_regex(cls, unused_item):
        return r'^[A-Za-z0-9_]{1,100}-\d+$'

    @classmethod
    def _get_change_domain_class(cls, unused_item):
        return platform_parameter_domain.PlatformParameterChange

    @classmethod
    def _get_external_id_relationships(cls, item):
        return [
            base_model_validators.ExternalModelFetcherDetails(
                'platform_parameter_ids',
                config_models.PlatformParameterModel,
                [item.id[:item.id.find('-')]]
            ),
            base_model_validators.ExternalModelFetcherDetails(
                'committer_ids',
                user_models.UserSettingsModel,
                [item.committer_id]
            )
        ]


class PlatformParameterSnapshotContentModelValidator(
        base_model_validators.BaseSnapshotContentModelValidator):
    """Class for validating PlatformParameterSnapshotContentModel."""

    EXTERNAL_MODEL_NAME = 'platform parameter'

    @classmethod
    def _get_model_id_regex(cls, unused_item):
        return r'^[A-Za-z0-9_]{1,100}-\d+$'

    @classmethod
    def _get_external_id_relationships(cls, item):
        return [
            base_model_validators.ExternalModelFetcherDetails(
                'platform_parameter_ids',
                config_models.PlatformParameterModel,
                [item.id[:item.id.find('-')]]
            )
        ]<|MERGE_RESOLUTION|>--- conflicted
+++ resolved
@@ -263,15 +263,9 @@
             cls._validate_state_name]
 
 
-<<<<<<< HEAD
 class StateTrainingJobsMappingModelValidator(
-        base_validators.BaseModelValidator):
+        base_model_validators.BaseModelValidator):
     """Class for validating StateTrainingJobsMappingModels."""
-=======
-class TrainingJobExplorationMappingModelValidator(
-        base_model_validators.BaseModelValidator):
-    """Class for validating TrainingJobExplorationMappingModels."""
->>>>>>> 77f9ba0e
 
     @classmethod
     def _get_model_id_regex(cls, item):
@@ -331,11 +325,7 @@
             if item.exp_version > exp_model.version:
                 cls._add_error(
                     'exp %s' % (
-<<<<<<< HEAD
-                        base_validators.ERROR_CATEGORY_VERSION_CHECK),
-=======
                         base_model_validators.ERROR_CATEGORY_VERSION_CHECK),
->>>>>>> 77f9ba0e
                     'Entity id %s: Exploration version %s in entity is greater '
                     'than the version %s of exploration corresponding to '
                     'exp_id %s' % (
