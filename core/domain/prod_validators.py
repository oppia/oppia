--- conflicted
+++ resolved
@@ -825,7 +825,7 @@
         return [cls._validate_entity_type_and_entity_id_feedback_reference]
 
 
-<<<<<<< HEAD
+
 class QuestionModelValidator(base_model_validators.BaseModelValidator):
     """Class for validating QuestionModel."""
 
@@ -1079,153 +1079,6 @@
     @classmethod
     def _get_external_instance_custom_validation_functions(cls):
         return [cls._validate_question_content]
-=======
-class JobModelValidator(base_model_validators.BaseModelValidator):
-    """Class for validating JobModels."""
-
-    @classmethod
-    def _get_model_id_regex(cls, item):
-        # Valid id: [job_type]-[current time]-[random int]
-        regex_string = '^%s-\\d*-\\d*$' % item.job_type
-        return regex_string
-
-    @classmethod
-    def _get_external_id_relationships(cls, item):
-        return []
-
-    @classmethod
-    def _validate_time_fields(cls, item):
-        """Validate the time fields in entity.
-
-        Args:
-            item: datastore_services.Model. JobModel to validate.
-        """
-        if item.time_started_msec and (
-                item.time_queued_msec > item.time_started_msec):
-            cls._add_error(
-                'time queued check',
-                'Entity id %s: time queued %s is greater '
-                'than time started %s' % (
-                    item.id, item.time_queued_msec, item.time_started_msec))
-
-        if item.time_finished_msec and (
-                item.time_started_msec > item.time_finished_msec):
-            cls._add_error(
-                'time started check',
-                'Entity id %s: time started %s is greater '
-                'than time finished %s' % (
-                    item.id, item.time_started_msec, item.time_finished_msec))
-
-        current_time_msec = utils.get_current_time_in_millisecs()
-        if item.time_finished_msec > current_time_msec:
-            cls._add_error(
-                'time finished check',
-                'Entity id %s: time finished %s is greater '
-                'than the current time' % (
-                    item.id, item.time_finished_msec))
-
-    @classmethod
-    def _validate_error(cls, item):
-        """Validate error is not None only if status is not canceled
-        or failed.
-
-        Args:
-            item: datastore_services.Model. JobModel to validate.
-        """
-        if item.error and item.status_code not in [
-                job_models.STATUS_CODE_FAILED, job_models.STATUS_CODE_CANCELED]:
-            cls._add_error(
-                base_model_validators.ERROR_CATEGORY_ERROR_CHECK,
-                'Entity id %s: error: %s for job is not empty but '
-                'job status is %s' % (item.id, item.error, item.status_code))
-
-        if not item.error and item.status_code in [
-                job_models.STATUS_CODE_FAILED, job_models.STATUS_CODE_CANCELED]:
-            cls._add_error(
-                base_model_validators.ERROR_CATEGORY_ERROR_CHECK,
-                'Entity id %s: error for job is empty but '
-                'job status is %s' % (item.id, item.status_code))
-
-    @classmethod
-    def _validate_output(cls, item):
-        """Validate output for entity is present only if status is
-        completed.
-
-        Args:
-            item: datastore_services.Model. JobModel to validate.
-        """
-        if item.output and item.status_code != job_models.STATUS_CODE_COMPLETED:
-            cls._add_error(
-                base_model_validators.ERROR_CATEGORY_OUTPUT_CHECK,
-                'Entity id %s: output: %s for job is not empty but '
-                'job status is %s' % (item.id, item.output, item.status_code))
-
-        if item.output is None and (
-                item.status_code == job_models.STATUS_CODE_COMPLETED):
-            cls._add_error(
-                base_model_validators.ERROR_CATEGORY_OUTPUT_CHECK,
-                'Entity id %s: output for job is empty but '
-                'job status is %s' % (item.id, item.status_code))
-
-    @classmethod
-    def _get_custom_validation_functions(cls):
-        return [
-            cls._validate_time_fields,
-            cls._validate_error,
-            cls._validate_output]
-
-
-class ContinuousComputationModelValidator(
-        base_model_validators.BaseModelValidator):
-    """Class for validating ContinuousComputationModels."""
-
-    @classmethod
-    def _get_model_id_regex(cls, unused_item):
-        # Valid id: Name of continuous computation manager class.
-        regex_string = '^(%s)$' % ('|').join(
-            ALL_CONTINUOUS_COMPUTATION_MANAGERS_CLASS_NAMES)
-        return regex_string
-
-    @classmethod
-    def _get_external_id_relationships(cls, item):
-        return []
-
-    @classmethod
-    def _validate_time_fields(cls, item):
-        """Validate the time fields in entity.
-
-        Args:
-            item: datastore_services.Model. ContinuousComputationModel to
-                validate.
-        """
-        if item.last_started_msec > item.last_finished_msec and (
-                item.last_started_msec > item.last_stopped_msec):
-            cls._add_error(
-                'last started check',
-                'Entity id %s: last started %s is greater '
-                'than both last finished %s and last stopped %s' % (
-                    item.id, item.last_started_msec, item.last_finished_msec,
-                    item.last_stopped_msec))
-
-        current_time_msec = utils.get_current_time_in_millisecs()
-        if item.last_finished_msec > current_time_msec:
-            cls._add_error(
-                'last finished check',
-                'Entity id %s: last finished %s is greater '
-                'than the current time' % (
-                    item.id, item.last_finished_msec))
-
-        if item.last_stopped_msec > current_time_msec:
-            cls._add_error(
-                'last stopped check',
-                'Entity id %s: last stopped %s is greater '
-                'than the current time' % (
-                    item.id, item.last_stopped_msec))
-
-    @classmethod
-    def _get_custom_validation_functions(cls):
-        return [cls._validate_time_fields]
->>>>>>> 0f542080
 
 
 class GeneralSuggestionModelValidator(base_model_validators.BaseModelValidator):
