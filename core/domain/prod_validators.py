--- conflicted
+++ resolved
@@ -25,13 +25,6 @@
 
 from constants import constants
 from core.domain import base_model_validators
-<<<<<<< HEAD
-from core.domain import classifier_domain
-from core.domain import classifier_services
-=======
-from core.domain import collection_domain
-from core.domain import collection_services
->>>>>>> 52e341a0
 from core.domain import cron_services
 from core.domain import exp_domain
 from core.domain import exp_fetchers
@@ -103,608 +96,6 @@
 VALID_SCORE_CATEGORIES_FOR_TYPE_QUESTION = [
     '%s\\.[A-Za-z0-9-_]{1,%s}' % (
         suggestion_models.SCORE_TYPE_QUESTION, base_models.ID_LENGTH)]
-
-
-<<<<<<< HEAD
-class ClassifierTrainingJobModelValidator(
-        base_model_validators.BaseModelValidator):
-    """Class for validating ClassifierTrainingJobModels."""
-
-    @classmethod
-    def _get_model_id_regex(cls, item):
-        # Valid id: [exp_id].[random_hash]
-        regex_string = '^%s\\.[A-Za-z0-9-_]{1,%s}$' % (
-            item.exp_id, base_models.ID_LENGTH)
-        return regex_string
-
-    @classmethod
-    def _get_model_domain_object_instance(cls, item):
-        return classifier_services.get_classifier_training_job_from_model(item)
-
-    @classmethod
-    def _get_external_id_relationships(cls, item):
-        return [
-            base_model_validators.ExternalModelFetcherDetails(
-                'exploration_ids', exp_models.ExplorationModel, [item.exp_id])]
-
-    @classmethod
-    def _validate_exp_version(
-            cls, item, field_name_to_external_model_references):
-        """Validate that exp version is less than or equal to the version
-        of exploration corresponding to exp_id.
-
-        Args:
-            item: datastore_services.Model. ClassifierTrainingJobModel to
-                validate.
-            field_name_to_external_model_references:
-                dict(str, (list(base_model_validators.ExternalModelReference))).
-                A dict keyed by field name. The field name represents
-                a unique identifier provided by the storage
-                model to which the external model is associated. Each value
-                contains a list of ExternalModelReference objects corresponding
-                to the field_name. For examples, all the external Exploration
-                Models corresponding to a storage model can be associated
-                with the field name 'exp_ids'. This dict is used for
-                validation of External Model properties linked to the
-                storage model.
-        """
-        exp_model_references = (
-            field_name_to_external_model_references['exploration_ids'])
-
-        for exp_model_reference in exp_model_references:
-            exp_model = exp_model_reference.model_instance
-            if exp_model is None or exp_model.deleted:
-                model_class = exp_model_reference.model_class
-                model_id = exp_model_reference.model_id
-                cls._add_error(
-                    'exploration_ids %s' % (
-                        base_model_validators.ERROR_CATEGORY_FIELD_CHECK),
-                    'Entity id %s: based on field exploration_ids having'
-                    ' value %s, expected model %s with id %s but it doesn\'t'
-                    ' exist' % (
-                        item.id, model_id, model_class.__name__, model_id))
-                continue
-            if item.exp_version > exp_model.version:
-                cls._add_error(
-                    'exp %s' % (
-                        base_model_validators.ERROR_CATEGORY_VERSION_CHECK),
-                    'Entity id %s: Exploration version %s in entity is greater '
-                    'than the version %s of exploration corresponding to '
-                    'exp_id %s' % (
-                        item.id, item.exp_version, exp_model.version,
-                        item.exp_id))
-
-    @classmethod
-    def _validate_state_name(
-            cls, item, field_name_to_external_model_references):
-        """Validate that state name is a valid state in the
-        exploration corresponding to exp_id.
-
-        Args:
-            item: datastore_services.Model. ClassifierTrainingJobModel to
-                validate.
-            field_name_to_external_model_references:
-                dict(str, (list(base_model_validators.ExternalModelReference))).
-                A dict keyed by field name. The field name represents
-                a unique identifier provided by the storage
-                model to which the external model is associated. Each value
-                contains a list of ExternalModelReference objects corresponding
-                to the field_name. For examples, all the external Exploration
-                Models corresponding to a storage model can be associated
-                with the field name 'exp_ids'. This dict is used for
-                validation of External Model properties linked to the
-                storage model.
-        """
-        exp_model_references = (
-            field_name_to_external_model_references['exploration_ids'])
-
-        for exp_model_reference in exp_model_references:
-            exp_model = exp_model_reference.model_instance
-            if exp_model is None or exp_model.deleted:
-                model_class = exp_model_reference.model_class
-                model_id = exp_model_reference.model_id
-                cls._add_error(
-                    'exploration_ids %s' % (
-                        base_model_validators.ERROR_CATEGORY_FIELD_CHECK),
-                    'Entity id %s: based on field exploration_ids having'
-                    ' value %s, expected model %s with id %s but it doesn\'t'
-                    ' exist' % (
-                        item.id, model_id, model_class.__name__, model_id))
-                continue
-            if item.state_name not in exp_model.states.keys():
-                cls._add_error(
-                    base_model_validators.ERROR_CATEGORY_STATE_NAME_CHECK,
-                    'Entity id %s: State name %s in entity is not present '
-                    'in states of exploration corresponding to '
-                    'exp_id %s' % (
-                        item.id, item.state_name, item.exp_id))
-
-    @classmethod
-    def _get_external_instance_custom_validation_functions(cls):
-        return [
-            cls._validate_exp_version,
-            cls._validate_state_name]
-
-
-class TrainingJobExplorationMappingModelValidator(
-        base_model_validators.BaseModelValidator):
-    """Class for validating TrainingJobExplorationMappingModels."""
-
-    @classmethod
-    def _get_model_id_regex(cls, item):
-        # Valid id: [exp_id].[exp_version].[state_name]
-        regex_string = '^%s\\.%s\\.%s$' % (
-            item.exp_id, item.exp_version, item.state_name)
-        return regex_string
-
-    @classmethod
-    def _get_model_domain_object_instance(cls, item):
-        return classifier_domain.TrainingJobExplorationMapping(
-            item.exp_id, item.exp_version, item.state_name, item.job_id)
-=======
-class CollectionModelValidator(base_model_validators.BaseModelValidator):
-    """Class for validating CollectionModel."""
-
-    @classmethod
-    def _get_model_domain_object_instance(cls, item):
-        return collection_services.get_collection_from_model(item)
-
-    @classmethod
-    def _get_domain_object_validation_type(cls, item):
-        collection_rights = rights_manager.get_collection_rights(
-            item.id, strict=False)
-
-        if collection_rights is None:
-            return base_model_validators.VALIDATION_MODE_NEUTRAL
-
-        if rights_manager.is_collection_private(item.id):
-            return base_model_validators.VALIDATION_MODE_NON_STRICT
-
-        return base_model_validators.VALIDATION_MODE_STRICT
-
-    @classmethod
-    def _get_external_id_relationships(cls, item):
-        snapshot_model_ids = [
-            '%s-%d' % (item.id, version)
-            for version in python_utils.RANGE(1, item.version + 1)]
-        return [
-            base_model_validators.ExternalModelFetcherDetails(
-                'exploration_ids',
-                exp_models.ExplorationModel,
-                [node['exploration_id'] for node in item.collection_contents[
-                    'nodes']]),
-            base_model_validators.ExternalModelFetcherDetails(
-                'collection_commit_log_entry_ids',
-                collection_models.CollectionCommitLogEntryModel,
-                ['collection-%s-%s'
-                 % (item.id, version) for version in python_utils.RANGE(
-                     1, item.version + 1)]),
-            base_model_validators.ExternalModelFetcherDetails(
-                'collection_summary_ids',
-                collection_models.CollectionSummaryModel, [item.id]),
-            base_model_validators.ExternalModelFetcherDetails(
-                'collection_rights_ids',
-                collection_models.CollectionRightsModel, [item.id]),
-            base_model_validators.ExternalModelFetcherDetails(
-                'snapshot_metadata_ids',
-                collection_models.CollectionSnapshotMetadataModel,
-                snapshot_model_ids),
-            base_model_validators.ExternalModelFetcherDetails(
-                'snapshot_content_ids',
-                collection_models.CollectionSnapshotContentModel,
-                snapshot_model_ids)]
-
-
-class CollectionSnapshotMetadataModelValidator(
-        base_model_validators.BaseSnapshotMetadataModelValidator):
-    """Class for validating CollectionSnapshotMetadataModel."""
-
-    EXTERNAL_MODEL_NAME = 'collection'
-
-    @classmethod
-    def _get_change_domain_class(cls, unused_item):
-        return collection_domain.CollectionChange
-
-    @classmethod
-    def _get_external_id_relationships(cls, item):
-        return [
-            base_model_validators.ExternalModelFetcherDetails(
-                'collection_ids', collection_models.CollectionModel,
-                [item.id[:item.id.rfind(base_models.VERSION_DELIMITER)]]),
-            base_model_validators.ExternalModelFetcherDetails(
-                'committer_ids', user_models.UserSettingsModel,
-                [item.committer_id])]
-
-
-class CollectionSnapshotContentModelValidator(
-        base_model_validators.BaseSnapshotContentModelValidator):
-    """Class for validating CollectionSnapshotContentModel."""
-
-    EXTERNAL_MODEL_NAME = 'collection'
-
-    @classmethod
-    def _get_external_id_relationships(cls, item):
-        return [
-            base_model_validators.ExternalModelFetcherDetails(
-                'collection_ids',
-                collection_models.CollectionModel,
-                [item.id[:item.id.rfind(base_models.VERSION_DELIMITER)]])]
-
-
-class CollectionRightsModelValidator(base_model_validators.BaseModelValidator):
-    """Class for validating CollectionRightsModel."""
-
-    @classmethod
-    def _get_external_id_relationships(cls, item):
-        snapshot_model_ids = [
-            '%s-%d' % (item.id, version)
-            for version in python_utils.RANGE(1, item.version + 1)]
-        return [
-            base_model_validators.ExternalModelFetcherDetails(
-                'collection_ids',
-                collection_models.CollectionModel, [item.id]),
-            base_model_validators.ExternalModelFetcherDetails(
-                'owner_user_ids',
-                user_models.UserSettingsModel, item.owner_ids),
-            base_model_validators.ExternalModelFetcherDetails(
-                'editor_user_ids',
-                user_models.UserSettingsModel, item.editor_ids),
-            base_model_validators.ExternalModelFetcherDetails(
-                'viewer_user_ids',
-                user_models.UserSettingsModel, item.viewer_ids),
-            base_model_validators.ExternalModelFetcherDetails(
-                'snapshot_metadata_ids',
-                collection_models.CollectionRightsSnapshotMetadataModel,
-                snapshot_model_ids),
-            base_model_validators.ExternalModelFetcherDetails(
-                'snapshot_content_ids',
-                collection_models.CollectionRightsSnapshotContentModel,
-                snapshot_model_ids)]
-
-    @classmethod
-    def _validate_first_published_msec(cls, item):
-        """Validate that first published time of model is less than current
-        time.
-
-        Args:
-            item: datastore_services.Model. CollectionRightsModel to validate.
-        """
-        if not item.first_published_msec:
-            return
-
-        current_time_msec = utils.get_current_time_in_millisecs()
-        if item.first_published_msec > current_time_msec:
-            cls._add_error(
-                base_model_validators.ERROR_CATEGORY_FIRST_PUBLISHED_MSEC_CHECK,
-                'Entity id %s: The first_published_msec field has a value %s '
-                'which is greater than the time when the job was run'
-                % (item.id, item.first_published_msec))
-
-    @classmethod
-    def _get_custom_validation_functions(cls):
-        return [cls._validate_first_published_msec]
-
-
-class CollectionRightsSnapshotMetadataModelValidator(
-        base_model_validators.BaseSnapshotMetadataModelValidator):
-    """Class for validating CollectionRightsSnapshotMetadataModel."""
-
-    EXTERNAL_MODEL_NAME = 'collection rights'
-
-    @classmethod
-    def _get_change_domain_class(cls, unused_item):
-        return rights_domain.CollectionRightsChange
-
-    @classmethod
-    def _get_external_id_relationships(cls, item):
-        return [
-            base_model_validators.ExternalModelFetcherDetails(
-                'collection_rights_ids',
-                collection_models.CollectionRightsModel,
-                [item.id[:item.id.rfind(base_models.VERSION_DELIMITER)]]),
-            base_model_validators.ExternalModelFetcherDetails(
-                'committer_ids',
-                user_models.UserSettingsModel, [item.committer_id])]
-
-
-class CollectionRightsSnapshotContentModelValidator(
-        base_model_validators.BaseSnapshotContentModelValidator):
-    """Class for validating CollectionRightsSnapshotContentModel."""
-
-    EXTERNAL_MODEL_NAME = 'collection rights'
-
-    @classmethod
-    def _get_external_id_relationships(cls, item):
-        return [
-            base_model_validators.ExternalModelFetcherDetails(
-                'collection_rights_ids',
-                collection_models.CollectionRightsModel,
-                [item.id[:item.id.rfind(base_models.VERSION_DELIMITER)]])]
-
-
-class CollectionCommitLogEntryModelValidator(
-        base_model_validators.BaseCommitLogEntryModelValidator):
-    """Class for validating CollectionCommitLogEntryModel."""
-
-    EXTERNAL_MODEL_NAME = 'collection'
-
-    @classmethod
-    def _get_model_id_regex(cls, item):
-        # Valid id: [collection/rights]-[collection_id]-[collection_version].
-        regex_string = '^(collection|rights)-%s-\\d+$' % (
-            item.collection_id)
-
-        return regex_string
-
-    @classmethod
-    def _get_change_domain_class(cls, item):
-        if item.id.startswith('rights'):
-            return rights_domain.CollectionRightsChange
-        elif item.id.startswith('collection'):
-            return collection_domain.CollectionChange
-        else:
-            cls._add_error(
-                'model %s' % base_model_validators.ERROR_CATEGORY_ID_CHECK,
-                'Entity id %s: Entity id does not match regex pattern' % (
-                    item.id))
-            return None
-
-    @classmethod
-    def _get_external_id_relationships(cls, item):
-        external_id_relationships = [
-            base_model_validators.ExternalModelFetcherDetails(
-                'collection_ids',
-                collection_models.CollectionModel, [item.collection_id])]
-        if item.id.startswith('rights'):
-            external_id_relationships.append(
-                base_model_validators.ExternalModelFetcherDetails(
-                    'collection_rights_ids',
-                    collection_models.CollectionRightsModel,
-                    [item.collection_id]))
-        return external_id_relationships
-
-
-class CollectionSummaryModelValidator(
-        base_model_validators.BaseSummaryModelValidator):
-    """Class for validating CollectionSummaryModel."""
-
-    @classmethod
-    def _get_model_domain_object_instance(cls, item):
-        return collection_services.get_collection_summary_from_model(item)
->>>>>>> 52e341a0
-
-    @classmethod
-    def _get_external_id_relationships(cls, item):
-        return [
-            base_model_validators.ExternalModelFetcherDetails(
-<<<<<<< HEAD
-                'exploration_ids', exp_models.ExplorationModel, [item.exp_id])]
-
-    @classmethod
-    def _validate_exp_version(
-            cls, item, field_name_to_external_model_references):
-        """Validate that exp version is less than or equal to the version
-        of exploration corresponding to exp_id.
-
-        Args:
-            item: datastore_services.Model. TrainingJobExplorationMappingModel
-                to validate.
-            field_name_to_external_model_references:
-                dict(str, (list(base_model_validators.ExternalModelReference))).
-                A dict keyed by field name. The field name represents
-                a unique identifier provided by the storage
-                model to which the external model is associated. Each value
-                contains a list of ExternalModelReference objects corresponding
-                to the field_name. For examples, all the external Exploration
-                Models corresponding to a storage model can be associated
-                with the field name 'exp_ids'. This dict is used for
-                validation of External Model properties linked to the
-                storage model.
-        """
-        exp_model_references = (
-            field_name_to_external_model_references['exploration_ids'])
-
-        for exp_model_reference in exp_model_references:
-            exp_model = exp_model_reference.model_instance
-            if exp_model is None or exp_model.deleted:
-                model_class = exp_model_reference.model_class
-                model_id = exp_model_reference.model_id
-                cls._add_error(
-                    'exploration_ids %s' % (
-                        base_model_validators.ERROR_CATEGORY_FIELD_CHECK),
-                    'Entity id %s: based on field exploration_ids having'
-                    ' value %s, expected model %s with id %s but it doesn\'t'
-                    ' exist' % (
-                        item.id, model_id, model_class.__name__, model_id))
-                continue
-            if item.exp_version > exp_model.version:
-                cls._add_error(
-                    'exp %s' % (
-                        base_model_validators.ERROR_CATEGORY_VERSION_CHECK),
-                    'Entity id %s: Exploration version %s in entity is greater '
-                    'than the version %s of exploration corresponding to '
-                    'exp_id %s' % (
-                        item.id, item.exp_version, exp_model.version,
-                        item.exp_id))
-
-    @classmethod
-    def _validate_state_name(
-            cls, item, field_name_to_external_model_references):
-        """Validate that state name is a valid state in the
-        exploration corresponding to exp_id.
-
-        Args:
-            item: datastore_services.Model. TrainingJobExplorationMappingbModel
-                to validate.
-=======
-                'collection_ids',
-                collection_models.CollectionModel, [item.id]),
-            base_model_validators.ExternalModelFetcherDetails(
-                'collection_rights_ids',
-                collection_models.CollectionRightsModel, [item.id]),
-            base_model_validators.ExternalModelFetcherDetails(
-                'owner_user_ids',
-                user_models.UserSettingsModel, item.owner_ids),
-            base_model_validators.ExternalModelFetcherDetails(
-                'editor_user_ids',
-                user_models.UserSettingsModel, item.editor_ids),
-            base_model_validators.ExternalModelFetcherDetails(
-                'viewer_user_ids',
-                user_models.UserSettingsModel, item.viewer_ids),
-            base_model_validators.ExternalModelFetcherDetails(
-                'contributor_user_ids',
-                user_models.UserSettingsModel, item.contributor_ids)]
-
-    @classmethod
-    def _validate_contributors_summary(cls, item):
-        """Validate that contributor ids match the contributor ids obtained
-        from contributors summary.
-
-        Args:
-            item: datastore_services.Model. CollectionSummaryModel to validate.
-        """
-        contributor_ids_from_contributors_summary = (
-            list(item.contributors_summary.keys()))
-        if sorted(item.contributor_ids) != sorted(
-                contributor_ids_from_contributors_summary):
-            cls._add_error(
-                'contributors %s' % (
-                    base_model_validators.ERROR_CATEGORY_SUMMARY_CHECK),
-                'Entity id %s: Contributor ids: %s do not match the '
-                'contributor ids obtained using contributors summary: %s' % (
-                    item.id, sorted(item.contributor_ids),
-                    sorted(contributor_ids_from_contributors_summary)))
-
-    @classmethod
-    def _validate_node_count(
-            cls, item, field_name_to_external_model_references):
-        """Validate that node_count of model is equal to number of nodes
-        in CollectionModel.collection_contents.
-
-        Args:
-            item: datastore_services.Model. CollectionSummaryModel to validate.
->>>>>>> 52e341a0
-            field_name_to_external_model_references:
-                dict(str, (list(base_model_validators.ExternalModelReference))).
-                A dict keyed by field name. The field name represents
-                a unique identifier provided by the storage
-                model to which the external model is associated. Each value
-                contains a list of ExternalModelReference objects corresponding
-                to the field_name. For examples, all the external Exploration
-                Models corresponding to a storage model can be associated
-                with the field name 'exp_ids'. This dict is used for
-                validation of External Model properties linked to the
-                storage model.
-        """
-<<<<<<< HEAD
-        exp_model_references = (
-            field_name_to_external_model_references['exploration_ids'])
-
-        for exp_model_reference in exp_model_references:
-            exp_model = exp_model_reference.model_instance
-            if exp_model is None or exp_model.deleted:
-                model_class = exp_model_reference.model_class
-                model_id = exp_model_reference.model_id
-                cls._add_error(
-                    'exploration_ids %s' % (
-                        base_model_validators.ERROR_CATEGORY_FIELD_CHECK),
-                    'Entity id %s: based on field exploration_ids having'
-=======
-        collection_model_references = (
-            field_name_to_external_model_references['collection_ids'])
-
-        for collection_model_reference in collection_model_references:
-            collection_model = collection_model_reference.model_instance
-            if collection_model is None or collection_model.deleted:
-                model_class = collection_model_reference.model_class
-                model_id = collection_model_reference.model_id
-                cls._add_error(
-                    'collection_ids %s' % (
-                        base_model_validators.ERROR_CATEGORY_FIELD_CHECK),
-                    'Entity id %s: based on field collection_ids having'
->>>>>>> 52e341a0
-                    ' value %s, expected model %s with id %s but it doesn\'t'
-                    ' exist' % (
-                        item.id, model_id, model_class.__name__, model_id))
-                continue
-<<<<<<< HEAD
-            if item.state_name not in exp_model.states.keys():
-                cls._add_error(
-                    base_model_validators.ERROR_CATEGORY_STATE_NAME_CHECK,
-                    'Entity id %s: State name %s in entity is not present '
-                    'in states of exploration corresponding to '
-                    'exp_id %s' % (
-                        item.id, item.state_name, item.exp_id))
-
-    @classmethod
-    def _get_external_instance_custom_validation_functions(cls):
-        return [
-            cls._validate_exp_version,
-            cls._validate_state_name]
-=======
-            nodes = collection_model.collection_contents['nodes']
-            if item.node_count != len(nodes):
-                cls._add_error(
-                    'node %s' % (
-                        base_model_validators.ERROR_CATEGORY_COUNT_CHECK),
-                    'Entity id %s: Node count: %s does not match the number of '
-                    'nodes in collection_contents dict: %s' % (
-                        item.id, item.node_count, nodes))
-
-    @classmethod
-    def _validate_ratings_is_empty(cls, item):
-        """Validate that ratings for the entity is empty.
-
-        Args:
-            item: datastore_services.Model. CollectionSummaryModel to validate.
-        """
-        if item.ratings:
-            cls._add_error(
-                base_model_validators.ERROR_CATEGORY_RATINGS_CHECK,
-                'Entity id %s: Expected ratings for the entity to be '
-                'empty but received %s' % (item.id, item.ratings))
-
-    @classmethod
-    def _get_external_model_properties(cls):
-        collection_model_properties_dict = {
-            'title': 'title',
-            'category': 'category',
-            'objective': 'objective',
-            'language_code': 'language_code',
-            'tags': 'tags',
-            'collection_model_created_on': 'created_on',
-            'collection_model_last_updated': 'last_updated'
-        }
-
-        collection_rights_model_properties_dict = {
-            'status': 'status',
-            'community_owned': 'community_owned',
-            'owner_ids': 'owner_ids',
-            'editor_ids': 'editor_ids',
-            'viewer_ids': 'viewer_ids',
-        }
-
-        return [(
-            'collection',
-            'collection_ids',
-            collection_model_properties_dict
-        ), (
-            'collection rights',
-            'collection_rights_ids',
-            collection_rights_model_properties_dict
-        )]
-
-    @classmethod
-    def _get_custom_validation_functions(cls):
-        return [
-            cls._validate_ratings_is_empty,
-            cls._validate_contributors_summary,
-            ]
-
-    @classmethod
-    def _get_external_instance_custom_validation_functions(cls):
-        return [cls._validate_node_count]
->>>>>>> 52e341a0
 
 
 class ExplorationModelValidator(base_model_validators.BaseModelValidator):
