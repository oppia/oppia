--- conflicted
+++ resolved
@@ -29,11 +29,7 @@
 from core.domain import classifier_services
 from core.domain import collection_domain
 from core.domain import collection_services
-<<<<<<< HEAD
-=======
-from core.domain import config_domain
 from core.domain import cron_services
->>>>>>> 2ec056cf
 from core.domain import exp_domain
 from core.domain import exp_fetchers
 from core.domain import exp_services
