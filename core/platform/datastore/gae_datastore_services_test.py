# coding: utf-8
#
# Copyright 2014 The Oppia Authors. All Rights Reserved.
#
# Licensed under the Apache License, Version 2.0 (the "License");
# you may not use this file except in compliance with the License.
# You may obtain a copy of the License at
#
#      http://www.apache.org/licenses/LICENSE-2.0
#
# Unless required by applicable law or agreed to in writing, software
# distributed under the License is distributed on an "AS-IS" BASIS,
# WITHOUT WARRANTIES OR CONDITIONS OF ANY KIND, either express or implied.
# See the License for the specific language governing permissions and
# limitations under the License.

"""Tests for the appengine datastore API wrapper."""

from __future__ import absolute_import
from __future__ import unicode_literals

import datetime
import unittest

from core.domain import collection_services
from core.domain import exp_fetchers
from core.platform.datastore import gae_datastore_services
from core.tests import test_utils


class FetchMultipleEntitiesTests(test_utils.GenericTestBase):
    """Test fetching multiple entities from the datastore."""

    EXP_ID_0 = '0_en_arch_bridges_in_england'
    EXP_ID_1 = '1_fi_arch_sillat_suomi'
    COL_ID_0 = '0_arch_bridges_in_england'
    COL_ID_1 = '1_welcome_introduce_oppia'

    def setUp(self):
        # type: () -> None
        super(FetchMultipleEntitiesTests, self).setUp() # type: ignore[no-untyped-call]

        self.signup(self.OWNER_EMAIL, self.OWNER_USERNAME) # type: ignore[no-untyped-call]
        self.owner_id = self.get_user_id_from_email(self.OWNER_EMAIL) # type: ignore[no-untyped-call]

    def test_fetch_multiple_entities_by_ids_and_models(self):
        # type: () -> None

        # Save a few explorations.
        self.save_new_valid_exploration( # type: ignore[no-untyped-call]
            self.EXP_ID_0, self.owner_id, title='Bridges in England',
            category='Architecture', language_code='en')
        self.save_new_valid_exploration( # type: ignore[no-untyped-call]
            self.EXP_ID_1, self.owner_id, title='Sillat Suomi',
            category='Architecture', language_code='fi')

        # Save a few collections.
        self.save_new_default_collection( # type: ignore[no-untyped-call]
            self.COL_ID_0, self.owner_id, title='Bridges',
            category='Architecture')
        self.save_new_default_collection( # type: ignore[no-untyped-call]
            self.COL_ID_1, self.owner_id, title='Introduce Oppia',
            category='Welcome')

        # Fetch the summaries of the collections and explorations.
        summary_models = (
            gae_datastore_services.fetch_multiple_entities_by_ids_and_models(
                [
                    ('ExpSummaryModel', [self.EXP_ID_0, self.EXP_ID_1]),
                    ('CollectionSummaryModel', [self.COL_ID_0, self.COL_ID_1])
                ]))

        exploration_summary_models = summary_models[0]
        collection_summary_models = summary_models[1]

        exploration_summaries = (
            [exp_fetchers.get_exploration_summary_from_model(model) # type: ignore[no-untyped-call]
             if model else None for model in exploration_summary_models])
        collection_summaries = (
            [collection_services.get_collection_summary_from_model(model) # type: ignore[no-untyped-call]
             if model else None for model in collection_summary_models])

        # Ruling out the possibility of None for mypy type checking.
        assert exploration_summaries[0] is not None
        assert exploration_summaries[1] is not None
        assert collection_summaries[0] is not None
        assert collection_summaries[1] is not None
        # Check that we have received the summaries of multiple entities of
        # different types correctly.
        self.assertEqual(exploration_summaries[0].title, 'Bridges in England')
        self.assertEqual(exploration_summaries[1].title, 'Sillat Suomi')
        self.assertEqual(collection_summaries[0].title, 'Bridges')
        self.assertEqual(collection_summaries[1].title, 'Introduce Oppia')


class MockDatetimeForDatastoreTests(test_utils.GenericTestBase):
    """Tests for mocking the datetime of an ndb.Model."""

    def test_exception_is_raised_when_passed_wrong_type(self):
        # type: () -> None
        with self.assertRaisesRegexp(Exception, 'mocked_now must be datetime'): # type: ignore[no-untyped-call]
<<<<<<< HEAD
=======
            # TODO(#13528): Remove this test after the backend is fully
            # type-annotated. Here ignore[arg-type] is used to test method
            # mock_datetime_for_datastore() for invalid input type.
>>>>>>> aa09ef71
            with gae_datastore_services.mock_datetime_for_datastore(2020): # type: ignore[arg-type]
                pass

    def test_utcnow_always_returns_provided_datetime(self):
        # type: () -> None
        mocked_now = datetime.datetime(2000, 1, 1)
        with gae_datastore_services.mock_datetime_for_datastore(mocked_now):
            self.assertEqual(datetime.datetime.utcnow(), mocked_now)
            # Run twice to ensure it doesn't change with the passage of time.
            self.assertEqual(datetime.datetime.utcnow(), mocked_now)
        self.assertNotEqual(datetime.datetime.utcnow(), mocked_now)

    def test_model_accepts_mocked_datetime(self):
        # type: () -> None
        mocked_now = datetime.datetime(2000, 1, 1)

        class TestModel(gae_datastore_services.Model):
            """Simple model for testing."""

            datetime_property = gae_datastore_services.DateTimeProperty()

        with gae_datastore_services.mock_datetime_for_datastore(mocked_now):
            test_model = TestModel(datetime_property=mocked_now)
            test_model.put()

        self.assertEqual(test_model.datetime_property, mocked_now)


class TransactionTests(test_utils.GenericTestBase):
    """Tests for running callbacks in a transaction."""

    def test_returns_value_of_callback(self):
        # type: () -> None
        self.assertEqual(gae_datastore_services.transaction(lambda: 1), 1)

    def test_returns_none_from_void_callback(self):
        # type: () -> None
        def do_nothing():
            # type: () -> None
            """Does nothing."""

            pass

        self.assertIsNone(gae_datastore_services.transaction(do_nothing))

    def test_raises_exception_from_callback(self):
        # type: () -> None
        def raise_exception():
            # type: () -> None
            """Raises an Exception."""

            raise Exception('uh-oh!')

        with self.assertRaisesRegexp(Exception, 'uh-oh!'): # type: ignore[no-untyped-call]
            gae_datastore_services.transaction(raise_exception)

    def test_returns_value_of_nested_transaction(self):
        # type: () -> None
        self.assertEqual(
            gae_datastore_services.transaction(
                lambda: gae_datastore_services.transaction(lambda: 1)),
            1)


class EnforcedPropertyTests(unittest.TestCase):

    def test_string_property_raises_value_error_if_indexed_is_false(self):
        # type: () -> None
        with self.assertRaisesRegexp(ValueError, 'no longer supported'):
            gae_datastore_services.StringProperty(indexed=False)

    def test_text_property_raises_value_error_if_indexed_is_true(self):
        # type: () -> None
        with self.assertRaisesRegexp(ValueError, 'no longer supported'):
            gae_datastore_services.TextProperty(indexed=True)<|MERGE_RESOLUTION|>--- conflicted
+++ resolved
@@ -99,12 +99,9 @@
     def test_exception_is_raised_when_passed_wrong_type(self):
         # type: () -> None
         with self.assertRaisesRegexp(Exception, 'mocked_now must be datetime'): # type: ignore[no-untyped-call]
-<<<<<<< HEAD
-=======
             # TODO(#13528): Remove this test after the backend is fully
             # type-annotated. Here ignore[arg-type] is used to test method
             # mock_datetime_for_datastore() for invalid input type.
->>>>>>> aa09ef71
             with gae_datastore_services.mock_datetime_for_datastore(2020): # type: ignore[arg-type]
                 pass
 
