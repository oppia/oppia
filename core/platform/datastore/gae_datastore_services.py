--- conflicted
+++ resolved
@@ -36,13 +36,8 @@
     Text, Tuple, TypeVar)
 
 MYPY = False
-<<<<<<< HEAD
-if MYPY:
-    from mypy_imports import * # pragma: no cover # pylint: disable=import-only-modules,wildcard-import,unused-wildcard-import
-=======
 if MYPY: # pragma: no cover
     from mypy_imports import base_models, transaction_services # pylint: disable=unused-import
->>>>>>> aa09ef71
 
 transaction_services = models.Registry.import_transaction_services()
 
@@ -68,13 +63,7 @@
 def StringProperty(*args, **kwargs): # pylint: disable=invalid-name
     # type: (*Any, **Any) -> ndb.StringProperty
     """Enforces requirement for models to use StringProperty(indexed=True)."""
-<<<<<<< HEAD
-    # We use ‘ignore[call-overload]’ because this method includes a boolean arg
-    # which is not part of the signature of the overridden method.
-    if not kwargs.get('indexed', True): # type: ignore[call-overload]
-=======
     if not kwargs.get(b'indexed', True):
->>>>>>> aa09ef71
         raise ValueError('StringProperty(indexed=False) is no longer supported')
     return ndb.StringProperty(*args, **kwargs)
 
@@ -83,13 +72,7 @@
 def TextProperty(*args, **kwargs): # pylint: disable=invalid-name
     # type: (*Any, **Any) -> ndb.TextProperty
     """Enforces requirement for models to use TextProperty(indexed=False)."""
-<<<<<<< HEAD
-    # We use ‘ignore[call-overload]’ because this method includes a boolean arg
-    # which is not part of the signature of the overridden method.
-    if kwargs.get('indexed', False): # type: ignore[call-overload]
-=======
     if kwargs.get(b'indexed', False):
->>>>>>> aa09ef71
         raise ValueError('TextProperty(indexed=True) is no longer supported')
     return ndb.TextProperty(*args, **kwargs)
 
@@ -248,15 +231,10 @@
     return datastore_query.Cursor(urlsafe=urlsafe_cursor)
 
 
-<<<<<<< HEAD
-def fetch_multiple_entities_by_ids_and_models(ids_and_models):
-    # type: (List[Tuple[Text, List[Text]]]) -> List[List[Optional[TYPE_MODEL_SUBCLASS]]]
-=======
 def fetch_multiple_entities_by_ids_and_models(
         ids_and_models # type: List[Tuple[Text, List[Text]]]
 ):
     # type: (...) -> List[List[Optional[TYPE_MODEL_SUBCLASS]]]
->>>>>>> aa09ef71
     """Fetches the entities from the datastore corresponding to the given ids
     and models.
 
@@ -301,11 +279,7 @@
 
 @contextlib.contextmanager
 def mock_datetime_for_datastore(mocked_now):
-<<<<<<< HEAD
-    # type: (datetime.datetime) -> Iterator[Any]
-=======
     # type: (datetime.datetime) -> Iterator[None]
->>>>>>> aa09ef71
     """Mocks parts of the datastore to accept a fake datetime type that always
     returns the same value for utcnow.
 
@@ -337,10 +311,6 @@
             """Validates whether the given instance is a datetime instance."""
             return isinstance(other, old_datetime_type)
 
-<<<<<<< HEAD
-    # We use ‘ignore[misc]’ because MockDatetime subclasses a class created
-    # dynamically. These dynamic classes are not supported by mypy.
-=======
     # TODO(#13534): Fix with_metaclass() and remove type: ignore after py3
     # migration.
     # We use ‘ignore[misc]’ because MockDatetime subclasses a class created
@@ -349,7 +319,6 @@
     # mypy is able to get return type of the function
     # python_utils.with_metaclass and we will be removing python_utils
     # in py3 migration.
->>>>>>> aa09ef71
     class MockDatetime( # pylint: disable=inherit-non-class
             python_utils.with_metaclass(MockDatetimeType, old_datetime_type)): # type: ignore[misc]
         """Always returns mocked_now as the current time."""
