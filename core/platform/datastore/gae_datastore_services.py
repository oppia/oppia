# coding: utf-8
#
# Copyright 2020 The Oppia Authors. All Rights Reserved.
#
# Licensed under the Apache License, Version 2.0 (the "License");
# you may not use this file except in compliance with the License.
# You may obtain a copy of the License at
#
#      http://www.apache.org/licenses/LICENSE-2.0
#
# Unless required by applicable law or agreed to in writing, software
# distributed under the License is distributed on an "AS-IS" BASIS,
# WITHOUT WARRANTIES OR CONDITIONS OF ANY KIND, either express or implied.
# See the License for the specific language governing permissions and
# limitations under the License.

"""Provides a seam for datastore services."""

from __future__ import absolute_import  # pylint: disable=import-only-modules
from __future__ import unicode_literals  # pylint: disable=import-only-modules

import contextlib
import datetime
import functools

from core.platform import models
import python_utils

from google.appengine.api import datastore_types
from google.appengine.datastore import datastore_query
from google.appengine.datastore import datastore_stub_util
from google.appengine.ext import ndb

transaction_services = models.Registry.import_transaction_services()
Model = ndb.Model
Key = ndb.Key

BooleanProperty = ndb.BooleanProperty
DateTimeProperty = ndb.DateTimeProperty
FloatProperty = ndb.FloatProperty
IntegerProperty = ndb.IntegerProperty
JsonProperty = ndb.JsonProperty
UserProperty = ndb.UserProperty


@functools.wraps(ndb.StringProperty)
def StringProperty(*args, **kwargs): # pylint: disable=invalid-name
    """Enforces requirement for models to use StringProperty(indexed=True)."""
    if not kwargs.get('indexed', True):
        raise ValueError('StringProperty(indexed=False) is no longer supported')
    return ndb.StringProperty(*args, **kwargs)


@functools.wraps(ndb.TextProperty)
def TextProperty(*args, **kwargs): # pylint: disable=invalid-name
    """Enforces requirement for models to use TextProperty(indexed=False)."""
    if kwargs.get('indexed', False):
        raise ValueError('TextProperty(indexed=True) is no longer supported')
    return ndb.TextProperty(*args, **kwargs)


def get_multi(keys):
    """Fetches models corresponding to a sequence of keys.

    Args:
        keys: list(str). The keys to look up.

    Returns:
        list(datastore_services.Model | None). List whose items are either a
        Model instance or None if the corresponding key wasn't found.
    """
    return ndb.get_multi(keys)


<<<<<<< HEAD
def put_multi(models):
=======
def update_timestamps_multi(entities, update_last_updated_time=True):
    """Update the created_on and last_updated fields of all given entities.

    Args:
        entities: list(datastore_services.Model). List of model instances to
            be stored.
        update_last_updated_time: bool. Whether to update the
            last_updated field of the model.
    """
    for entity in entities:
        entity.update_timestamps(
            update_last_updated_time=update_last_updated_time)


def put_multi(entities):
>>>>>>> fe3e910b
    """Stores a sequence of Model instances.

    Args:
        entities: list(datastore_services.Model). A list of Model instances.

    Returns:
        list(str). A list with the stored keys.
    """
    return ndb.put_multi(entities)


@transaction_services.run_in_transaction_wrapper
def delete_multi_transactional(keys):
    """Deletes models corresponding to a sequence of keys and runs it through
    a transaction. Either all models are deleted, or none of them in the case
    when the transaction fails.

    Args:
        keys: list(str). A list of keys.

    Returns:
        list(None). A list of Nones, one per deleted model.
    """
    return ndb.delete_multi(keys)


def delete_multi(keys):
    """Deletes models corresponding to a sequence of keys.

    Args:
        keys: list(str). A list of keys.

    Returns:
        list(None). A list of Nones, one per deleted model.
    """
    return ndb.delete_multi(keys)


def transaction(callback):
    """Run a callback in a transaction.

    To pass arguments to a callback function, use a lambda, for example:

    def my_callback(key, inc): do_something()
    transaction(lambda: my_callback(Key(...), 1))

    Args:
        callback: callable. A function or tasklet to be called.

    Returns:
        *. Whatever callback() returns.

    Raises:
        Exception. Whatever callback() raises, or
            datastore_errors.TransactionFailedError when the transaction failed.
    """
    return ndb.transaction(
        callback, xg=True, propagation=ndb.TransactionOptions.ALLOWED)


def query_everything():
    """Returns a query that targets every single entity in the datastore."""
    return ndb.Query()


def all_of(*nodes):
    """Returns a query node which performs a boolean AND on their conditions.

    Args:
        *nodes: datastore_services.Node. The nodes to combine.

    Returns:
        datastore_services.Node. A node combining the conditions using boolean
        AND.
    """
    return ndb.AND(*nodes)


def any_of(*nodes):
    """Returns a query node which performs a boolean OR on their conditions.

    Args:
        *nodes: datastore_services.Node. The nodes to combine.

    Returns:
        datastore_services.Node. A node combining the conditions using boolean
        OR.
    """
    return ndb.OR(*nodes)


def make_cursor(urlsafe_cursor=None):
    """Makes an immutable cursor that points to a relative position in a query.

    The position denoted by a Cursor is relative to the result of a query, even
    if the result is removed later on. Usually, the position points to whatever
    immediately follows the last result of a batch.

    A cursor should only be used on a query with an identical signature to the
    one that produced it, or on a query with its sort order reversed.

    A Cursor constructed with no arguments points to the first result of any
    query. If such a Cursor is used as an end_cursor, no results will be
    returned.

    Args:
        urlsafe_cursor: str | None. The base64-encoded serialization of a
            cursor. When None, the cursor returned will point to the first
            result of any query.

    Returns:
        datastore_query.Cursor. A cursor into an arbitrary query.
    """
    return datastore_query.Cursor(urlsafe=urlsafe_cursor)


def fetch_multiple_entities_by_ids_and_models(ids_and_models):
    """Fetches the entities from the datastore corresponding to the given ids
    and models.

    Args:
        ids_and_models: list(tuple(str, list(str))). The ids and their
            corresponding model names for which we have to fetch entities.

    Returns:
        list(list(datastore_services.Model)). The model instances corresponding
        to the ids and models. The models corresponding to the same tuple in the
        input are grouped together.
    """
    entity_keys = []
    for (model_name, entity_ids) in ids_and_models:
        # Add the keys to the list of keys whose entities we have to fetch.
        entity_keys = (
            entity_keys +
            [ndb.Key(model_name, entity_id) for entity_id in entity_ids])

    all_models = ndb.get_multi(entity_keys)
    all_models_grouped_by_model_type = []

    start_index = 0
    for (_, entity_ids) in ids_and_models:
        all_models_grouped_by_model_type.append(
            all_models[start_index:start_index + len(entity_ids)])
        start_index = start_index + len(entity_ids)

    return all_models_grouped_by_model_type


def make_instantaneous_global_consistency_policy():
    """Returns a policy that always gives the same sequence of consistency
    decisions.

    Returns:
        datastore_stub_util.PseudoRandomHRConsistencyPolicy. The policy.
    """
    return datastore_stub_util.PseudoRandomHRConsistencyPolicy(probability=1.0)


@contextlib.contextmanager
def mock_datetime_for_datastore(mocked_now):
    """Mocks parts of the datastore to accept a fake datetime type that always
    returns the same value for utcnow.

    Example:
        import datetime
        mocked_now = datetime.datetime.utcnow() - datetime.timedelta(days=1)
        with mock_datetime_for_datastore(mocked_now):
            self.assertEqual(datetime.datetime.utcnow(), mocked_now)
        not_now = datetime.datetime.utcnow() # Returns actual time.

    Args:
        mocked_now: datetime.datetime. The datetime which will be used
            instead of the current UTC datetime.

    Yields:
        None. Empty yield statement.
    """

    if not isinstance(mocked_now, datetime.datetime):
        raise Exception('mocked_now must be datetime, got: %r' % mocked_now)

    old_datetime_type = datetime.datetime

    class MockDatetimeType(type):
        """Pretends to be a datetime.datetime object."""

        def __instancecheck__(cls, other):
            """Validates whether the given instance is a datetime instance."""
            return isinstance(other, old_datetime_type)

    class MockDatetime( # pylint: disable=inherit-non-class
            python_utils.with_metaclass(MockDatetimeType, old_datetime_type)):
        """Always returns mocked_now as the current time."""

        @classmethod
        def utcnow(cls):
            """Returns the mocked datetime."""

            return mocked_now

    setattr(datetime, 'datetime', MockDatetime)
    setattr(ndb.DateTimeProperty, 'data_type', MockDatetime)

    # Updates datastore types for MockDatetime to ensure that validation of ndb
    # datetime properties does not fail.
    datastore_types._VALIDATE_PROPERTY_VALUES[MockDatetime] = ( # pylint: disable=protected-access
        datastore_types.ValidatePropertyNothing)
    datastore_types._PACK_PROPERTY_VALUES[MockDatetime] = ( # pylint: disable=protected-access
        datastore_types.PackDatetime)
    datastore_types._PROPERTY_MEANINGS[MockDatetime] = ( # pylint: disable=protected-access
        datastore_types.entity_pb.Property.GD_WHEN)

    try:
        yield
    finally:
        # Resets the datastore types to forget the mocked types.
        del datastore_types._PROPERTY_MEANINGS[MockDatetime] # pylint: disable=protected-access
        del datastore_types._PACK_PROPERTY_VALUES[MockDatetime] # pylint: disable=protected-access
        del datastore_types._VALIDATE_PROPERTY_VALUES[MockDatetime] # pylint: disable=protected-access
        setattr(ndb.DateTimeProperty, 'data_type', datetime.datetime)
        setattr(datetime, 'datetime', old_datetime_type)<|MERGE_RESOLUTION|>--- conflicted
+++ resolved
@@ -72,25 +72,7 @@
     return ndb.get_multi(keys)
 
 
-<<<<<<< HEAD
-def put_multi(models):
-=======
-def update_timestamps_multi(entities, update_last_updated_time=True):
-    """Update the created_on and last_updated fields of all given entities.
-
-    Args:
-        entities: list(datastore_services.Model). List of model instances to
-            be stored.
-        update_last_updated_time: bool. Whether to update the
-            last_updated field of the model.
-    """
-    for entity in entities:
-        entity.update_timestamps(
-            update_last_updated_time=update_last_updated_time)
-
-
 def put_multi(entities):
->>>>>>> fe3e910b
     """Stores a sequence of Model instances.
 
     Args:
