# coding: utf-8
#
# Copyright 2020 The Oppia Authors. All Rights Reserved.
#
# Licensed under the Apache License, Version 2.0 (the "License");
# you may not use this file except in compliance with the License.
# You may obtain a copy of the License at
#
#      http://www.apache.org/licenses/LICENSE-2.0
#
# Unless required by applicable law or agreed to in writing, software
# distributed under the License is distributed on an "AS-IS" BASIS,
# WITHOUT WARRANTIES OR CONDITIONS OF ANY KIND, either express or implied.
# See the License for the specific language governing permissions and
# limitations under the License.

"""Provides the redis cache service functionality."""

from __future__ import absolute_import
from __future__ import unicode_literals

from core import feconf
from core import python_utils
from core.domain import caching_domain
<<<<<<< HEAD
import feconf
=======
>>>>>>> f93f7bc6

import redis
from typing import Dict, List, Optional, cast

# Redis client for our own implementation of caching.
OPPIA_REDIS_CLIENT = redis.StrictRedis(
    host=feconf.REDISHOST,
    port=feconf.REDISPORT,
    db=feconf.OPPIA_REDIS_DB_INDEX,
    decode_responses=True
)

# Redis client for the Cloud NDB cache.
CLOUD_NDB_REDIS_CLIENT = redis.StrictRedis(
    host=feconf.REDISHOST,
    port=feconf.REDISPORT,
    db=feconf.CLOUD_NDB_REDIS_DB_INDEX
)


def get_memory_cache_stats() -> caching_domain.MemoryCacheStats:
    """Returns a memory profile of the redis cache. Visit
    https://redis.io/commands/memory-stats for more details on what exactly is
    returned.

    Returns:
        MemoryCacheStats. MemoryCacheStats object containing the total allocated
        memory in bytes, peak memory usage in bytes, and the total number of
        keys stored as values.
    """
    # We have ignored [attr-defined] below because there is some error in
    # the redis typeshed. Typestubs don't define the method memory_stats()
    # for the redis.StrictRedis object.
    # TODO(#13617): Update our typeshed after redis stubs are improved in
    # typeshed. Then the ignore[attr-defined] used below can be removed.
    redis_full_profile = OPPIA_REDIS_CLIENT.memory_stats() # type: ignore[attr-defined]
    memory_stats = caching_domain.MemoryCacheStats( # type: ignore[no-untyped-call]
        redis_full_profile.get('total.allocated'),
        redis_full_profile.get('peak.allocated'),
        redis_full_profile.get('keys.count'))

    return memory_stats


def flush_caches() -> None:
    """Wipes the Redis caches clean."""
    OPPIA_REDIS_CLIENT.flushdb()
    CLOUD_NDB_REDIS_CLIENT.flushdb()


def get_multi(keys: List[str]) -> List[Optional[str]]:
    """Looks up a list of keys in Redis cache.

    Args:
        keys: list(str). A list of keys (strings) to look up.

    Returns:
        list(str|None). A list of values in the cache corresponding to the keys
        that are passed in.
    """
    assert isinstance(keys, list)
    # TODO(#13663): After we install mypy in virtual environment and upgrade
    # our mypy, we will have latest stubs of redis available. After this
    # the cast and type ignore used below can be removed.
    return cast(
        List[Optional[str]],
        OPPIA_REDIS_CLIENT.mget(keys)) # type: ignore[no-untyped-call]


def set_multi(key_value_mapping: Dict[str, str]) -> bool:
    """Sets multiple keys' values at once in the Redis cache.

    Args:
        key_value_mapping: dict(str, str). Both the key and value are strings.
            The value can either be a primitive binary-safe string or the
            JSON-encoded string version of the object.

    Returns:
        bool. Whether the set action succeeded.
    """
    assert isinstance(key_value_mapping, dict)
    # TODO(#13663): After we install mypy in virtual environment and upgrade
    # our mypy, we will have latest stubs of redis available. After this
    # the cast and type ignore used below can be removed.
    return cast(
        bool,
        OPPIA_REDIS_CLIENT.mset(key_value_mapping)) # type: ignore[no-untyped-call]


def delete_multi(keys: List[str]) -> int:
    """Deletes multiple keys in the Redis cache.

    Args:
        keys: list(str). The keys (strings) to delete.

    Returns:
        int. Number of successfully deleted keys.
    """
    for key in keys:
        assert isinstance(key, str)
    number_of_deleted_keys = OPPIA_REDIS_CLIENT.delete(*keys)
    return number_of_deleted_keys<|MERGE_RESOLUTION|>--- conflicted
+++ resolved
@@ -22,10 +22,6 @@
 from core import feconf
 from core import python_utils
 from core.domain import caching_domain
-<<<<<<< HEAD
-import feconf
-=======
->>>>>>> f93f7bc6
 
 import redis
 from typing import Dict, List, Optional, cast
