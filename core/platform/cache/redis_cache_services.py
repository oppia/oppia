--- conflicted
+++ resolved
@@ -25,12 +25,8 @@
 
 import redis
 
-<<<<<<< HEAD
 from typing import Dict, List, Optional, Text, cast # isort:skip # pylint: disable=unused-import
 
-REDIS_CLIENT = redis.Redis(
-    host=feconf.REDISHOST, port=feconf.REDISPORT)
-=======
 # Redis client for our own implementation of caching.
 OPPIA_REDIS_CLIENT = redis.StrictRedis(
     host=feconf.REDISHOST,
@@ -45,7 +41,6 @@
     port=feconf.REDISPORT,
     db=feconf.CLOUD_NDB_REDIS_DB_INDEX
 )
->>>>>>> 9edfb2c8
 
 
 def get_memory_cache_stats():
@@ -59,13 +54,8 @@
         memory in bytes, peak memory usage in bytes, and the total number of
         keys stored as values.
     """
-<<<<<<< HEAD
-    redis_full_profile = REDIS_CLIENT.memory_stats() # type: ignore[attr-defined]
-    memory_stats = caching_domain.MemoryCacheStats( # type: ignore[no-untyped-call]
-=======
     redis_full_profile = OPPIA_REDIS_CLIENT.memory_stats()
     memory_stats = caching_domain.MemoryCacheStats(
->>>>>>> 9edfb2c8
         redis_full_profile.get('total.allocated'),
         redis_full_profile.get('peak.allocated'),
         redis_full_profile.get('keys.count'))
@@ -73,17 +63,11 @@
     return memory_stats
 
 
-<<<<<<< HEAD
-def flush_cache():
+def flush_caches():
     # type: () -> None
-    """Wipes the Redis cache clean."""
-    REDIS_CLIENT.flushdb()
-=======
-def flush_caches():
     """Wipes the Redis caches clean."""
     OPPIA_REDIS_CLIENT.flushdb()
     CLOUD_NDB_REDIS_CLIENT.flushdb()
->>>>>>> 9edfb2c8
 
 
 def get_multi(keys):
@@ -98,13 +82,9 @@
         that are passed in.
     """
     assert isinstance(keys, list)
-<<<<<<< HEAD
     return cast(
         List[Optional[Text]],
-        REDIS_CLIENT.mget(keys))
-=======
-    return OPPIA_REDIS_CLIENT.mget(keys)
->>>>>>> 9edfb2c8
+        OPPIA_REDIS_CLIENT.mget(keys))
 
 
 def set_multi(key_value_mapping):
