--- conflicted
+++ resolved
@@ -21,12 +21,7 @@
 from __future__ import absolute_import
 from __future__ import unicode_literals
 
-<<<<<<< HEAD
-import feconf
-=======
 from core import feconf
-from core import python_utils
->>>>>>> f93f7bc6
 
 import elasticsearch
 
