# Copyright 2021 The Oppia Authors. All Rights Reserved.
#
# Licensed under the Apache License, Version 2.0 (the "License");
# you may not use this file except in compliance with the License.
# You may obtain a copy of the License at
#
#      http://www.apache.org/licenses/LICENSE-2.0
#
# Unless required by applicable law or agreed to in writing, software
# distributed under the License is distributed on an "AS-IS" BASIS,
# WITHOUT WARRANTIES OR CONDITIONS OF ANY KIND, either express or implied.
# See the License for the specific language governing permissions and
# limitations under the License.

"""Tests for mailchimp services."""

from __future__ import absolute_import
from __future__ import unicode_literals

import logging

from core import feconf
from core import python_utils
from core.platform.bulk_email import mailchimp_bulk_email_services
from core.tests import test_utils
<<<<<<< HEAD
import feconf
=======
>>>>>>> a0c63b07

from mailchimp3 import mailchimpclient
from typing import Any, Dict


class MailchimpServicesUnitTests(test_utils.GenericTestBase):
    """Tests for mailchimp services."""

    def setUp(self) -> None:
        super(MailchimpServicesUnitTests, self).setUp()
        self.user_email_1 = 'test1@example.com'
        self.user_email_2 = 'test2@example.com'
        self.user_email_3 = 'test3@example.com'

    class MockMailchimpClass(object):
        """Class to mock Mailchimp class."""

        update_call_data: Dict[str, str] = {}

        class MailchimpLists(object):
            """Class to mock Mailchimp lists object."""

            class MailchimpMembers(object):
                """Class to mock Mailchimp members object."""

                def __init__(self) -> None:
                    self.users_data = [{
                        # Email: test1@example.com.
                        'email_hash': 'aa99b351245441b8ca95d54a52d2998c',
                        'status': 'unsubscribed'
                    }, {
                        # Email: test2@example.com.
                        'email_hash': '43b05f394d5611c54a1a9e8e20baee21',
                        'status': 'subscribed'
                    }]

                def get(
                        self, _list_id: str, subscriber_hash: str
                ) -> Dict[str, str]:
                    """Mocks the get function of the mailchimp api.

                    Args:
                        _list_id: str. List Id of mailchimp list.
                        subscriber_hash: str. Subscriber hash, which is an MD5
                            hash of subscriber's email ID.

                    Raises:
                        MailchimpError. Error 404 or 401 to mock API server
                            error.

                    Returns:
                        dict. The updated status dict for users.
                    """
                    if not self.users_data:
                        raise mailchimpclient.MailChimpError(
                            {'status': 401, 'detail': 'Server Error'})
                    for user in self.users_data:
                        if user['email_hash'] == subscriber_hash:
                            return user

                    raise mailchimpclient.MailChimpError({'status': 404})

                def update(
                        self,
                        _list_id: str,
                        subscriber_hash: str,
                        data: Dict[str, str]
                ) -> None:
                    """Mocks the update function of the mailchimp api. This
                    function just sets the payload data to a private variable
                    to test it.

                    Args:
                        _list_id: str. List Id of mailchimp list.
                        subscriber_hash: str. Subscriber hash, which is an MD5
                            hash of subscriber's email ID.
                        data: dict. Payload received.
                    """
                    for user in self.users_data:
                        if user['email_hash'] == subscriber_hash:
                            user['status'] = data['status']

                def create(self, _list_id: str, data: Dict[str, str]) -> None:
                    """Mocks the create function of the mailchimp api. This
                    function just sets the payload data to a private variable
                    to test it.

                    Args:
                        _list_id: str. List Id of mailchimp list.
                        data: dict. Payload received.
                    """
                    if data['email_address'] == 'test3@example.com':
                        self.users_data.append({
                            # Email: test3@example.com.
                            'email': 'fedd8b80a7a813966263853b9af72151',
                            'status': data['status']
                        })
                    elif data['email_address'] == 'test4@example.com':
                        raise mailchimpclient.MailChimpError({
                            'status': 400,
                            'title': 'Forgotten Email Not Subscribed'})
                    else:
                        raise mailchimpclient.MailChimpError({
                            'status': 404, 'title': 'Invalid email',
                            'detail': 'Server Issue'})

                def delete_permanent(
                        self, _list_id: str, subscriber_hash: str
                ) -> None:
                    """Mocks the delete function of the mailchimp api. This
                    function just sets the deleted user to a private variable
                    to test it.

                    Args:
                        _list_id: str. List Id of mailchimp list.
                        subscriber_hash: str. Subscriber hash, which is an MD5
                            hash of subscriber's email ID.
                    """
                    self.users_data = [
                        user for user in self.users_data
                        if user['email_hash'] != subscriber_hash]

            def __init__(self) -> None:
                self.members = self.MailchimpMembers()

        def __init__(self) -> None:
            self.lists = self.MailchimpLists()

    def test_get_subscriber_hash(self) -> None:
        sample_email = 'test@example.com'
        subscriber_hash = '55502f40dc8b7c769880b10874abc9d0'
        self.assertEqual(
            mailchimp_bulk_email_services._get_subscriber_hash(sample_email), # pylint: disable=protected-access
            subscriber_hash)

        sample_email_2 = 5
        with self.assertRaisesRegexp( # type: ignore[no-untyped-call]
            Exception, 'Invalid type for email. Expected string, received 5'):
            mailchimp_bulk_email_services._get_subscriber_hash(sample_email_2) # type: ignore[arg-type]  # pylint: disable=protected-access

    def test_get_mailchimp_class_error(self) -> None:
        observed_log_messages = []

        def _mock_logging_function(
                msg: str, *args: Any, **unused_kwargs: Any) -> None:
            """Mocks logging.exception().

            Args:
                msg: str. The logging message.
                *args: list(*). A list of arguments.
                **unused_kwargs: *. Keyword arguments.
            """
            observed_log_messages.append(msg % args)

        logging_swap = self.swap(logging, 'exception', _mock_logging_function)
        with logging_swap:
            mailchimp_bulk_email_services._get_mailchimp_class() # pylint: disable=protected-access
            self.assertItemsEqual( # type: ignore[no-untyped-call]
                observed_log_messages, ['Mailchimp API key is not available.'])

            observed_log_messages = []
            swap_api = self.swap(feconf, 'MAILCHIMP_API_KEY', 'key')
            with swap_api:
                mailchimp_bulk_email_services._get_mailchimp_class() # pylint: disable=protected-access
                self.assertItemsEqual( # type: ignore[no-untyped-call]
                    observed_log_messages, ['Mailchimp username is not set.'])

            # For the tests below, the email ID for the user doesn't matter
            # since the function should return earlier if mailchimp api key or
            # username is not set.
            # Permanently deletes returns None when mailchimp keys are not set.
            self.assertIsNone(
                mailchimp_bulk_email_services.permanently_delete_user_from_list( # type: ignore[func-returns-value]
                    'sample_email'))
            self.assertFalse(
                mailchimp_bulk_email_services.add_or_update_user_status(
                    'sample_email', True))

    def test_add_or_update_mailchimp_user_status(self) -> None:
        mailchimp = self.MockMailchimpClass()
        swapped_mailchimp = lambda: mailchimp
        swap_mailchimp_context = self.swap(
            mailchimp_bulk_email_services, '_get_mailchimp_class',
            swapped_mailchimp)
        swap_api = self.swap(feconf, 'MAILCHIMP_API_KEY', 'key')
        swap_username = self.swap(feconf, 'MAILCHIMP_USERNAME', 'username')

        with swap_mailchimp_context, swap_api, swap_username:
            # Tests condition where user was initally unsubscribed in list and
            # becomes subscribed.
            self.assertEqual(
                mailchimp.lists.members.users_data[0]['status'], 'unsubscribed')
            mailchimp_bulk_email_services.add_or_update_user_status(
                self.user_email_1, True)
            self.assertEqual(
                mailchimp.lists.members.users_data[0]['status'], 'subscribed')

            # Tests condition where user was initally subscribed in list and
            # becomes unsubscribed.
            self.assertEqual(
                mailchimp.lists.members.users_data[1]['status'],
                'subscribed')
            mailchimp_bulk_email_services.add_or_update_user_status(
                self.user_email_2, False)
            self.assertEqual(
                mailchimp.lists.members.users_data[1]['status'],
                'unsubscribed')

            # Creates a mailchimp entry for a new user.
            self.assertEqual(len(mailchimp.lists.members.users_data), 2)
            return_status = (
                mailchimp_bulk_email_services.add_or_update_user_status(
                    self.user_email_3, True))
            self.assertTrue(return_status)
            self.assertEqual(
                mailchimp.lists.members.users_data[2]['status'], 'subscribed')

            mailchimp.lists.members.users_data = None # type: ignore[assignment]
            with self.assertRaisesRegexp( # type: ignore[no-untyped-call]
                Exception, 'Server Error'):
                mailchimp_bulk_email_services.add_or_update_user_status(
                    self.user_email_1, True)

    def test_catch_or_raise_errors_when_creating_new_invalid_user(self) -> None:
        mailchimp = self.MockMailchimpClass()
        swapped_mailchimp = lambda: mailchimp
        swap_mailchimp_context = self.swap(
            mailchimp_bulk_email_services, '_get_mailchimp_class',
            swapped_mailchimp)
        swap_api = self.swap(feconf, 'MAILCHIMP_API_KEY', 'key')
        swap_username = self.swap(feconf, 'MAILCHIMP_USERNAME', 'username')

        with swap_mailchimp_context, swap_api, swap_username:
            # Creates a mailchimp entry for a deleted user.
            self.assertEqual(len(mailchimp.lists.members.users_data), 2)
            return_status = (
                mailchimp_bulk_email_services.add_or_update_user_status(
                    'test4@example.com', True))
            self.assertFalse(return_status)
            self.assertEqual(len(mailchimp.lists.members.users_data), 2)

            # Create user raises exception for other errors.
            with self.assertRaisesRegexp( # type: ignore[no-untyped-call]
                Exception, 'Server Issue'):
                mailchimp_bulk_email_services.add_or_update_user_status(
                    'test5@example.com', True)

    def test_permanently_delete_user(self) -> None:
        mailchimp = self.MockMailchimpClass()
        swapped_mailchimp = lambda: mailchimp
        swap_mailchimp_context = self.swap(
            mailchimp_bulk_email_services, '_get_mailchimp_class',
            swapped_mailchimp)
        swap_api = self.swap(feconf, 'MAILCHIMP_API_KEY', 'key')
        swap_username = self.swap(feconf, 'MAILCHIMP_USERNAME', 'username')

        with swap_mailchimp_context, swap_api, swap_username:
            self.assertEqual(len(mailchimp.lists.members.users_data), 2)
            mailchimp_bulk_email_services.permanently_delete_user_from_list(
                self.user_email_1)
            self.assertEqual(len(mailchimp.lists.members.users_data), 1)

            mailchimp.lists.members.users_data = None # type: ignore[assignment]
            with self.assertRaisesRegexp( # type: ignore[no-untyped-call]
                Exception, 'Server Error'):
                mailchimp_bulk_email_services.permanently_delete_user_from_list(
                    self.user_email_1)<|MERGE_RESOLUTION|>--- conflicted
+++ resolved
@@ -19,17 +19,10 @@
 
 import logging
 
-from core import feconf
-from core import python_utils
-from core.platform.bulk_email import mailchimp_bulk_email_services
+from core.platform.bulk_email import dev_mode_bulk_email_services
 from core.tests import test_utils
-<<<<<<< HEAD
-import feconf
-=======
->>>>>>> a0c63b07
-
-from mailchimp3 import mailchimpclient
-from typing import Any, Dict
+
+from typing import Any
 
 
 class MailchimpServicesUnitTests(test_utils.GenericTestBase):
