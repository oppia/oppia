# coding: utf-8
#
# Copyright 2021 The Oppia Authors. All Rights Reserved.
#
# Licensed under the Apache License, Version 2.0 (the "License");
# you may not use this file except in compliance with the License.
# You may obtain a copy of the License at
#
#      http://www.apache.org/licenses/LICENSE-2.0
#
# Unless required by applicable law or agreed to in writing, software
# distributed under the License is distributed on an "AS-IS" BASIS,
# WITHOUT WARRANTIES OR CONDITIONS OF ANY KIND, either express or implied.
# See the License for the specific language governing permissions and
# limitations under the License.

"""Services for handling mailchimp API calls."""

from __future__ import absolute_import
from __future__ import unicode_literals

import ast
import hashlib
import logging

<<<<<<< HEAD
import feconf
=======
from core import feconf
from core import python_utils
>>>>>>> f93f7bc6

import mailchimp3
from mailchimp3 import mailchimpclient


def _get_subscriber_hash(email: str) -> str:
    """Returns Mailchimp subscriber hash from email.

    Args:
        email: str. The email of the user.

    Returns:
        str. The subscriber hash corresponding to the input email.

    Raises:
        Exception. Invalid type for email, expected string.
    """
    if not isinstance(email, str):
        raise Exception(
            'Invalid type for email. Expected string, received %s' % email)
    md5_hash = hashlib.md5()
    # The md5 accepts only bytes, so we first need to encode the email to bytes.
    md5_hash.update(email.encode('utf-8'))
    return md5_hash.hexdigest()


def _get_mailchimp_class() -> mailchimp3.MailChimp:
    """Returns the mailchimp api class. This is separated into a separate
    function to facilitate testing.

    NOTE: No other functionalities should be added to this function.

    Returns:
        Mailchimp. A mailchimp class instance with the API key and username
        initialized.
    """
    # The return value ignore pragma is required for this. This is
    # because adding a Union[] type annotation to handle both None and
    # mailchimp3.MailChimp causes errors where the return value is called
    # (for eg: client.lists), since NoneType does not have an attribute lists.
    if not feconf.MAILCHIMP_API_KEY:
        logging.exception('Mailchimp API key is not available.')
        return None # type: ignore[return-value]

    if not feconf.MAILCHIMP_USERNAME:
        logging.exception('Mailchimp username is not set.')
        return None

    # The following is a class initialized in the library with the API key and
    # username and hence cannot be tested directly. The mailchimp functions are
    # tested with a mock class.
    return mailchimp3.MailChimp(    # pragma: no cover
        mc_api=feconf.MAILCHIMP_API_KEY, mc_user=feconf.MAILCHIMP_USERNAME)


def _create_user_in_mailchimp_db(user_email: str) -> bool:
    """Creates a new user in the mailchimp database and handles the case where
    the user was permanently deleted from the database.

    Args:
        user_email: str. Email ID of the user. Email is used to uniquely
            identify the user in the mailchimp DB.

    Returns:
        bool. Whether the user was successfully added to the db. (This will be
        False if the user was permanently deleted earlier and therefore cannot
        be added back.)

    Raises:
        Exception. Any error (other than the one mentioned below) raised by the
            mailchimp API.
    """
    post_data = {
        'email_address': user_email,
        'status': 'subscribed'
    }
    client = _get_mailchimp_class()

    try:
        client.lists.members.create(feconf.MAILCHIMP_AUDIENCE_ID, post_data)
    except mailchimpclient.MailChimpError as error:
        error_message = ast.literal_eval(str(error))
        # This is the specific error message returned for the case where the
        # user was permanently deleted from the Mailchimp database earlier.
        # This was found by experimenting with the MailChimp API. Note that the
        # error reference
        # (https://mailchimp.com/developer/marketing/docs/errors/) is not
        # comprehensive, since, under status 400, they only list a subset of the
        # common error titles.
        if error_message['title'] == 'Forgotten Email Not Subscribed':
            return False
        raise Exception(error_message['detail'])
    return True


def permanently_delete_user_from_list(user_email: str) -> None:
    """Permanently deletes the user with the given email from the Mailchimp
    list.

    NOTE TO DEVELOPERS: This should only be called from the wipeout service
    since once a user is permanently deleted from mailchimp, they cannot be
    programmatically added back via their API (the user would have to manually
    resubscribe back).

    Args:
        user_email: str. Email ID of the user. Email is used to uniquely
            identify the user in the mailchimp DB.

    Raises:
        Exception. Any error raised by the mailchimp API.
    """
    client = _get_mailchimp_class()
    if not client:
        return None
    subscriber_hash = _get_subscriber_hash(user_email)

    try:
        client.lists.members.get(
            feconf.MAILCHIMP_AUDIENCE_ID, subscriber_hash)
        client.lists.members.delete_permanent(
            feconf.MAILCHIMP_AUDIENCE_ID, subscriber_hash)
    except mailchimpclient.MailChimpError as error:
        # This has to be done since the message can only be accessed from
        # MailChimpError by error.message in Python2, but this is deprecated in
        # Python3.
        # In Python3, the message can be accessed directly by KeyError
        # (https://github.com/VingtCinq/python-mailchimp/pull/65), so as a
        # workaround for Python2, the 'message' attribute is obtained by
        # str() and then it is converted to dict. This works in Python3 as well.
        error_message = ast.literal_eval(str(error))
        # Ignore if the error corresponds to "User does not exist".
        if error_message['status'] != 404:
            raise Exception(error_message['detail'])


def add_or_update_user_status(
        user_email: str, can_receive_email_updates: bool
) -> bool:
    """Subscribes/unsubscribes an existing user or creates a new user with
    correct status in the mailchimp DB.

    NOTE: Callers should ensure that the user's corresponding
    UserEmailPreferencesModel.site_updates field is kept in sync.

    Args:
        user_email: str. Email ID of the user. Email is used to uniquely
            identify the user in the mailchimp DB.
        can_receive_email_updates: bool. Whether they want to be subscribed to
            the bulk email list or not.

    Returns:
        bool. Whether the user was successfully added to the db. (This will be
        False if the user was permanently deleted earlier and therefore cannot
        be added back.)

    Raises:
        Exception. Any error (other than the case where the user was permanently
            deleted earlier) raised by the mailchimp API.
    """
    client = _get_mailchimp_class()
    if not client:
        return False
    subscriber_hash = _get_subscriber_hash(user_email)

    subscribed_mailchimp_data = {
        'email_address': user_email,
        'status': 'subscribed'
    }

    unsubscribed_mailchimp_data = {
        'email_address': user_email,
        'status': 'unsubscribed'
    }

    try:
        member_details = client.lists.members.get(
            feconf.MAILCHIMP_AUDIENCE_ID, subscriber_hash)

        # If member is already added to mailchimp list, we cannot permanently
        # delete a list member, since they cannot be programmatically added
        # back, so we change their status based on preference.
        if (
                can_receive_email_updates and
                member_details['status'] != 'subscribed'):
            client.lists.members.update(
                feconf.MAILCHIMP_AUDIENCE_ID, subscriber_hash,
                subscribed_mailchimp_data)
        elif (
                not can_receive_email_updates and
                member_details['status'] == 'subscribed'):
            client.lists.members.update(
                feconf.MAILCHIMP_AUDIENCE_ID, subscriber_hash,
                unsubscribed_mailchimp_data)

    except mailchimpclient.MailChimpError as error:
        # This has to be done since the message can only be accessed from
        # MailChimpError by error.message in Python2, but this is deprecated in
        # Python3.
        # In Python3, the message can be accessed directly by KeyError
        # (https://github.com/VingtCinq/python-mailchimp/pull/65), so as a
        # workaround for Python2, the 'message' attribute is obtained by
        # str() and then it is converted to dict. This works in Python3 as well.
        error_message = ast.literal_eval(str(error))
        # Error 404 corresponds to "User does not exist".
        if error_message['status'] == 404:
            if can_receive_email_updates:
                user_creation_successful = _create_user_in_mailchimp_db(
                    user_email)
                if not user_creation_successful:
                    return False
        else:
            raise Exception(error_message['detail'])
    return True<|MERGE_RESOLUTION|>--- conflicted
+++ resolved
@@ -23,12 +23,7 @@
 import hashlib
 import logging
 
-<<<<<<< HEAD
-import feconf
-=======
 from core import feconf
-from core import python_utils
->>>>>>> f93f7bc6
 
 import mailchimp3
 from mailchimp3 import mailchimpclient
