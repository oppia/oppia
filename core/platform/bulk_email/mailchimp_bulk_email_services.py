# coding: utf-8
#
# Copyright 2021 The Oppia Authors. All Rights Reserved.
#
# Licensed under the Apache License, Version 2.0 (the "License");
# you may not use this file except in compliance with the License.
# You may obtain a copy of the License at
#
#      http://www.apache.org/licenses/LICENSE-2.0
#
# Unless required by applicable law or agreed to in writing, software
# distributed under the License is distributed on an "AS-IS" BASIS,
# WITHOUT WARRANTIES OR CONDITIONS OF ANY KIND, either express or implied.
# See the License for the specific language governing permissions and
# limitations under the License.

"""Services for handling mailchimp API calls."""

from __future__ import absolute_import
from __future__ import unicode_literals

import ast
import hashlib

import feconf
import python_utils

import mailchimp3
from mailchimp3 import mailchimpclient

<<<<<<< HEAD
import python_utils

from typing import Text # isort:skip # pylint: disable=unused-import

=======
>>>>>>> 9edfb2c8

def _get_subscriber_hash(email):
    # type: (Text) -> Text
    """Returns Mailchimp subscriber hash from email.

    Args:
        email: str. The email of the user.

    Returns:
        str. The subscriber hash corresponding to the input email.

    Raises:
        Exception. Invalid type for email, expected string.
    """
    if not isinstance(email, python_utils.BASESTRING):
        raise Exception(
            'Invalid type for email. Expected string, received %s' % email)
    md5_hash = hashlib.md5()
    # The md5 accepts only bytes, so we first need to encode the email to bytes.
    md5_hash.update(email.encode('utf-8'))
    return md5_hash.hexdigest()


def _get_mailchimp_class():
    # type: () -> mailchimp3.MailChimp
    """Returns the mailchimp api class. This is separated into a separate
    function to facilitate testing.

    NOTE: No other functionalities should be added to this function.

    Returns:
        Mailchimp. A mailchimp class instance with the API key and username
        initialized.

    Raises:
        Exception. Mailchimp API key is not available.
        Exception. Mailchimp username is not set.
    """
    if not feconf.MAILCHIMP_API_KEY:
        raise Exception('Mailchimp API key is not available.')

    if not feconf.MAILCHIMP_USERNAME:
        raise Exception('Mailchimp username is not set.')

    # The following is a class initialized in the library with the API key and
    # username and hence cannot be tested directly. The mailchimp functions are
    # tested with a mock class.
    return mailchimp3.MailChimp(    # pragma: no cover
        mc_api=feconf.MAILCHIMP_API_KEY, mc_user=feconf.MAILCHIMP_USERNAME)


def _create_user_in_mailchimp_db(user_email):
    # type: (Text) -> bool
    """Creates a new user in the mailchimp database and handles the case where
    the user was permanently deleted from the database.

    Args:
        user_email: str. Email ID of the user. Email is used to uniquely
            identify the user in the mailchimp DB.

    Returns:
        bool. Whether the user was successfully added to the db. (This will be
        False if the user was permanently deleted earlier and therefore cannot
        be added back.)

    Raises:
        Exception. Any error (other than the one mentioned below) raised by the
            mailchimp API.
    """
    post_data = {
        'email_address': user_email,
        'status': 'subscribed'
    }
    client = _get_mailchimp_class()

    try:
        client.lists.members.create(feconf.MAILCHIMP_AUDIENCE_ID, post_data)
    except mailchimpclient.MailChimpError as error:
        error_message = ast.literal_eval(python_utils.UNICODE(error))
        # This is the specific error message returned for the case where the
        # user was permanently deleted from the Mailchimp database earlier.
        # This was found by experimenting with the MailChimp API. Note that the
        # error reference
        # (https://mailchimp.com/developer/marketing/docs/errors/) is not
        # comprehensive, since, under status 400, they only list a subset of the
        # common error titles.
        if error_message['title'] == 'Forgotten Email Not Subscribed':
            return False
        raise Exception(error_message['detail'])
    return True


def permanently_delete_user_from_list(user_email):
    # type: (Text) -> None
    """Permanently deletes the user with the given email from the Mailchimp
    list.

    NOTE TO DEVELOPERS: This should only be called from the wipeout service
    since once a user is permanently deleted from mailchimp, they cannot be
    programmatically added back via their API (the user would have to manually
    resubscribe back).

    Args:
        user_email: str. Email ID of the user. Email is used to uniquely
            identify the user in the mailchimp DB.

    Raises:
        Exception. Any error raised by the mailchimp API.
    """
    client = _get_mailchimp_class()
    subscriber_hash = _get_subscriber_hash(user_email)

    try:
        client.lists.members.get(
            feconf.MAILCHIMP_AUDIENCE_ID, subscriber_hash)
        client.lists.members.delete_permanent(
            feconf.MAILCHIMP_AUDIENCE_ID, subscriber_hash)
    except mailchimpclient.MailChimpError as error:
        # This has to be done since the message can only be accessed from
        # MailChimpError by error.message in Python2, but this is deprecated in
        # Python3.
        # In Python3, the message can be accessed directly by KeyError
        # (https://github.com/VingtCinq/python-mailchimp/pull/65), so as a
        # workaround for Python2, the 'message' attribute is obtained by
        # str() and then it is converted to dict. This works in Python3 as well.
        error_message = ast.literal_eval(python_utils.UNICODE(error))
        # Ignore if the error corresponds to "User does not exist".
        if error_message['status'] != 404:
            raise Exception(error_message['detail'])


def add_or_update_user_status(user_email, can_receive_email_updates):
    # type: (Text, bool) -> bool
    """Subscribes/unsubscribes an existing user or creates a new user with
    correct status in the mailchimp DB.

    NOTE: Callers should ensure that the user's corresponding
    UserEmailPreferencesModel.site_updates field is kept in sync.

    Args:
        user_email: str. Email ID of the user. Email is used to uniquely
            identify the user in the mailchimp DB.
        can_receive_email_updates: bool. Whether they want to be subscribed to
            the bulk email list or not.

    Returns:
        bool. Whether the user was successfully added to the db. (This will be
        False if the user was permanently deleted earlier and therefore cannot
        be added back.)

    Raises:
        Exception. Any error (other than the case where the user was permanently
            deleted earlier) raised by the mailchimp API.
    """
    client = _get_mailchimp_class()
    subscriber_hash = _get_subscriber_hash(user_email)

    subscribed_mailchimp_data = {
        'email_address': user_email,
        'status': 'subscribed'
    }

    unsubscribed_mailchimp_data = {
        'email_address': user_email,
        'status': 'unsubscribed'
    }

    try:
        member_details = client.lists.members.get(
            feconf.MAILCHIMP_AUDIENCE_ID, subscriber_hash)

        # If member is already added to mailchimp list, we cannot permanently
        # delete a list member, since they cannot be programmatically added
        # back, so we change their status based on preference.
        if (
                can_receive_email_updates and
                member_details['status'] != 'subscribed'):
            client.lists.members.update(
                feconf.MAILCHIMP_AUDIENCE_ID, subscriber_hash,
                subscribed_mailchimp_data)
        elif (
                not can_receive_email_updates and
                member_details['status'] == 'subscribed'):
            client.lists.members.update(
                feconf.MAILCHIMP_AUDIENCE_ID, subscriber_hash,
                unsubscribed_mailchimp_data)

    except mailchimpclient.MailChimpError as error:
        # This has to be done since the message can only be accessed from
        # MailChimpError by error.message in Python2, but this is deprecated in
        # Python3.
        # In Python3, the message can be accessed directly by KeyError
        # (https://github.com/VingtCinq/python-mailchimp/pull/65), so as a
        # workaround for Python2, the 'message' attribute is obtained by
        # str() and then it is converted to dict. This works in Python3 as well.
        error_message = ast.literal_eval(python_utils.UNICODE(error))
        # Error 404 corresponds to "User does not exist".
        if error_message['status'] == 404:
            if can_receive_email_updates:
                user_creation_successful = _create_user_in_mailchimp_db(
                    user_email)
                if not user_creation_successful:
                    return False
        else:
            raise Exception(error_message['detail'])
    return True<|MERGE_RESOLUTION|>--- conflicted
+++ resolved
@@ -28,13 +28,8 @@
 import mailchimp3
 from mailchimp3 import mailchimpclient
 
-<<<<<<< HEAD
-import python_utils
-
 from typing import Text # isort:skip # pylint: disable=unused-import
 
-=======
->>>>>>> 9edfb2c8
 
 def _get_subscriber_hash(email):
     # type: (Text) -> Text
