# coding: utf-8
#
# Copyright 2016 The Oppia Authors. All Rights Reserved.
#
# Licensed under the Apache License, Version 2.0 (the "License");
# you may not use this file except in compliance with the License.
# You may obtain a copy of the License at
#
#      http://www.apache.org/licenses/LICENSE-2.0
#
# Unless required by applicable law or agreed to in writing, software
# distributed under the License is distributed on an "AS-IS" BASIS,
# WITHOUT WARRANTIES OR CONDITIONS OF ANY KIND, either express or implied.
# See the License for the specific language governing permissions and
# limitations under the License.

"""Provides app identity services."""

from __future__ import absolute_import
from __future__ import unicode_literals

<<<<<<< HEAD
from constants import constants

from google.appengine.api import app_identity
from typing import Text # isort:skip # pylint: disable=unused-import
=======
import os
>>>>>>> 9edfb2c8

_GCS_RESOURCE_BUCKET_NAME_SUFFIX = '-resources'


def get_application_id():
    # type: () -> Text
    """Returns the application's App Engine ID.

    Locally we set the GOOGLE_CLOUD_PROJECT environment variable in
    scripts/servers.py when starting the dev server. In production
    the GOOGLE_CLOUD_PROJECT is set by the server.

    Returns:
        str. The application ID.
    """
    return os.getenv('GOOGLE_CLOUD_PROJECT')


def get_gcs_resource_bucket_name():
    # type: () -> Text
    """Returns the application's bucket name for GCS resources, which depends
    on the application ID in production mode, or default bucket name in
    development mode.

    This needs to be in sync with deploy.py which adds the bucket name to
    constants.ts

    Also, note that app_identity.get_default_gcs_bucket_name() returns None
    if we try to use it in production mode but the default bucket hasn't been
    enabled through the project console.

    Returns:
        str. The bucket name for the application's GCS resources.
    """
<<<<<<< HEAD
    if constants.EMULATOR_MODE:
        return get_default_gcs_bucket_name()
    else:
        return get_application_id() + _GCS_RESOURCE_BUCKET_NAME_SUFFIX


def get_default_gcs_bucket_name():
    # type: () -> Text
    """Gets the default Google Cloud Storage bucket name for the app."""
    return app_identity.get_default_gcs_bucket_name()
=======
    return get_application_id() + _GCS_RESOURCE_BUCKET_NAME_SUFFIX
>>>>>>> 9edfb2c8
<|MERGE_RESOLUTION|>--- conflicted
+++ resolved
@@ -19,14 +19,7 @@
 from __future__ import absolute_import
 from __future__ import unicode_literals
 
-<<<<<<< HEAD
-from constants import constants
-
-from google.appengine.api import app_identity
-from typing import Text # isort:skip # pylint: disable=unused-import
-=======
 import os
->>>>>>> 9edfb2c8
 
 _GCS_RESOURCE_BUCKET_NAME_SUFFIX = '-resources'
 
@@ -61,17 +54,4 @@
     Returns:
         str. The bucket name for the application's GCS resources.
     """
-<<<<<<< HEAD
-    if constants.EMULATOR_MODE:
-        return get_default_gcs_bucket_name()
-    else:
-        return get_application_id() + _GCS_RESOURCE_BUCKET_NAME_SUFFIX
-
-
-def get_default_gcs_bucket_name():
-    # type: () -> Text
-    """Gets the default Google Cloud Storage bucket name for the app."""
-    return app_identity.get_default_gcs_bucket_name()
-=======
-    return get_application_id() + _GCS_RESOURCE_BUCKET_NAME_SUFFIX
->>>>>>> 9edfb2c8
+    return get_application_id() + _GCS_RESOURCE_BUCKET_NAME_SUFFIX