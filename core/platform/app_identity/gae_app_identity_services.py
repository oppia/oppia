# coding: utf-8
#
# Copyright 2016 The Oppia Authors. All Rights Reserved.
#
# Licensed under the Apache License, Version 2.0 (the "License");
# you may not use this file except in compliance with the License.
# You may obtain a copy of the License at
#
#      http://www.apache.org/licenses/LICENSE-2.0
#
# Unless required by applicable law or agreed to in writing, software
# distributed under the License is distributed on an "AS-IS" BASIS,
# WITHOUT WARRANTIES OR CONDITIONS OF ANY KIND, either express or implied.
# See the License for the specific language governing permissions and
# limitations under the License.

"""Provides app identity services."""

from __future__ import absolute_import  # pylint: disable=import-only-modules
from __future__ import unicode_literals  # pylint: disable=import-only-modules

from constants import constants
import utils

from google.appengine.api import app_identity

_GCS_RESOURCE_BUCKET_NAME_SUFFIX = '-resources'


def get_application_id():
    """Returns the application's App Engine ID.

    For more information, see
    https://cloud.google.com/appengine/docs/python/appidentity/

    Returns:
        str. The application ID.
    """
    return app_identity.get_application_id()


def get_gcs_resource_bucket_name():
    """Returns the application's bucket name for GCS resources, which depends
    on the application ID in production mode, or default bucket name in
    development mode.

    This needs to be in sync with deploy.py which adds the bucket name to
    constants.js

    Also, note that app_identity.get_default_gcs_bucket_name() returns None
    if we try to use it in production mode but the default bucket hasn't been
    enabled through the project console.

    Returns:
        str. The bucket name for the application's GCS resources.
    """
<<<<<<< HEAD
    if constants.DEV_MODE or utils.is_local_server_environment():
=======
    if constants.EMULATOR_MODE:
>>>>>>> 2ec823b0
        return get_default_gcs_bucket_name()
    else:
        return get_application_id() + _GCS_RESOURCE_BUCKET_NAME_SUFFIX


def get_default_gcs_bucket_name():
    """Gets the default Google Cloud Storage bucket name for the app."""
    return app_identity.get_default_gcs_bucket_name()<|MERGE_RESOLUTION|>--- conflicted
+++ resolved
@@ -54,11 +54,7 @@
     Returns:
         str. The bucket name for the application's GCS resources.
     """
-<<<<<<< HEAD
-    if constants.DEV_MODE or utils.is_local_server_environment():
-=======
     if constants.EMULATOR_MODE:
->>>>>>> 2ec823b0
         return get_default_gcs_bucket_name()
     else:
         return get_application_id() + _GCS_RESOURCE_BUCKET_NAME_SUFFIX
