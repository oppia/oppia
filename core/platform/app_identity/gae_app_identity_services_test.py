--- conflicted
+++ resolved
@@ -27,41 +27,6 @@
 
 class GaeAppIdentityServicesTests(test_utils.GenericTestBase):
 
-<<<<<<< HEAD
-    def setUp(self):
-        # type: () -> None
-        super(GaeAppIdentityServicesTests, self).setUp() # type: ignore[no-untyped-call]
-        self.expected_application_id = (
-            test_utils.GenericTestBase.EXPECTED_TEST_APP_ID)
-        self.expected_bucket_name = (
-            '%s-resources' % self.expected_application_id)
-
-    def test_get_application_id(self):
-        # type: () -> None
-        self.assertEqual(
-            gae_app_identity_services.get_application_id(),
-            self.expected_application_id)
-
-    def test_get_gcs_resource_bucket_name_prod(self):
-        # type: () -> None
-        # Turn off DEV_MODE.
-        with self.swap(constants, 'EMULATOR_MODE', False):
-            self.assertEqual(
-                gae_app_identity_services.get_gcs_resource_bucket_name(),
-                self.expected_bucket_name)
-
-    def test_get_gcs_resource_bucket_name_dev(self):
-        # type: () -> None
-        self.assertEqual(
-            gae_app_identity_services.get_gcs_resource_bucket_name(),
-            app_identity.get_default_gcs_bucket_name())
-
-    def test_get_default_gcs_bucket_name(self):
-        # type: () -> None
-        self.assertEqual(
-            gae_app_identity_services.get_default_gcs_bucket_name(),
-            'app_default_bucket')
-=======
     def test_get_application_id(self):
         with self.swap(os, 'getenv', lambda _: 'some_id'):
             self.assertEqual(
@@ -71,5 +36,4 @@
         with self.swap(os, 'getenv', lambda _: 'some_id'):
             self.assertEqual(
                 gae_app_identity_services.get_gcs_resource_bucket_name(),
-                'some_id-resources')
->>>>>>> 9edfb2c8
+                'some_id-resources')