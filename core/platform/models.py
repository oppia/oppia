# coding: utf-8
#
# Copyright 2014 The Oppia Authors. All Rights Reserved.
#
# Licensed under the Apache License, Version 2.0 (the "License");
# you may not use this file except in compliance with the License.
# You may obtain a copy of the License at
#
#      http://www.apache.org/licenses/LICENSE-2.0
#
# Unless required by applicable law or agreed to in writing, software
# distributed under the License is distributed on an "AS-IS" BASIS,
# WITHOUT WARRANTIES OR CONDITIONS OF ANY KIND, either express or implied.
# See the License for the specific language governing permissions and
# limitations under the License.

"""Interface for storage model switching."""

from __future__ import annotations

import inspect
from types import ModuleType  # pylint: disable=import-only-modules

from core import feconf
from core.constants import constants

from typing import List, Tuple, Type

MYPY = False
if MYPY: # pragma: no cover
    from mypy_imports import base_models

# Constant for valid model names.
Names = feconf.ValidModelNames

# Types of deletion policies. The pragma comment is needed because Enums are
# evaluated as classes in Python and they should use PascalCase, but using
# UPPER_CASE seems more appropriate here.


MODULES_WITH_PSEUDONYMIZABLE_CLASSES = (  # pylint: disable=invalid-name
    Names.APP_FEEDBACK_REPORT, Names.BLOG, Names.COLLECTION, Names.CONFIG,
    Names.EXPLORATION, Names.FEEDBACK, Names.QUESTION, Names.SKILL, Names.STORY,
    Names.SUBTOPIC, Names.SUGGESTION, Names.TOPIC
)

GAE_PLATFORM = 'gae'


class Platform:
    """A base class for platform-specific imports related to GAE."""

    @classmethod
    def import_models(
            cls, unused_model_names: List[Names]
    ) -> Tuple[ModuleType, ...]:
        """An abstract method that should be implemented on inherited
        classes.

        Raises:
            NotImplementedError. The method is not overwritten in derived
                classes.
        """
        raise NotImplementedError(
            'import_models() method is not overwritten in derived classes')


class _Gae(Platform):
    """Provides platform-specific imports related to
    GAE (Google App Engine).
    """

    # We have ignored [override] here because the signature of this method
    # doesn't match with BaseModel.delete_multi().
    # https://mypy.readthedocs.io/en/stable/error_code_list.html#check-validity-of-overrides-override
    @classmethod
    def import_models(cls, model_names: List[Names]) -> Tuple[ModuleType, ...]:
        """Imports and returns the storage modules listed in model_names.

        Args:
            model_names: list(Names). List of storage module names.

        Returns:
            tuple(module). Tuple of storage modules.

        Raises:
            Exception. Invalid model name.
        """
        returned_models: List[ModuleType] = []
        # There are a lot of ignore[no-redef] used here, since we import
        # gae_models from different folders multiple times. It is fine to use it
        # here since when we import modules using this function, we need to add
        # separate imports for mypy anyway.
        for name in model_names:
            if name == Names.ACTIVITY:
                from core.storage.activity import gae_models as activity_models
                returned_models.append(activity_models)
            elif name == Names.APP_FEEDBACK_REPORT:
                from core.storage.app_feedback_report import (
                    gae_models as app_feedback_report_models)
                returned_models.append(app_feedback_report_models)
            elif name == Names.AUDIT:
                from core.storage.audit import gae_models as audit_models
                returned_models.append(audit_models)
            elif name == Names.AUTH:
                from core.storage.auth import gae_models as auth_models
                returned_models.append(auth_models)
            elif name == Names.BASE_MODEL:
                from core.storage.base_model import gae_models as base_model
                returned_models.append(base_model)
            elif name == Names.BEAM_JOB:
                from core.storage.beam_job import gae_models as beam_job_models
                returned_models.append(beam_job_models)
            elif name == Names.BLOG:
                from core.storage.blog import gae_models as blog_models
                returned_models.append(blog_models)
            elif name == Names.BLOG_STATISTICS:
                from core.storage.blog_statistics import (
                    gae_models as blog_stats_models)
                returned_models.append(blog_stats_models)
            elif name == Names.CLASSIFIER:
                from core.storage.classifier import (
                    gae_models as classifier_models)
                returned_models.append(classifier_models)
            elif name == Names.CLASSROOM:
                from core.storage.classroom import (
                    gae_models as classroom_models)
                returned_models.append(classroom_models)
            elif name == Names.COLLECTION:
                from core.storage.collection import (
                    gae_models as collection_models)
                returned_models.append(collection_models)
            elif name == Names.CONFIG:
                from core.storage.config import gae_models as config_models
                returned_models.append(config_models)
            elif name == Names.EMAIL:
                from core.storage.email import gae_models as email_models
                returned_models.append(email_models)
            elif name == Names.EXPLORATION:
                from core.storage.exploration import gae_models as exp_models
                returned_models.append(exp_models)
            elif name == Names.FEEDBACK:
                from core.storage.feedback import gae_models as feedback_models
                returned_models.append(feedback_models)
            elif name == Names.IMPROVEMENTS:
                from core.storage.improvements import (
                    gae_models as improvements_models)
                returned_models.append(improvements_models)
            elif name == Names.JOB:
                from core.storage.job import gae_models as job_models
                returned_models.append(job_models)
            elif name == Names.LEARNER_GROUP:
                from core.storage.learner_group import (
                    gae_models as learner_group_models)
                returned_models.append(learner_group_models)
            elif name == Names.OPPORTUNITY:
                from core.storage.opportunity import (
                    gae_models as opportunity_models)
                returned_models.append(opportunity_models)
            elif name == Names.QUESTION:
                from core.storage.question import gae_models as question_models
                returned_models.append(question_models)
            elif name == Names.RECOMMENDATIONS:
                from core.storage.recommendations import (
                    gae_models as recommendations_models)
                returned_models.append(recommendations_models)
            elif name == Names.SKILL:
                from core.storage.skill import gae_models as skill_models
                returned_models.append(skill_models)
            elif name == Names.STATISTICS:
                from core.storage.statistics import (
                    gae_models as statistics_models)
                returned_models.append(statistics_models)
            elif name == Names.STORY:
                from core.storage.story import gae_models as story_models
                returned_models.append(story_models)
            elif name == Names.SUBTOPIC:
                from core.storage.subtopic import gae_models as subtopic_models
                returned_models.append(subtopic_models)
            elif name == Names.SUGGESTION:
                from core.storage.suggestion import (
                    gae_models as suggestion_models)
                returned_models.append(suggestion_models)
            elif name == Names.TOPIC:
                from core.storage.topic import gae_models as topic_models
                returned_models.append(topic_models)
            elif name == Names.TRANSLATION:
                from core.storage.translation import (
                    gae_models as translation_models)
                returned_models.append(translation_models)
            elif name == Names.USER:
                from core.storage.user import gae_models as user_models
                returned_models.append(user_models)
<<<<<<< HEAD
            elif name == Names.VOICE_POLICY:
                from core.storage.voice_policy import (
                    gae_models as voice_policy_models)
                returned_models.append(voice_policy_models)
=======
            elif name == Names.VOICEOVER:
                from core.storage.voiceover import (
                    gae_models as voiceover_models)
                returned_models.append(voiceover_models)
>>>>>>> 9d862a61
            else:
                raise Exception('Invalid model name: %s' % name)

        return tuple(returned_models)

    @classmethod
    def get_storage_model_classes(
        cls, model_names: List[Names]
    ) -> List[Type[base_models.BaseModel]]:
        """Get the storage model classes that are in the modules listed in
        model_names.

        Args:
            model_names: list(str). List of storage module names.

        Returns:
            list(class). The corresponding storage-layer model classes.
        """

        model_classes = []
        for module in cls.import_models(model_names):
            for member_name, member_obj in inspect.getmembers(module):
                if inspect.isclass(member_obj):
                    clazz = getattr(module, member_name)
                    all_base_classes = [
                        base_class.__name__ for base_class in inspect.getmro(
                            clazz)]
                    if 'Model' in all_base_classes:
                        model_classes.append(clazz)
        return model_classes

    @classmethod
    def get_all_storage_model_classes(cls) -> List[Type[base_models.BaseModel]]:
        """Get all model classes that are saved in the storage, NOT model
        classes that are just inherited from (BaseModel,
        BaseCommitLogEntryModel, etc.).

        Returns:
            list(class). The corresponding storage-layer model classes.
        """
        model_names = [name for name in Names if name != Names.BASE_MODEL]
        return cls.get_storage_model_classes(model_names)

    @classmethod
    def import_auth_services(cls) -> ModuleType:
        """Imports and returns firebase_auth_services module.

        Returns:
            module. The firebase_auth_services module.
        """
        from core.platform.auth import firebase_auth_services
        return firebase_auth_services

    @classmethod
    def import_transaction_services(cls) -> ModuleType:
        """Imports and returns gae_transaction_services module.

        Returns:
            module. The gae_transaction_services module.
        """
        from core.platform.transactions import cloud_transaction_services
        return cloud_transaction_services

    @classmethod
    def import_datastore_services(cls) -> ModuleType:
        """Imports and returns gae_datastore_services module.

        Returns:
            module. The gae_datastore_services module.
        """
        from core.platform.datastore import cloud_datastore_services
        return cloud_datastore_services

    @classmethod
    def import_app_identity_services(cls) -> ModuleType:
        """Imports and returns gae_app_identity_services module.

        Returns:
            module. The gae_app_identity_services module.
        """
        from core.platform.app_identity import gae_app_identity_services
        return gae_app_identity_services

    @classmethod
    def import_email_services(cls) -> ModuleType:
        """Imports and returns the email services module specified in feconf.py.
        If in DEV_MODE, uses the dev mode version of email services.

        Returns:
            module. The email_services module to use, based on the feconf.py
            setting and DEV_MODE setting.

        Raises:
            Exception. The value of feconf.EMAIL_SERVICE_PROVIDER does not
                correspond to a valid email_services module.
        """
        if constants.DEV_MODE:
            from core.platform.email import dev_mode_email_services
            return dev_mode_email_services
        elif (
                feconf.EMAIL_SERVICE_PROVIDER ==
                feconf.EMAIL_SERVICE_PROVIDER_MAILGUN):
            from core.platform.email import mailgun_email_services
            return mailgun_email_services
        else:
            raise Exception(
                'Invalid email service provider: %s' % (
                    feconf.EMAIL_SERVICE_PROVIDER))

    @classmethod
    def import_bulk_email_services(cls) -> ModuleType:
        """Imports and returns the bulk email services module specified in
        feconf.py. If in DEV_MODE, uses the dev mode version of email services.

        Returns:
            module. The email_services module to use, based on the feconf.py
            setting and DEV_MODE setting.

        Raises:
            Exception. The value of feconf.BULK_EMAIL_SERVICE_PROVIDER does not
                correspond to a valid email_services module.
        """
        if constants.EMULATOR_MODE:
            from core.platform.bulk_email import dev_mode_bulk_email_services
            return dev_mode_bulk_email_services
        elif (
                feconf.BULK_EMAIL_SERVICE_PROVIDER ==
                feconf.BULK_EMAIL_SERVICE_PROVIDER_MAILCHIMP):
            from core.platform.bulk_email import mailchimp_bulk_email_services
            return mailchimp_bulk_email_services
        else:
            raise Exception(
                'Invalid bulk email service provider: %s' % (
                    feconf.BULK_EMAIL_SERVICE_PROVIDER))

    @classmethod
    def import_cache_services(cls) -> ModuleType:
        """Imports and returns a cache_services module from core.platform.cache.

        Returns:
            module. The core.platform.cache services module.
        """
        from core.platform.cache import redis_cache_services
        return redis_cache_services

    @classmethod
    def import_taskqueue_services(cls) -> ModuleType:
        """Imports and returns a taskqueue_services module from
        core.platform.taskqueue.

        Returns:
            module. The core.platform.taskqueue services module.
        """
        if constants.EMULATOR_MODE:
            from core.platform.taskqueue import dev_mode_taskqueue_services
            return dev_mode_taskqueue_services
        else:
            from core.platform.taskqueue import cloud_taskqueue_services
            return cloud_taskqueue_services

    @classmethod
    def import_search_services(cls) -> ModuleType:
        """Imports and returns gae_search_services module.

        Returns:
            module. The gae_search_services module.
        """
        from core.platform.search import elastic_search_services
        return elastic_search_services

    @classmethod
    def import_translate_services(cls) -> ModuleType:
        """Imports and returns cloud_translate_services module.

        Returns:
            module. The cloud_translate_services module.
        """
        if constants.EMULATOR_MODE:
            from core.platform.translate import dev_mode_translate_services
            return dev_mode_translate_services
        else:
            from core.platform.translate import cloud_translate_services
            return cloud_translate_services

    @classmethod
    def import_storage_services(cls) -> ModuleType:
        """Imports and returns cloud_translate_services module.

        Returns:
            module. The cloud_translate_services module.
        """
        if constants.EMULATOR_MODE:
            from core.platform.storage import dev_mode_storage_services
            return dev_mode_storage_services
        else:
            from core.platform.storage import cloud_storage_services
            return cloud_storage_services

    @classmethod
    def import_secrets_services(cls) -> ModuleType:
        """Imports and returns cloud_secrets_services module.

        Returns:
            module. The cloud_secrets_services module.
        """
        if constants.DEV_MODE:
            from core.platform.secrets import dev_mode_secrets_services
            return dev_mode_secrets_services
        else:
            from core.platform.secrets import cloud_secrets_services
            return cloud_secrets_services

    NAME = 'gae'


class Registry:
    """Platform-agnostic interface for retrieving platform-specific
    modules.
    """

    # Maps platform names to the corresponding module registry classes.
    _PLATFORM_MAPPING = {
        _Gae.NAME: _Gae,
    }

    @classmethod
    def _get(cls) -> Type[_Gae]:
        """Returns the appropriate interface class for platform-specific
        imports.

        Returns:
            class. The corresponding platform-specific interface class.
        """
        klass = cls._PLATFORM_MAPPING.get(GAE_PLATFORM)
        # Ruling out the possibility of None for mypy type checking.
        assert klass is not None
        return klass

    @classmethod
    def import_models(cls, model_names: List[Names]) -> Tuple[ModuleType, ...]:
        """Imports and returns the storage modules listed in model_names.

        Args:
            model_names: list(Names). List of storage modules.

        Returns:
            tuple(module). The corresponding storage-layer modules.
        """
        return cls._get().import_models(model_names)

    @classmethod
    def get_storage_model_classes(
        cls, model_names: List[Names]
    ) -> List[Type[base_models.BaseModel]]:
        """Get the storage model classes that are in the modules listed in
        model_names.

        Args:
            model_names: list(str). List of storage module names.

        Returns:
            list(class). The corresponding storage-layer model classes.
        """
        return cls._get().get_storage_model_classes(model_names)

    @classmethod
    def get_all_storage_model_classes(cls) -> List[Type[base_models.BaseModel]]:
        """Get all model classes that are saved in the storage, NOT model
        classes that are just inherited from (BaseModel,
        BaseCommitLogEntryModel, etc.).

        Returns:
            list(class). The corresponding storage-layer model classes.
        """
        return cls._get().get_all_storage_model_classes()

    @classmethod
    def import_auth_services(cls) -> ModuleType:
        """Imports and returns auth_services module.

        Returns:
            module. The auth_services module.
        """
        return cls._get().import_auth_services()

    @classmethod
    def import_datastore_services(cls) -> ModuleType:
        """Imports and returns datastore_services module.

        Returns:
            module. The datastore_services module.
        """
        return cls._get().import_datastore_services()

    @classmethod
    def import_transaction_services(cls) -> ModuleType:
        """Imports and returns transaction_services module.

        Returns:
            module. The transaction_services module.
        """
        return cls._get().import_transaction_services()

    @classmethod
    def import_app_identity_services(cls) -> ModuleType:
        """Imports and returns app_identity_services module.

        Returns:
            module. The app_identity_services module.
        """
        return cls._get().import_app_identity_services()

    @classmethod
    def import_email_services(cls) -> ModuleType:
        """Imports and returns email_services module.

        Returns:
            module. The email_services module.
        """
        return cls._get().import_email_services()

    @classmethod
    def import_bulk_email_services(cls) -> ModuleType:
        """Imports and returns bulk email_services module.

        Returns:
            module. The bulk email_services module.
        """
        return cls._get().import_bulk_email_services()

    @classmethod
    def import_cache_services(cls) -> ModuleType:
        """Imports and returns the platform cache_services module.

        Returns:
            module. The platform cache_services module.
        """
        return cls._get().import_cache_services()

    @classmethod
    def import_taskqueue_services(cls) -> ModuleType:
        """Imports and returns taskqueue_services module.

        Returns:
            module. The taskqueue_services module.
        """
        return cls._get().import_taskqueue_services()

    @classmethod
    def import_translate_services(cls) -> ModuleType:
        """Imports and returns cloud_translate_services module.

        Returns:
            module. The cloud_translate_services module.
        """
        return cls._get().import_translate_services()

    @classmethod
    def import_search_services(cls) -> ModuleType:
        """Imports and returns search_services module.

        Returns:
            module. The search_services module.
        """
        return cls._get().import_search_services()

    @classmethod
    def import_storage_services(cls) -> ModuleType:
        """Imports and returns storage_services module.

        Returns:
            module. The storage_services module.
        """
        return cls._get().import_storage_services()

    @classmethod
    def import_secrets_services(cls) -> ModuleType:
        """Imports and returns secrets_services module.

        Returns:
            module. The secrets_services module.
        """
        return cls._get().import_secrets_services()<|MERGE_RESOLUTION|>--- conflicted
+++ resolved
@@ -191,17 +191,14 @@
             elif name == Names.USER:
                 from core.storage.user import gae_models as user_models
                 returned_models.append(user_models)
-<<<<<<< HEAD
             elif name == Names.VOICE_POLICY:
                 from core.storage.voice_policy import (
                     gae_models as voice_policy_models)
                 returned_models.append(voice_policy_models)
-=======
             elif name == Names.VOICEOVER:
                 from core.storage.voiceover import (
                     gae_models as voiceover_models)
                 returned_models.append(voiceover_models)
->>>>>>> 9d862a61
             else:
                 raise Exception('Invalid model name: %s' % name)
 
