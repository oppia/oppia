--- conflicted
+++ resolved
@@ -28,15 +28,12 @@
 
 # Valid model names.
 NAMES = utils.create_enum(
-<<<<<<< HEAD
     'activity', 'app_feedback_report', 'audit', 'base_model', 'classifier',
     'collection', 'config', 'email', 'exploration', 'feedback', 'improvements',
     'job', 'opportunity', 'question', 'recommendations', 'skill', 'statistics',
-=======
     'activity', 'audit', 'auth', 'base_model', 'classifier', 'collection',
     'config', 'email', 'exploration', 'feedback', 'improvements', 'job',
     'opportunity', 'question', 'recommendations', 'skill', 'statistics',
->>>>>>> 7d43d0b1
     'story', 'subtopic', 'suggestion', 'topic', 'user')
 
 # Types of deletion policies. The pragma comment is needed because Enums are
