--- conflicted
+++ resolved
@@ -39,18 +39,11 @@
 # Types of deletion policies. The pragma comment is needed because Enums are
 # evaluated as classes in Python and they should use PascalCase, but using
 # UPPER_CASE seems more appropriate here.
-<<<<<<< HEAD
 MODULES_WITH_PSEUDONYMIZABLE_CLASSES = (
-    NAMES.collection, NAMES.config, NAMES.exploration, NAMES.feedback,
-    NAMES.question, NAMES.skill, NAMES.story, NAMES.subtopic, NAMES.suggestion,
-    NAMES.topic
-)
-=======
-MODULES_WITH_PSEUDONYMIZABLE_CLASSES = utils.create_enum(  # pylint: disable=invalid-name
     NAMES.app_feedback_report, NAMES.collection, NAMES.config,
     NAMES.exploration, NAMES.feedback, NAMES.question, NAMES.skill, NAMES.story,
-    NAMES.subtopic, NAMES.suggestion, NAMES.topic)
->>>>>>> fe0ee1c6
+    NAMES.subtopic, NAMES.suggestion, NAMES.topic
+)
 
 GAE_PLATFORM = 'gae'
 
