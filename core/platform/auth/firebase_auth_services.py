# coding: utf-8
#
# Copyright 2020 The Oppia Authors. All Rights Reserved.
#
# Licensed under the Apache License, Version 2.0 (the "License");
# you may not use this file except in compliance with the License.
# You may obtain a copy of the License at
#
#      http://www.apache.org/licenses/LICENSE-2.0
#
# Unless required by applicable law or agreed to in writing, software
# distributed under the License is distributed on an "AS-IS" BASIS,
# WITHOUT WARRANTIES OR CONDITIONS OF ANY KIND, either express or implied.
# See the License for the specific language governing permissions and
# limitations under the License.

"""Service layer for handling user-authentication with Firebase.

Oppia depends on OpenID Connect 1.0 to handle user authentication. We use
[Firebase authentication](https://firebase.google.com/docs/auth) to do the
heavy-lifting, especially for securely storing user credentials and associating
users to their identity providers. This helps us minimize the contact we make
with private information.

Terminology:
    OpenID Connect 1.0 (OIDC):
        A simple identity layer on top of the OAuth 2.0 protocol. It is a
        specification (i.e. a strict set of algorithms, data structures, and
        rules) that defines how two parties must share data about a user in
        a secure way on that user's behalf.
    OAuth 2.0 (OAuth):
        The industry-standard protocol for authorization. It enables a
        third-party application to obtain limited access to an HTTP service on
        behalf of a user.
    Claim:
        A piece of information about a user (name, address, phone number, etc.)
        that has been encrypted and digitally signed.
    JSON Web Token (JWT):
        A compact and URL-safe protocol primarily designed to send Claims
        between two parties. Claims are organized into JSON objects that map
        "Claim Names" to "Claim Values".
    Identity provider:
        An entity that creates, maintains, and manages identity information and
        provides authentication services. Such services rely on JWTs to send
        identity information. Examples of identity providers include: Google,
        Facebook, Email verification links, and Text message SMS codes.
    Subject Identifier:
        A Claim that can uniquely identify a user. It is locally unique and
        never reassigned with respect to the provider who issued it. The Claim's
        name is 'sub'.
        Example values: `24400320` or `AItOawmwtWwcT0k51BayewNvutrJUqsvl6qs7A4`.
"""

from __future__ import absolute_import  # pylint: disable=import-only-modules
from __future__ import unicode_literals  # pylint: disable=import-only-modules

import contextlib
import logging

from constants import constants
from core.domain import auth_domain
from core.platform import models
import feconf
import python_utils

import firebase_admin
from firebase_admin import auth as firebase_auth
from firebase_admin import exceptions as firebase_exceptions

auth_models, = models.Registry.import_models([models.NAMES.auth])

transaction_services = models.Registry.import_transaction_services()


def establish_auth_session(request, response):
    """Sets login cookies to maintain a user's sign-in session.

    Args:
        request: webapp2.Request. The request with the authorization to begin a
            new session.
        response: webapp2.Response. The response to establish the new session
            upon.
    """
    cookie_claims = (
        _get_auth_claims_from_session_cookie(_get_session_cookie(request)))

    # If the request already contains a valid session cookie, then there's no
    # action necessary; the session is already established.
    if cookie_claims is not None:
        return

    with _firebase_admin_context():
        fresh_cookie = firebase_auth.create_session_cookie(
            _get_id_token(request), feconf.FIREBASE_SESSION_COOKIE_MAX_AGE)

    response.set_cookie(
        feconf.FIREBASE_SESSION_COOKIE_NAME,
        value=fresh_cookie,
        max_age=feconf.FIREBASE_SESSION_COOKIE_MAX_AGE,
        overwrite=True,
        # Toggles https vs http. The production server uses https, but the local
        # developement server uses http.
        secure=(not constants.DEV_MODE),
        # Using the HttpOnly flag when generating a cookie helps mitigate the
        # risk of client side script accessing the protected cookie (if the
        # browser supports it).
        # Learn more: https://owasp.org/www-community/HttpOnly.
        httponly=True)


def destroy_auth_session(response):
    """Clears login cookies from the given response headers.

    Args:
        response: webapp2.Response. Response to clear the cookies from.
    """
    response.delete_cookie(feconf.FIREBASE_SESSION_COOKIE_NAME)


def get_auth_claims_from_request(request):
    """Authenticates the request and returns claims about its authorizer.

    Args:
        request: webapp2.Request. The HTTP request to authenticate.

    Returns:
        AuthClaims|None. Claims about the currently signed in user. If no user
        is signed in, then returns None.
    """
    return _get_auth_claims_from_session_cookie(_get_session_cookie(request))


def mark_user_for_deletion(user_id):
    """Marks the user, and all of their auth associations, as deleted.

    This function also disables the user's Firebase account so that they cannot
    be used to sign in.

    Args:
        user_id: str. The unique ID of the user whose associations should be
            deleted.
    """
    assoc_by_user_id_model = (
        auth_models.UserAuthDetailsModel.get(user_id, strict=False))

    if assoc_by_user_id_model is not None:
        assoc_by_user_id_model.deleted = True
        assoc_by_user_id_model.put()

    assoc_by_auth_id_model = (
        auth_models.UserIdByFirebaseAuthIdModel.get_by_user_id(user_id)
        if assoc_by_user_id_model is None else
        auth_models.UserIdByFirebaseAuthIdModel.get(
            assoc_by_user_id_model.firebase_auth_id, strict=False))

    if assoc_by_auth_id_model is not None:
        assoc_by_auth_id_model.deleted = True
        assoc_by_auth_id_model.put()

    try:
        with _firebase_admin_context():
            firebase_auth.update_user(assoc_by_auth_id_model.id, disabled=True)
    except (firebase_exceptions.FirebaseError, ValueError):
        # NOTE: logging.exception appends the stack trace automatically. The
        # errors are not re-raised because wipeout_services, the user of this
        # function, does not use exceptions to keep track of failures. It uses
        # the verify_external_auth_associations_are_deleted() function instead.
        logging.exception(
            '[WIPEOUT] Failed to disable Firebase account! Stack trace:')


def delete_external_auth_associations(user_id):
    """Deletes all associations that refer to the user outside of Oppia.

    Args:
        user_id: str. The unique ID of the user whose associations should be
            deleted.
    """
    auth_id = get_auth_id_from_user_id(user_id)
    if auth_id is None:
        return
    try:
        with _firebase_admin_context():
            firebase_auth.delete_user(auth_id)
    except (firebase_exceptions.FirebaseError, ValueError):
        # NOTE: logging.exception appends the stack trace automatically. The
        # errors are not re-raised because wipeout_services, the user of this
        # function, does not use exceptions to keep track of failures. It uses
        # the verify_external_auth_associations_are_deleted() function instead.
        logging.exception('[WIPEOUT] Firebase Admin SDK failed! Stack trace:')


def verify_external_auth_associations_are_deleted(user_id):
    """Returns true if and only if we have successfully verified that all
    external associations have been deleted.

    Args:
        user_id: str. The unique ID of the user whose associations should be
            checked.

    Returns:
        bool. True if and only if we have successfully verified that all
        external associations have been deleted.
    """
    auth_id = get_auth_id_from_user_id(user_id)
    if auth_id is None:
        return True
    try:
        with _firebase_admin_context():
            firebase_auth.get_user(auth_id)
    except firebase_auth.UserNotFoundError:
        return True
    except (firebase_exceptions.FirebaseError, ValueError):
        # NOTE: logging.exception appends the stack trace automatically. The
        # errors are not re-raised because wipeout_services, the user of this
        # function, will keep retrying the other "delete" family of functions
        # until this returns True (in 12h intervals).
        logging.exception('[WIPEOUT] Firebase Admin SDK failed! Stack trace:')
    return False


def get_auth_id_from_user_id(user_id):
    """Returns the auth ID associated with the given user ID.

    Args:
        user_id: str. The user ID.

    Returns:
        str|None. The auth ID associated with the given user ID, or None if no
        association exists.
    """
    assoc_by_user_id_model = (
        auth_models.UserAuthDetailsModel.get(user_id, strict=False))
    return (
        None if assoc_by_user_id_model is None else
        assoc_by_user_id_model.firebase_auth_id)


def get_multi_auth_ids_from_user_ids(user_ids):
    """Returns the auth IDs associated with the given user IDs.

    Args:
        user_ids: list(str). The user IDs.

    Returns:
        list(str|None). The auth IDs associated with each of the given user IDs,
        or None for associations which don't exist.
    """
    return [
        None if model is None else model.firebase_auth_id
        for model in auth_models.UserAuthDetailsModel.get_multi(user_ids)
    ]


def get_user_id_from_auth_id(auth_id):
    """Returns the user ID associated with the given auth ID.

    Args:
        auth_id: str. The auth ID.

    Returns:
        str|None. The user ID associated with the given auth ID, or None if no
        association exists.
    """
    assoc_by_auth_id_model = (
        auth_models.UserIdByFirebaseAuthIdModel.get(auth_id, strict=False))
    return (
        None if assoc_by_auth_id_model is None else
        assoc_by_auth_id_model.user_id)


def get_multi_user_ids_from_auth_ids(auth_ids):
    """Returns the user IDs associated with the given auth IDs.

    Args:
        auth_ids: list(str). The auth IDs.

    Returns:
        list(str|None). The user IDs associated with each of the given auth IDs,
        or None for associations which don't exist.
    """
    return [
        None if model is None else model.user_id
        for model in auth_models.UserIdByFirebaseAuthIdModel.get_multi(auth_ids)
    ]


def associate_auth_id_with_user_id(auth_id_user_id_pair):
    """Commits the association between auth ID and user ID.

    Args:
        auth_id_user_id_pair: auth_domain.AuthIdUserIdPair. The association to
            commit.

    Raises:
        Exception. The IDs are already associated with a value.
    """
    auth_id, user_id = auth_id_user_id_pair

    user_id_collision = get_user_id_from_auth_id(auth_id)
    if user_id_collision is not None:
        raise Exception('auth_id=%r is already associated with user_id=%r' % (
            auth_id, user_id_collision))

    auth_id_collision = get_auth_id_from_user_id(user_id)
    if auth_id_collision is not None:
        raise Exception('user_id=%r is already associated with auth_id=%r' % (
            user_id, auth_id_collision))

    # A new {auth_id: user_id} mapping needs to be created. We know the model
    # doesn't exist because get_auth_id_from_user_id returned None.
    assoc_by_auth_id_model = (
        auth_models.UserIdByFirebaseAuthIdModel(id=auth_id, user_id=user_id))
    assoc_by_auth_id_model.put()

    # The {user_id: auth_id} mapping needs to be created, but the model used to
    # store the relationship might already exist because other services use it
    # as well (e.g. user_services uses UserAuthDetailsModel.parent_user_id). In
    # such situations, the return value of get_auth_id_from_user_id would be
    # None, so that isn't strong enough to determine whether we need to create a
    # new model rather than update an existing one.
    assoc_by_user_id_model = (
        auth_models.UserAuthDetailsModel.get(user_id, strict=False))
    if (assoc_by_user_id_model is None or
            assoc_by_user_id_model.firebase_auth_id is None):
        assoc_by_user_id_model = auth_models.UserAuthDetailsModel(
            id=user_id, firebase_auth_id=auth_id)
        assoc_by_user_id_model.put()


def associate_multi_auth_ids_with_user_ids(auth_id_user_id_pairs):
    """Commits the associations between auth IDs and user IDs.

    Args:
        auth_id_user_id_pairs: list(auth_domain.AuthIdUserIdPair). The
            associations to commit.

    Raises:
        Exception. One or more auth associations already exist.
    """
    # Turn list(pair) to pair(list): https://stackoverflow.com/a/7558990/4859885
    auth_ids, user_ids = python_utils.ZIP(*auth_id_user_id_pairs)

    user_id_collisions = get_multi_user_ids_from_auth_ids(auth_ids)
    if any(user_id is not None for user_id in user_id_collisions):
        user_id_collisions = ', '.join(
            '{auth_id=%r: user_id=%r}' % (auth_id, user_id)
            for auth_id, user_id in python_utils.ZIP(
                auth_ids, user_id_collisions)
            if user_id is not None)
        raise Exception('already associated: %s' % user_id_collisions)

    auth_id_collisions = get_multi_auth_ids_from_user_ids(user_ids)
    if any(auth_id is not None for auth_id in auth_id_collisions):
        auth_id_collisions = ', '.join(
            '{user_id=%r: auth_id=%r}' % (user_id, auth_id)
            for user_id, auth_id in python_utils.ZIP(
                user_ids, auth_id_collisions)
            if auth_id is not None)
        raise Exception('already associated: %s' % auth_id_collisions)

    # A new {auth_id: user_id} mapping needs to be created. We know the model
    # doesn't exist because get_auth_id_from_user_id returned None.
    assoc_by_auth_id_models = [
        auth_models.UserIdByFirebaseAuthIdModel(id=auth_id, user_id=user_id)
        for auth_id, user_id in python_utils.ZIP(auth_ids, user_ids)
    ]
    auth_models.UserIdByFirebaseAuthIdModel.put_multi(assoc_by_auth_id_models)

    # The {user_id: auth_id} mapping needs to be created, but the model used to
    # store the relationship might already exist because other services use it
    # as well (e.g. user_services uses UserAuthDetailsModel.parent_user_id). In
    # such situations, the return value of get_multi_auth_ids_from_user_ids
    # would be None, so that isn't strong enough to determine whether we need to
    # create a new model rather than update an existing one.
    assoc_by_user_id_models = [
        auth_models.UserAuthDetailsModel(id=user_id, firebase_auth_id=auth_id)
        for auth_id, user_id, assoc_by_user_id_model in python_utils.ZIP(
            auth_ids, user_ids,
            auth_models.UserAuthDetailsModel.get_multi(user_ids))
        if (assoc_by_user_id_model is None or
            assoc_by_user_id_model.firebase_auth_id is None)
    ]
    if assoc_by_user_id_models:
<<<<<<< HEAD
        auth_models.UserAuthDetailsModel.put_multi(assoc_by_user_id_models)
=======
        auth_models.UserAuthDetailsModel.update_timestamps_multi(
            assoc_by_user_id_models)
        auth_models.UserAuthDetailsModel.put_multi(assoc_by_user_id_models)


@contextlib.contextmanager
def _firebase_admin_context():
    """Returns a context for calling the Firebase Admin SDK.

    Yields:
        None. No relevent context expression.
    """
    # NOTE: "app" is the term Firebase uses for the "entry point" to the
    # Firebase SDK. Oppia only has one server, so it only needs to instantiate
    # one app.
    firebase_connection = firebase_admin.initialize_app(
        options={'projectId': feconf.OPPIA_PROJECT_ID})
    try:
        yield
    finally:
        # NOTE: This is not dangerous. We are just deleting the resources used
        # to form a connection to Firebase servers.
        firebase_admin.delete_app(firebase_connection)


def _get_session_cookie(request):
    """Returns the session cookie authorizing the signed in user, if present.

    Args:
        request: webapp2.Request. The HTTP request to inspect.

    Returns:
        str|None. Value of the session cookie authorizing the signed in user, if
        present, otherwise None.
    """
    return request.cookies.get(feconf.FIREBASE_SESSION_COOKIE_NAME)


def _get_id_token(request):
    """Returns the ID token authorizing a user, or None if missing.

    Oppia uses the OAuth 2.0's Bearer authentication scheme to send ID Tokens.

    Bearer authentication (a.k.a. token authentication) is an HTTP
    authentication scheme based on "bearer tokens", an encrypted JWT generated
    by a trusted identity provider in response to login requests.

    The name "Bearer authentication" can be understood as: "give access to the
    bearer of this token." These tokens _must_ be sent in the `Authorization`
    header of HTTP requests, and _must_ have the format: `Bearer <token>`.

    Learn more about:
        HTTP authentication schemes:
            https://developer.mozilla.org/en-US/docs/Web/HTTP/Authentication
        OAuth 2.0 Bearer authentication scheme:
            https://oauth.net/2/bearer-tokens/
        OpenID Connect 1.0 ID Tokens:
            https://openid.net/specs/openid-connect-core-1_0.html#IDToken

    Args:
        request: webapp2.Request. The HTTP request to inspect.

    Returns:
        str|None. The ID Token of the request, if present, otherwise None.
    """
    scheme, _, token = request.headers.get('Authorization', '').partition(' ')
    return token if scheme == 'Bearer' else None


def _get_auth_claims_from_session_cookie(cookie):
    """Returns claims from the session cookie, or None if invalid.

    Args:
        cookie: str|None. The session cookie to extract claims from.

    Returns:
        AuthClaims|None. The claims from the session cookie, if available.
        Otherwise returns None.
    """
    # It's OK for a session cookie to be None, it just means that the request
    # isn't authenticated.
    if cookie:
        try:
            with _firebase_admin_context():
                return _create_auth_claims(
                    firebase_auth.verify_session_cookie(cookie))
        # NOTE: Session cookies only provide temporary authentication, so they
        # are expected to become obsolete over time. The following errors are
        # situations where this can happen.
        except (
                firebase_auth.ExpiredSessionCookieError,
                firebase_auth.RevokedSessionCookieError):
            # NOTE: logging.exception appends the stack trace automatically.
            logging.exception('User session has ended and must be renewed')
    return None


def _create_auth_claims(firebase_claims):
    """Returns a new AuthClaims domain object from Firebase claims.

    Args:
        firebase_claims: dict(str: *). The raw claims returned by the Firebase
            SDK.

    Returns:
        AuthClaims. Oppia's representation of auth claims.
    """
    auth_id = firebase_claims.get('sub')
    email = firebase_claims.get('email')
    role_is_super_admin = (
        firebase_claims.get('role') == feconf.FIREBASE_ROLE_SUPER_ADMIN)
    return auth_domain.AuthClaims(
        auth_id, email, role_is_super_admin=role_is_super_admin)
>>>>>>> 88c392a3
<|MERGE_RESOLUTION|>--- conflicted
+++ resolved
@@ -382,11 +382,6 @@
             assoc_by_user_id_model.firebase_auth_id is None)
     ]
     if assoc_by_user_id_models:
-<<<<<<< HEAD
-        auth_models.UserAuthDetailsModel.put_multi(assoc_by_user_id_models)
-=======
-        auth_models.UserAuthDetailsModel.update_timestamps_multi(
-            assoc_by_user_id_models)
         auth_models.UserAuthDetailsModel.put_multi(assoc_by_user_id_models)
 
 
@@ -497,5 +492,4 @@
     role_is_super_admin = (
         firebase_claims.get('role') == feconf.FIREBASE_ROLE_SUPER_ADMIN)
     return auth_domain.AuthClaims(
-        auth_id, email, role_is_super_admin=role_is_super_admin)
->>>>>>> 88c392a3
+        auth_id, email, role_is_super_admin=role_is_super_admin)