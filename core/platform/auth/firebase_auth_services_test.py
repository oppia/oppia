# coding: utf-8
#
# Copyright 2020 The Oppia Authors. All Rights Reserved.
#
# Licensed under the Apache License, Version 2.0 (the "License");
# you may not use this file except in compliance with the License.
# You may obtain a copy of the License at
#
#      http://www.apache.org/licenses/LICENSE-2.0
#
# Unless required by applicable law or agreed to in writing, software
# distributed under the License is distributed on an "AS-IS" BASIS,
# WITHOUT WARRANTIES OR CONDITIONS OF ANY KIND, either express or implied.
# See the License for the specific language governing permissions and
# limitations under the License.

"""Tests for the Firebase Authentication platform services."""

from __future__ import absolute_import
from __future__ import unicode_literals

import contextlib
import datetime
import itertools
import json
import logging
from unittest import mock

from core import feconf
from core import python_utils
from core import utils
from core.domain import auth_domain
from core.domain import user_services
from core.platform import models
from core.platform.auth import firebase_auth_services
from core.tests import test_utils

import firebase_admin
from firebase_admin import auth as firebase_auth
from firebase_admin import exceptions as firebase_exceptions
from typing import ContextManager, Dict, List, Optional, Tuple, Union, cast
import webapp2

MYPY = False
if MYPY: # pragma: no cover
<<<<<<< HEAD
=======
    import contextlib  # pylint: disable=unused-import

>>>>>>> aa2e4157
    from mypy_imports import auth_models

auth_models, user_models = (
    models.Registry.import_models([models.NAMES.auth, models.NAMES.user]))

UidsPartitionTupleType = Tuple[
    List[Tuple[int, str]],
    List[Tuple[int, str]]
]

UidsZipPartitionTupleType = Tuple[
    List[Tuple[int, Tuple[str, str]]],
    List[Tuple[int, Tuple[str, str]]]
]

RecordsPartitionTupleType = Tuple[
    List[Tuple[int, Tuple[firebase_auth.ImportUserRecord, str]]],
    List[Tuple[int, Tuple[firebase_auth.ImportUserRecord, str]]]
]


class FirebaseAdminSdkStub(python_utils.OBJECT):
    """Helper class for swapping the Firebase Admin SDK with a stateful stub.

    NOT INTENDED TO BE USED DIRECTLY. Just install it and then interact with the
    Firebase Admin SDK as if it were real.

    FRAGILE! This class returns users as firebase_admin.auth.UserRecord objects
    for API parity, but the Firebase Admin SDK doesn't expose a constructor for
    it as part of the public API. To compensate, we depend on implementation
    details (isolated to the _set_user_fragile method) that may stop working in
    newer versions of the SDK. We're OK with taking that risk, because this is a
    test-only class.

    Example:
        class Test(test_utils.TestBase):

            def setUp(self):
                super(Test, self).setUp()
                self.firebase_sdk_stub = FirebaseAdminSdkStub(self)
                self.firebase_sdk_stub.install()

                self.firebase_sdk_stub.create_user('foo')

            def tearDown(self):
                self.firebase_sdk_stub.uninstall()
                super(Test, self).tearDown()

            def test_sdk(self):
                user_record = firebase_admin.get_user('uid')
                self.assertEqual(user_record.uid, 'uid')
    """

    _IMPLEMENTED_SDK_FUNCTION_NAMES = [
        'create_session_cookie',
        'create_user',
        'delete_user',
        'delete_users',
        'get_user',
        'get_user_by_email',
        'import_users',
        'list_users',
        'revoke_refresh_tokens',
        'set_custom_user_claims',
        'update_user',
        'verify_id_token',
        'verify_session_cookie',
    ]

    _UNIMPLEMENTED_SDK_FUNCTION_NAMES = [
        'create_custom_token',
        'generate_email_verification_link',
        'generate_password_reset_link',
        'generate_sign_in_with_email_link',
        'get_user_by_phone_number',
    ]

    def __init__(self) -> None:
        self._users_by_uid: Dict[str, firebase_auth.UserRecord] = {}
        self._uid_by_session_cookie: Dict[str, str] = {}
        self._swap_stack: Optional[contextlib.ExitStack] = None
        self._test: Optional[test_utils.TestBase] = None

    def install(self, test: test_utils.TestBase) -> None:
        """Installs the stub on the given test instance. Idempotent.

        Args:
            test: test_utils.TestBase. The test to install the stub on.
        """
        self.uninstall()

        self._test = test

        with contextlib.ExitStack() as swap_stack:
            for name in self._IMPLEMENTED_SDK_FUNCTION_NAMES:
                swap_stack.enter_context(
                    test.swap(firebase_auth, name, getattr(self, name)))

            for name in self._UNIMPLEMENTED_SDK_FUNCTION_NAMES:
                swap_stack.enter_context(test.swap_to_always_raise(
                    firebase_auth, name, NotImplementedError))

            # Allows us to exit the current context manager without closing the
            # entered contexts. They will be exited later by the uninstall()
            # method.
            self._swap_stack = swap_stack.pop_all()

    def uninstall(self) -> None:
        """Uninstalls the stub. Idempotent."""
        if self._swap_stack:
            self._swap_stack.close()
            self._swap_stack = None

    def create_session_cookie(
            self, id_token: str, unused_max_age: datetime.timedelta
    ) -> str:
        """Creates a new session cookie which expires after given duration.

        Args:
            id_token: str. The ID Token to generate the cookie from.
            unused_max_age: datetime.timedelta. The duration the cookie remains
                valid. Unused by our stub implementation.

        Returns:
            str. A session cookie that can validate the user.
        """
        if not id_token:
            raise firebase_auth.InvalidIdTokenError('missing id_token')
        # NOTE: Session cookies are fundamentally different, in terms of
        # encoding and security, from ID Tokens. Regardless, for the purposes of
        # this stub, we use the same values for both.
        session_cookie = id_token
        # NOTE: `uid` (Firebase account ID) is the 'sub' claim of the ID token.
        claims = self._decode_user_claims(id_token)

        # Letting mypy know that 'claims' is not None and
        # claims['sub'] is of type str.
        assert claims and isinstance(claims['sub'], str)
        self._uid_by_session_cookie[session_cookie] = claims['sub']
        return session_cookie

    def create_user(
            self, uid: str, email: Optional[str] = None, disabled: bool = False
    ) -> str:
        """Adds user to storage if new, otherwise raises an error.

        Args:
            uid: str. The unique Firebase account ID for the user.
            email: str|None. The email address for the user, or None.
            disabled: bool. Whether the user account is to be disabled.

        Returns:
            str. An ID token that represents the given user's authorization.

        Raises:
            ValueError. The uid argument was not provided.
            UidAlreadyExistsError. The uid has already been assigned to a user.
        """
        if uid in self._users_by_uid:
            raise firebase_auth.UidAlreadyExistsError(
                'uid=%r already exists' % uid, None, None)
        self._set_user_fragile(uid, email, disabled, None)
        return self._encode_user_claims(uid)

    def delete_user(self, uid: str) -> None:
        """Removes user from storage if found, otherwise raises an error.

        Args:
            uid: str. The Firebase account ID of the user.

        Raises:
            UserNotFoundError. The Firebase account has not been created yet.
        """
        if uid not in self._users_by_uid:
            raise firebase_auth.UserNotFoundError('%s not found' % uid)
        del self._users_by_uid[uid]

    def delete_users(
            self, uids: List[str], force_delete: bool = False
    ) -> 'firebase_auth.BatchDeleteAccountsResponse':
        """Deletes the users identified by the specified user ids.

        Deleting a non-existing user does not generate an error (the method is
        idempotent). Non-existing users are considered to be successfully
        deleted and are therefore not reported as errors.

        A maximum of 1000 identifiers may be supplied. If more than 1000
        identifiers are supplied, this method raises a `ValueError`.

        Args:
            uids: A list of strings indicating the uids of the users to be
                deleted. Must have <= 1000 entries.
            force_delete: Optional parameter that indicates if users should be
                deleted, even if they're not disabled. Defaults to False.

        Returns:
            BatchDeleteAccountsResponse. Holds the errors encountered, if any.

        Raises:
            ValueError. If any of the identifiers are invalid or if more than
                1000 identifiers are specified.
        """
        if len(uids) > 1000:
            raise ValueError('`uids` paramter must have <= 1000 entries.')

        if force_delete:
            uids_to_delete = set(uids)
            errors = []
        else:
            disabled_uids, enabled_uids = cast(
                UidsPartitionTupleType,
                utils.partition(
                    uids,
                    predicate=lambda uid: self._users_by_uid[uid].disabled,
                    enumerated=True))
            uids_to_delete = {uid for _, uid in disabled_uids}
            errors = [(i, 'uid=%r must be disabled first' % uid)
                      for i, uid in enabled_uids]

        for uid in uids_to_delete.intersection(self._users_by_uid):
            del self._users_by_uid[uid]
        return self._create_delete_users_result_fragile(errors)

    def get_user(self, uid: str) -> firebase_auth.UserRecord:
        """Returns user with given ID if found, otherwise raises an error.

        Args:
            uid: str. The Firebase account ID of the user.

        Returns:
            UserRecord. The UserRecord object of the user.

        Raises:
            UserNotFoundError. The Firebase account has not been created yet.
        """
        if uid not in self._users_by_uid:
            raise firebase_auth.UserNotFoundError('%s not found' % uid)
        return self._users_by_uid[uid]

    def get_user_by_email(self, email: str) -> firebase_auth.UserRecord:
        """Returns user with given email if found, otherwise raises an error.

        Args:
            email: str. The email address of the user.

        Returns:
            UserRecord. The UserRecord object of the user.

        Raises:
            UserNotFoundError. The Firebase account has not been created yet.
        """
        matches = (u for u in self._users_by_uid.values() if u.email == email)
        user = python_utils.NEXT(matches, None)
        if user is None:
            raise firebase_auth.UserNotFoundError('%s not found' % email)
        return user

    def import_users(
            self, records: List[firebase_admin.auth.ImportUserRecord]
    ) -> firebase_admin.auth.UserImportResult:
        """Adds the given user records to the stub's storage.

        Args:
            records: list(firebase_admin.auth.ImportUserRecord). The users to
                add.

        Returns:
            firebase_admin.auth.UserImportResult. Object with details about the
            operation.
        """
        for record in records:
            self._set_user_fragile(
                record.uid, record.email, record.disabled,
                json.dumps(record.custom_claims))
        return self._create_user_import_result_fragile(len(records), [])

    def list_users(
            self, page_token: Optional[str] = None, max_results: int = 1000
    ) -> firebase_admin.auth.ListUsersPage:
        """Retrieves a page of user accounts from a Firebase project.

        The `page_token` argument governs the starting point of the page. The
        `max_results` argument governs the maximum number of user accounts that
        may be included in the returned page. This function never returns None.
        If there are no user accounts in the Firebase project, this returns an
        empty page.

        Args:
            page_token: str|None. A non-empty page token string, which indicates
                the starting point of the page (optional). Defaults to `None`,
                which will retrieve the first page of users.
            max_results: int. A positive integer indicating the maximum
                number of users to include in the returned page (optional).
                Defaults to 1000, which is also the maximum number allowed.

        Returns:
            ListUsersPage. A ListUsersPage instance.

        Raises:
            ValueError. If max_results or page_token are invalid.
            FirebaseError. If an error occurs while retrieving the user
                accounts.
        """
        if max_results > 1000:
            raise ValueError('max_results=%r must be <= 1000' % max_results)

        # NOTE: This is only sorted to make unit testing easier.
        all_users = sorted(self._users_by_uid.values(), key=lambda u: u.uid)
        page_list = [
            [user for user in user_group if user is not None]
            for user_group in utils.grouper(all_users, max_results)
        ]

        if not page_list:
            return self._create_list_users_page_fragile([], 0)

        try:
            page_index = int(page_token) if page_token is not None else 0
        except (ValueError, TypeError):
            raise ValueError('page_token=%r is invalid' % page_token)

        if 0 <= page_index < len(page_list):
            return self._create_list_users_page_fragile(page_list, page_index)
        else:
            raise ValueError('page_token=%r is invalid' % page_token)

    def revoke_refresh_tokens(self, uid: str) -> None:
        """Revokes all refresh tokens for an existing user.

        Args:
            uid: str. The uid (Firebase account ID) of the user.

        Raises:
            UserNotFoundError. The Firebase account has not been created yet.
        """
        if uid not in self._users_by_uid:
            raise firebase_auth.UserNotFoundError('%s not found' % uid)
        self._uid_by_session_cookie = {
            k: v for k, v in self._uid_by_session_cookie.items() if v != uid
        }

    def set_custom_user_claims(
            self, uid: str, custom_claims: Optional[str]
    ) -> str:
        """Updates the custom claims of the given user.

        Args:
            uid: str. The Firebase account ID of the user.
            custom_claims: str|None. A string-encoded JSON with string keys and
                values, e.g. '{"role":"admin"}', or None.

        Returns:
            str. The uid of the user.

        Raises:
            UserNotFoundError. The Firebase account has not been created yet.
        """
        return self.update_user(uid, custom_claims=custom_claims)

    def update_user(
            self,
            uid: str,
            email: Optional[str] = None,
            disabled: bool = False,
            custom_claims: Optional[str] = None
    ) -> str:
        """Updates the user in storage if found, otherwise raises an error.

        Args:
            uid: str. The Firebase account ID of the user.
            email: str|None. The email address for the user, or None.
            disabled: bool. Whether the user account is to be disabled.
            custom_claims: str|None. A string-encoded JSON with string keys and
                values, e.g. '{"role":"admin"}', or None.

        Returns:
            str. The uid of the user.

        Raises:
            UserNotFoundError. The Firebase account has not been created yet.
        """
        if uid not in self._users_by_uid:
            raise firebase_auth.UserNotFoundError('%s not found' % uid)
        self._set_user_fragile(uid, email, disabled, custom_claims)
        return uid

    def verify_id_token(
            self, token: str
    ) -> Dict[str, Optional[Union[str, bool]]]:
        """Returns claims for the corresponding user if the ID token is valid.

        Args:
            token: str. The ID token.

        Returns:
            dict(str: *). Claims for the user corresponding to the ID token.
        """
        claims = self._decode_user_claims(token)
        assert claims is not None
        uid = claims['sub']
        if uid not in self._users_by_uid:
            raise firebase_auth.UserNotFoundError('%s not found' % uid)
        return claims

    def verify_session_cookie(
            self, session_cookie: str, check_revoked: bool = False
    ) -> Dict[str, Optional[Union[str, bool]]]:
        """Returns claims for the corresponding user if the cookie is valid.

        Args:
            session_cookie: str. The session cookie.
            check_revoked: bool. When true, checks whether the cookie has been
                revoked.

        Returns:
            dict(str: *). Claims for the user corresponding to the session
            cookie.
        """
        if check_revoked and session_cookie not in self._uid_by_session_cookie:
            raise firebase_auth.RevokedSessionCookieError(
                'The provided Firebase session cookie is invalid')
        claims = self._decode_user_claims(session_cookie)
        assert claims is not None
        uid = claims['sub']
        if uid not in self._users_by_uid:
            raise firebase_auth.UserNotFoundError('%s not found' % uid)
        return claims

    def assert_is_user(self, uid: str) -> None:
        """Asserts that an account with the given id exists.

        NOTE: This method can only be called after the stub has been installed
        to a test case!

        Args:
            uid: str. The ID of the user to confirm.
        """
        assert self._test is not None
        self._test.assertIn(
            uid, self._users_by_uid,
            msg='Firebase account not found: uid=%r' % uid)

    def assert_is_not_user(self, uid: str) -> None:
        """Asserts that an account with the given id does not exist.

        NOTE: This method can only be called after the stub has been installed
        to a test case!

        Args:
            uid: str. The ID of the user to confirm.
        """
        assert self._test is not None
        self._test.assertNotIn(
            uid, self._users_by_uid,
            msg='Unexpected Firebase account exists: uid=%r' % uid)

    def assert_is_super_admin(self, uid: str) -> None:
        """Asserts that the given ID has super admin privileges.

        NOTE: This method can only be called after the stub has been installed
        to a test case!

        Args:
            uid: str. The ID of the user to confirm.
        """
        self.assert_is_user(uid)
        custom_claims = self.get_user(uid).custom_claims or {}
        assert self._test is not None
        self._test.assertEqual(
            custom_claims.get('role', None), feconf.FIREBASE_ROLE_SUPER_ADMIN)

    def assert_is_not_super_admin(self, uid: str) -> None:
        """Asserts that the given ID does not have super admin privileges.

        NOTE: This method can only be called after the stub has been installed
        to a test case!

        Args:
            uid: str. The ID of the user to confirm.
        """
        self.assert_is_user(uid)
        custom_claims = self.get_user(uid).custom_claims or {}
        assert self._test is not None
        self._test.assertNotEqual(
            custom_claims.get('role', None), feconf.FIREBASE_ROLE_SUPER_ADMIN)

    def assert_is_disabled(self, uid: str) -> None:
        """Asserts that the given ID is a disabled account.

        NOTE: This method can only be called after the stub has been installed
        to a test case!

        Args:
            uid: str. The ID of the user to confirm.
        """
        self.assert_is_user(uid)
        assert self._test is not None
        self._test.assertTrue(self.get_user(uid).disabled)

    def assert_is_not_disabled(self, uid: str) -> None:
        """Asserts that the given ID is not a disabled account.

        NOTE: This method can only be called after the stub has been installed
        to a test case!

        Args:
            uid: str. The ID of the user to confirm.
        """
        self.assert_is_user(uid)
        assert self._test is not None
        self._test.assertFalse(self.get_user(uid).disabled)

    def assert_is_user_multi(self, uids: List[str]) -> None:
        """Asserts that every account with the given ids exist.

        NOTE: This method can only be called after the stub has been installed
        to a test case!

        Args:
            uids: list(str). The IDs of the users to confirm.
        """
        not_found = [uid for uid in uids if uid not in self._users_by_uid]
        assert self._test is not None
        self._test.assertEqual(
            not_found, [],
            msg='Firebase accounts not found: uids=%r' % (not_found,))

    def assert_is_not_user_multi(self, uids: List[str]) -> None:
        """Asserts that every account with the given ids do not exist.

        NOTE: This method can only be called after the stub has been installed
        to a test case!

        Args:
            uids: list(str). The IDs of the users to confirm.
        """
        found = [uid for uid in uids if uid in self._users_by_uid]
        assert self._test is not None
        self._test.assertEqual(
            found, [],
            msg='Unexpected Firebase accounts exists: uids=%r' % (found,))

    def mock_delete_users_error(
            self,
            batch_error_pattern: Tuple[Optional[Exception]] = (None,),
            individual_error_pattern: Tuple[Optional[bool]] = (None,)
    ) -> ContextManager[None]:
        """Returns a context in which `delete_users` fails according to the
        given patterns.

        Example:
            with mock_delete_users_error(batch_error_pattern=(None, Exception)):
                delete_users(...) # OK.
                delete_users(...) # Raises Exception.
                delete_users(...) # OK.
                delete_users(...) # Raises Exception.
                delete_users(...) # OK.

        Args:
            batch_error_pattern: tuple(Exception|None). Enumerates which
                successive calls will raise an exception. For values of None, no
                exception is raised. The pattern is cycled. By default, an error
                will never be raised.
            individual_error_pattern: tuple(bool). Enumerates which individual
                users will cause an error. The pattern is cycled. By default, an
                error will never be raised.

        Returns:
            Context manager. The context manager with the mocked implementation.
        """
        updated_batch_error_pattern = itertools.cycle(batch_error_pattern)
        updated_individual_error_pattern = (
            itertools.cycle(individual_error_pattern))

        def mock_delete_users(
                uids: List[str], force_delete: bool = False
        ) -> 'firebase_auth.BatchDeleteAccountsResponse':
            """Mock function that fails according to the input patterns."""
            error_to_raise = python_utils.NEXT(updated_batch_error_pattern)
            if error_to_raise is not None:
                raise error_to_raise

            uids_to_delete, uids_to_fail = cast(
                UidsZipPartitionTupleType,
                utils.partition(
                    python_utils.ZIP(uids, updated_individual_error_pattern),
                    predicate=lambda uid_and_error: uid_and_error[1] is None,
                    enumerated=True))

            updated_uids_to_delete = [uid for _, (uid, _) in uids_to_delete]
            errors = [(i, error) for i, (_, error) in uids_to_fail]

            self.delete_users(updated_uids_to_delete, force_delete=force_delete)

            return self._create_delete_users_result_fragile(errors)

        assert self._test is not None
        return self._test.swap(firebase_auth, 'delete_users', mock_delete_users)

    def mock_import_users_error(
            self,
            batch_error_pattern: Tuple[Optional[Exception]] = (None,),
            individual_error_pattern: Tuple[Optional[str]] = (None,)
    ) -> ContextManager[None]:
        """Returns a context in which `import_users` fails according to the
        given patterns.

        Example:
            with mock_import_users_error(batch_error_pattern=(False, True)):
                import_users(...) # OK
                import_users(...) # Raises!
                import_users(...) # OK
                import_users(...) # Raises!
                import_users(...) # OK

        Args:
            batch_error_pattern: tuple(Exception|None). Enumerates which
                successive calls will raise an exception. For values of None, no
                exception is raised. The pattern is cycled. By default, an error
                will never be raised.
            individual_error_pattern: tuple(str|None). Enumerates which
                individual users will cause an error. Each value is either the
                error reason (a string), or None. The pattern is cycled. By
                default, an error will never be raised.

        Returns:
            Context manager. The context manager with the mocked implementation.
        """
        updated_batch_error_pattern = itertools.cycle(batch_error_pattern)
        updated_individual_error_pattern = (
            itertools.cycle(individual_error_pattern))

        def mock_import_users(
                records: List[firebase_admin.auth.ImportUserRecord]
        ) -> firebase_auth.UserImportResult:
            """Mock function that fails according to the input patterns."""
            error_to_raise = python_utils.NEXT(updated_batch_error_pattern)
            if error_to_raise is not None:
                raise error_to_raise

            records_to_import, records_to_fail = cast(
                RecordsPartitionTupleType,
                utils.partition(
                    python_utils.ZIP(records, updated_individual_error_pattern),
                    predicate=(
                        lambda record_and_error: record_and_error[1] is None),
                    enumerated=True))

            self.import_users([record for _, (record, _) in records_to_import])

            return self._create_user_import_result_fragile(
                len(records), cast(
                    List[Tuple[int, str]],
                    [(i, error) for i, (_, error) in records_to_fail]))

        assert self._test is not None
        return self._test.swap(firebase_auth, 'import_users', mock_import_users)

    def _encode_user_claims(self, uid: str) -> str:
        """Returns encoded claims for the given user.

        Args:
            uid: str. The ID of the target user.

        Returns:
            str. An encoded representation of the user's claims.
        """
        user = self.get_user(uid)
        claims = {'sub': user.uid}
        if user.email:
            claims['email'] = user.email
        if user.custom_claims:
            claims.update(user.custom_claims)
        return json.dumps(claims)

    def _decode_user_claims(
            self, encoded_claims: str
    ) -> Optional[Dict[str, Optional[Union[str, bool]]]]:
        """Returns the given decoded claims.

        Args:
            encoded_claims: str. The encoded claims.

        Returns:
            dict(str: *)|None. The decoded claims or None.
        """
        try:
            # Casting the result here because the type stubs for library 'json'
            # returns 'Any' from json.loads.
            # https://github.com/python/typeshed/blob/30ad9e945f42cca1190cdba58c65bdcfc313480f/stdlib/json/__init__.pyi#L36
            return cast(
                Dict[str, Optional[Union[str, bool]]],
                json.loads(encoded_claims))
        except ValueError:
            return None

    def _set_user_fragile(
            self,
            uid: str,
            email: Optional[str],
            disabled: bool,
            custom_claims: Optional[str]
    ) -> None:
        """Sets the given properties for the corresponding user.

        FRAGILE! The dict keys used by the UserRecord constructor are an
        implementation detail that may break in future versions of the SDK.

        Args:
            uid: str. The Firebase account ID of the user.
            email: str. The email address for the user.
            disabled: bool. Whether the user account is to be disabled.
            custom_claims: str. A string-encoded JSON with string keys and
                values, e.g. '{"role":"admin"}'.
        """
        self._users_by_uid[uid] = firebase_auth.UserRecord({
            'localId': uid, 'email': email, 'disabled': disabled,
            'customAttributes': custom_claims,
        })

    def _create_list_users_page_fragile(
            self,
            page_list: List[List[firebase_auth.UserRecord]],
            page_index: int
    ) -> mock.Mock:
        """Creates a new ListUsersPage mock.

        FRAGILE! The mock is not from the real SDK, so it's vulnerable to
        becoming out-of-sync with the interface of the real ListUsersPage.

        Args:
            page_list: list(list(UserRecord)). The pages of users.
            page_index: int. The starting index of the page.

        Returns:
            Mock. A mock implementation of ListUsersPage.
        """
        page = mock.Mock()
        if page_index < len(page_list):
            page.users = page_list[page_index]
            page.has_next_page = (page_index + 1) < len(page_list)
            page.next_page_token = (
                '' if not page.has_next_page else
                python_utils.UNICODE(page_index + 1))
            page.get_next_page = lambda: (
                None if not page.has_next_page else
                self._create_list_users_page_fragile(page_list, page_index + 1))
            page.iterate_all = lambda: (
                itertools.chain.from_iterable(page_list[page_index:]))
        else:
            page.users = []
            page.has_next_page = False
            page.next_page_token = ''
            page.get_next_page = lambda: None
            page.iterate_all = lambda: iter([])
        return page

    def _create_delete_users_result_fragile(
            self, errors: List[Tuple[int, str]]
    ) -> 'firebase_auth.BatchDeleteAccountsResponse':
        """Creates a new BatchDeleteAccountsResponse instance with the given
        values.

        FRAGILE! The dict keys used by the BatchDeleteAccountsResponse
        constructor are an implementation detail that may break in future
        versions of the SDK.

        Args:
            errors: list(tuple(int, str)). A list of (index, error) pairs.

        Returns:
            firebase_admin.auth.BatchDeleteAccountsResponse. The response.
        """
        return firebase_auth.BatchDeleteAccountsResponse(
            errors=[{'index': i, 'message': error} for i, error in errors])

    def _create_user_import_result_fragile(
            self, total: int, errors: List[Tuple[int, str]]
    ) -> firebase_auth.UserImportResult:
        """Creates a new UserImportResult instance with the given values.

        FRAGILE! The dict keys used by the UserImportResult constructor are an
        implementation detail that may break in future versions of the SDK.

        Args:
            total: int. The total number of records initially requested.
            errors: list(tuple(int, str)). A list of (index, error) pairs.

        Returns:
            firebase_admin.auth.UserImportResult. The response.
        """
        return firebase_auth.UserImportResult({
            'error': [{'index': i, 'message': error} for i, error in errors],
        }, total)


class EstablishFirebaseConnectionTests(test_utils.TestBase):

    APP = object()

    def test_initializes_when_connection_does_not_exist(self) -> None:
        get_app_swap = self.swap_with_call_counter(
            firebase_admin, 'get_app', raises=ValueError('initialize_app'))
        init_app_swap = self.swap_with_call_counter(
            firebase_admin, 'initialize_app', returns=self.APP)

        with get_app_swap as get_app_counter, init_app_swap as init_app_counter:
            firebase_auth_services.establish_firebase_connection()

        self.assertEqual(get_app_counter.times_called, 1)
        self.assertEqual(init_app_counter.times_called, 1)

    def test_returns_existing_connection(self) -> None:
        get_app_swap = self.swap_with_call_counter(
            firebase_admin, 'get_app', returns=self.APP)
        init_app_swap = self.swap_with_call_counter(
            firebase_admin, 'initialize_app',
            raises=Exception('unexpected call'))

        with get_app_swap as get_app_counter, init_app_swap as init_app_counter:
            firebase_auth_services.establish_firebase_connection()

        self.assertEqual(get_app_counter.times_called, 1)
        self.assertEqual(init_app_counter.times_called, 0)

    def test_raises_authentic_get_app_error(self) -> None:
        get_app_swap = self.swap_with_call_counter(
            firebase_admin, 'get_app', raises=ValueError('uh-oh!'))
        init_app_swap = self.swap_with_call_counter(
            firebase_admin, 'initialize_app',
            raises=Exception('unexpected call'))

        with get_app_swap as get_app_counter, init_app_swap as init_app_counter:
            with self.assertRaisesRegexp(ValueError, 'uh-oh!'): # type: ignore[no-untyped-call]
                firebase_auth_services.establish_firebase_connection()

        self.assertEqual(get_app_counter.times_called, 1)
        self.assertEqual(init_app_counter.times_called, 0)

    def test_raises_authentic_initialize_app_error(self) -> None:
        get_app_swap = self.swap_with_call_counter(
            firebase_admin, 'get_app', raises=ValueError('initialize_app'))
        init_app_swap = self.swap_with_call_counter(
            firebase_admin, 'initialize_app', raises=ValueError('uh-oh!'))

        with get_app_swap as get_app_counter, init_app_swap as init_app_counter:
            with self.assertRaisesRegexp(ValueError, 'uh-oh!'): # type: ignore[no-untyped-call]
                firebase_auth_services.establish_firebase_connection()

        self.assertEqual(get_app_counter.times_called, 1)
        self.assertEqual(init_app_counter.times_called, 1)


class FirebaseAuthServicesTestBase(test_utils.AppEngineTestBase):
    """Test base for Firebase-specific tests with helpful default behavior."""

    AUTH_ID = 'aid'
    EMAIL = 'foo@bar.com'

    def setUp(self) -> None:
        super(FirebaseAuthServicesTestBase, self).setUp()
        self.firebase_sdk_stub = FirebaseAdminSdkStub()
        self.firebase_sdk_stub.install(self)

    def tearDown(self) -> None:
        self.firebase_sdk_stub.uninstall()
        super(FirebaseAuthServicesTestBase, self).tearDown()

    def capture_logging(
            self, min_level: int = logging.INFO
    ) -> 'contextlib._GeneratorContextManager[List[str]]':
        """Context manager that captures logs into a list.

        Overridden to set the minimum logging level as INFO.

        Args:
            min_level: int. The minimum logging level captured by the context
                manager. By default, all logging levels are captured. Values
                should be one of the following values from the logging module:
                NOTSET, DEBUG, INFO, WARNING, ERROR, CRITICAL.

        Returns:
            Context manager. The context manager for capturing logging messages.
        """
        return super(FirebaseAuthServicesTestBase, self).capture_logging(
            min_level=min_level)

    def create_request(
            self,
            id_token: Optional[str] = None,
            session_cookie: Optional[str] = None
    ) -> webapp2.Request:
        """Returns a new request with the given auth values.

        Args:
            id_token: str|None. The ID token to be placed into the Authorization
                header.
            session_cookie: str|None. The value to be placed into the request's
                cookies.

        Returns:
            webapp2.Request. A new request with the given auth values set.
        """
        req = webapp2.Request.blank('/')
        if id_token:
            req.headers['Authorization'] = 'Bearer %s' % id_token
        if session_cookie:
            req.cookies[feconf.FIREBASE_SESSION_COOKIE_NAME] = session_cookie
        return req

    def create_response(
            self, session_cookie: Optional[str] = None
    ) -> webapp2.Response:
        """Returns a new response with the given session cookie.

        Args:
            session_cookie: str|None. The value to be placed into the response's
                cookies.

        Returns:
            webapp2.Response. A new response with the given cookie.
        """
        res = webapp2.Response()
        if session_cookie:
            res.set_cookie(
                feconf.FIREBASE_SESSION_COOKIE_NAME, value=session_cookie)
        return res


class SuperAdminPrivilegesTests(FirebaseAuthServicesTestBase):

    def test_updates_user_successfully(self) -> None:
        auth_models.UserAuthDetailsModel(id='uid', firebase_auth_id='aid').put()
        self.firebase_sdk_stub.create_user('aid')

        self.firebase_sdk_stub.assert_is_not_super_admin('aid')

        firebase_auth_services.grant_super_admin_privileges('uid')

        self.firebase_sdk_stub.assert_is_super_admin('aid')

        firebase_auth_services.revoke_super_admin_privileges('uid')

        self.firebase_sdk_stub.assert_is_not_super_admin('aid')

    def test_raises_error_when_user_does_not_exist(self) -> None:
        auth_models.UserAuthDetailsModel(id='uid', firebase_auth_id=None).put()

        with self.assertRaisesRegexp( # type: ignore[no-untyped-call]
                ValueError, 'user_id=uid has no Firebase account'):
            firebase_auth_services.grant_super_admin_privileges('uid')

        with self.assertRaisesRegexp( # type: ignore[no-untyped-call]
                ValueError, 'user_id=uid has no Firebase account'):
            firebase_auth_services.revoke_super_admin_privileges('uid')

    def test_grant_super_admin_privileges_revokes_session_cookies(self) -> None:
        id_token = self.firebase_sdk_stub.create_user('aid')
        firebase_auth_services.associate_auth_id_with_user_id(
            auth_domain.AuthIdUserIdPair('aid', 'uid'))
        cookie = firebase_auth.create_session_cookie(
            id_token, feconf.FIREBASE_SESSION_COOKIE_MAX_AGE)

        # Should not raise.
        firebase_auth.verify_session_cookie(cookie, check_revoked=True)

        firebase_auth_services.grant_super_admin_privileges('uid')

        with self.assertRaisesRegexp( # type: ignore[no-untyped-call]
                firebase_auth.RevokedSessionCookieError, 'invalid'):
            firebase_auth.verify_session_cookie(cookie, check_revoked=True)

    def test_revoke_super_admin_privileges_revokes_session_cookies(
            self
    ) -> None:
        id_token = self.firebase_sdk_stub.create_user('aid')
        firebase_auth_services.associate_auth_id_with_user_id(
            auth_domain.AuthIdUserIdPair('aid', 'uid'))
        cookie = firebase_auth.create_session_cookie(
            id_token, feconf.FIREBASE_SESSION_COOKIE_MAX_AGE)

        # Should not raise.
        firebase_auth.verify_session_cookie(cookie, check_revoked=True)

        firebase_auth_services.revoke_super_admin_privileges('uid')

        with self.assertRaisesRegexp( # type: ignore[no-untyped-call]
                firebase_auth.RevokedSessionCookieError, 'invalid'):
            firebase_auth.verify_session_cookie(cookie, check_revoked=True)


class EstablishAuthSessionTests(FirebaseAuthServicesTestBase):

    def setUp(self) -> None:
        super(EstablishAuthSessionTests, self).setUp()
        self.id_token = (
            self.firebase_sdk_stub.create_user(self.AUTH_ID, email=self.EMAIL))

    def test_adds_cookie_to_response_from_id_token_in_request(self) -> None:
        req = self.create_request(id_token=self.id_token)
        res = self.create_response()

        firebase_auth_services.establish_auth_session(req, res)

        self.assert_matches_regexps( # type: ignore[no-untyped-call]
            res.headers.get_all('Set-Cookie'), ['session=.*;'])

    def test_does_nothing_when_request_has_cookie(self) -> None:
        cookie = firebase_auth.create_session_cookie(
            self.id_token, feconf.FIREBASE_SESSION_COOKIE_MAX_AGE)
        req = self.create_request(session_cookie=cookie)
        res = self.create_response()

        firebase_auth_services.establish_auth_session(req, res)

        self.assertEqual(res.headers.get_all('Set-Cookie'), [])

    def test_reports_error_when_request_missing_both_cookie_and_id_token(
            self
    ) -> None:
        req = self.create_request()
        res = self.create_response()

        with self.assertRaisesRegexp( # type: ignore[no-untyped-call]
                firebase_auth.InvalidIdTokenError, 'missing id_token'):
            firebase_auth_services.establish_auth_session(req, res)

        self.assertEqual(res.headers.get_all('Set-Cookie'), [])


class DestroyAuthSessionTests(FirebaseAuthServicesTestBase):

    def test_deletes_cookie_from_response(self) -> None:
        res = self.create_response(session_cookie='abc')
        self.assert_matches_regexps( # type: ignore[no-untyped-call]
            res.headers.get_all('Set-Cookie'),
            ['session=abc;'])

        firebase_auth_services.destroy_auth_session(res)
        self.assert_matches_regexps( # type: ignore[no-untyped-call]
            res.headers.get_all('Set-Cookie'),
            ['session=abc;', 'session=; Max-Age=0;'])


class GetAuthClaimsFromRequestTests(FirebaseAuthServicesTestBase):

    def test_returns_none_when_cookie_is_missing(self) -> None:
        id_token = self.firebase_sdk_stub.create_user(self.AUTH_ID)

        self.assertIsNone(firebase_auth_services.get_auth_claims_from_request(
            self.create_request()))
        self.assertIsNone(firebase_auth_services.get_auth_claims_from_request(
            self.create_request(id_token=id_token)))

    def test_returns_claims_when_cookie_is_present(self) -> None:
        cookie = firebase_auth.create_session_cookie(
            self.firebase_sdk_stub.create_user(self.AUTH_ID, email=self.EMAIL),
            feconf.FIREBASE_SESSION_COOKIE_MAX_AGE)

        self.assertEqual(
            firebase_auth_services.get_auth_claims_from_request(
                self.create_request(session_cookie=cookie)),
            auth_domain.AuthClaims(self.AUTH_ID, self.EMAIL, False)) # type: ignore[no-untyped-call]

    def test_feconf_admin_email_address_is_super_admin(self) -> None:
        cookie = firebase_auth.create_session_cookie(
            self.firebase_sdk_stub.create_user(
                self.AUTH_ID, email=feconf.ADMIN_EMAIL_ADDRESS),
            feconf.FIREBASE_SESSION_COOKIE_MAX_AGE)

        self.assertEqual(
            firebase_auth_services.get_auth_claims_from_request(
                self.create_request(session_cookie=cookie)),
            auth_domain.AuthClaims( # type: ignore[no-untyped-call]
                self.AUTH_ID, feconf.ADMIN_EMAIL_ADDRESS, True))

    def test_raises_stale_auth_session_error_when_cookie_is_expired(
            self
    ) -> None:
        cookie = firebase_auth.create_session_cookie(
            self.firebase_sdk_stub.create_user(self.AUTH_ID, email=self.EMAIL),
            feconf.FIREBASE_SESSION_COOKIE_MAX_AGE)

        always_raise_expired_session_cookie_error = self.swap_to_always_raise(
            firebase_auth, 'verify_session_cookie',
            error=firebase_auth.ExpiredSessionCookieError('uh-oh', None))

        with always_raise_expired_session_cookie_error, self.assertRaisesRegexp( # type: ignore[no-untyped-call]
                auth_domain.StaleAuthSessionError, 'expired'
        ):
            firebase_auth_services.get_auth_claims_from_request(
                self.create_request(session_cookie=cookie))

    def test_raises_stale_auth_session_error_when_cookie_is_revoked(
            self
    ) -> None:
        cookie = firebase_auth.create_session_cookie(
            self.firebase_sdk_stub.create_user(self.AUTH_ID, email=self.EMAIL),
            feconf.FIREBASE_SESSION_COOKIE_MAX_AGE)

        always_raise_revoked_session_cookie_error = self.swap_to_always_raise(
            firebase_auth, 'verify_session_cookie',
            error=firebase_auth.RevokedSessionCookieError('uh-oh'))

        with always_raise_revoked_session_cookie_error:
            self.assertRaisesRegexp( # type: ignore[no-untyped-call]
                auth_domain.StaleAuthSessionError, 'revoked',
                lambda: firebase_auth_services.get_auth_claims_from_request(
                    self.create_request(session_cookie=cookie)))

    def test_raises_auth_session_error_when_cookie_is_invalid(self) -> None:
        cookie = firebase_auth.create_session_cookie(
            self.firebase_sdk_stub.create_user(self.AUTH_ID, email=self.EMAIL),
            feconf.FIREBASE_SESSION_COOKIE_MAX_AGE)

        always_raise_unknown_error = self.swap_to_always_raise(
            firebase_auth, 'verify_session_cookie',
            error=firebase_exceptions.UnknownError('uh-oh'))

        with always_raise_unknown_error:
            self.assertRaisesRegexp( # type: ignore[no-untyped-call]
                auth_domain.InvalidAuthSessionError, 'uh-oh',
                lambda: firebase_auth_services.get_auth_claims_from_request(
                    self.create_request(session_cookie=cookie)))


class GenericAssociationTests(FirebaseAuthServicesTestBase):

    def test_get_association_that_is_present(self) -> None:
        firebase_auth_services.associate_auth_id_with_user_id(
            auth_domain.AuthIdUserIdPair('aid', 'uid'))

        self.assertEqual(
            firebase_auth_services.get_user_id_from_auth_id('aid'), 'uid')
        self.assertEqual(
            firebase_auth_services.get_auth_id_from_user_id('uid'), 'aid')

    def test_get_association_that_is_missing(self) -> None:
        self.assertIsNone(
            firebase_auth_services.get_user_id_from_auth_id('does_not_exist'))
        self.assertIsNone(
            firebase_auth_services.get_auth_id_from_user_id('does_not_exist'))

    def test_get_multi_associations_with_all_present(self) -> None:
        firebase_auth_services.associate_auth_id_with_user_id(
            auth_domain.AuthIdUserIdPair('aid1', 'uid1'))
        firebase_auth_services.associate_auth_id_with_user_id(
            auth_domain.AuthIdUserIdPair('aid2', 'uid2'))
        firebase_auth_services.associate_auth_id_with_user_id(
            auth_domain.AuthIdUserIdPair('aid3', 'uid3'))

        self.assertEqual(
            firebase_auth_services.get_multi_user_ids_from_auth_ids(
                ['aid1', 'aid2', 'aid3']),
            ['uid1', 'uid2', 'uid3'])
        self.assertEqual(
            firebase_auth_services.get_multi_auth_ids_from_user_ids(
                ['uid1', 'uid2', 'uid3']),
            ['aid1', 'aid2', 'aid3'])

    def test_get_multi_associations_with_one_missing(self) -> None:
        firebase_auth_services.associate_auth_id_with_user_id(
            auth_domain.AuthIdUserIdPair('aid1', 'uid1'))
        # The aid2 <-> uid2 association is missing.
        firebase_auth_services.associate_auth_id_with_user_id(
            auth_domain.AuthIdUserIdPair('aid3', 'uid3'))

        self.assertEqual(
            firebase_auth_services.get_multi_user_ids_from_auth_ids(
                ['aid1', 'aid2', 'aid3']),
            ['uid1', None, 'uid3'])
        self.assertEqual(
            firebase_auth_services.get_multi_auth_ids_from_user_ids(
                ['uid1', 'uid2', 'uid3']),
            ['aid1', None, 'aid3'])

    def test_associate_without_collision(self) -> None:
        firebase_auth_services.associate_auth_id_with_user_id(
            auth_domain.AuthIdUserIdPair('aid', 'uid'))

        self.assertEqual(
            firebase_auth_services.get_user_id_from_auth_id('aid'), 'uid')
        self.assertEqual(
            firebase_auth_services.get_auth_id_from_user_id('uid'), 'aid')

    def test_associate_with_user_id_collision_raises(self) -> None:
        firebase_auth_services.associate_auth_id_with_user_id(
            auth_domain.AuthIdUserIdPair('aid', 'uid'))

        with self.assertRaisesRegexp(Exception, 'already associated'): # type: ignore[no-untyped-call]
            firebase_auth_services.associate_auth_id_with_user_id(
                auth_domain.AuthIdUserIdPair('aid', 'uid'))

    def test_associate_with_auth_id_collision_raises(self) -> None:
        firebase_auth_services.associate_auth_id_with_user_id(
            auth_domain.AuthIdUserIdPair('aid', 'uid'))
        # Erase the user_id collision, but leave the auth_id collision.
        auth_models.UserIdByFirebaseAuthIdModel.delete_by_id('aid')

        with self.assertRaisesRegexp(Exception, 'already associated'): # type: ignore[no-untyped-call]
            firebase_auth_services.associate_auth_id_with_user_id(
                auth_domain.AuthIdUserIdPair('aid', 'uid'))

    def test_associate_multi_without_collisions(self) -> None:
        firebase_auth_services.associate_multi_auth_ids_with_user_ids(
            [auth_domain.AuthIdUserIdPair('aid1', 'uid1'),
             auth_domain.AuthIdUserIdPair('aid2', 'uid2'),
             auth_domain.AuthIdUserIdPair('aid3', 'uid3')])

        self.assertEqual(
            [firebase_auth_services.get_user_id_from_auth_id('aid1'),
             firebase_auth_services.get_user_id_from_auth_id('aid2'),
             firebase_auth_services.get_user_id_from_auth_id('aid3')],
            ['uid1', 'uid2', 'uid3'])

    def test_associate_multi_with_user_id_collision_raises(self) -> None:
        firebase_auth_services.associate_auth_id_with_user_id(
            auth_domain.AuthIdUserIdPair('aid1', 'uid1'))

        with self.assertRaisesRegexp(Exception, 'already associated'): # type: ignore[no-untyped-call]
            firebase_auth_services.associate_multi_auth_ids_with_user_ids(
                [auth_domain.AuthIdUserIdPair('aid1', 'uid1'),
                 auth_domain.AuthIdUserIdPair('aid2', 'uid2'),
                 auth_domain.AuthIdUserIdPair('aid3', 'uid3')])

    def test_associate_multi_with_auth_id_collision_raises(self) -> None:
        firebase_auth_services.associate_auth_id_with_user_id(
            auth_domain.AuthIdUserIdPair('aid1', 'uid1'))
        # Erase the user_id collision, but leave the auth_id collision.
        auth_models.UserIdByFirebaseAuthIdModel.delete_by_id('aid1')

        with self.assertRaisesRegexp(Exception, 'already associated'): # type: ignore[no-untyped-call]
            firebase_auth_services.associate_multi_auth_ids_with_user_ids(
                [auth_domain.AuthIdUserIdPair('aid1', 'uid1'),
                 auth_domain.AuthIdUserIdPair('aid2', 'uid2'),
                 auth_domain.AuthIdUserIdPair('aid3', 'uid3')])

    def test_present_association_is_not_considered_to_be_deleted(self) -> None:
        self.firebase_sdk_stub.create_user('aid')
        firebase_auth_services.associate_auth_id_with_user_id(
            auth_domain.AuthIdUserIdPair('aid', 'uid'))

        self.assertFalse(
            firebase_auth_services
            .verify_external_auth_associations_are_deleted('uid'))

    def test_missing_association_is_considered_to_be_deleted(self) -> None:
        self.assertTrue(
            firebase_auth_services
            .verify_external_auth_associations_are_deleted('does_not_exist'))

    def test_delete_association_when_it_is_present(self) -> None:
        self.firebase_sdk_stub.create_user('aid')
        firebase_auth_services.associate_auth_id_with_user_id(
            auth_domain.AuthIdUserIdPair('aid', 'uid'))
        self.assertFalse(
            firebase_auth_services
            .verify_external_auth_associations_are_deleted('uid'))

        firebase_auth_services.delete_external_auth_associations('uid')

        self.assertTrue(
            firebase_auth_services
            .verify_external_auth_associations_are_deleted('uid'))

    def test_delete_association_when_it_is_missing_does_not_raise(self) -> None:
        # Should not raise.
        firebase_auth_services.delete_external_auth_associations(
            'does_not_exist')

    def test_disable_association_marks_user_for_deletion(self) -> None:
        self.firebase_sdk_stub.create_user('aid')
        firebase_auth_services.associate_auth_id_with_user_id(
            auth_domain.AuthIdUserIdPair('aid', 'uid'))

        self.assertEqual(
            firebase_auth_services.get_user_id_from_auth_id('aid'), 'uid')
        self.firebase_sdk_stub.assert_is_not_disabled('aid')

        firebase_auth_services.mark_user_for_deletion('uid')

        self.assertIsNone(
            firebase_auth_services.get_user_id_from_auth_id('aid'))
        self.assertEqual(
            firebase_auth_services.get_user_id_from_auth_id(
                'aid', include_deleted=True),
            'uid')
        self.firebase_sdk_stub.assert_is_disabled('aid')

    def test_disable_association_warns_when_firebase_fails_to_update_user(
            self
    ) -> None:
        self.firebase_sdk_stub.create_user('aid')
        firebase_auth_services.associate_auth_id_with_user_id(
            auth_domain.AuthIdUserIdPair('aid', 'uid'))
        update_user_swap = self.swap_to_always_raise(
            firebase_auth, 'update_user',
            error=firebase_exceptions.UnknownError('could not update'))
        log_capturing_context = self.capture_logging()

        self.assertEqual(
            firebase_auth_services.get_user_id_from_auth_id('aid'), 'uid')
        self.firebase_sdk_stub.assert_is_not_disabled('aid')

        with update_user_swap, log_capturing_context as logs:
            firebase_auth_services.mark_user_for_deletion('uid')

        self.assert_matches_regexps(logs, ['could not update']) # type: ignore[no-untyped-call]
        self.assertIsNone(
            firebase_auth_services.get_user_id_from_auth_id('aid'))
        self.assertEqual(
            firebase_auth_services.get_user_id_from_auth_id(
                'aid', include_deleted=True),
            'uid')
        self.firebase_sdk_stub.assert_is_not_disabled('aid')

    def test_disable_association_gives_up_when_auth_assocs_do_not_exist(
            self
    ) -> None:
        with self.capture_logging() as logs:
            firebase_auth_services.mark_user_for_deletion('uid')

        self.assert_matches_regexps( # type: ignore[no-untyped-call]
            logs, [
            r'\[WIPEOUT\] User with user_id=uid has no Firebase account'
        ])


class FirebaseSpecificAssociationTests(FirebaseAuthServicesTestBase):

    USER_ID = 'uid'
    AUTH_ID = 'sub'

    def setUp(self) -> None:
        super(FirebaseSpecificAssociationTests, self).setUp()
        self.firebase_sdk_stub.create_user(self.AUTH_ID)
        firebase_auth_services.associate_auth_id_with_user_id(
            auth_domain.AuthIdUserIdPair(self.AUTH_ID, self.USER_ID))

    def test_delete_user_when_firebase_raises_an_error(self) -> None:
        delete_swap = self.swap_to_always_raise(
            firebase_auth, 'delete_user',
            error=firebase_exceptions.InternalError('could not connect'))

        with delete_swap, self.capture_logging() as logs:
            firebase_auth_services.delete_external_auth_associations(
                self.USER_ID)

        self.assertFalse(
            firebase_auth_services
            .verify_external_auth_associations_are_deleted(self.USER_ID))
        self.assert_matches_regexps(logs, ['could not connect']) # type: ignore[no-untyped-call]

    def test_delete_user_when_firebase_succeeds(self) -> None:
        with self.capture_logging() as logs:
            firebase_auth_services.delete_external_auth_associations(
                self.USER_ID)

        self.assertTrue(
            firebase_auth_services
            .verify_external_auth_associations_are_deleted(self.USER_ID))
        self.assertEqual(logs, [])


class DeleteAuthAssociationsTests(FirebaseAuthServicesTestBase):

    EMAIL = 'some@email.com'
    USERNAME = 'username'
    AUTH_ID = 'authid'

    UNKNOWN_ERROR = firebase_exceptions.UnknownError('error')

    def setUp(self) -> None:
        super(DeleteAuthAssociationsTests, self).setUp()
        self.firebase_sdk_stub.create_user(self.AUTH_ID)
        user_settings = user_services.create_new_user(self.AUTH_ID, self.EMAIL) # type: ignore[no-untyped-call]
        self.user_id = user_settings.user_id
        firebase_auth_services.mark_user_for_deletion(self.user_id)

    def swap_get_user_to_always_fail(
            self
    ) -> ContextManager[None]:
        """Swaps the get_user function so that it always fails."""
        return self.swap_to_always_raise(
            firebase_auth, 'get_user', error=self.UNKNOWN_ERROR)

    def swap_delete_user_to_always_fail(
            self
    ) -> ContextManager[None]:
        """Swaps the delete_user function so that it always fails."""
        return self.swap_to_always_raise(
            firebase_auth, 'delete_user', error=self.UNKNOWN_ERROR)

    def test_delete_external_auth_associations_happy_path(self) -> None:
        firebase_auth_services.delete_external_auth_associations(self.user_id)

        self.firebase_sdk_stub.assert_is_not_user(self.AUTH_ID)
        self.assertTrue(
            firebase_auth_services
            .verify_external_auth_associations_are_deleted(self.user_id))

    def test_delete_external_auth_associations_when_user_not_found(
            self
    ) -> None:
        firebase_auth.delete_user(self.AUTH_ID)

        with self.capture_logging() as logs:
            firebase_auth_services.delete_external_auth_associations(
                self.user_id)

        self.assert_matches_regexps( # type: ignore[no-untyped-call]
            logs, [
            r'\[WIPEOUT\] Firebase account already deleted',
        ])

    def test_delete_external_auth_associations_when_delete_user_fails(
            self
    ) -> None:
        with self.swap_delete_user_to_always_fail():
            firebase_auth_services.delete_external_auth_associations(
                self.user_id)

        self.firebase_sdk_stub.assert_is_user(self.AUTH_ID)

        self.assertFalse(
            firebase_auth_services
            .verify_external_auth_associations_are_deleted(self.user_id))

    def test_delete_external_auth_associations_when_get_user_fails(
            self
    ) -> None:
        firebase_auth_services.delete_external_auth_associations(self.user_id)

        self.firebase_sdk_stub.assert_is_not_user(self.AUTH_ID)

        with self.swap_get_user_to_always_fail():
            self.assertFalse(
                firebase_auth_services
                .verify_external_auth_associations_are_deleted(self.user_id))

        self.assertTrue(
            firebase_auth_services
            .verify_external_auth_associations_are_deleted(self.user_id))<|MERGE_RESOLUTION|>--- conflicted
+++ resolved
@@ -43,11 +43,6 @@
 
 MYPY = False
 if MYPY: # pragma: no cover
-<<<<<<< HEAD
-=======
-    import contextlib  # pylint: disable=unused-import
-
->>>>>>> aa2e4157
     from mypy_imports import auth_models
 
 auth_models, user_models = (
