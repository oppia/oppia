--- conflicted
+++ resolved
@@ -27,15 +27,9 @@
 
 import requests
 
-<<<<<<< HEAD
 from typing import Any, Dict, Optional, Text # isort:skip # pylint: disable=unused-import
 
-GOOGLE_APP_ENGINE_PORT = (
-    os.environ[b'SERVER_PORT']
-    if 'SERVER_PORT' in os.environ else '8181')
-=======
 GOOGLE_APP_ENGINE_PORT = os.environ['PORT'] if 'PORT' in os.environ else '8181'
->>>>>>> 9edfb2c8
 
 
 def _task_handler(url, payload, queue_name, task_name=None):
