--- conflicted
+++ resolved
@@ -91,11 +91,8 @@
         task['name'] = task_name
 
     # Use the CLIENT to build and send the task.
-<<<<<<< HEAD
-=======
     # Note: retry=None means that the default retry arguments in queue.yaml are
     # used.
->>>>>>> 1744fe47
     response = CLIENT.create_task(parent, task, retry=None)
 
     logging.info('Created task %s' % response.name)
