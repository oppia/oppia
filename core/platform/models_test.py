# coding: utf-8
#
# Copyright 2018 The Oppia Authors. All Rights Reserved.
#
# Licensed under the Apache License, Version 2.0 (the "License");
# you may not use this file except in compliance with the License.
# You may obtain a copy of the License at
#
#      http://www.apache.org/licenses/LICENSE-2.0
#
# Unless required by applicable law or agreed to in writing, software
# distributed under the License is distributed on an "AS-IS" BASIS,
# WITHOUT WARRANTIES OR CONDITIONS OF ANY KIND, either express or implied.
# See the License for the specific language governing permissions and
# limitations under the License.

"""Tests interface for storage model switching."""

<<<<<<< HEAD
from __future__ import absolute_import  # pylint: disable=import-only-modules
from __future__ import unicode_literals  # pylint: disable=import-only-modules
=======
from __future__ import absolute_import
from __future__ import unicode_literals
>>>>>>> 23be0d97

import re
import sys

from constants import constants
from core.platform import models
from core.tests import test_utils
import feconf


class RegistryUnitTest(test_utils.TestBase):
    """Tests the Registry class interface."""

    def setUp(self):
        super(RegistryUnitTest, self).setUp()
        self.registry_instance = models.Registry()

    def test_import_models_activity(self):
        """Tests import_models function with activity option."""
        from core.storage.activity import gae_models as activity_models
        expected_activity_models = (activity_models,)
        self.assertEqual(
            expected_activity_models,
            self.registry_instance.import_models([models.NAMES.activity]))

    def test_import_models_audit(self):
        """Tests import_models function with audit option."""
        from core.storage.audit import gae_models as audit_models
        expected_audit_models = (audit_models,)
        self.assertEqual(
            expected_audit_models,
            self.registry_instance.import_models([models.NAMES.audit]))

    def test_import_models_auth_model(self):
        """Tests import_models function with auth option."""
        from core.storage.auth import gae_models as auth_models
        expected_auth_models = (auth_models,)
        self.assertEqual(
            expected_auth_models,
            self.registry_instance.import_models([models.NAMES.auth]))

    def test_import_models_base_model(self):
        """Tests import_models function with base model option."""
        from core.storage.base_model import gae_models as base_models
        expected_base_models = (base_models,)
        self.assertEqual(
            expected_base_models,
            self.registry_instance.import_models([models.NAMES.base_model]))

    def test_import_models_blog_model(self):
        """Tests import_models function with blog post model option."""
        from core.storage.blog import gae_models as blog_models
        expected_blog_models = (blog_models,)
        self.assertEqual(
            expected_blog_models,
            self.registry_instance.import_models([models.NAMES.blog]))

    def test_import_models_beam_job_model(self):
        """Tests import_models function with base model option."""
        from core.storage.beam_job import gae_models as beam_job_models
        expected_beam_job_models = (beam_job_models,)
        self.assertEqual(
            expected_beam_job_models,
            self.registry_instance.import_models([models.NAMES.beam_job]))

    def test_import_models_classifier(self):
        """Tests import_models function with classifier option."""
        from core.storage.classifier import gae_models as classifier_data_models
        expected_classifier_models = (classifier_data_models,)
        self.assertEqual(
            expected_classifier_models,
            self.registry_instance.import_models([models.NAMES.classifier]))

    def test_import_models_collection(self):
        """Tests import_models function with collection option."""
        from core.storage.collection import gae_models as collection_models
        expected_collection_models = (collection_models,)
        self.assertEqual(
            expected_collection_models,
            self.registry_instance.import_models([models.NAMES.collection]))

    def test_import_models_config(self):
        """Tests import_models function with config option."""
        from core.storage.config import gae_models as config_models
        expected_config_models = (config_models,)
        self.assertEqual(
            expected_config_models,
            self.registry_instance.import_models([models.NAMES.config]))

    def test_import_models_email(self):
        """Tests import_models function with email option."""
        from core.storage.email import gae_models as email_models
        expected_email_models = (email_models,)
        self.assertEqual(
            expected_email_models,
            self.registry_instance.import_models([models.NAMES.email]))

    def test_import_models_exploration(self):
        """Tests import_models function with exploration option."""
        from core.storage.exploration import gae_models as exp_models
        expected_exploration_models = (exp_models,)
        self.assertEqual(
            expected_exploration_models,
            self.registry_instance.import_models([models.NAMES.exploration]))

    def test_import_models_feedback(self):
        """Tests import_models function with feedback option."""
        from core.storage.feedback import gae_models as feedback_models
        expected_feedback_models = (feedback_models,)
        self.assertEqual(
            expected_feedback_models,
            self.registry_instance.import_models([models.NAMES.feedback]))

    def test_import_models_job(self):
        """Tests import_models function with job option."""
        from core.storage.job import gae_models as job_models
        expected_job_models = (job_models,)
        self.assertEqual(
            expected_job_models,
            self.registry_instance.import_models([models.NAMES.job]))

    def test_import_models_question(self):
        """Tests import_models function with question option."""
        from core.storage.question import gae_models as question_models
        expected_question_models = (question_models,)
        self.assertEqual(
            expected_question_models,
            self.registry_instance.import_models([models.NAMES.question]))

    def test_import_models_recommendations(self):
        """Tests import_models function with recommendations option."""
        from core.storage.recommendations import gae_models
        expected_recommendations_models = (gae_models,)
        self.assertEqual(
            expected_recommendations_models,
            self.registry_instance.import_models(
                [models.NAMES.recommendations]))

    def test_import_models_skill(self):
        """Tests import_models function with skill option."""
        from core.storage.skill import gae_models as skill_models
        expected_skills_models = (skill_models,)
        self.assertEqual(
            expected_skills_models,
            self.registry_instance.import_models([models.NAMES.skill]))

    def test_import_models_statistics(self):
        """Tests import_models function with statistics option."""
        from core.storage.statistics import gae_models as statistics_models
        expected_statistics_models = (statistics_models,)
        self.assertEqual(
            expected_statistics_models,
            self.registry_instance.import_models([models.NAMES.statistics]))

    def test_import_models_story(self):
        """Tests import_models function with story option."""
        from core.storage.story import gae_models as story_models
        expected_story_models = (story_models,)
        self.assertEqual(
            expected_story_models,
            self.registry_instance.import_models([models.NAMES.story]))

    def test_import_models_suggestion(self):
        """Tests import_models function with suggestion option."""
        from core.storage.suggestion import gae_models as suggestion_models
        expected_suggestion_models = (suggestion_models,)
        self.assertEqual(
            expected_suggestion_models,
            self.registry_instance.import_models([models.NAMES.suggestion]))

    def test_import_models_topic(self):
        """Tests import_models function with topic option."""
        from core.storage.topic import gae_models as topic_models
        expected_topic_models = (topic_models,)
        self.assertEqual(
            expected_topic_models,
            self.registry_instance.import_models([models.NAMES.topic]))

    def test_import_models_user(self):
        """Tests import_models function with user option."""
        from core.storage.user import gae_models as user_models
        expected_user_models = (user_models,)
        self.assertEqual(
            expected_user_models,
            self.registry_instance.import_models([models.NAMES.user]))

    def test_import_models_invalid(self):
        """Tests import_models function with an invalid option."""
        with self.assertRaisesRegexp(Exception, 'Invalid model name: '):
            self.registry_instance.import_models([''])

    def test_get_storage_model_classes(self):
        """Tests get_all_storage_model_classes."""
        from core.storage.user import gae_models as user_models
        classes = self.registry_instance.get_storage_model_classes(
            [models.NAMES.user])
        self.assertIn(user_models.UserSettingsModel, classes)
        self.assertIn(user_models.CompletedActivitiesModel, classes)
        self.assertIn(user_models.IncompleteActivitiesModel, classes)
        self.assertIn(user_models.ExpUserLastPlaythroughModel, classes)
        self.assertIn(user_models.LearnerGoalsModel, classes)
        self.assertIn(user_models.LearnerPlaylistModel, classes)
        self.assertIn(user_models.UserContributionsModel, classes)
        self.assertIn(user_models.UserEmailPreferencesModel, classes)
        self.assertIn(user_models.UserSubscriptionsModel, classes)

    def test_get_all_storage_model_classes(self):
        """Tests get_all_storage_model_classes."""
        from core.storage.base_model import gae_models as base_models
        from core.storage.exploration import gae_models as exp_models
        from core.storage.user import gae_models as user_models
        classes = self.registry_instance.get_all_storage_model_classes()
        self.assertIn(exp_models.ExplorationModel, classes)
        self.assertIn(exp_models.ExplorationSnapshotContentModel, classes)
        self.assertIn(exp_models.ExplorationSnapshotMetadataModel, classes)
        self.assertIn(user_models.UserSettingsModel, classes)
        self.assertIn(user_models.CompletedActivitiesModel, classes)
        self.assertNotIn(base_models.BaseModel, classes)
        self.assertNotIn(base_models.BaseCommitLogEntryModel, classes)
        self.assertNotIn(base_models.VersionedModel, classes)
        self.assertNotIn(base_models.BaseSnapshotMetadataModel, classes)
        self.assertNotIn(base_models.BaseSnapshotContentModel, classes)

    def test_import_datastore_services(self):
        """Tests import datastore services function."""
        from core.platform.datastore import cloud_datastore_services
        self.assertEqual(
            self.registry_instance.import_datastore_services(),
            cloud_datastore_services)

    def test_import_transaction_services(self):
        """Tests import transaction services function."""
        from core.platform.transactions import cloud_transaction_services
        self.assertEqual(
            self.registry_instance.import_transaction_services(),
            cloud_transaction_services)

    def test_import_auth_services(self):
        """Tests import auth services function."""
        from core.platform.auth import firebase_auth_services
        self.assertIs(
            self.registry_instance.import_auth_services(),
            firebase_auth_services)

    def test_import_app_identity_services(self):
        """Tests import app identity services function."""
        from core.platform.app_identity import gae_app_identity_services
        self.assertEqual(
            self.registry_instance.import_app_identity_services(),
            gae_app_identity_services)

    def test_import_email_services_mailgun(self):
        """Tests import email services method for when email service provider is
        mailgun.
        """
        with self.swap(
            feconf, 'EMAIL_SERVICE_PROVIDER',
            feconf.EMAIL_SERVICE_PROVIDER_MAILGUN), (
                self.swap(constants, 'DEV_MODE', False)):
            from core.platform.email import mailgun_email_services
            self.assertEqual(
                mailgun_email_services,
                self.registry_instance.import_email_services())

    def test_import_email_services_invalid(self):
        """Tests import email services method for when email service provider is
        an invalid option.
        """
        with self.swap(
            feconf, 'EMAIL_SERVICE_PROVIDER',
            'invalid service provider'), (
                self.swap(constants, 'DEV_MODE', False)):
            with self.assertRaisesRegexp(
                Exception,
                'Invalid email service provider: invalid service provider'
            ):
                self.registry_instance.import_email_services()

    def test_import_bulk_email_services_mailchimp(self):
        """Tests import email services method for when email service provider is
        mailchimp.
        """
        with self.swap(
            feconf, 'BULK_EMAIL_SERVICE_PROVIDER',
            feconf.BULK_EMAIL_SERVICE_PROVIDER_MAILCHIMP), (
                self.swap(constants, 'EMULATOR_MODE', False)):
            from core.platform.bulk_email import mailchimp_bulk_email_services
            self.assertEqual(
                mailchimp_bulk_email_services,
                self.registry_instance.import_bulk_email_services())

    def test_import_bulk_email_services_invalid(self):
        """Tests import email services method for when email service provider is
        an invalid option.
        """
        with self.swap(
            feconf, 'BULK_EMAIL_SERVICE_PROVIDER',
            'invalid service provider'), (
                self.swap(constants, 'EMULATOR_MODE', False)):
            with self.assertRaisesRegexp(
                Exception,
                'Invalid bulk email service provider: invalid service '
                'provider'):
                self.registry_instance.import_bulk_email_services()

    def test_import_cache_services(self):
        """Tests import cache services function."""
        from core.platform.cache import redis_cache_services
        self.assertEqual(
            self.registry_instance.import_cache_services(),
            redis_cache_services)

    def test_import_taskqueue_services(self):
        """Tests import taskqueue services function."""

        class MockCloudTaskqueue():
            pass

        with self.swap(constants, 'EMULATOR_MODE', False):
            sys.modules['core.platform.taskqueue.cloud_taskqueue_services'] = (
                MockCloudTaskqueue
            )
            self.assertEqual(
                self.registry_instance.import_taskqueue_services(),
                MockCloudTaskqueue)
        from core.platform.taskqueue import dev_mode_taskqueue_services
        self.assertEqual(
            self.registry_instance.import_taskqueue_services(),
            dev_mode_taskqueue_services)

    def test_import_cloud_translate_services(self):
        """Tests import cloud translate services function."""
        with self.swap(constants, 'EMULATOR_MODE', False):
            from core.platform.translate import cloud_translate_services
            self.assertEqual(
                self.registry_instance.import_translate_services(),
                cloud_translate_services)

        from core.platform.translate import dev_mode_translate_services
        self.assertEqual(
            self.registry_instance.import_translate_services(),
            dev_mode_translate_services)

    def test_import_search_services(self):
        """Tests import search services function."""
        from core.platform.search import elastic_search_services
        self.assertEqual(
            self.registry_instance.import_search_services(),
            elastic_search_services)

    def test_import_storage_services(self):
        """Tests import storage services function."""

        class MockCloudStorage():
            pass

        with self.swap(constants, 'EMULATOR_MODE', False):
            # Mock Cloud Storage since importing it fails in emulator env.
            sys.modules['core.platform.storage.cloud_storage_services'] = (
                MockCloudStorage
            )
            self.assertEqual(
                self.registry_instance.import_storage_services(),
                MockCloudStorage)

        from core.platform.storage import dev_mode_storage_services
        self.assertEqual(
            self.registry_instance.import_storage_services(),
            dev_mode_storage_services)

    def test_import_models_not_implemented_has_not_implemented_error(self):
        """Tests NotImplementedError of Platform."""
        with self.assertRaisesRegexp(
            NotImplementedError,
            re.escape(
                'import_models() method is not overwritten in '
                'derived classes')):
            models.Platform().import_models()<|MERGE_RESOLUTION|>--- conflicted
+++ resolved
@@ -16,13 +16,8 @@
 
 """Tests interface for storage model switching."""
 
-<<<<<<< HEAD
-from __future__ import absolute_import  # pylint: disable=import-only-modules
-from __future__ import unicode_literals  # pylint: disable=import-only-modules
-=======
 from __future__ import absolute_import
 from __future__ import unicode_literals
->>>>>>> 23be0d97
 
 import re
 import sys
