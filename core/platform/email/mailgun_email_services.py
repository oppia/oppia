--- conflicted
+++ resolved
@@ -29,10 +29,6 @@
 from core.platform.email import gae_email_services
 import feconf
 
-<<<<<<< HEAD
-import requests  # pylint: disable=wrong-import-order
-
-
 _PARENT_DIR = os.path.abspath(os.path.join(os.getcwd(), os.pardir))
 _FUTURE_PATH = os.path.join(_PARENT_DIR, 'oppia_tools', 'future-0.17.1')
 
@@ -46,7 +42,6 @@
 standard_library.install_aliases()
 # pylint: enable=wrong-import-order
 # pylint: enable=wrong-import-position
-=======
 
 def post_to_mailgun(data):
     """Send POST HTTP request to mailgun api. This method is adopted from
@@ -73,7 +68,6 @@
     data = urllib.urlencode(data)
     req = urllib2.Request(server, data, header)
     return urllib2.urlopen(req)
->>>>>>> fb601c53
 
 
 def send_mail(
