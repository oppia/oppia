# coding: utf-8
#
# Copyright 2016 The Oppia Authors. All Rights Reserved.
#
# Licensed under the Apache License, Version 2.0 (the "License");
# you may not use this file except in compliance with the License.
# You may obtain a copy of the License at
#
#      http://www.apache.org/licenses/LICENSE-2.0
#
# Unless required by applicable law or agreed to in writing, software
# distributed under the License is distributed on an "AS-IS" BASIS,
# WITHOUT WARRANTIES OR CONDITIONS OF ANY KIND, either express or implied.
# See the License for the specific language governing permissions and
# limitations under the License.

"""Provides mailgun api to send emails."""

from __future__ import annotations

import base64
import urllib
import urllib.request as urlrequest

from core import feconf
from core import python_utils
from core import utils

from typing import Dict, List, Optional, Union


def send_email_to_recipients(
        sender_email: str,
        recipient_emails: List[str],
        subject: str,
        plaintext_body: str,
        html_body: str,
        bcc: Optional[List[str]] = None,
        reply_to: Optional[str] = None,
        recipient_variables: Optional[
            Dict[str, Dict[str, Union[str, float]]]] = None
) -> bool:
    """Send POST HTTP request to mailgun api. This method is adopted from
    the requests library's post method.

    Args:
        sender_email: str. The email address of the sender. This should be in
            the form 'SENDER_NAME <SENDER_EMAIL_ADDRESS>' or
            'SENDER_EMAIL_ADDRESS'. Must be utf-8.
        recipient_emails: list(str). The email addresses of the recipients.
            Must be utf-8.
        subject: str. The subject line of the email, Must be utf-8.
        plaintext_body: str. The plaintext body of the email. Must be utf-8.
        html_body: str. The HTML body of the email. Must fit in a datastore
            entity. Must be utf-8.
        bcc: list(str)|None. Optional argument. List of bcc emails.
        reply_to: str|None. Optional argument. Reply address formatted like
            “reply+<reply_id>@<incoming_email_domain_name>
            reply_id is the unique id of the sender.
        recipient_variables: dict|None. Optional argument. If batch sending
            requires differentiating each email based on the recipient, we
            assign a unique id to each recipient, including info relevant to
            that recipient so that we can reference it when composing the
            email like so:
                recipient_variables =
                    {"bob@example.com": {"first":"Bob", "id":1},
                     "alice@example.com": {"first":"Alice", "id":2}}
                subject = 'Hey, %recipient.first%’
            More info about this format at:
            https://documentation.mailgun.com/en/
                latest/user_manual.html#batch-sending.

    Raises:
        Exception. The mailgun api key is not stored in
            feconf.MAILGUN_API_KEY.
        Exception. The mailgun domain name is not stored in
            feconf.MAILGUN_DOMAIN_NAME.

    Returns:
        bool. Whether the emails are sent successfully.
    """
    if not feconf.MAILGUN_API_KEY:
        raise Exception('Mailgun API key is not available.')

    if not feconf.MAILGUN_DOMAIN_NAME:
        raise Exception('Mailgun domain name is not set.')

    # To send bulk emails we pass list of recipients in 'to' paarameter of
    # post data. Maximum limit of recipients per request is 1000.
    # For more detail check following link:
    # https://documentation.mailgun.com/user_manual.html#batch-sending
    recipient_email_lists = [
        recipient_emails[i:i + 1000]
        for i in range(0, len(recipient_emails), 1000)]
    for email_list in recipient_email_lists:
        data = {
            'from': sender_email,
            'subject': subject.encode('utf-8'),
            'text': plaintext_body.encode('utf-8'),
            'html': html_body.encode('utf-8'),
            'to': email_list[0] if len(email_list) == 1 else email_list
        }

        if bcc:
            data['bcc'] = bcc[0] if len(bcc) == 1 else bcc

        if reply_to:
            data['h:Reply-To'] = reply_to

        # 'recipient-variable' in post data forces mailgun to send individual
        # email to each recipient (This is intended to be a workaround for
        # sending individual emails).
        data['recipient_variables'] = recipient_variables or {}

        # The b64encode accepts and returns bytes, so we first need to encode
        # the MAILGUN_API_KEY to bytes, then decode the returned bytes back
        # to string.
        base64_mailgun_api_key = base64.b64encode(
            b'api:%b' % feconf.MAILGUN_API_KEY.encode('utf-8')
        ).strip().decode('utf-8')
        auth_str = 'Basic %s' % base64_mailgun_api_key
        header = {'Authorization': auth_str}
        server = (
            ('https://api.mailgun.net/v3/%s/messages')
            % feconf.MAILGUN_DOMAIN_NAME)
        # The 'ascii' is used here, because only ASCII char are allowed in url,
        # also the docs recommend this approach:
        # https://docs.python.org/3.7/library/urllib.request.html#urllib-examples
        encoded_url = urllib.parse.urlencode(data).encode('ascii')
<<<<<<< HEAD
        req = urlrequest.Request(server, encoded_url, header)
        resp = python_utils.url_open(req)
=======
        req = python_utils.url_request(server, encoded_url, header)
        resp = utils.url_open(req)
>>>>>>> 662bf8de
        # The function url_open returns a file_like object that can be queried
        # for the status code of the url query. If it is not 200, the mail query
        # failed so we return False (this function did not complete
        # successfully).
        if resp.getcode() != 200:
            return False
    return True<|MERGE_RESOLUTION|>--- conflicted
+++ resolved
@@ -127,13 +127,8 @@
         # also the docs recommend this approach:
         # https://docs.python.org/3.7/library/urllib.request.html#urllib-examples
         encoded_url = urllib.parse.urlencode(data).encode('ascii')
-<<<<<<< HEAD
         req = urlrequest.Request(server, encoded_url, header)
-        resp = python_utils.url_open(req)
-=======
-        req = python_utils.url_request(server, encoded_url, header)
         resp = utils.url_open(req)
->>>>>>> 662bf8de
         # The function url_open returns a file_like object that can be queried
         # for the status code of the url query. If it is not 200, the mail query
         # failed so we return False (this function did not complete
