# coding: utf-8
#
# Copyright 2014 The Oppia Authors. All Rights Reserved.
#
# Licensed under the Apache License, Version 2.0 (the "License");
# you may not use this file except in compliance with the License.
# You may obtain a copy of the License at
#
#      http://www.apache.org/licenses/LICENSE-2.0
#
# Unless required by applicable law or agreed to in writing, software
# distributed under the License is distributed on an "AS-IS" BASIS,
# WITHOUT WARRANTIES OR CONDITIONS OF ANY KIND, either express or implied.
# See the License for the specific language governing permissions and
# limitations under the License.

"""Unit tests for utils.py."""

from __future__ import annotations

import base64
import copy
import datetime
import os
import urllib

from core import feconf
from core import python_utils
from core import utils
from core.constants import constants
from core.tests import test_utils

from typing import Any, Dict, List


class UtilsTests(test_utils.GenericTestBase):
    """Test the core utility methods."""

    def test_get_comma_sep_string_from_list(self) -> None:
        """Test get_comma_sep_string_from_list method."""
        alist = ['a', 'b', 'c', 'd']
        results = ['', 'a', 'a and b', 'a, b and c', 'a, b, c and d']

        for i in range(len(alist) + 1):
            comma_sep_string = utils.get_comma_sep_string_from_list(alist[:i])
            self.assertEqual(comma_sep_string, results[i])

    def test_to_ascii(self) -> None:
        """Test to_ascii method."""
        parsed_str = utils.to_ascii('abc')
        self.assertEqual(parsed_str, 'abc')

        parsed_str = utils.to_ascii('¡Hola!')
        self.assertEqual(parsed_str, 'Hola!')

        parsed_str = utils.to_ascii(
            u'Klüft skräms inför på fédéral électoral große')
        self.assertEqual(
            parsed_str, 'Kluft skrams infor pa federal electoral groe')

        parsed_str = utils.to_ascii('')
        self.assertEqual(parsed_str, '')

    def test_yaml_dict_conversion(self) -> None:
        """Test yaml_from_dict and dict_from_yaml methods."""
        test_dicts = [{}, {'a': 'b'}, {'a': 2}, {'a': ['b', 2, {'c': 3.5}]}]

        for adict in test_dicts:
            yaml_str = python_utils.yaml_from_dict(adict) # type: ignore[no-untyped-call]

            yaml_dict = utils.dict_from_yaml(yaml_str)
            self.assertEqual(adict, yaml_dict)

        with self.assertRaisesRegexp( # type: ignore[no-untyped-call]
            utils.InvalidInputException,
            'while parsing a flow node\n'
            'expected the node content, but found \'<stream end>\'\n'):
            yaml_str = utils.dict_from_yaml('{')

    def test_recursively_remove_key_for_empty_dict(self) -> None:
        """Test recursively_remove_key method for an empty dict."""
        d: Dict[str, Any] = {}
        utils.recursively_remove_key(d, 'a')
        self.assertEqual(d, {})

    def test_recursively_remove_key_for_single_key_dict(self) -> None:
        """Test recursively_remove_key method for single key dict."""
        d = {'a': 'b'}
        utils.recursively_remove_key(d, 'a')
        self.assertEqual(d, {})

    def test_recursively_remove_key_for_multi_key_dict(self) -> None:
        """Test recursively_remove_key method for multi key dict."""
        d = {'a': 'b', 'c': 'd'}
        utils.recursively_remove_key(d, 'a')
        self.assertEqual(d, {'c': 'd'})

    def test_recursively_remove_key_for_dict_with_value_dict(self) -> None:
        """Test recursively_remove_key method for dict with a value dict."""
        d = {'a': 'b', 'c': {'a': 'b'}}
        utils.recursively_remove_key(d, 'a')
        self.assertEqual(d, {'c': {}})

    def test_recursively_remove_key_for_list(self) -> None:
        """Test recursively_remove_key method for list."""
        l = ['a', 'b', {'c': 'd'}]
        utils.recursively_remove_key(l, 'c')
        self.assertEqual(l, ['a', 'b', {}])

    def test_camelcase_to_hyphenated(self) -> None:
        """Test camelcase_to_hyphenated method."""
        test_cases = [
            ('AbcDef', 'abc-def'),
            ('Abc', 'abc'),
            ('abc_def', 'abc_def'),
            ('Abc012Def345', 'abc012-def345'),
            ('abcDef', 'abc-def'),
        ]

        for test_case in test_cases:
            self.assertEqual(
                utils.camelcase_to_hyphenated(test_case[0]), test_case[1])

    def test_camelcase_to_snakecase(self) -> None:
        """Test camelcase_to_hyphenated method."""
        test_cases = [
            ('AbcDef', 'abc_def'),
            ('Abc', 'abc'),
            ('abc_def', 'abc_def'),
            ('Abc012Def345', 'abc012_def345'),
            ('abcDef', 'abc_def'),
            ('abc-def', 'abc-def'),
        ]

        for test_case in test_cases:
            self.assertEqual(
                utils.camelcase_to_snakecase(test_case[0]), test_case[1])

    def test_set_url_query_parameter(self) -> None:
        """Test set_url_query_parameter method."""
        self.assertEqual(
            utils.set_url_query_parameter('http://www.test.com', 'a', 'b'),
            'http://www.test.com?a=b'
        )

        self.assertEqual(
            utils.set_url_query_parameter('http://www.test.com?a=b', 'c', 'd'),
            'http://www.test.com?a=b&c=d'
        )

        self.assertEqual(
            utils.set_url_query_parameter(
                'http://test.com?a=b', 'redirectUrl', 'http://redirect.com'),
            'http://test.com?a=b&redirectUrl=http%3A%2F%2Fredirect.com'
        )

        with self.assertRaisesRegexp( # type: ignore[no-untyped-call]
            Exception, 'URL query parameter name must be a string'
            ):
            utils.set_url_query_parameter('http://test.com?a=b', None, 'value') # type: ignore[arg-type]

    def test_convert_to_hash(self) -> None:
        """Test convert_to_hash() method."""
        orig_string = 'name_to_convert'
        full_hash = utils.convert_to_hash(orig_string, 28)
        abbreviated_hash = utils.convert_to_hash(orig_string, 5)

        self.assertEqual(len(full_hash), 28)
        self.assertEqual(len(abbreviated_hash), 5)
        self.assertEqual(full_hash[:5], abbreviated_hash)
        self.assertTrue(full_hash.isalnum())

    def test_vfs_construct_path(self) -> None:
        """Test vfs_construct_path method."""
        p = utils.vfs_construct_path('a', 'b', 'c')
        self.assertEqual(p, 'a/b/c')
        p = utils.vfs_construct_path('a/', '/b', 'c')
        self.assertEqual(p, '/b/c')
        p = utils.vfs_construct_path('a/', 'b', 'c')
        self.assertEqual(p, 'a/b/c')
        p = utils.vfs_construct_path('a', '/b', 'c')
        self.assertEqual(p, '/b/c')
        p = utils.vfs_construct_path('/a', 'b/')
        self.assertEqual(p, '/a/b/')

    def test_vfs_normpath(self) -> None:
        p = utils.vfs_normpath('/foo/../bar')
        self.assertEqual(p, '/bar')
        p = utils.vfs_normpath('foo//bar')
        self.assertEqual(p, 'foo/bar')
        p = utils.vfs_normpath('foo/bar/..')
        self.assertEqual(p, 'foo')
        p = utils.vfs_normpath('/foo//bar//baz//')
        self.assertEqual(p, '/foo/bar/baz')
        p = utils.vfs_normpath('')
        self.assertEqual(p, '.')
        p = utils.vfs_normpath('//foo//bar//baz//')
        self.assertEqual(p, '//foo/bar/baz')

    def test_capitalize_string(self) -> None:
        test_data: List[List[str]] = [
            ['', ''],
            ['a', 'A'],
            ['A', 'A'],
            ['1', '1'],
            ['lowercase', 'Lowercase'],
            ['UPPERCASE', 'UPPERCASE'],
            ['Partially', 'Partially'],
            ['miDdle', 'MiDdle'],
            ['2be', '2be'],
        ]

        for datum in test_data:
            self.assertEqual(utils.capitalize_string(datum[0]), datum[1])

    def test_generate_random_string(self) -> None:
        # Generate a random string of length 12.
        random_string = utils.generate_random_string(12)
        self.assertIsInstance(random_string, str)
        self.assertEqual(len(random_string), 12)

    def test_convert_png_data_url_to_binary_with_incorrect_prefix(self) -> None:
        with self.assertRaisesRegexp(  # type: ignore[no-untyped-call]
            Exception, 'The given string does not represent a PNG data URL'
        ):
            utils.convert_png_data_url_to_binary('data:image/jpg;base64,')

    def test_get_thumbnail_icon_url_for_category(self) -> None:
        self.assertEqual(
            utils.get_thumbnail_icon_url_for_category('Architecture'),
            '/subjects/Architecture.svg')
        self.assertEqual(
            utils.get_thumbnail_icon_url_for_category('Graph Theory'),
            '/subjects/GraphTheory.svg')
        self.assertEqual(
            utils.get_thumbnail_icon_url_for_category('Nonexistent'),
            '/subjects/Lightbulb.svg')

    def test_are_datetimes_close(self) -> None:
        initial_time = datetime.datetime(2016, 12, 1, 0, 0, 0)
        with self.swap(feconf, 'PROXIMAL_TIMEDELTA_SECS', 2):
            self.assertTrue(utils.are_datetimes_close(
                datetime.datetime(2016, 12, 1, 0, 0, 1),
                initial_time))
            self.assertFalse(utils.are_datetimes_close(
                datetime.datetime(2016, 12, 1, 0, 0, 3),
                initial_time))

    def test_conversion_between_string_and_naive_datetime_object(self) -> None:
        """Tests to make sure converting a naive datetime object to a string and
        back doesn't alter the naive datetime object data.
        """
        now = datetime.datetime.utcnow()
        self.assertEqual(
            utils.convert_string_to_naive_datetime_object(
                utils.convert_naive_datetime_to_string(now)),
            now)

    def test_datetime_conversion_to_string_returns_correct_format(self) -> None:
        initial_time = datetime.datetime(2016, 12, 1, 1, 2, 3)
        self.assertEqual(
            utils.convert_naive_datetime_to_string(initial_time),
            '12/01/2016, 01:02:03:000000')

    def test_string_to_datetime_conversion_returns_correct_datetime(
            self
    ) -> None:
        time_string = '12/01/2016, 01:02:03:000000'
        initial_time = datetime.datetime(2016, 12, 1, 1, 2, 3)
        self.assertEqual(
            utils.convert_string_to_naive_datetime_object(time_string),
            initial_time)

    def test_create_string_from_largest_unit_in_timedelta_raises_for_zero_diff(
            self
    ) -> None:
        timedelta_object = datetime.timedelta(days=0)

        with self.assertRaisesRegexp( # type: ignore[no-untyped-call]
            Exception, 'Expected a positive timedelta, received: %s.' % (
                timedelta_object.total_seconds())):
            utils.create_string_from_largest_unit_in_timedelta(timedelta_object)

    def test_create_string_from_largest_unit_in_timedelta_raises_for_neg_diff(
            self
    ) -> None:
        timedelta_object = datetime.timedelta(days=-40)

        with self.assertRaisesRegexp( # type: ignore[no-untyped-call]
            Exception, 'Expected a positive timedelta, received: %s.' % (
                timedelta_object.total_seconds())):
            utils.create_string_from_largest_unit_in_timedelta(timedelta_object)

    def test_create_string_from_largest_unit_in_timedelta_returns_days(
            self
    ) -> None:
        timedelta_object = datetime.timedelta(
            days=4, hours=1, minutes=1, seconds=1)

        time_string = (
            utils.create_string_from_largest_unit_in_timedelta(timedelta_object)
        )

        self.assertEqual(time_string, '4 days')

    def test_create_string_from_largest_unit_in_timedelta_returns_a_day(
            self
    ) -> None:
        timedelta_object = datetime.timedelta(
            days=1, hours=1, minutes=1, seconds=1)

        time_string = (
            utils.create_string_from_largest_unit_in_timedelta(timedelta_object)
        )

        self.assertEqual(time_string, '1 day')

    def test_create_string_from_largest_unit_in_timedelta_returns_hours(
            self
    ) -> None:
        timedelta_object = datetime.timedelta(
            days=0, hours=2, minutes=1, seconds=1)

        time_string = (
            utils.create_string_from_largest_unit_in_timedelta(timedelta_object)
        )

        self.assertEqual(time_string, '2 hours')

    def test_create_string_from_largest_unit_in_timedelta_returns_an_hour(
            self
    ) -> None:
        timedelta_object = datetime.timedelta(
            days=0, hours=1, minutes=1, seconds=1)

        time_string = (
            utils.create_string_from_largest_unit_in_timedelta(timedelta_object)
        )

        self.assertEqual(time_string, '1 hour')

    def test_create_string_from_largest_unit_in_timedelta_returns_minutes(
            self
    ) -> None:
        timedelta_object = datetime.timedelta(
            days=0, hours=0, minutes=4, seconds=1)

        time_string = (
            utils.create_string_from_largest_unit_in_timedelta(timedelta_object)
        )

        self.assertEqual(time_string, '4 minutes')

    def test_create_string_from_largest_unit_in_timedelta_returns_a_minute(
            self
    ) -> None:
        timedelta_object = datetime.timedelta(
            days=0, hours=0, minutes=1, seconds=12)

        time_string = (
            utils.create_string_from_largest_unit_in_timedelta(timedelta_object)
        )

        self.assertEqual(time_string, '1 minute')

    def test_create_string_from_largest_unit_in_timedelta_returns_a_min_for_min(
            self
    ) -> None:
        timedelta_object = datetime.timedelta(
            days=0, hours=0, minutes=1, seconds=0)

        time_string = (
            utils.create_string_from_largest_unit_in_timedelta(timedelta_object)
        )

        self.assertEqual(time_string, '1 minute')

    def test_create_string_from_largest_unit_in_timedelta_returns_minute_if_sec(
            self
    ) -> None:
        timedelta_object = datetime.timedelta(
            days=0, hours=0, minutes=0, seconds=1)

        time_string = (
            utils.create_string_from_largest_unit_in_timedelta(timedelta_object)
        )

        self.assertEqual(time_string, '1 minute')

    def test_create_string_from_largest_unit_in_timedelta_returns_a_min_if_msec(
            self
    ) -> None:
        timedelta_object = datetime.timedelta(
            days=0, hours=0, minutes=0, seconds=0, milliseconds=1)

        time_string = (
            utils.create_string_from_largest_unit_in_timedelta(timedelta_object)
        )

        self.assertEqual(time_string, '1 minute')

    def test_get_hashable_value(self) -> None:
        json1 = ['foo', 'bar', {'baz': 3}]
        json2 = ['fee', {'fie': ['foe', 'fum']}]
        json1_deepcopy = copy.deepcopy(json1)
        json2_deepcopy = copy.deepcopy(json2)

        test_set = {utils.get_hashable_value(json1)}
        self.assertIn(utils.get_hashable_value(json1_deepcopy), test_set)
        test_set.add(utils.get_hashable_value(json2))
        self.assertEqual(
            test_set, {
                utils.get_hashable_value(json1_deepcopy),
                utils.get_hashable_value(json2_deepcopy),
            })

    def test_is_supported_audio_language_code(self) -> None:
        self.assertTrue(utils.is_supported_audio_language_code('hi-en'))
        self.assertFalse(utils.is_supported_audio_language_code('unknown'))

    def test_is_valid_language_code(self) -> None:
        self.assertTrue(utils.is_valid_language_code('en'))
        self.assertFalse(utils.is_valid_language_code('unknown'))

    def test_require_valid_name(self) -> None:
        name = 'name'
        utils.require_valid_name(name, 'name_type')

        invalid_name = 0
        with self.assertRaisesRegexp(Exception, '0 must be a string.'): # type: ignore[no-untyped-call]
            # Type ignore is used below because we are providing integer
            # argument instead of string for invalid_name for testing purposes.
            utils.require_valid_name(invalid_name, 'name_type') # type: ignore[arg-type]

    def test_require_valid_meta_tag_content(self) -> None:
        meta_tag_content = 'name'
        utils.require_valid_meta_tag_content(meta_tag_content)

        non_string_meta_tag_content = 0
        invalid_type_error = (
            'Expected meta tag content to be a string, received 0')
        with self.assertRaisesRegexp(Exception, invalid_type_error): # type: ignore[no-untyped-call]
            utils.require_valid_meta_tag_content(non_string_meta_tag_content) # type: ignore[arg-type]
        lengthy_meta_tag_content = 'a' * 200
        max_length_error = (
            'Meta tag content should not be longer than %s characters.'
            % constants.MAX_CHARS_IN_META_TAG_CONTENT)

        with self.assertRaisesRegexp(Exception, max_length_error): # type: ignore[no-untyped-call]
            utils.require_valid_meta_tag_content(lengthy_meta_tag_content)

    def test_require_valid_page_title_fragment_for_web(self) -> None:
        page_title_fragment_for_web = 'name'
        utils.require_valid_page_title_fragment_for_web(
            page_title_fragment_for_web)

        non_string_page_title_fragment_for_web = 0
        invalid_type_error = (
            'Expected page title fragment to be a string, received 0')
        with self.assertRaisesRegexp(Exception, invalid_type_error): # type: ignore[no-untyped-call]
            utils.require_valid_page_title_fragment_for_web(
                non_string_page_title_fragment_for_web) # type: ignore[arg-type]
        lengthy_page_title_fragment_for_web = 'a' * 60
        max_length_error = (
            'Page title fragment should not be longer than %s characters.'
            % constants.MAX_CHARS_IN_PAGE_TITLE_FRAGMENT_FOR_WEB)

        with self.assertRaisesRegexp(Exception, max_length_error): # type: ignore[no-untyped-call]
            utils.require_valid_page_title_fragment_for_web(
                lengthy_page_title_fragment_for_web)

    def test_require_valid_url_fragment(self) -> None:
        name = 'name'
        utils.require_valid_url_fragment(name, 'name-type', 20)

        name_with_spaces = 'name with spaces'
        name_with_spaces_expected_error = (
            'name-type field contains invalid characters. Only '
            'lowercase words separated by hyphens are allowed. '
            'Received name with spaces.')
        with self.assertRaisesRegexp( # type: ignore[no-untyped-call]
            Exception, name_with_spaces_expected_error):
            utils.require_valid_url_fragment(
                name_with_spaces, 'name-type', 20)

        name_in_caps = 'NAME'
        name_in_caps_expected_error = (
            'name-type field contains invalid characters. Only '
            'lowercase words separated by hyphens are allowed. Received NAME.')
        with self.assertRaisesRegexp(Exception, name_in_caps_expected_error): # type: ignore[no-untyped-call]
            utils.require_valid_url_fragment(
                name_in_caps, 'name-type', 20)

        name_with_numbers = 'nam3'
        name_with_numbers_expected_error = (
            'name-type field contains invalid characters. Only '
            'lowercase words separated by hyphens are allowed. Received nam3.')
        with self.assertRaisesRegexp( # type: ignore[no-untyped-call]
            Exception, name_with_numbers_expected_error):
            utils.require_valid_url_fragment(
                name_with_numbers, 'name-type', 20)

        long_name = 'a-really-really-really-lengthy-name'
        long_name_expected_error = (
            'name-type field should not exceed 10 characters, '
            'received %s' % long_name)
        with self.assertRaisesRegexp(Exception, long_name_expected_error): # type: ignore[no-untyped-call]
            utils.require_valid_url_fragment(
                long_name, 'name-type', 10)

        empty_name = ''
        empty_name_expected_error = 'name-type field should not be empty.'
        with self.assertRaisesRegexp(Exception, empty_name_expected_error): # type: ignore[no-untyped-call]
            utils.require_valid_url_fragment(empty_name, 'name-type', 20)

        non_string_name = 0
        non_string_name_expected_error = (
            'name-type field must be a string. Received 0.')
        with self.assertRaisesRegexp(Exception, non_string_name_expected_error): # type: ignore[no-untyped-call]
            utils.require_valid_url_fragment(non_string_name, 'name-type', 20) # type: ignore[arg-type]

    def test_validate_convert_to_hash(self) -> None:
        with self.assertRaisesRegexp( # type: ignore[no-untyped-call]
            Exception, 'Expected string, received 1 of type %s' % type(1)):
            utils.convert_to_hash(1, 10) # type: ignore[arg-type]

    def test_convert_png_to_data_url_with_non_png_image_raises_error(
            self
    ) -> None:
        favicon_filepath = os.path.join(
            self.get_static_asset_filepath(), 'assets', 'favicon.ico') # type: ignore[no-untyped-call]

        with self.assertRaisesRegexp( # type: ignore[no-untyped-call]
            Exception, 'The given string does not represent a PNG image.'):
            utils.convert_png_to_data_url(favicon_filepath)

    def test_get_exploration_components_from_dir_with_invalid_path_raises_error(
            self
    ) -> None:
        with self.assertRaisesRegexp( # type: ignore[no-untyped-call]
            Exception,
            'Found invalid non-asset file .+'
            'There should only be a single non-asset file, and it should have '
            'a .yaml suffix.'
        ):
            utils.get_exploration_components_from_dir('core/tests/load_tests')

        with self.assertRaisesRegexp( # type: ignore[no-untyped-call]
            Exception, 'The only directory in . should be assets/'):
            utils.get_exploration_components_from_dir('.')

    def test_get_exploration_components_from_dir_with_multiple_yaml_files(
            self
    ) -> None:
        with self.assertRaisesRegexp( # type: ignore[no-untyped-call]
            Exception,
            'More than one non-asset file specified for '
            'core/tests/data/dummy_assets/assets'):
            utils.get_exploration_components_from_dir(
                'core/tests/data/dummy_assets/assets/')

    def test_get_exploration_components_from_dir_with_no_yaml_file(
            self
    ) -> None:
        with self.assertRaisesRegexp( # type: ignore[no-untyped-call]
            Exception,
            'No yaml file specifed for core/tests/data/dummy_assets'):
            utils.get_exploration_components_from_dir(
                'core/tests/data/dummy_assets/')

    def test_get_asset_dir_prefix_with_prod_mode(self) -> None:
        with self.swap(constants, 'DEV_MODE', False):
            self.assertEqual(utils.get_asset_dir_prefix(), '/build')

    def test_base64_from_int(self) -> None:
        base64_number = utils.base64_from_int(108)
        self.assertEqual(base64.b64decode(base64_number), b'[108]')

    def test_get_supported_audio_language_description_with_invalid_code(
            self
    ) -> None:
        valid_language_code = 'en'
        expected_language_description = 'English'
        self.assertEqual(
            utils.get_supported_audio_language_description(valid_language_code),
            expected_language_description)

        invalid_language_code = 'invalid_code'
        with self.assertRaisesRegexp( # type: ignore[no-untyped-call]
            Exception, 'Unsupported audio language code: invalid_code'):
            utils.get_supported_audio_language_description(
                invalid_language_code)

    def test_is_user_id_valid(self) -> None:
        self.assertTrue(
            utils.is_user_id_valid(
                feconf.SYSTEM_COMMITTER_ID, allow_system_user_id=True))
        self.assertTrue(
            utils.is_user_id_valid(
                feconf.MIGRATION_BOT_USER_ID, allow_system_user_id=True))
        self.assertTrue(
            utils.is_user_id_valid(
                feconf.SUGGESTION_BOT_USER_ID, allow_system_user_id=True))
        self.assertTrue(
            utils.is_user_id_valid(
                'pid_%s' % ('a' * 32), allow_pseudonymous_id=True))
        self.assertTrue(
            utils.is_user_id_valid('uid_%s' % ('a' * 32)))
        self.assertFalse(
            utils.is_user_id_valid('pid_%s' % ('a' * 32)))
        self.assertFalse(
            utils.is_user_id_valid('uid_%s%s' % ('a' * 31, 'A')))
        self.assertFalse(
            utils.is_user_id_valid('uid_%s' % ('a' * 31)))
        self.assertFalse(utils.is_user_id_valid('a' * 36))

    def test_is_pseudonymous_id(self) -> None:
        self.assertTrue(utils.is_pseudonymous_id('pid_' + 'a' * 32))
        self.assertFalse(utils.is_pseudonymous_id('uid_' + 'a' * 32))
        self.assertFalse(utils.is_pseudonymous_id('uid_' + 'a' * 31 + 'A'))
        self.assertFalse(utils.is_pseudonymous_id('uid_' + 'a' * 31))
        self.assertFalse(utils.is_pseudonymous_id('a' * 36))

    def test_snake_case_to_camel_case(self) -> None:
        camel_case_str1 = utils.snake_case_to_camel_case('user_id_number')
        camel_case_str2 = utils.snake_case_to_camel_case('hello_world')
        camel_case_str3 = utils.snake_case_to_camel_case('test1')
        self.assertEqual(camel_case_str1, 'userIdNumber')
        self.assertEqual(camel_case_str2, 'helloWorld')
        self.assertEqual(camel_case_str3, 'test1')

    def _assert_valid_thumbnail_filename(
            self,
            expected_error_substring: str,
            thumbnail_filename: str
    ) -> None:
        """Helper method for test_require_valid_thumbnail_filename."""
        with self.assertRaisesRegexp( # type: ignore[no-untyped-call]
            utils.ValidationError, expected_error_substring):
            utils.require_valid_thumbnail_filename(
                thumbnail_filename)

    def test_require_valid_thumbnail_filename(self) -> None:
        """Test thumbnail filename validation."""
        self._assert_valid_thumbnail_filename(
            'Expected thumbnail filename to be a string, received 10', 10) # type: ignore[arg-type]
        self._assert_valid_thumbnail_filename(
            'Thumbnail filename should not start with a dot.', '.name')
        self._assert_valid_thumbnail_filename(
            'Thumbnail filename should not include slashes or '
            'consecutive dot characters.', 'file/name')
        self._assert_valid_thumbnail_filename(
            'Thumbnail filename should not include slashes or '
            'consecutive dot characters.', 'file..name')
        self._assert_valid_thumbnail_filename(
            'Thumbnail filename should include an extension.', 'name')
        self._assert_valid_thumbnail_filename(
            'Expected a filename ending in svg, received name.jpg', 'name.jpg')
        filename = 'filename.svg'
        utils.require_valid_thumbnail_filename(filename)

    def _assert_valid_image_filename(
            self, expected_error_substring: str, image_filename: str
    ) -> None:
        """Helper method for test_require_valid_image_filename."""
        with self.assertRaisesRegexp( # type: ignore[no-untyped-call]
            utils.ValidationError, expected_error_substring):
            utils.require_valid_image_filename(
                image_filename)

    def test_require_valid_image_filename(self) -> None:
        """Test image filename validation."""
        self._assert_valid_image_filename(
            'Expected image filename to be a string, received 10', 10) # type: ignore[arg-type]
        self._assert_valid_image_filename(
            'Image filename should not start with a dot.', '.name')
        self._assert_valid_image_filename(
            'Image filename should not include slashes or '
            'consecutive dot characters.', 'file/name')
        self._assert_valid_image_filename(
            'Image filename should not include slashes or '
            'consecutive dot characters.', 'file..name')
        self._assert_valid_image_filename(
            'Image filename should include an extension.', 'name')
        filename = 'filename.svg'
        utils.require_valid_image_filename(filename)

    def test_get_time_in_millisecs(self) -> None:
        dt = datetime.datetime(2020, 6, 15)
        msecs = utils.get_time_in_millisecs(dt)
        self.assertEqual(
            dt,
            datetime.datetime.fromtimestamp(
                python_utils.divide(msecs, 1000.0))) # type: ignore[no-untyped-call]

    def test_get_time_in_millisecs_with_complicated_time(self) -> None:
        dt = datetime.datetime(2020, 6, 15, 5, 18, 23, microsecond=123456)
        msecs = utils.get_time_in_millisecs(dt)
        self.assertEqual(
            dt,
            datetime.datetime.fromtimestamp(
                python_utils.divide(msecs, 1000.0))) # type: ignore[no-untyped-call]

    def test_grouper(self) -> None:
        self.assertEqual(
            [list(g) for g in utils.grouper(range(7), 3)],
            [[0, 1, 2], [3, 4, 5], [6, None, None]])
        # Returns an iterable of iterables, so we need to combine them into
        # strings for easier comparison.
        self.assertEqual(
            [''.join(g) for g in utils.grouper('ABCDEFG', 3, fillvalue='x')],
            ['ABC', 'DEF', 'Gxx'])

    def test_partition(self) -> None:
        is_even = lambda n: (n % 2) == 0

        evens, odds = (
            utils.partition([10, 8, 1, 5, 6, 4, 3, 7], predicate=is_even))

        self.assertEqual(list(evens), [10, 8, 6, 4])
        self.assertEqual(list(odds), [1, 5, 3, 7])

    def test_enumerated_partition(self) -> None:
        logs = ['ERROR: foo', 'INFO: bar', 'INFO: fee', 'ERROR: fie']
        is_error = lambda msg: msg.startswith('ERROR: ')

        errors, others = (
            utils.partition(logs, predicate=is_error, enumerated=True))

        self.assertEqual(list(errors), [(0, 'ERROR: foo'), (3, 'ERROR: fie')])
        self.assertEqual(list(others), [(1, 'INFO: bar'), (2, 'INFO: fee')])

    def test_convert_png_data_url_to_binary(self) -> None:
        image_data_url = '%s%s' % (
            utils.PNG_DATA_URL_PREFIX,
            urllib.parse.quote(base64.b64encode(b'test123'))
        )

        self.assertEqual(
            utils.convert_png_data_url_to_binary(image_data_url), b'test123')

    def test_convert_png_data_url_to_binary_raises_if_prefix_is_missing(
            self
    ) -> None:
        image_data_url = urllib.parse.quote(base64.b64encode(b'test123'))

        self.assertRaisesRegexp( # type: ignore[no-untyped-call]
            Exception, 'The given string does not represent a PNG data URL.',
            lambda: utils.convert_png_data_url_to_binary(image_data_url))

    def test_quoted_string(self) -> None:
        self.assertEqual(utils.quoted('a"b\'c'), '"a\\"b\'c"')

<<<<<<< HEAD
    def test_is_base64_encoded(self) -> None:
        image = '<svg><path d="%s" /></svg>' % (
            'M150 0 L75 200 L225 200 Z ' * 1000)

        self.assertFalse(utils.is_base64_encoded(image))
        self.assertFalse(utils.is_base64_encoded('hello'))
        self.assertTrue(utils.is_base64_encoded(
            base64.b64encode(b'hello').decode('utf-8'))
        )
=======
    def test_url_open(self) -> None:
        response = utils.url_open('http://www.google.com')
        self.assertEqual(response.getcode(), 200) # type: ignore[attr-defined]
        self.assertEqual(
            response.url, 'http://www.google.com') # type: ignore[attr-defined]
>>>>>>> 014cdee3
<|MERGE_RESOLUTION|>--- conflicted
+++ resolved
@@ -751,7 +751,7 @@
     def test_quoted_string(self) -> None:
         self.assertEqual(utils.quoted('a"b\'c'), '"a\\"b\'c"')
 
-<<<<<<< HEAD
+
     def test_is_base64_encoded(self) -> None:
         image = '<svg><path d="%s" /></svg>' % (
             'M150 0 L75 200 L225 200 Z ' * 1000)
@@ -761,10 +761,9 @@
         self.assertTrue(utils.is_base64_encoded(
             base64.b64encode(b'hello').decode('utf-8'))
         )
-=======
+
     def test_url_open(self) -> None:
         response = utils.url_open('http://www.google.com')
         self.assertEqual(response.getcode(), 200) # type: ignore[attr-defined]
         self.assertEqual(
             response.url, 'http://www.google.com') # type: ignore[attr-defined]
->>>>>>> 014cdee3
