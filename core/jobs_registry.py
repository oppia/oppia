--- conflicted
+++ resolved
@@ -60,11 +60,6 @@
 # it should be registered here.
 ALL_CONTINUOUS_COMPUTATION_MANAGERS = [
     feedback_jobs_continuous.FeedbackAnalyticsAggregator,
-<<<<<<< HEAD
-    stats_jobs_continuous.InteractionAnswerSummariesAggregator,
-=======
-    user_jobs_continuous.DashboardRecentUpdatesAggregator,
->>>>>>> 4172bcc4
     user_jobs_continuous.UserStatsAggregator,
 ]
 
