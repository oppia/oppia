--- conflicted
+++ resolved
@@ -88,11 +88,8 @@
     user_jobs_one_off.UserLastExplorationActivityOneOffJob,
     user_jobs_one_off.UserProfilePictureOneOffJob,
     user_jobs_one_off.UsernameLengthDistributionOneOffJob,
-<<<<<<< HEAD
+    exp_jobs_one_off.MathExpressionInputInteractionOneOffJob
     topic_jobs_one_off.SubtopicDescriptionMigrationOneOffJob
-=======
-    exp_jobs_one_off.MathExpressionInputInteractionOneOffJob
->>>>>>> d47cadaf
 ]
 
 # List of all manager classes for prod validation one-off batch jobs for which
