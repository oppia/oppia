--- conflicted
+++ resolved
@@ -176,9 +176,6 @@
 
     @classmethod
     def register_completion(cls, job_id, output_list):
-<<<<<<< HEAD
-        """Marks a job as completed."""
-=======
         """Marks a job as completed.
 
         Args:
@@ -187,7 +184,6 @@
         """
         _MAX_OUTPUT_LENGTH_CHARS = 900000
 
->>>>>>> c50b196a
         # Ensure that preconditions are met.
         model = job_models.JobModel.get(job_id, strict=True)
         cls._require_valid_transition(
