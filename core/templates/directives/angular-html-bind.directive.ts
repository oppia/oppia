--- conflicted
+++ resolved
@@ -42,11 +42,7 @@
           // middle may actually be required. Only the trailing ones need to be
           // replaced.
           if (newValue) {
-<<<<<<< HEAD
-            newValue = newValue.replace(/^<p>(&nbsp;(\s)?)*/g, '<p>');
-=======
             newValue = newValue.replace(/^(<p>\&nbsp\;<\/p>\n\n)+/g, '');
->>>>>>> 8716bac2
             newValue = newValue.replace(/(&nbsp;(\s)?)*(<\/p>)/g, '</p>');
             // The following line is required since blank newlines in between
             // paragraphs are treated as <p>&nbsp;</p> by ckedior. So, these
