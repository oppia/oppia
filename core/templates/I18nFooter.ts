--- conflicted
+++ resolved
@@ -54,11 +54,8 @@
             ctrl.supportedSiteLanguages = SUPPORTED_SITE_LANGUAGES;
             ctrl.currentLanguageCode = (
               $translate.proposedLanguage() || $translate.use());
-<<<<<<< HEAD
-=======
             I18nLanguageCodeService.setI18nLanguageCode(
               ctrl.currentLanguageCode);
->>>>>>> d2fa593c
           };
         }
       ]
