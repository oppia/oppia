--- conflicted
+++ resolved
@@ -63,129 +63,6 @@
   }));
 };
 
-<<<<<<< HEAD
-/**
- * Returns a div containing the compiled html.
- * @param {string} html - The html to be compiled.
- */
-export const html = (html: string): Element => {
-  // Don't return `body` itself, because using it as a `$rootElement` for ng1
-  // will attach `$injector` to it and that will affect subsequent tests.
-  const body = document.body;
-  body.innerHTML = `<div>${html.trim()}</div>`;
-  const div = document.body.firstChild as Element;
-
-  if (div.childNodes.length === 1 && div.firstChild instanceof HTMLElement) {
-    return div.firstChild;
-  }
-
-  return div;
-};
-
-/**
- * Trims the text by removing new lines and extra white space.
- * @param {string | null | undefined} text - The text to be trimmed of spaces.
- * @param {bool} allSpace - A bool to define whether to replace new line
- *   with a space or empty string.
- */
-export const multiTrim = (
-    text: string | null | undefined, allSpace = false): string => {
-  // eslint-disable-next-line eqeqeq
-  if (typeof text == 'string') {
-    const repl = allSpace ? '' : ' ';
-    return text.replace(/\n/g, '').replace(/\s+/g, repl).trim();
-  }
-  throw new Error('Argument can not be undefined.');
-};
-
-/**
- * And upgraded angularjs module.
- * @param {PlatformRef} platform - The platform reference for bootstraping.
- * @param {Type<{}>} Ng2Module - Angular module to bootstrap.
- * @param {Element} element - An html element.
- * @param {angular.IModule} ng1Module - The angularjs module to be included
- *  in angular zone.
- */
-export const bootstrapAsync = async(
-    platform: PlatformRef,
-    Ng2Module: Type<{}>,
-    element: Element,
-    ng1Module: angular.IModule
-): Promise<UpgradeModule> => {
-// We bootstrap the Angular module first; then when it is ready (async) we
-// bootstrap the AngularJS module on the bootstrap element (also ensuring that
-// AngularJS errors will fail the test).
-  return platform.bootstrapModule(Ng2Module).then(ref => {
-    const ngZone = ref.injector.get<NgZone>(NgZone);
-    const upgrade = ref.injector.get(UpgradeModule);
-    const failHardModule = ($provide) => {
-      $provide.value('$exceptionHandler', (err) => {
-        throw err;
-      });
-      return '';
-    };
-
-    // The `bootstrap()` helper is used for convenience in tests, so that we
-    // don't have to inject and call `upgrade.bootstrap()` on every Angular
-    // module. In order to closer emulate what happens in real application,
-    // ensure AngularJS is bootstrapped inside the Angular zone.
-    ngZone.run(() => upgrade.bootstrap(
-      // This throws "Type '($provide) => string' is not assignable to
-      // type 'string'". We need to suppress this error because typescript
-      // expects the module name to be an string but a custom module is
-      // needed here.
-      // @ts-ignore
-      element, [failHardModule, ng1Module.name]));
-
-    return upgrade;
-  });
-};
-
-/**
- * A utility function to get coverage of the upgraded component class.
- * @param {string} kebabCaseName - Name of the upgraded component in kebab-case.
- * @param {string} camelCaseName - Name of the upgraded component in camelCase.
- * @param {unknown} upgradedComponentTypes - An array consisting of only
- *   one element. That element is the type of the upgraded component.
- */
-export const setupAndGetUpgradedComponentAsync = async(
-    kebabCaseName: string,
-    camelCaseName: string,
-    // Unknown type is used here because the type of the component
-    // is not known. This is because the component is dynamically
-    // created.
-    upgradedComponentTypes: unknown): Promise<string> => {
-  let template = '<' + kebabCaseName + '></' + kebabCaseName + '>';
-  @Component({
-    selector: 'mock-comp',
-    template: template
-  })
-  class MockComponent {}
-  // The template in the next line is what is rendered. The text of the rendered
-  // component should contain "Hello Oppia!". This text context is return
-  // value.
-  const ng1Component = {template: 'Hello Oppia!'};
-  const ng1Module = angular.module('ng1Module', [])
-    .component(camelCaseName, ng1Component)
-    .directive('mockComp', downgradeComponent({component: MockComponent}));
-  @NgModule({
-    declarations: [upgradedComponentTypes[0], MockComponent],
-    entryComponents: [MockComponent],
-    imports: [BrowserModule, UpgradeModule]
-  })
-  class Ng2Module {
-    ngDoBootstrap() {}
-  }
-
-  // Bootstrap.
-  const element = html('<mock-comp></mock-comp>');
-  return bootstrapAsync(
-    platformBrowserDynamic(), Ng2Module, element, ng1Module).then(
-    () => multiTrim(element.textContent));
-};
-
-=======
->>>>>>> 24c1dfff
 /* This function overwrites the translationProvider for a dummy function
  * (customLoader). This is necessary to prevent the js test warnings about an
  * 'unexpected GET request' when the translationProvider tries to load the
