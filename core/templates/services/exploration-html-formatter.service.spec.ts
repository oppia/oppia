--- conflicted
+++ resolved
@@ -104,8 +104,6 @@
       var focusLabel = 'sampleLabel';
       var expectedHtmlTag = '<oppia-interactive-text-input ' +
         'label-for-focus-target="' + focusLabel + '" last-answer="null">' +
-<<<<<<< HEAD
-=======
         '</oppia-interactive-text-input>';
       expect(
         ehfs.getInteractionHtml(interactionId, {}, false, focusLabel, null)
@@ -119,7 +117,6 @@
       var expectedHtmlTag = '<oppia-interactive-text-input ' +
         'saved-solution="&quot;This is a correct answer!&quot;" ' +
         'label-for-focus-target="' + focusLabel + '" last-answer="null">' +
->>>>>>> 62972611
         '</oppia-interactive-text-input>';
       expect(
         ehfs.getInteractionHtml(interactionId, {}, false, focusLabel, solution)
