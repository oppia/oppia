--- conflicted
+++ resolved
@@ -35,56 +35,6 @@
 require('domain/utilities/url-interpolation.service.ts');
 require('services/assets-backend-api.service.ts');
 require('services/csrf-token.service.ts');
-<<<<<<< HEAD
-
-describe('Assets Backend API Service', function() {
-  describe('on dev mode', function() {
-    var AssetsBackendApiService = null;
-    var UrlInterpolationService = null;
-    var audioFileObjectFactory = null;
-    var imageFileObjectFactory = null;
-    var CsrfService = null;
-    var $httpBackend = null;
-    var $rootScope = null;
-    var $q = null;
-    var ENTITY_TYPE = null;
-    var audioRequestUrl = null;
-    var imageRequestUrl = null;
-
-    beforeEach(angular.mock.module('oppia'));
-    beforeEach(angular.mock.module('oppia', function($provide) {
-      $provide.value('AudioFileObjectFactory', new AudioFileObjectFactory());
-      $provide.value(
-        'FileDownloadRequestObjectFactory',
-        new FileDownloadRequestObjectFactory());
-      $provide.value('ImageFileObjectFactory', new ImageFileObjectFactory());
-    }));
-    beforeEach(angular.mock.module('oppia', function($provide) {
-      var ugs = new UpgradedServices();
-      for (let [key, value] of Object.entries(ugs.getUpgradedServices())) {
-        $provide.value(key, value);
-      }
-    }));
-
-    beforeEach(angular.mock.inject(function($injector) {
-      AssetsBackendApiService = $injector.get(
-        'AssetsBackendApiService');
-      audioFileObjectFactory = $injector.get('AudioFileObjectFactory');
-      imageFileObjectFactory = $injector.get('ImageFileObjectFactory');
-      UrlInterpolationService = $injector.get(
-        'UrlInterpolationService');
-      $httpBackend = $injector.get('$httpBackend');
-      $rootScope = $injector.get('$rootScope');
-      ENTITY_TYPE = $injector.get('ENTITY_TYPE');
-      $q = $injector.get('$q');
-
-      CsrfService = $injector.get('CsrfTokenService');
-
-      spyOn(CsrfService, 'getTokenAsync').and.callFake(function() {
-        var deferred = $q.defer();
-        deferred.resolve('sample-csrf-token');
-        return deferred.promise;
-=======
 const Constants = require('constants.ts');
 
 interface ErrorResponseType {
@@ -103,7 +53,6 @@
     beforeEach(() => {
       TestBed.configureTestingModule({
         imports: [HttpClientTestingModule],
->>>>>>> ad23519f
       });
       httpTestingController = TestBed.get(HttpTestingController);
       serviceInstance = TestBed.get(AssetsBackendApiService);
@@ -160,16 +109,6 @@
 
       serviceInstance.loadAudio('0', 'myfile.mp3').then(
         successHandler, failHandler);
-<<<<<<< HEAD
-      expect(
-        (AssetsBackendApiService.getAssetsFilesCurrentlyBeingRequested())
-          .audio.length).toBe(1);
-      $httpBackend.flush();
-      expect(
-        (AssetsBackendApiService.getAssetsFilesCurrentlyBeingRequested())
-          .audio.length).toBe(0);
-      expect(AssetsBackendApiService.isCached('myfile.mp3')).toBe(true);
-=======
       const req = httpTestingController.expectOne(audioRequestUrl);
       expect(req.request.method).toEqual('GET');
       expect((serviceInstance.getAssetsFilesCurrentlyBeingRequested())
@@ -179,7 +118,6 @@
       expect((serviceInstance.getAssetsFilesCurrentlyBeingRequested())
         .audio.length).toBe(0);
       expect(serviceInstance.isCached('myfile.mp3')).toBe(true);
->>>>>>> ad23519f
       expect(successHandler).toHaveBeenCalled();
       expect(failHandler).not.toHaveBeenCalled();
     }));
@@ -228,17 +166,6 @@
       expect(serviceInstance.isCached('myfile.mp3')).toBe(false);
     }));
 
-<<<<<<< HEAD
-    it('should successfully save an audio', function(done) {
-      var successMessage = 'Audio was successfully saved.';
-      // This throws "Argument of type '() => Promise<any, any, any>' is not
-      // assignable to parameter of type '{ (url: string, ...):
-      // jqXHR<any>; ...}'.". We need to suppress this error because we need
-      // to mock $.ajax to this function for testing purposes.
-      // @ts-expect-error
-      spyOn($, 'ajax').and.callFake(function() {
-        var d = $.Deferred();
-=======
     it('should successfully save an audio', () => {
       const successMessage = 'Audio was successfully saved.';
       serviceInstance.csrfTokenService.initializeToken();
@@ -246,7 +173,6 @@
       // be declarated.
       spyOn($, 'ajax').and.callFake(() => {
         const d = $.Deferred();
->>>>>>> ad23519f
         d.resolve(successMessage);
         return d.promise();
       });
@@ -257,63 +183,13 @@
         });
     });
 
-<<<<<<< HEAD
-    it('should successfully save a math SVG', function(done) {
-      var successMessage = 'Math SVG was successfully saved.';
-      // This throws "Argument of type '() => Promise<any, any, any>' is not
-      // assignable to parameter of type '{ (url: string, ...):
-      // jqXHR<any>; ...}'.". We need to suppress this error because we need
-      // to mock $.ajax to this function for testing purposes.
-      // @ts-expect-error
-      spyOn($, 'ajax').and.callFake(function() {
-        var d = $.Deferred();
-        d.resolve(successMessage);
-        return d.promise();
-      });
-      var imageFile = new Blob();
-      AssetsBackendApiService.saveMathExpresionImage(
-        imageFile, 'newMathExpression.svg', 'exploration', 'expid12345')
-        .then(function(response) {
-          // Below checks assert that the correct data is sent to the backend.
-          var dataArguementForAjaxCall = (
-            // This throws "Property 'calls' does not exist on type
-            // '{ (url: string, ...): jqXHR<any>; ... }'." This is because
-            // $.ajax is not the actual $.ajax, it is the mocked to the function
-            // which has this property. We did this for testing purposes.
-            // @ts-expect-error
-            $.ajax.calls.mostRecent().args[0].data);
-          expect(dataArguementForAjaxCall instanceof FormData).toBeTruthy();
-          var rawImageSentToBackend = null;
-          var payLoadSentoBackend = null;
-          dataArguementForAjaxCall.forEach((value, key) => {
-            if (key === 'image') {
-              rawImageSentToBackend = value;
-            } else if (key === 'payload') {
-              payLoadSentoBackend = value;
-            }
-          });
-          expect(rawImageSentToBackend instanceof File).toBeTruthy();
-          expect(payLoadSentoBackend).toEqual(JSON.stringify({
-            filename: 'newMathExpression.svg',
-            filename_prefix: 'image'
-          }));
-          expect(response).toBe(successMessage);
-        }).then(done, done.fail);
-
-      // $q Promises need to be forcibly resolved through a JavaScript digest,
-      // which is what $apply helps kick-start.
-      $rootScope.$apply();
-    });
-
-    it('should handle rejection when saving a math SVG fails', function(done) {
-      var errorMessage = 'Math SVG was not successfully saved.';
-      // This throws "Argument of type '() => Promise<any, any, any>' is not
-      // assignable to parameter of type '{ (url: string, ...):
-      // jqXHR<any>; ...}'.". We need to suppress this error because we need
-      // to mock $.ajax to this function for testing purposes.
-      // @ts-expect-error
-      spyOn($, 'ajax').and.callFake(function() {
-        var d = $.Deferred();
+    it('should handle rejection when saving a file fails', () => {
+      const errorMessage = 'Error on saving audio';
+      serviceInstance.csrfTokenService.initializeToken();
+      // @ts-ignore in order to ignore JQuery properties that should
+      // be declarated.
+      spyOn($, 'ajax').and.callFake(() => {
+        const d = $.Deferred();
         d.reject({
           // The responseText contains a XSSI Prefix, which is represented by
           // )]}' string. That's why double quotes is being used here. It's not
@@ -325,49 +201,6 @@
         });
         return d.promise();
       });
-      var imageFile = new Blob();
-      AssetsBackendApiService.saveMathExpresionImage(
-        imageFile, 'new.svg', 'exploration', 'expid12345')
-        .then(done, function(response) {
-          expect(response).toEqual({
-            message: errorMessage
-          });
-          done();
-        });
-      // $q Promises need to be forcibly resolved through a JavaScript digest,
-      // which is what $apply helps kick-start.
-      $rootScope.$apply();
-    });
-
-    it('should handle rejection when saving a file fails', function(done) {
-      var errorMessage = 'Error on saving audio';
-      // This throws "Argument of type '() => Promise<any, any, any>' is not
-      // assignable to parameter of type '{ (url: string, ...):
-      // jqXHR<any>; ...}'.". We need to suppress this error because we need
-      // to mock $.ajax to this function for testing purposes.
-      // @ts-expect-error
-      spyOn($, 'ajax').and.callFake(function() {
-        var d = $.Deferred();
-=======
-    it('should handle rejection when saving a file fails', () => {
-      const errorMessage = 'Error on saving audio';
-      serviceInstance.csrfTokenService.initializeToken();
-      // @ts-ignore in order to ignore JQuery properties that should
-      // be declarated.
-      spyOn($, 'ajax').and.callFake(() => {
-        const d = $.Deferred();
->>>>>>> ad23519f
-        d.reject({
-          // The responseText contains a XSSI Prefix, which is represented by
-          // )]}' string. That's why double quotes is being used here. It's not
-          // possible to use \' instead of ' so the XSSI Prefix won't be
-          // evaluated correctly.
-          /* eslint-disable quotes */
-          responseText: ")]}'\n{ \"message\": \"" + errorMessage + "\" }"
-          /* eslint-enable quotes */
-        });
-        return d.promise();
-      });
 
       serviceInstance.saveAudio('0', 'a.mp3', new File([], 'a.mp3'))
         .then((response: ErrorResponseType) => {
@@ -386,16 +219,6 @@
       serviceInstance.loadImage(
         AppConstants.ENTITY_TYPE.EXPLORATION, '0', 'myfile.png').then(
         successHandler, failHandler);
-<<<<<<< HEAD
-      expect(
-        (AssetsBackendApiService.getAssetsFilesCurrentlyBeingRequested())
-          .image.length).toBe(1);
-      $httpBackend.flush();
-      expect(
-        (AssetsBackendApiService.getAssetsFilesCurrentlyBeingRequested())
-          .image.length).toBe(0);
-      expect(AssetsBackendApiService.isCached('myfile.png')).toBe(true);
-=======
       const req = httpTestingController.expectOne(imageRequestUrl);
       expect(req.request.method).toEqual('GET');
       expect((serviceInstance.getAssetsFilesCurrentlyBeingRequested())
@@ -406,7 +229,6 @@
       expect((serviceInstance.getAssetsFilesCurrentlyBeingRequested())
         .image.length).toBe(0);
       expect(serviceInstance.isCached('myfile.png')).toBe(true);
->>>>>>> ad23519f
       expect(successHandler).toHaveBeenCalled();
       expect(failHandler).not.toHaveBeenCalled();
     }));
@@ -481,20 +303,6 @@
 
         serviceInstance.loadAudio('0', 'myfile.mp3').then(
           successHandler, failHandler);
-<<<<<<< HEAD
-
-        expect(
-          AssetsBackendApiService.getAssetsFilesCurrentlyBeingRequested()
-            .audio.length).toBe(1);
-
-        AssetsBackendApiService.abortAllCurrentAudioDownloads();
-        $httpBackend.verifyNoOutstandingRequest();
-        expect(
-          AssetsBackendApiService.getAssetsFilesCurrentlyBeingRequested()
-            .audio.length).toBe(0);
-        expect(AssetsBackendApiService.isCached('myfile.mp3')).toBe(false);
-      });
-=======
         let req = httpTestingController.expectOne(audioRequestUrl);
         expect(req.request.method).toEqual('GET');
         expect(serviceInstance.getAssetsFilesCurrentlyBeingRequested()
@@ -505,7 +313,6 @@
           .audio.length).toBe(0);
         expect(serviceInstance.isCached('myfile.mp3')).toBe(false);
       }));
->>>>>>> ad23519f
 
     it('should successfully abort the download of the all the image files',
       fakeAsync(() => {
@@ -515,20 +322,6 @@
         serviceInstance.loadImage(
           AppConstants.ENTITY_TYPE.EXPLORATION, '0', 'myfile.png').then(
           successHandler, failHandler);
-<<<<<<< HEAD
-
-        expect(
-          AssetsBackendApiService.getAssetsFilesCurrentlyBeingRequested()
-            .image.length).toBe(1);
-
-        AssetsBackendApiService.abortAllCurrentImageDownloads();
-        $httpBackend.verifyNoOutstandingRequest();
-        expect(
-          AssetsBackendApiService.getAssetsFilesCurrentlyBeingRequested()
-            .image.length).toBe(0);
-        expect(AssetsBackendApiService.isCached('myfile.png')).toBe(false);
-      });
-=======
         let req = httpTestingController.expectOne(imageRequestUrl);
         expect(req.request.method).toEqual('GET');
         expect(serviceInstance.getAssetsFilesCurrentlyBeingRequested()
@@ -539,7 +332,6 @@
           .image.length).toBe(0);
         expect(serviceInstance.isCached('myfile.png')).toBe(false);
       }));
->>>>>>> ad23519f
 
     it('should use the correct blob type for audio assets', fakeAsync(() => {
       const successHandler = jasmine.createSpy('success');
@@ -547,15 +339,6 @@
 
       serviceInstance.loadAudio('0', 'myfile.mp3').then(
         successHandler, failHandler);
-<<<<<<< HEAD
-      expect(
-        (AssetsBackendApiService.getAssetsFilesCurrentlyBeingRequested())
-          .audio.length).toBe(1);
-      $httpBackend.flush();
-      expect(
-        (AssetsBackendApiService.getAssetsFilesCurrentlyBeingRequested())
-          .audio.length).toBe(0);
-=======
       let req = httpTestingController.expectOne(audioRequestUrl);
       expect(req.request.method).toEqual('GET');
       expect((serviceInstance.getAssetsFilesCurrentlyBeingRequested())
@@ -565,7 +348,6 @@
       flushMicrotasks();
       expect((serviceInstance.getAssetsFilesCurrentlyBeingRequested())
         .audio.length).toBe(0);
->>>>>>> ad23519f
 
       expect(successHandler).toHaveBeenCalled();
       expect(failHandler).not.toHaveBeenCalled();
@@ -596,21 +378,11 @@
     });
 
     it('should throw an error when is not on dev mode and Google Cloud' +
-<<<<<<< HEAD
-      ' Service bucket name is not set', angular.mock.inject(
-      function($injector) {
-        expect(function() {
-          $injector.get(
-            'AssetsBackendApiService');
-        }).toThrowError('GCS_RESOURCE_BUCKET_NAME is not set in prod.');
-      }));
-=======
         ' Service bucket name is not set', fakeAsync(() => {
       expect(() => {
         TestBed.get(AssetsBackendApiService);
       }).toThrowError('GCS_RESOURCE_BUCKET_NAME is not set in prod.');
     }));
->>>>>>> ad23519f
   });
 
   describe('on production mode', () => {
@@ -639,17 +411,10 @@
 
     it('should correctly formulate the download URL for audios', () => {
       expect(
-<<<<<<< HEAD
-        AssetsBackendApiService.getAudioDownloadUrl(
-          ENTITY_TYPE.EXPLORATION, 'expid12345', 'a.mp3')
-      ).toEqual(
-        gcsPrefix + '/exploration/expid12345/assets/audio/a.mp3');
-=======
         serviceInstance.getAudioDownloadUrl(
           AppConstants.ENTITY_TYPE.EXPLORATION, 'expid12345', 'a.mp3')
       ).toEqual(gcsPrefix +
         '/exploration/expid12345/assets/audio/a.mp3');
->>>>>>> ad23519f
     });
 
     it('should correctly formulate the preview URL for images', () => {
@@ -661,17 +426,10 @@
 
     it('should correctly formulate the thumbnail url for preview', () => {
       expect(
-<<<<<<< HEAD
-        AssetsBackendApiService.getThumbnailUrlForPreview(
-          ENTITY_TYPE.EXPLORATION, 'expid12345', 'thumbnail.png')
-      ).toEqual(
-        gcsPrefix + '/exploration/expid12345/assets/thumbnail/thumbnail.png');
-=======
         serviceInstance.getThumbnailUrlForPreview(
           AppConstants.ENTITY_TYPE.EXPLORATION, 'expid12345', 'thumbnail.png')
       ).toEqual(gcsPrefix +
         '/exploration/expid12345/assets/thumbnail/thumbnail.png');
->>>>>>> ad23519f
     });
 
     afterEach(() => {
