// Copyright 2020 The Oppia Authors. All Rights Reserved.
//
// Licensed under the Apache License, Version 2.0 (the "License");
// you may not use this file except in compliance with the License.
// You may obtain a copy of the License at
//
//      http://www.apache.org/licenses/LICENSE-2.0
//
// Unless required by applicable law or agreed to in writing, software
// distributed under the License is distributed on an "AS-IS" BASIS,
// WITHOUT WARRANTIES OR CONDITIONS OF ANY KIND, either express or implied.
// See the License for the specific language governing permissions and
// limitations under the License.

/**
 * @fileoverview Service for recording and scrutinizing playthroughs.
 */

import { downgradeInjectable } from '@angular/upgrade/static';
import { Injectable } from '@angular/core';

import { AppConstants } from 'app.constants';
import { ExplorationFeaturesService } from
  'services/exploration-features.service';
import {
  ICyclicStateTransitionsCustomizationArgs,
  IEarlyQuitCustomizationArgs,
  IMultipleIncorrectSubmissionsCustomizationArgs,
  Playthrough,
  PlaythroughObjectFactory
} from 'domain/statistics/PlaythroughObjectFactory';
import { LearnerActionObjectFactory } from
  'domain/statistics/LearnerActionObjectFactory';
<<<<<<< HEAD
import { PlaythroughBackendApiService } from
  'services/playthrough-backend-api.service';
=======
import { Playthrough, PlaythroughObjectFactory } from
  'domain/statistics/PlaythroughObjectFactory';
import { PlaythroughBackendApiService } from
  'domain/statistics/playthrough-backend-api.service';
>>>>>>> aee10591
import { ServicesConstants } from 'services/services.constants';
import { Stopwatch, StopwatchObjectFactory } from
  'domain/utilities/StopwatchObjectFactory';

class MultipleIncorrectAnswersTracker {
  currStateName: string;
  numTries: number = 0;

<<<<<<< HEAD
  constructor(initStateName: string) {
    this.currStateName = initStateName;
  }
=======
@Injectable({
  providedIn: 'root'
})
export class PlaythroughService {
  constructor(
      private explorationFeaturesService: ExplorationFeaturesService,
      private learnerActionObjectFactory: LearnerActionObjectFactory,
      private playthroughBackendApiService: PlaythroughBackendApiService,
      private playthroughObjectFactory: PlaythroughObjectFactory,
      private stopwatchObjectFactory: StopwatchObjectFactory) {}

    static playthrough: Playthrough = null;
    static expStopwatch: Stopwatch = null;
    static isLearnerInSamplePopulation: boolean = null;
    static multipleIncorrectStateName: MultipleIncorrectStateNames = {
      state_name: null,
      num_times_incorrect: null
    };
    static cycleIdentifier: CycleIdentifier = {
      cycle: null,
      num_cycles: null
    };
    static visitedStates: string[] = [];
    static misTracker: boolean = false;
    static cstTracker: boolean = false;

    private removeOldQuitAction(): void {
      let quitAction = PlaythroughService.playthrough.actions[
        PlaythroughService.playthrough.actions.length - 1];
      // After the second quit action is recorded, the first quit is removed
      // using this method. This ensures that there are only two quit actions
      // in the playthrough actions list at a time.
      PlaythroughService.playthrough.actions = (
        PlaythroughService.playthrough.actions.filter(
          (action) => {
            return (
              action.actionType !== AppConstants.ACTION_TYPE_EXPLORATION_QUIT);
          }));
      PlaythroughService.playthrough.actions.push(quitAction);
    }
>>>>>>> aee10591

  foundAnIssue(): boolean {
    return this.numTries >= ServicesConstants.NUM_INCORRECT_ANSWERS_THRESHOLD;
  }

  recordStateTransition(destStateName: string): void {
    if (this.currStateName === destStateName) {
      this.numTries += 1;
    } else {
      this.currStateName = destStateName;
      this.numTries = 0;
    }
  }

  generateIssueCustomizationArgs(
  ): IMultipleIncorrectSubmissionsCustomizationArgs {
    return {
      state_name: {value: this.currStateName},
      num_times_answered_incorrectly: {value: this.numTries},
    };
  }
}

class CyclicStateTransitionsTracker {
  private currStateName: string;
  private visitedStates: Set<string>;
  // Maps [fromState, destState] to their number of occurrences. Map is kept in
  // insertion-order (most recent appears at the end).
  private stateRegressionOccurrences: Map<string[], number>;

  constructor(initStateName: string) {
    this.currStateName = initStateName;
    this.visitedStates = new Set([initStateName]);
    this.stateRegressionOccurrences = new Map();
  }

  recordStateTransition(destStateName: string): void {
    if (this.currStateName === destStateName) {
      return;
    }
    if (!this.visitedStates.has(destStateName)) {
      this.visitedStates.add(destStateName);
    } else {
      const newStateRegression = [this.currStateName, destStateName];
      const stateRegressionOccurrences = (
        this.stateRegressionOccurrences.entries());
      let stateRegressionFound = false;
      for (const [stateRegression, occurrences] of stateRegressionOccurrences) {
        if (this.isSameStateRegression(stateRegression, newStateRegression)) {
          this.stateRegressionOccurrences.set(stateRegression, occurrences + 1);
          stateRegressionFound = true;
          break;
        }
      }
      if (!stateRegressionFound) {
        this.stateRegressionOccurrences.set(newStateRegression, 1);
      }
    }
    this.currStateName = destStateName;
  }

  private isSameStateRegression(
      stateRegression: string[], otherStateRegression: string[]): boolean {
    const [fromState, destState] = stateRegression;
    const [otherFromState, otherDestState] = otherStateRegression;
    return fromState === otherFromState && destState === otherDestState;
  }

  foundAnIssue(): boolean {
    const [_, occurrences] = this.getMostCommonStateRegression();
    return occurrences >= ServicesConstants.NUM_REPEATED_CYCLES_THRESHOLD;
  }

  generateIssueCustomizationArgs(): ICyclicStateTransitionsCustomizationArgs {
    const [stateRegression, _] = this.getMostCommonStateRegression();
    return {state_names: {value: stateRegression}};
  }

  private getMostCommonStateRegression(): [string[], number] {
    let mostCommonStateRegression = null;
    let mostCommonStateRegressionOccurrences = 0;
    const stateRegressionOccurrences = (
      this.stateRegressionOccurrences.entries());
    for (const [stateRegression, occurrences] of stateRegressionOccurrences) {
      // When two state regressions have the same number of occurrences, we take
      // the most recent one (which would appear later in the map).
      if (occurrences >= mostCommonStateRegressionOccurrences) {
        mostCommonStateRegression = stateRegression;
        mostCommonStateRegressionOccurrences = occurrences;
      }
    }
    return [mostCommonStateRegression, mostCommonStateRegressionOccurrences];
  }
}

<<<<<<< HEAD
class EarlyQuitTracker {
  constructor(
      public stateName: string = null,
      public expDurationInSecs: number = null) {}

  foundAnIssue(): boolean {
    return (
      this.expDurationInSecs !== null &&
      this.expDurationInSecs < ServicesConstants.EARLY_QUIT_THRESHOLD_IN_SECS);
  }

  recordExplorationQuit(
      stateName: string, expDurationInSecs: number): void {
    this.stateName = stateName;
    this.expDurationInSecs = expDurationInSecs;
  }
=======
    private storePlaythrough(isNewPlaythrough: boolean): void {
      let playthroughId = (
        isNewPlaythrough ? null : PlaythroughService.playthrough.playthroughId);
      let promise = this.playthroughBackendApiService.storePlaythrough(
        PlaythroughService.playthrough,
        ServicesConstants.CURRENT_ISSUE_SCHEMA_VERSION, playthroughId);
      if (isNewPlaythrough) {
        promise.then(response => {
          if (response.playthroughStored) {
            // In cases where maximum number of playthroughs already exists, the
            // above flag is not True and playthrough ID is not set.
            PlaythroughService.playthrough.playthroughId = (
              response.playthroughId);
          }
        });
      }
    }

    private isPlaythroughDiscarded(): boolean {
      return !this.explorationFeaturesService.isPlaythroughRecordingEnabled() ||
        !PlaythroughService.isLearnerInSamplePopulation;
    }
>>>>>>> aee10591

  generateIssueCustomizationArgs(): IEarlyQuitCustomizationArgs {
    return {
      state_name: {value: this.stateName},
      time_spent_in_exp_in_msecs: {value: this.expDurationInSecs * 1000},
    };
  }
}

@Injectable({
  providedIn: 'root'
})
export class PlaythroughService {
  private explorationId: string = null;
  private explorationVersion: number = null;
  private learnerIsInSamplePopulation: boolean = null;

  private eqTracker: EarlyQuitTracker = null;
  private cstTracker: CyclicStateTransitionsTracker = null;
  private misTracker: MultipleIncorrectAnswersTracker = null;
  private playthrough: Playthrough = null;
  private stopwatch: Stopwatch = null;
  private expDurationInSecs: number = null;

  constructor(
      private explorationFeaturesService: ExplorationFeaturesService,
      private learnerActionObjectFactory: LearnerActionObjectFactory,
      private playthroughBackendApiService: PlaythroughBackendApiService,
      private playthroughObjectFactory: PlaythroughObjectFactory,
      private stopwatchObjectFactory: StopwatchObjectFactory) {}

  /**
   * The ordering of checks in this method prioritizes the following types of
   * playthroughs:
   *    1. MultipleIncorrectSubmissionsIssue
   *    2. CyclicStateTransitionsIssue
   *    3. EarlyQuitIssue
   */
  private classifyPlaythrough(): void {
    if (this.misTracker && this.misTracker.foundAnIssue()) {
      this.playthrough.issueType = (
        AppConstants.ISSUE_TYPE_MULTIPLE_INCORRECT_SUBMISSIONS);
      this.playthrough.issueCustomizationArgs = (
        this.misTracker.generateIssueCustomizationArgs());
    } else if (this.cstTracker && this.cstTracker.foundAnIssue()) {
      this.playthrough.issueType = (
        AppConstants.ISSUE_TYPE_CYCLIC_STATE_TRANSITIONS);
      this.playthrough.issueCustomizationArgs = (
        this.cstTracker.generateIssueCustomizationArgs());
    } else if (this.eqTracker && this.eqTracker.foundAnIssue()) {
      this.playthrough.issueType = AppConstants.ISSUE_TYPE_EARLY_QUIT;
      this.playthrough.issueCustomizationArgs = (
        this.eqTracker.generateIssueCustomizationArgs());
    }
  }

<<<<<<< HEAD
  private isPlaythroughRecordingEnabled(): boolean {
    return (
      this.explorationFeaturesService.isPlaythroughRecordingEnabled() &&
      this.learnerIsInSamplePopulation === true);
  }
=======
    recordExplorationStartAction(initStateName: string): void {
      if (this.isPlaythroughDiscarded()) {
        return;
      }
      let expStartLearnerAction = this.learnerActionObjectFactory.
        createNewExplorationStartAction({
          state_name: {
            value: initStateName
          }
        },
        ServicesConstants.CURRENT_ACTION_SCHEMA_VERSION);
>>>>>>> aee10591

  private isLearnerJustBrowsing(): boolean {
    return (
      // Learners who never enter an answer are probably just browsing.
      !this.playthrough.actions.some(
        a => a.actionType === AppConstants.ACTION_TYPE_ANSWER_SUBMIT) ||
      // Learners who leave the exploration quickly are probably just browsing.
      this.expDurationInSecs <
          ServicesConstants.MIN_PLAYTHROUGH_DURATION_IN_SECS);
  }

  initSession(
      explorationId: string, explorationVersion: number,
      sampleSizePopulationProportion: number): void {
    this.explorationId = explorationId;
    this.explorationVersion = explorationVersion;
    this.learnerIsInSamplePopulation = (
      Math.random() < sampleSizePopulationProportion);
  }

  getPlaythrough(): Playthrough {
    return this.playthrough;
  }

  recordExplorationStartAction(initStateName: string): void {
    if (!this.isPlaythroughRecordingEnabled()) {
      return;
    }
    if (this.playthrough !== null) {
      return;
    }

<<<<<<< HEAD
    const explorationStartAction = (
      this.learnerActionObjectFactory.createExplorationStartAction({
        state_name: {value: initStateName}
      }));
    this.playthrough = this.playthroughObjectFactory.createNew(
      this.explorationId, this.explorationVersion, null, null,
      [explorationStartAction]);

    this.eqTracker = new EarlyQuitTracker();
    this.misTracker = new MultipleIncorrectAnswersTracker(initStateName);
    this.cstTracker = new CyclicStateTransitionsTracker(initStateName);

    this.expDurationInSecs = 0;
    this.stopwatch = this.stopwatchObjectFactory.create();
    this.stopwatch.reset();
  }

  recordAnswerSubmitAction(
      stateName: string, destStateName: string, interactionId: string,
      answer: string, feedback: string, timeSpentInStateSecs: number): void {
    if (this.playthrough === null ||
        this.playthrough.getLastAction().actionType ===
            AppConstants.ACTION_TYPE_EXPLORATION_QUIT) {
      return;
    }

    this.misTracker.recordStateTransition(destStateName);
    this.cstTracker.recordStateTransition(destStateName);

    const answerSubmitAction = (
      this.learnerActionObjectFactory.createAnswerSubmitAction({
        state_name: {value: stateName},
        dest_state_name: {value: destStateName},
        interaction_id: {value: interactionId},
        submitted_answer: {value: answer},
        feedback: {value: feedback},
        time_spent_state_in_msecs: {value: 1000 * timeSpentInStateSecs}
      }));
    this.playthrough.actions.push(answerSubmitAction);
  }

  recordExplorationQuitAction(
      stateName: string, timeSpentInStateSecs: number): void {
    if (this.playthrough === null ||
        this.playthrough.getLastAction().actionType ===
            AppConstants.ACTION_TYPE_EXPLORATION_QUIT) {
      return;
=======
    recordAnswerSubmitAction(
        stateName: string, destStateName: string, interactionId: string,
        answer: string, feedback: string,
        timeSpentInStateSecs: number): void {
      if (this.isPlaythroughDiscarded()) {
        return;
      }
      if (!PlaythroughService.cstTracker) {
        this.createCyclicIssueTracker(stateName);
      }
      if (!PlaythroughService.misTracker) {
        this.createMultipleIncorrectIssueTracker(stateName);
      }
      PlaythroughService.playthrough.actions.push(
        this.learnerActionObjectFactory.createNewAnswerSubmitAction({
          state_name: {
            value: stateName
          },
          dest_state_name: {
            value: destStateName
          },
          interaction_id: {
            value: interactionId
          },
          submitted_answer: {
            value: answer
          },
          feedback: {
            value: feedback
          },
          time_spent_state_in_msecs: {
            value: timeSpentInStateSecs
          }
        },
        ServicesConstants.CURRENT_ACTION_SCHEMA_VERSION
        ));

      let didNotMoveToNextState = (destStateName === stateName);
      if (didNotMoveToNextState) {
        this.incrementIncorrectAnswerInMultipleIncorrectIssueTracker();
      } else {
        this.recordStateTransitionInMultipleIncorrectIssueTracker(
          destStateName);
        this.recordStateTransitionInCyclicIssueTracker(destStateName);
      }
    }

    recordExplorationQuitAction(
        stateName: string, timeSpentInStateSecs: number): void {
      if (this.isPlaythroughDiscarded()) {
        return;
      }
      PlaythroughService.playthrough.actions.push(
        this.learnerActionObjectFactory.createNewExplorationQuitAction({
          state_name: {
            value: stateName
          },
          time_spent_in_state_in_msecs: {
            value: timeSpentInStateSecs
          }
        },
        ServicesConstants.CURRENT_ACTION_SCHEMA_VERSION
        ));
>>>>>>> aee10591
    }

    this.expDurationInSecs = this.stopwatch.getTimeInSecs();
    this.eqTracker.recordExplorationQuit(stateName, this.expDurationInSecs);

    const explorationQuitAction = (
      this.learnerActionObjectFactory.createExplorationQuitAction({
        state_name: {value: stateName},
        time_spent_in_state_in_msecs: {value: 1000 * timeSpentInStateSecs}
      }));
    this.playthrough.actions.push(explorationQuitAction);

    this.classifyPlaythrough();
  }

  storePlaythrough(): void {
    if (!this.isPlaythroughRecordingEnabled()) {
      return;
    }
    if (this.playthrough === null || this.playthrough.issueType === null ||
        this.isLearnerJustBrowsing()) {
      return;
    }
    this.playthroughBackendApiService.storePlaythrough(this.playthrough);
  }
}

angular.module('oppia').factory(
  'PlaythroughService',
  downgradeInjectable(PlaythroughService));<|MERGE_RESOLUTION|>--- conflicted
+++ resolved
@@ -31,15 +31,8 @@
 } from 'domain/statistics/PlaythroughObjectFactory';
 import { LearnerActionObjectFactory } from
   'domain/statistics/LearnerActionObjectFactory';
-<<<<<<< HEAD
-import { PlaythroughBackendApiService } from
-  'services/playthrough-backend-api.service';
-=======
-import { Playthrough, PlaythroughObjectFactory } from
-  'domain/statistics/PlaythroughObjectFactory';
 import { PlaythroughBackendApiService } from
   'domain/statistics/playthrough-backend-api.service';
->>>>>>> aee10591
 import { ServicesConstants } from 'services/services.constants';
 import { Stopwatch, StopwatchObjectFactory } from
   'domain/utilities/StopwatchObjectFactory';
@@ -48,52 +41,9 @@
   currStateName: string;
   numTries: number = 0;
 
-<<<<<<< HEAD
   constructor(initStateName: string) {
     this.currStateName = initStateName;
   }
-=======
-@Injectable({
-  providedIn: 'root'
-})
-export class PlaythroughService {
-  constructor(
-      private explorationFeaturesService: ExplorationFeaturesService,
-      private learnerActionObjectFactory: LearnerActionObjectFactory,
-      private playthroughBackendApiService: PlaythroughBackendApiService,
-      private playthroughObjectFactory: PlaythroughObjectFactory,
-      private stopwatchObjectFactory: StopwatchObjectFactory) {}
-
-    static playthrough: Playthrough = null;
-    static expStopwatch: Stopwatch = null;
-    static isLearnerInSamplePopulation: boolean = null;
-    static multipleIncorrectStateName: MultipleIncorrectStateNames = {
-      state_name: null,
-      num_times_incorrect: null
-    };
-    static cycleIdentifier: CycleIdentifier = {
-      cycle: null,
-      num_cycles: null
-    };
-    static visitedStates: string[] = [];
-    static misTracker: boolean = false;
-    static cstTracker: boolean = false;
-
-    private removeOldQuitAction(): void {
-      let quitAction = PlaythroughService.playthrough.actions[
-        PlaythroughService.playthrough.actions.length - 1];
-      // After the second quit action is recorded, the first quit is removed
-      // using this method. This ensures that there are only two quit actions
-      // in the playthrough actions list at a time.
-      PlaythroughService.playthrough.actions = (
-        PlaythroughService.playthrough.actions.filter(
-          (action) => {
-            return (
-              action.actionType !== AppConstants.ACTION_TYPE_EXPLORATION_QUIT);
-          }));
-      PlaythroughService.playthrough.actions.push(quitAction);
-    }
->>>>>>> aee10591
 
   foundAnIssue(): boolean {
     return this.numTries >= ServicesConstants.NUM_INCORRECT_ANSWERS_THRESHOLD;
@@ -119,14 +69,14 @@
 
 class CyclicStateTransitionsTracker {
   private currStateName: string;
-  private visitedStates: Set<string>;
+  private visitedStates: string[];
   // Maps [fromState, destState] to their number of occurrences. Map is kept in
   // insertion-order (most recent appears at the end).
   private stateRegressionOccurrences: Map<string[], number>;
 
   constructor(initStateName: string) {
     this.currStateName = initStateName;
-    this.visitedStates = new Set([initStateName]);
+    this.visitedStates = [initStateName];
     this.stateRegressionOccurrences = new Map();
   }
 
@@ -134,8 +84,8 @@
     if (this.currStateName === destStateName) {
       return;
     }
-    if (!this.visitedStates.has(destStateName)) {
-      this.visitedStates.add(destStateName);
+    if (!this.visitedStates.includes(destStateName)) {
+      this.visitedStates.push(destStateName);
     } else {
       const newStateRegression = [this.currStateName, destStateName];
       const stateRegressionOccurrences = (
@@ -189,7 +139,6 @@
   }
 }
 
-<<<<<<< HEAD
 class EarlyQuitTracker {
   constructor(
       public stateName: string = null,
@@ -206,30 +155,6 @@
     this.stateName = stateName;
     this.expDurationInSecs = expDurationInSecs;
   }
-=======
-    private storePlaythrough(isNewPlaythrough: boolean): void {
-      let playthroughId = (
-        isNewPlaythrough ? null : PlaythroughService.playthrough.playthroughId);
-      let promise = this.playthroughBackendApiService.storePlaythrough(
-        PlaythroughService.playthrough,
-        ServicesConstants.CURRENT_ISSUE_SCHEMA_VERSION, playthroughId);
-      if (isNewPlaythrough) {
-        promise.then(response => {
-          if (response.playthroughStored) {
-            // In cases where maximum number of playthroughs already exists, the
-            // above flag is not True and playthrough ID is not set.
-            PlaythroughService.playthrough.playthroughId = (
-              response.playthroughId);
-          }
-        });
-      }
-    }
-
-    private isPlaythroughDiscarded(): boolean {
-      return !this.explorationFeaturesService.isPlaythroughRecordingEnabled() ||
-        !PlaythroughService.isLearnerInSamplePopulation;
-    }
->>>>>>> aee10591
 
   generateIssueCustomizationArgs(): IEarlyQuitCustomizationArgs {
     return {
@@ -286,25 +211,11 @@
     }
   }
 
-<<<<<<< HEAD
   private isPlaythroughRecordingEnabled(): boolean {
     return (
       this.explorationFeaturesService.isPlaythroughRecordingEnabled() &&
       this.learnerIsInSamplePopulation === true);
   }
-=======
-    recordExplorationStartAction(initStateName: string): void {
-      if (this.isPlaythroughDiscarded()) {
-        return;
-      }
-      let expStartLearnerAction = this.learnerActionObjectFactory.
-        createNewExplorationStartAction({
-          state_name: {
-            value: initStateName
-          }
-        },
-        ServicesConstants.CURRENT_ACTION_SCHEMA_VERSION);
->>>>>>> aee10591
 
   private isLearnerJustBrowsing(): boolean {
     return (
@@ -337,9 +248,8 @@
       return;
     }
 
-<<<<<<< HEAD
     const explorationStartAction = (
-      this.learnerActionObjectFactory.createExplorationStartAction({
+      this.learnerActionObjectFactory.createNewExplorationStartAction({
         state_name: {value: initStateName}
       }));
     this.playthrough = this.playthroughObjectFactory.createNew(
@@ -385,78 +295,13 @@
         this.playthrough.getLastAction().actionType ===
             AppConstants.ACTION_TYPE_EXPLORATION_QUIT) {
       return;
-=======
-    recordAnswerSubmitAction(
-        stateName: string, destStateName: string, interactionId: string,
-        answer: string, feedback: string,
-        timeSpentInStateSecs: number): void {
-      if (this.isPlaythroughDiscarded()) {
-        return;
-      }
-      if (!PlaythroughService.cstTracker) {
-        this.createCyclicIssueTracker(stateName);
-      }
-      if (!PlaythroughService.misTracker) {
-        this.createMultipleIncorrectIssueTracker(stateName);
-      }
-      PlaythroughService.playthrough.actions.push(
-        this.learnerActionObjectFactory.createNewAnswerSubmitAction({
-          state_name: {
-            value: stateName
-          },
-          dest_state_name: {
-            value: destStateName
-          },
-          interaction_id: {
-            value: interactionId
-          },
-          submitted_answer: {
-            value: answer
-          },
-          feedback: {
-            value: feedback
-          },
-          time_spent_state_in_msecs: {
-            value: timeSpentInStateSecs
-          }
-        },
-        ServicesConstants.CURRENT_ACTION_SCHEMA_VERSION
-        ));
-
-      let didNotMoveToNextState = (destStateName === stateName);
-      if (didNotMoveToNextState) {
-        this.incrementIncorrectAnswerInMultipleIncorrectIssueTracker();
-      } else {
-        this.recordStateTransitionInMultipleIncorrectIssueTracker(
-          destStateName);
-        this.recordStateTransitionInCyclicIssueTracker(destStateName);
-      }
-    }
-
-    recordExplorationQuitAction(
-        stateName: string, timeSpentInStateSecs: number): void {
-      if (this.isPlaythroughDiscarded()) {
-        return;
-      }
-      PlaythroughService.playthrough.actions.push(
-        this.learnerActionObjectFactory.createNewExplorationQuitAction({
-          state_name: {
-            value: stateName
-          },
-          time_spent_in_state_in_msecs: {
-            value: timeSpentInStateSecs
-          }
-        },
-        ServicesConstants.CURRENT_ACTION_SCHEMA_VERSION
-        ));
->>>>>>> aee10591
     }
 
     this.expDurationInSecs = this.stopwatch.getTimeInSecs();
     this.eqTracker.recordExplorationQuit(stateName, this.expDurationInSecs);
 
     const explorationQuitAction = (
-      this.learnerActionObjectFactory.createExplorationQuitAction({
+      this.learnerActionObjectFactory.createNewExplorationQuitAction({
         state_name: {value: stateName},
         time_spent_in_state_in_msecs: {value: 1000 * timeSpentInStateSecs}
       }));
@@ -473,7 +318,7 @@
         this.isLearnerJustBrowsing()) {
       return;
     }
-    this.playthroughBackendApiService.storePlaythrough(this.playthrough);
+    this.playthroughBackendApiService.storePlaythrough(this.playthrough, 1);
   }
 }
 
