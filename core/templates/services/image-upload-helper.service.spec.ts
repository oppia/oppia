--- conflicted
+++ resolved
@@ -18,7 +18,6 @@
 import { HttpClientTestingModule, HttpTestingController } from '@angular/common/http/testing';
 import { TestBed } from '@angular/core/testing';
 
-<<<<<<< HEAD
 import { ImageUploadHelperService } from 'services/image-upload-helper.service';
 
 
@@ -39,27 +38,7 @@
   });
 
   it('should convert image data to image file', () => {
-    let imageFile = null;
-    imageFile = (
-=======
-import { HttpClientTestingModule } from
-  '@angular/common/http/testing';
-import { TestBed } from '@angular/core/testing';
-import { ImageUploadHelperService } from './image-upload-helper.service';
-
-describe('imageUploadHelperService', () => {
-  let imageUploadHelperService: ImageUploadHelperService;
-  beforeEach(() => {
-    TestBed.configureTestingModule({
-      imports: [HttpClientTestingModule]
-    });
-    imageUploadHelperService =
-      TestBed.inject(ImageUploadHelperService);
-  });
-
-  it('should convert image data to image file', () => {
     const imageFile = (
->>>>>>> f7db952a
       imageUploadHelperService.convertImageDataToImageFile(
         'data:image/png;base64,xyz'));
     expect(imageFile instanceof Blob).toBe(true);
@@ -77,31 +56,13 @@
   });
 
   it('should return null for non-image data', function() {
-<<<<<<< HEAD
     let imageFile = null;
     imageFile = (
-=======
-    const imageFile = (
->>>>>>> f7db952a
       imageUploadHelperService.convertImageDataToImageFile(
         'data:text/plain;base64,xyz'));
     expect(imageFile).toEqual(null);
   });
 
-<<<<<<< HEAD
-=======
-  it('should generate a filename for a math SVG', function() {
-    const height = '1d345';
-    const width = '2d455';
-    const verticalPadding = '0d123';
-    const generatedFilename = (
-      imageUploadHelperService.generateMathExpressionImageFilename(
-        height, width, verticalPadding));
-    expect(generatedFilename.endsWith(
-      '_height_1d345_width_2d455_vertical_0d123.svg')).toBe(true);
-  });
-
->>>>>>> f7db952a
   it('should throw error for an invalid filename', function() {
     const height = 'height';
     const width = '2d455';
@@ -111,7 +72,6 @@
       .toThrowError('The Math SVG filename format is invalid.');
   });
 
-<<<<<<< HEAD
   it('should remove the role attribute from the Math SVG string', () => {
     const svgString = (
       '<svg width="1.33ex" height="1.429ex" viewBox="0 -511.5 572.5 615.4" ' +
@@ -230,9 +190,6 @@
   });
 
   it('should generate a filename for a normal image', () => {
-=======
-  it('should generate a filename for a normal image', function() {
->>>>>>> f7db952a
     const height = 720;
     const width = 180;
     const format = 'png';
@@ -241,7 +198,6 @@
     expect(generatedFilename.endsWith('_height_720_width_180.png')).toBe(true);
   });
 
-<<<<<<< HEAD
   it('should get invalid svg tags and attributes', function() {
     var dataURI = (
       'data:image/svg+xml;base64,' +
@@ -264,8 +220,6 @@
     expect(invalidSvgTagsAndAttrs).toEqual(expectedInvalidSvgTagsAndAttrs);
   });
 
-=======
->>>>>>> f7db952a
   it('should get trusted resource Url for thumbnail filename', function() {
     const imageFileName = 'image.svg';
     const entityType = 'logo';
