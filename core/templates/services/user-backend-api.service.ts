--- conflicted
+++ resolved
@@ -112,19 +112,10 @@
   }
 
   async setProfileImageDataUrlAsync(
-<<<<<<< HEAD
       newProfileImageDataUrl: string): Promise<UpdatePreferencesResponse> {
     return this.updateMultiplePreferencesDataAsync([{
       update_type: 'profile_picture_data_url',
       data: newProfileImageDataUrl}]);
-=======
-    newProfileImageDataUrl: string
-  ): Promise<UpdatePreferencesResponse> {
-    return this.updatePreferencesDataAsync(
-      'profile_picture_data_url',
-      newProfileImageDataUrl
-    );
->>>>>>> 8a4fa12a
   }
 
   async getLoginUrlAsync(currentUrl: string): Promise<string> {
@@ -163,7 +154,6 @@
       .toPromise();
   }
 
-<<<<<<< HEAD
   async updateMultiplePreferencesDataAsync(
       updates: UpdatePreferenceDict[]
   ): Promise<UpdatePreferencesResponse> {
@@ -171,18 +161,6 @@
       this.PREFERENCES_DATA_URL,
       { updates: updates }
     ).toPromise();
-=======
-  async updatePreferencesDataAsync(
-    updateType: string,
-    data: boolean | string | string[] | EmailPreferencesBackendDict
-  ): Promise<UpdatePreferencesResponse> {
-    return this.http
-      .put<UpdatePreferencesResponse>(this.PREFERENCES_DATA_URL, {
-        update_type: updateType,
-        data: data,
-      })
-      .toPromise();
->>>>>>> 8a4fa12a
   }
 }
 angular
