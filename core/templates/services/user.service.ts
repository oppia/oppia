// Copyright 2018 The Oppia Authors. All Rights Reserved.
//
// Licensed under the Apache License, Version 2.0 (the "License");
// you may not use this file except in compliance with the License.
// You may obtain a copy of the License at
//
//      http://www.apache.org/licenses/LICENSE-2.0
//
// Unless required by applicable law or agreed to in writing, software
// distributed under the License is distributed on an "AS-IS" BASIS,
// WITHOUT WARRANTIES OR CONDITIONS OF ANY KIND, either express or implied.
// See the License for the specific language governing permissions and
// limitations under the License.


/**
 * @fileoverview Service for user data.
 */
import { UserInfo } from 'domain/user/user-info.model';
require('services/contextual/url.service.ts');

angular.module('oppia').factory('UserService', [
  '$http', '$q', '$window', 'UrlInterpolationService', 'UrlService',
  'DEFAULT_PROFILE_IMAGE_PATH',
  function(
      $http, $q, $window, UrlInterpolationService, UrlService,
      DEFAULT_PROFILE_IMAGE_PATH) {
    var PREFERENCES_DATA_URL = '/preferenceshandler/data';
    var USER_CONTRIBUTION_RIGHTS_DATA_URL = '/usercontributionrightsdatahandler'; // eslint-disable-line max-len

    var userInfo = null;
    var userContributionRightsInfo = null;
    var returnUrl = '';

    var getUserInfoAsync = function() {
      if (UrlService.getPathname() === '/signup') {
        return $q.resolve(UserInfo.createDefault());
      }
      if (userInfo) {
        return $q.resolve(userInfo);
      }
      return $http.get(
        '/userinfohandler'
      ).then(function(response) {
        if (response.data.user_is_logged_in) {
          userInfo = UserInfo.createFromBackendDict(response.data);
          return $q.resolve(userInfo);
        } else {
          return $q.resolve(UserInfo.createDefault());
        }
      });
    };

    return {
      getProfileImageDataUrlAsync: function() {
        var profilePictureDataUrl = (
          UrlInterpolationService.getStaticImageUrl(
            DEFAULT_PROFILE_IMAGE_PATH));
        return getUserInfoAsync().then(function(userInfo) {
          if (userInfo.isLoggedIn()) {
            return $http.get(
              '/preferenceshandler/profile_picture'
            ).then(function(response) {
              if (response.data.profile_picture_data_url) {
                profilePictureDataUrl = response.data.profile_picture_data_url;
              }
              return profilePictureDataUrl;
            });
          } else {
            return $q.resolve(profilePictureDataUrl);
          }
        });
      },
      setProfileImageDataUrlAsync: function(newProfileImageDataUrl) {
        return $http.put(PREFERENCES_DATA_URL, {
          update_type: 'profile_picture_data_url',
          data: newProfileImageDataUrl
        });
      },
      setReturnUrl: function(newReturnUrl) {
        returnUrl = newReturnUrl;
      },
      getLoginUrlAsync: function() {
        var urlParameters = {
<<<<<<< HEAD
          current_url: $window.location.pathname + $window.location.search
=======
          current_url: returnUrl || $window.location.pathname
>>>>>>> 862b73e0
        };
        return $http.get('/url_handler', {params: urlParameters}).then(
          function(response) {
            return response.data.login_url;
          }
        );
      },
      getUserContributionRightsData: function() {
        if (userContributionRightsInfo) {
          return $q.resolve(userContributionRightsInfo);
        } else {
          return $http.get(USER_CONTRIBUTION_RIGHTS_DATA_URL).then(
            function(response) {
              userContributionRightsInfo = response.data;
              return $q.resolve(userContributionRightsInfo);
            }
          );
        }
      },
      getUserInfoAsync: getUserInfoAsync
    };
  }
]);<|MERGE_RESOLUTION|>--- conflicted
+++ resolved
@@ -82,11 +82,8 @@
       },
       getLoginUrlAsync: function() {
         var urlParameters = {
-<<<<<<< HEAD
-          current_url: $window.location.pathname + $window.location.search
-=======
-          current_url: returnUrl || $window.location.pathname
->>>>>>> 862b73e0
+          current_url: returnUrl || (
+            $window.location.pathname + $window.location.search)
         };
         return $http.get('/url_handler', {params: urlParameters}).then(
           function(response) {
