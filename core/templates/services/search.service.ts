--- conflicted
+++ resolved
@@ -19,14 +19,9 @@
 import { downgradeInjectable } from '@angular/upgrade/static';
 import { Injectable, EventEmitter } from '@angular/core';
 
-<<<<<<< HEAD
-import { ExplorationSummaryBackendDict } from 'domain/summary/exploration-summary-backend-api.service';
 import { SearchBackendApiService, SearchResponseBackendDict } from './search-backend-api.service';
-=======
 import { ExplorationSummaryDict } from 'domain/summary/exploration-summary-backend-api.service';
-import { SearchBackendApiService } from './search-backend-api.service';
 import cloneDeep from 'lodash/cloneDeep';
->>>>>>> d2831581
 
 export interface SelectionList {
   [key: string]: boolean;
@@ -234,15 +229,10 @@
   }
 
   loadMoreData(
-<<<<<<< HEAD
       successCallback: (
         SearchResponseData: SearchResponseBackendDict,
         boolean: boolean) => void,
       failureCallback?: (arg0: boolean) => void): void {
-=======
-      successCallback: (SearchResponseData, boolean) => void,
-      failureCallback?: (boolean) => void): void {
->>>>>>> d2831581
     // If a new query is still being sent, or the end of the page has been
     // reached, do not fetch more results.
     if (this._isCurrentlyFetchingResults || this.hasReachedEndOfPage()) {
