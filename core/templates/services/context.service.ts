--- conflicted
+++ resolved
@@ -246,12 +246,8 @@
     }
     throw new Error(
       'ContextService should not be used outside the ' +
-<<<<<<< HEAD
-      'context of an exploration or a question.');
-=======
       'context of an exploration or a question.'
     );
->>>>>>> bcdba560
   }
 
   // Following method helps to know whether exploration editor is
