// Copyright 2018 The Oppia Authors. All Rights Reserved.
//
// Licensed under the Apache License, Version 2.0 (the "License");
// you may not use this file except in compliance with the License.
// You may obtain a copy of the License at
//
//      http://www.apache.org/licenses/LICENSE-2.0
//
// Unless required by applicable law or agreed to in writing, software
// distributed under the License is distributed on an "AS-IS" BASIS,
// WITHOUT WARRANTIES OR CONDITIONS OF ANY KIND, either express or implied.
// See the License for the specific language governing permissions and
// limitations under the License.

/**
 * @fileoverview Tests that the user service is working as expected.
 */

import { HttpClientTestingModule, HttpTestingController } from
  '@angular/common/http/testing';
import { fakeAsync, flushMicrotasks, TestBed } from '@angular/core/testing';

import { UserInfo } from 'domain/user/user-info.model.ts';
import { UrlInterpolationService } from
  'domain/utilities/url-interpolation.service';
import { WindowRef } from 'services/contextual/window-ref.service';
import { CsrfTokenService } from 'services/csrf-token.service';
import { UserService } from 'services/user.service';
import { UrlService } from './contextual/url.service';

class MockWindowRef {
  _window = {
    location: {
      pathname: 'home'
    }
  };
  get nativeWindow() {
    return this._window;
  }
}

describe('User Api Service', () => {
  let userService: UserService = null;
  let urlInterpolationService: UrlInterpolationService = null;
  let urlService: UrlService = null;
  let httpTestingController: HttpTestingController = null;
  let csrfService: CsrfTokenService = null;
  let windowRef: MockWindowRef = null;

  beforeEach(() => {
    windowRef = new MockWindowRef();
    TestBed.configureTestingModule({
      imports: [HttpClientTestingModule],
      providers: [{ provide: WindowRef, useValue: windowRef }]
    });
    httpTestingController = TestBed.get(HttpTestingController);
    userService = TestBed.get(UserService);
    urlInterpolationService = TestBed.get(UrlInterpolationService);
    urlService = TestBed.get(UrlService);
    csrfService = TestBed.get(CsrfTokenService);

    spyOn(csrfService, 'getTokenAsync').and.callFake(
      () =>{
        return new Promise((resolve, reject) => {
          resolve('sample-csrf-token');
        });
      });
  });

  afterEach(() => {
    httpTestingController.verify();
  });

  it('should return userInfo data', fakeAsync(() => {
    // Creating a test user for checking profile picture of user.
    const sampleUserInfoBackendObject = {
      is_moderator: false,
      is_admin: false,
      is_super_admin: false,
      is_topic_manager: false,
      can_create_collections: true,
      preferred_site_language_code: null,
      username: 'tester',
      email: 'test@test.com',
      user_is_logged_in: true
    };
    const sampleUserInfo = UserInfo.createFromBackendDict(
      sampleUserInfoBackendObject);

    userService.getUserInfoAsync().then((userInfo) => {
      expect(userInfo.isAdmin()).toBe(sampleUserInfo.isAdmin());
      expect(userInfo.isSuperAdmin()).toBe(sampleUserInfo.isSuperAdmin());
      expect(userInfo.isModerator()).toBe(sampleUserInfo.isModerator());
      expect(userInfo.isTopicManager()).toBe(sampleUserInfo.isTopicManager());
      expect(userInfo.isLoggedIn()).toBe(
        sampleUserInfo.isLoggedIn());
      expect(userInfo.canCreateCollections()).toBe(
        sampleUserInfo.canCreateCollections());
      expect(userInfo.getUsername()).toBe(sampleUserInfo.getUsername());
      expect(userInfo.getEmail()).toBe(sampleUserInfo.getEmail());
      expect(userInfo.getPreferredSiteLanguageCode()).toBe(
        sampleUserInfo.getPreferredSiteLanguageCode());
    });

    const req = httpTestingController.expectOne('/userinfohandler');
    expect(req.request.method).toEqual('GET');
    req.flush(sampleUserInfoBackendObject);

    flushMicrotasks();
  }));

  it('should return new userInfo data when url path is signup',
    fakeAsync(() => {
      spyOn(urlService, 'getPathname').and.returnValue('/signup');
      const sampleUserInfo = UserInfo.createDefault();

      userService.getUserInfoAsync().then((userInfo) => {
        expect(userInfo).toEqual(sampleUserInfo);
      });
    }));

  it('should not fetch userInfo if it is was fetched before', fakeAsync(() => {
    // Creating a test user for checking profile picture of user.
    const sampleUserInfoBackendObject = {
      is_moderator: false,
      is_admin: false,
      is_super_admin: false,
      is_topic_manager: false,
      can_create_collections: true,
      preferred_site_language_code: null,
      username: 'tester',
      email: 'test@test.com',
      user_is_logged_in: true
    };
    const sampleUserInfo = UserInfo.createFromBackendDict(
      sampleUserInfoBackendObject);

    userService.getUserInfoAsync().then((userInfo) => {
      expect(userInfo).toEqual(sampleUserInfo);
      // Fetch userInfo again.
      userService.getUserInfoAsync().then((sameUserInfo) => {
        expect(sameUserInfo).toEqual(userInfo);
      });
    });
    const req = httpTestingController.expectOne('/userinfohandler');
    expect(req.request.method).toEqual('GET');
    req.flush(sampleUserInfoBackendObject);

    flushMicrotasks();
  }));

  it('should return new userInfo data if user is not logged', fakeAsync(() => {
    // Creating a test user for checking profile picture of user.
    const sampleUserInfoBackendObject = {
      is_moderator: false,
      is_admin: false,
      is_super_admin: false,
      is_topic_manager: false,
      can_create_collections: true,
      preferred_site_language_code: null,
      username: 'tester',
      email: 'test@test.com',
      user_is_logged_in: false
    };
    const sampleUserInfo = UserInfo.createDefault();

    userService.getUserInfoAsync().then((userInfo) => {
      expect(userInfo).toEqual(sampleUserInfo);
    });
    const req = httpTestingController.expectOne('/userinfohandler');
    expect(req.request.method).toEqual('GET');
    req.flush(sampleUserInfoBackendObject);

    flushMicrotasks();
  }));

<<<<<<< HEAD
  it('should return the login url', function() {
    var loginUrl = '/login';
    var currentUrl = 'home';
    $httpBackend.expect('GET', '/url_handler?current_url=' + currentUrl)
      .respond({login_url: loginUrl});
=======
  it('should return image data', fakeAsync(() => {
    var requestUrl = '/preferenceshandler/profile_picture';
    // Creating a test user for checking profile picture of user.
    var sampleUserInfoBackendObject = {
      is_moderator: false,
      is_admin: false,
      is_super_admin: false,
      is_topic_manager: false,
      can_create_collections: true,
      preferred_site_language_code: null,
      username: 'tester',
      email: 'test@test.com',
      user_is_logged_in: true
    };

    userService.getProfileImageDataUrlAsync().then((dataUrl) => {
      expect(dataUrl).toBe('image data');
    });

    const req1 = httpTestingController.expectOne('/userinfohandler');
    expect(req1.request.method).toEqual('GET');
    req1.flush(sampleUserInfoBackendObject);

    flushMicrotasks();

    const req2 = httpTestingController.expectOne(requestUrl);
    expect(req2.request.method).toEqual('GET');
    req2.flush({profile_picture_data_url: 'image data'});

    flushMicrotasks();
  }));

  it('should return image data when second GET request returns 404',
    fakeAsync(() => {
      var requestUrl = '/preferenceshandler/profile_picture';
      // Creating a test user for checking profile picture of user.
      var sampleUserInfoBackendObject = {
        is_moderator: false,
        is_admin: false,
        is_super_admin: false,
        is_topic_manager: false,
        can_create_collections: true,
        preferred_site_language_code: null,
        username: 'tester',
        email: 'test@test.com',
        user_is_logged_in: true
      };

      userService.getProfileImageDataUrlAsync().then((dataUrl) => {
        expect(dataUrl).toBe(urlInterpolationService.getStaticImageUrl(
          '/avatar/user_blue_72px.webp'));
      });
      const req1 = httpTestingController.expectOne('/userinfohandler');
      expect(req1.request.method).toEqual('GET');
      req1.flush(sampleUserInfoBackendObject);

      flushMicrotasks();
>>>>>>> 2ca24661

      const req2 = httpTestingController.expectOne(requestUrl);
      expect(req2.request.method).toEqual('GET');
      req2.flush(404);

      flushMicrotasks();
    }));

  it('should return the default profile image path when user is not logged',
    fakeAsync(() => {
      // Creating a test user for checking profile picture of user.
      const sampleUserInfoBackendObject = {
        is_moderator: false,
        is_admin: false,
        is_super_admin: false,
        is_topic_manager: false,
        can_create_collections: true,
        preferred_site_language_code: null,
        username: 'tester',
        email: 'test@test.com',
        user_is_logged_in: false
      };

      userService.getProfileImageDataUrlAsync().then((dataUrl) => {
        expect(dataUrl).toBe(urlInterpolationService.getStaticImageUrl(
          '/avatar/user_blue_72px.webp'));
      });
      const req = httpTestingController.expectOne('/userinfohandler');
      expect(req.request.method).toEqual('GET');
      req.flush(sampleUserInfoBackendObject);

      flushMicrotasks();
    }));

  it('should return the login url', fakeAsync(() => {
    const loginUrl = '/login';
    const currentUrl = 'home';

    userService.getLoginUrlAsync().then((dataUrl) => {
      expect(dataUrl).toBe(loginUrl);
    });
    const req = httpTestingController.expectOne(
      '/url_handler?current_url=' + currentUrl);
    expect(req.request.method).toEqual('GET');
    req.flush({login_url: loginUrl});

<<<<<<< HEAD
  it('should set a profile image data url', function() {
    var newProfileImageDataurl = '/avatar/x.png';
    $httpBackend.expect('PUT', '/preferenceshandler/data')
      .respond({profile_picture_blob: newProfileImageDataurl});

    UserService.setProfileImageDataUrlAsync(newProfileImageDataurl).then(
      function(response) {
        expect(response.data.profile_picture_blob).toBe(
          newProfileImageDataurl);
      }
    );
    $httpBackend.flush();
  });
=======
    flushMicrotasks();
  }));
>>>>>>> 2ca24661

  it('should return the login url with the correct return url',
    fakeAsync(() => {
      const loginUrl = '/login';
      const returnUrl = 'home';

      userService.setReturnUrl(returnUrl);
      userService.getLoginUrlAsync().then(function(dataUrl) {
        expect(dataUrl).toBe(loginUrl);
      });
      const req = httpTestingController.expectOne(
        '/url_handler?current_url=' + returnUrl);
      expect(req.request.method).toEqual('GET');
      req.flush({login_url: loginUrl});

      flushMicrotasks();
    }));

  it('should set a profile image data url', fakeAsync(() => {
    const newProfileImageDataurl = '/avatar/x.png';
    userService.setProfileImageDataUrlAsync(newProfileImageDataurl);
    const req = httpTestingController.expectOne('/preferenceshandler/data');
    expect(req.request.method).toEqual('PUT');
    req.flush({profile_picture_data_url: newProfileImageDataurl});

    flushMicrotasks();
  }));

  it('should handle when set profile image data url is reject',
    fakeAsync(() => {
      const newProfileImageDataurl = '/avatar/x.png';
      const errorMessage = 'It\'s not possible to set a new profile image data';
      userService.setProfileImageDataUrlAsync(newProfileImageDataurl);
      const req = httpTestingController.expectOne('/preferenceshandler/data');
      expect(req.request.method).toEqual('PUT');
      req.flush(errorMessage);

      flushMicrotasks();
    }));

  it('should return user contribution rights data', fakeAsync(() => {
    const sampleUserContributionRightsDict = {
      translation: ['hi'],
      voiceover: [],
      question: true
    };

    userService.getUserContributionRightsDataAsync().then(
      (userContributionRights) => {
        expect(userContributionRights).
          toEqual(sampleUserContributionRightsDict);
      });
    const req = httpTestingController.expectOne(
      '/usercontributionrightsdatahandler');
    expect(req.request.method).toEqual('GET');
    req.flush(sampleUserContributionRightsDict);

    flushMicrotasks();
  }));

  it('should not fetch user contribution rights if it is was fetched before',
    fakeAsync(() => {
      const sampleUserContributionRightsDict = {
        translation: ['hi'],
        voiceover: [],
        question: true
      };

      userService.getUserContributionRightsDataAsync().then(
        (userContributionRights) => {
          expect(userContributionRights)
            .toEqual(sampleUserContributionRightsDict);
          // Fetch userCommunityRightsInfo again.
          userService.getUserContributionRightsDataAsync().then((
              sameUserContributionRights) => {
            expect(sameUserContributionRights).toEqual(
              sampleUserContributionRightsDict);
          });
        });
      const req = httpTestingController.expectOne(
        '/usercontributionrightsdatahandler');
      expect(req.request.method).toEqual('GET');
      req.flush(sampleUserContributionRightsDict);

      flushMicrotasks();
    }));
});<|MERGE_RESOLUTION|>--- conflicted
+++ resolved
@@ -174,13 +174,6 @@
     flushMicrotasks();
   }));
 
-<<<<<<< HEAD
-  it('should return the login url', function() {
-    var loginUrl = '/login';
-    var currentUrl = 'home';
-    $httpBackend.expect('GET', '/url_handler?current_url=' + currentUrl)
-      .respond({login_url: loginUrl});
-=======
   it('should return image data', fakeAsync(() => {
     var requestUrl = '/preferenceshandler/profile_picture';
     // Creating a test user for checking profile picture of user.
@@ -238,7 +231,6 @@
       req1.flush(sampleUserInfoBackendObject);
 
       flushMicrotasks();
->>>>>>> 2ca24661
 
       const req2 = httpTestingController.expectOne(requestUrl);
       expect(req2.request.method).toEqual('GET');
@@ -285,24 +277,8 @@
     expect(req.request.method).toEqual('GET');
     req.flush({login_url: loginUrl});
 
-<<<<<<< HEAD
-  it('should set a profile image data url', function() {
-    var newProfileImageDataurl = '/avatar/x.png';
-    $httpBackend.expect('PUT', '/preferenceshandler/data')
-      .respond({profile_picture_blob: newProfileImageDataurl});
-
-    UserService.setProfileImageDataUrlAsync(newProfileImageDataurl).then(
-      function(response) {
-        expect(response.data.profile_picture_blob).toBe(
-          newProfileImageDataurl);
-      }
-    );
-    $httpBackend.flush();
-  });
-=======
-    flushMicrotasks();
-  }));
->>>>>>> 2ca24661
+    flushMicrotasks();
+  }));
 
   it('should return the login url with the correct return url',
     fakeAsync(() => {
@@ -322,7 +298,7 @@
     }));
 
   it('should set a profile image data url', fakeAsync(() => {
-    const newProfileImageDataurl = '/avatar/x.png';
+    var newProfileImageDataurl = '/avatar/x.png';
     userService.setProfileImageDataUrlAsync(newProfileImageDataurl);
     const req = httpTestingController.expectOne('/preferenceshandler/data');
     expect(req.request.method).toEqual('PUT');
