--- conflicted
+++ resolved
@@ -28,11 +28,7 @@
   constructor(private loggerService: LoggerService) {}
 
   /**
-<<<<<<< HEAD
-   * Converts an object to its JSON counterpart.
-=======
    * This function is used to convert an object to its JSON counterpart.
->>>>>>> e4cd1e8c
    * @param {object} graph - An object.
    * @return {string} An escaped JSON version of the original string object.
    */
@@ -42,14 +38,9 @@
 
 
   /**
-<<<<<<< HEAD
-   * Converts a escaped JSON string to its object counterpart.
-   * @param {string} json - A JSON string. 
-=======
    * This function is used to convert
    * a escaped JSON string to its object counterpart.
    * @param {string} json - A JSON string.
->>>>>>> e4cd1e8c
    * @return {object} an unescaped non-JSON version of the original string.
    * @throws Will throw error if empty string is passed to JSON decoder.
    */
@@ -62,12 +53,8 @@
   }
 
   /**
-<<<<<<< HEAD
-   * Converts an unescaped string to its HTML escaped counterpart.
-=======
    * This function is used to convert an unescaped string to its HTML
    * escaped counterpart.
->>>>>>> e4cd1e8c
    * @param {string} str - An unescaped string.
    * @return {string} an escaped string derived from the previous string.
    */
@@ -81,12 +68,8 @@
   }
 
   /**
-<<<<<<< HEAD
-   * Converts an HTML escaped string to its unescaped counterpart.
-=======
    * This file is used to convert an HTML escaped string to its
    * unescaped counterpart.
->>>>>>> e4cd1e8c
    * @param {string} value - An escaped string.
    * @return {string} an unescaped string derived from the previous string.
    */
