// Copyright 2020 The Oppia Authors. All Rights Reserved.
//
// Licensed under the Apache License, Version 2.0 (the "License");
// you may not use this file except in compliance with the License.
// You may obtain a copy of the License at
//
//      http://www.apache.org/licenses/LICENSE-2.0
//
// Unless required by applicable law or agreed to in writing, software
// distributed under the License is distributed on an "AS-IS" BASIS,
// WITHOUT WARRANTIES OR CONDITIONS OF ANY KIND, either express or implied.
// See the License for the specific language governing permissions and
// limitations under the License.

/**
 * @fileoverview Unit test for ImageLocalStorageService.
 */

<<<<<<< HEAD
import { TestBed } from '@angular/core/testing';
import { HttpClientTestingModule } from '@angular/common/http/testing';

import { ImageLocalStorageService } from 'services/image-local-storage.service';
import { ImageUploadHelperService } from 'services/image-upload-helper.service';
import { AlertsService } from 'services/alerts.service';


describe('ImageLocalStorageService', () => {
  let alertsService:AlertsService = null;
  let imageLocalStorageService:ImageLocalStorageService = null;
  let imageUploadHelperService:ImageUploadHelperService = null;
  let sampleImageData:string = 'data:image/png;base64,xyz';
  let imageFilename:string = 'filename';
=======
import { HttpClientTestingModule } from '@angular/common/http/testing';
import { TestBed } from '@angular/core/testing';
import { AlertsService } from './alerts.service';
import { ImageLocalStorageService } from './image-local-storage.service';
import { ImageUploadHelperService } from './image-upload-helper.service';


describe('ImageLocalStorageService', () => {
  let alertsService: AlertsService = null;
  let imageLocalStorageService: ImageLocalStorageService = null;
  let sampleImageData = 'data:image/png;base64,xyz';
  let imageFilename = 'filename';
  let imageUploadHelperService: ImageUploadHelperService;
  class MockImageUploadHelperService {
    convertImageDataToImageFile(imageData) {
      return imageData;
    }
  }
>>>>>>> 6463d21a

  beforeEach(() => {
    TestBed.configureTestingModule({
      imports: [HttpClientTestingModule],
<<<<<<< HEAD
      providers: [
        AlertsService,
        ImageLocalStorageService,
        ImageUploadHelperService
      ]
    }).compileComponents();
    imageLocalStorageService = TestBed.get(ImageLocalStorageService);
    imageUploadHelperService = TestBed.get(ImageUploadHelperService);
    alertsService = TestBed.get(AlertsService);
=======
      providers: [{
        provide: ImageUploadHelperService,
        useClass: MockImageUploadHelperService
      }]
    });
  });

  beforeEach(() => {
    imageLocalStorageService = TestBed.inject(ImageLocalStorageService);
    alertsService = TestBed.inject(AlertsService);
    imageUploadHelperService = TestBed.inject(ImageUploadHelperService);
>>>>>>> 6463d21a
  });

  it(
    'should call helper service function correctly when getting' +
    ' object url', () => {
<<<<<<< HEAD
      spyOn(imageUploadHelperService, 'convertImageDataToImageFile');
=======
      const imageUploaderSpy = spyOn(
        imageUploadHelperService, 'convertImageDataToImageFile');
>>>>>>> 6463d21a
      spyOn(URL, 'createObjectURL').and.returnValue('objectUrl');
      imageLocalStorageService.saveImage(imageFilename, sampleImageData);
      expect(
        imageLocalStorageService.getObjectUrlForImage(imageFilename)
      ).toBe('objectUrl');
<<<<<<< HEAD
      expect(
        imageUploadHelperService.convertImageDataToImageFile
      ).toHaveBeenCalledWith(sampleImageData);
=======
      expect(imageUploaderSpy).toHaveBeenCalledWith(sampleImageData);
>>>>>>> 6463d21a
    }
  );

  it('should delete images from localStorage correctly', () => {
    imageLocalStorageService.saveImage(imageFilename, sampleImageData);
    imageLocalStorageService.saveImage('filename 2', sampleImageData);
    imageLocalStorageService.saveImage('filename 3', sampleImageData);
    imageLocalStorageService.deleteImage('filename 2');
    expect(
      imageLocalStorageService.getStoredImagesData().length).toEqual(2);
    imageLocalStorageService.flushStoredImagesData();
    expect(
      imageLocalStorageService.getStoredImagesData().length).toEqual(0);
  });

  it('should return correctly check whether file exist in storage', () => {
    expect(imageLocalStorageService.isInStorage(imageFilename)).toBeFalse();
    imageLocalStorageService.saveImage(imageFilename, sampleImageData);
    expect(imageLocalStorageService.isInStorage(imageFilename)).toBeTrue();
  });

  it(
    'should show error message if number of stored images crosses ' +
    'limit', () => {
<<<<<<< HEAD
      for (let i = 0; i <= 50; i++) {
=======
      for (var i = 0; i <= 50; i++) {
>>>>>>> 6463d21a
        imageLocalStorageService.saveImage('filename' + i, sampleImageData);
      }
      expect(alertsService.messages.length).toEqual(0);
      imageLocalStorageService.saveImage('filename51', sampleImageData);
      expect(alertsService.messages.length).toEqual(1);
    }
  );

  it('should set and clear the thumbnail background color', () => {
    expect(imageLocalStorageService.getThumbnailBgColor()).toEqual(null);
    let bgColor = '#e34d43';
    imageLocalStorageService.setThumbnailBgColor(bgColor);
    expect(imageLocalStorageService.getThumbnailBgColor()).toEqual(bgColor);
  });
});<|MERGE_RESOLUTION|>--- conflicted
+++ resolved
@@ -16,22 +16,6 @@
  * @fileoverview Unit test for ImageLocalStorageService.
  */
 
-<<<<<<< HEAD
-import { TestBed } from '@angular/core/testing';
-import { HttpClientTestingModule } from '@angular/common/http/testing';
-
-import { ImageLocalStorageService } from 'services/image-local-storage.service';
-import { ImageUploadHelperService } from 'services/image-upload-helper.service';
-import { AlertsService } from 'services/alerts.service';
-
-
-describe('ImageLocalStorageService', () => {
-  let alertsService:AlertsService = null;
-  let imageLocalStorageService:ImageLocalStorageService = null;
-  let imageUploadHelperService:ImageUploadHelperService = null;
-  let sampleImageData:string = 'data:image/png;base64,xyz';
-  let imageFilename:string = 'filename';
-=======
 import { HttpClientTestingModule } from '@angular/common/http/testing';
 import { TestBed } from '@angular/core/testing';
 import { AlertsService } from './alerts.service';
@@ -50,22 +34,10 @@
       return imageData;
     }
   }
->>>>>>> 6463d21a
 
   beforeEach(() => {
     TestBed.configureTestingModule({
       imports: [HttpClientTestingModule],
-<<<<<<< HEAD
-      providers: [
-        AlertsService,
-        ImageLocalStorageService,
-        ImageUploadHelperService
-      ]
-    }).compileComponents();
-    imageLocalStorageService = TestBed.get(ImageLocalStorageService);
-    imageUploadHelperService = TestBed.get(ImageUploadHelperService);
-    alertsService = TestBed.get(AlertsService);
-=======
       providers: [{
         provide: ImageUploadHelperService,
         useClass: MockImageUploadHelperService
@@ -77,30 +49,19 @@
     imageLocalStorageService = TestBed.inject(ImageLocalStorageService);
     alertsService = TestBed.inject(AlertsService);
     imageUploadHelperService = TestBed.inject(ImageUploadHelperService);
->>>>>>> 6463d21a
   });
 
   it(
     'should call helper service function correctly when getting' +
     ' object url', () => {
-<<<<<<< HEAD
-      spyOn(imageUploadHelperService, 'convertImageDataToImageFile');
-=======
       const imageUploaderSpy = spyOn(
         imageUploadHelperService, 'convertImageDataToImageFile');
->>>>>>> 6463d21a
       spyOn(URL, 'createObjectURL').and.returnValue('objectUrl');
       imageLocalStorageService.saveImage(imageFilename, sampleImageData);
       expect(
         imageLocalStorageService.getObjectUrlForImage(imageFilename)
       ).toBe('objectUrl');
-<<<<<<< HEAD
-      expect(
-        imageUploadHelperService.convertImageDataToImageFile
-      ).toHaveBeenCalledWith(sampleImageData);
-=======
       expect(imageUploaderSpy).toHaveBeenCalledWith(sampleImageData);
->>>>>>> 6463d21a
     }
   );
 
@@ -125,11 +86,7 @@
   it(
     'should show error message if number of stored images crosses ' +
     'limit', () => {
-<<<<<<< HEAD
       for (let i = 0; i <= 50; i++) {
-=======
-      for (var i = 0; i <= 50; i++) {
->>>>>>> 6463d21a
         imageLocalStorageService.saveImage('filename' + i, sampleImageData);
       }
       expect(alertsService.messages.length).toEqual(0);
