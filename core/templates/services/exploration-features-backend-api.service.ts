--- conflicted
+++ resolved
@@ -26,13 +26,6 @@
   'domain/utilities/url-interpolation.service';
 
 interface ExplorationFeaturesBackendDict {
-<<<<<<< HEAD
-  'is_exploration_whitelisted': boolean;
-}
-
-export interface ExplorationFeatures {
-  isExplorationWhitelisted: boolean;
-=======
   'exploration_is_curated': boolean;
   'always_ask_learners_for_answer_details': boolean;
 }
@@ -40,7 +33,6 @@
 export interface ExplorationFeatures {
   explorationIsCurated: boolean;
   alwaysAskLearnersForAnswerDetails: boolean;
->>>>>>> 63f4a19f
 }
 
 @Injectable({
@@ -59,13 +51,9 @@
         {exploration_id: explorationId}
       ) as string
     ).toPromise().then(response => ({
-<<<<<<< HEAD
-      isExplorationWhitelisted: response.is_exploration_whitelisted
-=======
       explorationIsCurated: response.exploration_is_curated,
       alwaysAskLearnersForAnswerDetails: (
         response.always_ask_learners_for_answer_details),
->>>>>>> 63f4a19f
     }), errorResponse => {
       throw new Error(errorResponse.error.error);
     });
