// Copyright 2014 The Oppia Authors. All Rights Reserved.
//
// Licensed under the Apache License, Version 2.0 (the "License");
// you may not use this file except in compliance with the License.
// You may obtain a copy of the License at
//
//      http://www.apache.org/licenses/LICENSE-2.0
//
// Unless required by applicable law or agreed to in writing, software
// distributed under the License is distributed on an "AS-IS" BASIS,
// WITHOUT WARRANTIES OR CONDITIONS OF ANY KIND, either express or implied.
// See the License for the specific language governing permissions and
// limitations under the License.

/**
 * @fileoverview Service for managing images in localStorage.
 */

<<<<<<< HEAD
import { downgradeInjectable } from '@angular/upgrade/static';
import { Injectable } from '@angular/core';
import { AlertsService } from './alerts.service';
import { ImageUploadHelperService } from './image-upload-helper.service';
import { WindowRef } from './contextual/window-ref.service';

 @Injectable({
   providedIn: 'root'
 })
export class ImageLocalStorageService {
  constructor(
     private alertsService: AlertsService,
     private imageUploadHelperService: ImageUploadHelperService,
     private windowRef: WindowRef
  ) {}

   storedImageFilenames = [];
   // According to https://en.wikipedia.org/wiki/Web_storage, 5MB is the
   // minimum limit, for all browsers, per hostname, that can be stored in
   // sessionStorage and 100kB is the max size limit for uploaded images, hence
   // the limit below.
   MAX_IMAGES_STORABLE = 5 * 1024 / 100;
   thumbnailBgColor: string = '';

   getObjectUrlForImage(filename: string): string {
     var urlCreator = window.URL || window.webkitURL;
     var imageBlob = this.imageUploadHelperService.convertImageDataToImageFile(
       this.windowRef.nativeWindow.sessionStorage.getItem(filename));
     return urlCreator.createObjectURL(imageBlob);
   }

   /**
      * Saves the image data in localStorage.
      * @param {string} filename - Filename of the image.
      * @param {string} rawImage - Raw base64/URLEncoded data of the image.
      */
   saveImage(filename: string, rawImage: string): void {
     console.log(filename);
     console.log(rawImage);
     if (this.storedImageFilenames.length + 1 > this.MAX_IMAGES_STORABLE) {
       // Since the service is going to be used in the create modal for
       // entities, more images can be added after entity creation, when
       // local storage would no longer be used.
       this.alertsService.addInfoMessage(
         'Image storage limit reached. More images can be added after ' +
           'creation.');
       return;
     }
     this.windowRef.nativeWindow.sessionStorage.setItem(filename, rawImage);
     this.storedImageFilenames.push(filename);
   }

   deleteImage(filename: string): void {
     this.windowRef.nativeWindow.sessionStorage.removeItem(filename);
     var index = this.storedImageFilenames.indexOf(filename);
     this.storedImageFilenames.splice(index, 1);
   }

   getStoredImagesData(): string[] {
     let returnData = [];
     for (let idx in this.storedImageFilenames) {
       returnData.push({
         filename: this.storedImageFilenames[idx],
         imageBlob: this.imageUploadHelperService.convertImageDataToImageFile(
           this.windowRef.nativeWindow.sessionStorage.getItem(
             this.storedImageFilenames[idx]))
       });
     }
     return returnData;
   }

   isInStorage(filename: string): boolean {
     return this.storedImageFilenames.indexOf(filename) !== -1;
   }

   setThumbnailBgColor(bgColor: string): void {
     this.thumbnailBgColor = bgColor;
   }
   getThumbnailBgColor(): string {
     return this.thumbnailBgColor;
   }

   flushStoredImagesData(): void {
     this.windowRef.nativeWindow.sessionStorage.clear();
     this.storedImageFilenames.length = 0;
     this.thumbnailBgColor = null;
   }
}

angular.module('oppia').factory(
  'ImageLocalStorageService',
  downgradeInjectable(ImageLocalStorageService));
=======
import { Injectable } from '@angular/core';
import { downgradeInjectable } from '@angular/upgrade/static';

import { AlertsService } from 'services/alerts.service';
import { ImageUploadHelperService } from 'services/image-upload-helper.service';
import { WindowRef } from 'services/contextual/window-ref.service';

export interface ImagesData {
  filename: string;
  imageBlob: Blob;
}

@Injectable({
  providedIn: 'root'
})
export class ImageLocalStorageService {
  storedImageFilenames: string[] = [];
  // According to https://en.wikipedia.org/wiki/Web_storage, 5MB is the
  // minimum limit, for all browsers, per hostname, that can be stored in
  // sessionStorage and 100kB is the max size limit for uploaded images, hence
  // the limit below.
  MAX_IMAGES_STORABLE: number = 5 * 1024 / 100;
  thumbnailBgColor: string = null;

  constructor(
    private alertsService: AlertsService,
    private imageUploadHelperService: ImageUploadHelperService,
    private windowRef: WindowRef) {}

  getObjectUrlForImage(filename: string): string {
    const urlCreator = URL || webkitURL;
    const imageBlob = this.imageUploadHelperService.convertImageDataToImageFile(
      this.windowRef.nativeWindow.sessionStorage.getItem(filename));
    return urlCreator.createObjectURL(imageBlob);
  }

  /**
   * Saves the image data in localStorage.
   * @param {string} filename - Filename of the image.
   * @param {string} rawImage - Raw base64/URLEncoded data of the image.
   */
  saveImage(filename: string, rawImage: string): void {
    if (this.storedImageFilenames.length + 1 > this.MAX_IMAGES_STORABLE) {
      // Since the service is going to be used in the create modal for
      // entities, more images can be added after entity creation, when
      // local storage would no longer be used.
      this.alertsService.addInfoMessage(
        'Image storage limit reached. More images can be added after ' +
        'creation.');
      return;
    }
    this.windowRef.nativeWindow.sessionStorage.setItem(filename, rawImage);
    this.storedImageFilenames.push(filename);
  }

  deleteImage(filename: string): void {
    this.windowRef.nativeWindow.sessionStorage.removeItem(filename);
    const index = this.storedImageFilenames.indexOf(filename);
    this.storedImageFilenames.splice(index, 1);
  }

  getStoredImagesData(): ImagesData[] {
    const returnData = [];
    for (const idx in this.storedImageFilenames) {
      returnData.push({
        filename: this.storedImageFilenames[idx],
        imageBlob: this.imageUploadHelperService.convertImageDataToImageFile(
          this.windowRef.nativeWindow.sessionStorage.getItem(
            this.storedImageFilenames[idx]))
      });
    }
    return returnData;
  }

  isInStorage(filename: string): boolean {
    return this.storedImageFilenames.indexOf(filename) !== -1;
  }

  setThumbnailBgColor(bgColor: string): void {
    this.thumbnailBgColor = bgColor;
  }

  getThumbnailBgColor(): string {
    return this.thumbnailBgColor;
  }

  flushStoredImagesData(): void {
    this.windowRef.nativeWindow.sessionStorage.clear();
    this.storedImageFilenames.length = 0;
    this.thumbnailBgColor = null;
  }
}

angular.module('oppia').factory(
  'ImageLocalStorageService', downgradeInjectable(ImageLocalStorageService));
>>>>>>> 1c068971
<|MERGE_RESOLUTION|>--- conflicted
+++ resolved
@@ -16,100 +16,6 @@
  * @fileoverview Service for managing images in localStorage.
  */
 
-<<<<<<< HEAD
-import { downgradeInjectable } from '@angular/upgrade/static';
-import { Injectable } from '@angular/core';
-import { AlertsService } from './alerts.service';
-import { ImageUploadHelperService } from './image-upload-helper.service';
-import { WindowRef } from './contextual/window-ref.service';
-
- @Injectable({
-   providedIn: 'root'
- })
-export class ImageLocalStorageService {
-  constructor(
-     private alertsService: AlertsService,
-     private imageUploadHelperService: ImageUploadHelperService,
-     private windowRef: WindowRef
-  ) {}
-
-   storedImageFilenames = [];
-   // According to https://en.wikipedia.org/wiki/Web_storage, 5MB is the
-   // minimum limit, for all browsers, per hostname, that can be stored in
-   // sessionStorage and 100kB is the max size limit for uploaded images, hence
-   // the limit below.
-   MAX_IMAGES_STORABLE = 5 * 1024 / 100;
-   thumbnailBgColor: string = '';
-
-   getObjectUrlForImage(filename: string): string {
-     var urlCreator = window.URL || window.webkitURL;
-     var imageBlob = this.imageUploadHelperService.convertImageDataToImageFile(
-       this.windowRef.nativeWindow.sessionStorage.getItem(filename));
-     return urlCreator.createObjectURL(imageBlob);
-   }
-
-   /**
-      * Saves the image data in localStorage.
-      * @param {string} filename - Filename of the image.
-      * @param {string} rawImage - Raw base64/URLEncoded data of the image.
-      */
-   saveImage(filename: string, rawImage: string): void {
-     console.log(filename);
-     console.log(rawImage);
-     if (this.storedImageFilenames.length + 1 > this.MAX_IMAGES_STORABLE) {
-       // Since the service is going to be used in the create modal for
-       // entities, more images can be added after entity creation, when
-       // local storage would no longer be used.
-       this.alertsService.addInfoMessage(
-         'Image storage limit reached. More images can be added after ' +
-           'creation.');
-       return;
-     }
-     this.windowRef.nativeWindow.sessionStorage.setItem(filename, rawImage);
-     this.storedImageFilenames.push(filename);
-   }
-
-   deleteImage(filename: string): void {
-     this.windowRef.nativeWindow.sessionStorage.removeItem(filename);
-     var index = this.storedImageFilenames.indexOf(filename);
-     this.storedImageFilenames.splice(index, 1);
-   }
-
-   getStoredImagesData(): string[] {
-     let returnData = [];
-     for (let idx in this.storedImageFilenames) {
-       returnData.push({
-         filename: this.storedImageFilenames[idx],
-         imageBlob: this.imageUploadHelperService.convertImageDataToImageFile(
-           this.windowRef.nativeWindow.sessionStorage.getItem(
-             this.storedImageFilenames[idx]))
-       });
-     }
-     return returnData;
-   }
-
-   isInStorage(filename: string): boolean {
-     return this.storedImageFilenames.indexOf(filename) !== -1;
-   }
-
-   setThumbnailBgColor(bgColor: string): void {
-     this.thumbnailBgColor = bgColor;
-   }
-   getThumbnailBgColor(): string {
-     return this.thumbnailBgColor;
-   }
-
-   flushStoredImagesData(): void {
-     this.windowRef.nativeWindow.sessionStorage.clear();
-     this.storedImageFilenames.length = 0;
-     this.thumbnailBgColor = null;
-   }
-}
-
-angular.module('oppia').factory(
-  'ImageLocalStorageService',
-  downgradeInjectable(ImageLocalStorageService));
-=======
 import { Injectable } from '@angular/core';
 import { downgradeInjectable } from '@angular/upgrade/static';
 
@@ -204,5 +110,4 @@
 }
 
 angular.module('oppia').factory(
-  'ImageLocalStorageService', downgradeInjectable(ImageLocalStorageService));
->>>>>>> 1c068971
+  'ImageLocalStorageService', downgradeInjectable(ImageLocalStorageService));