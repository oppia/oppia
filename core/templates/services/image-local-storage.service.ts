// Copyright 2014 The Oppia Authors. All Rights Reserved.
//
// Licensed under the Apache License, Version 2.0 (the "License");
// you may not use this file except in compliance with the License.
// You may obtain a copy of the License at
//
//      http://www.apache.org/licenses/LICENSE-2.0
//
// Unless required by applicable law or agreed to in writing, software
// distributed under the License is distributed on an "AS-IS" BASIS,
// WITHOUT WARRANTIES OR CONDITIONS OF ANY KIND, either express or implied.
// See the License for the specific language governing permissions and
// limitations under the License.

/**
 * @fileoverview Service for managing images in localStorage.
 */

import { Injectable } from '@angular/core';
import { downgradeInjectable } from '@angular/upgrade/static';

import { AlertsService } from 'services/alerts.service';
import { ImageUploadHelperService } from 'services/image-upload-helper.service';
<<<<<<< HEAD

@Injectable({
  providedIn: 'root'
})
export class ImageLocalStorageService {
  constructor(
    private alertsService: AlertsService,
    private imageUploadHelperService: ImageUploadHelperService
  ) {}

  private storedImageFilenames: string[] = [];
  private MAX_IMAGES_STORABLE: number = 5 * 1024 / 100;
  private thumbnailBgColor: string = null;

  getObjectUrlForImage(filename:string): string {
    const urlCreator = window.URL || window.webkitURL;
    const imageBlob = this.imageUploadHelperService.convertImageDataToImageFile(
      window.sessionStorage.getItem(filename));

=======
import { WindowRef } from 'services/contextual/window-ref.service';

export interface ImagesData {
  filename: string;
  imageBlob: Blob;
}

@Injectable({
  providedIn: 'root'
})
export class ImageLocalStorageService {
  storedImageFilenames: string[] = [];
  // According to https://en.wikipedia.org/wiki/Web_storage, 5MB is the
  // minimum limit, for all browsers, per hostname, that can be stored in
  // sessionStorage and 100kB is the max size limit for uploaded images, hence
  // the limit below.
  MAX_IMAGES_STORABLE: number = 5 * 1024 / 100;
  thumbnailBgColor: string = null;

  constructor(
    private alertsService: AlertsService,
    private imageUploadHelperService: ImageUploadHelperService,
    private windowRef: WindowRef) {}

  getObjectUrlForImage(filename: string): string {
    const urlCreator = URL || webkitURL;
    const imageBlob = this.imageUploadHelperService.convertImageDataToImageFile(
      this.windowRef.nativeWindow.sessionStorage.getItem(filename));
>>>>>>> 6463d21a
    return urlCreator.createObjectURL(imageBlob);
  }

  /**
   * Saves the image data in localStorage.
   * @param {string} filename - Filename of the image.
   * @param {string} rawImage - Raw base64/URLEncoded data of the image.
   */
<<<<<<< HEAD
  saveImage(filename:string, rawImage:string): void {
=======
  saveImage(filename: string, rawImage: string): void {
>>>>>>> 6463d21a
    if (this.storedImageFilenames.length + 1 > this.MAX_IMAGES_STORABLE) {
      // Since the service is going to be used in the create modal for
      // entities, more images can be added after entity creation, when
      // local storage would no longer be used.
      this.alertsService.addInfoMessage(
        'Image storage limit reached. More images can be added after ' +
        'creation.');
      return;
    }
<<<<<<< HEAD
    window.sessionStorage.setItem(filename, rawImage);
    this.storedImageFilenames.push(filename);
  }

  deleteImage(filename:string): void {
    window.sessionStorage.removeItem(filename);
    const index = this.storedImageFilenames.indexOf(filename);
    this.storedImageFilenames.splice(index, 1);
  }

  getStoredImagesData():string[] {
    const returnData = [];
    for (let idx in this.storedImageFilenames) {
      returnData.push({
        filename: this.storedImageFilenames[idx],
        imageBlob: this.imageUploadHelperService.convertImageDataToImageFile(
          window.sessionStorage.getItem(this.storedImageFilenames[idx]))
      });
    }
    return returnData;
  }

  isInStorage(filename:string):boolean {
    return this.storedImageFilenames.indexOf(filename) !== -1;
  }

  setThumbnailBgColor(bgColor:string):void {
    this.thumbnailBgColor = bgColor;
  }

  getThumbnailBgColor():string {
    return this.thumbnailBgColor;
  }

  flushStoredImagesData():void {
    window.sessionStorage.clear();
    this.storedImageFilenames.length = 0;
    this.thumbnailBgColor = null;
  }
}
angular.module('oppia').factory(
  'ImageLocalStorageService',
  downgradeInjectable(ImageLocalStorageService));
=======
    this.windowRef.nativeWindow.sessionStorage.setItem(filename, rawImage);
    this.storedImageFilenames.push(filename);
  }

  deleteImage(filename: string): void {
    this.windowRef.nativeWindow.sessionStorage.removeItem(filename);
    const index = this.storedImageFilenames.indexOf(filename);
    this.storedImageFilenames.splice(index, 1);
  }

  getStoredImagesData(): ImagesData[] {
    const returnData = [];
    for (const idx in this.storedImageFilenames) {
      returnData.push({
        filename: this.storedImageFilenames[idx],
        imageBlob: this.imageUploadHelperService.convertImageDataToImageFile(
          this.windowRef.nativeWindow.sessionStorage.getItem(
            this.storedImageFilenames[idx]))
      });
    }
    return returnData;
  }

  isInStorage(filename: string): boolean {
    return this.storedImageFilenames.indexOf(filename) !== -1;
  }

  setThumbnailBgColor(bgColor: string): void {
    this.thumbnailBgColor = bgColor;
  }

  getThumbnailBgColor(): string {
    return this.thumbnailBgColor;
  }

  flushStoredImagesData(): void {
    this.windowRef.nativeWindow.sessionStorage.clear();
    this.storedImageFilenames.length = 0;
    this.thumbnailBgColor = null;
  }
}

angular.module('oppia').factory(
  'ImageLocalStorageService', downgradeInjectable(ImageLocalStorageService));
>>>>>>> 6463d21a
<|MERGE_RESOLUTION|>--- conflicted
+++ resolved
@@ -21,27 +21,6 @@
 
 import { AlertsService } from 'services/alerts.service';
 import { ImageUploadHelperService } from 'services/image-upload-helper.service';
-<<<<<<< HEAD
-
-@Injectable({
-  providedIn: 'root'
-})
-export class ImageLocalStorageService {
-  constructor(
-    private alertsService: AlertsService,
-    private imageUploadHelperService: ImageUploadHelperService
-  ) {}
-
-  private storedImageFilenames: string[] = [];
-  private MAX_IMAGES_STORABLE: number = 5 * 1024 / 100;
-  private thumbnailBgColor: string = null;
-
-  getObjectUrlForImage(filename:string): string {
-    const urlCreator = window.URL || window.webkitURL;
-    const imageBlob = this.imageUploadHelperService.convertImageDataToImageFile(
-      window.sessionStorage.getItem(filename));
-
-=======
 import { WindowRef } from 'services/contextual/window-ref.service';
 
 export interface ImagesData {
@@ -70,7 +49,6 @@
     const urlCreator = URL || webkitURL;
     const imageBlob = this.imageUploadHelperService.convertImageDataToImageFile(
       this.windowRef.nativeWindow.sessionStorage.getItem(filename));
->>>>>>> 6463d21a
     return urlCreator.createObjectURL(imageBlob);
   }
 
@@ -79,11 +57,7 @@
    * @param {string} filename - Filename of the image.
    * @param {string} rawImage - Raw base64/URLEncoded data of the image.
    */
-<<<<<<< HEAD
-  saveImage(filename:string, rawImage:string): void {
-=======
   saveImage(filename: string, rawImage: string): void {
->>>>>>> 6463d21a
     if (this.storedImageFilenames.length + 1 > this.MAX_IMAGES_STORABLE) {
       // Since the service is going to be used in the create modal for
       // entities, more images can be added after entity creation, when
@@ -93,51 +67,6 @@
         'creation.');
       return;
     }
-<<<<<<< HEAD
-    window.sessionStorage.setItem(filename, rawImage);
-    this.storedImageFilenames.push(filename);
-  }
-
-  deleteImage(filename:string): void {
-    window.sessionStorage.removeItem(filename);
-    const index = this.storedImageFilenames.indexOf(filename);
-    this.storedImageFilenames.splice(index, 1);
-  }
-
-  getStoredImagesData():string[] {
-    const returnData = [];
-    for (let idx in this.storedImageFilenames) {
-      returnData.push({
-        filename: this.storedImageFilenames[idx],
-        imageBlob: this.imageUploadHelperService.convertImageDataToImageFile(
-          window.sessionStorage.getItem(this.storedImageFilenames[idx]))
-      });
-    }
-    return returnData;
-  }
-
-  isInStorage(filename:string):boolean {
-    return this.storedImageFilenames.indexOf(filename) !== -1;
-  }
-
-  setThumbnailBgColor(bgColor:string):void {
-    this.thumbnailBgColor = bgColor;
-  }
-
-  getThumbnailBgColor():string {
-    return this.thumbnailBgColor;
-  }
-
-  flushStoredImagesData():void {
-    window.sessionStorage.clear();
-    this.storedImageFilenames.length = 0;
-    this.thumbnailBgColor = null;
-  }
-}
-angular.module('oppia').factory(
-  'ImageLocalStorageService',
-  downgradeInjectable(ImageLocalStorageService));
-=======
     this.windowRef.nativeWindow.sessionStorage.setItem(filename, rawImage);
     this.storedImageFilenames.push(filename);
   }
@@ -181,5 +110,4 @@
 }
 
 angular.module('oppia').factory(
-  'ImageLocalStorageService', downgradeInjectable(ImageLocalStorageService));
->>>>>>> 6463d21a
+  'ImageLocalStorageService', downgradeInjectable(ImageLocalStorageService));