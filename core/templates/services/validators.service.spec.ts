--- conflicted
+++ resolved
@@ -25,44 +25,29 @@
 describe('Validators service', () => {
   let vs: ValidatorsService = null;
   const INVALID_NAME_CHARS_COPY = (
-<<<<<<< HEAD
-    /* eslint-disable-next-line dot-notation */
-    Array.from(AppConstants['INVALID_NAME_CHARS']));
-=======
     Array.from(AppConstants.INVALID_NAME_CHARS));
->>>>>>> 1eb7154a
 
   beforeEach(() => {
     TestBed.configureTestingModule({
       providers: [AlertsService, NormalizeWhitespacePipe]
     });
     vs = TestBed.get(ValidatorsService);
-<<<<<<< HEAD
-    /* eslint-disable-next-line dot-notation */
-    AppConstants['INVALID_NAME_CHARS'] = '#xyz';
-=======
     // This throws "Cannot assign to 'INVALID_NAME_CHARS' because it
     // is a read-only property.". We need to suppress this error because
     // we need to change the value of 'INVALID_NAME_CHARS' for testing
     // purposes.
     // @ts-expect-error
     AppConstants.INVALID_NAME_CHARS = ['#', 'x', 'y', 'z'];
->>>>>>> 1eb7154a
   });
 
 
   afterAll(() => {
-<<<<<<< HEAD
-    /* eslint-disable-next-line dot-notation */
-    AppConstants['INVALID_NAME_CHARS'] = INVALID_NAME_CHARS_COPY;
-=======
     // This throws "Cannot assign to 'INVALID_NAME_CHARS' because it
     // is a read-only property.". We need to suppress this error because
     // we need to change the value of 'INVALID_NAME_CHARS' for testing
     // purposes.
     // @ts-expect-error
     AppConstants.INVALID_NAME_CHARS = INVALID_NAME_CHARS_COPY;
->>>>>>> 1eb7154a
   });
 
   it('should correctly validate entity names', () => {
