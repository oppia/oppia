--- conflicted
+++ resolved
@@ -252,23 +252,11 @@
     const storedFeatures: string[] = (
       Array.from(item.featureStatusSummary.featureNameToFlag.keys()));
     const featureNamesKeys = (
-<<<<<<< HEAD
-      Object.keys(FeatureNames) as FeatureNamesKeys
-    );
-    const requiredFeatures: string[] = featureNamesKeys.map(
-      name => FeatureNames[name]
-    );
-    if (!isEqual(storedFeatures.sort(), requiredFeatures.sort())) {
-      return false;
-    }
-
-    return true;
-=======
+
       Object.keys(FeatureNames) as FeatureNamesKeys);
     const requiredFeatures: string[] = (
       featureNamesKeys.map(name => FeatureNames[name]));
     return isEqual(storedFeatures.sort(), requiredFeatures.sort());
->>>>>>> 002b2829
   }
 
   /**
