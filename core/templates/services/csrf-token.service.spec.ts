--- conflicted
+++ resolved
@@ -17,32 +17,18 @@
  */
 import { CsrfTokenService } from 'services/csrf-token.service';
 import { TestBed } from '@angular/core/testing';
-<<<<<<< HEAD
-=======
-import { HttpBackend } from '@angular/common/http';
->>>>>>> e7c30200
 import { HttpClientTestingModule, HttpTestingController } from '@angular/common/http/testing';
 
 describe('Csrf Token Service', function() {
   let csrfTokenService: CsrfTokenService;
-<<<<<<< HEAD
-=======
-  let httpBackend: HttpBackend;
->>>>>>> e7c30200
   let httpTestingController: HttpTestingController;
 
   beforeEach(() => {
     TestBed.configureTestingModule({
       imports: [HttpClientTestingModule]
     });
-<<<<<<< HEAD
     httpTestingController = TestBed.inject(HttpTestingController);
     csrfTokenService = TestBed.inject(CsrfTokenService);
-=======
-    httpTestingController = TestBed.get(HttpTestingController);
-    httpBackend = TestBed.get(HttpBackend);
-    csrfTokenService = new CsrfTokenService(httpBackend);
->>>>>>> e7c30200
   });
 
   it('should correctly set the csrf token', (done) => {
@@ -55,6 +41,20 @@
     let req = httpTestingController.expectOne('/csrfhandler');
     expect(req.request.method).toEqual('GET');
     req.flush('12345{"token": "sample-csrf-token"}');
+
+    httpTestingController.verify();
+  });
+
+  it('should throw error when the request failed', (done) => {
+    csrfTokenService.initializeToken();
+
+    csrfTokenService.getTokenAsync().then(done.fail, done);
+
+    let req = httpTestingController.expectOne('/csrfhandler');
+    expect(req.request.method).toEqual('GET');
+    req.error(
+      new ErrorEvent('network error'), {status: 500, statusText: 'error'}
+    );
 
     httpTestingController.verify();
   });
