// Copyright 2018 The Oppia Authors. All Rights Reserved.
//
// Licensed under the Apache License, Version 2.0 (the "License");
// you may not use this file except in compliance with the License.
// You may obtain a copy of the License at
//
//      http://www.apache.org/licenses/LICENSE-2.0
//
// Unless required by applicable law or agreed to in writing, software
// distributed under the License is distributed on an "AS-IS" BASIS,
// WITHOUT WARRANTIES OR CONDITIONS OF ANY KIND, either express or implied.
// See the License for the specific language governing permissions and
// limitations under the License.

/**
 * @fileoverview Unit tests for state interaction stats service.
 */

import { TestBed, flushMicrotasks, fakeAsync } from '@angular/core/testing';
import { HttpClientTestingModule, HttpTestingController } from
  '@angular/common/http/testing';

import { ContextService } from 'services/context.service';
import { NormalizeWhitespacePipe } from
  'filters/string-utility-filters/normalize-whitespace.pipe';
import { NormalizeWhitespacePunctuationAndCasePipe } from
  // eslint-disable-next-line max-len
  'filters/string-utility-filters/normalize-whitespace-punctuation-and-case.pipe';
import { IStateRulesStats, StateInteractionStatsService } from
  'services/state-interaction-stats.service';

describe('State Interaction Stats Service', () => {
  beforeEach(() => {
    TestBed.configureTestingModule({
      imports: [
        HttpClientTestingModule,
      ],
      providers: [
        NormalizeWhitespacePipe,
        NormalizeWhitespacePunctuationAndCasePipe,
      ],
    });

    this.joC = jasmine.objectContaining;
    this.contextService = TestBed.get(ContextService);
    this.httpTestingController = TestBed.get(HttpTestingController);
    this.stateInteractionStatsService = (
      TestBed.get(StateInteractionStatsService));
  });

  afterEach(() => this.httpTestingController.verify());

  beforeEach(() => {
    this.mockState = {
      name: 'Hola',
      interaction: {
        id: 'TextInput',
        answerGroups: [
          {
            rules: [{type: 'Equals', inputs: {x: 'hola!'}}],
            outcome: {dest: 'Me Llamo'}
          },
          {
            rules: [{type: 'Contains', inputs: {x: 'hola'}}],
            outcome: {dest: 'Me Llamo'}
          },
          {
            rules: [{type: 'FuzzyEquals', inputs: {x: 'hola'}}],
            outcome: {dest: 'Hola'}
          }
        ],
        defaultOutcome: {dest: 'Hola'}
      }
    };
  });

  it('should support improvements overview for states with text-input', () => {
    expect(
      this.stateInteractionStatsService.stateSupportsImprovementsOverview(
        this.mockState)
    ).toBeTrue();
  });

  describe('when gathering stats from the backend', () => {
    beforeEach(() => {
      spyOn(this.contextService, 'getExplorationId').and.returnValue('expid');
    });

    it('should provide cached results when caching is specified',
      fakeAsync(() => {
        this.statsCaptured = [];
        const captureStats = (stats: IStateRulesStats) => {
          expect(stats).not.toBeFalsy();
          this.statsCaptured.push(stats);
<<<<<<< HEAD
        }

        this.stateInteractionStatsService.computeStats(this.mockState, true)
=======
        };

        this.stateInteractionStatsService.computeStats(this.mockState)
>>>>>>> 19cc46da
          .then(captureStats);
        const req = this.httpTestingController.expectOne(
          '/createhandler/state_interaction_stats/expid/Hola');
        expect(req.request.method).toEqual('GET');
        req.flush({
          visualizations_info: [{
            data: [
              {answer: 'Ni Hao', frequency: 5},
              {answer: 'Aloha', frequency: 3},
              {answer: 'Hola', frequency: 1}
            ]
          }]
        });
        flushMicrotasks();

<<<<<<< HEAD
        this.stateInteractionStatsService.computeStats(this.mockState, false)
=======
        this.stateInteractionStatsService.computeStats(this.mockState, true)
>>>>>>> 19cc46da
          .then(captureStats);
        this.httpTestingController.expectNone(
          '/createhandler/state_interaction_stats/expid/Hola');
        flushMicrotasks();

        expect(this.statsCaptured.length).toEqual(2);
        const [statsFromFirstFetch, statsFromSecondFetch] = this.statsCaptured;
        expect(statsFromSecondFetch).toBe(statsFromFirstFetch);
      }));

    it('should provide fresh results when caching is not specified',
      fakeAsync(() => {
        this.statsCaptured = [];
        const captureStats = (stats: IStateRulesStats) => {
          expect(stats).not.toBeFalsy();
          this.statsCaptured.push(stats);
<<<<<<< HEAD
        }

        this.stateInteractionStatsService.computeStats(this.mockState, true)
=======
        };

        this.stateInteractionStatsService.computeStats(this.mockState)
>>>>>>> 19cc46da
          .then(captureStats);
        const firstRequest = this.httpTestingController.expectOne(
          '/createhandler/state_interaction_stats/expid/Hola');
        expect(firstRequest.request.method).toEqual('GET');
        firstRequest.flush({
          visualizations_info: [{
            data: [
              {answer: 'Ni Hao', frequency: 5},
              {answer: 'Aloha', frequency: 3},
              {answer: 'Hola', frequency: 1}
            ]
          }]
        });
        flushMicrotasks();

        expect(this.statsCaptured.length).toEqual(1);

        this.stateInteractionStatsService.computeStats(this.mockState, false)
          .then(captureStats);
        const secondRequest = this.httpTestingController.expectOne(
          '/createhandler/state_interaction_stats/expid/Hola');
        expect(secondRequest.request.method).toEqual('GET');
        secondRequest.flush({
          visualizations_info: [{
            data: [
              {answer: 'Hello', frequency: 9},
              {answer: 'Bonjour', frequency: 5},
              {answer: 'Ciao', frequency: 4}
            ]
          }]
        });
        flushMicrotasks();

        expect(this.statsCaptured.length).toEqual(2);
        const [statsFromFirstFetch, statsFromSecondFetch] = this.statsCaptured;
        expect(statsFromSecondFetch).not.toBe(statsFromFirstFetch);
      }));


    it('should include answer frequencies in the response', fakeAsync(() => {
      this.onSuccess = jasmine.createSpy('success');
      this.onFailure = jasmine.createSpy('failure');

      this.stateInteractionStatsService.computeStats(this.mockState, false)
        .then(this.onSuccess, this.onFailure);

      const req = this.httpTestingController.expectOne(
        '/createhandler/state_interaction_stats/expid/Hola');
      expect(req.request.method).toEqual('GET');
      req.flush({
        visualizations_info: [{
          data: [
            {answer: 'Ni Hao', frequency: 5},
            {answer: 'Aloha', frequency: 3},
            {answer: 'Hola', frequency: 1}
          ]
        }]
      });
      flushMicrotasks();

      expect(this.onSuccess).toHaveBeenCalledWith(this.joC({
        visualizations_info: [this.joC({
          data: [
            this.joC({answer: 'Ni Hao', frequency: 5}),
            this.joC({answer: 'Aloha', frequency: 3}),
            this.joC({answer: 'Hola', frequency: 1})
          ]
        })]
      }));
      expect(this.onFailure).not.toHaveBeenCalled();
    }));

    it(
      'should determine whether TextInput answers are addressed explicitly',
      fakeAsync(() => {
        this.onSuccess = jasmine.createSpy('success');
        this.onFailure = jasmine.createSpy('failure');

        this.stateInteractionStatsService.computeStats(this.mockState, false)
          .then(this.onSuccess, this.onFailure);

        const req = this.httpTestingController.expectOne(
          '/createhandler/state_interaction_stats/expid/Hola');
        expect(req.request.method).toEqual('GET');
        req.flush({
          visualizations_info: [{
            data: [{answer: 'Ni Hao'}, {answer: 'Aloha'}, {answer: 'Hola'}],
            addressed_info_is_supported: true
          }]
        });
        flushMicrotasks();

        expect(this.onSuccess).toHaveBeenCalledWith(this.joC({
          visualizations_info: [this.joC({
            data: [
              this.joC({answer: 'Ni Hao', is_addressed: false}),
              this.joC({answer: 'Aloha', is_addressed: false}),
              this.joC({answer: 'Hola', is_addressed: true})
            ]
          })]
        }));
        expect(this.onFailure).not.toHaveBeenCalled();
      }));

    it(
      'should return FractionInput answers as readable strings',
      fakeAsync(() => {
        this.onSuccess = jasmine.createSpy('success');
        this.onFailure = jasmine.createSpy('failure');

        this.stateInteractionStatsService.computeStats({
          name: 'Fraction', interaction: {id: 'FractionInput'},
          false
        }).then(this.onSuccess, this.onFailure);

        const req = this.httpTestingController.expectOne(
          '/createhandler/state_interaction_stats/expid/Fraction');
        expect(req.request.method).toEqual('GET');
        req.flush({
          visualizations_info: [
            {
              data: [
                {
                  answer: {
                    isNegative: false,
                    wholeNumber: 0,
                    numerator: 1,
                    denominator: 2
                  },
                  frequency: 3
                },
                {
                  answer: {
                    isNegative: false,
                    wholeNumber: 0,
                    numerator: 0,
                    denominator: 1
                  },
                  frequency: 5
                }
              ]
            }
          ]
        });
        flushMicrotasks();

        expect(this.onSuccess).toHaveBeenCalledWith(this.joC({
          visualizations_info: [this.joC({
            data: [
              this.joC({ answer: '1/2' }),
              this.joC({ answer: '0' })
            ]
          })]
        }));
      }));
  });
});<|MERGE_RESOLUTION|>--- conflicted
+++ resolved
@@ -92,15 +92,9 @@
         const captureStats = (stats: IStateRulesStats) => {
           expect(stats).not.toBeFalsy();
           this.statsCaptured.push(stats);
-<<<<<<< HEAD
-        }
-
-        this.stateInteractionStatsService.computeStats(this.mockState, true)
-=======
         };
 
         this.stateInteractionStatsService.computeStats(this.mockState)
->>>>>>> 19cc46da
           .then(captureStats);
         const req = this.httpTestingController.expectOne(
           '/createhandler/state_interaction_stats/expid/Hola');
@@ -116,11 +110,7 @@
         });
         flushMicrotasks();
 
-<<<<<<< HEAD
-        this.stateInteractionStatsService.computeStats(this.mockState, false)
-=======
         this.stateInteractionStatsService.computeStats(this.mockState, true)
->>>>>>> 19cc46da
           .then(captureStats);
         this.httpTestingController.expectNone(
           '/createhandler/state_interaction_stats/expid/Hola');
@@ -137,15 +127,9 @@
         const captureStats = (stats: IStateRulesStats) => {
           expect(stats).not.toBeFalsy();
           this.statsCaptured.push(stats);
-<<<<<<< HEAD
-        }
-
-        this.stateInteractionStatsService.computeStats(this.mockState, true)
-=======
         };
 
         this.stateInteractionStatsService.computeStats(this.mockState)
->>>>>>> 19cc46da
           .then(captureStats);
         const firstRequest = this.httpTestingController.expectOne(
           '/createhandler/state_interaction_stats/expid/Hola');
