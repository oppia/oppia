--- conflicted
+++ resolved
@@ -16,13 +16,6 @@
  * @fileoverview Tests that search service gets correct collections.
  */
 
-<<<<<<< HEAD
-
-// The import below is to successfully mock Jquery.
-import $ from 'jquery';
-
-=======
->>>>>>> 75b0ef81
 import { EventEmitter } from '@angular/core';
 import { HttpClientTestingModule, HttpTestingController } from
   '@angular/common/http/testing';
@@ -30,65 +23,11 @@
 
 import { SearchService, SelectionDetails, SelectionList } from 'services/search.service';
 import { Subscription } from 'rxjs';
-import { importAllAngularServices } from 'tests/unit-test-utils';
-
-<<<<<<< HEAD
-require('services/search.service.ts');
-
-describe('Search service', function() {
-  var SearchService = null;
-  var $httpBackend = null;
-  var $log = null;
-  var $translate = null;
-  var CsrfService = null;
-  var results = null;
-  var testSubscriptions: Subscription;
-  const initialSearchResultsLoadedSpy = jasmine.createSpy(
-    'initialSearchResultsLoadedSpy');
-
-  beforeEach(angular.mock.module('oppia'));
-  importAllAngularServices();
-  beforeEach(angular.mock.inject(function($injector, $q) {
-    SearchService = $injector.get('SearchService');
-    $log = $injector.get('$log');
-    $httpBackend = $injector.get('$httpBackend');
-    $translate = $injector.get('$translate');
-
-    CsrfService = $injector.get('CsrfTokenService');
-
-    spyOn(CsrfService, 'getTokenAsync').and.callFake(function() {
-      var deferred = $q.defer();
-      deferred.resolve('sample-csrf-token');
-      return deferred.promise;
-    });
-
-    spyOn($translate, 'refresh').and.callThrough();
-
-    results = {
-      categories: {
-        description: '',
-        itemsName: 'categories',
-        masterList: [],
-        numSelections: 0,
-        selections: {},
-        summary: ''
-      },
-      languageCodes: {
-        description: '',
-        itemsName: 'languages',
-        masterList: [],
-        numSelections: 0,
-        selections: {},
-        summary: ''
-      }
-    };
-  }));
-=======
+
 describe('Search Service', () => {
   let searchService: SearchService;
   let results: SelectionDetails;
   let httpTestingController: HttpTestingController;
->>>>>>> 75b0ef81
 
   beforeEach(() => {
     TestBed.configureTestingModule({
