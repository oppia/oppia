--- conflicted
+++ resolved
@@ -87,14 +87,9 @@
 
   getSelectedSubtopicsFromUrl(): string {
     let pathname = this.getPathname();
-<<<<<<< HEAD
-    if (pathname.match(/\/practice_session/g)) {
-      return decodeURIComponent(pathname.split('/')[3]);
-=======
     let queryStrings = this.getCurrentQueryString().split('=');
     if (pathname.match(/\/practice_session/g) && queryStrings.length === 2) {
       return decodeURIComponent(queryStrings[1]);
->>>>>>> b70145a5
     }
     throw new Error('Invalid URL for practice session');
   }
