--- conflicted
+++ resolved
@@ -28,16 +28,10 @@
 })
 export class MathInteractionsService {
   private warningText = '';
-<<<<<<< HEAD
-  // @ts-ignore: TODO(#7434): Remove this ignore after we find a way to get
-  // rid of the TS2339 error on AppConstants.
-  private mathFunctionNames = AppConstants.MATH_FUNCTION_NAMES;
-=======
   // TODO(#7434): Use dot notation after we find a way to get
   // rid of the TS2339 error on AppConstants.
   // eslint-disable-next-line dot-notation
   private mathFunctionNames = AppConstants['MATH_FUNCTION_NAMES'];
->>>>>>> f3e9b0f2
 
   private cleanErrorMessage(
       errorMessage: string, expressionString: string): string {
