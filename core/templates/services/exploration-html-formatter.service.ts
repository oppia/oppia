// Copyright 2014 The Oppia Authors. All Rights Reserved.
//
// Licensed under the Apache License, Version 2.0 (the "License");
// you may not use this file except in compliance with the License.
// You may obtain a copy of the License at
//
//      http://www.apache.org/licenses/LICENSE-2.0
//
// Unless required by applicable law or agreed to in writing, software
// distributed under the License is distributed on an "AS-IS" BASIS,
// WITHOUT WARRANTIES OR CONDITIONS OF ANY KIND, either express or implied.
// See the License for the specific language governing permissions and
// limitations under the License.

/**
 * @fileoverview Utility services for explorations which may be shared by both
 * the learner and editor views.
 */
import { downgradeInjectable } from '@angular/upgrade/static';
import { Injectable } from '@angular/core';

import { CamelCaseToHyphensPipe } from
  'filters/string-utility-filters/camel-case-to-hyphens.pipe';
import { ExtensionTagAssemblerService } from
  'services/extension-tag-assembler.service';
import { HtmlEscaperService } from 'services/html-escaper.service';
import { InteractionAnswer } from 'interactions/answer-defs';
import { InteractionCustomizationArgs } from
  'interactions/customization-args-defs';


// A service that provides a number of utility functions useful to both the
// editor and player.
@Injectable({
  providedIn: 'root'
})
export class ExplorationHtmlFormatterService {
  constructor(
      private camelCaseToHyphens: CamelCaseToHyphensPipe,
      private extensionTagAssembler: ExtensionTagAssemblerService,
      private htmlEscaper: HtmlEscaperService
  ) {}
  /**
   * @param {string} interactionId - The interaction id.
   * @param {object} interactionCustomizationArgSpecs - The various
   *   attributes that the interaction depends on.
   * @param {boolean} parentHasLastAnswerProperty - If this function is
   *   called in the exploration_player view (including the preview mode),
   *   callers should ensure that parentHasLastAnswerProperty is set to
   *   true and $scope.lastAnswer =
   *   PlayerTranscriptService.getLastAnswerOnDisplayedCard(index) is set on
   *   the parent controller of the returned tag.
   *   Otherwise, parentHasLastAnswerProperty should be set to false.
   * @param {string} labelForFocusTarget - The label for setting focus on
   *   the interaction.
   */
  getInteractionHtml(
      interactionId: string,
      interactionCustomizationArgs: InteractionCustomizationArgs,
      parentHasLastAnswerProperty: boolean,
      labelForFocusTarget: string): string {
    var htmlInteractionId = this.camelCaseToHyphens.transform(interactionId);
    var element = $('<oppia-interactive-' + htmlInteractionId + '>');

    element = (
      this.extensionTagAssembler.formatCustomizationArgAttrs(
        element, interactionCustomizationArgs));
    element.attr(
      'last-answer', parentHasLastAnswerProperty ? 'lastAnswer' : 'null');
    if (labelForFocusTarget) {
      element.attr('label-for-focus-target', labelForFocusTarget);
    }
    return element.get(0).outerHTML;
  }

  getAnswerHtml(
      answer: string, interactionId: string,
      interactionCustomizationArgs: InteractionCustomizationArgs): string {
    // TODO(sll): Get rid of this special case for multiple choice.
    var interactionChoices = null;

    if ('choices' in interactionCustomizationArgs) {
<<<<<<< HEAD
      interactionChoices = interactionCustomizationArgs.choices.value.map(
        choice => choice.html);
=======
      interactionChoices = interactionCustomizationArgs.choices.value;
>>>>>>> 454284ec
    }

    var el = $(
      '<oppia-response-' + this.camelCaseToHyphens.transform(
        interactionId) + '>');
    el.attr('answer', this.htmlEscaper.objToEscapedJson(answer));
    if (interactionChoices) {
      el.attr('choices', this.htmlEscaper.objToEscapedJson(
        interactionChoices));
    }
    return ($('<div>').append(el)).html();
  }

  getShortAnswerHtml(
      answer: InteractionAnswer, interactionId: string,
      interactionCustomizationArgs: InteractionCustomizationArgs) : string {
    var interactionChoices = null;

    // TODO(sll): Get rid of this special case for multiple choice.
    if ('choices' in interactionCustomizationArgs) {
      interactionChoices = interactionCustomizationArgs.choices.value.map(
        choice => choice.html);
    }

    var el = $(
      '<oppia-short-response-' + this.camelCaseToHyphens.transform(
        interactionId) + '>');
    el.attr('answer', this.htmlEscaper.objToEscapedJson(answer));
    if (interactionChoices) {
      el.attr('choices', this.htmlEscaper.objToEscapedJson(
        interactionChoices));
    }
    return ($('<span>').append(el)).html();
  }
}

angular.module('oppia').factory(
  'ExplorationHtmlFormatterService',
  downgradeInjectable(ExplorationHtmlFormatterService));<|MERGE_RESOLUTION|>--- conflicted
+++ resolved
@@ -80,12 +80,7 @@
     var interactionChoices = null;
 
     if ('choices' in interactionCustomizationArgs) {
-<<<<<<< HEAD
-      interactionChoices = interactionCustomizationArgs.choices.value.map(
-        choice => choice.html);
-=======
       interactionChoices = interactionCustomizationArgs.choices.value;
->>>>>>> 454284ec
     }
 
     var el = $(
