// Copyright 2014 The Oppia Authors. All Rights Reserved.
//
// Licensed under the Apache License, Version 2.0 (the "License");
// you may not use this file except in compliance with the License.
// You may obtain a copy of the License at
//
//      http://www.apache.org/licenses/LICENSE-2.0
//
// Unless required by applicable law or agreed to in writing, software
// distributed under the License is distributed on an "AS-IS" BASIS,
// WITHOUT WARRANTIES OR CONDITIONS OF ANY KIND, either express or implied.
// See the License for the specific language governing permissions and
// limitations under the License.

/**
 * @fileoverview Utility services for explorations which may be shared by both
 * the learner and editor views.
 */
import { downgradeInjectable } from '@angular/upgrade/static';
import { Injectable } from '@angular/core';

import { CamelCaseToHyphensPipe } from
  'filters/string-utility-filters/camel-case-to-hyphens.pipe';
import { ExtensionTagAssemblerService } from
  'services/extension-tag-assembler.service';
import { HtmlEscaperService } from 'services/html-escaper.service';
import { InteractionAnswer } from 'interactions/answer-defs';
import { InteractionCustomizationArgs } from
  'interactions/customization-args-defs';


// A service that provides a number of utility functions useful to both the
// editor and player.
@Injectable({
  providedIn: 'root'
})
export class ExplorationHtmlFormatterService {
  private readonly migratedInteractions: string[] = [
    'Continue',
    'FractionInput',
    'GraphInput'
  ];

  constructor(
      private camelCaseToHyphens: CamelCaseToHyphensPipe,
      private extensionTagAssembler: ExtensionTagAssemblerService,
      private htmlEscaper: HtmlEscaperService
  ) {}
  /**
   * @param {string} interactionId - The interaction id.
   * @param {object} interactionCustomizationArgSpecs - The various
   *   attributes that the interaction depends on.
   * @param {boolean} parentHasLastAnswerProperty - If this function is
   *   called in the exploration_player view (including the preview mode),
   *   callers should ensure that parentHasLastAnswerProperty is set to
   *   true and $scope.lastAnswer =
   *   PlayerTranscriptService.getLastAnswerOnDisplayedCard(index) is set on
   *   the parent controller of the returned tag.
   *   Otherwise, parentHasLastAnswerProperty should be set to false.
   * @param {string} labelForFocusTarget - The label for setting focus on
   *   the interaction.
   */
  getInteractionHtml(
      interactionId: string,
      interactionCustomizationArgs: InteractionCustomizationArgs,
      parentHasLastAnswerProperty: boolean,
      labelForFocusTarget: string,
      populateWithSolution=false): string {
    var htmlInteractionId = this.camelCaseToHyphens.transform(interactionId);
    var element = $('<oppia-interactive-' + htmlInteractionId + '>');

    element = (
      this.extensionTagAssembler.formatCustomizationArgAttrs(
        element, interactionCustomizationArgs));
<<<<<<< HEAD
    element.attr(
      'last-answer', parentHasLastAnswerProperty ? 'lastAnswer' : 'null');
    element.attr('populate-with-solution', populateWithSolution);
=======
>>>>>>> a436333e
    if (labelForFocusTarget) {
      element.attr('label-for-focus-target', labelForFocusTarget);
    }
    element.attr(
      'last-answer', parentHasLastAnswerProperty ? 'lastAnswer' : 'null');
    let val = element.get(0).outerHTML;
    if (this.migratedInteractions.indexOf(interactionId) >= 0) {
      val = val.replace(
        'last-answer="null"></oppia-interactive-' + htmlInteractionId + '>',
        '[last-answer]="null"></oppia-interactive-' + htmlInteractionId + '>');
      val = val.replace(
        'last-answer="lastAnswer"></oppia-interactive-' +
        htmlInteractionId + '>',
        '[last-answer]="lastAnswer"></oppia-interactive-' +
        htmlInteractionId + '>');
    }
    return val;
  }

  getAnswerHtml(
      answer: string, interactionId: string,
      interactionCustomizationArgs: InteractionCustomizationArgs): string {
    // TODO(sll): Get rid of this special case for multiple choice.
    var interactionChoices = null;

    if ('choices' in interactionCustomizationArgs) {
      interactionChoices = interactionCustomizationArgs.choices.value;
    }

    var el = $(
      '<oppia-response-' + this.camelCaseToHyphens.transform(
        interactionId) + '>');
    el.attr('answer', this.htmlEscaper.objToEscapedJson(answer));
    if (interactionChoices) {
      el.attr('choices', this.htmlEscaper.objToEscapedJson(
        interactionChoices));
    }
    return ($('<div>').append(el)).html();
  }

  getShortAnswerHtml(
      answer: InteractionAnswer, interactionId: string,
      interactionCustomizationArgs: InteractionCustomizationArgs) : string {
    var interactionChoices = null;

    // TODO(sll): Get rid of this special case for multiple choice.
    if ('choices' in interactionCustomizationArgs) {
      interactionChoices = interactionCustomizationArgs.choices.value.map(
        choice => choice.html);
    }

    var el = $(
      '<oppia-short-response-' + this.camelCaseToHyphens.transform(
        interactionId) + '>');
    el.attr('answer', this.htmlEscaper.objToEscapedJson(answer));
    if (interactionChoices) {
      el.attr('choices', this.htmlEscaper.objToEscapedJson(
        interactionChoices));
    }
    return ($('<span>').append(el)).html();
  }
}

angular.module('oppia').factory(
  'ExplorationHtmlFormatterService',
  downgradeInjectable(ExplorationHtmlFormatterService));<|MERGE_RESOLUTION|>--- conflicted
+++ resolved
@@ -72,12 +72,9 @@
     element = (
       this.extensionTagAssembler.formatCustomizationArgAttrs(
         element, interactionCustomizationArgs));
-<<<<<<< HEAD
     element.attr(
       'last-answer', parentHasLastAnswerProperty ? 'lastAnswer' : 'null');
     element.attr('populate-with-solution', populateWithSolution);
-=======
->>>>>>> a436333e
     if (labelForFocusTarget) {
       element.attr('label-for-focus-target', labelForFocusTarget);
     }
