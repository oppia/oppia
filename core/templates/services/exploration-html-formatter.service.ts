// Copyright 2014 The Oppia Authors. All Rights Reserved.
//
// Licensed under the Apache License, Version 2.0 (the "License");
// you may not use this file except in compliance with the License.
// You may obtain a copy of the License at
//
//      http://www.apache.org/licenses/LICENSE-2.0
//
// Unless required by applicable law or agreed to in writing, software
// distributed under the License is distributed on an "AS-IS" BASIS,
// WITHOUT WARRANTIES OR CONDITIONS OF ANY KIND, either express or implied.
// See the License for the specific language governing permissions and
// limitations under the License.

/**
 * @fileoverview Utility services for explorations which may be shared by both
 * the learner and editor views.
 */
import { downgradeInjectable } from '@angular/upgrade/static';
import { Injectable } from '@angular/core';

import { CamelCaseToHyphensPipe } from
  'filters/string-utility-filters/camel-case-to-hyphens.pipe';
import { ExtensionTagAssemblerService } from
  'services/extension-tag-assembler.service';
import { HtmlEscaperService } from 'services/html-escaper.service';
<<<<<<< HEAD
import { IInteractionCustomizationArgs } from
  'interactions/customization-args-defs';
import { SubtitledHtml } from
  'domain/exploration/SubtitledHtmlObjectFactory';
import { SubtitledUnicode } from
  'domain/exploration/SubtitledUnicodeObjectFactory';

=======
import { IInteractionAnswer } from 'interactions/answer-defs';
import { IInteractionCustomizationArgs } from
  'interactions/customization-args-defs';
>>>>>>> 8bac9d54

// A service that provides a number of utility functions useful to both the
// editor and player.
@Injectable({
  providedIn: 'root'
})
export class ExplorationHtmlFormatterService {
  constructor(
      private camelCaseToHyphens: CamelCaseToHyphensPipe,
      private extensionTagAssembler: ExtensionTagAssemblerService,
      private htmlEscaper: HtmlEscaperService
  ) {}

  unwrapInteractionCustArgsContent(caValues: IInteractionCustomizationArgs) {
    if (!caValues) {
      return {};
    }

    const unwrapContent = (
        value: Array<Object> | Object
    ) => {
      if (value instanceof SubtitledUnicode) {
        value = value.getUnicode();
      } else if (value instanceof SubtitledHtml) {
        value = value.getHtml();
      } else if (value instanceof Array) {
        for (let i = 0; i < value.length; i++) {
          value[i] = unwrapContent(value[i]);
        }
      } else if (value instanceof Object) {
        Object.keys(value).forEach(key => {
          value[key] = unwrapContent(value[key]);
        });
      }

      return value;
    };

    let unwrappedCaValues = {};
    Object.keys(caValues).forEach(key => {
      unwrappedCaValues[key] = (
        unwrapContent(caValues[key]));
    });
    return unwrappedCaValues;
  }

  /**
   * @param {string} interactionId - The interaction id.
   * @param {object} interactionCustomizationArgSpecs - The various
   *   attributes that the interaction depends on.
   * @param {boolean} parentHasLastAnswerProperty - If this function is
   *   called in the exploration_player view (including the preview mode),
   *   callers should ensure that parentHasLastAnswerProperty is set to
   *   true and $scope.lastAnswer =
   *   PlayerTranscriptService.getLastAnswerOnDisplayedCard(index) is set on
   *   the parent controller of the returned tag.
   *   Otherwise, parentHasLastAnswerProperty should be set to false.
   * @param {string} labelForFocusTarget - The label for setting focus on
   *   the interaction.
   */
  getInteractionHtml(
      interactionId: string,
      interactionCustomizationArgs: IInteractionCustomizationArgs,
      parentHasLastAnswerProperty: boolean,
      labelForFocusTarget: string): string {
    var htmlInteractionId = this.camelCaseToHyphens.transform(interactionId);
    var element = $('<oppia-interactive-' + htmlInteractionId + '>');

    const ca = angular.copy(interactionCustomizationArgs);
    this.unwrapInteractionCustArgsContent(ca);

    element = (
      this.extensionTagAssembler.formatCustomizationArgAttrs(element, ca));
    element.attr('last-answer', parentHasLastAnswerProperty ?
      'lastAnswer' : 'null');
    if (labelForFocusTarget) {
      element.attr('label-for-focus-target', labelForFocusTarget);
    }
    return element.get(0).outerHTML;
  }

  getAnswerHtml(
      answer: string, interactionId: string,
      interactionCustomizationArgs: IInteractionCustomizationArgs): string {
    // TODO(sll): Get rid of this special case for multiple choice.
    var interactionChoices = null;
<<<<<<< HEAD

    interactionCustomizationArgs = angular.copy(interactionCustomizationArgs);
    this.unwrapInteractionCustArgsContent(interactionCustomizationArgs);

=======
>>>>>>> 8bac9d54
    if ('choices' in interactionCustomizationArgs) {
      interactionChoices = interactionCustomizationArgs.choices.value;
    }

    var el = $(
      '<oppia-response-' + this.camelCaseToHyphens.transform(
        interactionId) + '>');
    el.attr('answer', this.htmlEscaper.objToEscapedJson(answer));
    if (interactionChoices) {
      el.attr('choices', this.htmlEscaper.objToEscapedJson(
        interactionChoices));
    }
    return ($('<div>').append(el)).html();
  }

  getShortAnswerHtml(
<<<<<<< HEAD
      answer: string, interactionId: string,
      interactionCustomizationArgs: IInteractionCustomizationArgs) : string {
    // TODO(sll): Get rid of this special case for multiple choice.
    var interactionChoices = null;

    interactionCustomizationArgs = angular.copy(interactionCustomizationArgs);
    this.unwrapInteractionCustArgsContent(interactionCustomizationArgs);

=======
      answer: IInteractionAnswer, interactionId: string,
      interactionCustomizationArgs: IInteractionCustomizationArgs) : string {
    // TODO(sll): Get rid of this special case for multiple choice.
    var interactionChoices = null;
>>>>>>> 8bac9d54
    if ('choices' in interactionCustomizationArgs) {
      interactionChoices = interactionCustomizationArgs.choices.value;
    }

    var el = $(
      '<oppia-short-response-' + this.camelCaseToHyphens.transform(
        interactionId) + '>');
    el.attr('answer', this.htmlEscaper.objToEscapedJson(answer));
    if (interactionChoices) {
      el.attr('choices', this.htmlEscaper.objToEscapedJson(
        interactionChoices));
    }
    return ($('<span>').append(el)).html();
  }
}

angular.module('oppia').factory(
  'ExplorationHtmlFormatterService',
  downgradeInjectable(ExplorationHtmlFormatterService));<|MERGE_RESOLUTION|>--- conflicted
+++ resolved
@@ -24,7 +24,7 @@
 import { ExtensionTagAssemblerService } from
   'services/extension-tag-assembler.service';
 import { HtmlEscaperService } from 'services/html-escaper.service';
-<<<<<<< HEAD
+import { IInteractionAnswer } from 'interactions/answer-defs';
 import { IInteractionCustomizationArgs } from
   'interactions/customization-args-defs';
 import { SubtitledHtml } from
@@ -32,11 +32,6 @@
 import { SubtitledUnicode } from
   'domain/exploration/SubtitledUnicodeObjectFactory';
 
-=======
-import { IInteractionAnswer } from 'interactions/answer-defs';
-import { IInteractionCustomizationArgs } from
-  'interactions/customization-args-defs';
->>>>>>> 8bac9d54
 
 // A service that provides a number of utility functions useful to both the
 // editor and player.
@@ -123,13 +118,10 @@
       interactionCustomizationArgs: IInteractionCustomizationArgs): string {
     // TODO(sll): Get rid of this special case for multiple choice.
     var interactionChoices = null;
-<<<<<<< HEAD
 
     interactionCustomizationArgs = angular.copy(interactionCustomizationArgs);
     this.unwrapInteractionCustArgsContent(interactionCustomizationArgs);
 
-=======
->>>>>>> 8bac9d54
     if ('choices' in interactionCustomizationArgs) {
       interactionChoices = interactionCustomizationArgs.choices.value;
     }
@@ -146,21 +138,14 @@
   }
 
   getShortAnswerHtml(
-<<<<<<< HEAD
-      answer: string, interactionId: string,
+      answer: IInteractionAnswer, interactionId: string,
       interactionCustomizationArgs: IInteractionCustomizationArgs) : string {
-    // TODO(sll): Get rid of this special case for multiple choice.
     var interactionChoices = null;
 
     interactionCustomizationArgs = angular.copy(interactionCustomizationArgs);
     this.unwrapInteractionCustArgsContent(interactionCustomizationArgs);
 
-=======
-      answer: IInteractionAnswer, interactionId: string,
-      interactionCustomizationArgs: IInteractionCustomizationArgs) : string {
     // TODO(sll): Get rid of this special case for multiple choice.
-    var interactionChoices = null;
->>>>>>> 8bac9d54
     if ('choices' in interactionCustomizationArgs) {
       interactionChoices = interactionCustomizationArgs.choices.value;
     }
