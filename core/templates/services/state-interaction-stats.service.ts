--- conflicted
+++ resolved
@@ -50,7 +50,6 @@
   isAddressed: boolean;
 }
 
-<<<<<<< HEAD
 interface IVisualizationInfo {
   addressedInfoIsSupported: boolean;
   data: IAnswerData[];
@@ -64,29 +63,12 @@
   explorationId: string;
   stateName: string;
   visualizationsInfo: IVisualizationInfo[];
-=======
-export interface IVisualizationInfo {
-  'addressed_info_is_supported': boolean;
-  'data': IAnswerData[];
-  'id': string;
-  'options': {[name: string]: Option};
-}
-
-export interface IStateInteractionStatsBackendDict {
-  'visualizations_info': IVisualizationInfo[];
-}
-
-export interface IStateInteractionStats {
-  'exploration_id': string;
-  'state_name': string;
-  'visualizations_info': IVisualizationInfo[];
->>>>>>> c16eaa87
 }
 
 @Injectable({providedIn: 'root'})
 export class StateInteractionStatsService {
   // NOTE TO DEVELOPERS: Fulfilled promises can be reused indefinitely.
-  statsCache: Map<string, Promise<IStateInteractionStats>> = new Map();
+  statsCache: Map<string, Promise<IStateRulesStats>> = new Map();
 
   constructor(
       private answerClassificationService: AnswerClassificationService,
@@ -117,38 +99,7 @@
    * Returns a promise which will provide details of the given state's
    * answer-statistics.
    */
-<<<<<<< HEAD
   computeStats(state: State): Promise<IStateRulesStats> {
-    if (this.cachedStats === null) {
-      const explorationId = this.contextService.getExplorationId();
-      const interactionRulesService = (
-        this.interactionRulesRegistryService.getRulesServiceByInteractionId(
-          state.interaction.id));
-
-      this.cachedStats = this.stateInteractionStatsBackendApiService.getStats(
-        explorationId, state.name).then(vizInfo => <IStateRulesStats> {
-          explorationId: explorationId,
-          stateName: state.name,
-          visualizationsInfo: vizInfo.map(info => <IVisualizationInfo> ({
-            addressedInfoIsSupported: info.addressedInfoIsSupported,
-            data: info.data.map(datum => <IAnswerData>{
-              answer: this.getReadableAnswerString(state, datum.answer),
-              frequency: datum.frequency,
-              isAddressed: (
-                info.addressedInfoIsSupported ?
-                this.answerClassificationService
-                  .isClassifiedExplicitlyOrGoesToNewState(
-                    state.name, state, datum.answer, interactionRulesService) :
-                undefined)
-            }),
-            id: info.id,
-            options: info.options
-          })),
-        });
-    }
-    return this.cachedStats;
-=======
-  computeStats(state: State): Promise<IStateInteractionStats> {
     if (this.statsCache.has(state.name)) {
       return this.statsCache.get(state.name);
     }
@@ -156,34 +107,29 @@
     const interactionRulesService = (
       this.interactionRulesRegistryService.getRulesServiceByInteractionId(
         state.interaction.id));
-    // TODO(#8038): Move this HTTP call into a backend-api.service module.
-    const statsPromise = this.http.get<IStateInteractionStatsBackendDict>(
-      this.urlInterpolationService.interpolateUrl(
-        STATE_INTERACTION_STATS_URL_TEMPLATE, {
-          exploration_id: explorationId,
-          state_name: state.name,
-        })).toPromise()
-      .then(response => ({
-        exploration_id: explorationId,
-        state_name: state.name,
-        visualizations_info: response.visualizations_info.map(vizInfo => ({
-          id: vizInfo.id,
-          options: vizInfo.options,
-          addressed_info_is_supported: vizInfo.addressed_info_is_supported,
-          data: vizInfo.data.map(datum => <IAnswerData>{
+
+    const statsPromise = this.stateInteractionStatsBackendApiService.getStats(
+      explorationId, state.name).then(vizInfo => <IStateRulesStats> {
+        explorationId: explorationId,
+        stateName: state.name,
+        visualizationsInfo: vizInfo.map(info => <IVisualizationInfo> ({
+          addressedInfoIsSupported: info.addressedInfoIsSupported,
+          data: info.data.map(datum => <IAnswerData>{
             answer: this.getReadableAnswerString(state, datum.answer),
             frequency: datum.frequency,
-            is_addressed: vizInfo.addressed_info_is_supported ?
+            isAddressed: (
+              info.addressedInfoIsSupported ?
               this.answerClassificationService
                 .isClassifiedExplicitlyOrGoesToNewState(
                   state.name, state, datum.answer, interactionRulesService) :
-              undefined,
+              undefined)
           }),
+          id: info.id,
+          options: info.options
         })),
-      }));
+      });
     this.statsCache.set(state.name, statsPromise);
     return statsPromise;
->>>>>>> c16eaa87
   }
 }
 
