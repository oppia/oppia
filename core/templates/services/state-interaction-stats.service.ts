--- conflicted
+++ resolved
@@ -86,34 +86,13 @@
    * Returns a promise which will provide details of the given state's
    * answer-statistics.
    */
-<<<<<<< HEAD
   computeStats(expId: string, state: State): Promise<IStateInteractionStats> {
-=======
-  computeStats(state: State): Promise<IStateRulesStats> {
->>>>>>> 6c40dbcb
     if (this.statsCache.has(state.name)) {
       return this.statsCache.get(state.name);
     }
     const interactionRulesService = (
       this.interactionRulesRegistryService.getRulesServiceByInteractionId(
         state.interaction.id));
-<<<<<<< HEAD
-    // TODO(#8038): Move this HTTP call into a backend-api.service module.
-    const statsPromise = this.http.get<IStateInteractionStatsBackendDict>(
-      this.urlInterpolationService.interpolateUrl(
-        STATE_INTERACTION_STATS_URL_TEMPLATE, {
-          exploration_id: expId,
-          state_name: state.name,
-        })).toPromise()
-      .then(response => ({
-        exploration_id: expId,
-        state_name: state.name,
-        visualizations_info: response.visualizations_info.map(vizInfo => ({
-          id: vizInfo.id,
-          options: vizInfo.options,
-          addressed_info_is_supported: vizInfo.addressed_info_is_supported,
-          data: vizInfo.data.map(datum => <IAnswerData>{
-=======
 
     const statsPromise = this.stateInteractionStatsBackendApiService.getStats(
       explorationId, state.name).then(vizInfo => <IStateRulesStats> {
@@ -122,7 +101,6 @@
         visualizationsInfo: vizInfo.map(info => <IVisualizationInfo> ({
           addressedInfoIsSupported: info.addressedInfoIsSupported,
           data: info.data.map(datum => <IAnswerData>{
->>>>>>> 6c40dbcb
             answer: this.getReadableAnswerString(state, datum.answer),
             frequency: datum.frequency,
             isAddressed: (
