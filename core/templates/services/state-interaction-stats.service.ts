// Copyright 2018 The Oppia Authors. All Rights Reserved.
//
// Licensed under the Apache License, Version 2.0 (the "License");
// you may not use this file except in compliance with the License.
// You may obtain a copy of the License at
//
//      http://www.apache.org/licenses/LICENSE-2.0
//
// Unless required by applicable law or agreed to in writing, software
// distributed under the License is distributed on an "AS-IS" BASIS,
// WITHOUT WARRANTIES OR CONDITIONS OF ANY KIND, either express or implied.
// See the License for the specific language governing permissions and
// limitations under the License.

/**
 * @fileoverview Factory for calculating the statistics of a particular state.
 */

import { downgradeInjectable } from '@angular/upgrade/static';
import { HttpClient } from '@angular/common/http';
import { Injectable } from '@angular/core';

import { AnswerClassificationService } from
  'pages/exploration-player-page/services/answer-classification.service';
import { ContextService } from 'services/context.service';
import { FractionObjectFactory, IFractionDict } from
  'domain/objects/FractionObjectFactory';
import { InteractionRulesRegistryService } from
  'services/interaction-rules-registry.service';
import { State } from 'domain/state/StateObjectFactory';
import { UrlInterpolationService } from
  'domain/utilities/url-interpolation.service';

export interface IAnswerData {
  'answer': any; // Needs to be 'any' because type depends on interaction id.
  'frequency': number;
  'is_addressed'?: boolean;
}

export interface IVisualizationInfo {
  'addressed_info_is_supported': boolean;
  'data': IAnswerData[];
  'id': string;
  'options': {[name: string]: object};
}

export interface IStateRulesStatsBackendDict {
  'visualizations_info': IVisualizationInfo[];
}

export interface IStateRulesStats {
  'exploration_id': string;
  'state_name': string;
  'visualizations_info': IVisualizationInfo[];
}

// TODO(#8038): Move this constant into a backend-api.service module.
const STATE_INTERACTION_STATS_URL_TEMPLATE: string = (
  '/createhandler/state_interaction_stats/<exploration_id>/<state_name>');

@Injectable({providedIn: 'root'})
export class StateInteractionStatsService {
<<<<<<< HEAD
  cachedStats: Promise<IStateRulesStats> = null;
=======
  cachedStats: IStateRulesStats = null;
>>>>>>> 19cc46da

  constructor(
      private answerClassificationService: AnswerClassificationService,
      private contextService: ContextService,
      private fractionObjectFactory: FractionObjectFactory,
      private http: HttpClient,
      private interactionRulesRegistryService: InteractionRulesRegistryService,
      private urlInterpolationService: UrlInterpolationService) {}

  /**
   * Returns whether given state has an implementation for displaying the
   * improvements overview tab in the State Editor.
   */
  stateSupportsImprovementsOverview(state: State): boolean {
    return state.interaction.id === 'TextInput';
  }

  private getReadableAnswerString(state: State, answer: any): string {
    if (state.interaction.id === 'FractionInput') {
      return (
        this.fractionObjectFactory.fromDict(<IFractionDict> answer).toString());
    }
    return answer;
  }

  /**
   * Returns a promise which will provide details of the given state's
   * answer-statistics.
   */
<<<<<<< HEAD
  computeStats(state: State, cacheResults: boolean): Promise<IStateRulesStats> {
    if (cacheResults && this.cachedStats !== null) {
      return this.cachedStats;
=======
  computeStats(
      state: State, useCache: boolean = false): Promise<IStateRulesStats> {
    if (useCache && this.cachedStats !== null) {
      return Promise.resolve(this.cachedStats);
>>>>>>> 19cc46da
    }
    const explorationId = this.contextService.getExplorationId();
    const interactionRulesService = (
      this.interactionRulesRegistryService.getRulesServiceByInteractionId(
        state.interaction.id));
    // TODO(#8038): Move this HTTP call into a backend-api.service module.
    this.cachedStats = this.http.get<IStateRulesStatsBackendDict>(
      this.urlInterpolationService.interpolateUrl(
        STATE_INTERACTION_STATS_URL_TEMPLATE, {
          exploration_id: explorationId,
          state_name: state.name,
        }))
      .toPromise().then(response => {
        this.cachedStats = {
          exploration_id: explorationId,
          state_name: state.name,
          visualizations_info: response.visualizations_info.map(vizInfo => ({
            id: vizInfo.id,
            options: vizInfo.options,
            addressed_info_is_supported: vizInfo.addressed_info_is_supported,
            data: vizInfo.data.map(datum => <IAnswerData>{
              answer: this.getReadableAnswerString(state, datum.answer),
              frequency: datum.frequency,
              is_addressed: vizInfo.addressed_info_is_supported ?
                this.answerClassificationService
                  .isClassifiedExplicitlyOrGoesToNewState(
                    state.name, state, datum.answer, interactionRulesService) :
                undefined,
            }),
          })),
        };
        return this.cachedStats;
      });
    return this.cachedStats;
  }
}

angular.module('oppia').factory(
  'StateInteractionStatsService',
  downgradeInjectable(StateInteractionStatsService));<|MERGE_RESOLUTION|>--- conflicted
+++ resolved
@@ -60,11 +60,7 @@
 
 @Injectable({providedIn: 'root'})
 export class StateInteractionStatsService {
-<<<<<<< HEAD
-  cachedStats: Promise<IStateRulesStats> = null;
-=======
   cachedStats: IStateRulesStats = null;
->>>>>>> 19cc46da
 
   constructor(
       private answerClassificationService: AnswerClassificationService,
@@ -94,23 +90,16 @@
    * Returns a promise which will provide details of the given state's
    * answer-statistics.
    */
-<<<<<<< HEAD
   computeStats(state: State, cacheResults: boolean): Promise<IStateRulesStats> {
     if (cacheResults && this.cachedStats !== null) {
       return this.cachedStats;
-=======
-  computeStats(
-      state: State, useCache: boolean = false): Promise<IStateRulesStats> {
-    if (useCache && this.cachedStats !== null) {
-      return Promise.resolve(this.cachedStats);
->>>>>>> 19cc46da
     }
     const explorationId = this.contextService.getExplorationId();
     const interactionRulesService = (
       this.interactionRulesRegistryService.getRulesServiceByInteractionId(
         state.interaction.id));
     // TODO(#8038): Move this HTTP call into a backend-api.service module.
-    this.cachedStats = this.http.get<IStateRulesStatsBackendDict>(
+    return this.http.get<IStateRulesStatsBackendDict>(
       this.urlInterpolationService.interpolateUrl(
         STATE_INTERACTION_STATS_URL_TEMPLATE, {
           exploration_id: explorationId,
@@ -137,7 +126,6 @@
         };
         return this.cachedStats;
       });
-    return this.cachedStats;
   }
 }
 
