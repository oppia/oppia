--- conflicted
+++ resolved
@@ -33,27 +33,17 @@
 require('services/ngb-modal.service.ts');
 
 import { Subscription } from 'rxjs';
-<<<<<<< HEAD
 import { TopicEditorSendMailComponent } from '../modal-templates/topic-editor-send-mail-modal.component';
-=======
 import { TopicEditorSaveModalComponent } from '../modal-templates/topic-editor-save-modal.component';
->>>>>>> 0bc8f8f0
 
 angular.module('oppia').component('topicEditorNavbar', {
   template: require('./topic-editor-navbar.component.html'),
   controller: [
     '$rootScope', '$scope', '$uibModal', '$window', 'AlertsService',
-<<<<<<< HEAD
-    'NgbModal', 'TopicEditorRoutingService', 'TopicEditorStateService',
-    'TopicRightsBackendApiService', 'UndoRedoService',
-    'UrlInterpolationService', 'UrlService',
-    'TOPIC_VIEWER_URL_TEMPLATE',
-=======
     'NgbModal', 'TopicEditorRoutingService',
     'TopicEditorStateService', 'TopicRightsBackendApiService',
     'UndoRedoService', 'UrlInterpolationService',
     'UrlService', 'TOPIC_VIEWER_URL_TEMPLATE',
->>>>>>> 0bc8f8f0
     function(
         $rootScope, $scope, $uibModal, $window, AlertsService,
         NgbModal, TopicEditorRoutingService, TopicEditorStateService,
