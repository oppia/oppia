// Copyright 2018 The Oppia Authors. All Rights Reserved.
//
// Licensed under the Apache License, Version 2.0 (the "License");
// you may not use this file except in compliance with the License.
// You may obtain a copy of the License at
//
//      http://www.apache.org/licenses/LICENSE-2.0
//
// Unless required by applicable law or agreed to in writing, software
// distributed under the License is distributed on an "AS-IS" BASIS,
// WITHOUT WARRANTIES OR CONDITIONS OF ANY KIND, either express or implied.
// See the License for the specific language governing permissions and
// limitations under the License.

import { EventEmitter } from '@angular/core';

/**
 * @fileoverview Service to maintain the state of a single topic shared
 * throughout the topic editor. This service provides functionality for
 * retrieving the topic, saving it, and listening for changes.
 */

require('domain/editor/undo_redo/undo-redo.service.ts');
require('domain/skill/RubricObjectFactory.ts');
require('domain/story/editable-story-backend-api.service.ts');
require('domain/story/StorySummaryObjectFactory.ts');
require('domain/topic/editable-topic-backend-api.service.ts');
require('domain/topic/SubtopicPageObjectFactory.ts');
require('domain/topic/TopicObjectFactory.ts');
require('domain/topic/topic-rights-backend-api.service.ts');
require('domain/topic/TopicRightsObjectFactory.ts');
require('services/alerts.service.ts');
require('services/questions-list.service.ts');

require('pages/topic-editor-page/topic-editor-page.constants.ajs.ts');

import { EventEmitter } from '@angular/core';

angular.module('oppia').factory('TopicEditorStateService', [
  '$rootScope', 'AlertsService',
  'EditableStoryBackendApiService', 'EditableTopicBackendApiService',
  'RubricObjectFactory', 'StorySummaryObjectFactory',
  'SubtopicPageObjectFactory', 'TopicObjectFactory',
  'TopicRightsBackendApiService', 'TopicRightsObjectFactory', 'UndoRedoService',
<<<<<<< HEAD
  'EVENT_TOPIC_INITIALIZED',
  'EVENT_TOPIC_REINITIALIZED', function(
=======
  'EVENT_STORY_SUMMARIES_INITIALIZED',
  'EVENT_SUBTOPIC_PAGE_LOADED', function(
>>>>>>> e4cd1e8c
      $rootScope, AlertsService,
      EditableStoryBackendApiService, EditableTopicBackendApiService,
      RubricObjectFactory, StorySummaryObjectFactory,
      SubtopicPageObjectFactory, TopicObjectFactory,
      TopicRightsBackendApiService, TopicRightsObjectFactory, UndoRedoService,
<<<<<<< HEAD
      EVENT_TOPIC_INITIALIZED,
      EVENT_TOPIC_REINITIALIZED) {
=======
      EVENT_STORY_SUMMARIES_INITIALIZED,
      EVENT_SUBTOPIC_PAGE_LOADED) {
>>>>>>> e4cd1e8c
    var _topic = TopicObjectFactory.createInterstitialTopic();
    var _topicRights = TopicRightsObjectFactory.createInterstitialRights();
    // The array that caches all the subtopic pages loaded by the user.
    var _cachedSubtopicPages = [];
    // The array that stores all the ids of the subtopic pages that were not
    // loaded from the backend i.e those that correspond to newly created
    // subtopics (and not loaded from the backend).
    var _newSubtopicPageIds = [];
    var _subtopicPage =
      SubtopicPageObjectFactory.createInterstitialSubtopicPage();
    var _topicIsInitialized = false;
    var _topicIsLoading = false;
    var _topicIsBeingSaved = false;
    var _topicWithNameExists = false;
    var _topicWithUrlFragmentExists = false;
    var _canonicalStorySummaries = [];
    var _skillIdToRubricsObject = {};
    var _skillQuestionCountDict = {};
    var _groupedSkillSummaries = {
      current: [],
      others: []
    };
    var _classroomUrlFragment = 'staging';
    var _storySummariesInitializedEventEmitter = new EventEmitter();
    var _subtopicPageLoadedEventEmitter = new EventEmitter();

    var _topicInitializedEventEmitter = new EventEmitter();
    var _topicReinitializedEventEmitter = new EventEmitter();

    var _getSubtopicPageId = function(topicId, subtopicId) {
      return topicId + '-' + subtopicId.toString();
    };

    var _updateGroupedSkillSummaries = function(groupedSkillSummaries) {
      var sortedSkillSummaries = [];
      _groupedSkillSummaries.current = [];
      _groupedSkillSummaries.others = [];

      for (var idx in groupedSkillSummaries[_topic.getName()]) {
        _groupedSkillSummaries.current.push(
          groupedSkillSummaries[_topic.getName()][idx]);
      }
      for (var name in groupedSkillSummaries) {
        if (name === _topic.getName()) {
          continue;
        }
        var skillSummaries = groupedSkillSummaries[name];
        for (var idx in skillSummaries) {
          _groupedSkillSummaries.others.push(skillSummaries[idx]);
        }
      }
    };
    var _getSubtopicIdFromSubtopicPageId = function(subtopicPageId) {
      // The subtopic page id consists of the topic id of length 12, a hyphen
      // and a subtopic id (which is a number).
      return parseInt(subtopicPageId.slice(13));
    };
    var _setTopic = function(topic) {
      _topic.copyFromTopic(topic);
      // Reset the subtopic pages list after setting new topic.
      _cachedSubtopicPages.length = 0;
      if (_topicIsInitialized) {
        _topicReinitializedEventEmitter.emit();
      } else {
        _topicInitializedEventEmitter.emit();
        _topicIsInitialized = true;
      }
    };
    var _getSubtopicPageIndex = function(subtopicPageId) {
      for (var i = 0; i < _cachedSubtopicPages.length; i++) {
        if (_cachedSubtopicPages[i].getId() === subtopicPageId) {
          return i;
        }
      }
      return null;
    };
    var _updateClassroomUrlFragment = function(classroomUrlFragment) {
      _classroomUrlFragment = classroomUrlFragment;
    };
    var _updateTopic = function(newBackendTopicDict, skillIdToDescriptionDict) {
      _setTopic(
        TopicObjectFactory.create(
          newBackendTopicDict, skillIdToDescriptionDict));
    };
    var _updateSkillIdToRubricsObject = function(skillIdToRubricsObject) {
      for (var skillId in skillIdToRubricsObject) {
        var rubrics = skillIdToRubricsObject[skillId].map(function(rubric) {
          return RubricObjectFactory.createFromBackendDict(rubric);
        });
        _skillIdToRubricsObject[skillId] = rubrics;
      }
    };
    var _setSubtopicPage = function(subtopicPage) {
      _subtopicPage.copyFromSubtopicPage(subtopicPage);
      _cachedSubtopicPages.push(angular.copy(subtopicPage));
      _subtopicPageLoadedEventEmitter.emit();
    };
    var _updateSubtopicPage = function(newBackendSubtopicPageObject) {
      _setSubtopicPage(SubtopicPageObjectFactory.createFromBackendDict(
        newBackendSubtopicPageObject));
    };
    var _setTopicRights = function(topicRights) {
      _topicRights.copyFromTopicRights(topicRights);
    };
    var _updateTopicRights = function(newBackendTopicRightsObject) {
      _setTopicRights(TopicRightsObjectFactory.createFromBackendDict(
        newBackendTopicRightsObject));
    };
    var _setCanonicalStorySummaries = function(canonicalStorySummaries) {
      _canonicalStorySummaries = canonicalStorySummaries.map(
        function(storySummaryDict) {
          return StorySummaryObjectFactory.createFromBackendDict(
            storySummaryDict);
        });
      _storySummariesInitializedEventEmitter.emit();
    };

    var _setTopicWithNameExists = function(topicWithNameExists) {
      _topicWithNameExists = topicWithNameExists;
    };

    var _setTopicWithUrlFragmentExists = function(topicWithUrlFragmentExists) {
      _topicWithUrlFragmentExists = topicWithUrlFragmentExists;
    };

    return {
      /**
       * Loads, or reloads, the topic stored by this service given a
       * specified topic ID. See setTopic() for more information on
       * additional behavior of this function.
       */
      loadTopic: function(topicId) {
        _topicIsLoading = true;
        EditableTopicBackendApiService.fetchTopic(
          topicId).then(
          function(newBackendTopicObject) {
            _skillQuestionCountDict = (
              newBackendTopicObject.skillQuestionCountDict);
            _updateGroupedSkillSummaries(
              newBackendTopicObject.groupedSkillSummaries);
            _updateTopic(
              newBackendTopicObject.topicDict,
              newBackendTopicObject.skillIdToDescriptionDict
            );
            _updateGroupedSkillSummaries(
              newBackendTopicObject.groupedSkillSummaries);
            _updateSkillIdToRubricsObject(
              newBackendTopicObject.skillIdToRubricsDict);
            _updateClassroomUrlFragment(
              newBackendTopicObject.classroomUrlFragment);
            EditableTopicBackendApiService.fetchStories(topicId).then(
              function(canonicalStorySummaries) {
                _setCanonicalStorySummaries(canonicalStorySummaries);
              });
          },
          function(error) {
            AlertsService.addWarning(
              error || 'There was an error when loading the topic.');
            _topicIsLoading = false;
          });
        TopicRightsBackendApiService.fetchTopicRights(
          topicId).then(function(newBackendTopicRightsObject) {
          _updateTopicRights(newBackendTopicRightsObject);
          _topicIsLoading = false;
        }, function(error) {
          AlertsService.addWarning(
            error ||
            'There was an error when loading the topic rights.');
          _topicIsLoading = false;
        });
      },

      getGroupedSkillSummaries: function() {
        return angular.copy(_groupedSkillSummaries);
      },

      getSkillQuestionCountDict: function() {
        return _skillQuestionCountDict;
      },

      /**
       * Returns whether the topic name already exists on the server.
       */
      getTopicWithNameExists: function() {
        return _topicWithNameExists;
      },

      /**
       * Returns whether the topic URL fragment already exists on the server.
       */
      getTopicWithUrlFragmentExists: function() {
        return _topicWithUrlFragmentExists;
      },

      /**
       * Loads, or reloads, the subtopic page stored by this service given a
       * specified topic ID and subtopic ID.
       */
      loadSubtopicPage: function(topicId, subtopicId) {
        var subtopicPageId = _getSubtopicPageId(topicId, subtopicId);
        if (_getSubtopicPageIndex(subtopicPageId) !== null) {
          _subtopicPage = angular.copy(
            _cachedSubtopicPages[_getSubtopicPageIndex(subtopicPageId)]);
          _subtopicPageLoadedEventEmitter.emit();
          return;
        }
        EditableTopicBackendApiService.fetchSubtopicPage(
          topicId, subtopicId).then(
          function(newBackendSubtopicPageObject) {
            _updateSubtopicPage(newBackendSubtopicPageObject);
          },
          function(error) {
            AlertsService.addWarning(
              error || 'There was an error when loading the topic.');
          });
      },

      /**
       * Returns whether this service is currently attempting to load the
       * topic maintained by this service.
       */
      isLoadingTopic: function() {
        return _topicIsLoading;
      },

      /**
       * Returns whether a topic has yet been loaded using either
       * loadTopic() or setTopic().
       */
      hasLoadedTopic: function() {
        return _topicIsInitialized;
      },

      getSkillIdToRubricsObject: function() {
        return _skillIdToRubricsObject;
      },

      /**
       * Returns the current topic to be shared among the topic
       * editor. Please note any changes to this topic will be propogated
       * to all bindings to it. This topic object will be retained for the
       * lifetime of the editor. This function never returns null, though it may
       * return an empty topic object if the topic has not yet been
       * loaded for this editor instance.
       */
      getTopic: function() {
        return _topic;
      },

      getCanonicalStorySummaries: function() {
        return _canonicalStorySummaries;
      },

      /**
       * Returns the current subtopic page to be shared among the topic
       * editor. Please note any changes to this subtopic page will be
       * propogated to all bindings to it. This subtopic page object will be
       * retained for the lifetime of the editor. This function never returns
       * null, though it may return an empty subtopic page object if the topic
       * has not yet been loaded for this editor instance.
       */
      getSubtopicPage: function() {
        return _subtopicPage;
      },

      getCachedSubtopicPages: function() {
        return _cachedSubtopicPages;
      },

      /**
       * Returns the current topic rights to be shared among the topic
       * editor. Please note any changes to this topic rights will be
       * propogated to all bindings to it. This topic rights object will
       * be retained for the lifetime of the editor. This function never returns
       * null, though it may return an empty topic rights object if the
       * topic rights has not yet been loaded for this editor instance.
       */
      getTopicRights: function() {
        return _topicRights;
      },


      /**
       * Sets the topic stored within this service, propogating changes to
       * all bindings to the topic returned by getTopic(). The first
       * time this is called it will fire a global event based on
       * onTopicInitialized. All subsequent
       * calls will similarly fire a onTopicReinitialized event.
       */
      setTopic: function(topic) {
        _setTopic(topic);
      },

      /**
       * Sets the updated subtopic page object in the correct position in the
       * _cachedSubtopicPages list.
       */
      setSubtopicPage: function(subtopicPage) {
        if (_getSubtopicPageIndex(subtopicPage.getId()) !== null) {
          _cachedSubtopicPages[_getSubtopicPageIndex(subtopicPage.getId())] =
            angular.copy(subtopicPage);
          _subtopicPage.copyFromSubtopicPage(subtopicPage);
        } else {
          _setSubtopicPage(subtopicPage);
          _newSubtopicPageIds.push(subtopicPage.getId());
        }
      },

      deleteSubtopicPage: function(topicId, subtopicId) {
        var subtopicPageId = _getSubtopicPageId(topicId, subtopicId);
        var index = _getSubtopicPageIndex(subtopicPageId);
        var newIndex = _newSubtopicPageIds.indexOf(subtopicPageId);
        // If index is null, that means the corresponding subtopic page was
        // never loaded from the backend and not that the subtopic page doesn't
        // exist at all. So, not required to throw an error here.
        // Also, since newSubtopicPageIds will only have the ids of a subset of
        // the pages in the _subtopicPages array, the former need not be edited
        // either, in this case.
        if (index === null) {
          if (newIndex === -1) {
            return;
          }
        }
        _cachedSubtopicPages.splice(index, 1);
        // If the deleted subtopic page corresponded to a newly created
        // subtopic, then the 'subtopicId' part of the id of all subsequent
        // subtopic pages should be decremented to make it in sync with the
        // their corresponding subtopic ids.
        if (newIndex !== -1) {
          _newSubtopicPageIds.splice(newIndex, 1);
          for (var i = 0; i < _cachedSubtopicPages.length; i++) {
            var newSubtopicId = _getSubtopicIdFromSubtopicPageId(
              _cachedSubtopicPages[i].getId());
            if (newSubtopicId > subtopicId) {
              newSubtopicId--;
              _cachedSubtopicPages[i].setId(
                _getSubtopicPageId(topicId, newSubtopicId));
            }
          }
          for (var i = 0; i < _newSubtopicPageIds.length; i++) {
            var newSubtopicId = _getSubtopicIdFromSubtopicPageId(
              _newSubtopicPageIds[i]);
            if (newSubtopicId > subtopicId) {
              newSubtopicId--;
              _newSubtopicPageIds[i] = _getSubtopicPageId(
                topicId, newSubtopicId);
            }
          }
        }
      },

      /**
       * Sets the topic rights stored within this service, propogating
       * changes to all bindings to the topic returned by
       * getTopicRights().
       */
      setTopicRights: function(topicRights) {
        _setTopicRights(topicRights);
      },


      /**
       * Attempts to save the current topic given a commit message. This
       * function cannot be called until after a topic has been initialized
       * in this service. Returns false if a save is not performed due to no
       * changes pending, or true if otherwise. This function, upon success,
       * will clear the UndoRedoService of pending changes. This function also
       * shares behavior with setTopic(), when it succeeds.
       */
      saveTopic: function(commitMessage, successCallback) {
        if (!_topicIsInitialized) {
          AlertsService.fatalWarning(
            'Cannot save a topic before one is loaded.');
        }

        // Don't attempt to save the topic if there are no changes pending.
        if (!UndoRedoService.hasChanges()) {
          return false;
        }
        _topicIsBeingSaved = true;
        EditableTopicBackendApiService.updateTopic(
          _topic.getId(), _topic.getVersion(),
          commitMessage, UndoRedoService.getCommittableChangeList()).then(
          function(topicBackendObject) {
            _updateTopic(
              topicBackendObject.topicDict,
              topicBackendObject.skillIdToDescriptionDict
            );
            _updateSkillIdToRubricsObject(
              topicBackendObject.skillIdToRubricsDict);
            var changeList = UndoRedoService.getCommittableChangeList();
            for (var i = 0; i < changeList.length; i++) {
              if (changeList[i].cmd === 'delete_canonical_story' ||
                  changeList[i].cmd === 'delete_additional_story') {
                EditableStoryBackendApiService.deleteStory(
                  changeList[i].story_id);
              }
            }
            UndoRedoService.clearChanges();
            _topicIsBeingSaved = false;
            if (successCallback) {
              successCallback();
            }
          }, function(error) {
            AlertsService.addWarning(
              error || 'There was an error when saving the topic.');
            _topicIsBeingSaved = false;
          });
        return true;
      },

      /**
       * Returns whether this service is currently attempting to save the
       * topic maintained by this service.
       */
      isSavingTopic: function() {
        return _topicIsBeingSaved;
      },

      get onTopicInitialized() {
        return _topicInitializedEventEmitter;
      },

      get onTopicReinitialized() {
        return _topicReinitializedEventEmitter;
      },
      /**
       * Returns the classroom name for the topic.
       */
      getClassroomUrlFragment: function() {
        return _classroomUrlFragment;
      },

      /**
       * Attempts to set the boolean variable _topicWithNameExists based
       * on the value returned by doesTopicWithNameExistAsync and
       * executes the success callback provided. No arguments are passed to the
       * success callback. Execution of the success callback indicates that the
       * async backend call was successful and that _topicWithNameExists
       * has been successfully updated.
       */
      updateExistenceOfTopicName: function(topicName, successCallback) {
        EditableTopicBackendApiService.doesTopicWithNameExistAsync(
          topicName).then(
          function(topicNameExists) {
            _setTopicWithNameExists(topicNameExists);
            if (successCallback) {
              successCallback();
            }
          }, function(error) {
            AlertsService.addWarning(
              error ||
              'There was an error when checking if the topic name ' +
              'exists for another topic.');
          });
      },

      /**
       * Attempts to set the boolean variable _topicWithUrlFragmentExists based
       * on the value returned by doesTopicWithUrlFragmentExistAsync and
       * executes the success callback provided. No arguments are passed to the
       * success callback. Execution of the success callback indicates that the
       * async backend call was successful and that _topicWithUrlFragmentExists
       * has been successfully updated.
       */
      updateExistenceOfTopicUrlFragment: function(
          topicUrlFragment, successCallback) {
        EditableTopicBackendApiService.doesTopicWithUrlFragmentExistAsync(
          topicUrlFragment).then(
          function(topicUrlFragmentExists) {
            _setTopicWithUrlFragmentExists(topicUrlFragmentExists);
            if (successCallback) {
              successCallback();
            }
          }, function(error) {
            AlertsService.addWarning(
              error ||
              'There was an error when checking if the topic url fragment ' +
              'exists for another topic.');
          });
      },

      get onStorySummariesInitialized() {
        return _storySummariesInitializedEventEmitter;
      },

      get onSubtopicPageLoaded() {
        return _subtopicPageLoadedEventEmitter;
      }
    };
  }
]);<|MERGE_RESOLUTION|>--- conflicted
+++ resolved
@@ -12,8 +12,6 @@
 // See the License for the specific language governing permissions and
 // limitations under the License.
 
-import { EventEmitter } from '@angular/core';
-
 /**
  * @fileoverview Service to maintain the state of a single topic shared
  * throughout the topic editor. This service provides functionality for
@@ -37,30 +35,17 @@
 import { EventEmitter } from '@angular/core';
 
 angular.module('oppia').factory('TopicEditorStateService', [
-  '$rootScope', 'AlertsService',
+  'AlertsService',
   'EditableStoryBackendApiService', 'EditableTopicBackendApiService',
   'RubricObjectFactory', 'StorySummaryObjectFactory',
   'SubtopicPageObjectFactory', 'TopicObjectFactory',
   'TopicRightsBackendApiService', 'TopicRightsObjectFactory', 'UndoRedoService',
-<<<<<<< HEAD
-  'EVENT_TOPIC_INITIALIZED',
-  'EVENT_TOPIC_REINITIALIZED', function(
-=======
-  'EVENT_STORY_SUMMARIES_INITIALIZED',
-  'EVENT_SUBTOPIC_PAGE_LOADED', function(
->>>>>>> e4cd1e8c
-      $rootScope, AlertsService,
+  function(
+      AlertsService,
       EditableStoryBackendApiService, EditableTopicBackendApiService,
       RubricObjectFactory, StorySummaryObjectFactory,
       SubtopicPageObjectFactory, TopicObjectFactory,
-      TopicRightsBackendApiService, TopicRightsObjectFactory, UndoRedoService,
-<<<<<<< HEAD
-      EVENT_TOPIC_INITIALIZED,
-      EVENT_TOPIC_REINITIALIZED) {
-=======
-      EVENT_STORY_SUMMARIES_INITIALIZED,
-      EVENT_SUBTOPIC_PAGE_LOADED) {
->>>>>>> e4cd1e8c
+      TopicRightsBackendApiService, TopicRightsObjectFactory, UndoRedoService) {
     var _topic = TopicObjectFactory.createInterstitialTopic();
     var _topicRights = TopicRightsObjectFactory.createInterstitialRights();
     // The array that caches all the subtopic pages loaded by the user.
