// Copyright 2021 The Oppia Authors. All Rights Reserved.
//
// Licensed under the Apache License, Version 2.0 (the "License");
// you may not use this file except in compliance with the License.
// You may obtain a copy of the License at
//
//      http://www.apache.org/licenses/LICENSE-2.0
//
// Unless required by applicable law or agreed to in writing, software
// distributed under the License is distributed on an "AS-IS" BASIS,
// WITHOUT WARRANTIES OR CONDITIONS OF ANY KIND, either express or implied.
// See the License for the specific language governing permissions and
// limitations under the License.

/**
 * @fileoverview Service to maintain the state of a single topic shared
 * throughout the topic editor. This service provides functionality for
 * retrieving the topic, saving it, and listening for changes.
 */

import { EventEmitter, Injectable } from '@angular/core';
import { downgradeInjectable } from '@angular/upgrade/static';
import { UndoRedoService } from 'domain/editor/undo_redo/undo-redo.service';
import { Rubric, RubricBackendDict } from 'domain/skill/rubric.model';
import { SkillSummaryBackendDict } from 'domain/skill/skill-summary.model';
import { EditableStoryBackendApiService } from 'domain/story/editable-story-backend-api.service';
import { StorySummary, StorySummaryBackendDict } from 'domain/story/story-summary.model';
import { EditableTopicBackendApiService } from 'domain/topic/editable-topic-backend-api.service';
import { SubtopicPage, SubtopicPageBackendDict } from 'domain/topic/subtopic-page.model';
import { SkillIdToDescriptionMap } from 'domain/topic/subtopic.model';
import { TopicRightsBackendApiService } from 'domain/topic/topic-rights-backend-api.service';
import { TopicRights, TopicRightsBackendDict } from 'domain/topic/topic-rights.model';
import { Topic, TopicBackendDict, TopicObjectFactory } from 'domain/topic/TopicObjectFactory';
import cloneDeep from 'lodash/cloneDeep';
import { AlertsService } from 'services/alerts.service';
import { TopicDeleteCanonicalStoryChange, TopicDeleteAdditionalStoryChange }
  from 'domain/editor/undo_redo/change.model';

@Injectable({
  providedIn: 'root'
})
export class TopicEditorStateService {
  private _topic: Topic;
  private _topicRights: TopicRights;
  // The array that caches all the subtopic pages loaded by the user.
  private _cachedSubtopicPages: SubtopicPage[] = [];
  // The array that stores all the ids of the subtopic pages that were not
  // loaded from the backend i.e those that correspond to newly created
  // subtopics (and not loaded from the backend).
  private _newSubtopicPageIds: string[] = [];
  private _subtopicPage: SubtopicPage;
  private _topicIsInitialized: boolean = false;
  private _topicIsLoading: boolean = false;
  private _topicIsBeingSaved: boolean = false;
  private _topicWithNameExists: boolean = false;
  private _topicWithUrlFragmentExists: boolean = false;
  private _canonicalStorySummaries = [];
  private _skillIdToRubricsObject = {};
  private _skillQuestionCountDict = {};
  private _groupedSkillSummaries = {
    current: [],
    others: []
  };
  private _skillCreationIsAllowed: boolean = false;
  private _classroomUrlFragment: string = 'staging';
  private _storySummariesInitializedEventEmitter: EventEmitter<void> = (
    new EventEmitter());
  private _subtopicPageLoadedEventEmitter: EventEmitter<void> = (
    new EventEmitter());

  private _topicInitializedEventEmitter: EventEmitter<void> = (
    new EventEmitter());
  private _topicReinitializedEventEmitter: EventEmitter<void> = (
    new EventEmitter());

  constructor(
    private alertsService: AlertsService,
    private editableStoryBackendApiService: EditableStoryBackendApiService,
    private editableTopicBackendApiService: EditableTopicBackendApiService,
    private topicObjectFactory: TopicObjectFactory,
    private topicRightsBackendApiService: TopicRightsBackendApiService,
    private undoRedoService: UndoRedoService
  ) {
    this._topic = this.topicObjectFactory.createInterstitialTopic();
    this._topicRights = TopicRights.createInterstitialRights();
    this._subtopicPage = SubtopicPage.createInterstitialSubtopicPage();
  }

<<<<<<< HEAD
  private _getSubtopicPageId(topicId: number, subtopicId: number): string {
=======
  private _getSubtopicPageId(topicId: string, subtopicId: number): string {
>>>>>>> 4672c12a
    if (topicId !== null && subtopicId !== null) {
      return topicId.toString() + '-' + subtopicId.toString();
    }
    return '';
  }

  private _updateGroupedSkillSummaries(
      groupedSkillSummaries: { [topicName: string]:
        SkillSummaryBackendDict[] }): void {
    this._groupedSkillSummaries.current = [];
    this._groupedSkillSummaries.others = [];

    for (let idx in groupedSkillSummaries[this._topic.getName()]) {
      this._groupedSkillSummaries.current.push(
        groupedSkillSummaries[this._topic.getName()][idx]);
    }
    for (let name in groupedSkillSummaries) {
      if (name === this._topic.getName()) {
        continue;
      }
      let skillSummaries = groupedSkillSummaries[name];
      for (let idx in skillSummaries) {
        this._groupedSkillSummaries.others.push(skillSummaries[idx]);
      }
    }
  }

  private _getSubtopicIdFromSubtopicPageId(subtopicPageId: string): number {
    // The subtopic page id consists of the topic id of length 12, a hyphen
    // and a subtopic id (which is a number).
    return parseInt(subtopicPageId.slice(13));
  }

  private _setTopic(topic: Topic): void {
    this._topic.copyFromTopic(topic);
    // Reset the subtopic pages list after setting new topic.
    this._cachedSubtopicPages.length = 0;
    if (this._topicIsInitialized) {
      this._topicIsInitialized = true;
      this._topicReinitializedEventEmitter.emit();
    } else {
      this._topicIsInitialized = true;
      this._topicInitializedEventEmitter.emit();
    }
  }

  private _getSubtopicPageIndex(subtopicPageId: string): number | null {
    for (let i = 0; i < this._cachedSubtopicPages.length; i++) {
      if (this._cachedSubtopicPages[i].getId() === subtopicPageId) {
        return i;
      }
    }
    return null;
  }

  private _updateClassroomUrlFragment(classroomUrlFragment: string): void {
    this._classroomUrlFragment = classroomUrlFragment;
  }

  private _updateTopic(
      newBackendTopicDict: TopicBackendDict,
      skillIdToDescriptionDict: SkillIdToDescriptionMap): void {
    this._setTopic(
      this.topicObjectFactory.create(
        newBackendTopicDict, skillIdToDescriptionDict));
  }

  private _updateSkillIdToRubricsObject(skillIdToRubricsObject: object): void {
    for (let skillId in skillIdToRubricsObject) {
      // Skips deleted skills.
      if (!skillIdToRubricsObject[skillId]) {
        continue;
      }
      let rubrics: RubricBackendDict[] = skillIdToRubricsObject[skillId].map(
        (rubric: RubricBackendDict) => {
          return Rubric.createFromBackendDict(rubric);
        });
      this._skillIdToRubricsObject[skillId] = rubrics;
    }
  }

  private _setSubtopicPage(subtopicPage: SubtopicPage): void {
    this._subtopicPage.copyFromSubtopicPage(subtopicPage);
    this._cachedSubtopicPages.push(cloneDeep(subtopicPage));
    this._subtopicPageLoadedEventEmitter.emit();
  }

  private _updateSubtopicPage(
      newBackendSubtopicPageObject: SubtopicPageBackendDict): void {
    this._setSubtopicPage(SubtopicPage.createFromBackendDict(
      newBackendSubtopicPageObject));
  }

  private _setTopicRights(topicRights: TopicRights): void {
    this._topicRights.copyFromTopicRights(topicRights);
  }

  private _updateTopicRights(
      newBackendTopicRightsObject: TopicRightsBackendDict): void {
    this._setTopicRights(TopicRights.createFromBackendDict(
      newBackendTopicRightsObject));
  }

  private _setCanonicalStorySummaries(
      canonicalStorySummaries: StorySummaryBackendDict[]): void {
    this._canonicalStorySummaries = canonicalStorySummaries.map(
      (storySummaryDict) => {
        return StorySummary.createFromBackendDict(
          storySummaryDict);
      });
    this._storySummariesInitializedEventEmitter.emit();
  }

  private _setTopicWithNameExists(topicWithNameExists: boolean): void {
    this._topicWithNameExists = topicWithNameExists;
  }

  private _setTopicWithUrlFragmentExists(
      topicWithUrlFragmentExists: boolean): void {
    this._topicWithUrlFragmentExists = topicWithUrlFragmentExists;
  }

  /**
   * Loads, or reloads, the topic stored by this service given a
   * specified topic ID. See setTopic() for more information on
   * additional behavior of this function.
   */
  loadTopic(topicId: string): void {
    this._topicIsLoading = true;
    let topicDataPromise = this.editableTopicBackendApiService
      .fetchTopicAsync(topicId);
    let storyDataPromise = this.editableTopicBackendApiService
      .fetchStoriesAsync(topicId);
    let topicRightsPromise = this.topicRightsBackendApiService
      .fetchTopicRightsAsync(topicId);
    Promise.all([
      topicDataPromise,
      storyDataPromise,
      topicRightsPromise
    ]).then(([
      newBackendTopicObject,
      canonicalStorySummaries,
      newBackendTopicRightsObject
    ]) => {
      this._skillCreationIsAllowed = (
        newBackendTopicObject.skillCreationIsAllowed);
      this._skillQuestionCountDict = (
        newBackendTopicObject.skillQuestionCountDict);
      this._updateGroupedSkillSummaries(
        newBackendTopicObject.groupedSkillSummaries);
      this._updateTopic(
        newBackendTopicObject.topicDict,
        newBackendTopicObject.skillIdToDescriptionDict
      );
      this._updateGroupedSkillSummaries(
        newBackendTopicObject.groupedSkillSummaries);
      this._updateSkillIdToRubricsObject(
        newBackendTopicObject.skillIdToRubricsDict);
      this._updateClassroomUrlFragment(
        newBackendTopicObject.classroomUrlFragment);
      this._updateTopicRights(newBackendTopicRightsObject);
      this._setCanonicalStorySummaries(canonicalStorySummaries);
      this._topicIsLoading = false;
    }, (error) => {
      this.alertsService.addWarning(
        error || 'There was an error when loading the topic editor.');
      this._topicIsLoading = false;
    });
  }

  getGroupedSkillSummaries(): object {
    return cloneDeep(this._groupedSkillSummaries);
  }

  getSkillQuestionCountDict(): object {
    return this._skillQuestionCountDict;
  }

  /**
   * Returns whether the topic name already exists on the server.
   */
  getTopicWithNameExists(): boolean {
    return this._topicWithNameExists;
  }

  /**
   * Returns whether the topic URL fragment already exists on the server.
   */
  getTopicWithUrlFragmentExists(): boolean {
    return this._topicWithUrlFragmentExists;
  }

  /**
   * Loads, or reloads, the subtopic page stored by this service given a
   * specified topic ID and subtopic ID.
   */
<<<<<<< HEAD
  loadSubtopicPage(topicId: number, subtopicId: number): void {
=======
  loadSubtopicPage(topicId: string, subtopicId: number): void {
>>>>>>> 4672c12a
    let subtopicPageId = this._getSubtopicPageId(topicId, subtopicId);
    if (this._getSubtopicPageIndex(subtopicPageId) !== null) {
      this._subtopicPage = cloneDeep(
        this._cachedSubtopicPages[this._getSubtopicPageIndex(subtopicPageId)]);
      this._subtopicPageLoadedEventEmitter.emit();
      return;
    }
    this.editableTopicBackendApiService.fetchSubtopicPageAsync(
      topicId, subtopicId).then(
      (newBackendSubtopicPageObject) => {
        this._updateSubtopicPage(newBackendSubtopicPageObject);
      },
      (error) => {
        this.alertsService.addWarning(
          error || 'There was an error when loading the topic.');
      });
  }

  /**
   * Returns whether this service is currently attempting to load the
   * topic maintained by this service.
   */
  isLoadingTopic(): boolean {
    return this._topicIsLoading;
  }

  /**
   * Returns whether a topic has yet been loaded using either
   * loadTopic() or setTopic().
   */
  hasLoadedTopic(): boolean {
    return this._topicIsInitialized;
  }

  getSkillIdToRubricsObject(): object {
    return this._skillIdToRubricsObject;
  }

  /**
   * Returns the current topic to be shared among the topic
   * editor. Please note any changes to this topic will be propogated
   * to all bindings to it. This topic object will be retained for the
   * lifetime of the editor. This function never returns null, though it may
   * return an empty topic object if the topic has not yet been
   * loaded for this editor instance.
   */
  getTopic(): Topic {
    return this._topic;
  }

  /**
   * Returns whether the user can create a skill via the topic editor.
   */
  isSkillCreationAllowed(): boolean {
    return this._skillCreationIsAllowed;
  }

  getCanonicalStorySummaries(): StorySummaryBackendDict[] {
    return this._canonicalStorySummaries;
  }

  /**
   * Returns the current subtopic page to be shared among the topic
   * editor. Please note any changes to this subtopic page will be
   * propogated to all bindings to it. This subtopic page object will be
   * retained for the lifetime of the editor. This function never returns
   * null, though it may return an empty subtopic page object if the topic
   * has not yet been loaded for this editor instance.
   */
  getSubtopicPage(): SubtopicPage {
    return this._subtopicPage;
  }

  getCachedSubtopicPages(): SubtopicPage[] {
    return this._cachedSubtopicPages;
  }

  /**
   * Returns the current topic rights to be shared among the topic
   * editor. Please note any changes to this topic rights will be
   * propogated to all bindings to it. This topic rights object will
   * be retained for the lifetime of the editor. This function never returns
   * null, though it may return an empty topic rights object if the
   * topic rights has not yet been loaded for this editor instance.
   */
  getTopicRights(): TopicRights {
    return this._topicRights;
  }

  /**
   * Sets the topic stored within this service, propogating changes to
   * all bindings to the topic returned by getTopic(). The first
   * time this is called it will fire a global event based on
   * onTopicInitialized. All subsequent
   * calls will similarly fire a onTopicReinitialized event.
   */
  setTopic(topic: Topic): void {
    this._setTopic(topic);
  }

  /**
   * Sets the updated subtopic page object in the correct position in the
   * _cachedSubtopicPages list.
   */
  setSubtopicPage(subtopicPage: SubtopicPage): void {
    if (this._getSubtopicPageIndex(subtopicPage.getId()) !== null) {
      this._cachedSubtopicPages[
        this._getSubtopicPageIndex(subtopicPage.getId())] =
        cloneDeep(subtopicPage);
      this._subtopicPage.copyFromSubtopicPage(subtopicPage);
    } else {
      this._setSubtopicPage(subtopicPage);
      this._newSubtopicPageIds.push(subtopicPage.getId());
    }
  }

<<<<<<< HEAD
  deleteSubtopicPage(topicId: number, subtopicId: number): void {
=======
  deleteSubtopicPage(topicId: string, subtopicId: number): void {
>>>>>>> 4672c12a
    let subtopicPageId = this._getSubtopicPageId(topicId, subtopicId);
    let index = this._getSubtopicPageIndex(subtopicPageId);
    let newIndex = this._newSubtopicPageIds.indexOf(subtopicPageId);
    // If index is null, that means the corresponding subtopic page was
    // never loaded from the backend and not that the subtopic page doesn't
    // exist at all. So, not required to throw an error here.
    // Also, since newSubtopicPageIds will only have the ids of a subset of
    // the pages in the _subtopicPages array, the former need not be edited
    // either, in this case.
    if (index === null) {
      if (newIndex === -1) {
        return;
      }
    }
    this._cachedSubtopicPages.splice(index, 1);
    // If the deleted subtopic page corresponded to a newly created
    // subtopic, then the 'subtopicId' part of the id of all subsequent
    // subtopic pages should be decremented to make it in sync with the
    // their corresponding subtopic ids.
    if (newIndex !== -1) {
      this._newSubtopicPageIds.splice(newIndex, 1);
      for (let i = 0; i < this._cachedSubtopicPages.length; i++) {
        let newSubtopicId = this._getSubtopicIdFromSubtopicPageId(
          this._cachedSubtopicPages[i].getId());
        if (newSubtopicId > subtopicId) {
          newSubtopicId--;
          this._cachedSubtopicPages[i].setId(
            this._getSubtopicPageId(topicId, newSubtopicId));
        }
      }
      for (let i = 0; i < this._newSubtopicPageIds.length; i++) {
        let newSubtopicId = this._getSubtopicIdFromSubtopicPageId(
          this._newSubtopicPageIds[i]);
        if (newSubtopicId > subtopicId) {
          newSubtopicId--;
          this._newSubtopicPageIds[i] = this._getSubtopicPageId(
            topicId, newSubtopicId);
        }
      }
    }
  }

  /**
   * Sets the topic rights stored within this service, propogating
   * changes to all bindings to the topic returned by
   * getTopicRights().
   */
  setTopicRights(topicRights: TopicRights): void {
    this._setTopicRights(topicRights);
  }

  /**
   * Attempts to save the current topic given a commit message. This
   * function cannot be called until after a topic has been initialized
   * in this service. Returns false if a save is not performed due to no
   * changes pending, or true if otherwise. This function, upon success,
   * will clear the UndoRedoService of pending changes. This function also
   * shares behavior with setTopic(), when it succeeds.
   */
  saveTopic(commitMessage: string, successCallback: () => void): boolean {
    if (!this._topicIsInitialized) {
      this.alertsService.fatalWarning(
        'Cannot save a topic before one is loaded.');
    }

    // Don't attempt to save the topic if there are no changes pending.
    if (!this.undoRedoService.hasChanges()) {
      return false;
    }
    this._topicIsBeingSaved = true;
    this.editableTopicBackendApiService.updateTopicAsync(
      this._topic.getId(), this._topic.getVersion(),
      commitMessage, this.undoRedoService.getCommittableChangeList()).then(
      (topicBackendObject) => {
        this._updateTopic(
          topicBackendObject.topicDict,
          topicBackendObject.skillIdToDescriptionDict
        );
        this._updateSkillIdToRubricsObject(
          topicBackendObject.skillIdToRubricsDict);
        let changeList = this.undoRedoService.getCommittableChangeList();
        for (let i = 0; i < changeList.length; i++) {
          if (changeList[i].cmd === 'delete_canonical_story' ||
              changeList[i].cmd === 'delete_additional_story') {
            this.editableStoryBackendApiService.deleteStoryAsync((
              changeList[i] as TopicDeleteAdditionalStoryChange |
              TopicDeleteCanonicalStoryChange).story_id);
          }
        }
        this.undoRedoService.clearChanges();
        this._topicIsBeingSaved = false;
        if (successCallback) {
          successCallback();
        }
      }, (error) => {
        this.alertsService.addWarning(
          error || 'There was an error when saving the topic.');
        this._topicIsBeingSaved = false;
      });
    return true;
  }

  /**
   * Returns whether this service is currently attempting to save the
   * topic maintained by this service.
   */
  isSavingTopic(): boolean {
    return this._topicIsBeingSaved;
  }

  get onTopicInitialized(): EventEmitter<void> {
    return this._topicInitializedEventEmitter;
  }

  get onTopicReinitialized(): EventEmitter<void> {
    return this._topicReinitializedEventEmitter;
  }
  /**
   * Returns the classroom name for the topic.
   */
  getClassroomUrlFragment(): string {
    return this._classroomUrlFragment;
  }

  /**
   * Attempts to set the boolean variable _topicWithNameExists based
   * on the value returned by doesTopicWithNameExistAsync and
   * executes the success callback provided. No arguments are passed to the
   * success callback. Execution of the success callback indicates that the
   * async backend call was successful and that _topicWithNameExists
   * has been successfully updated.
   */
  updateExistenceOfTopicName(
      topicName: string, successCallback: () => void): void {
    this.editableTopicBackendApiService.doesTopicWithNameExistAsync(
      topicName).then((topicNameExists) => {
      this._setTopicWithNameExists(topicNameExists);
      if (successCallback) {
        successCallback();
      }
    }, (error) => {
      this.alertsService.addWarning(
        error ||
        'There was an error when checking if the topic name ' +
        'exists for another topic.');
    });
  }

  /**
   * Attempts to set the boolean variable _topicWithUrlFragmentExists based
   * on the value returned by doesTopicWithUrlFragmentExistAsync and
   * executes the success callback provided. No arguments are passed to the
   * success callback. Execution of the success callback indicates that the
   * async backend call was successful and that _topicWithUrlFragmentExists
   * has been successfully updated.
   */
  updateExistenceOfTopicUrlFragment(
      topicUrlFragment: string, successCallback: () => void): void {
    this.editableTopicBackendApiService.doesTopicWithUrlFragmentExistAsync(
      topicUrlFragment).then((topicUrlFragmentExists) => {
      this._setTopicWithUrlFragmentExists(topicUrlFragmentExists);
      if (successCallback) {
        successCallback();
      }
    }, (error) => {
      this.alertsService.addWarning(
        error ||
        'There was an error when checking if the topic url fragment ' +
        'exists for another topic.');
    });
  }

  get onStorySummariesInitialized(): EventEmitter<void> {
    return this._storySummariesInitializedEventEmitter;
  }

  get onSubtopicPageLoaded(): EventEmitter<void> {
    return this._subtopicPageLoadedEventEmitter;
  }
}

angular.module('oppia').factory('TopicEditorStateService',
  downgradeInjectable(TopicEditorStateService));<|MERGE_RESOLUTION|>--- conflicted
+++ resolved
@@ -86,11 +86,7 @@
     this._subtopicPage = SubtopicPage.createInterstitialSubtopicPage();
   }
 
-<<<<<<< HEAD
-  private _getSubtopicPageId(topicId: number, subtopicId: number): string {
-=======
   private _getSubtopicPageId(topicId: string, subtopicId: number): string {
->>>>>>> 4672c12a
     if (topicId !== null && subtopicId !== null) {
       return topicId.toString() + '-' + subtopicId.toString();
     }
@@ -287,11 +283,7 @@
    * Loads, or reloads, the subtopic page stored by this service given a
    * specified topic ID and subtopic ID.
    */
-<<<<<<< HEAD
-  loadSubtopicPage(topicId: number, subtopicId: number): void {
-=======
   loadSubtopicPage(topicId: string, subtopicId: number): void {
->>>>>>> 4672c12a
     let subtopicPageId = this._getSubtopicPageId(topicId, subtopicId);
     if (this._getSubtopicPageIndex(subtopicPageId) !== null) {
       this._subtopicPage = cloneDeep(
@@ -408,11 +400,7 @@
     }
   }
 
-<<<<<<< HEAD
-  deleteSubtopicPage(topicId: number, subtopicId: number): void {
-=======
   deleteSubtopicPage(topicId: string, subtopicId: number): void {
->>>>>>> 4672c12a
     let subtopicPageId = this._getSubtopicPageId(topicId, subtopicId);
     let index = this._getSubtopicPageIndex(subtopicPageId);
     let newIndex = this._newSubtopicPageIds.indexOf(subtopicPageId);
