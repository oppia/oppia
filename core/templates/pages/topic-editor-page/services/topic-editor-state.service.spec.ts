// Copyright 2018 The Oppia Authors. All Rights Reserved.
//
// Licensed under the Apache License, Version 2.0 (the "License");
// you may not use this file except in compliance with the License.
// You may obtain a copy of the License at
//
//      http://www.apache.org/licenses/LICENSE-2.0
//
// Unless required by applicable law or agreed to in writing, software
// distributed under the License is distributed on an "AS-IS" BASIS,
// WITHOUT WARRANTIES OR CONDITIONS OF ANY KIND, either express or implied.
// See the License for the specific language governing permissions and
// limitations under the License.

/**
 * @fileoverview Unit tests for TopicEditorStateService.
 */

import { fakeAsync, TestBed, tick, waitForAsync } from '@angular/core/testing';
import { BackendChangeObject } from 'domain/editor/undo_redo/change.model';
import { UndoRedoService } from 'domain/editor/undo_redo/undo-redo.service';
import { EditableStoryBackendApiService } from 'domain/story/editable-story-backend-api.service';
import { StorySummaryBackendDict } from 'domain/story/story-summary.model';
import { EditableTopicBackendApiService, FetchTopicResponse, UpdateTopicResponse } from 'domain/topic/editable-topic-backend-api.service';
import { SubtopicPage, SubtopicPageBackendDict } from 'domain/topic/subtopic-page.model';
import { TopicRightsBackendApiService } from 'domain/topic/topic-rights-backend-api.service';
import { TopicRights, TopicRightsBackendDict } from 'domain/topic/topic-rights.model';
import { TopicBackendDict, Topic } from 'domain/topic/topic-object.model';
import { AlertsService } from 'services/alerts.service';
import { TopicEditorStateService } from './topic-editor-state.service';

describe('Topic editor state service', () => {
  let topicEditorStateService: TopicEditorStateService;
  let mockEditableTopicBackendApiService: MockEditableTopicBackendApiService;
  let alertsService: AlertsService;
  let undoRedoService: UndoRedoService;
  let editableStoryBackendApiService: EditableStoryBackendApiService;

  let skillCreationIsAllowed: boolean = true;
  let skillQuestionCountDict = {};
  let groupedSkillSummaries = {
    topic_name: [{
      id: 'skillId1',
      description: 'description1',
      language_code: 'en',
      version: 1,
      misconception_count: 3,
      worked_examples_count: 3,
      skill_model_created_on: 1593138898626.193,
      skill_model_last_updated: 1593138898626.193
    }],
    others: [{
      id: 'skillId2',
      description: 'description2',
      language_code: 'en',
      version: 1,
      misconception_count: 3,
      worked_examples_count: 3,
      skill_model_created_on: 1593138898626.193,
      skill_model_last_updated: 1593138898626.193
    }]
  };
  let topicDict: TopicBackendDict;
  let storySummaryBackendDict: StorySummaryBackendDict;
  let subtopicPage: SubtopicPageBackendDict;

  class MockEditableTopicBackendApiService {
    fetchTopicAsync(topicId: string): Promise<FetchTopicResponse> {
      return Promise.resolve({
        skillCreationIsAllowed: skillCreationIsAllowed,
        skillQuestionCountDict: skillQuestionCountDict,
        groupedSkillSummaries: groupedSkillSummaries,
        topicDict: topicDict,
        skillIdToDescriptionDict: {},
        skillIdToRubricsDict: {},
        classroomUrlFragment: 'url_fragment'
      } as unknown as FetchTopicResponse);
    }

    fetchStoriesAsync(topicId: string): Promise<StorySummaryBackendDict[]> {
      return Promise.resolve([storySummaryBackendDict]);
    }

    fetchSubtopicPageAsync(
        topicId: number, subtopicId: number): Promise<SubtopicPageBackendDict> {
      return Promise.resolve(subtopicPage);
    }

    updateTopicAsync(
        topicId: string,
        version: number,
        commitMessage: string,
        changeList: BackendChangeObject[]):
        Promise<UpdateTopicResponse> {
      return Promise.resolve({
        topicDict: topicDict,
        skillIdToRubricsDict: {
          skill_id_1: [
            {
              difficulty: 'Easy',
              explanations: [
                'Explanation 1'
              ]
            },
            {
              difficulty: 'Medium',
              explanations: [
                'Explanation 2'
              ]
            },
            {
              difficulty: 'Hard',
              explanations: [
                'Explanation 3'
              ]
            }
          ],
          skill_id_2: []
        },
        skillIdToDescriptionDict: {
          skill_id_1: 'Description 1',
          skill_id_2: ''
        }
      });
    }

    doesTopicWithNameExistAsync(topicName: string): Promise<boolean> {
      return Promise.resolve(true);
    }

    doesTopicWithUrlFragmentExistAsync(topicName: string): Promise<boolean> {
      return Promise.resolve(true);
    }
  }

  class MockTopicRightsBackendApiService {
    fetchTopicRightsAsync(topicId: string): Promise<TopicRightsBackendDict> {
      return Promise.resolve({
        published: true,
        can_publish_topic: true,
        can_edit_topic: true
      });
    }
  }

  class MockEditableStoryBackendApiService {
    deleteStoryAsync(storyId: string): Promise<Object> {
      return Promise.resolve({});
    }
  }

  beforeEach(waitForAsync(() => {
    TestBed.configureTestingModule({
      providers: [
        AlertsService,
        {
          provide: EditableStoryBackendApiService,
          useClass: MockEditableStoryBackendApiService
        },
        {
          provide: EditableTopicBackendApiService,
          useClass: MockEditableTopicBackendApiService
        },
        {
          provide: TopicRightsBackendApiService,
          useClass: MockTopicRightsBackendApiService
        },
        UndoRedoService
      ]
    }).compileComponents();
  }));

  beforeEach(() => {
    undoRedoService = TestBed.inject(UndoRedoService);
    topicEditorStateService = TestBed.inject(TopicEditorStateService);
    // This throws "Type 'EditableTopicBackendApiService' is not
    // assignable to type desire". We need to suppress this error because of
    // the need to test validations. This is because the backend api service
    // returns an unknown type.
    // @ts-ignore
    mockEditableTopicBackendApiService = (TestBed.inject(
      EditableTopicBackendApiService)) as
      jasmine.SpyObj<MockEditableTopicBackendApiService>;
    editableStoryBackendApiService =
      TestBed.inject(EditableStoryBackendApiService);
<<<<<<< HEAD
    alertsService = (
      TestBed.inject(AlertsService) as
      jasmine.SpyObj<AlertsService>);
    topicObjectFactory = TestBed.inject(TopicObjectFactory);
=======
    alertsService = (TestBed.inject(AlertsService) as unknown) as
      jasmine.SpyObj<AlertsService>;
>>>>>>> 41d1b387

    topicDict = {
      id: 'topic_id',
      name: 'topic_name',
      abbreviated_name: 'topic',
      description: 'topic description',
      language_code: 'en',
      uncategorized_skill_ids: [],
      next_subtopic_id: 2,
      version: 1,
      thumbnail_filename: '',
      thumbnail_bg_color: '',
      subtopics: [],
      canonical_story_references: [],
      additional_story_references: [],
      url_fragment: 'fragment',
      practice_tab_is_displayed: true,
      meta_tag_content: 'content',
      page_title_fragment_for_web: 'title_fragment',
      skill_ids_for_diagnostic_test: []
    };
    storySummaryBackendDict = {
      id: 'id',
      title: 'story summary title',
      node_titles: [],
      thumbnail_filename: 'filename',
      thumbnail_bg_color: 'bg_color',
      description: 'desc',
      story_is_published: true,
      completed_node_titles: [],
      url_fragment: 'story_fragment',
      all_node_dicts: []
    };
    subtopicPage = {
      id: 'subtopic_id',
      topic_id: 'topic_id',
      page_contents: {
        subtitled_html: {
          content_id: 'content_id',
          html: 'html'
        },
        recorded_voiceovers: {
          voiceovers_mapping: {}
        }
      },
      language_code: 'en'
    };
  });

  it('should create', () => {
    expect(topicEditorStateService).toBeDefined();
  });

  it('should load topic', fakeAsync(() => {
    topicEditorStateService.loadTopic('test_id');
    tick();
    expect(topicEditorStateService.isSkillCreationAllowed())
      .toEqual(skillCreationIsAllowed);
    expect(topicEditorStateService.isLoadingTopic()).toEqual(false);
    expect(topicEditorStateService.hasLoadedTopic()).toBeTrue();
    expect(topicEditorStateService.getGroupedSkillSummaries()).toBeDefined();
    expect(topicEditorStateService.getSkillQuestionCountDict()).toBeDefined();
    expect(topicEditorStateService.getTopicRights()).toBeDefined();
  }));

  it('should display error message when topic fails to load', fakeAsync(() => {
    let errorMsg: string = 'Error Message';
    spyOn(mockEditableTopicBackendApiService, 'fetchTopicAsync').and
      .returnValue(Promise.reject(errorMsg));
    spyOn(alertsService, 'addWarning');

    topicEditorStateService.loadTopic('test_id');
    tick();
    expect(alertsService.addWarning).toHaveBeenCalledWith(errorMsg);
  }));

  it('should display default error message when topic fails to load',
    fakeAsync(() => {
      spyOn(mockEditableTopicBackendApiService, 'fetchTopicAsync').and
        .returnValue(Promise.reject());
      spyOn(alertsService, 'addWarning');

      topicEditorStateService.loadTopic('test_id');
      tick();
      expect(alertsService.addWarning).toHaveBeenCalledWith(
        'There was an error when loading the topic editor.');
    }));

  it('should load subtopic page', fakeAsync(() => {
    topicEditorStateService.loadSubtopicPage('1', 2);
    tick();
    expect(topicEditorStateService.getSubtopicPage()).toEqual(
      SubtopicPage.createFromBackendDict(subtopicPage));
    expect(topicEditorStateService.getCachedSubtopicPages()).toHaveSize(1);
    topicEditorStateService.loadSubtopicPage('1', 2);
    expect(topicEditorStateService.getSubtopicPage()).toEqual(
      SubtopicPage.createFromBackendDict(subtopicPage));
  }));

  it('should show error when loading subtopic page fails', fakeAsync(() => {
    spyOn(mockEditableTopicBackendApiService, 'fetchSubtopicPageAsync')
      .and.returnValue(Promise.reject());
    spyOn(alertsService, 'addWarning');
    // This throws "Argument of type 'null' is not assignable to parameter of
    // type 'string'" We need to suppress this error because of the need to test
    // validations. This is because the backend api service returns an unknown
    // type.
    // @ts-ignore
    topicEditorStateService.loadSubtopicPage(null, null);
    tick();
    expect(alertsService.addWarning).toHaveBeenCalledWith(
      'There was an error when loading the topic.');
  }));

  it('should show error when loading subtopic page fails', fakeAsync(() => {
    spyOn(mockEditableTopicBackendApiService, 'fetchSubtopicPageAsync')
      .and.returnValue(Promise.reject());
    spyOn(alertsService, 'addWarning');
    topicEditorStateService.loadSubtopicPage('1', 2);
    tick();
    expect(alertsService.addWarning).toHaveBeenCalledWith(
      'There was an error when loading the topic.');
  }));

  it('should show error when invalid topic id is provided', fakeAsync(() => {
    spyOn(mockEditableTopicBackendApiService, 'fetchSubtopicPageAsync')
      .and.returnValue(Promise.reject());
    spyOn(alertsService, 'addWarning');
    topicEditorStateService.loadSubtopicPage('', 2);
    tick();
    expect(alertsService.addWarning).toHaveBeenCalledWith(
      'There was an error when loading the topic.');
  }));

  it('should set subtopic page', fakeAsync(() => {
    subtopicPage.id = 'topic_id1234-0';
    topicEditorStateService.setSubtopicPage(
      SubtopicPage.createFromBackendDict(subtopicPage));
    expect(topicEditorStateService.getSubtopicPage()).toEqual(
      SubtopicPage.createFromBackendDict(subtopicPage));

    topicEditorStateService.loadSubtopicPage('topic_id1234', 0);
    tick();
    topicEditorStateService.setSubtopicPage(
      SubtopicPage.createFromBackendDict(subtopicPage));
    expect(topicEditorStateService.getSubtopicPage()).toEqual(
      SubtopicPage.createFromBackendDict(subtopicPage));
  }));

  it('should set topic', () => {
    let topic = Topic.create(topicDict, {});
    topicEditorStateService.setTopic(topic);
    expect(topicEditorStateService.getTopic()).toEqual(topic);
  });

  it('should delete subtopic page when user deletes subtopic', fakeAsync(() => {
    topicDict.id = 'topic_id1234';
    let topic = Topic.create(topicDict, {});
    topicEditorStateService.setTopic(topic);
    subtopicPage.id = 'topic_id1234-0';
    topicEditorStateService.setSubtopicPage(
      SubtopicPage.createFromBackendDict(subtopicPage));
    tick();
    subtopicPage.id = 'topic_id1234-1';
    topicEditorStateService.setSubtopicPage(
      SubtopicPage.createFromBackendDict(subtopicPage));
    tick();
    subtopicPage.id = 'topic_id1234-2';
    topicEditorStateService.setSubtopicPage(
      SubtopicPage.createFromBackendDict(subtopicPage));
    tick();

    topicEditorStateService.deleteSubtopicPage('topic_id1234', 1);

    subtopicPage.id = 'topic_id1234-0';
    let subtopic0 = SubtopicPage.createFromBackendDict(subtopicPage);
    subtopicPage.id = 'topic_id1234-1';
    let subtopic1 = SubtopicPage.createFromBackendDict(subtopicPage);
    expect(topicEditorStateService.getCachedSubtopicPages()).toEqual([
      subtopic0, subtopic1
    ]);
  }));

  it('should save topic when user saves a topic', fakeAsync(() => {
    spyOn(undoRedoService, 'hasChanges').and.returnValue(true);
    spyOn(undoRedoService, 'clearChanges');
    spyOn(undoRedoService, 'getCommittableChangeList').and.returnValue([{
      cmd: 'delete_canonical_story',
      story_id: 'story_id'
    }]);
    spyOn(mockEditableTopicBackendApiService, 'updateTopicAsync').and
      .callThrough();
    spyOn(editableStoryBackendApiService, 'deleteStoryAsync').and
      .callThrough();
    var successCallback = jasmine.createSpy('successCallback');
    let topic = Topic.create(topicDict, {});
    topicEditorStateService.setTopic(topic);

    topicEditorStateService.saveTopic('Commit Message', successCallback);
    tick();

    expect(mockEditableTopicBackendApiService.updateTopicAsync)
      .toHaveBeenCalledWith(
        'topic_id', 1, 'Commit Message', [
          {
            cmd: 'delete_canonical_story',
            story_id: 'story_id'
          }
        ]
      );
    expect(successCallback).toHaveBeenCalled();
    expect(undoRedoService.getCommittableChangeList).toHaveBeenCalled();
    expect(editableStoryBackendApiService.deleteStoryAsync)
      .toHaveBeenCalled();
    expect(undoRedoService.clearChanges).toHaveBeenCalled();
  }));

  it('should warn user when there is an error saving the topic',
    fakeAsync(() => {
      spyOn(undoRedoService, 'hasChanges').and.returnValue(true);
      spyOn(undoRedoService, 'getCommittableChangeList').and.returnValue([{
        cmd: 'delete_canonical_story',
        story_id: 'story_id'
      }]);
      spyOn(mockEditableTopicBackendApiService, 'updateTopicAsync').and
        .returnValue(Promise.reject());
      spyOn(alertsService, 'addWarning');
      var successCallback = jasmine.createSpy('successCallback');
      let topic = Topic.create(topicDict, {});
      topicEditorStateService.setTopic(topic);

      topicEditorStateService.saveTopic('Commit Message', successCallback);
      tick();

      expect(mockEditableTopicBackendApiService.updateTopicAsync)
        .toHaveBeenCalledWith(
          'topic_id', 1, 'Commit Message', [
            {
              cmd: 'delete_canonical_story',
              story_id: 'story_id'
            }
          ]
        );
      expect(successCallback).not.toHaveBeenCalled();
      expect(alertsService.addWarning)
        .toHaveBeenCalledWith('There was an error when saving the topic.');
    }));

  it('should not save topic when there are no changes', fakeAsync(() => {
    spyOn(undoRedoService, 'hasChanges').and.returnValue(false);
    spyOn(mockEditableTopicBackendApiService, 'updateTopicAsync');

    let topic = Topic.create(topicDict, {});
    topicEditorStateService.setTopic(topic);

    topicEditorStateService.saveTopic('Commit Message', () => {});
    tick();

    expect(mockEditableTopicBackendApiService.updateTopicAsync).not
      .toHaveBeenCalled();
  }));

  it('should not save topic when topicis not initialised', fakeAsync(() => {
    spyOn(alertsService, 'fatalWarning');
    spyOn(mockEditableTopicBackendApiService, 'updateTopicAsync');

    topicEditorStateService.saveTopic('Commit Message', () => {});
    tick();

    expect(alertsService.fatalWarning).toHaveBeenCalledWith(
      'Cannot save a topic before one is loaded.'
    );
    expect(mockEditableTopicBackendApiService.updateTopicAsync).not
      .toHaveBeenCalled();
  }));

  it('should set topic rights when called', () => {
    let topic = Topic.create(topicDict, {});
    topicEditorStateService.setTopic(topic);
    expect(topicEditorStateService.getTopicRights()).toEqual(
      TopicRights.createFromBackendDict({
        published: false,
        can_publish_topic: false,
        can_edit_topic: false
      }));

    topicEditorStateService.setTopicRights(TopicRights.createFromBackendDict({
      published: true,
      can_publish_topic: true,
      can_edit_topic: true
    }));

    expect(topicEditorStateService.getTopicRights()).toEqual(
      TopicRights.createFromBackendDict({
        published: true,
        can_publish_topic: true,
        can_edit_topic: true
      }));
  });

  it('should delete subtopic page', fakeAsync(() => {
    topicEditorStateService.loadSubtopicPage('1', 2);
    tick();
    topicEditorStateService.deleteSubtopicPage('1', 2);
  }));

  it('should test getters', () => {
    expect(topicEditorStateService.getSkillIdToRubricsObject()).toBeDefined();
    expect(topicEditorStateService.getCanonicalStorySummaries()).toBeDefined();
    expect(topicEditorStateService.onStorySummariesInitialized).toBeDefined();
    expect(topicEditorStateService.onSubtopicPageLoaded).toBeDefined();
    expect(topicEditorStateService.isSavingTopic()).toBeDefined();
    expect(topicEditorStateService.onTopicInitialized).toBeDefined();
    expect(topicEditorStateService.onTopicReinitialized).toBeDefined();
    expect(topicEditorStateService.getClassroomUrlFragment()).toBeDefined();
  });

  it('should update existence of topic name', fakeAsync(() => {
    topicEditorStateService.updateExistenceOfTopicName('test_topic', () => {});
    tick();
    expect(topicEditorStateService.getTopicWithNameExists()).toBeTrue();
  }));

  it('should show error when updation of topic name', fakeAsync(() => {
    spyOn(alertsService, 'addWarning');
    spyOn(mockEditableTopicBackendApiService, 'doesTopicWithNameExistAsync')
      .and.returnValue(Promise.reject());

    topicEditorStateService.updateExistenceOfTopicName('test_topic', () => {});
    tick();
    expect(alertsService.addWarning).toHaveBeenCalledWith(
      'There was an error when checking if the topic name ' +
        'exists for another topic.'
    );
  }));

  it('should update existence of topic url fragment', fakeAsync(() => {
    topicEditorStateService.updateExistenceOfTopicUrlFragment(
      'test_topic', () => {}, () => {});
    tick();
    expect(topicEditorStateService.getTopicWithUrlFragmentExists()).toBeTrue();
  }));

  it('should not show error when updation of topic url fragment failed' +
     'with 400 status code', fakeAsync(() => {
    let errorResponse = {
      headers: {
        normalizedNames: {},
        lazyUpdate: null
      },
      status: 400,
      statusText: 'Bad Request',
      url: '',
      ok: false,
      name: 'HttpErrorResponse',
      message: 'Http failure response for test url: 400 Bad Request',
      error: {
        error: 'Error: Bad request to server',
        status_code: 400
      }
    };

    spyOn(alertsService, 'addWarning');
    spyOn(
      mockEditableTopicBackendApiService, 'doesTopicWithUrlFragmentExistAsync')
      .and.returnValue(Promise.reject(errorResponse));

    topicEditorStateService.updateExistenceOfTopicUrlFragment(
      'test_topic', () => {}, () => {});
    tick();
    expect(alertsService.addWarning).not.toHaveBeenCalled();
  }));

  it('should not show error when updation of topic url fragment failed' +
     'with 400 status code', fakeAsync(() => {
    let errorResponse = {
      headers: {
        normalizedNames: {},
        lazyUpdate: null
      },
      status: 500,
      statusText: 'Error: Failed to check topic url fragment.',
      url: '',
      ok: false,
      name: 'HttpErrorResponse',
      message: 'Http failure response for test url: 500' +
               'Error: Failed to check topic url fragment.',
      error: {
        error: 'Error: Failed to check topic url fragment.',
        status_code: 500
      }
    };

    spyOn(alertsService, 'addWarning');
    spyOn(
      mockEditableTopicBackendApiService, 'doesTopicWithUrlFragmentExistAsync')
      .and.returnValue(Promise.reject(errorResponse));

    topicEditorStateService.updateExistenceOfTopicUrlFragment(
      'test_topic', () => {}, () => {});
    tick();
    expect(alertsService.addWarning).toHaveBeenCalledWith(
      errorResponse.message);
  }));
});<|MERGE_RESOLUTION|>--- conflicted
+++ resolved
@@ -183,15 +183,8 @@
       jasmine.SpyObj<MockEditableTopicBackendApiService>;
     editableStoryBackendApiService =
       TestBed.inject(EditableStoryBackendApiService);
-<<<<<<< HEAD
-    alertsService = (
-      TestBed.inject(AlertsService) as
-      jasmine.SpyObj<AlertsService>);
-    topicObjectFactory = TestBed.inject(TopicObjectFactory);
-=======
     alertsService = (TestBed.inject(AlertsService) as unknown) as
       jasmine.SpyObj<AlertsService>;
->>>>>>> 41d1b387
 
     topicDict = {
       id: 'topic_id',
