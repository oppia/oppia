--- conflicted
+++ resolved
@@ -19,10 +19,6 @@
 
 import { EventEmitter } from '@angular/core';
 
-<<<<<<< HEAD
-import { UpgradedServices } from 'services/UpgradedServices';
-=======
->>>>>>> bf8eea85
 import { importAllAngularServices } from 'tests/unit-test-utils';
 
 describe('Subtopic editor tab', function() {
