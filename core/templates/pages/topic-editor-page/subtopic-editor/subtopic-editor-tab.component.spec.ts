--- conflicted
+++ resolved
@@ -18,22 +18,12 @@
  */
 
 import { EventEmitter } from '@angular/core';
-
-<<<<<<< HEAD
 import { UpgradedServices } from 'services/UpgradedServices';
 // TODO(#7222): Remove usage of importAllAngularServices once upgraded to
 // Angular 8.
-=======
->>>>>>> 12786a00
 import { importAllAngularServices } from 'tests/unit-test-utils';
 
 describe('Subtopic editor tab', function() {
-  importAllAngularServices();
-<<<<<<< HEAD
-  
-=======
-
->>>>>>> 12786a00
   beforeEach(angular.mock.module('oppia'));
 
   importAllAngularServices();
