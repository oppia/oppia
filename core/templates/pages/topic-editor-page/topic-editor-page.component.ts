--- conflicted
+++ resolved
@@ -42,8 +42,6 @@
 require('pages/topic-editor-page/topic-editor-page.constants.ajs.ts');
 require('pages/interaction-specs.constants.ajs.ts');
 require('pages/topic-editor-page/preview-tab/topic-preview-tab.component.ts');
-
-import { Subscription } from 'rxjs';
 
 import { Subscription } from 'rxjs';
 
@@ -61,19 +59,6 @@
         '$scope', '$window', 'AlertsService', 'BottomNavbarStatusService',
         'ContextService', 'PageTitleService', 'EntityCreationService',
         'TopicEditorRoutingService', 'TopicEditorStateService',
-<<<<<<< HEAD
-        'UndoRedoService', 'UrlService', 'EVENT_TOPIC_INITIALIZED',
-        'EVENT_TOPIC_REINITIALIZED', 'TOPIC_VIEWER_URL_TEMPLATE',
-        function($scope, $window, AlertsService, BottomNavbarStatusService,
-            ContextService, PageTitleService, EntityCreationService,
-            TopicEditorRoutingService, TopicEditorStateService,
-            UndoRedoService, UrlService, EVENT_TOPIC_INITIALIZED,
-            EVENT_TOPIC_REINITIALIZED, TOPIC_VIEWER_URL_TEMPLATE) {
-          var ctrl = this;
-
-          ctrl.directiveSubscriptions = new Subscription();
-
-=======
         'UndoRedoService', 'UrlService',
         'EVENT_UNDO_REDO_SERVICE_CHANGE_APPLIED', 'TOPIC_VIEWER_URL_TEMPLATE',
         function($scope, $window, AlertsService, BottomNavbarStatusService,
@@ -83,7 +68,6 @@
             EVENT_UNDO_REDO_SERVICE_CHANGE_APPLIED, TOPIC_VIEWER_URL_TEMPLATE) {
           var ctrl = this;
           ctrl.directiveSubscriptions = new Subscription();
->>>>>>> 5c8475f8
           ctrl.getActiveTabName = function() {
             return TopicEditorRoutingService.getActiveTabName();
           };
@@ -209,22 +193,8 @@
             ctrl.prepublishValidationIssues = [];
             ctrl.warningsAreShown = false;
             BottomNavbarStatusService.markBottomNavbarStatus(true);
-<<<<<<< HEAD
-            $scope.$on(EVENT_TOPIC_INITIALIZED, setPageTitle);
-            $scope.$on(EVENT_TOPIC_REINITIALIZED, setPageTitle);
-            ctrl.directiveSubscriptions.add(
-              () => {
-                setPageTitle();
-              }
-            );
-          };
-
-          ctrl.$onDestroy = function() {
-            ctrl.directiveSubscriptions.unsubscribe();
-=======
             $scope.$on(
               EVENT_UNDO_REDO_SERVICE_CHANGE_APPLIED, setPageTitle);
->>>>>>> 5c8475f8
           };
 
           ctrl.$onDestroy = function() {
