// Copyright 2018 The Oppia Authors. All Rights Reserved.
//
// Licensed under the Apache License, Version 2.0 (the "License");
// you may not use this file except in compliance with the License.
// You may obtain a copy of the License at
//
//      http://www.apache.org/licenses/LICENSE-2.0
//
// Unless required by applicable law or agreed to in writing, software
// distributed under the License is distributed on an "AS-IS" BASIS,
// WITHOUT WARRANTIES OR CONDITIONS OF ANY KIND, either express or implied.
// See the License for the specific language governing permissions and
// limitations under the License.

/**
 * @fileoverview Component for the topic editor page.
 */

require('interactions/interactionsQuestionsRequires.ts');
require('objects/objectComponentsRequires.ts');

require('base-components/base-content.directive.ts');
require(
  'components/forms/schema-based-editors/schema-based-editor.directive.ts');
require('directives/angular-html-bind.directive.ts');
require('services/bottom-navbar-status.service.ts');
require('pages/topic-editor-page/editor-tab/topic-editor-tab.directive.ts');
require('pages/topic-editor-page/subtopic-editor/' +
    'subtopic-preview-tab.component.ts');
require('pages/topic-editor-page/subtopic-editor/' +
    'subtopic-editor-tab.component.ts');
require(
  'pages/topic-editor-page/questions-tab/topic-questions-tab.directive.ts');

require('pages/topic-editor-page/services/topic-editor-routing.service.ts');
require('pages/topic-editor-page/services/topic-editor-state.service.ts');
require('pages/topic-editor-page/services/entity-creation.service.ts');
require('services/context.service.ts');
require('services/contextual/url.service.ts');
require('services/page-title.service.ts');
require('domain/editor/undo_redo/undo-redo.service.ts');
require('pages/topic-editor-page/topic-editor-page.constants.ajs.ts');
require('pages/interaction-specs.constants.ajs.ts');
require('pages/topic-editor-page/preview-tab/topic-preview-tab.component.ts');

angular.module('oppia').directive('topicEditorPage', [
  'UrlInterpolationService', function(
      UrlInterpolationService) {
    return {
      restrict: 'E',
      scope: {},
      bindToController: {},
      templateUrl: UrlInterpolationService.getDirectiveTemplateUrl(
        '/pages/topic-editor-page/topic-editor-page.component.html'),
      controllerAs: '$ctrl',
      controller: [
        '$scope', '$window', 'AlertsService', 'BottomNavbarStatusService',
        'ContextService', 'PageTitleService', 'EntityCreationService',
        'TopicEditorRoutingService', 'TopicEditorStateService',
        'UndoRedoService', 'UrlService', 'EVENT_TOPIC_INITIALIZED',
        'EVENT_TOPIC_REINITIALIZED', 'EVENT_UNDO_REDO_SERVICE_CHANGE_APPLIED',
        'TOPIC_VIEWER_URL_TEMPLATE',
        function($scope, $window, AlertsService, BottomNavbarStatusService,
            ContextService, PageTitleService, EntityCreationService,
            TopicEditorRoutingService, TopicEditorStateService,
            UndoRedoService, UrlService, EVENT_TOPIC_INITIALIZED,
            EVENT_TOPIC_REINITIALIZED, EVENT_UNDO_REDO_SERVICE_CHANGE_APPLIED,
            TOPIC_VIEWER_URL_TEMPLATE) {
          var ctrl = this;
          ctrl.getActiveTabName = function() {
            return TopicEditorRoutingService.getActiveTabName();
          };
          ctrl.getEntityType = function() {
            return ContextService.getEntityType();
          };

          var setPageTitle = function() {
            let topicName = TopicEditorStateService.getTopic().getName();
            PageTitleService.setPageTitle(
              topicName + ' - Oppia');
            PageTitleService.setPageSubtitleForMobileView(topicName);
            ctrl.topic = TopicEditorStateService.getTopic();
            ctrl._validateTopic();
          };

          ctrl.getChangeListLength = function() {
            return UndoRedoService.getChangeCount();
          };
          ctrl.isInTopicEditorTabs = function() {
            var activeTab = TopicEditorRoutingService.getActiveTabName();
            return !activeTab.startsWith('subtopic');
          };
          ctrl.openTopicViewer = function() {
            var activeTab = TopicEditorRoutingService.getActiveTabName();
            var lastSubtopicIdVisited = (
              TopicEditorRoutingService.getLastSubtopicIdVisited());
<<<<<<< HEAD
            if (!activeTab.startsWith('subtopic') && !lastSubtopicIdVisited) {
              TopicEditorRoutingService.navigateToTopicPreviewTab();
=======
            if (activeTab !== 'subtopic_editor' && !lastSubtopicIdVisited) {
              if (ctrl.getChangeListLength() > 0) {
                AlertsService.addInfoMessage(
                  'Please save all pending changes to preview the topic ' +
                    'with the changes', 2000);
                return;
              }
              var topicUrlFragment = ctrl.topic.getUrlFragment();
              var classroomUrlFragment = (
                TopicEditorStateService.getClassroomUrlFragment());
              var newTab = $window.open();
              newTab.location.href = UrlInterpolationService.interpolateUrl(
                TOPIC_VIEWER_URL_TEMPLATE, {
                  topic_url_fragment: topicUrlFragment,
                  classroom_url_fragment: classroomUrlFragment
                });
>>>>>>> 20dcb731
            } else {
              var subtopicId = TopicEditorRoutingService.getSubtopicIdFromUrl();
              TopicEditorRoutingService.navigateToSubtopicPreviewTab(
                subtopicId);
            }
          };
          ctrl.isInPreviewTab = function() {
            var activeTab = TopicEditorRoutingService.getActiveTabName();
            return (
              activeTab === 'subtopic_preview' ||
                activeTab === 'topic_preview');
          };
          ctrl.selectMainTab = function() {
            const activeTab = ctrl.getActiveTabName();
            const subtopicId = (
              TopicEditorRoutingService.getSubtopicIdFromUrl() ||
                TopicEditorRoutingService.getLastSubtopicIdVisited());
            const lastTabVisited = (
              TopicEditorRoutingService.getLastTabVisited());
            if (activeTab.startsWith('subtopic') ||
                lastTabVisited === 'subtopic') {
              TopicEditorRoutingService.navigateToSubtopicEditorWithId(
                subtopicId);
              return;
            }
            TopicEditorRoutingService.navigateToMainTab();
          };
          ctrl.isMainEditorTabSelected = function() {
            const activeTab = ctrl.getActiveTabName();
            return activeTab === 'main' || activeTab === 'subtopic_editor';
          };
          ctrl.selectQuestionsTab = function() {
            TopicEditorRoutingService.navigateToQuestionsTab();
          };
          ctrl.getNavbarText = function() {
            if (TopicEditorStateService.hasLoadedTopic()) {
              const activeTab = ctrl.getActiveTabName();
              if (activeTab === 'main') {
                return 'Topic Editor';
              } else if (activeTab === 'subtopic_editor') {
                return 'Subtopic Editor';
              } else if (activeTab === 'subtopic_preview') {
                return 'Subtopic Preview';
              } else if (activeTab === 'questions') {
                return 'Question Editor';
              } else if (activeTab === 'topic_preview') {
                return 'Topic Preview';
              }
            }
          };
          ctrl._validateTopic = function() {
            ctrl.validationIssues = ctrl.topic.validate();
            if (TopicEditorStateService.getTopicWithNameExists()) {
              ctrl.validationIssues.push(
                'A topic with this name already exists.');
            }
            if (TopicEditorStateService.getTopicWithUrlFragmentExists()) {
              ctrl.validationIssues.push(
                'Topic URL fragment already exists.');
            }
            var prepublishTopicValidationIssues = (
              ctrl.topic.prepublishValidate());
            var subtopicPrepublishValidationIssues = (
              [].concat.apply([], ctrl.topic.getSubtopics().map(
                (subtopic) => subtopic.prepublishValidate())));
            ctrl.prepublishValidationIssues = (
              prepublishTopicValidationIssues.concat(
                subtopicPrepublishValidationIssues));
          };

          ctrl.getWarningsCount = function() {
            return ctrl.validationIssues.length;
          };

          ctrl.getTotalWarningsCount = function() {
            var validationIssuesCount = ctrl.validationIssues.length;
            var prepublishValidationIssuesCount = (
              ctrl.prepublishValidationIssues.length);
            return validationIssuesCount + prepublishValidationIssuesCount;
          };


          ctrl.$onInit = function() {
            TopicEditorStateService.loadTopic(UrlService.getTopicIdFromUrl());
            PageTitleService.setPageTitleForMobileView('Topic Editor');
            ctrl.validationIssues = [];
            ctrl.prepublishValidationIssues = [];
            ctrl.warningsAreShown = false;
            BottomNavbarStatusService.markBottomNavbarStatus(true);
            $scope.$on(EVENT_TOPIC_INITIALIZED, setPageTitle);
            $scope.$on(EVENT_TOPIC_REINITIALIZED, setPageTitle);
            $scope.$on(
              EVENT_UNDO_REDO_SERVICE_CHANGE_APPLIED, setPageTitle);
          };
        }
      ]
    };
  }]);<|MERGE_RESOLUTION|>--- conflicted
+++ resolved
@@ -94,27 +94,8 @@
             var activeTab = TopicEditorRoutingService.getActiveTabName();
             var lastSubtopicIdVisited = (
               TopicEditorRoutingService.getLastSubtopicIdVisited());
-<<<<<<< HEAD
             if (!activeTab.startsWith('subtopic') && !lastSubtopicIdVisited) {
               TopicEditorRoutingService.navigateToTopicPreviewTab();
-=======
-            if (activeTab !== 'subtopic_editor' && !lastSubtopicIdVisited) {
-              if (ctrl.getChangeListLength() > 0) {
-                AlertsService.addInfoMessage(
-                  'Please save all pending changes to preview the topic ' +
-                    'with the changes', 2000);
-                return;
-              }
-              var topicUrlFragment = ctrl.topic.getUrlFragment();
-              var classroomUrlFragment = (
-                TopicEditorStateService.getClassroomUrlFragment());
-              var newTab = $window.open();
-              newTab.location.href = UrlInterpolationService.interpolateUrl(
-                TOPIC_VIEWER_URL_TEMPLATE, {
-                  topic_url_fragment: topicUrlFragment,
-                  classroom_url_fragment: classroomUrlFragment
-                });
->>>>>>> 20dcb731
             } else {
               var subtopicId = TopicEditorRoutingService.getSubtopicIdFromUrl();
               TopicEditorRoutingService.navigateToSubtopicPreviewTab(
