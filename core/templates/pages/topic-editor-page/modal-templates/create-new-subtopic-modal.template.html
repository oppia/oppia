<div class="modal-header">
  <h3>
    Create New Subtopic
  </h3>
</div>
<div>
  <div class="modal-body new-subtopic-editor protractor-test-new-subtopic-editor">
    <div class="create-new-subtopic-input-field">
      <div>
        <strong>Title</strong>
      </div>
      <input class="form-control protractor-test-new-subtopic-title-field" style="font-size: 12px;"
             placeholder="Enter a brief description for the subtopic that students can easily understand, e.g. 'Adding Fractions'"
             ng-model="$ctrl.subtopicTitle" ng-change="$ctrl.resetErrorMsg()" maxlength="<[$ctrl.MAX_CHARS_IN_SUBTOPIC_TITLE]>" autofocus>
      <span class="oppia-input-box-subtitle">
        <i>
          Subtopic title should be at most <[$ctrl.MAX_CHARS_IN_SUBTOPIC_TITLE]> characters.
        </i>
      </span>
      <span class="form-text error-msg" ng-if="$ctrl.errorMsg">
        <em><[$ctrl.errorMsg]></em>
      </span>
    </div>
<<<<<<< HEAD
    <input class="form-control protractor-test-new-subtopic-title-field" style="font-size: 12px;"
           placeholder="Enter a brief description for the subtopic that students can easily understand, e.g. 'Adding Fractions'"
           ng-model="$ctrl.subtopicTitle" ng-change="$ctrl.resetErrorMsg()" maxlength="<[$ctrl.MAX_CHARS_IN_SUBTOPIC_TITLE]>" autofocus>
    <span class="oppia-input-box-subtitle">
      <i>
        Subtopic title should be at most <[$ctrl.MAX_CHARS_IN_SUBTOPIC_TITLE]> characters.
      </i>
    </span>
    <span class="form-text error-msg" ng-if="$ctrl.errorMsg">
      <em><[$ctrl.errorMsg]></em>
    </span>
    <div>
      <strong>Enter the url fragment for the subtopic</strong>
    </div>
    <input class="form-control protractor-test-new-subtopic-url-fragment-field" style="font-size: 12px;"
           ng-class="{'is-invalid': $ctrl.editableUrlFragment && !$ctrl.checkUrlFragmentValidity()}"
           placeholder="Enter a url fragment for the subtopic."
           ng-model="$ctrl.editableUrlFragment" ng-change="$ctrl.checkSubtopicExistence()" maxlength="<[$ctrl.MAX_CHARS_IN_SUBTOPIC_URL_FRAGMENT]>">
    <span class="oppia-input-box-subtitle">
      <i>
        The subtopic URL fragment is used to uniquely access the subtopic viewer page. It should consist of one or more hyphen-separated words, all in lowercase, with at most <[$ctrl.MAX_CHARS_IN_SUBTOPIC_URL_FRAGMENT]> characters in total and must be unique across the topic. Please use meaningful keywords, and avoid using words like "and", "of", or "the".
      </i>
    </span>
    <span class="form-text error-msg" ng-if="$ctrl.editableUrlFragment && $ctrl.subtopicExists">
      <em>The subtopic url fragment is not unique.</em>
    </span>
=======
>>>>>>> 40867fb4

    <div class="create-new-subtopic-input-field create-new-subtopic-content">
      <div>
        <strong>Explanation of the subtopic</strong>
      </div>
      <div class="description-editor" ng-if="$ctrl.schemaEditorIsShown">
        <div class="oppia-editor-card-body" >
          <schema-based-editor schema="$ctrl.SUBTOPIC_PAGE_SCHEMA"
                               class="protractor-test-create-subtopic-page-content"
                               local-value="$ctrl.htmlData">
          </schema-based-editor>
        </div>
      </div>

      <div ng-if="!$ctrl.schemaEditorIsShown" ng-click="$ctrl.showSchemaEditor()" class="protractor-test-show-schema-editor">
        <span class="oppia-placeholder">
            Give a description or explanation of the subtopic.
          <i class="fa fa-pen"></i>
        </span>
      </div>
    </div>

    <div class="thumbnail-editor create-new-subtopic-input-field">
      <strong>Thubmnail Image</strong>
      <thumbnail-uploader filename="$ctrl.editableThumbnailFilename"
                          update-filename="$ctrl.updateSubtopicThumbnailFilename"
                          bg-color="$ctrl.editableThumbnailBgColor"
                          update-bg-color="$ctrl.updateSubtopicThumbnailBgColor"
                          allowed-bg-colors="$ctrl.allowedBgColors"
                          aspect-ratio="'4:3'"
                          preview-title="$ctrl.subtopicTitle"
                          preview-description=""
                          preview-description-bg-color="'#BE563C'"
                          preview-footer="">
      </thumbnail-uploader>
    </div>
<<<<<<< HEAD
    <div>
      <strong>Enter the subtopic content</strong>
    </div>
    <div class="description-editor" ng-if="$ctrl.schemaEditorIsShown">
      <div class="oppia-editor-card-body" >
        <schema-based-editor schema="$ctrl.SUBTOPIC_PAGE_SCHEMA"
                             class="protractor-test-create-subtopic-page-content"
                             local-value="$ctrl.htmlData">
        </schema-based-editor>
      </div>
    </div>

    <div ng-if="!$ctrl.schemaEditorIsShown" ng-click="$ctrl.showSchemaEditor()" class="protractor-test-show-schema-editor">
      <span class="oppia-placeholder">
          Give a description or explanation of the subtopic.
        <i class="fa fa-pen"></i>
      </span>
    </div>
  </div>

  <div class="modal-footer">
    <button class="btn btn-secondary" ng-click="$ctrl.cancel()" type="button">Cancel</button>
    <button class="btn btn-success protractor-test-confirm-subtopic-creation-button"
            type="submit" ng-disabled="!$ctrl.isSubtopicValid() || $ctrl.subtopicExists" ng-click="$ctrl.save()">
      Create Subtopic
    </button>
=======
>>>>>>> 40867fb4
  </div>
</div>
<div class="modal-footer">
  <button class="btn btn-secondary" ng-click="$ctrl.cancel()" type="button">Cancel</button>
  <button class="btn btn-success protractor-test-confirm-subtopic-creation-button"
          type="submit" ng-disabled="!$ctrl.isSubtopicValid()" ng-click="$ctrl.save()">
    Create Subtopic
  </button>
</div>
<style>
  .new-subtopic-editor .form-text {
    margin-left: 37.5%;
    margin-top: -3%;
  }
  .new-subtopic-editor .thumbnail-editor {
    margin: 25px 0;
  }
  .new-subtopic-editor .description-editor {
    margin: 10px 0 0;
  }
  .new-subtopic-editor .error-msg {
    color: #ff0000;
    font-size: smaller;
    margin: 10px 0 0;
  }
  .create-new-subtopic-content {
    margin: 15px 0;
  }
  @media screen and (max-width: 768px) {
    .create-new-subtopic .modal-dialog {
      border: 0;
      border-radius: 0;
      margin: 0;
      padding: 0;
      width: 100vw;
    }
    .create-new-subtopic .modal-content {
      border: 0;
      border-radius: 0;
      height: 100vh;
    }
    .create-new-subtopic .modal-header {
      align-items: center;
      background-color: #00609C;
      display: flex;
    }
    .create-new-subtopic .modal-header h3 {
      color: #FFFFFF;
    }
    .create-new-subtopic .create-new-subtopic-input-field {
      margin: 25px 0;
    }
    .create-new-subtopic .modal-close-button {
      color: #FFFFFF;
      display: block;
      font-size: 20px;
    }
    .create-new-subtopic .thumbnail-editor {
      height: auto;
    }
  }
</style><|MERGE_RESOLUTION|>--- conflicted
+++ resolved
@@ -21,18 +21,6 @@
         <em><[$ctrl.errorMsg]></em>
       </span>
     </div>
-<<<<<<< HEAD
-    <input class="form-control protractor-test-new-subtopic-title-field" style="font-size: 12px;"
-           placeholder="Enter a brief description for the subtopic that students can easily understand, e.g. 'Adding Fractions'"
-           ng-model="$ctrl.subtopicTitle" ng-change="$ctrl.resetErrorMsg()" maxlength="<[$ctrl.MAX_CHARS_IN_SUBTOPIC_TITLE]>" autofocus>
-    <span class="oppia-input-box-subtitle">
-      <i>
-        Subtopic title should be at most <[$ctrl.MAX_CHARS_IN_SUBTOPIC_TITLE]> characters.
-      </i>
-    </span>
-    <span class="form-text error-msg" ng-if="$ctrl.errorMsg">
-      <em><[$ctrl.errorMsg]></em>
-    </span>
     <div>
       <strong>Enter the url fragment for the subtopic</strong>
     </div>
@@ -48,8 +36,6 @@
     <span class="form-text error-msg" ng-if="$ctrl.editableUrlFragment && $ctrl.subtopicExists">
       <em>The subtopic url fragment is not unique.</em>
     </span>
-=======
->>>>>>> 40867fb4
 
     <div class="create-new-subtopic-input-field create-new-subtopic-content">
       <div>
@@ -86,41 +72,12 @@
                           preview-footer="">
       </thumbnail-uploader>
     </div>
-<<<<<<< HEAD
-    <div>
-      <strong>Enter the subtopic content</strong>
-    </div>
-    <div class="description-editor" ng-if="$ctrl.schemaEditorIsShown">
-      <div class="oppia-editor-card-body" >
-        <schema-based-editor schema="$ctrl.SUBTOPIC_PAGE_SCHEMA"
-                             class="protractor-test-create-subtopic-page-content"
-                             local-value="$ctrl.htmlData">
-        </schema-based-editor>
-      </div>
-    </div>
-
-    <div ng-if="!$ctrl.schemaEditorIsShown" ng-click="$ctrl.showSchemaEditor()" class="protractor-test-show-schema-editor">
-      <span class="oppia-placeholder">
-          Give a description or explanation of the subtopic.
-        <i class="fa fa-pen"></i>
-      </span>
-    </div>
-  </div>
-
-  <div class="modal-footer">
-    <button class="btn btn-secondary" ng-click="$ctrl.cancel()" type="button">Cancel</button>
-    <button class="btn btn-success protractor-test-confirm-subtopic-creation-button"
-            type="submit" ng-disabled="!$ctrl.isSubtopicValid() || $ctrl.subtopicExists" ng-click="$ctrl.save()">
-      Create Subtopic
-    </button>
-=======
->>>>>>> 40867fb4
   </div>
 </div>
 <div class="modal-footer">
   <button class="btn btn-secondary" ng-click="$ctrl.cancel()" type="button">Cancel</button>
   <button class="btn btn-success protractor-test-confirm-subtopic-creation-button"
-          type="submit" ng-disabled="!$ctrl.isSubtopicValid()" ng-click="$ctrl.save()">
+          type="submit" ng-disabled="!$ctrl.isSubtopicValid() || $ctrl.subtopicExists" ng-click="$ctrl.save()">
     Create Subtopic
   </button>
 </div>
