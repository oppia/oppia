--- conflicted
+++ resolved
@@ -18,10 +18,6 @@
 
 // TODO(#7222): Remove the following block of unnnecessary imports once
 // the code corresponding to the spec is upgraded to Angular 8.
-<<<<<<< HEAD
-import { UpgradedServices } from 'services/UpgradedServices';
-=======
->>>>>>> bf8eea85
 import { importAllAngularServices } from 'tests/unit-test-utils';
 // ^^^ This block is to be removed.
 
