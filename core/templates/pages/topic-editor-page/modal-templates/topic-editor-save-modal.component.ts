// Copyright 2021 The Oppia Authors. All Rights Reserved.
//
// Licensed under the Apache License, Version 2.0 (the "License");
// you may not use this file except in compliance with the License.
// You may obtain a copy of the License at
//
//      http://www.apache.org/licenses/LICENSE-2.0
//
// Unless required by applicable law or agreed to in writing, software
// distributed under the License is distributed on an "AS-IS" BASIS,
// WITHOUT WARRANTIES OR CONDITIONS OF ANY KIND, either express or implied.
// See the License for the specific language governing permissions and
// limitations under the License.

/**
 * @fileoverview Component for topic editor save modal.
 */

import { Component, Input, OnInit } from '@angular/core';
import { NgbActiveModal } from '@ng-bootstrap/ng-bootstrap';
import { AppConstants } from 'app.constants';
import { ConfirmOrCancelModal } from 'components/common-layout-directives/common-elements/confirm-or-cancel-modal.component';

@Component({
  selector: 'oppia-topic-editor-save-modal',
  templateUrl: './topic-editor-save-modal.component.html'
})
export class TopicEditorSaveModalComponent extends ConfirmOrCancelModal
  implements OnInit {
<<<<<<< HEAD
  @Input() topicIsPublished: boolean;
  commitMessage: string = '';

  MAX_COMMIT_MESSAGE_LENGTH: number;
  isTopicPublished: boolean;
=======
  // These properties are initialized using Angular lifecycle hooks
  // and we need to do non-null assertion. For more information, see
  // https://github.com/oppia/oppia/wiki/Guide-on-defining-types#ts-7-1
  @Input() topicIsPublished!: boolean;
  MAX_COMMIT_MESSAGE_LENGTH!: number;
  isTopicPublished: boolean = false;
>>>>>>> 67910ebc

  constructor(
    private ngbActiveModal: NgbActiveModal,
  ) {
    super(ngbActiveModal);
  }

  ngOnInit(): void {
    this.isTopicPublished = this.topicIsPublished;
    this.MAX_COMMIT_MESSAGE_LENGTH = AppConstants.MAX_COMMIT_MESSAGE_LENGTH;
  }
}<|MERGE_RESOLUTION|>--- conflicted
+++ resolved
@@ -27,20 +27,13 @@
 })
 export class TopicEditorSaveModalComponent extends ConfirmOrCancelModal
   implements OnInit {
-<<<<<<< HEAD
-  @Input() topicIsPublished: boolean;
-  commitMessage: string = '';
-
-  MAX_COMMIT_MESSAGE_LENGTH: number;
-  isTopicPublished: boolean;
-=======
   // These properties are initialized using Angular lifecycle hooks
   // and we need to do non-null assertion. For more information, see
   // https://github.com/oppia/oppia/wiki/Guide-on-defining-types#ts-7-1
   @Input() topicIsPublished!: boolean;
   MAX_COMMIT_MESSAGE_LENGTH!: number;
+  commitMessage: string = '';
   isTopicPublished: boolean = false;
->>>>>>> 67910ebc
 
   constructor(
     private ngbActiveModal: NgbActiveModal,
