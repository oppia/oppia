<div class="modal-header">
  <h3>
    Enter Story Title
  </h3>
</div>
<form ng-submit="save(storyTitle)">
  <div class="modal-body new-story-title-editor" ng-class="{'has-error': isStoryTitleEmpty(storyTitle)}">
    Enter the title: &nbsp;
    <input class="form-group protractor-test-new-story-title-field" ng-model="storyTitle" maxlength="<[MAX_CHARS_IN_STORY_TITLE]>" autofocus>
    <div>
      <span class="oppia-input-box-subtitle">
        <i>
          Story title should be at most <[MAX_CHARS_IN_STORY_TITLE]> characters.
        </i>
      </span>
    </div>
  </div>
  <div class="modal-footer">
<<<<<<< HEAD
    <button class="btn btn-secondary" ng-click="cancel()" type="button">Cancel</button>
    <button class="btn btn-success protractor-test-confirm-story-creation-button" type="submit" ng-disabled="isStoryTitleEmpty(storyTitle) || storyTitle.length >= 20">
=======
    <button class="btn btn-secondary" ng-click="cancel()">Cancel</button>
    <button class="btn btn-success protractor-test-confirm-story-creation-button" type="submit" ng-disabled="isStoryTitleEmpty(storyTitle) || storyTitle.length > 39">
>>>>>>> 25adfb75
      <span>Create Story</span>
    </button>
  </div>
</form>
<style>
  .new-story-title-editor .form-text {
    margin-left: 37.5%;
    margin-top: -3%;
  }

  .new-story-title-editor .form-group {
    width: 70%;
  }
</style><|MERGE_RESOLUTION|>--- conflicted
+++ resolved
@@ -16,13 +16,8 @@
     </div>
   </div>
   <div class="modal-footer">
-<<<<<<< HEAD
     <button class="btn btn-secondary" ng-click="cancel()" type="button">Cancel</button>
-    <button class="btn btn-success protractor-test-confirm-story-creation-button" type="submit" ng-disabled="isStoryTitleEmpty(storyTitle) || storyTitle.length >= 20">
-=======
-    <button class="btn btn-secondary" ng-click="cancel()">Cancel</button>
     <button class="btn btn-success protractor-test-confirm-story-creation-button" type="submit" ng-disabled="isStoryTitleEmpty(storyTitle) || storyTitle.length > 39">
->>>>>>> 25adfb75
       <span>Create Story</span>
     </button>
   </div>
