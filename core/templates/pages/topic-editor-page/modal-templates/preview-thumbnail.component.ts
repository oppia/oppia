--- conflicted
+++ resolved
@@ -21,48 +21,36 @@
 import { ContextService } from 'services/context.service';
 import { ImageUploadHelperService } from 'services/image-upload-helper.service';
 
-@Component({
-  selector: 'oppia-preview-thumbnail',
-  templateUrl: './preview-thumbnail.component.html'
-})
+ @Component({
+   selector: 'oppia-preview-thumbnail',
+   templateUrl: './preview-thumbnail.component.html'
+ })
 export class PreviewThumbnailComponent {
-  @Input() bgColor: string;
-  @Input() filename: string;
-  @Input() name: string;
-  @Input() aspectRatio: string;
-  @Input() description: string;
-  @Input() previewFooter: string;
-  @Input() thumbnailBgColor: string;
-  @Input() previewTitle: string;
-  editableThumbnailDataUrl: string;
-<<<<<<< HEAD
-  constructor(
-    private imageUploadHelperService: ImageUploadHelperService,
-    private contextService: ContextService
-=======
+   @Input() bgColor: string;
+   @Input() filename: string;
+   @Input() name: string;
+   @Input() aspectRatio: string;
+   @Input() description: string;
+   @Input() previewFooter: string;
+   @Input() thumbnailBgColor: string;
+   @Input() previewTitle: string;
+   editableThumbnailDataUrl: string;
 
-  constructor(
-    private contextService: ContextService,
-    private imageUploadHelperService: ImageUploadHelperService
->>>>>>> e2895b00
-  ) {}
+   constructor(
+     private contextService: ContextService,
+     private imageUploadHelperService: ImageUploadHelperService
+   ) {}
 
-  ngOnInit(): void {
-    this.editableThumbnailDataUrl = (
-      this.imageUploadHelperService.getTrustedResourceUrlForThumbnailFilename(
-        this.filename,
-        this.contextService.getEntityType(),
-        this.contextService.getEntityId()));
-  }
+   ngOnInit(): void {
+     this.editableThumbnailDataUrl = (
+       this.imageUploadHelperService.getTrustedResourceUrlForThumbnailFilename(
+         this.filename,
+         this.contextService.getEntityType(),
+         this.contextService.getEntityId()));
+   }
 }
 
-<<<<<<< HEAD
-angular.module('oppia').directive(
-  'oppiaPreviewThumbnail', downgradeComponent(
-    {component: PreviewThumbnailComponent}));
-=======
 angular.module('oppia').directive('oppiaPreviewThumbnail',
-  downgradeComponent({
-    component: PreviewThumbnailComponent
-  }) as angular.IDirectiveFactory);
->>>>>>> e2895b00
+   downgradeComponent({
+     component: PreviewThumbnailComponent
+   }) as angular.IDirectiveFactory);