--- conflicted
+++ resolved
@@ -16,67 +16,6 @@
  * @fileoverview Unit tests for topic preview tab.
  */
 
-<<<<<<< HEAD
-import { NO_ERRORS_SCHEMA } from '@angular/core';
-import { ComponentFixture, TestBed, waitForAsync } from '@angular/core/testing';
-import { MaterialModule } from 'components/material.module';
-import { StorySummary } from 'domain/story/story-summary.model';
-import { UrlInterpolationService } from 'domain/utilities/url-interpolation.service';
-import { TopicEditorStateService } from '../services/topic-editor-state.service';
-import { TopicPreviewTabComponent } from './topic-preview-tab.component';
-
-describe('Topic Preview Tab Component', () => {
-  let fixture: ComponentFixture<TopicPreviewTabComponent>;
-  let componentInstance: TopicPreviewTabComponent;
-  let testName = 'test_name';
-  let mockUrl = 'mock_url';
-  let storySummaries = [new StorySummary(
-    null, null, [], null, null, null, null, [], null, [], '', '', '')];
-
-  class MockTopicEditorStateService {
-    getTopic() {
-      return {
-        getName(): string {
-          return testName;
-        },
-        getSubtopics() {
-          return [];
-        },
-      };
-    }
-
-    getCanonicalStorySummaries() {
-      return storySummaries;
-    }
-  }
-
-  class MockUrlInterpolationService {
-    getStaticImageUrl(imagePath: string): string {
-      return mockUrl;
-    }
-  }
-
-  beforeEach(waitForAsync(() => {
-    TestBed.configureTestingModule({
-      imports: [
-        MaterialModule
-      ],
-      declarations: [
-        TopicPreviewTabComponent,
-      ],
-      providers: [
-        {
-          provide: TopicEditorStateService,
-          useClass: MockTopicEditorStateService
-        },
-        {
-          provide: UrlInterpolationService,
-          useClass: MockUrlInterpolationService
-        }
-      ],
-      schemas: [NO_ERRORS_SCHEMA]
-    }).compileComponents();
-=======
 import { HttpClientTestingModule } from '@angular/common/http/testing';
 import { TestBed } from '@angular/core/testing';
 
@@ -127,7 +66,6 @@
       TopicEditorStateService,
       'getCanonicalStorySummaries').and.returnValue([story]);
     ctrl.$onInit();
->>>>>>> d6f7397a
   }));
 
   beforeEach(() => {
