// Copyright 2020 The Oppia Authors. All Rights Reserved.
//
// Licensed under the Apache License, Version 2.0 (the "License");
// you may not use this file except in compliance with the License.
// You may obtain a copy of the License at
//
//      http://www.apache.org/licenses/LICENSE-2.0
//
// Unless required by applicable law or agreed to in writing, software
// distributed under the License is distributed on an "AS-IS" BASIS,
// WITHOUT WARRANTIES OR CONDITIONS OF ANY KIND, either express or implied.
// See the License for the specific language governing permissions and
// limitations under the License.


/**
 * @fileoverview Unit tests for the topic editor tab directive.
 */

// TODO(#7222): Remove the following block of unnnecessary imports once
// the code corresponding to the spec is upgraded to Angular 8.
import { UpgradedServices } from 'services/UpgradedServices';
// ^^^ This block is to be removed.

describe('Topic editor tab directive', function() {
  beforeEach(angular.mock.module('oppia'));

  beforeEach(angular.mock.module('oppia', function($provide) {
    var ugs = new UpgradedServices();
    for (let [key, value] of Object.entries(ugs.getUpgradedServices())) {
      $provide.value(key, value);
    }
  }));
  var $scope = null;
  var $uibModalInstance = null;
  var ctrl = null;
  var $rootScope = null;
  var topic = null;
  var $q = null;
  var skillSummary = null;
  var story1 = null;
  var story2 = null;
  var ContextService = null;
  var ImageUploadHelperService = null;
  var directive = null;
  var TopicEditorStateService = null;
  var TopicObjectFactory = null;
  var SkillCreationService = null;
  var EntityCreationService = null;
  var SkillSummaryObjectFactory = null;
  var TopicUpdateService = null;
  var StoryCreationService = null;
  var SubtopicObjectFactory = null;
  var StoryReferenceObjectFactory = null;
  var UndoRedoService = null;
  var WindowDimensionsService = null;
  var TopicEditorRoutingService = null;
  beforeEach(angular.mock.inject(function($injector) {
    $rootScope = $injector.get('$rootScope');
    $scope = $rootScope.$new();
    ContextService = $injector.get('ContextService');
    $uibModalInstance = $injector.get('$uibModal');
    $q = $injector.get('$q');
    ImageUploadHelperService = $injector.get('ImageUploadHelperService');
    WindowDimensionsService = $injector.get('WindowDimensionsService');
    directive = $injector.get('topicEditorTabDirective')[0];
    TopicEditorStateService = $injector.get('TopicEditorStateService');
    TopicObjectFactory = $injector.get('TopicObjectFactory');
    var MockContextSerivce = {
      getEntityType: () => 'topic',
      getEntityId: () => 'dkfn32sxssasd'
    };
    var MockImageUploadHelperService = {
      getTrustedResourceUrlForThumbnailFilename: (filename,
          entityType,
          entityId) => (entityType + '/' + entityId + '/' + filename)
    };
    var MockWindowDimensionsService = {
      isWindowNarrow: () => false
    };
    SkillCreationService = $injector.get('SkillCreationService');
    TopicUpdateService = $injector.get('TopicUpdateService');
    StoryCreationService = $injector.get('StoryCreationService');
    UndoRedoService = $injector.get('UndoRedoService');
    SkillSummaryObjectFactory = $injector.get('SkillSummaryObjectFactory');
    EntityCreationService = $injector.get('EntityCreationService');
    SubtopicObjectFactory = $injector.get('SubtopicObjectFactory');
    StoryReferenceObjectFactory = $injector.get('StoryReferenceObjectFactory');
    TopicEditorRoutingService = $injector.get('TopicEditorRoutingService');
    ctrl = $injector.instantiate(directive.controller, {
      $scope: $scope,
      $uibModalInstance: $uibModalInstance,
      ContextService: MockContextSerivce,
      ImageUploadHelperService: MockImageUploadHelperService,
      SkillCreationService: SkillCreationService,
      UndoRedoService: UndoRedoService,
      TopicUpdateService: TopicUpdateService,
      TopicEditorRoutingService: TopicEditorRoutingService,
      WindowDimensionsService: MockWindowDimensionsService,
      StoryCreationService: StoryCreationService,
      TopicEditorStateService: TopicEditorStateService,
      EntityCreationService: EntityCreationService
    });
    var subtopic = SubtopicObjectFactory.createFromTitle(1, 'subtopic1');
    topic = TopicObjectFactory.createInterstitialTopic();
    skillSummary = SkillSummaryObjectFactory.create(
      'skill_1', 'Description 1');
    topic._uncategorizedSkillSummaries = [skillSummary];
    topic._subtopics = [subtopic];
    story1 = StoryReferenceObjectFactory.createFromStoryId('storyId1');
    story2 = StoryReferenceObjectFactory.createFromStoryId('storyId2');
    topic._canonicalStoryReferences = [story1, story2];
    spyOn(TopicEditorStateService, 'getTopic').and.returnValue(topic);
    ctrl.$onInit();
  }));

  it('should initialize the variables', function() {
    expect($scope.topic).toEqual(topic);
    expect($scope.allowedBgColors).toEqual(['#C6DCDA']);
    expect($scope.topicDescriptionChanged).toEqual(false);
    expect($scope.subtopicsListIsShown).toEqual(true);
    expect($scope.storiesListIsShown).toEqual(true);
    expect($scope.SUBTOPIC_LIST).toEqual('subtopic');
    expect($scope.SKILL_LIST).toEqual('skill');
    expect($scope.STORY_LIST).toEqual('story');
  });

  it('should call EntityCreationService to create skill', function() {
    var skillSpy = spyOn(EntityCreationService, 'createSkill');
    $scope.createSkill();
    expect(skillSpy).toHaveBeenCalled();
  });

  it('should toggle the subtopic card', function() {
    var index = 1;
    expect($scope.subtopicCardSelectedIndexes[index]).toEqual(undefined);
    $scope.toggleSubtopicCard(index);
    expect($scope.subtopicCardSelectedIndexes[index]).toEqual(true);
    $scope.toggleSubtopicCard(index);
    expect($scope.subtopicCardSelectedIndexes[index]).toEqual(false);
    $scope.toggleSubtopicCard(index);
    expect($scope.subtopicCardSelectedIndexes[index]).toEqual(true);
  });

  it('should open the reassign modal', function() {
    var uibModalSpy = spyOn($uibModalInstance, 'open').and.returnValue({
      result: Promise.resolve()
    });
    $scope.reassignSkillsInSubtopics();
    expect(uibModalSpy).toHaveBeenCalled();
  });

  it('should call the TopicUpdateService if skill is removed from subtopic',
    function() {
      var removeSkillSpy = (
        spyOn(TopicUpdateService, 'removeSkillFromSubtopic'));
      $scope.removeSkillFromSubtopic(0, null);
      expect(removeSkillSpy).toHaveBeenCalled();
    });

  it('should call the TopicUpdateService if skill is removed from topic',
    function() {
      var removeSkillSpy = (
        spyOn(TopicUpdateService, 'removeSkillFromSubtopic'));
      $scope.removeSkillFromTopic(0, skillSummary);
      expect(removeSkillSpy).toHaveBeenCalled();
    });

  it('should show subtopic edit options', function() {
    $scope.showSubtopicEditOptions(1);
    expect($scope.subtopicEditOptionsAreShown).toEqual(1);
    $scope.showSubtopicEditOptions(2);
    expect($scope.subtopicEditOptionsAreShown).toEqual(2);
  });

  it('should show skill edit options', function() {
    $scope.showSkillEditOptions(0, 1);
    expect($scope.selectedSkillEditOptionsIndex[0][1]).toEqual(true);
    $scope.showSkillEditOptions(0, 1);
    expect($scope.selectedSkillEditOptionsIndex).toEqual({});
  });

  it('should open save changes warning modal before creating skill',
    function() {
      spyOn(UndoRedoService, 'getChangeCount').and.returnValue(1);
      var uibModalSpy = spyOn($uibModalInstance, 'open').and.callThrough();
      $scope.createSkill();
      expect(uibModalSpy).toHaveBeenCalled();
    });

  it('should call TopicEditorStateService to load topic when ' +
      'topics and skills dashboard is reinitialized',
  function() {
    var refreshTopicSpy = spyOn(TopicEditorStateService, 'loadTopic');
    $rootScope.$broadcast('topicsAndSkillsDashboardReinitialized');
    expect(refreshTopicSpy).toHaveBeenCalled();
  });

  it('should call EntityCreationService to create subtopic', function() {
    var skillSpy = spyOn(EntityCreationService, 'createSubtopic');
    $scope.createSubtopic();
    expect(skillSpy).toHaveBeenCalled();
  });

  it('show mark the changes in description', function() {
    expect($scope.topicDescriptionChanged).toEqual(false);
    $scope.updateTopicDescriptionStatus('New description');
    expect($scope.topicDescriptionChanged).toEqual(true);
  });

  it('should call the TopicUpdateService if name is updated', function() {
    var topicNameSpy = spyOn(TopicUpdateService, 'setTopicName');
    $scope.updateTopicName('New Name');
    expect(topicNameSpy).toHaveBeenCalled();
  });

  it('should not call the TopicUpdateService if name is same', function() {
    $scope.updateTopicName('New Name');
    var topicNameSpy = spyOn(TopicUpdateService, 'setTopicName');
    $scope.updateTopicName('New Name');
    expect(topicNameSpy).not.toHaveBeenCalled();
  });

  it('should call the TopicUpdateService if thumbnail is updated', function() {
    var topicThumbnailSpy = (
      spyOn(TopicUpdateService, 'setTopicThumbnailFilename'));
    $scope.updateTopicThumbnailFilename('img2.svg');
    expect(topicThumbnailSpy).toHaveBeenCalled();
  });

  it('should call the TopicUpdateService if thumbnail is updated', function() {
    $scope.updateTopicThumbnailFilename('img2.svg');
    var topicThumbnailSpy = (
      spyOn(TopicUpdateService, 'setTopicThumbnailFilename'));
    $scope.updateTopicThumbnailFilename('img2.svg');
    expect(topicThumbnailSpy).not.toHaveBeenCalled();
  });

  it('should call the TopicUpdateService if topic description is updated',
    function() {
      var topicDescriptionSpy = (
        spyOn(TopicUpdateService, 'setTopicDescription'));
      $scope.updateTopicDescription('New description');
      expect(topicDescriptionSpy).toHaveBeenCalled();
    });

  it('should not call the TopicUpdateService if topic description is same',
    function() {
      $scope.updateTopicDescription('New description');
      var topicDescriptionSpy = (
        spyOn(TopicUpdateService, 'setTopicDescription'));
      $scope.updateTopicDescription('New description');
      expect(topicDescriptionSpy).not.toHaveBeenCalled();
    });

  it('should call the TopicUpdateService if skill is deleted from topic',
    function() {
      var topicDeleteSpy = (
        spyOn(TopicUpdateService, 'removeUncategorizedSkill'));
      $scope.deleteUncategorizedSkillFromTopic();
      expect(topicDeleteSpy).toHaveBeenCalled();
    });

  it('should call the TopicUpdateService if thumbnail bg color is updated',
    function() {
      var topicThumbnailBGSpy = (
        spyOn(TopicUpdateService, 'setTopicThumbnailBgColor'));
      $scope.updateTopicThumbnailBgColor('#FFFFFF');
      expect(topicThumbnailBGSpy).toHaveBeenCalled();
    });

  it('should call TopicEditorRoutingService to navigate to skill', function() {
    var topicThumbnailBGSpy = (
      spyOn(TopicEditorRoutingService, 'navigateToSkillEditorWithId'));
    $scope.navigateToSkill('id1');
    expect(topicThumbnailBGSpy).toHaveBeenCalledWith('id1');
  });

  it('should return skill editor URL', function() {
    var skillId = 'asd4242a';
    expect($scope.getSkillEditorUrl(skillId)).toEqual(
      '/skill_editor/' + skillId);
  });

  it('should not call the TopicUpdateService if thumbnail bg color is same',
    function() {
      $scope.updateTopicThumbnailBgColor('#FFFFFF');
      var topicThumbnailBGSpy = (
        spyOn(TopicUpdateService, 'setTopicThumbnailBgColor'));
      $scope.updateTopicThumbnailBgColor('#FFFFFF');
      expect(topicThumbnailBGSpy).not.toHaveBeenCalled();
    });

  it('should toggle topic preview', function() {
    expect($scope.topicPreviewCardIsShown).toEqual(false);
    $scope.togglePreview();
    expect($scope.topicPreviewCardIsShown).toEqual(true);
  });

  it('should return image path', function() {
    var urlString = '/assets/images/img1.svg';
    expect($scope.getStaticImageUrl('/img1.svg')).toEqual(urlString);
  });

  it('should call StoryCreation Service', function() {
    var storySpy = spyOn(StoryCreationService, 'createNewCanonicalStory');
    $scope.createCanonicalStory();
    expect(storySpy).toHaveBeenCalled();
  });

  it('should open save pending changes modal if changes are made', function() {
    spyOn(UndoRedoService, 'getChangeCount').and.returnValue(1);
    var uibModalSpy = spyOn($uibModalInstance, 'open').and.callThrough();
    $scope.createCanonicalStory();
    expect(uibModalSpy).toHaveBeenCalled();
  });

  it('should call TopicRoutingService to navigate to subtopic', function() {
    var topicRoutingSpy = (
      spyOn(TopicEditorRoutingService, 'navigateToSubtopicEditorWithId'));
    $scope.navigateToSubtopic(2);
    expect(topicRoutingSpy).toHaveBeenCalledWith(2);
  });

  it('should call TopicEditorService and TopicUpdateService ' +
      'on to delete subtopic', function() {
    var topicEditorSpy = spyOn(TopicEditorStateService, 'deleteSubtopicPage');
    var topicUpdateSpy = (
      spyOn(TopicUpdateService, 'deleteSubtopic'));
    $scope.deleteSubtopic();
    expect(topicEditorSpy).toHaveBeenCalled();
    expect(topicUpdateSpy).toHaveBeenCalled();
  });

  it('should return preview footer text for topic preview', function() {
    expect($scope.getPreviewFooter()).toEqual('2 Stories');
    topic._canonicalStoryReferences = [];
    expect($scope.getPreviewFooter()).toEqual('0 Stories');
    topic._canonicalStoryReferences = [story1];
    expect($scope.getPreviewFooter()).toEqual('1 Story');
  });

  it('should toggle preview of entity lists', function() {
    expect($scope.subtopicsListIsShown).toEqual(true);
    expect($scope.storiesListIsShown).toEqual(true);

    $scope.togglePreviewListCards('subtopic');
    expect($scope.subtopicsListIsShown).toEqual(false);
    expect($scope.storiesListIsShown).toEqual(true);

    $scope.togglePreviewListCards('story');
    expect($scope.subtopicsListIsShown).toEqual(false);
    expect($scope.storiesListIsShown).toEqual(false);
  });

<<<<<<< HEAD
  it('should toggle uncategorized skill options', function() {
    $scope.toggleUncategorizedSkillOptions(10);
    expect($scope.uncategorizedEditOptionsIndex).toEqual(10);
    $scope.toggleUncategorizedSkillOptions(20);
    expect($scope.uncategorizedEditOptionsIndex).toEqual(20);
  });

  it('should open ChangeSubtopicAssignment modal when change ' +
      'subtopic assignment is called', function() {
    var modalSpy = spyOn($uibModalInstance, 'open').and.callThrough();
    $scope.changeSubtopicAssignment(1, skillSummary);
    expect(modalSpy).toHaveBeenCalled();
  });

  it('should open ChangeSubtopicAssignment modal and call TopicUpdateService',
    function() {
      var deferred = $q.defer();
      deferred.resolve(1);
      spyOn($uibModalInstance, 'open').and.returnValue(
        {result: deferred.promise});
      var moveSkillUpdateSpy = spyOn(
        TopicUpdateService, 'moveSkillToSubtopic');
      $scope.changeSubtopicAssignment(null, skillSummary);
      $rootScope.$apply();
      expect(moveSkillUpdateSpy).toHaveBeenCalled();
    });

  it('should not call the TopicUpdateService if subtopicIds are same',
    function() {
      var deferred = $q.defer();
      deferred.resolve(1);
      spyOn($uibModalInstance, 'open').and.returnValue(
        {result: deferred.promise});
      var moveSkillSpy = (
        spyOn(TopicUpdateService, 'moveSkillToSubtopic'));
      $scope.changeSubtopicAssignment(1, skillSummary);
      $rootScope.$apply();
      expect(moveSkillSpy).not.toHaveBeenCalled();
    });
=======
  it('should record the index of the subtopic being moved', function() {
    $scope.onRearrangeSubtopicStart(10);
    expect($scope.fromIndex).toEqual(10);
    $scope.onRearrangeSubtopicStart(6);
    expect($scope.fromIndex).toEqual(6);
  });

  it('should call the TopicUpdateService to rearrange subtopic', function() {
    $scope.fromIndex = 0;
    var moveSubtopicSpy = (
      spyOn(TopicUpdateService, 'rearrangeSubtopic'));
    $scope.onRearrangeSubtopicEnd(1);
    expect(moveSubtopicSpy).toHaveBeenCalled();
  });

  it('should not call the TopicUpdateService to rearrange subtopic if ' +
      'subtopic is moved to the same position', function() {
    $scope.fromIndex = 0;
    var moveSubtopicSpy = (
      spyOn(TopicUpdateService, 'rearrangeSubtopic'));
    $scope.onRearrangeSubtopicEnd(0);
    expect(moveSubtopicSpy).not.toHaveBeenCalled();
  });
>>>>>>> c048f0d0
});<|MERGE_RESOLUTION|>--- conflicted
+++ resolved
@@ -353,7 +353,6 @@
     expect($scope.storiesListIsShown).toEqual(false);
   });
 
-<<<<<<< HEAD
   it('should toggle uncategorized skill options', function() {
     $scope.toggleUncategorizedSkillOptions(10);
     expect($scope.uncategorizedEditOptionsIndex).toEqual(10);
@@ -393,7 +392,7 @@
       $rootScope.$apply();
       expect(moveSkillSpy).not.toHaveBeenCalled();
     });
-=======
+
   it('should record the index of the subtopic being moved', function() {
     $scope.onRearrangeSubtopicStart(10);
     expect($scope.fromIndex).toEqual(10);
@@ -417,5 +416,4 @@
     $scope.onRearrangeSubtopicEnd(0);
     expect(moveSubtopicSpy).not.toHaveBeenCalled();
   });
->>>>>>> c048f0d0
 });