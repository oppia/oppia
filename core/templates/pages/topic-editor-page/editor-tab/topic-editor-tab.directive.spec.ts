// Copyright 2020 The Oppia Authors. All Rights Reserved.
//
// Licensed under the Apache License, Version 2.0 (the "License");
// you may not use this file except in compliance with the License.
// You may obtain a copy of the License at
//
//      http://www.apache.org/licenses/LICENSE-2.0
//
// Unless required by applicable law or agreed to in writing, software
// distributed under the License is distributed on an "AS-IS" BASIS,
// WITHOUT WARRANTIES OR CONDITIONS OF ANY KIND, either express or implied.
// See the License for the specific language governing permissions and
// limitations under the License.


/**
 * @fileoverview Unit tests for the topic editor tab directive.
 */

// TODO(#7222): Remove the following block of unnnecessary imports once
// the code corresponding to the spec is upgraded to Angular 8.
import { UpgradedServices } from 'services/UpgradedServices';
// ^^^ This block is to be removed.

describe('Topic editor tab directive', function() {
  beforeEach(angular.mock.module('oppia'));

  beforeEach(angular.mock.module('oppia', function($provide) {
    var ugs = new UpgradedServices();
    for (let [key, value] of Object.entries(ugs.getUpgradedServices())) {
      $provide.value(key, value);
    }
  }));
  var $scope = null;
  var $uibModalInstance = null;
  var ctrl = null;
  var $rootScope = null;
  var topic = null;
  var skillSummary = null;
  var story1 = null;
  var story2 = null;
  var ContextService = null;
  var ImageUploadHelperService = null;
  var directive = null;
  var TopicEditorStateService = null;
  var TopicObjectFactory = null;
  var SkillCreationService = null;
  var EntityCreationService = null;
  var SkillSummaryObjectFactory = null;
  var TopicUpdateService = null;
  var StoryCreationService = null;
  var StoryReferenceObjectFactory = null;
  var UndoRedoService = null;
  var WindowDimensionsService = null;
  var TopicEditorRoutingService = null;
  beforeEach(angular.mock.inject(function($injector) {
    $rootScope = $injector.get('$rootScope');
    $scope = $rootScope.$new();
    ContextService = $injector.get('ContextService');
    $uibModalInstance = $injector.get('$uibModal');
    ImageUploadHelperService = $injector.get('ImageUploadHelperService');
    WindowDimensionsService = $injector.get('WindowDimensionsService');
    directive = $injector.get('topicEditorTabDirective')[0];
    TopicEditorStateService = $injector.get('TopicEditorStateService');
    TopicObjectFactory = $injector.get('TopicObjectFactory');
    var MockContextSerivce = {
      getEntityType: () => 'topic',
      getEntityId: () => 'dkfn32sxssasd'
    };
    var MockImageUploadHelperService = {
      getTrustedResourceUrlForThumbnailFilename: (filename,
          entityType,
          entityId) => (entityType + '/' + entityId + '/' + filename)
    };
    var MockWindowDimensionsService = {
      isWindowNarrow: () => false
    };
    SkillCreationService = $injector.get('SkillCreationService');
    TopicUpdateService = $injector.get('TopicUpdateService');
    StoryCreationService = $injector.get('StoryCreationService');
    UndoRedoService = $injector.get('UndoRedoService');
    SkillSummaryObjectFactory = $injector.get('SkillSummaryObjectFactory');
    EntityCreationService = $injector.get('EntityCreationService');
    StoryReferenceObjectFactory = $injector.get('StoryReferenceObjectFactory');
    TopicEditorRoutingService = $injector.get('TopicEditorRoutingService');
    ctrl = $injector.instantiate(directive.controller, {
      $scope: $scope,
      $uibModalInstance: $uibModalInstance,
      ContextService: MockContextSerivce,
      ImageUploadHelperService: MockImageUploadHelperService,
      SkillCreationService: SkillCreationService,
      UndoRedoService: UndoRedoService,
      TopicUpdateService: TopicUpdateService,
      TopicEditorRoutingService: TopicEditorRoutingService,
      WindowDimensionsService: MockWindowDimensionsService,
      StoryCreationService: StoryCreationService,
      TopicEditorStateService: TopicEditorStateService,
      EntityCreationService: EntityCreationService
    });
    topic = TopicObjectFactory.createInterstitialTopic();
    skillSummary = SkillSummaryObjectFactory.create(
      'skill_1', 'Description 1');
    topic._uncategorizedSkillSummaries = [skillSummary];
    story1 = StoryReferenceObjectFactory.createFromStoryId('storyId1');
    story2 = StoryReferenceObjectFactory.createFromStoryId('storyId2');
    topic._canonicalStoryReferences = [story1, story2];
    spyOn(TopicEditorStateService, 'getTopic').and.returnValue(topic);
    ctrl.$onInit();
  }));

  it('should initialize the variables', function() {
    expect($scope.topic).toEqual(topic);
    expect($scope.allowedBgColors).toEqual(['#C6DCDA']);
    expect($scope.topicDescriptionChanged).toEqual(false);
    expect($scope.subtopicsListIsShown).toEqual(true);
    expect($scope.storiesListIsShown).toEqual(true);
    expect($scope.SUBTOPIC_LIST).toEqual('subtopic');
    expect($scope.SKILL_LIST).toEqual('skill');
    expect($scope.STORY_LIST).toEqual('story');
  });

  it('should call EntityCreationService to create skill', function() {
    var skillSpy = spyOn(EntityCreationService, 'createSkill');
    $scope.createSkill();
    expect(skillSpy).toHaveBeenCalled();
  });

  it('should toggle the subtopic card', function() {
    var index = 1;
    expect($scope.subtopicCardSelectedIndexes[index]).toEqual(undefined);
    $scope.toggleSubtopicCard(index);
    expect($scope.subtopicCardSelectedIndexes[index]).toEqual(true);
    $scope.toggleSubtopicCard(index);
    expect($scope.subtopicCardSelectedIndexes[index]).toEqual(false);
    $scope.toggleSubtopicCard(index);
    expect($scope.subtopicCardSelectedIndexes[index]).toEqual(true);
  });

  it('should open the reassign modal', function() {
    var uibModalSpy = spyOn($uibModalInstance, 'open').and.returnValue({
      result: Promise.resolve()
    });
    $scope.reassignSkillsInSubtopics();
    expect(uibModalSpy).toHaveBeenCalled();
  });

  it('should call the TopicUpdateService if skill is removed from subtopic',
    function() {
      var removeSkillSpy = (
        spyOn(TopicUpdateService, 'removeSkillFromSubtopic'));
      $scope.removeSkillFromSubtopic(0, null);
      expect(removeSkillSpy).toHaveBeenCalled();
    });

  it('should call the TopicUpdateService if skill is removed from topic',
    function() {
      var removeSkillSpy = (
        spyOn(TopicUpdateService, 'removeSkillFromSubtopic'));
      $scope.removeSkillFromTopic(0, skillSummary);
      expect(removeSkillSpy).toHaveBeenCalled();
    });

  it('should show subtopic edit options', function() {
    $scope.showSubtopicEditOptions(1);
    expect($scope.subtopicEditOptionsAreShown).toEqual(1);
    $scope.showSubtopicEditOptions(2);
    expect($scope.subtopicEditOptionsAreShown).toEqual(2);
    $scope.showSubtopicEditOptions(1);
    expect($scope.subtopicEditOptionsAreShown).toEqual(1);
  });

  it('should show skill edit options', function() {
    $scope.showSkillEditOptions(0, 1);
    expect($scope.selectedSkillEditOptionsIndex[0][1]).toEqual(true);
    $scope.showSkillEditOptions(0, 1);
    expect($scope.selectedSkillEditOptionsIndex).toEqual({});
  });

  it('should open save changes warning modal before creating skill',
    function() {
      spyOn(UndoRedoService, 'getChangeCount').and.returnValue(1);
      var uibModalSpy = spyOn($uibModalInstance, 'open').and.callThrough();
      $scope.createSkill();
      expect(uibModalSpy).toHaveBeenCalled();
    });

  it('should call TopicEditorStateService to load topic when ' +
      'topics and skills dashboard is reinitialized',
  function() {
    var refreshTopicSpy = spyOn(TopicEditorStateService, 'loadTopic');
    $rootScope.$broadcast('topicsAndSkillsDashboardReinitialized');
    expect(refreshTopicSpy).toHaveBeenCalled();
  });

  it('should call EntityCreationService to create subtopic', function() {
    var skillSpy = spyOn(EntityCreationService, 'createSubtopic');
    $scope.createSubtopic();
    expect(skillSpy).toHaveBeenCalled();
  });

  it('show mark the changes in description', function() {
    expect($scope.topicDescriptionChanged).toEqual(false);
    $scope.updateTopicDescriptionStatus('New description');
    expect($scope.topicDescriptionChanged).toEqual(true);
  });

  it('should call the TopicUpdateService if name is updated', function() {
    var topicNameSpy = spyOn(TopicUpdateService, 'setTopicName');
    $scope.updateTopicName('New Name');
    expect(topicNameSpy).toHaveBeenCalled();
  });

  it('should not call the TopicUpdateService if name is same', function() {
    $scope.updateTopicName('New Name');
    var topicNameSpy = spyOn(TopicUpdateService, 'setTopicName');
    $scope.updateTopicName('New Name');
    expect(topicNameSpy).not.toHaveBeenCalled();
  });

  it('should call the TopicUpdateService if thumbnail is updated', function() {
    var topicThumbnailSpy = (
      spyOn(TopicUpdateService, 'setTopicThumbnailFilename'));
    $scope.updateTopicThumbnailFilename('img2.svg');
    expect(topicThumbnailSpy).toHaveBeenCalled();
  });

  it('should call the TopicUpdateService if thumbnail is updated', function() {
    $scope.updateTopicThumbnailFilename('img2.svg');
    var topicThumbnailSpy = (
      spyOn(TopicUpdateService, 'setTopicThumbnailFilename'));
    $scope.updateTopicThumbnailFilename('img2.svg');
    expect(topicThumbnailSpy).not.toHaveBeenCalled();
  });

  it('should call the TopicUpdateService if topic description is updated',
    function() {
      var topicDescriptionSpy = (
        spyOn(TopicUpdateService, 'setTopicDescription'));
      $scope.updateTopicDescription('New description');
      expect(topicDescriptionSpy).toHaveBeenCalled();
    });

  it('should not call the TopicUpdateService if topic description is same',
    function() {
      $scope.updateTopicDescription('New description');
      var topicDescriptionSpy = (
        spyOn(TopicUpdateService, 'setTopicDescription'));
      $scope.updateTopicDescription('New description');
      expect(topicDescriptionSpy).not.toHaveBeenCalled();
    });

  it('should call the TopicUpdateService if skill is deleted from topic',
    function() {
      var topicDeleteSpy = (
        spyOn(TopicUpdateService, 'removeUncategorizedSkill'));
      $scope.deleteUncategorizedSkillFromTopic();
      expect(topicDeleteSpy).toHaveBeenCalled();
    });

  it('should call the TopicUpdateService if thumbnail bg color is updated',
    function() {
      var topicThumbnailBGSpy = (
        spyOn(TopicUpdateService, 'setTopicThumbnailBgColor'));
      $scope.updateTopicThumbnailBgColor('#FFFFFF');
      expect(topicThumbnailBGSpy).toHaveBeenCalled();
    });

  it('should call TopicEditorRoutingService to navigate to skill', function() {
    var topicThumbnailBGSpy = (
      spyOn(TopicEditorRoutingService, 'navigateToSkillEditorWithId'));
    $scope.navigateToSkill('id1');
    expect(topicThumbnailBGSpy).toHaveBeenCalledWith('id1');
  });

  it('should return skill editor URL', function() {
    var skillId = 'asd4242a';
    expect($scope.getSkillEditorUrl(skillId)).toEqual(
      '/skill_editor/' + skillId);
  });

  it('should not call the TopicUpdateService if thumbnail bg color is same',
    function() {
      $scope.updateTopicThumbnailBgColor('#FFFFFF');
      var topicThumbnailBGSpy = (
        spyOn(TopicUpdateService, 'setTopicThumbnailBgColor'));
      $scope.updateTopicThumbnailBgColor('#FFFFFF');
      expect(topicThumbnailBGSpy).not.toHaveBeenCalled();
    });

  it('should toggle topic preview', function() {
    expect($scope.topicPreviewCardIsShown).toEqual(false);
    $scope.togglePreview();
    expect($scope.topicPreviewCardIsShown).toEqual(true);
  });

  it('should return image path', function() {
    var urlString = '/assets/images/img1.svg';
    expect($scope.getStaticImageUrl('/img1.svg')).toEqual(urlString);
  });

  it('should call StoryCreation Service', function() {
    var storySpy = spyOn(StoryCreationService, 'createNewCanonicalStory');
    $scope.createCanonicalStory();
    expect(storySpy).toHaveBeenCalled();
  });

  it('should open save pending changes modal if changes are made', function() {
    spyOn(UndoRedoService, 'getChangeCount').and.returnValue(1);
    var uibModalSpy = spyOn($uibModalInstance, 'open').and.callThrough();
    $scope.createCanonicalStory();
    expect(uibModalSpy).toHaveBeenCalled();
  });

  it('should call TopicRoutingService to navigate to subtopic', function() {
    var topicRoutingSpy = (
      spyOn(TopicEditorRoutingService, 'navigateToSubtopicEditorWithId'));
    $scope.navigateToSubtopic(2);
    expect(topicRoutingSpy).toHaveBeenCalledWith(2);
  });

  it('should call TopicEditorService and TopicUpdateService ' +
      'on to delete subtopic', function() {
    var topicEditorSpy = spyOn(TopicEditorStateService, 'deleteSubtopicPage');
    var topicUpdateSpy = (
      spyOn(TopicUpdateService, 'deleteSubtopic'));
    $scope.deleteSubtopic();
    expect(topicEditorSpy).toHaveBeenCalled();
    expect(topicUpdateSpy).toHaveBeenCalled();
  });

  it('should return preview footer text for topic preview', function() {
    expect($scope.getPreviewFooter()).toEqual('2 Stories');
    topic._canonicalStoryReferences = [];
    expect($scope.getPreviewFooter()).toEqual('0 Stories');
    topic._canonicalStoryReferences = [story1];
    expect($scope.getPreviewFooter()).toEqual('1 Story');
  });

  it('should toggle preview of entity lists', function() {
    expect($scope.subtopicsListIsShown).toEqual(true);
    expect($scope.storiesListIsShown).toEqual(true);

    $scope.togglePreviewListCards('subtopic');
    expect($scope.subtopicsListIsShown).toEqual(false);
    expect($scope.storiesListIsShown).toEqual(true);

    $scope.togglePreviewListCards('story');
    expect($scope.subtopicsListIsShown).toEqual(false);
    expect($scope.storiesListIsShown).toEqual(false);
  });

  it('should record the index of the subtopic being moved', function() {
    $scope.onRearrangeSubtopicStart(10);
    expect($scope.fromIndex).toEqual(10);
    $scope.onRearrangeSubtopicStart(6);
    expect($scope.fromIndex).toEqual(6);
  });

  it('should call the TopicUpdateService to rearrange subtopic', function() {
    $scope.fromIndex = 0;
    var moveSubtopicSpy = (
      spyOn(TopicUpdateService, 'rearrangeSubtopic'));
    $scope.onRearrangeSubtopicEnd(1);
    expect(moveSubtopicSpy).toHaveBeenCalled();
  });

<<<<<<< HEAD
  it('should not call the TopicUpdateService to rearrange subtopic if subtopic' +
      ' is moved to the same position', function() {
=======
  it('should not call the TopicUpdateService to rearrange subtopic if ' +
      'subtopic is moved to the same position', function() {
>>>>>>> c048f0d0
    $scope.fromIndex = 0;
    var moveSubtopicSpy = (
      spyOn(TopicUpdateService, 'rearrangeSubtopic'));
    $scope.onRearrangeSubtopicEnd(0);
    expect(moveSubtopicSpy).not.toHaveBeenCalled();
  });
});<|MERGE_RESOLUTION|>--- conflicted
+++ resolved
@@ -364,13 +364,8 @@
     expect(moveSubtopicSpy).toHaveBeenCalled();
   });
 
-<<<<<<< HEAD
-  it('should not call the TopicUpdateService to rearrange subtopic if subtopic' +
-      ' is moved to the same position', function() {
-=======
   it('should not call the TopicUpdateService to rearrange subtopic if ' +
       'subtopic is moved to the same position', function() {
->>>>>>> c048f0d0
     $scope.fromIndex = 0;
     var moveSubtopicSpy = (
       spyOn(TopicUpdateService, 'rearrangeSubtopic'));
