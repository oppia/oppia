--- conflicted
+++ resolved
@@ -385,13 +385,8 @@
     expect(topicPracticeTabSpy).not.toHaveBeenCalled();
   });
 
-<<<<<<< HEAD
-  it('should not call the TopicUpdateService for practice tab if there are less than 10 questions '+
-   'in the topic, no matter what', function () {
-=======
   it('should not set the practice tab as displayed if there are less than 10 '+
    'practice questions in the topic', function () {
->>>>>>> eec45b25
      // There are initially less than 10 questions in the topic
     var topicPracticeTabSpy = (
       spyOn(TopicUpdateService, 'setPracticeTabIsDisplayed'));
@@ -400,15 +395,9 @@
     expect(topicPracticeTabSpy).not.toHaveBeenCalled();
    })
   
-<<<<<<< HEAD
-  it('should call the TopicUpdateService for practice tab if there are more than 10 questions '+
-  'in the topic, if practice tab is displayed property is changed', function () {
-    $scope.skillQuestionCountDict = {"skill1": 3, "skill2": 6};
-=======
   it('should set the practice tab as displayed if there are at least 10 '+
   'practice questions in the topic', function () {
     $scope.skillQuestionCountDict = {"skill1": 3, "skill2": 7};
->>>>>>> eec45b25
     var topicPracticeTabSpy = (
       spyOn(TopicUpdateService, 'setPracticeTabIsDisplayed'));
     $scope.updatePracticeTabIsDisplayed(true);
