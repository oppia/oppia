--- conflicted
+++ resolved
@@ -383,7 +383,6 @@
               !WindowDimensionsService.isWindowNarrow());
             $scope.storiesListIsShown = (
               !WindowDimensionsService.isWindowNarrow());
-<<<<<<< HEAD
             ctrl.directiveSubscriptions.add(
               TopicEditorStateService.onTopicInitialized.subscribe(
                 () => ctrl.initEditor()
@@ -392,11 +391,7 @@
               TopicEditorStateService.onTopicReinitialized.subscribe(
                 () => ctrl.initEditor()
               ));
-=======
             $scope.mainTopicCardIsShown = true;
-            $scope.$on(EVENT_TOPIC_INITIALIZED, _initEditor);
-            $scope.$on(EVENT_TOPIC_REINITIALIZED, _initEditor);
->>>>>>> 41ea0c91
             $scope.$on(EVENT_STORY_SUMMARIES_INITIALIZED, _initStorySummaries);
             $scope.$on(
               EVENT_TOPICS_AND_SKILLS_DASHBOARD_REINITIALIZED,
