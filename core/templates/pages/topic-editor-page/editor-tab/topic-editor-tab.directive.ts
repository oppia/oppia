// Copyright 2018 The Oppia Authors. All Rights Reserved.
//
// Licensed under the Apache License, Version 2.0 (the "License");
// you may not use this file except in compliance with the License.
// You may obtain a copy of the License at
//
//      http://www.apache.org/licenses/LICENSE-2.0
//
// Unless required by applicable law or agreed to in writing, software
// distributed under the License is distributed on an "AS-IS" BASIS,
// WITHOUT WARRANTIES OR CONDITIONS OF ANY KIND, either express or implied.
// See the License for the specific language governing permissions and
// limitations under the License.

/**
 * @fileoverview Controller for the main topic editor.
 */

import { SavePendingChangesModalComponent } from 'components/save-pending-changes/save-pending-changes-modal.component';

require(
  'components/common-layout-directives/common-elements/' +
  'confirm-or-cancel-modal.controller.ts');
require(
  'components/forms/custom-forms-directives/thumbnail-uploader.component.ts');
require(
  'components/forms/custom-forms-directives/' +
    'edit-thumbnail-modal.component.ts');
require('components/entity-creation-services/story-creation.service.ts');
require('domain/editor/undo_redo/undo-redo.service.ts');
require('domain/topic/topic-update.service.ts');
require('domain/utilities/url-interpolation.service.ts');
require(
  'pages/topic-editor-page/rearrange-skills-in-subtopics-modal.controller.ts');
require(
  'pages/topic-editor-page/modal-templates/' +
    'change-subtopic-assignment-modal.template.controller.ts');
require('pages/topic-editor-page/services/topic-editor-state.service.ts');
require('pages/topic-editor-page/services/topic-editor-routing.service.ts');
require('pages/topic-editor-page/services/entity-creation.service.ts');
require(
  'pages/topic-editor-page/editor-tab/topic-editor-stories-list.component.ts');
require(
  'pages/topic-editor-page/modal-templates/preview-thumbnail.component.ts');

require('services/context.service.ts');
require('services/contextual/window-dimensions.service.ts');
require('services/image-upload-helper.service.ts');
require('services/page-title.service.ts');
require('services/stateful/focus-manager.service.ts');
require('domain/question/question-backend-api.service.ts');
require(
  'domain/topics_and_skills_dashboard/' +
  'topics-and-skills-dashboard-backend-api.service.ts');
require('base-components/loading-message.component.ts');
require('services/ngb-modal.service.ts');

import { Subscription } from 'rxjs';
import { TopicSavePendingChangesComponent } from
  '../modal-templates/topic-save-pending-changes-modal.component';

// TODO(#9186): Change variable name to 'constants' once this file
// is migrated to Angular.
import topicConstants from 'assets/constants';

angular.module('oppia').directive('topicEditorTab', [
  'UrlInterpolationService', function(UrlInterpolationService) {
    return {
      restrict: 'E',
      scope: {},
      templateUrl: UrlInterpolationService.getDirectiveTemplateUrl(
        '/pages/topic-editor-page/editor-tab/topic-editor-tab.directive.html'),
      controller: [
        '$rootScope', '$scope', '$uibModal', 'ContextService',
        'EntityCreationService', 'FocusManagerService',
        'ImageUploadHelperService', 'NgbModal',
        'PageTitleService', 'StoryCreationService',
        'TopicEditorRoutingService', 'TopicEditorStateService',
        'TopicUpdateService', 'TopicsAndSkillsDashboardBackendApiService',
        'UndoRedoService', 'UrlInterpolationService',
        'WindowDimensionsService', 'WindowRef',
        'MAX_CHARS_IN_META_TAG_CONTENT',
        'MAX_CHARS_IN_PAGE_TITLE_FRAGMENT_FOR_WEB',
        'MAX_CHARS_IN_TOPIC_DESCRIPTION', 'MAX_CHARS_IN_TOPIC_NAME',
        'MIN_CHARS_IN_PAGE_TITLE_FRAGMENT_FOR_WEB',
        function(
            $rootScope, $scope, $uibModal, ContextService,
            EntityCreationService, FocusManagerService,
            ImageUploadHelperService, NgbModal,
            PageTitleService, StoryCreationService,
            TopicEditorRoutingService, TopicEditorStateService,
            TopicUpdateService, TopicsAndSkillsDashboardBackendApiService,
            UndoRedoService, UrlInterpolationService,
            WindowDimensionsService, WindowRef,
            MAX_CHARS_IN_META_TAG_CONTENT,
            MAX_CHARS_IN_PAGE_TITLE_FRAGMENT_FOR_WEB,
            MAX_CHARS_IN_TOPIC_DESCRIPTION, MAX_CHARS_IN_TOPIC_NAME,
            MIN_CHARS_IN_PAGE_TITLE_FRAGMENT_FOR_WEB) {
          var ctrl = this;
          ctrl.directiveSubscriptions = new Subscription();
          $scope.MAX_CHARS_IN_TOPIC_URL_FRAGMENT = (
            topicConstants.MAX_CHARS_IN_TOPIC_URL_FRAGMENT);
          $scope.MAX_CHARS_IN_TOPIC_NAME = MAX_CHARS_IN_TOPIC_NAME;
          $scope.MAX_CHARS_IN_TOPIC_DESCRIPTION = (
            MAX_CHARS_IN_TOPIC_DESCRIPTION);
          $scope.MAX_CHARS_IN_META_TAG_CONTENT = MAX_CHARS_IN_META_TAG_CONTENT;
          $scope.MAX_CHARS_IN_PAGE_TITLE_FRAGMENT_FOR_WEB = (
            MAX_CHARS_IN_PAGE_TITLE_FRAGMENT_FOR_WEB);
          $scope.MIN_CHARS_IN_PAGE_TITLE_FRAGMENT_FOR_WEB = (
            MIN_CHARS_IN_PAGE_TITLE_FRAGMENT_FOR_WEB);
          ctrl.initEditor = function() {
            $scope.skillCreationIsAllowed = (
              TopicEditorStateService.isSkillCreationAllowed());
            $scope.topic = TopicEditorStateService.getTopic();
            $scope.skillQuestionCountDict = (
              TopicEditorStateService.getSkillQuestionCountDict());
            $scope.topicRights = TopicEditorStateService.getTopicRights();
            $scope.topicNameEditorIsShown = false;
            if (TopicEditorStateService.hasLoadedTopic()) {
              $scope.topicDataHasLoaded = true;
              $scope.$applyAsync();
              FocusManagerService.setFocus('addStoryBtn');
            }
            $scope.editableName = $scope.topic.getName();
            $scope.editableMetaTagContent = $scope.topic.getMetaTagContent();
            $scope.editablePageTitleFragmentForWeb = (
              $scope.topic.getPageTitleFragmentForWeb());
            $scope.editablePracticeIsDisplayed = (
              $scope.topic.getPracticeTabIsDisplayed());
            $scope.initialTopicName = $scope.topic.getName();
            $scope.initialTopicUrlFragment = $scope.topic.getUrlFragment();
            $scope.editableTopicUrlFragment = $scope.topic.getUrlFragment();
            $scope.editableDescription = $scope.topic.getDescription();
            $scope.allowedBgColors = (
              topicConstants.ALLOWED_THUMBNAIL_BG_COLORS.topic);
            $scope.topicNameExists = false;
            $scope.topicUrlFragmentExists = false;
            $scope.hostname = WindowRef.nativeWindow.location.hostname;

            $scope.editableDescriptionIsEmpty = (
              $scope.editableDescription === '');
            $scope.topicDescriptionChanged = false;
            $scope.subtopics = $scope.topic.getSubtopics();
            $scope.subtopicQuestionCountDict = {};
            $scope.subtopics.map((subtopic) => {
              const subtopicId = subtopic.getId();
              $scope.subtopicQuestionCountDict[subtopicId] = 0;
              subtopic.getSkillSummaries().map((skill) => {
                $scope.subtopicQuestionCountDict[subtopicId] += (
                  $scope.skillQuestionCountDict[skill.id]);
              });
            });
            $scope.uncategorizedSkillSummaries = (
              $scope.topic.getUncategorizedSkillSummaries());
            $scope.editableThumbnailDataUrl = (
              ImageUploadHelperService
                .getTrustedResourceUrlForThumbnailFilename(
                  $scope.topic.getThumbnailFilename(),
                  ContextService.getEntityType(),
                  ContextService.getEntityId()));
          };

          $scope.getClassroomUrlFragment = function() {
            return TopicEditorStateService.getClassroomUrlFragment();
          };

          var _initStorySummaries = function() {
            $scope.canonicalStorySummaries =
              TopicEditorStateService.getCanonicalStorySummaries();
          };
          // This is added because when we create a skill from the topic
          // editor, it gets assigned to that topic, and to reflect that
          // change, we need to fetch the topic again from the backend.
          $scope.refreshTopic = function() {
            TopicEditorStateService.loadTopic($scope.topic.getId());
          };

          $scope.getStaticImageUrl = function(imagePath) {
            return UrlInterpolationService.getStaticImageUrl(imagePath);
          };

          $scope.toggleSubtopicCard = function(index) {
            if ($scope.subtopicCardSelectedIndexes[index]) {
              $scope.subtopicCardSelectedIndexes[index] = false;
              return;
            }
            $scope.subtopicCardSelectedIndexes[index] = true;
          };

          $scope.reassignSkillsInSubtopics = function() {
            $uibModal.open({
              templateUrl: UrlInterpolationService.getDirectiveTemplateUrl(
                '/pages/topic-editor-page/modal-templates/' +
                  'rearrange-skills-in-subtopics-modal.template.html'),
              backdrop: 'static',
              windowClass: 'rearrange-skills-modal',
              controller: 'RearrangeSkillsInSubtopicsModalController',
              controllerAs: '$ctrl',
              size: 'xl'
            }).result.then(function() {
              ctrl.initEditor();
            }, function() {
              // Note to developers:
              // This callback is triggered when the Cancel button is clicked.
              // No further action is needed.
            });
          };

          $scope.createCanonicalStory = function() {
            if (UndoRedoService.getChangeCount() > 0) {
<<<<<<< HEAD
              const modalRef = NgbModal.open(
                SavePendingChangesModalComponent, {
                  backdrop: true
                });

              modalRef.componentInstance.body = (
                'Please save all pending changes ' +
                'before exiting the topic editor.');

              modalRef.result.then(function() {}, function() {
=======
              NgbModal.open(TopicSavePendingChangesComponent, {
                backdrop: true
              }).result.then(function() {}, function() {
>>>>>>> d01ca2f3
                // Note to developers:
                // This callback is triggered when the Cancel button is clicked.
                // No further action is needed.
              });
            } else {
              StoryCreationService.createNewCanonicalStory();
            }
          };

          $scope.createSkill = function() {
            if (UndoRedoService.getChangeCount() > 0) {
<<<<<<< HEAD
              const modalRef = NgbModal.open(
                SavePendingChangesModalComponent, {
                  backdrop: true
                });

              modalRef.componentInstance.body = (
                'Please save all pending changes ' +
                'before exiting the topic editor.');

              modalRef.result.then(function() {}, function() {
=======
              NgbModal.open(TopicSavePendingChangesComponent, {
                backdrop: true
              }).result.then(function() {}, function() {
>>>>>>> d01ca2f3
                // Note to developers:
                // This callback is triggered when the Cancel button is clicked.
                // No further action is needed.
              });
            } else {
              EntityCreationService.createSkill();
            }
          };

          $scope.createSubtopic = function() {
            EntityCreationService.createSubtopic($scope.topic);
          };

          $scope.updateTopicDescriptionStatus = function(description) {
            $scope.editableDescriptionIsEmpty = (description === '');
            $scope.topicDescriptionChanged = true;
          };

          $scope.updateTopicName = function(newName) {
            if (newName === $scope.initialTopicName) {
              $scope.topicNameExists = false;
              return;
            }
            if (newName) {
              TopicEditorStateService.updateExistenceOfTopicName(
                newName, function() {
                  $scope.topicNameExists = (
                    TopicEditorStateService.getTopicWithNameExists());
                  TopicUpdateService.setTopicName($scope.topic, newName);
                  $scope.topicNameEditorIsShown = false;
                  $rootScope.$applyAsync();
                });
            } else {
              TopicUpdateService.setTopicName($scope.topic, newName);
              $scope.topicNameEditorIsShown = false;
            }
          };

          $scope.updateTopicUrlFragment = function(newTopicUrlFragment) {
            if (newTopicUrlFragment === $scope.initialTopicUrlFragment) {
              $scope.topicUrlFragmentExists = false;
              return;
            }
            if (newTopicUrlFragment) {
              TopicEditorStateService.updateExistenceOfTopicUrlFragment(
                newTopicUrlFragment, function() {
                  $scope.topicUrlFragmentExists = (
                    TopicEditorStateService.getTopicWithUrlFragmentExists());
                  TopicUpdateService.setTopicUrlFragment(
                    $scope.topic, newTopicUrlFragment);
                  $rootScope.$applyAsync();
                });
            } else {
              TopicUpdateService.setTopicUrlFragment(
                $scope.topic, newTopicUrlFragment);
            }
          };

          $scope.updateTopicThumbnailFilename = function(newThumbnailFilename) {
            if (newThumbnailFilename === $scope.topic.getThumbnailFilename()) {
              return;
            }
            TopicUpdateService.setTopicThumbnailFilename(
              $scope.topic, newThumbnailFilename);
            $scope.$applyAsync();
          };

          $scope.updateTopicThumbnailBgColor = function(newThumbnailBgColor) {
            if (newThumbnailBgColor === $scope.topic.getThumbnailBgColor()) {
              return;
            }
            TopicUpdateService.setTopicThumbnailBgColor(
              $scope.topic, newThumbnailBgColor);
            $scope.$applyAsync();
          };

          $scope.updateTopicDescription = function(newDescription) {
            if (newDescription !== $scope.topic.getDescription()) {
              TopicUpdateService.setTopicDescription(
                $scope.topic, newDescription);
            }
          };

          $scope.updateTopicMetaTagContent = function(newMetaTagContent) {
            if (newMetaTagContent !== $scope.topic.getMetaTagContent()) {
              TopicUpdateService.setMetaTagContent(
                $scope.topic, newMetaTagContent);
            }
          };

          $scope.updateTopicPageTitleFragmentForWeb = function(
              newTopicPageTitleFragmentForWeb) {
            let currentValue = $scope.topic.getPageTitleFragmentForWeb();
            if (newTopicPageTitleFragmentForWeb !== currentValue) {
              TopicUpdateService.setPageTitleFragmentForWeb(
                $scope.topic, newTopicPageTitleFragmentForWeb);
            }
          };

          $scope.updatePracticeTabIsDisplayed = function(
              newPracticeTabIsDisplayed) {
            if (
              newPracticeTabIsDisplayed !==
              $scope.topic.getPracticeTabIsDisplayed()) {
              TopicUpdateService.setPracticeTabIsDisplayed(
                $scope.topic, newPracticeTabIsDisplayed);
            }
          };

          $scope.deleteUncategorizedSkillFromTopic = function(skillSummary) {
            TopicUpdateService.removeUncategorizedSkill(
              $scope.topic, skillSummary);
            ctrl.initEditor();
          };

          $scope.removeSkillFromSubtopic = function(subtopicId, skillSummary) {
            $scope.selectedSkillEditOptionsIndex = {};
            TopicUpdateService.removeSkillFromSubtopic(
              $scope.topic, subtopicId, skillSummary);
            ctrl.initEditor();
          };

          $scope.removeSkillFromTopic = function(subtopicId, skillSummary) {
            $scope.selectedSkillEditOptionsIndex = {};
            TopicUpdateService.removeSkillFromSubtopic(
              $scope.topic, subtopicId, skillSummary);
            $scope.deleteUncategorizedSkillFromTopic(skillSummary);
          };

          $scope.togglePreview = function() {
            $scope.topicPreviewCardIsShown = !($scope.topicPreviewCardIsShown);
          };

          $scope.deleteSubtopic = function(subtopicId) {
            TopicEditorStateService.deleteSubtopicPage(
              $scope.topic.getId(), subtopicId);
            TopicUpdateService.deleteSubtopic($scope.topic, subtopicId);
            ctrl.initEditor();
          };

          $scope.navigateToSubtopic = function(subtopicId, subtopicName) {
            PageTitleService.setNavbarTitleForMobileView('Subtopic Editor');
            PageTitleService.setNavbarSubtitleForMobileView(subtopicName);
            TopicEditorRoutingService.navigateToSubtopicEditorWithId(
              subtopicId);
          };

          $scope.getSkillEditorUrl = function(skillId) {
            var SKILL_EDITOR_URL_TEMPLATE = '/skill_editor/<skillId>';
            return UrlInterpolationService.interpolateUrl(
              SKILL_EDITOR_URL_TEMPLATE, {
                skillId: skillId
              }
            );
          };

          $scope.navigateToSkill = function(skillId) {
            TopicEditorRoutingService.navigateToSkillEditorWithId(skillId);
          };

          $scope.getPreviewFooter = function() {
            var canonicalStoriesLength = (
              $scope.topic.getCanonicalStoryIds().length);
            if (canonicalStoriesLength === 0 || canonicalStoriesLength > 1) {
              return canonicalStoriesLength + ' Stories';
            }
            return '1 Story';
          };

          $scope.togglePreviewListCards = function(listType) {
            if (!WindowDimensionsService.isWindowNarrow()) {
              return;
            }
            if (listType === $scope.SUBTOPIC_LIST) {
              $scope.subtopicsListIsShown = !$scope.subtopicsListIsShown;
            } else if (listType === $scope.STORY_LIST) {
              $scope.storiesListIsShown = !$scope.storiesListIsShown;
            } else {
              $scope.mainTopicCardIsShown = !$scope.mainTopicCardIsShown;
            }
          };

          $scope.showSubtopicEditOptions = function(index) {
            $scope.subtopicEditOptionsAreShown = (
                ($scope.subtopicEditOptionsAreShown === index) ? null : index);
          };

          $scope.toggleUncategorizedSkillOptions = function(index) {
            $scope.uncategorizedEditOptionsIndex = (
                ($scope.uncategorizedEditOptionsIndex === index) ?
                    null : index);
          };

          $scope.changeSubtopicAssignment = function(
              oldSubtopicId, skillSummary) {
            $uibModal.open({
              templateUrl: UrlInterpolationService.getDirectiveTemplateUrl(
                '/pages/topic-editor-page/modal-templates/' +
                      'change-subtopic-assignment-modal.template.html'),
              backdrop: 'static',
              resolve: {
                subtopics: () => $scope.subtopics
              },
              controller: 'ChangeSubtopicAssignmentModalController'
            }).result.then(function(newSubtopicId) {
              if (oldSubtopicId === newSubtopicId) {
                return;
              }
              TopicUpdateService.moveSkillToSubtopic(
                $scope.topic, oldSubtopicId, newSubtopicId,
                skillSummary);
              ctrl.initEditor();
            }, function() {
              // Note to developers:
              // This callback is triggered when the Cancel button is clicked.
              // No further action is needed.
            });
          };

          $scope.onRearrangeSubtopicStart = function(fromIndex) {
            $scope.fromIndex = fromIndex;
          };

          $scope.onRearrangeSubtopicEnd = function(toIndex) {
            if ($scope.fromIndex === toIndex) {
              return;
            }
            TopicUpdateService.rearrangeSubtopic(
              $scope.topic, $scope.fromIndex, toIndex);
            ctrl.initEditor();
          };

          $scope.showSkillEditOptions = function(subtopicIndex, skillIndex) {
            if (Object.keys($scope.selectedSkillEditOptionsIndex).length) {
              $scope.selectedSkillEditOptionsIndex = {};
              return;
            }
            $scope.selectedSkillEditOptionsIndex[subtopicIndex] = {};
            $scope.selectedSkillEditOptionsIndex[subtopicIndex] = {
              [skillIndex]: true
            };
          };

          ctrl.$onInit = function() {
            FocusManagerService.setFocus('addStoryBtn');
            $scope.topicPreviewCardIsShown = false;
            $scope.SUBTOPIC_LIST = 'subtopic';
            $scope.SKILL_LIST = 'skill';
            $scope.STORY_LIST = 'story';
            $scope.topicDataHasLoaded = false;
            $scope.subtopicCardSelectedIndexes = {};
            $scope.selectedSkillEditOptionsIndex = {};
            $scope.subtopicsListIsShown = (
              !WindowDimensionsService.isWindowNarrow());
            $scope.storiesListIsShown = (
              !WindowDimensionsService.isWindowNarrow());
            ctrl.directiveSubscriptions.add(
              TopicEditorStateService.onTopicInitialized.subscribe(
                () => ctrl.initEditor()
              ));
            ctrl.directiveSubscriptions.add(
              TopicEditorStateService.onTopicReinitialized.subscribe(
                () => ctrl.initEditor()
              ));
            $scope.mainTopicCardIsShown = true;

            ctrl.directiveSubscriptions.add(
              TopicEditorStateService.onStorySummariesInitialized.subscribe(
                () => _initStorySummaries()
              )
            );
            ctrl.directiveSubscriptions.add(
              TopicsAndSkillsDashboardBackendApiService.
                onTopicsAndSkillsDashboardReinitialized.subscribe(
                  () => {
                    $scope.refreshTopic();
                  }
                )
            );
            ctrl.initEditor();
            _initStorySummaries();
          };
          ctrl.$onDestroy = function() {
            ctrl.directiveSubscriptions.unsubscribe();
          };
        }
      ]
    };
  }]);<|MERGE_RESOLUTION|>--- conflicted
+++ resolved
@@ -17,6 +17,11 @@
  */
 
 import { SavePendingChangesModalComponent } from 'components/save-pending-changes/save-pending-changes-modal.component';
+import { Subscription } from 'rxjs';
+
+// TODO(#9186): Change variable name to 'constants' once this file
+// is migrated to Angular.
+import topicConstants from 'assets/constants';
 
 require(
   'components/common-layout-directives/common-elements/' +
@@ -54,14 +59,6 @@
   'topics-and-skills-dashboard-backend-api.service.ts');
 require('base-components/loading-message.component.ts');
 require('services/ngb-modal.service.ts');
-
-import { Subscription } from 'rxjs';
-import { TopicSavePendingChangesComponent } from
-  '../modal-templates/topic-save-pending-changes-modal.component';
-
-// TODO(#9186): Change variable name to 'constants' once this file
-// is migrated to Angular.
-import topicConstants from 'assets/constants';
 
 angular.module('oppia').directive('topicEditorTab', [
   'UrlInterpolationService', function(UrlInterpolationService) {
@@ -208,7 +205,6 @@
 
           $scope.createCanonicalStory = function() {
             if (UndoRedoService.getChangeCount() > 0) {
-<<<<<<< HEAD
               const modalRef = NgbModal.open(
                 SavePendingChangesModalComponent, {
                   backdrop: true
@@ -219,11 +215,6 @@
                 'before exiting the topic editor.');
 
               modalRef.result.then(function() {}, function() {
-=======
-              NgbModal.open(TopicSavePendingChangesComponent, {
-                backdrop: true
-              }).result.then(function() {}, function() {
->>>>>>> d01ca2f3
                 // Note to developers:
                 // This callback is triggered when the Cancel button is clicked.
                 // No further action is needed.
@@ -235,7 +226,6 @@
 
           $scope.createSkill = function() {
             if (UndoRedoService.getChangeCount() > 0) {
-<<<<<<< HEAD
               const modalRef = NgbModal.open(
                 SavePendingChangesModalComponent, {
                   backdrop: true
@@ -246,11 +236,6 @@
                 'before exiting the topic editor.');
 
               modalRef.result.then(function() {}, function() {
-=======
-              NgbModal.open(TopicSavePendingChangesComponent, {
-                backdrop: true
-              }).result.then(function() {}, function() {
->>>>>>> d01ca2f3
                 // Note to developers:
                 // This callback is triggered when the Cancel button is clicked.
                 // No further action is needed.
