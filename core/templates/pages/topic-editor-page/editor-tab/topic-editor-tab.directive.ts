// Copyright 2018 The Oppia Authors. All Rights Reserved.
//
// Licensed under the Apache License, Version 2.0 (the "License");
// you may not use this file except in compliance with the License.
// You may obtain a copy of the License at
//
//      http://www.apache.org/licenses/LICENSE-2.0
//
// Unless required by applicable law or agreed to in writing, software
// distributed under the License is distributed on an "AS-IS" BASIS,
// WITHOUT WARRANTIES OR CONDITIONS OF ANY KIND, either express or implied.
// See the License for the specific language governing permissions and
// limitations under the License.

/**
 * @fileoverview Controller for the main topic editor.
 */

require(
  'components/common-layout-directives/common-elements/' +
  'confirm-or-cancel-modal.controller.ts');
require(
  'components/forms/custom-forms-directives/thumbnail-uploader.directive.ts');
require('components/entity-creation-services/skill-creation.service.ts');
require(
  'components/forms/custom-forms-directives/' +
    'edit-thumbnail-modal.controller.ts');
require('components/entity-creation-services/story-creation.service.ts');
require('domain/editor/undo_redo/undo-redo.service.ts');
require('domain/topic/topic-update.service.ts');
require('domain/utilities/url-interpolation.service.ts');
require(
  'pages/topic-editor-page/rearrange-skills-in-subtopics-modal.controller.ts');
require(
  'pages/topic-editor-page/modal-templates/' +
    'change-subtopic-assignment-modal.template.controller.ts');
require('pages/topic-editor-page/services/topic-editor-state.service.ts');
require('pages/topic-editor-page/services/topic-editor-routing.service.ts');
require('pages/topic-editor-page/services/entity-creation.service.ts');
require(
  'pages/topic-editor-page/editor-tab/topic-editor-stories-list.directive.ts');
require('pages/topic-editor-page/modal-templates/' +
    'preview-thumbnail.component.ts');

require('services/alerts.service.ts');
require('services/context.service.ts');
require('services/csrf-token.service.ts');
require('services/contextual/window-dimensions.service.ts');
require('services/image-upload-helper.service.ts');
require('services/page-title.service.ts');
require('domain/question/question-backend-api.service.ts');
require(
  'domain/topics_and_skills_dashboard/' +
  'topics-and-skills-dashboard-backend-api.service.ts');

import { Subscription } from 'rxjs';

// TODO(#9186): Change variable name to 'constants' once this file
// is migrated to Angular.
const topicConstants = require('constants.ts');

angular.module('oppia').directive('topicEditorTab', [
  'UrlInterpolationService', function(UrlInterpolationService) {
    return {
      restrict: 'E',
      scope: {},
      templateUrl: UrlInterpolationService.getDirectiveTemplateUrl(
        '/pages/topic-editor-page/editor-tab/topic-editor-tab.directive.html'),
      controller: [
        '$rootScope', '$scope', '$uibModal', 'AlertsService', 'ContextService',
        'CsrfTokenService', 'EntityCreationService', 'ImageUploadHelperService',
        'PageTitleService', 'SkillCreationService', 'StoryCreationService',
        'TopicEditorRoutingService', 'TopicEditorStateService',
        'TopicsAndSkillsDashboardBackendApiService',
        'TopicUpdateService', 'UndoRedoService', 'UrlInterpolationService',
        'WindowDimensionsService', 'MAX_CHARS_IN_TOPIC_DESCRIPTION',
        'MAX_CHARS_IN_TOPIC_NAME', 'EVENT_STORY_SUMMARIES_INITIALIZED',
        'EVENT_TOPIC_INITIALIZED', 'EVENT_TOPIC_REINITIALIZED',
        function(
            $rootScope, $scope, $uibModal, AlertsService, ContextService,
            CsrfTokenService, EntityCreationService, ImageUploadHelperService,
            PageTitleService, SkillCreationService, StoryCreationService,
            TopicEditorRoutingService, TopicEditorStateService,
            TopicsAndSkillsDashboardBackendApiService,
            TopicUpdateService, UndoRedoService, UrlInterpolationService,
            WindowDimensionsService, MAX_CHARS_IN_TOPIC_DESCRIPTION,
            MAX_CHARS_IN_TOPIC_NAME, EVENT_STORY_SUMMARIES_INITIALIZED,
            EVENT_TOPIC_INITIALIZED, EVENT_TOPIC_REINITIALIZED) {
          var ctrl = this;
<<<<<<< HEAD
          ctrl.directiveSubscriptions = new Subscription();
=======
          $scope.MAX_CHARS_IN_TOPIC_URL_FRAGMENT = (
            topicConstants.MAX_CHARS_IN_TOPIC_URL_FRAGMENT);
>>>>>>> c9a36db9
          $scope.MAX_CHARS_IN_TOPIC_NAME = MAX_CHARS_IN_TOPIC_NAME;
          $scope.MAX_CHARS_IN_TOPIC_DESCRIPTION = (
            MAX_CHARS_IN_TOPIC_DESCRIPTION);
          var _initEditor = function() {
            $scope.topic = TopicEditorStateService.getTopic();
            $scope.skillQuestionCountDict = (
              TopicEditorStateService.getSkillQuestionCountDict());
            $scope.topicRights = TopicEditorStateService.getTopicRights();
            $scope.topicNameEditorIsShown = false;
            $scope.editableName = $scope.topic.getName();
            $scope.initialTopicName = $scope.topic.getName();
            $scope.initialTopicUrlFragment = $scope.topic.getUrlFragment();
            $scope.editableTopicUrlFragment = $scope.topic.getUrlFragment();
            $scope.editableDescription = $scope.topic.getDescription();
            $scope.allowedBgColors = (
              topicConstants.ALLOWED_THUMBNAIL_BG_COLORS.topic);
            $scope.topicNameExists = false;
            $scope.topicUrlFragmentExists = false;

            $scope.editableDescriptionIsEmpty = (
              $scope.editableDescription === '');
            $scope.topicDescriptionChanged = false;
            $scope.subtopics = $scope.topic.getSubtopics();
            $scope.subtopicQuestionCountDict = {};
            $scope.subtopics.map((subtopic) => {
              const subtopicId = subtopic.getId();
              $scope.subtopicQuestionCountDict[subtopicId] = 0;
              subtopic.getSkillSummaries().map((skill) => {
                $scope.subtopicQuestionCountDict[subtopicId] += (
                  $scope.skillQuestionCountDict[skill.id]);
              });
            });
            $scope.uncategorizedSkillSummaries = (
              $scope.topic.getUncategorizedSkillSummaries());
            $scope.editableThumbnailDataUrl = (
              ImageUploadHelperService
                .getTrustedResourceUrlForThumbnailFilename(
                  $scope.topic.getThumbnailFilename(),
                  ContextService.getEntityType(),
                  ContextService.getEntityId()));
          };

          var _initStorySummaries = function() {
            $scope.canonicalStorySummaries =
              TopicEditorStateService.getCanonicalStorySummaries();
          };
          // This is added because when we create a skill from the topic
          // editor, it gets assigned to that topic, and to reflect that
          // change, we need to fetch the topic again from the backend.
          $scope.refreshTopic = function() {
            TopicEditorStateService.loadTopic($scope.topic.getId());
          };

          $scope.getStaticImageUrl = function(imagePath) {
            return UrlInterpolationService.getStaticImageUrl(imagePath);
          };

          $scope.toggleSubtopicCard = function(index) {
            if ($scope.subtopicCardSelectedIndexes[index]) {
              $scope.subtopicCardSelectedIndexes[index] = false;
              return;
            }
            $scope.subtopicCardSelectedIndexes[index] = true;
          };

          $scope.reassignSkillsInSubtopics = function() {
            $uibModal.open({
              templateUrl: UrlInterpolationService.getDirectiveTemplateUrl(
                '/pages/topic-editor-page/modal-templates/' +
                  'rearrange-skills-in-subtopics-modal.template.html'),
              backdrop: true,
              windowClass: 'rearrange-skills-modal',
              controller: 'RearrangeSkillsInSubtopicsModalController',
              controllerAs: '$ctrl',
              size: 'xl'
            }).result.then(function() {
              _initEditor();
            }, function() {
              // Note to developers:
              // This callback is triggered when the Cancel button is clicked.
              // No further action is needed.
            });
          };

          $scope.createCanonicalStory = function() {
            if (UndoRedoService.getChangeCount() > 0) {
              $uibModal.open({
                templateUrl: UrlInterpolationService.getDirectiveTemplateUrl(
                  '/pages/topic-editor-page/modal-templates/' +
                  'topic-save-pending-changes-modal.template.html'),
                backdrop: true,
                controller: 'ConfirmOrCancelModalController'
              }).result.then(function() {}, function() {
                // Note to developers:
                // This callback is triggered when the Cancel button is clicked.
                // No further action is needed.
              });
            } else {
              StoryCreationService.createNewCanonicalStory();
            }
          };

          $scope.createSkill = function() {
            if (UndoRedoService.getChangeCount() > 0) {
              $uibModal.open({
                templateUrl: UrlInterpolationService.getDirectiveTemplateUrl(
                  '/pages/topic-editor-page/modal-templates/' +
                    'topic-save-pending-changes-modal.template.html'),
                backdrop: true,
                controller: 'ConfirmOrCancelModalController'
              }).result.then(function() {}, function() {
                // Note to developers:
                // This callback is triggered when the Cancel button is clicked.
                // No further action is needed.
              });
            } else {
              EntityCreationService.createSkill();
            }
          };

          $scope.createSubtopic = function() {
            EntityCreationService.createSubtopic($scope.topic);
          };

          $scope.updateTopicDescriptionStatus = function(description) {
            $scope.editableDescriptionIsEmpty = (description === '');
            $scope.topicDescriptionChanged = true;
          };

          $scope.updateTopicName = function(newName) {
            if (newName === $scope.initialTopicName) {
              $scope.topicNameExists = false;
              return;
            }
            if (newName) {
              TopicEditorStateService.updateExistenceOfTopicName(
                newName, function() {
                  $scope.topicNameExists = (
                    TopicEditorStateService.getTopicWithNameExists());
                  TopicUpdateService.setTopicName($scope.topic, newName);
                  $scope.topicNameEditorIsShown = false;
                  $rootScope.$applyAsync();
                });
            } else {
              TopicUpdateService.setTopicName($scope.topic, newName);
              $scope.topicNameEditorIsShown = false;
            }
          };

          $scope.updateTopicUrlFragment = function(newTopicUrlFragment) {
            if (newTopicUrlFragment === $scope.initialTopicUrlFragment) {
              $scope.topicUrlFragmentExists = false;
              return;
            }
            if (newTopicUrlFragment) {
              TopicEditorStateService.updateExistenceOfTopicUrlFragment(
                newTopicUrlFragment, function() {
                  $scope.topicUrlFragmentExists = (
                    TopicEditorStateService.getTopicWithUrlFragmentExists());
                  TopicUpdateService.setTopicUrlFragment(
                    $scope.topic, newTopicUrlFragment);
                  $rootScope.$applyAsync();
                });
            } else {
              TopicUpdateService.setTopicUrlFragment(
                $scope.topic, newTopicUrlFragment);
            }
          };

          $scope.updateTopicThumbnailFilename = function(newThumbnailFilename) {
            if (newThumbnailFilename === $scope.topic.getThumbnailFilename()) {
              return;
            }
            TopicUpdateService.setTopicThumbnailFilename(
              $scope.topic, newThumbnailFilename);
          };

          $scope.updateTopicThumbnailBgColor = function(newThumbnailBgColor) {
            if (newThumbnailBgColor === $scope.topic.getThumbnailBgColor()) {
              return;
            }
            TopicUpdateService.setTopicThumbnailBgColor(
              $scope.topic, newThumbnailBgColor);
          };

          $scope.updateTopicDescription = function(newDescription) {
            if (newDescription !== $scope.topic.getDescription()) {
              TopicUpdateService.setTopicDescription(
                $scope.topic, newDescription);
            }
          };

          $scope.deleteUncategorizedSkillFromTopic = function(skillSummary) {
            TopicUpdateService.removeUncategorizedSkill(
              $scope.topic, skillSummary);
            _initEditor();
          };

          $scope.removeSkillFromSubtopic = function(subtopicId, skillSummary) {
            $scope.selectedSkillEditOptionsIndex = {};
            TopicUpdateService.removeSkillFromSubtopic(
              $scope.topic, subtopicId, skillSummary);
            _initEditor();
          };

          $scope.removeSkillFromTopic = function(subtopicId, skillSummary) {
            $scope.selectedSkillEditOptionsIndex = {};
            TopicUpdateService.removeSkillFromSubtopic(
              $scope.topic, subtopicId, skillSummary);
            $scope.deleteUncategorizedSkillFromTopic(skillSummary);
          };

          $scope.togglePreview = function() {
            $scope.topicPreviewCardIsShown = !($scope.topicPreviewCardIsShown);
          };

          $scope.deleteSubtopic = function(subtopicId) {
            TopicEditorStateService.deleteSubtopicPage(
              $scope.topic.getId(), subtopicId);
            TopicUpdateService.deleteSubtopic($scope.topic, subtopicId);
            _initEditor();
          };

          $scope.navigateToSubtopic = function(subtopicId, subtopicName) {
            PageTitleService.setPageTitleForMobileView('Subtopic Editor');
            PageTitleService.setPageSubtitleForMobileView(subtopicName);
            TopicEditorRoutingService.navigateToSubtopicEditorWithId(
              subtopicId);
          };

          $scope.getSkillEditorUrl = function(skillId) {
            var SKILL_EDITOR_URL_TEMPLATE = '/skill_editor/<skillId>';
            return UrlInterpolationService.interpolateUrl(
              SKILL_EDITOR_URL_TEMPLATE, {
                skillId: skillId
              }
            );
          };

          $scope.navigateToSkill = function(skillId) {
            TopicEditorRoutingService.navigateToSkillEditorWithId(skillId);
          };

          $scope.getPreviewFooter = function() {
            var canonicalStoriesLength = (
              $scope.topic.getCanonicalStoryIds().length);
            if ( canonicalStoriesLength === 0 || canonicalStoriesLength > 1) {
              return canonicalStoriesLength + ' Stories';
            }
            return '1 Story';
          };

          $scope.togglePreviewListCards = function(listType) {
            if (!WindowDimensionsService.isWindowNarrow()) {
              return;
            }
            if (listType === $scope.SUBTOPIC_LIST) {
              $scope.subtopicsListIsShown = !$scope.subtopicsListIsShown;
            } else if (listType === $scope.STORY_LIST) {
              $scope.storiesListIsShown = !$scope.storiesListIsShown;
            } else {
              $scope.mainTopicCardIsShown = !$scope.mainTopicCardIsShown;
            }
          };

          $scope.showSubtopicEditOptions = function(index) {
            $scope.subtopicEditOptionsAreShown = (
                ($scope.subtopicEditOptionsAreShown === index) ? null : index);
          };

          $scope.toggleUncategorizedSkillOptions = function(index) {
            $scope.uncategorizedEditOptionsIndex = (
                ($scope.uncategorizedEditOptionsIndex === index) ?
                    null : index);
          };

          $scope.changeSubtopicAssignment = function(
              oldSubtopicId, skillSummary) {
            $uibModal.open({
              templateUrl: UrlInterpolationService.getDirectiveTemplateUrl(
                '/pages/topic-editor-page/modal-templates/' +
                      'change-subtopic-assignment-modal.template.html'),
              backdrop: true,
              resolve: {
                subtopics: () => $scope.subtopics
              },
              controller: 'ChangeSubtopicAssignmentModalController'
            }).result.then(function(newSubtopicId) {
              if (oldSubtopicId === newSubtopicId) {
                return;
              }
              TopicUpdateService.moveSkillToSubtopic(
                $scope.topic, oldSubtopicId, newSubtopicId,
                skillSummary);
            }, function() {
              // Note to developers:
              // This callback is triggered when the Cancel button is clicked.
              // No further action is needed.
            });
          };

          $scope.onRearrangeSubtopicStart = function(fromIndex) {
            $scope.fromIndex = fromIndex;
          };

          $scope.onRearrangeSubtopicEnd = function(toIndex) {
            if ($scope.fromIndex === toIndex) {
              return;
            }
            TopicUpdateService.rearrangeSubtopic(
              $scope.topic, $scope.fromIndex, toIndex);
            _initEditor();
          };

          $scope.showSkillEditOptions = function(subtopicIndex, skillIndex) {
            if (Object.keys($scope.selectedSkillEditOptionsIndex).length) {
              $scope.selectedSkillEditOptionsIndex = {};
              return;
            }
            $scope.selectedSkillEditOptionsIndex[subtopicIndex] = {};
            $scope.selectedSkillEditOptionsIndex[subtopicIndex] = {
              [skillIndex]: true
            };
          };

          ctrl.$onInit = function() {
            $scope.topicPreviewCardIsShown = false;
            $scope.SUBTOPIC_LIST = 'subtopic';
            $scope.SKILL_LIST = 'skill';
            $scope.STORY_LIST = 'story';
            $scope.subtopicCardSelectedIndexes = {};
            $scope.selectedSkillEditOptionsIndex = {};
            $scope.subtopicsListIsShown = (
              !WindowDimensionsService.isWindowNarrow());
            $scope.storiesListIsShown = (
              !WindowDimensionsService.isWindowNarrow());
            $scope.mainTopicCardIsShown = true;
            $scope.$on(EVENT_TOPIC_INITIALIZED, _initEditor);
            $scope.$on(EVENT_TOPIC_REINITIALIZED, _initEditor);
            $scope.$on(EVENT_STORY_SUMMARIES_INITIALIZED, _initStorySummaries);
            ctrl.directiveSubscriptions.add(
              TopicsAndSkillsDashboardBackendApiService.
                onTopicsAndSkillsDashboardReinitialized.subscribe(
                  () => {
                    $scope.refreshTopic();
                  }
                )
            );
            _initEditor();
            _initStorySummaries();
          };
          ctrl.$onDestroy = function() {
            ctrl.directiveSubscriptions.unsubscribe();
          };
        }
      ]
    };
  }]);<|MERGE_RESOLUTION|>--- conflicted
+++ resolved
@@ -87,12 +87,9 @@
             MAX_CHARS_IN_TOPIC_NAME, EVENT_STORY_SUMMARIES_INITIALIZED,
             EVENT_TOPIC_INITIALIZED, EVENT_TOPIC_REINITIALIZED) {
           var ctrl = this;
-<<<<<<< HEAD
           ctrl.directiveSubscriptions = new Subscription();
-=======
           $scope.MAX_CHARS_IN_TOPIC_URL_FRAGMENT = (
             topicConstants.MAX_CHARS_IN_TOPIC_URL_FRAGMENT);
->>>>>>> c9a36db9
           $scope.MAX_CHARS_IN_TOPIC_NAME = MAX_CHARS_IN_TOPIC_NAME;
           $scope.MAX_CHARS_IN_TOPIC_DESCRIPTION = (
             MAX_CHARS_IN_TOPIC_DESCRIPTION);
