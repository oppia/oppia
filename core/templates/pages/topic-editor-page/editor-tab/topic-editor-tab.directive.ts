// Copyright 2018 The Oppia Authors. All Rights Reserved.
//
// Licensed under the Apache License, Version 2.0 (the "License");
// you may not use this file except in compliance with the License.
// You may obtain a copy of the License at
//
//      http://www.apache.org/licenses/LICENSE-2.0
//
// Unless required by applicable law or agreed to in writing, software
// distributed under the License is distributed on an "AS-IS" BASIS,
// WITHOUT WARRANTIES OR CONDITIONS OF ANY KIND, either express or implied.
// See the License for the specific language governing permissions and
// limitations under the License.

/**
 * @fileoverview Controller for the main topic editor.
 */

require(
  'components/common-layout-directives/common-elements/' +
  'confirm-or-cancel-modal.controller.ts');
require(
  'components/forms/custom-forms-directives/thumbnail-uploader.directive.ts');
require('components/entity-creation-services/skill-creation.service.ts');
require(
  'components/forms/custom-forms-directives/' +
    'edit-thumbnail-modal.controller.ts');
require('components/entity-creation-services/story-creation.service.ts');
require('domain/editor/undo_redo/undo-redo.service.ts');
require('domain/topic/topic-update.service.ts');
require('domain/utilities/url-interpolation.service.ts');
require(
  'pages/topic-editor-page/rearrange-skills-in-subtopics-modal.controller.ts');
require(
  'pages/topic-editor-page/modal-templates/' +
    'change-subtopic-assignment-modal.template.controller.ts');
require('pages/topic-editor-page/services/topic-editor-state.service.ts');
require('pages/topic-editor-page/services/topic-editor-routing.service.ts');
require('pages/topic-editor-page/services/entity-creation.service.ts');
require(
  'pages/topic-editor-page/editor-tab/topic-editor-stories-list.directive.ts');
require('pages/topic-editor-page/modal-templates/' +
    'preview-thumbnail.component.ts');

require('services/alerts.service.ts');
require('services/context.service.ts');
require('services/csrf-token.service.ts');
require('services/contextual/window-dimensions.service.ts');
require('services/image-upload-helper.service.ts');
require('domain/question/question-backend-api.service.ts');


// TODO(#9186): Change variable name to 'constants' once this file
// is migrated to Angular.
const topicConstants = require('constants.ts');

angular.module('oppia').directive('topicEditorTab', [
  'UrlInterpolationService', function(UrlInterpolationService) {
    return {
      restrict: 'E',
      scope: {},
      templateUrl: UrlInterpolationService.getDirectiveTemplateUrl(
        '/pages/topic-editor-page/editor-tab/topic-editor-tab.directive.html'),
      controller: [
        '$scope', '$uibModal', 'AlertsService',
        'ContextService', 'CsrfTokenService', 'WindowDimensionsService',
        'ImageUploadHelperService',
        'SkillCreationService', 'StoryCreationService',
        'EntityCreationService', 'TopicEditorRoutingService',
        'TopicEditorStateService', 'TopicUpdateService', 'UndoRedoService',
        'UrlInterpolationService', 'MAX_CHARS_IN_TOPIC_DESCRIPTION',
        'MAX_CHARS_IN_TOPIC_NAME', 'EVENT_STORY_SUMMARIES_INITIALIZED',
        'EVENT_TOPIC_INITIALIZED', 'EVENT_TOPIC_REINITIALIZED',
        'EVENT_TOPICS_AND_SKILLS_DASHBOARD_REINITIALIZED',
        function(
            $scope, $uibModal, AlertsService,
            ContextService, CsrfTokenService, WindowDimensionsService,
            ImageUploadHelperService,
            SkillCreationService, StoryCreationService,
            EntityCreationService, TopicEditorRoutingService,
            TopicEditorStateService, TopicUpdateService, UndoRedoService,
            UrlInterpolationService, MAX_CHARS_IN_TOPIC_DESCRIPTION,
            MAX_CHARS_IN_TOPIC_NAME, EVENT_STORY_SUMMARIES_INITIALIZED,
            EVENT_TOPIC_INITIALIZED, EVENT_TOPIC_REINITIALIZED,
            EVENT_TOPICS_AND_SKILLS_DASHBOARD_REINITIALIZED) {
          var ctrl = this;
          $scope.MAX_CHARS_IN_TOPIC_NAME = MAX_CHARS_IN_TOPIC_NAME;
          $scope.MAX_CHARS_IN_TOPIC_DESCRIPTION = (
            MAX_CHARS_IN_TOPIC_DESCRIPTION);
          var _initEditor = function() {
            $scope.topic = TopicEditorStateService.getTopic();
            $scope.topicRights = TopicEditorStateService.getTopicRights();
            $scope.topicNameEditorIsShown = false;
            $scope.editableName = $scope.topic.getName();
            $scope.editableAbbreviatedName = $scope.topic.getAbbreviatedName();
            $scope.editableDescription = $scope.topic.getDescription();
            $scope.allowedBgColors = (
              topicConstants.ALLOWED_THUMBNAIL_BG_COLORS.topic);

            $scope.editableDescriptionIsEmpty = (
              $scope.editableDescription === '');
            $scope.topicDescriptionChanged = false;
            $scope.subtopics = $scope.topic.getSubtopics();
            $scope.uncategorizedSkillSummaries = (
              $scope.topic.getUncategorizedSkillSummaries());
            $scope.editableThumbnailDataUrl = (
              ImageUploadHelperService
                .getTrustedResourceUrlForThumbnailFilename(
                  $scope.topic.getThumbnailFilename(),
                  ContextService.getEntityType(),
                  ContextService.getEntityId()));
          };

          var _initStorySummaries = function() {
            $scope.canonicalStorySummaries =
              TopicEditorStateService.getCanonicalStorySummaries();
          };
          // This is added because when we create a skill from the topic
          // editor, it gets assigned to that topic, and to reflect that
          // change, we need to fetch the topic again from the backend.
          $scope.refreshTopic = function() {
            TopicEditorStateService.loadTopic($scope.topic.getId());
          };

          $scope.getStaticImageUrl = function(imagePath) {
            return UrlInterpolationService.getStaticImageUrl(imagePath);
          };

          $scope.toggleSubtopicCard = function(index) {
            if ($scope.subtopicCardSelectedIndexes[index]) {
              $scope.subtopicCardSelectedIndexes[index] = false;
              return;
            }
            $scope.subtopicCardSelectedIndexes[index] = true;
          };

          $scope.reassignSkillsInSubtopics = function() {
            $uibModal.open({
              templateUrl: UrlInterpolationService.getDirectiveTemplateUrl(
                '/pages/topic-editor-page/modal-templates/' +
                  'rearrange-skills-in-subtopics-modal.template.html'),
              backdrop: true,
              windowClass: 'rearrange-skills-modal',
              controller: 'RearrangeSkillsInSubtopicsModalController',
              controllerAs: '$ctrl',
              size: 'xl'
            }).result.then(function() {
              _initEditor();
            }, function() {
              // Note to developers:
              // This callback is triggered when the Cancel button is clicked.
              // No further action is needed.
            });
          };

          $scope.createCanonicalStory = function() {
            if (UndoRedoService.getChangeCount() > 0) {
              $uibModal.open({
                templateUrl: UrlInterpolationService.getDirectiveTemplateUrl(
                  '/pages/topic-editor-page/modal-templates/' +
                  'topic-save-pending-changes-modal.template.html'),
                backdrop: true,
                controller: 'ConfirmOrCancelModalController'
              }).result.then(function() {}, function() {
                // Note to developers:
                // This callback is triggered when the Cancel button is clicked.
                // No further action is needed.
              });
            } else {
              StoryCreationService.createNewCanonicalStory(
                $scope.topic.getId());
            }
          };

          $scope.createSkill = function() {
            if (UndoRedoService.getChangeCount() > 0) {
              $uibModal.open({
                templateUrl: UrlInterpolationService.getDirectiveTemplateUrl(
                  '/pages/topic-editor-page/modal-templates/' +
                    'topic-save-pending-changes-modal.template.html'),
                backdrop: true,
                controller: 'ConfirmOrCancelModalController'
              }).result.then(function() {}, function() {
                // Note to developers:
                // This callback is triggered when the Cancel button is clicked.
                // No further action is needed.
              });
            } else {
              EntityCreationService.createSkill();
            }
          };

          $scope.createSubtopic = function() {
            EntityCreationService.createSubtopic($scope.topic);
          };

          $scope.updateTopicDescriptionStatus = function(description) {
            $scope.editableDescriptionIsEmpty = (description === '');
            $scope.topicDescriptionChanged = true;
          };

          $scope.updateTopicName = function(newName) {
            if (newName === $scope.topic.getName()) {
              return;
            }
            TopicUpdateService.setTopicName($scope.topic, newName);
            $scope.topicNameEditorIsShown = false;
          };

          $scope.updateTopicThumbnailFilename = function(newThumbnailFilename) {
            if (newThumbnailFilename === $scope.topic.getThumbnailFilename()) {
              return;
            }
            TopicUpdateService.setTopicThumbnailFilename(
              $scope.topic, newThumbnailFilename);
          };

          $scope.updateTopicThumbnailBgColor = function(newThumbnailBgColor) {
            if (newThumbnailBgColor === $scope.topic.getThumbnailBgColor()) {
              return;
            }
            TopicUpdateService.setTopicThumbnailBgColor(
              $scope.topic, newThumbnailBgColor);
          };

          $scope.updateTopicDescription = function(newDescription) {
            if (newDescription !== $scope.topic.getDescription()) {
              TopicUpdateService.setTopicDescription(
                $scope.topic, newDescription);
            }
          };

          $scope.deleteUncategorizedSkillFromTopic = function(skillSummary) {
            TopicUpdateService.removeUncategorizedSkill(
              $scope.topic, skillSummary);
            _initEditor();
          };

          $scope.removeSkillFromSubtopic = function(subtopicId, skillSummary) {
            $scope.selectedSkillEditOptionsIndex = {};
            TopicUpdateService.removeSkillFromSubtopic(
              $scope.topic, subtopicId, skillSummary);
            _initEditor();
          };

          $scope.removeSkillFromTopic = function(subtopicId, skillSummary) {
            $scope.selectedSkillEditOptionsIndex = {};
            TopicUpdateService.removeSkillFromSubtopic(
              $scope.topic, subtopicId, skillSummary);
            $scope.deleteUncategorizedSkillFromTopic(skillSummary);
          };

          $scope.togglePreview = function() {
            $scope.topicPreviewCardIsShown = !($scope.topicPreviewCardIsShown);
          };

          $scope.deleteSubtopic = function(subtopicId) {
            TopicEditorStateService.deleteSubtopicPage(
              $scope.topic.getId(), subtopicId);
            TopicUpdateService.deleteSubtopic($scope.topic, subtopicId);
            _initEditor();
          };

          $scope.navigateToSubtopic = function(subtopicId) {
            TopicEditorRoutingService.navigateToSubtopicEditorWithId(
              subtopicId);
          };

          $scope.getSkillEditorUrl = function(skillId) {
            var SKILL_EDITOR_URL_TEMPLATE = '/skill_editor/<skillId>';
            return UrlInterpolationService.interpolateUrl(
              SKILL_EDITOR_URL_TEMPLATE, {
                skillId: skillId
              }
            );
          };

          $scope.navigateToSkill = function(skillId) {
            TopicEditorRoutingService.navigateToSkillEditorWithId(skillId);
          };

          $scope.getPreviewFooter = function() {
            var canonicalStoriesLength = (
              $scope.topic.getCanonicalStoryIds().length);
            if ( canonicalStoriesLength === 0 || canonicalStoriesLength > 1) {
              return canonicalStoriesLength + ' Stories';
            }
            return '1 Story';
          };

          $scope.togglePreviewListCards = function(listType) {
            if (listType === $scope.SUBTOPIC_LIST) {
              $scope.subtopicsListIsShown = !$scope.subtopicsListIsShown;
            }
            if (listType === $scope.STORY_LIST) {
              $scope.storiesListIsShown = !$scope.storiesListIsShown;
            }
          };

          $scope.showSubtopicEditOptions = function(index) {
            $scope.subtopicEditOptionsAreShown = index;
          };

<<<<<<< HEAD
          $scope.toggleUncategorizedSkillOptions = function(index) {
            $scope.uncategorizedEditOptionsIndex = index;
          };

          $scope.changeSubtopicAssignment = function(
              oldSubtopicId, skillSummary) {
            $uibModal.open({
              templateUrl: UrlInterpolationService.getDirectiveTemplateUrl(
                '/pages/topic-editor-page/modal-templates/' +
                      'change-subtopic-assignment-modal.template.html'),
              backdrop: true,
              resolve: {
                subtopics: () => $scope.subtopics
              },
              controller: 'ChangeSubtopicAssignmentModalController'
            }).result.then(function(newSubtopicId) {
              if (oldSubtopicId === newSubtopicId) {
                return;
              }
              TopicUpdateService.moveSkillToSubtopic(
                $scope.topic, oldSubtopicId, newSubtopicId,
                skillSummary);
            }, function() {
              // Note to developers:
              // This callback is triggered when the Cancel button is clicked.
              // No further action is needed.
            });
=======
          $scope.onRearrangeSubtopicStart = function(fromIndex) {
            $scope.fromIndex = fromIndex;
          };

          $scope.onRearrangeSubtopicEnd = function(toIndex) {
            if ($scope.fromIndex === toIndex) {
              return;
            }
            TopicUpdateService.rearrangeSubtopic(
              $scope.topic, $scope.fromIndex, toIndex);
            _initEditor();
>>>>>>> c048f0d0
          };

          $scope.showSkillEditOptions = function(subtopicIndex, skillIndex) {
            if (Object.keys($scope.selectedSkillEditOptionsIndex).length) {
              $scope.selectedSkillEditOptionsIndex = {};
              return;
            }
            $scope.selectedSkillEditOptionsIndex[subtopicIndex] = {};
            $scope.selectedSkillEditOptionsIndex[subtopicIndex] = {
              [skillIndex]: true
            };
          };

          ctrl.$onInit = function() {
            $scope.topicPreviewCardIsShown = false;
            $scope.SUBTOPIC_LIST = 'subtopic';
            $scope.SKILL_LIST = 'skill';
            $scope.STORY_LIST = 'story';
            $scope.subtopicCardSelectedIndexes = {};
            $scope.selectedSkillEditOptionsIndex = {};
            $scope.subtopicsListIsShown = (
              !WindowDimensionsService.isWindowNarrow());
            $scope.storiesListIsShown = (
              !WindowDimensionsService.isWindowNarrow());
            $scope.$on(EVENT_TOPIC_INITIALIZED, _initEditor);
            $scope.$on(EVENT_TOPIC_REINITIALIZED, _initEditor);
            $scope.$on(EVENT_STORY_SUMMARIES_INITIALIZED, _initStorySummaries);
            $scope.$on(
              EVENT_TOPICS_AND_SKILLS_DASHBOARD_REINITIALIZED,
              $scope.refreshTopic);
            _initEditor();
            _initStorySummaries();
          };
        }
      ]
    };
  }]);<|MERGE_RESOLUTION|>--- conflicted
+++ resolved
@@ -301,7 +301,6 @@
             $scope.subtopicEditOptionsAreShown = index;
           };
 
-<<<<<<< HEAD
           $scope.toggleUncategorizedSkillOptions = function(index) {
             $scope.uncategorizedEditOptionsIndex = index;
           };
@@ -329,7 +328,8 @@
               // This callback is triggered when the Cancel button is clicked.
               // No further action is needed.
             });
-=======
+          };
+
           $scope.onRearrangeSubtopicStart = function(fromIndex) {
             $scope.fromIndex = fromIndex;
           };
@@ -341,7 +341,6 @@
             TopicUpdateService.rearrangeSubtopic(
               $scope.topic, $scope.fromIndex, toIndex);
             _initEditor();
->>>>>>> c048f0d0
           };
 
           $scope.showSkillEditOptions = function(subtopicIndex, skillIndex) {
