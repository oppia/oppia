// Copyright 2018 The Oppia Authors. All Rights Reserved.
//
// Licensed under the Apache License, Version 2.0 (the "License");
// you may not use this file except in compliance with the License.
// You may obtain a copy of the License at
//
//      http://www.apache.org/licenses/LICENSE-2.0
//
// Unless required by applicable law or agreed to in writing, software
// distributed under the License is distributed on an "AS-IS" BASIS,
// WITHOUT WARRANTIES OR CONDITIONS OF ANY KIND, either express or implied.
// See the License for the specific language governing permissions and
// limitations under the License.

/**
 * @fileoverview Controller for the main topic editor.
 */

require(
  'components/common-layout-directives/common-elements/' +
  'confirm-or-cancel-modal.controller.ts');
require(
  'components/forms/custom-forms-directives/thumbnail-uploader.directive.ts');
require('components/entity-creation-services/skill-creation.service.ts');
require(
  'components/forms/custom-forms-directives/' +
    'edit-thumbnail-modal.controller.ts');
require('components/entity-creation-services/story-creation.service.ts');
require('domain/editor/undo_redo/undo-redo.service.ts');
require('domain/topic/topic-update.service.ts');
require('domain/utilities/url-interpolation.service.ts');
require(
  'pages/topic-editor-page/rearrange-skills-in-subtopics-modal.controller.ts');
require(
  'pages/topic-editor-page/modal-templates/' +
    'change-subtopic-assignment-modal.template.controller.ts');
require('pages/topic-editor-page/services/topic-editor-state.service.ts');
require('pages/topic-editor-page/services/topic-editor-routing.service.ts');
require('pages/topic-editor-page/services/entity-creation.service.ts');
require(
  'pages/topic-editor-page/editor-tab/topic-editor-stories-list.directive.ts');
require('pages/topic-editor-page/modal-templates/' +
    'preview-thumbnail.component.ts');

require('services/alerts.service.ts');
require('services/context.service.ts');
require('services/csrf-token.service.ts');
require('services/contextual/window-dimensions.service.ts');
require('services/image-upload-helper.service.ts');
require('services/page-title.service.ts');
require('domain/question/question-backend-api.service.ts');
require(
  'domain/topics_and_skills_dashboard/' +
  'topics-and-skills-dashboard-backend-api.service.ts');

import { Subscription } from 'rxjs';

// TODO(#9186): Change variable name to 'constants' once this file
// is migrated to Angular.
const topicConstants = require('constants.ts');

angular.module('oppia').directive('topicEditorTab', [
  'UrlInterpolationService', function(UrlInterpolationService) {
    return {
      restrict: 'E',
      scope: {},
      templateUrl: UrlInterpolationService.getDirectiveTemplateUrl(
        '/pages/topic-editor-page/editor-tab/topic-editor-tab.directive.html'),
      controller: [
        '$rootScope', '$scope', '$uibModal', 'AlertsService', 'ContextService',
        'CsrfTokenService', 'EntityCreationService', 'ImageUploadHelperService',
        'PageTitleService', 'SkillCreationService', 'StoryCreationService',
        'TopicEditorRoutingService', 'TopicEditorStateService',
        'TopicsAndSkillsDashboardBackendApiService',
        'TopicUpdateService', 'UndoRedoService', 'UrlInterpolationService',
        'WindowDimensionsService', 'MAX_CHARS_IN_TOPIC_DESCRIPTION',
<<<<<<< HEAD
        'MAX_CHARS_IN_TOPIC_NAME',
        'EVENT_TOPICS_AND_SKILLS_DASHBOARD_REINITIALIZED',
=======
        'MAX_CHARS_IN_TOPIC_NAME', 'EVENT_STORY_SUMMARIES_INITIALIZED',
>>>>>>> b8734a41
        function(
            $rootScope, $scope, $uibModal, AlertsService, ContextService,
            CsrfTokenService, EntityCreationService, ImageUploadHelperService,
            PageTitleService, SkillCreationService, StoryCreationService,
            TopicEditorRoutingService, TopicEditorStateService,
            TopicsAndSkillsDashboardBackendApiService,
            TopicUpdateService, UndoRedoService, UrlInterpolationService,
            WindowDimensionsService, MAX_CHARS_IN_TOPIC_DESCRIPTION,
<<<<<<< HEAD
            MAX_CHARS_IN_TOPIC_NAME,
            EVENT_TOPICS_AND_SKILLS_DASHBOARD_REINITIALIZED) {
=======
            MAX_CHARS_IN_TOPIC_NAME, EVENT_STORY_SUMMARIES_INITIALIZED) {
>>>>>>> b8734a41
          var ctrl = this;
          ctrl.directiveSubscriptions = new Subscription();
          $scope.MAX_CHARS_IN_TOPIC_URL_FRAGMENT = (
            topicConstants.MAX_CHARS_IN_TOPIC_URL_FRAGMENT);
          $scope.MAX_CHARS_IN_TOPIC_NAME = MAX_CHARS_IN_TOPIC_NAME;
          $scope.MAX_CHARS_IN_TOPIC_DESCRIPTION = (
            MAX_CHARS_IN_TOPIC_DESCRIPTION);
          ctrl.initEditor = function() {
            $scope.topic = TopicEditorStateService.getTopic();
            $scope.skillQuestionCountDict = (
              TopicEditorStateService.getSkillQuestionCountDict());
            $scope.topicRights = TopicEditorStateService.getTopicRights();
            $scope.topicNameEditorIsShown = false;
            if (TopicEditorStateService.hasLoadedTopic()) {
              $scope.topicDataHasLoaded = true;
              $scope.$applyAsync();
            }
            $scope.editableName = $scope.topic.getName();
            $scope.initialTopicName = $scope.topic.getName();
            $scope.initialTopicUrlFragment = $scope.topic.getUrlFragment();
            $scope.editableTopicUrlFragment = $scope.topic.getUrlFragment();
            $scope.editableDescription = $scope.topic.getDescription();
            $scope.allowedBgColors = (
              topicConstants.ALLOWED_THUMBNAIL_BG_COLORS.topic);
            $scope.topicNameExists = false;
            $scope.topicUrlFragmentExists = false;

            $scope.editableDescriptionIsEmpty = (
              $scope.editableDescription === '');
            $scope.topicDescriptionChanged = false;
            $scope.subtopics = $scope.topic.getSubtopics();
            $scope.subtopicQuestionCountDict = {};
            $scope.subtopics.map((subtopic) => {
              const subtopicId = subtopic.getId();
              $scope.subtopicQuestionCountDict[subtopicId] = 0;
              subtopic.getSkillSummaries().map((skill) => {
                $scope.subtopicQuestionCountDict[subtopicId] += (
                  $scope.skillQuestionCountDict[skill.id]);
              });
            });
            $scope.uncategorizedSkillSummaries = (
              $scope.topic.getUncategorizedSkillSummaries());
            $scope.editableThumbnailDataUrl = (
              ImageUploadHelperService
                .getTrustedResourceUrlForThumbnailFilename(
                  $scope.topic.getThumbnailFilename(),
                  ContextService.getEntityType(),
                  ContextService.getEntityId()));
          };

          var _initStorySummaries = function() {
            $scope.canonicalStorySummaries =
              TopicEditorStateService.getCanonicalStorySummaries();
          };
          // This is added because when we create a skill from the topic
          // editor, it gets assigned to that topic, and to reflect that
          // change, we need to fetch the topic again from the backend.
          $scope.refreshTopic = function() {
            TopicEditorStateService.loadTopic($scope.topic.getId());
          };

          $scope.getStaticImageUrl = function(imagePath) {
            return UrlInterpolationService.getStaticImageUrl(imagePath);
          };

          $scope.toggleSubtopicCard = function(index) {
            if ($scope.subtopicCardSelectedIndexes[index]) {
              $scope.subtopicCardSelectedIndexes[index] = false;
              return;
            }
            $scope.subtopicCardSelectedIndexes[index] = true;
          };

          $scope.reassignSkillsInSubtopics = function() {
            $uibModal.open({
              templateUrl: UrlInterpolationService.getDirectiveTemplateUrl(
                '/pages/topic-editor-page/modal-templates/' +
                  'rearrange-skills-in-subtopics-modal.template.html'),
              backdrop: true,
              windowClass: 'rearrange-skills-modal',
              controller: 'RearrangeSkillsInSubtopicsModalController',
              controllerAs: '$ctrl',
              size: 'xl'
            }).result.then(function() {
              ctrl.initEditor();
            }, function() {
              // Note to developers:
              // This callback is triggered when the Cancel button is clicked.
              // No further action is needed.
            });
          };

          $scope.createCanonicalStory = function() {
            if (UndoRedoService.getChangeCount() > 0) {
              $uibModal.open({
                templateUrl: UrlInterpolationService.getDirectiveTemplateUrl(
                  '/pages/topic-editor-page/modal-templates/' +
                  'topic-save-pending-changes-modal.template.html'),
                backdrop: true,
                controller: 'ConfirmOrCancelModalController'
              }).result.then(function() {}, function() {
                // Note to developers:
                // This callback is triggered when the Cancel button is clicked.
                // No further action is needed.
              });
            } else {
              StoryCreationService.createNewCanonicalStory();
            }
          };

          $scope.createSkill = function() {
            if (UndoRedoService.getChangeCount() > 0) {
              $uibModal.open({
                templateUrl: UrlInterpolationService.getDirectiveTemplateUrl(
                  '/pages/topic-editor-page/modal-templates/' +
                    'topic-save-pending-changes-modal.template.html'),
                backdrop: true,
                controller: 'ConfirmOrCancelModalController'
              }).result.then(function() {}, function() {
                // Note to developers:
                // This callback is triggered when the Cancel button is clicked.
                // No further action is needed.
              });
            } else {
              EntityCreationService.createSkill();
            }
          };

          $scope.createSubtopic = function() {
            EntityCreationService.createSubtopic($scope.topic);
          };

          $scope.updateTopicDescriptionStatus = function(description) {
            $scope.editableDescriptionIsEmpty = (description === '');
            $scope.topicDescriptionChanged = true;
          };

          $scope.updateTopicName = function(newName) {
            if (newName === $scope.initialTopicName) {
              $scope.topicNameExists = false;
              return;
            }
            if (newName) {
              TopicEditorStateService.updateExistenceOfTopicName(
                newName, function() {
                  $scope.topicNameExists = (
                    TopicEditorStateService.getTopicWithNameExists());
                  TopicUpdateService.setTopicName($scope.topic, newName);
                  $scope.topicNameEditorIsShown = false;
                  $rootScope.$applyAsync();
                });
            } else {
              TopicUpdateService.setTopicName($scope.topic, newName);
              $scope.topicNameEditorIsShown = false;
            }
          };

          $scope.updateTopicUrlFragment = function(newTopicUrlFragment) {
            if (newTopicUrlFragment === $scope.initialTopicUrlFragment) {
              $scope.topicUrlFragmentExists = false;
              return;
            }
            if (newTopicUrlFragment) {
              TopicEditorStateService.updateExistenceOfTopicUrlFragment(
                newTopicUrlFragment, function() {
                  $scope.topicUrlFragmentExists = (
                    TopicEditorStateService.getTopicWithUrlFragmentExists());
                  TopicUpdateService.setTopicUrlFragment(
                    $scope.topic, newTopicUrlFragment);
                  $rootScope.$applyAsync();
                });
            } else {
              TopicUpdateService.setTopicUrlFragment(
                $scope.topic, newTopicUrlFragment);
            }
          };

          $scope.updateTopicThumbnailFilename = function(newThumbnailFilename) {
            if (newThumbnailFilename === $scope.topic.getThumbnailFilename()) {
              return;
            }
            TopicUpdateService.setTopicThumbnailFilename(
              $scope.topic, newThumbnailFilename);
          };

          $scope.updateTopicThumbnailBgColor = function(newThumbnailBgColor) {
            if (newThumbnailBgColor === $scope.topic.getThumbnailBgColor()) {
              return;
            }
            TopicUpdateService.setTopicThumbnailBgColor(
              $scope.topic, newThumbnailBgColor);
          };

          $scope.updateTopicDescription = function(newDescription) {
            if (newDescription !== $scope.topic.getDescription()) {
              TopicUpdateService.setTopicDescription(
                $scope.topic, newDescription);
            }
          };

          $scope.deleteUncategorizedSkillFromTopic = function(skillSummary) {
            TopicUpdateService.removeUncategorizedSkill(
              $scope.topic, skillSummary);
            ctrl.initEditor();
          };

          $scope.removeSkillFromSubtopic = function(subtopicId, skillSummary) {
            $scope.selectedSkillEditOptionsIndex = {};
            TopicUpdateService.removeSkillFromSubtopic(
              $scope.topic, subtopicId, skillSummary);
            ctrl.initEditor();
          };

          $scope.removeSkillFromTopic = function(subtopicId, skillSummary) {
            $scope.selectedSkillEditOptionsIndex = {};
            TopicUpdateService.removeSkillFromSubtopic(
              $scope.topic, subtopicId, skillSummary);
            $scope.deleteUncategorizedSkillFromTopic(skillSummary);
          };

          $scope.togglePreview = function() {
            $scope.topicPreviewCardIsShown = !($scope.topicPreviewCardIsShown);
          };

          $scope.deleteSubtopic = function(subtopicId) {
            TopicEditorStateService.deleteSubtopicPage(
              $scope.topic.getId(), subtopicId);
            TopicUpdateService.deleteSubtopic($scope.topic, subtopicId);
            ctrl.initEditor();
          };

          $scope.navigateToSubtopic = function(subtopicId, subtopicName) {
            PageTitleService.setPageTitleForMobileView('Subtopic Editor');
            PageTitleService.setPageSubtitleForMobileView(subtopicName);
            TopicEditorRoutingService.navigateToSubtopicEditorWithId(
              subtopicId);
          };

          $scope.getSkillEditorUrl = function(skillId) {
            var SKILL_EDITOR_URL_TEMPLATE = '/skill_editor/<skillId>';
            return UrlInterpolationService.interpolateUrl(
              SKILL_EDITOR_URL_TEMPLATE, {
                skillId: skillId
              }
            );
          };

          $scope.navigateToSkill = function(skillId) {
            TopicEditorRoutingService.navigateToSkillEditorWithId(skillId);
          };

          $scope.getPreviewFooter = function() {
            var canonicalStoriesLength = (
              $scope.topic.getCanonicalStoryIds().length);
            if (canonicalStoriesLength === 0 || canonicalStoriesLength > 1) {
              return canonicalStoriesLength + ' Stories';
            }
            return '1 Story';
          };

          $scope.togglePreviewListCards = function(listType) {
            if (!WindowDimensionsService.isWindowNarrow()) {
              return;
            }
            if (listType === $scope.SUBTOPIC_LIST) {
              $scope.subtopicsListIsShown = !$scope.subtopicsListIsShown;
            } else if (listType === $scope.STORY_LIST) {
              $scope.storiesListIsShown = !$scope.storiesListIsShown;
            } else {
              $scope.mainTopicCardIsShown = !$scope.mainTopicCardIsShown;
            }
          };

          $scope.showSubtopicEditOptions = function(index) {
            $scope.subtopicEditOptionsAreShown = (
                ($scope.subtopicEditOptionsAreShown === index) ? null : index);
          };

          $scope.toggleUncategorizedSkillOptions = function(index) {
            $scope.uncategorizedEditOptionsIndex = (
                ($scope.uncategorizedEditOptionsIndex === index) ?
                    null : index);
          };

          $scope.changeSubtopicAssignment = function(
              oldSubtopicId, skillSummary) {
            $uibModal.open({
              templateUrl: UrlInterpolationService.getDirectiveTemplateUrl(
                '/pages/topic-editor-page/modal-templates/' +
                      'change-subtopic-assignment-modal.template.html'),
              backdrop: true,
              resolve: {
                subtopics: () => $scope.subtopics
              },
              controller: 'ChangeSubtopicAssignmentModalController'
            }).result.then(function(newSubtopicId) {
              if (oldSubtopicId === newSubtopicId) {
                return;
              }
              TopicUpdateService.moveSkillToSubtopic(
                $scope.topic, oldSubtopicId, newSubtopicId,
                skillSummary);
            }, function() {
              // Note to developers:
              // This callback is triggered when the Cancel button is clicked.
              // No further action is needed.
            });
          };

          $scope.onRearrangeSubtopicStart = function(fromIndex) {
            $scope.fromIndex = fromIndex;
          };

          $scope.onRearrangeSubtopicEnd = function(toIndex) {
            if ($scope.fromIndex === toIndex) {
              return;
            }
            TopicUpdateService.rearrangeSubtopic(
              $scope.topic, $scope.fromIndex, toIndex);
            ctrl.initEditor();
          };

          $scope.showSkillEditOptions = function(subtopicIndex, skillIndex) {
            if (Object.keys($scope.selectedSkillEditOptionsIndex).length) {
              $scope.selectedSkillEditOptionsIndex = {};
              return;
            }
            $scope.selectedSkillEditOptionsIndex[subtopicIndex] = {};
            $scope.selectedSkillEditOptionsIndex[subtopicIndex] = {
              [skillIndex]: true
            };
          };

          ctrl.$onInit = function() {
            $scope.topicPreviewCardIsShown = false;
            $scope.SUBTOPIC_LIST = 'subtopic';
            $scope.SKILL_LIST = 'skill';
            $scope.STORY_LIST = 'story';
            $scope.topicDataHasLoaded = false;
            $scope.subtopicCardSelectedIndexes = {};
            $scope.selectedSkillEditOptionsIndex = {};
            $scope.subtopicsListIsShown = (
              !WindowDimensionsService.isWindowNarrow());
            $scope.storiesListIsShown = (
              !WindowDimensionsService.isWindowNarrow());
            ctrl.directiveSubscriptions.add(
              TopicEditorStateService.onTopicInitialized.subscribe(
                () => ctrl.initEditor()
              ));
            ctrl.directiveSubscriptions.add(
              TopicEditorStateService.onTopicReinitialized.subscribe(
                () => ctrl.initEditor()
              ));
            $scope.mainTopicCardIsShown = true;
<<<<<<< HEAD

            ctrl.directiveSubscriptions.add(
              TopicEditorStateService.onStorySummariesInitialized.subscribe(
                () => _initStorySummaries()
              )
            );
            $scope.$on(
              EVENT_TOPICS_AND_SKILLS_DASHBOARD_REINITIALIZED,
              $scope.refreshTopic);
=======
            $scope.$on(EVENT_STORY_SUMMARIES_INITIALIZED, _initStorySummaries);
            ctrl.directiveSubscriptions.add(
              TopicsAndSkillsDashboardBackendApiService.
                onTopicsAndSkillsDashboardReinitialized.subscribe(
                  () => {
                    $scope.refreshTopic();
                  }
                )
            );
>>>>>>> b8734a41
            ctrl.initEditor();
            _initStorySummaries();
          };
          ctrl.$onDestroy = function() {
            ctrl.directiveSubscriptions.unsubscribe();
          };
        }
      ]
    };
  }]);<|MERGE_RESOLUTION|>--- conflicted
+++ resolved
@@ -74,12 +74,7 @@
         'TopicsAndSkillsDashboardBackendApiService',
         'TopicUpdateService', 'UndoRedoService', 'UrlInterpolationService',
         'WindowDimensionsService', 'MAX_CHARS_IN_TOPIC_DESCRIPTION',
-<<<<<<< HEAD
         'MAX_CHARS_IN_TOPIC_NAME',
-        'EVENT_TOPICS_AND_SKILLS_DASHBOARD_REINITIALIZED',
-=======
-        'MAX_CHARS_IN_TOPIC_NAME', 'EVENT_STORY_SUMMARIES_INITIALIZED',
->>>>>>> b8734a41
         function(
             $rootScope, $scope, $uibModal, AlertsService, ContextService,
             CsrfTokenService, EntityCreationService, ImageUploadHelperService,
@@ -88,12 +83,7 @@
             TopicsAndSkillsDashboardBackendApiService,
             TopicUpdateService, UndoRedoService, UrlInterpolationService,
             WindowDimensionsService, MAX_CHARS_IN_TOPIC_DESCRIPTION,
-<<<<<<< HEAD
-            MAX_CHARS_IN_TOPIC_NAME,
-            EVENT_TOPICS_AND_SKILLS_DASHBOARD_REINITIALIZED) {
-=======
-            MAX_CHARS_IN_TOPIC_NAME, EVENT_STORY_SUMMARIES_INITIALIZED) {
->>>>>>> b8734a41
+            MAX_CHARS_IN_TOPIC_NAME) {
           var ctrl = this;
           ctrl.directiveSubscriptions = new Subscription();
           $scope.MAX_CHARS_IN_TOPIC_URL_FRAGMENT = (
@@ -448,18 +438,12 @@
                 () => ctrl.initEditor()
               ));
             $scope.mainTopicCardIsShown = true;
-<<<<<<< HEAD
 
             ctrl.directiveSubscriptions.add(
               TopicEditorStateService.onStorySummariesInitialized.subscribe(
                 () => _initStorySummaries()
               )
             );
-            $scope.$on(
-              EVENT_TOPICS_AND_SKILLS_DASHBOARD_REINITIALIZED,
-              $scope.refreshTopic);
-=======
-            $scope.$on(EVENT_STORY_SUMMARIES_INITIALIZED, _initStorySummaries);
             ctrl.directiveSubscriptions.add(
               TopicsAndSkillsDashboardBackendApiService.
                 onTopicsAndSkillsDashboardReinitialized.subscribe(
@@ -468,7 +452,6 @@
                   }
                 )
             );
->>>>>>> b8734a41
             ctrl.initEditor();
             _initStorySummaries();
           };
