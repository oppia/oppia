--- conflicted
+++ resolved
@@ -16,7 +16,6 @@
  * @fileoverview Unit tests for the stories list viewer.
  */
 
-import { NgbModal, NgbModalRef } from '@ng-bootstrap/ng-bootstrap';
 import { StorySummary } from 'domain/story/story-summary.model';
 import { importAllAngularServices } from 'tests/unit-test-utils.ajs';
 import { NgbModal, NgbModalRef } from '@ng-bootstrap/ng-bootstrap';
@@ -32,23 +31,15 @@
   let $rootScope = null;
   let $scope = null;
   let $q = null;
-<<<<<<< HEAD
-  let $uibModal = null;
   let ngbModal: NgbModal = null;
-=======
->>>>>>> d01ca2f3
   let $window = null;
   let storySummaries = null;
   let topicUpdateService = null;
   let undoRedoService = null;
-  let ngbModal: NgbModal = null;
 
   importAllAngularServices();
-<<<<<<< HEAD
   beforeEach(angular.mock.module('oppia'));
 
-=======
->>>>>>> d01ca2f3
   beforeEach(angular.mock.module('oppia', function($provide) {
     $provide.value('NgbModal', {
       open: () => {
@@ -63,10 +54,6 @@
     topicUpdateService = $injector.get('TopicUpdateService');
     undoRedoService = $injector.get('UndoRedoService');
     $window = $injector.get('$window');
-<<<<<<< HEAD
-    $uibModal = $injector.get('$uibModal');
-=======
->>>>>>> d01ca2f3
     ngbModal = $injector.get('NgbModal');
     $q = $injector.get('$q');
     $rootScope = $injector.get('$rootScope');
@@ -187,57 +174,33 @@
 
   it('should open save changes modal when user tries to open story editor' +
   ' without saving changes', () => {
-<<<<<<< HEAD
     const modalSpy = spyOn(ngbModal, 'open').and.callFake((dlg, opt) => {
       return (
         { componentInstance: MockNgbModalRef,
           result: Promise.resolve()
         }) as NgbModalRef;
     });
-=======
-    spyOn(ngbModal, 'open').and.returnValue(
-      {
-        result: $q.resolve()
-      } as NgbModalRef
-    );
->>>>>>> d01ca2f3
     spyOn(undoRedoService, 'getChangeCount').and.returnValue(1);
 
     $scope.openStoryEditor('storyId');
     $scope.$apply();
 
-<<<<<<< HEAD
     expect(modalSpy).toHaveBeenCalled();
-=======
-    expect(ngbModal.open).toHaveBeenCalled();
->>>>>>> d01ca2f3
   });
 
   it('should close save changes modal when closes the saves changes' +
   ' modal', () => {
-<<<<<<< HEAD
     const modalSpy = spyOn(ngbModal, 'open').and.callFake((dlg, opt) => {
       return (
         { componentInstance: MockNgbModalRef,
           result: Promise.reject()
         }) as NgbModalRef;
     });
-=======
-    spyOn(ngbModal, 'open').and.returnValue(
-      {
-        result: $q.reject()
-      } as NgbModalRef
-    );
->>>>>>> d01ca2f3
     spyOn(undoRedoService, 'getChangeCount').and.returnValue(1);
 
     $scope.openStoryEditor('storyId');
     $scope.$apply();
 
-<<<<<<< HEAD
     expect(modalSpy).toHaveBeenCalled();
-=======
-    expect(ngbModal.open).toHaveBeenCalled();
->>>>>>> d01ca2f3
   });
 });