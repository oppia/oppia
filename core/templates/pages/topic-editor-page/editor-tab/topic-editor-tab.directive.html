--- conflicted
+++ resolved
@@ -8,61 +8,6 @@
     </p>
     <md-card class="oppia-long-text oppia-mobile-collapsible-card">
       <div class="topic-editor-main-container">
-<<<<<<< HEAD
-        <label class="form-heading">Topic Thumbnail</label>
-        <thumbnail-uploader disabled="!topicRights.canEditTopic()"
-                            filename="topic.getThumbnailFilename()"
-                            update-filename="updateTopicThumbnailFilename"
-                            bg-color="topic.getThumbnailBgColor()"
-                            update-bg-color="updateTopicThumbnailBgColor"
-                            allowed-bg-colors="allowedBgColors"
-                            aspect-ratio="'4:3'"
-                            preview-title="editableName"
-                            preview-description=""
-                            preview-description-bg-color="'#2F6687'"
-                            preview-footer="topic.getCanonicalStoryIds().length + ' Lessons'">
-        </thumbnail-uploader>
-        <div class="topic-name">
-          <label for="topicName" class="form-heading protractor-test-topic-name-heading">Topic Name</label>
-          <input id="topicName" type="text" class="form-control protractor-test-topic-name-field"
-                 ng-disabled="!topicRights.canEditTopic()"
-                 ng-model="editableName" ng-blur="updateTopicName(editableName)"
-                 placeholder="Enter a name for the topic." maxlength="<[MAX_CHARS_IN_TOPIC_NAME]>" ng-trim="true">
-          <span class="oppia-input-box-subtitle">
-            <i>
-              Topic name should be at most <[MAX_CHARS_IN_TOPIC_NAME]> characters.
-            </i>
-          </span>
-        </div>
-        <div class="topic-name">
-          <label for="topicUrlFragment" class="form-heading protractor-test-topic-url-fragment-heading">Topic URL Fragment</label>
-          <input id="topicUrlFragment" type="text" class="form-control protractor-test-topic-url-fragment-field"
-                 ng-disabled="!topicRights.canEditTopic()"
-                 ng-model="editableTopicUrlFragment" ng-blur="updateTopicUrlFragment(editableTopicUrlFragment)"
-                 maxlength="<[MAX_CHARS_IN_TOPIC_URL_FRAGMENT]>" ng-trim="true">
-          <span class="oppia-input-box-subtitle">
-            <i>
-              The topic URL fragment is used to uniquely access the topic viewer page. It should consist of one or more hyphen-separated words, all in lowercase, with at most <[MAX_CHARS_IN_TOPIC_URL_FRAGMENT]> characters in total. Please use meaningful keywords, and avoid using words like "and", "of", or "the".
-            </i>
-          </span>
-        </div>
-        <div class="topic-description" ng-class="{'has-error': editableDescriptionIsEmpty && topicDescriptionChanged}">
-          <label for="topicDescription" class="form-heading protractor-test-topic-description-heading">Description</label>
-          <textarea type="text" class="form-control topic-description protractor-test-topic-description-field"
-                    ng-model="editableDescription" maxlength="<[MAX_CHARS_IN_TOPIC_DESCRIPTION]>"
-                    ng-change="updateTopicDescriptionStatus(editableDescription)"
-                    ng-blur="updateTopicDescription(editableDescription)"
-                    placeholder="Enter the description of the topic">
-          </textarea>
-          <span class="oppia-input-box-subtitle">
-            <i>
-              Topic description should be at most <[MAX_CHARS_IN_TOPIC_DESCRIPTION]> characters.
-            </i>
-          </span>
-          <span ng-if="editableDescriptionIsEmpty && topicDescriptionChanged" class="form-text">
-            What does this topic contain?
-          </span>
-=======
         <div class="item-list-card-header oppia-mobile-collapsible-card-header" ng-click="togglePreviewListCards()">
           <h3 class="topic-card-header">Details</h3>
           <i class="fa fa-caret-down"
@@ -101,6 +46,18 @@
                 </i>
               </span>
             </div>
+            <div>
+              <label for="topicUrlFragment" class="form-heading protractor-test-topic-url-fragment-heading">Topic URL Fragment</label>
+              <input id="topicUrlFragment" type="text" class="form-control protractor-test-topic-url-fragment-field"
+                     ng-disabled="!topicRights.canEditTopic()"
+                     ng-model="editableTopicUrlFragment" ng-blur="updateTopicUrlFragment(editableTopicUrlFragment)"
+                     maxlength="<[MAX_CHARS_IN_TOPIC_URL_FRAGMENT]>" ng-trim="true">
+              <span class="oppia-input-box-subtitle">
+                <i>
+                  The topic URL fragment is used to uniquely access the topic viewer page. It should consist of one or more hyphen-separated words, all in lowercase, with at most <[MAX_CHARS_IN_TOPIC_URL_FRAGMENT]> characters in total. Please use meaningful keywords, and avoid using words like "and", "of", or "the".
+                </i>
+              </span>
+            </div>
             <div class="topic-description" ng-class="{'has-error': editableDescriptionIsEmpty && topicDescriptionChanged}">
               <label for="topicDescription" class="form-heading protractor-test-topic-description-heading">Description</label>
               <textarea type="text" class="form-control topic-description protractor-test-topic-description-field"
@@ -119,7 +76,6 @@
               </span>
             </div>
           </div>
->>>>>>> b78b330d
         </div>
       </div>
       <div ng-if="topic.getThumbnailFilename() && mainTopicCardIsShown">
