--- conflicted
+++ resolved
@@ -51,27 +51,6 @@
           </span>
         </div>
       </div>
-<<<<<<< HEAD
-      <div ng-if="!topicPreviewCardIsShown" >
-        <button class="btn btn-default show-topic-preview-button" ng-click="togglePreview()">
-          Preview Topic Card
-          <i class="fa fa-angle-down"></i>
-        </button>
-      </div>
-      <div ng-if="topicPreviewCardIsShown">
-        <button class="btn btn-default show-topic-preview-button" ng-click="togglePreview()">
-          Collapse Topic Card
-          <i class="fa fa-angle-up"></i>
-        </button>
-      </div>
-      <div ng-if="topic.getId() && topicPreviewCardIsShown">
-        <preview-thumbnail name="editableName"
-                           preview-footer="getPreviewFooter()"
-                           filename = "topic.getThumbnailFilename()"
-                           thumbnail-bg-color="topic.getThumbnailBgColor()"
-                           bg-color="'#2F6687'">
-        </preview-thumbnail>
-=======
       <div ng-if="topic.getThumbnailFilename()">
         <div ng-if="!topicPreviewCardIsShown" >
           <button class="btn btn-default show-topic-preview-button" ng-click="togglePreview()">
@@ -94,7 +73,6 @@
                              bg-color="'#2F6687'">
           </preview-thumbnail>
         </div>
->>>>>>> 518109d2
       </div>
     </md-card>
     <md-card class="item-list-card subtopic-skill-card-container">
