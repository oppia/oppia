--- conflicted
+++ resolved
@@ -39,13 +39,10 @@
 import { BrowserAnimationsModule } from '@angular/platform-browser/animations';
 import { MyHammerConfig, toastrConfig } from 'pages/oppia-root/app.module';
 import { CreateNewSubtopicModalComponent } from 'pages/topic-editor-page/modal-templates/create-new-subtopic-modal.component';
-<<<<<<< HEAD
 import { DeleteStoryModalComponent } from './modal-templates/delete-story-modal.component';
 import { TopicSavePendingChangesComponent } from './modal-templates/topic-save-pending-changes-modal.component';
 import { TopicEditorSendMailComponent } from './modal-templates/topic-editor-send-mail-modal.component';
-=======
 import { TopicEditorSaveModalComponent } from './modal-templates/topic-editor-save-modal.component';
->>>>>>> 0bc8f8f0
 
 @NgModule({
   imports: [
@@ -63,13 +60,10 @@
     TopicPreviewTabComponent,
     TopicEditorNavbarBreadcrumbComponent,
     CreateNewSubtopicModalComponent,
-<<<<<<< HEAD
     DeleteStoryModalComponent,
     TopicSavePendingChangesComponent,
-    TopicEditorSendMailComponent
-=======
+    TopicEditorSendMailComponent,
     TopicEditorSaveModalComponent
->>>>>>> 0bc8f8f0
   ],
   entryComponents: [
     StoriesListComponent,
@@ -78,13 +72,10 @@
     TopicPreviewTabComponent,
     TopicEditorNavbarBreadcrumbComponent,
     CreateNewSubtopicModalComponent,
-<<<<<<< HEAD
     DeleteStoryModalComponent,
     TopicSavePendingChangesComponent,
-    TopicEditorSendMailComponent
-=======
+    TopicEditorSendMailComponent,
     TopicEditorSaveModalComponent
->>>>>>> 0bc8f8f0
   ],
   providers: [
     {
