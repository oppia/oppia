--- conflicted
+++ resolved
@@ -61,7 +61,7 @@
         </div>
       </div>
     </div>
-<<<<<<< HEAD
+    <!--[smartRouterLink]="communityLibraryUrl" removed-->
     <div tabindex="0" class="empty-suggested-for-you"
         *ngIf="isGoalLimitReached()">
       <p class="suggested-for-you-heading" [innerHTML]="'I18N_LEARNER_DASHBOARD_LEARN_SOMETHING_NEW_SECTION' | translate"></p>
@@ -69,7 +69,6 @@
       <a class="btn oppia-dashboard-intro-button oppia-transition-200 oppia-learner-dashboard-intro-button-link"
         [innerHTML]="'I18N_ACTION_BROWSE_LESSONS' | translate"
         href="/community-library"
-        [smartRouterLink]="communityLibraryUrl"
         [oppiaFocusOn]="'ourLessonsBtn'">
       </a>
     </div>
@@ -95,26 +94,6 @@
             'I18N_LEARNER_DASHBOARD_EMPTY_CONTINUE_WHERE_YOU_LEFT_OFF_SECTION_HEADING'
           ) | translate  
         }}
-=======
-  </div>
-  <div tabindex="0" class="empty-suggested-for-you"
-       *ngIf="isGoalLimitReached()">
-    <p class="suggested-for-you-heading" [innerHTML]="'I18N_LEARNER_DASHBOARD_LEARN_SOMETHING_NEW_SECTION' | translate"></p>
-    <p [innerHTML]="'I18N_LEARNER_DASHBOARD_EMPTY_LEARN_SOMETHING_NEW_SECTION' | translate" class="mt-4"></p>
-    <a class="btn oppia-dashboard-intro-button oppia-transition-200 oppia-learner-dashboard-intro-button-link"
-       [innerHTML]="'I18N_ACTION_BROWSE_LESSONS' | translate"
-       href="/community-library"
-       [routerLink]="communityLibraryUrl"
-       [oppiaFocusOn]="'ourLessonsBtn'">
-    </a>
-  </div>
-  <div tabindex="0" class="empty-suggested-for-you learn-something-new-section"
-       *ngIf="!isNonemptyObject(untrackedTopics) && continueWhereYouLeftOffList.length === 0">
-    <p class="suggested-for-you-heading" [innerHTML]="'I18N_LEARNER_DASHBOARD_LEARN_SOMETHING_NEW_SECTION' | translate">
-    </p>
-    <div class="empty-suggested-for-you-section">
-      <p [innerHTML]="'I18N_LEARNER_DASHBOARD_EMPTY_SUGGESTED_FOR_YOU_SECTION' | translate">
->>>>>>> ee99009c
       </p>
       <div [ngStyle]="{'min-width': 'fit-content'}">
         <ng-container *ngIf="continueWhereYouLeftOffList.length === 0; else continueTiles"> 
@@ -164,7 +143,6 @@
       <a class="btn oppia-dashboard-intro-button oppia-transition-200 oppia-learner-dashboard-intro-button-link"
         [innerHTML]="'I18N_ACTION_BROWSE_LESSONS' | translate"
         href="/community-library"
-        [smartRouterLink]="communityLibraryUrl"
         [oppiaFocusOn]="'ourLessonsBtn'">
       </a>
     </div>
