--- conflicted
+++ resolved
@@ -98,11 +98,7 @@
       <!--go back 3 - title should stay in place when scrolling for small screens -->
       <div class="w-100" [ngStyle]="{'min-width': 'fit-content'}">
         <ng-container *ngIf="continueWhereYouLeftOffList.length === 0; else continueTiles">
-<<<<<<< HEAD
-          <p class="oppia-learner-dash-section_heading mb-0">
-=======
           <p class="oppia-learner-dash-section-heading mb-0">
->>>>>>> 7e14d990
             {{ 'I18N_LEARNER_DASHBOARD_EMPTY_CONTINUE_WHERE_YOU_LEFT_OFF_SECTION' | translate }}
           </p>
         </ng-container>
@@ -148,8 +144,6 @@
       </div>
     </div>
   </div>
-<<<<<<< HEAD
-  <!------------>
 </div>
 
 <style>
@@ -158,7 +152,4 @@
     max-width: 100%;
     overflow-x: hidden;
   }
-</style>
-=======
-</div>
->>>>>>> 7e14d990
+</style>