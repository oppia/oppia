// Copyright 2021 The Oppia Authors. All Rights Reserved.
//
// Licensed under the Apache License, Version 2.0 (the "License");
// you may not use this file except in compliance with the License.
// You may obtain a copy of the License at
//
//      http://www.apache.org/licenses/LICENSE-2.0
//
// Unless required by applicable law or agreed to in writing, software
// distributed under the License is distributed on an "AS-IS" BASIS,
// WITHOUT WARRANTIES OR CONDITIONS OF ANY KIND, either express or implied.
// See the License for the specific language governing permissions and
// limitations under the License.


/**
 * @fileoverview Component for the learner dashboard.
 */

import { Component, OnInit } from '@angular/core';
import { downgradeComponent } from '@angular/upgrade/static';
import { SafeResourceUrl } from '@angular/platform-browser';
import { trigger, state, style, transition,
  animate, group } from '@angular/animations';

import { AppConstants } from 'app.constants';
import { LearnerExplorationSummary } from 'domain/summary/learner-exploration-summary.model';
import { CollectionSummary } from 'domain/collection/collection-summary.model';
import { FeedbackThreadSummary } from 'domain/feedback_thread/feedback-thread-summary.model';
import { ProfileSummary } from 'domain/user/profile-summary.model';
import { FeedbackMessageSummary } from 'domain/feedback_message/feedback-message-summary.model';
import { LearnerDashboardBackendApiService } from 'domain/learner_dashboard/learner-dashboard-backend-api.service';
import { UrlInterpolationService } from 'domain/utilities/url-interpolation.service';
import { ThreadStatusDisplayService } from 'pages/exploration-editor-page/feedback-tab/services/thread-status-display.service';
import { SuggestionModalForLearnerDashboardService } from 'pages/learner-dashboard-page/suggestion-modal/suggestion-modal-for-learner-dashboard.service';
import { LearnerDashboardPageConstants } from 'pages/learner-dashboard-page/learner-dashboard-page.constants';
import { AlertsService } from 'services/alerts.service';
import { DeviceInfoService } from 'services/contextual/device-info.service';
import { DateTimeFormatService } from 'services/date-time-format.service';
import { LoaderService } from 'services/loader.service';
import { UserService } from 'services/user.service';
import { FocusManagerService } from 'services/stateful/focus-manager.service';
import { StorySummary } from 'domain/story/story-summary.model';
import { LearnerTopicSummary } from 'domain/topic/learner-topic-summary.model';

@Component({
  selector: 'oppia-learner-dashboard-page',
  templateUrl: './learner-dashboard-page.component.html',
  styleUrls: [],
  animations: [
    trigger('slideInOut', [
      state('true', style({
        'max-height': '500px', opacity: '1', visibility: 'visible'
      })),
      state('false', style({
        'max-height': '0px', opacity: '0', visibility: 'hidden'
      })),
      transition('true => false', [group([
        animate('500ms ease-in-out', style({
          opacity: '0'
        })),
        animate('500ms ease-in-out', style({
          'max-height': '0px'
        })),
        animate('500ms ease-in-out', style({
          visibility: 'hidden'
        }))
      ]
      )]),
      transition('false => true', [group([
        animate('500ms ease-in-out', style({
          visibility: 'visible'
        })),
        animate('500ms ease-in-out', style({
          'max-height': '500px'
        })),
        animate('500ms ease-in-out', style({
          opacity: '1'
        }))
      ]
      )])
    ])
  ]
})
export class LearnerDashboardPageComponent implements OnInit {
  threadIndex: number;

  FEEDBACK_THREADS_SORT_BY_KEYS_AND_I18N_IDS = (
    LearnerDashboardPageConstants.FEEDBACK_THREADS_SORT_BY_KEYS_AND_I18N_IDS);
  LEARNER_DASHBOARD_SECTION_I18N_IDS = (
    LearnerDashboardPageConstants.LEARNER_DASHBOARD_SECTION_I18N_IDS);
  LEARNER_DASHBOARD_SUBSECTION_I18N_IDS = (
    LearnerDashboardPageConstants.LEARNER_DASHBOARD_SUBSECTION_I18N_IDS);
  username: string = '';
<<<<<<< HEAD
=======
  newLearnerDashboardPageIsDisplayed: boolean = true;
>>>>>>> 1c20c4da

  isCurrentFeedbackSortDescending: boolean;
  currentFeedbackThreadsSortType: string;

  completedExplorationsList: LearnerExplorationSummary[];
  completedCollectionsList: CollectionSummary[];
  completedStoriesList: StorySummary[];
  learntTopicsList: LearnerTopicSummary[];
  partiallyLearntTopicsList: LearnerTopicSummary[];
  incompleteExplorationsList: LearnerExplorationSummary[];
  incompleteCollectionsList: CollectionSummary[];
  topicsToLearn: LearnerTopicSummary[];
  allTopics: LearnerTopicSummary[];
  untrackedTopics: Record<string, LearnerTopicSummary[]>;
  subscriptionsList: ProfileSummary[];

  completedToIncompleteCollections: string[];
  learntToPartiallyLearntTopics: string[];
  threadSummaries: FeedbackThreadSummary[];
  numberOfUnreadThreads: number;
  explorationPlaylist: LearnerExplorationSummary[];
  collectionPlaylist: CollectionSummary[];
  activeSection: string;
  activeSubsection: string;
  feedbackThreadActive: boolean;

  messageSendingInProgress: boolean;
  profilePictureDataUrl: SafeResourceUrl;
  newMessage: {
    'text': string
  };
  loadingFeedbacks: boolean;
  explorationTitle: string;
  threadStatus: string;
  explorationId: string;
  threadId: string;
  messageSummaries: FeedbackMessageSummary[];
  threadSummary: FeedbackThreadSummary;
  homeImageUrl: string = '';
  todolistImageUrl: string = '';
  progressImageUrl: string = '';

  constructor(
    private alertsService: AlertsService,
    private deviceInfoService: DeviceInfoService,
    private dateTimeFormatService: DateTimeFormatService,
    private focusManagerService: FocusManagerService,
    private learnerDashboardBackendApiService:
      LearnerDashboardBackendApiService,
    private loaderService: LoaderService,
    private suggestionModalForLearnerDashboardService:
      SuggestionModalForLearnerDashboardService,
    private threadStatusDisplayService: ThreadStatusDisplayService,
    private urlInterpolationService: UrlInterpolationService,
    private userService: UserService,
  ) {}

  ngOnInit(): void {
    let userProfileImagePromise =
      this.userService.getProfileImageDataUrlAsync();
    userProfileImagePromise.then(
      dataUrl => {
        this.profilePictureDataUrl =
          decodeURIComponent(dataUrl);
      });

    this.loaderService.showLoadingScreen('Loading');

    let userInfoPromise = this.userService.getUserInfoAsync();
    userInfoPromise.then(userInfo => {
      this.username = userInfo.getUsername();
    });
    this.homeImageUrl = this.getStaticImageUrl('/learner_dashboard/home.svg');
    this.todolistImageUrl = this.getStaticImageUrl(
      '/learner_dashboard/todolist.svg');
    this.progressImageUrl = this.getStaticImageUrl(
      '/learner_dashboard/progress.svg');

    let dashboardDataPromise = (
      this.learnerDashboardBackendApiService.fetchLearnerDashboardDataAsync());
    dashboardDataPromise.then(
      responseData => {
        this.isCurrentFeedbackSortDescending = true;
        this.currentFeedbackThreadsSortType = (
          LearnerDashboardPageConstants
            .FEEDBACK_THREADS_SORT_BY_KEYS_AND_I18N_IDS.LAST_UPDATED.key);
        this.completedExplorationsList = (
          responseData.completedExplorationsList);
        this.completedCollectionsList = (
          responseData.completedCollectionsList);
        this.completedStoriesList = (
          responseData.completedStoriesList);
        this.learntTopicsList = (
          responseData.learntTopicsList);
        this.partiallyLearntTopicsList = (
          responseData.partiallyLearntTopicsList);
        this.incompleteExplorationsList = (
          responseData.incompleteExplorationsList);
        this.incompleteCollectionsList = (
          responseData.incompleteCollectionsList);
        this.topicsToLearn = (
          responseData.topicsToLearnList);
        this.untrackedTopics = (
          responseData.untrackedTopics);
        this.allTopics = (
          responseData.allTopicsList);
        this.subscriptionsList = responseData.subscriptionList;
        this.completedToIncompleteCollections = (
          responseData.completedToIncompleteCollections);
        this.learntToPartiallyLearntTopics = (
          responseData.learntToPartiallyLearntTopics);
        this.threadSummaries = responseData.threadSummaries;
        this.numberOfUnreadThreads =
          responseData.numberOfUnreadThreads;
        this.explorationPlaylist = responseData.explorationPlaylist;
        this.collectionPlaylist = responseData.collectionPlaylist;
        this.activeSection = (
          LearnerDashboardPageConstants
            .LEARNER_DASHBOARD_SECTION_I18N_IDS.HOME);
        this.activeSubsection = (
          LearnerDashboardPageConstants
            .LEARNER_DASHBOARD_SUBSECTION_I18N_IDS.SKILL_PROFICIENCY
        );
        this.feedbackThreadActive = false;
      }, errorResponseStatus => {
        if (
          AppConstants.FATAL_ERROR_CODES.indexOf(errorResponseStatus) !== -1) {
          this.alertsService.addWarning(
            'Failed to get learner dashboard data');
        }
      }
    );

    Promise.all([
      userInfoPromise,
      dashboardDataPromise,
    ]).then(() => {
      setTimeout(() => {
        this.loaderService.hideLoadingScreen();
        // So that focus is applied after the loading screen has dissapeared.
        this.focusManagerService.setFocusWithoutScroll('ourLessonsBtn');
      }, 0);
    }).catch(errorResponse => {
      // This is placed here in order to satisfy Unit tests.
    });

    this.loadingFeedbacks = false;

    this.newMessage = {
      text: ''
    };
  }

  getStaticImageUrl(imagePath: string): string {
    return this.urlInterpolationService.getStaticImageUrl(imagePath);
  }

  setActiveSection(newActiveSectionName: string): void {
    this.activeSection = newActiveSectionName;
    if (this.activeSection ===
      LearnerDashboardPageConstants
        .LEARNER_DASHBOARD_SECTION_I18N_IDS.FEEDBACK &&
      this.feedbackThreadActive === true) {
      this.feedbackThreadActive = false;
    }
  }

  setActiveSubsection(newActiveSubsectionName: string): void {
    this.activeSubsection = newActiveSubsectionName;
  }

  checkMobileView(): boolean {
    return this.deviceInfoService.isMobileDevice();
  }

  showUsernamePopover(subscriberUsername: string): string {
    // The popover on the subscription card is only shown if the length
    // of the subscriber username is greater than 10 and the user hovers
    // over the truncated username.
    if (subscriberUsername.length > 10) {
      return 'mouseenter';
    } else {
      return 'none';
    }
  }

  setFeedbackSortingOptions(sortType: string): void {
    if (sortType === this.currentFeedbackThreadsSortType) {
      this.isCurrentFeedbackSortDescending = (
        !this.isCurrentFeedbackSortDescending);
    } else {
      this.currentFeedbackThreadsSortType = sortType;
    }
  }

  getValueOfFeedbackThreadSortKey(): string {
    // 'Last Updated' is the default sorting operation
    // so we will return 'lastUpdatedMsecs' to SortByPipe when Last Updated
    // option is selected in the drop down menu.
    return this.currentFeedbackThreadsSortType;
  }

  onClickThread(
      threadStatus: string, explorationId: string,
      threadId: string, explorationTitle: string): void {
    this.loadingFeedbacks = true;
    let threadDataUrl = this.urlInterpolationService.interpolateUrl(
      '/learnerdashboardthreadhandler/<threadId>', {
        threadId: threadId
      });
    this.explorationTitle = explorationTitle;
    this.feedbackThreadActive = true;
    this.threadStatus = threadStatus;
    this.explorationId = explorationId;
    this.threadId = threadId;

    for (let index = 0; index < this.threadSummaries.length; index++) {
      if (this.threadSummaries[index].threadId === threadId) {
        this.threadIndex = index;
        let threadSummary = this.threadSummaries[index];
        if (!threadSummary.lastMessageIsRead) {
          this.numberOfUnreadThreads -= 1;
        }
        threadSummary.markTheLastTwoMessagesAsRead();
      }
    }

    this.learnerDashboardBackendApiService.onClickThreadAsync(threadDataUrl)
      .then((messageSummaryList) => {
        let messageSummaryDicts = messageSummaryList;
        this.messageSummaries = [];
        for (let index = 0; index < messageSummaryDicts.length; index++) {
          this.messageSummaries.push(
            FeedbackMessageSummary.createFromBackendDict(
              messageSummaryDicts[index]));
        }
        this.loadingFeedbacks = false;
      });
  }

  showAllThreads(): void {
    this.feedbackThreadActive = false;
    this.threadIndex = null;
  }

  addNewMessage(threadId: string, newMessage: string): void {
    let url = this.urlInterpolationService.interpolateUrl(
      '/threadhandler/<threadId>', {
        threadId: threadId
      });
    let payload = {
      updated_status: null,
      updated_subject: null,
      text: newMessage
    };
    this.messageSendingInProgress = true;
    this.learnerDashboardBackendApiService
      .addNewMessageAsync(url, payload).then(() => {
        this.threadSummary = this.threadSummaries[this.threadIndex];
        this.threadSummary.appendNewMessage(
          newMessage, this.username);
        this.messageSendingInProgress = false;
        this.newMessage.text = null;
        let newMessageSummary = (
          FeedbackMessageSummary.createNewMessage(
            this.threadSummary.totalMessageCount, newMessage,
            this.username, String(this.profilePictureDataUrl)));
        this.messageSummaries.push(newMessageSummary);
      });
  }

  showSuggestionModal(
      newContent: string, oldContent: string, description: string): void {
    this.suggestionModalForLearnerDashboardService.showSuggestionModal(
      'edit_exploration_state_content',
      {
        newContent: newContent,
        oldContent: oldContent,
        description: description
      }
    );
  }

  getLabelClass(status: string): string {
    return this.threadStatusDisplayService.getLabelClass(status);
  }

  getHumanReadableStatus(status: string): string {
    return this.threadStatusDisplayService.getHumanReadableStatus(status);
  }

  getLocaleAbbreviatedDatetimeString(millisSinceEpoch: number): string {
    return this.dateTimeFormatService.getLocaleAbbreviatedDatetimeString(
      millisSinceEpoch);
  }

  decodePngURIData(base64ImageData: string): string {
    return decodeURIComponent(base64ImageData);
  }
}

angular.module('oppia').directive(
  'oppiaLearnerDashboardPage', downgradeComponent(
    {component: LearnerDashboardPageComponent}));<|MERGE_RESOLUTION|>--- conflicted
+++ resolved
@@ -92,10 +92,6 @@
   LEARNER_DASHBOARD_SUBSECTION_I18N_IDS = (
     LearnerDashboardPageConstants.LEARNER_DASHBOARD_SUBSECTION_I18N_IDS);
   username: string = '';
-<<<<<<< HEAD
-=======
-  newLearnerDashboardPageIsDisplayed: boolean = true;
->>>>>>> 1c20c4da
 
   isCurrentFeedbackSortDescending: boolean;
   currentFeedbackThreadsSortType: string;
