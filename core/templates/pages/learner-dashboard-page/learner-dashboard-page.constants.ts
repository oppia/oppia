// Copyright 2019 The Oppia Authors. All Rights Reserved.
//
// Licensed under the Apache License, Version 2.0 (the "License");
// you may not use this file except in compliance with the License.
// You may obtain a copy of the License at
//
//      http://www.apache.org/licenses/LICENSE-2.0
//
// Unless required by applicable law or agreed to in writing, software
// distributed under the License is distributed on an "AS-IS" BASIS,
// WITHOUT WARRANTIES OR CONDITIONS OF ANY KIND, either express or implied.
// See the License for the specific language governing permissions and
// limitations under the License.

/**
 * @fileoverview Constants for the Learner dashboard.
 */

export const LearnerDashboardPageConstants = {
  LEARNER_DASHBOARD_SECTION_I18N_IDS: {
    INCOMPLETE: 'I18N_LEARNER_DASHBOARD_INCOMPLETE_SECTION',
    COMPLETED: 'I18N_LEARNER_DASHBOARD_COMPLETED_SECTION',
    SUBSCRIPTIONS: 'I18N_LEARNER_DASHBOARD_SUBSCRIPTIONS_SECTION',
    FEEDBACK: 'I18N_LEARNER_DASHBOARD_FEEDBACK_SECTION',
    PLAYLIST: 'I18N_LEARNER_DASHBOARD_PLAYLIST_SECTION',
<<<<<<< HEAD
    PROGRESS: 'I18N_LEARNER_DASHBOARD_PROGRESS_SECTION',
=======
    GOALS: 'I18N_LEARNER_DASHBOARD_GOALS_SECTION',
    CURRENT_GOALS: 'I18N_LEARNER_DASHBOARD_CURRENT_GOALS_SECTION',
    COMPLETED_GOALS: 'I18N_LEARNER_DASHBOARD_COMPLETED_GOALS_SECTION',
>>>>>>> ccaf17e7
    COMMUNITY_LESSONS: 'I18N_LEARNER_DASHBOARD_COMMUNITY_LESSONS_SECTION'
  },

  LEARNER_DASHBOARD_SUBSECTION_I18N_IDS: {
    EXPLORATIONS: 'I18N_DASHBOARD_EXPLORATIONS',
    COLLECTIONS: 'I18N_DASHBOARD_COLLECTIONS',
    LEARN_TOPIC: 'I18N_DASHBOARD_LEARN_TOPIC',
    STORY: 'I18N_DASHBOARD_STORY'
  },

  EXPLORATIONS_SORT_BY_KEYS_AND_I18N_IDS: {
    LAST_PLAYED: {
      key: 'last_played',
      i18nId: 'I18N_LEARNER_DASHBOARD_EXPLORATIONS_SORT_BY_LAST_PLAYED'
    },
    TITLE: {
      key: 'title',
      i18nId: 'I18N_DASHBOARD_EXPLORATIONS_SORT_BY_TITLE'
    },
    CATEGORY: {
      key: 'category',
      i18nId: 'I18N_DASHBOARD_EXPLORATIONS_SORT_BY_CATEGORY'
    }
  },

  SUBSCRIPTION_SORT_BY_KEYS_AND_I18N_IDS: {
    USERNAME: {
      key: 'username',
      i18nId: 'I18N_PREFERENCES_USERNAME'
    },
    IMPACT: {
      key: 'impact',
      i18nId: 'I18N_CREATOR_IMPACT'
    }
  },

  FEEDBACK_THREADS_SORT_BY_KEYS_AND_I18N_IDS: {
    LAST_UPDATED: {
      key: 'lastUpdatedMsecs',
      i18nId: 'I18N_DASHBOARD_EXPLORATIONS_SORT_BY_LAST_UPDATED'
    },
    EXPLORATION: {
      key: 'explorationTitle',
      i18nId: 'I18N_DASHBOARD_TABLE_HEADING_EXPLORATION'
    }
  }
} as const;<|MERGE_RESOLUTION|>--- conflicted
+++ resolved
@@ -23,13 +23,10 @@
     SUBSCRIPTIONS: 'I18N_LEARNER_DASHBOARD_SUBSCRIPTIONS_SECTION',
     FEEDBACK: 'I18N_LEARNER_DASHBOARD_FEEDBACK_SECTION',
     PLAYLIST: 'I18N_LEARNER_DASHBOARD_PLAYLIST_SECTION',
-<<<<<<< HEAD
     PROGRESS: 'I18N_LEARNER_DASHBOARD_PROGRESS_SECTION',
-=======
     GOALS: 'I18N_LEARNER_DASHBOARD_GOALS_SECTION',
     CURRENT_GOALS: 'I18N_LEARNER_DASHBOARD_CURRENT_GOALS_SECTION',
     COMPLETED_GOALS: 'I18N_LEARNER_DASHBOARD_COMPLETED_GOALS_SECTION',
->>>>>>> ccaf17e7
     COMMUNITY_LESSONS: 'I18N_LEARNER_DASHBOARD_COMMUNITY_LESSONS_SECTION'
   },
 
