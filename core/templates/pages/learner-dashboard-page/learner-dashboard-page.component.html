--- conflicted
+++ resolved
@@ -341,392 +341,6 @@
     </div>
   </div>
 </div>
-<<<<<<< HEAD
 <!-- TODO(#14625): Incorporate the CSS file inclusion in webpack. -->
 <link *ngIf="!isLanguageRTL()" rel="stylesheet" type="text/css" media="screen" href="/templates/pages/learner-dashboard-page/learner-dashboard-page.component.css">
-<link *ngIf="isLanguageRTL()" rel="stylesheet" type="text/css" media="screen" href="/templates/pages/learner-dashboard-page/learner-dashboard-page.component.rtl.css">
-=======
-<style>
-  body {
-    overflow-x: visible;
-  }
-
-  .oppia-learner-dashboard-container {
-    margin: 0 auto 30px auto;
-    max-width: 1400px;
-  }
-
-  .oppia-learner-dashboard-button-menu {
-    padding: 8px;
-
-  }
-  .oppia-learner-dashboard-title {
-    color: #01645c;
-    font-family: 'Capriola', 'Roboto', Arial, sans-serif;
-    font-size: 3em;
-    margin-bottom: 33px;
-    margin-top: 0;
-    padding-top: 65.5px;
-    text-align: center;
-  }
-
-  .oppia-learner-dashboard-section-not-active-button {
-    filter: invert(31%) sepia(3%) saturate(11%) hue-rotate(341deg) brightness(101%) contrast(90%);
-  }
-
-  .oppia-learner-dashboard-section-active-button {
-    filter: invert(12%) sepia(99%) saturate(4263%) hue-rotate(171deg) brightness(94%) contrast(101%);
-  }
-
-  .oppia-learner-dashboard-progress-button-menu {
-    background: #e8e7e3;
-    border-bottom: 2px solid #d4d4d4;
-    border-radius: 0;
-    box-shadow: none;
-    padding: 0.1px;
-  }
-
-  .home-button,
-  .goals-button {
-    left: 10px;
-    position: relative;
-  }
-
-  .oppia-learner-dashboard-buttons {
-    background: #fff 0% 0% no-repeat padding-box;
-    bottom: 0;
-    box-shadow: 0 -3px 5px #3333331a;
-    height: 2.5rem;
-    position: absolute;
-    width: 100%;
-    z-index: 20;
-  }
-
-  .oppia-learner-dashboard-progress-button-menu-options {
-    color: #00645c;
-    cursor: pointer;
-    display: inline-block;
-    font-size: 19px;
-    font-weight: 500;
-    margin: 0 16px;
-    padding: 23px 5px;
-    text-align: center;
-  }
-
-  .empty-feedback-threads {
-    color: #333;
-    font-family: "Roboto", Arial, sans-serif;
-    font-size: 18px;
-  }
-
-  .oppia-buttons {
-    cursor: pointer;
-    display: inline-block;
-  }
-
-  .oppia-svg-image {
-    display: block;
-    height: 48px;
-    width: 64px;
-  }
-
-  .oppia-learner-dashboard-menu {
-    cursor: pointer;
-    font-family: "Roboto", Arial, sans-serif;
-    font-size: 18px;
-    margin: 0;
-    padding: 17px 20px 17px 20px;
-  }
-
-  .oppia-learner-dashboard-section-active {
-    background-color: rgba(0, 100, 92, 0.1);
-    color: #00645c;
-  }
-
-  .oppia-learner-dashborad-menu-hover:hover {
-    background-color: rgba(0, 100, 92, 0.1);
-  }
-
-  .oppia-learner-dashboard-side-content {
-    min-width: 241px;
-    padding-left: 100px;
-    width: 20%;
-  }
-
-  .oppia-learner-dashboard-main-content {
-    padding: 0;
-    width: 60%;
-  }
-
-  .oppia-learner-dashboard-main-content .remove-icon {
-    color: white;
-    float: right;
-    font-size: 20px;
-    left: -7px;
-    margin-left: -26px;
-    margin-top: 10px;
-    position: relative;
-    width: 18px;
-    z-index: 20;
-  }
-
-  .oppia-learner-dashboard-main-menu {
-    background-color: white;
-    height: auto;
-    margin: 64px 0 0 0;
-    padding: 0;
-  }
-
-  .oppia-learner-dashboard-mobile-mode {
-    margin: auto;
-    width: 100%;
-  }
-
-  .oppia-learner-dashboard-main-content-title {
-    color: #076962;
-    display: inline-block;
-    font-family: 'Capriola', 'Roboto', Arial, sans-serif;
-    font-size: 24px;
-    margin: 64px 0 0 0;
-    padding: 16px;
-    padding-bottom: 8px;
-  }
-
-  .oppia-learner-dashboard-sort {
-    float: right;
-    padding-right: 7.5px;
-    padding-top: 8px;
-  }
-
-  .oppia-learner-dashboard-main-content-container .oppia-learner-dashboard-no-activity-card {
-    background: rgb(255,255,255);
-    box-shadow: 0 1px 3px rgba(0,0,0,0.12), 0 1px 2px rgba(0,0,0,0.24);
-    font-family: "Capriola", "Roboto", Arial, sans-serif;
-    margin: 0 17px 0 4px;
-    padding: 30px 55px 30px 30px;
-  }
-
-  .oppia-learner-dashboard-sort-mobile {
-    float: none;
-    padding: 0 7.5px;
-  }
-
-  .oppia-learner-dashboard-feedback-section {
-    margin: 0 23px 0 0;
-  }
-
-  .oppia-learner-dashboard-feedback-section .table {
-    background-color: white;
-    margin-bottom: 10px;
-    margin-left: 6px;
-  }
-
-  .oppia-learner-dashboard-feedback-section .feedback-thread-message-count {
-    color: #757575;
-    font-size: 100.25%;
-  }
-
-  .oppia-learner-dashboard-feedback-section .feedback-message-spacing {
-    left: 3px;
-    padding: 0;
-    text-align: center;
-  }
-
-  .oppia-learner-dashboard-feedback-section .feedback-message-header {
-    display: inline-block;
-    text-align: center;
-    width: 8%;
-  }
-
-  .oppia-learner-dashboard-feedback-section .feedback-thread-new-message {
-    margin-right: 10px;
-  }
-
-  .oppia-learner-dashboard-feedback-section .feedback-thread-new-message-send {
-    margin: 6px 0 0 14px;
-  }
-
-  .oppia-row {
-    display: flex;
-  }
-  .oppia-sort-options {
-    width: auto;
-  }
-  .oppia-learner-dashboard-intro-button-link {
-    margin-top: 13px;
-    width: 230px;
-  }
-  .oppia-btn-secondary {
-    padding: 0 3px;
-  }
-  .oppia-exploration-title {
-    font-size: 105%;
-    margin-left: 7px;
-  }
-  .oppia-message-summaries {
-    padding: 13px 8px 7px 8px;
-  }
-  .oppia-profile-picture {
-    margin-top: 4px;
-    min-width: 32px;
-  }
-  .oppia-updated-status {
-    float: right;
-    margin-right: 15px;
-  }
-  .oppia-feedback-message-spacing {
-    width: 8%;
-  }
-
-  @media (max-width: 768px) {
-    .oppia-learner-dashboard-feedback-section .feedback-thread-new-message {
-      margin-left: 14px;
-    }
-
-    .oppia-learner-dashboard-feedback-section .feedback-message-author-name {
-      margin-left: 10px;
-    }
-
-    .oppia-learner-dashboard-feedback-section .feedback-thread-new-message-send {
-      margin: 6px 0 0 28px;
-    }
-
-    .oppia-learner-dashboard-feedback-section .feedback-thread-reply-box {
-      margin-top: 9px;
-    }
-
-    .oppia-learner-dashboard-feedback-section .feedback-thread-message-body {
-      margin-left: 43px;
-    }
-
-    .oppia-learner-dashboard-container {
-      margin-bottom: 0;
-    }
-  }
-
-  @media screen and (min-width: 768px) and (max-width: 1000px) {
-    .oppia-learner-dashboard-buttons {
-      height: 0.1rem;
-    }
-    .oppia-buttons {
-      margin-left: 135px;
-    }
-    .oppia-learner-dashboard-progress-button-menu-options {
-      margin: 0 70px;
-    }
-  }
-
-  @media(max-width:450px) {
-    .oppia-learner-dashboard-progress-button-menu-options {
-      font-size: 16px;
-    }
-  }
-
-  @media screen and (min-width: 1001px) and (max-width: 1200px) {
-    .oppia-buttons {
-      margin-left: 205px;
-    }
-    .oppia-learner-dashboard-progress-button-menu-options {
-      margin: 0 110px;
-    }
-  }
-
-  .oppia-learner-dashboard-feedback-section .col-sm-11 {
-    padding: 0 20px 0 0;
-  }
-
-  .oppia-learner-dashboard-feedback-section .feedback-thread-reply-box {
-    font-size: 1em;
-    height: 70px;
-    margin-left: 14px;
-    resize: vertical;
-  }
-
-  .oppia-learner-dashboard-feedback-section .feedback-thread-warning {
-    color: #0277bd;
-    margin-left: 4px;
-  }
-
-  .oppia-learner-dashboard-feedback-section .feedback-thread-learner-profile-pic {
-    margin-left: 26px;
-    margin-top: 4px;
-    min-width: 32px;
-  }
-
-  @media (max-width: 810px) {
-    .sort-explorations-select.oppia-learner-dashboard-sort {
-      padding: 0 0 6px 7.5px;
-      width: 100%;
-    }
-
-    .oppia-learner-dashboard-main-content-container {
-      margin-bottom: 10vh;
-    }
-  }
-
-  @media (max-width: 500px) {
-    .oppia-learner-dashboard-main-content-container {
-      padding: 7px;
-    }
-
-    .oppia-learner-dashboard-main-content-container .oppia-learner-dashboard-no-activity-card {
-      margin: 0 2px 0 4px;
-    }
-
-    .oppia-learner-dashboard-feedback-section .feedback-thread-reply-box {
-      font-size: 1em;
-      height: 70px;
-      margin-left: 14px;
-      resize: vertical;
-    }
-
-    .oppia-learner-dashboard-feedback-section .feedback-thread-learner-profile-pic {
-      margin-left: 15px;
-    }
-  }
-
-  @media screen and (max-width: 470px) {
-    .oppia-learner-dashboard-main-content,
-    .oppia-learner-dashboard-side-content {
-      width: 100%;
-    }
-  }
-
-  .oppia-dashboard-tooltip:hover + .oppia-dashboard-tooltip-text {
-    visibility: visible;
-  }
-
-  .oppia-learner-dashboard-page-portfolio {
-    font-weight: bold;
-    margin-right: 14px;
-    margin-top: 8px;
-    text-align: right;
-  }
-
-  /* The css below helps in using headroom.js for footer. */
-  .oppia-learner-dashboard-buttons.headroom {
-    bottom: 0;
-    left: 0;
-    right: 0;
-  }
-  .oppia-learner-dashboard-buttons.headroom--top {
-    margin-bottom: 5px;
-  }
-
-  .oppia-learner-dashboard-buttons.headroom--unfixed {
-    position: relative;
-    transform: translateY(0);
-  }
-  .oppia-learner-dashboard-buttons.headroom--scrolled {
-    transition: transform 200ms ease-in-out;
-  }
-  .oppia-learner-dashboard-buttons.headroom--unpinned {
-    bottom: -30px;
-  }
-  .oppia-learner-dashboard-buttons.headroom--pinned {
-    margin-bottom: 38px;
-    position: fixed;
-    transform: translateY(-100%);
-  }
-</style>
->>>>>>> 33589553
+<link *ngIf="isLanguageRTL()" rel="stylesheet" type="text/css" media="screen" href="/templates/pages/learner-dashboard-page/learner-dashboard-page.component.rtl.css">