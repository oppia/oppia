<background-banner *ngIf="!windowIsNarrow || (windowIsNarrow && activeSection === LEARNER_DASHBOARD_SECTION_I18N_IDS.HOME)"></background-banner>
<div [ngStyle]="{'min-height': windowIsNarrow ? '85.5vh': 'auto'}"
     class="oppia-learner-dashboard-container position-relative">
  <div class="row oppia-row"
       [ngStyle]="windowIsNarrow ? {'display': 'block'} : {'display': 'flex'}"
       [ngClass]="{'oppia-learner-dashboard-mobile-mode': windowIsNarrow}">
    <div class="col-md-3 oppia-learner-dashboard-side-content"
         *ngIf="!windowIsNarrow">
      <mat-card class="oppia-learner-dashboard-main-menu">
        <h4 class="oppia-learner-dashboard-menu oppia-learner-dashborad-menu-hover e2e-test-home-section" tabindex="0"
            [ngClass]="{'oppia-learner-dashboard-section-active': activeSection === LEARNER_DASHBOARD_SECTION_I18N_IDS.HOME}"
            (click)="setActiveSection(LEARNER_DASHBOARD_SECTION_I18N_IDS.HOME)"
            (keyup.enter)="setActiveSection(LEARNER_DASHBOARD_SECTION_I18N_IDS.HOME)">
          <span [innerHTML]="LEARNER_DASHBOARD_SECTION_I18N_IDS.HOME | translate"></span>
        </h4>
        <h4 class="oppia-learner-dashboard-menu oppia-learner-dashborad-menu-hover e2e-test-goals-section" tabindex="0"
            [ngClass]="{'oppia-learner-dashboard-section-active': activeSection === LEARNER_DASHBOARD_SECTION_I18N_IDS.GOALS}"
            (click)="setActiveSection(LEARNER_DASHBOARD_SECTION_I18N_IDS.GOALS)"
            (keyup.enter)="setActiveSection(LEARNER_DASHBOARD_SECTION_I18N_IDS.GOALS)">
          <span [innerHTML]="LEARNER_DASHBOARD_SECTION_I18N_IDS.GOALS | translate"></span>
        </h4>
        <h4 class="oppia-learner-dashboard-menu oppia-learner-dashborad-menu-hover e2e-test-progress-section" tabindex="0"
            [ngClass]="{'oppia-learner-dashboard-section-active': activeSection === LEARNER_DASHBOARD_SECTION_I18N_IDS.PROGRESS}"
            (click)="setActiveSection(LEARNER_DASHBOARD_SECTION_I18N_IDS.PROGRESS)"
            (keyup.enter)="setActiveSection(LEARNER_DASHBOARD_SECTION_I18N_IDS.PROGRESS)" >
          <span [innerHTML]="LEARNER_DASHBOARD_SECTION_I18N_IDS.PROGRESS | translate"></span>
        </h4>
        <h4 class="oppia-learner-dashboard-menu oppia-learner-dashborad-menu-hover e2e-test-learner-groups-section" tabindex="0"
            [ngClass]="{'oppia-learner-dashboard-section-active': activeSection === LEARNER_DASHBOARD_SECTION_I18N_IDS.LEARNER_GROUPS}"
            *ngIf="LEARNER_GROUP_FEATURE_IS_ENABLED"
            (click)="setActiveSection(LEARNER_DASHBOARD_SECTION_I18N_IDS.LEARNER_GROUPS)"
            (keyup.enter)="setActiveSection(LEARNER_DASHBOARD_SECTION_I18N_IDS.LEARNER_GROUPS)" >
          <span [innerHTML]="LEARNER_DASHBOARD_SECTION_I18N_IDS.LEARNER_GROUPS | translate"></span>
        </h4>
        <h4 class="oppia-learner-dashboard-menu oppia-learner-dashborad-menu-hover e2e-test-community-lessons-section" tabindex="0"
            [ngClass]="{'oppia-learner-dashboard-section-active': activeSection === LEARNER_DASHBOARD_SECTION_I18N_IDS.COMMUNITY_LESSONS}"
            (click)="setActiveSection(LEARNER_DASHBOARD_SECTION_I18N_IDS.COMMUNITY_LESSONS)"
            (keyup.enter)="setActiveSection(LEARNER_DASHBOARD_SECTION_I18N_IDS.COMMUNITY_LESSONS)">
          <span [innerHTML]="LEARNER_DASHBOARD_SECTION_I18N_IDS.COMMUNITY_LESSONS | translate"></span>
        </h4>
      </mat-card>
    </div>
    <footer class="oppia-learner-dashboard-buttons" *ngIf="windowIsNarrow" headroom>
      <mat-card class="oppia-learner-dashboard-button-menu d-flex justify-content-around">
        <div class="oppia-buttons" (click)="setActiveSection(LEARNER_DASHBOARD_SECTION_I18N_IDS.HOME)" [ngClass]="{'oppia-learner-dashboard-section-active-button': activeSection === LEARNER_DASHBOARD_SECTION_I18N_IDS.HOME, 'oppia-learner-dashboard-section-not-active-button': activeSection !== LEARNER_DASHBOARD_SECTION_I18N_IDS.HOME}">
          <img [src]="homeImageUrl" alt="home image" class="oppia-svg-image">
          <span [innerHTML]="LEARNER_DASHBOARD_SECTION_I18N_IDS.HOME | translate" class="home-button"></span>
        </div>
        <div class="oppia-buttons" (click)="setActiveSection(LEARNER_DASHBOARD_SECTION_I18N_IDS.GOALS)" [ngClass]="{'oppia-learner-dashboard-section-active-button': activeSection === LEARNER_DASHBOARD_SECTION_I18N_IDS.GOALS, 'oppia-learner-dashboard-section-not-active-button': activeSection !== LEARNER_DASHBOARD_SECTION_I18N_IDS.GOALS}">
          <img [src]="todolistImageUrl" alt="todolist image" class="oppia-svg-image">
          <span [innerHTML]="LEARNER_DASHBOARD_SECTION_I18N_IDS.GOALS | translate" class="goals-button"></span>
        </div>
        <div class="oppia-buttons" (click)="setActiveSection(LEARNER_DASHBOARD_SECTION_I18N_IDS.PROGRESS)" [ngClass]="{'oppia-learner-dashboard-section-active-button': activeSection === LEARNER_DASHBOARD_SECTION_I18N_IDS.PROGRESS, 'oppia-learner-dashboard-section-not-active-button': activeSection !== LEARNER_DASHBOARD_SECTION_I18N_IDS.PROGRESS}">
          <img [src]="progressImageUrl" alt="progress image" class="oppia-svg-image">
          <span [innerHTML]="LEARNER_DASHBOARD_SECTION_I18N_IDS.PROGRESS | translate" class="progress-button"></span>
        </div>
        <div class="oppia-buttons" *ngIf="LEARNER_GROUP_FEATURE_IS_ENABLED" (click)="setActiveSection(LEARNER_DASHBOARD_SECTION_I18N_IDS.LEARNER_GROUPS)" [ngClass]="{'oppia-learner-dashboard-section-active-button': activeSection === LEARNER_DASHBOARD_SECTION_I18N_IDS.LEARNER_GROUPS, 'oppia-learner-dashboard-section-not-active-button': activeSection !== LEARNER_DASHBOARD_SECTION_I18N_IDS.LEARNER_GROUPS}">
          <i class="fa fa-users learner-groups-icon" aria-hidden="true"></i>
          <span [innerHTML]="LEARNER_DASHBOARD_SECTION_I18N_IDS.LEARNER_GROUPS | translate" class="learner-groups-button"></span>
        </div>
      </mat-card>
    </footer>

    <div *ngIf="windowIsNarrow && activeSection === LEARNER_DASHBOARD_SECTION_I18N_IDS.PROGRESS">
      <mat-card class="oppia-learner-dashboard-progress-button-menu d-flex justify-content-around">
        <div class="oppia-learner-dashboard-progress-button-menu-options" [ngStyle]="activeSubsection === LEARNER_DASHBOARD_SUBSECTION_I18N_IDS.SKILL_PROFICIENCY && {'border-bottom': '2px solid #00645C'}" (click)="setActiveSubsection(LEARNER_DASHBOARD_SUBSECTION_I18N_IDS.SKILL_PROFICIENCY)">
          <p [innerHTML]="'I18N_DASHBOARD_SKILL_PROFICIENCY' | translate">
          </p>
        </div>
        <div class="oppia-learner-dashboard-progress-button-menu-options" [ngStyle]="activeSubsection === LEARNER_DASHBOARD_SUBSECTION_I18N_IDS.STORIES && {'border-bottom': '2px solid #00645C'}" (click)="setActiveSubsection(LEARNER_DASHBOARD_SUBSECTION_I18N_IDS.STORIES)">
          <p [innerHTML]="'I18N_DASHBOARD_STORIES' | translate">
          </p>
        </div>
        <div class="oppia-learner-dashboard-progress-button-menu-options" [ngStyle]="activeSubsection === LEARNER_DASHBOARD_SUBSECTION_I18N_IDS.LESSONS && {'border-bottom': '2px solid #00645C'}" (click)="setActiveSubsection(LEARNER_DASHBOARD_SUBSECTION_I18N_IDS.LESSONS)">
          <p [innerHTML]="'I18N_DASHBOARD_LESSONS' | translate">
          </p>
        </div>
      </mat-card>
    </div>

    <div class="col-md-8 oppia-learner-dashboard-main-content"
         [ngClass]="{'oppia-learner-dashboard-mobile-mode': windowIsNarrow}">
      <div class="oppia-learner-dashboard-main-content-container d-flex"
           [ngClass]="{'pl-5': !windowIsNarrow, 'justify-content-center': windowIsNarrow}">
        <div *ngIf="activeSection === LEARNER_DASHBOARD_SECTION_I18N_IDS.HOME">
          <oppia-home-tab [currentGoals]="topicsToLearn"
                          [goalTopics]="allTopics"
                          [partiallyLearntTopicsList]="partiallyLearntTopicsList"
                          [untrackedTopics]="untrackedTopics"
                          [username]="username"
                          (setActiveSection)="setActiveSection($event)">
          </oppia-home-tab>
        </div>
        <div *ngIf="activeSection === LEARNER_DASHBOARD_SECTION_I18N_IDS.GOALS">
          <oppia-goals-tab [currentGoals]="topicsToLearn"
                           [editGoals]="allTopics"
                           [completedGoals]="learntTopicsList"
                           [untrackedTopics]="untrackedTopics"
                           [partiallyLearntTopicsList]="partiallyLearntTopicsList"
                           [learntToPartiallyLearntTopics]="learntToPartiallyLearntTopics">
          </oppia-goals-tab>
        </div>
        <div *ngIf="activeSection === LEARNER_DASHBOARD_SECTION_I18N_IDS.PROGRESS && !windowIsNarrow">
          <oppia-progress-tab [completedStoriesList]="completedStoriesList"
                              [partiallyLearntTopicsList]="partiallyLearntTopicsList"
                              [learntTopicsList]="learntTopicsList"
                              (setActiveSection)="setActiveSection($event)">
          </oppia-progress-tab>
        </div>
        <div *ngIf="activeSection === LEARNER_DASHBOARD_SECTION_I18N_IDS.PROGRESS && windowIsNarrow">
          <oppia-progress-tab [completedStoriesList]="completedStoriesList"
                              [partiallyLearntTopicsList]="partiallyLearntTopicsList"
                              [learntTopicsList]="learntTopicsList"
                              [activeSubsection]="activeSubsection">
          </oppia-progress-tab>
        </div>
        <div *ngIf="activeSection === LEARNER_DASHBOARD_SECTION_I18N_IDS.LEARNER_GROUPS && LEARNER_GROUP_FEATURE_IS_ENABLED">
          <oppia-learner-groups-tab [username]="username"
                                    (setActiveSection)="setActiveSection($event)">
          </oppia-learner-groups-tab>
        </div>
        <div *ngIf="((!windowIsNarrow && activeSection === LEARNER_DASHBOARD_SECTION_I18N_IDS.COMMUNITY_LESSONS) || (windowIsNarrow && activeSection === LEARNER_DASHBOARD_SECTION_I18N_IDS.PROGRESS && activeSubsection === LEARNER_DASHBOARD_SUBSECTION_I18N_IDS.LESSONS)) && communtiyLessonsDataLoaded">
          <oppia-community-lessons-tab [incompleteExplorationsList]="incompleteExplorationsList"
                                       [incompleteCollectionsList]="incompleteCollectionsList"
                                       [completedExplorationsList]="completedExplorationsList"
                                       [completedCollectionsList]="completedCollectionsList"
                                       [explorationPlaylist]="explorationPlaylist"
                                       [collectionPlaylist]="collectionPlaylist"
                                       [subscriptionsList]="subscriptionsList"
                                       [completedToIncompleteCollections]="completedToIncompleteCollections">
          </oppia-community-lessons-tab>
        </div>
<<<<<<< HEAD

        <div *ngIf="activeSection === LEARNER_DASHBOARD_SECTION_I18N_IDS.FEEDBACK"
             class="oppia-learner-dashboard-feedback-section oppia-feedback-section-top-margin w-100"
             [ngStyle]="threadSummaries.length !== 0 && {'cursor': 'pointer'}">
          <mat-card class="oppia-learner-dashboard-no-activity-card layout-row"
                    *ngIf="threadSummaries.length === 0">
            <div>
              <span class="oppia-learner-dashboard-main-content-title"
                    *ngIf="activeSection === LEARNER_DASHBOARD_SECTION_I18N_IDS.FEEDBACK">
                <span [innerHTML]="activeSection | translate">
                </span>
              </span>
              <p [innerHTML]="'I18N_LEARNER_DASHBOARD_EMPTY_FEEDBACK_THREADS' | translate" class="empty-feedback-threads"></p>

              <a class="btn oppia-dashboard-intro-button oppia-transition-200 oppia-learner-dashboard-intro-button-link"
                 [innerHTML]="'I18N_ACTION_BROWSE_LESSONS' | translate"
                 href="/learn/math"
                 [smartRouterLink]="'/' + PAGES_REGISTERED_WITH_FRONTEND.CLASSROOM.ROUTE">
              </a>
            </div>
          </mat-card>

          <table class="table" *ngIf="!feedbackThreadActive">
            <tr *ngFor="let thread of threadSummaries | sortBy: isCurrentFeedbackSortDescending: getValueOfFeedbackThreadSortKey()"
                (click)="onClickThread(thread.status, thread.explorationId, thread.threadId, thread.explorationTitle)"
                (keydown.enter)="onClickThread(thread.status, thread.explorationId, thread.threadId, thread.explorationTitle)"
                class="oppia-feedback-tab-row e2e-test-feedback-thread" tabindex="0">
              <td width="10%">
                <span [ngClass]="getLabelClass(thread.status)">{{ getHumanReadableStatus(thread.status) }}</span>
              </td>
              <td width="20%">
                <span *ngIf="thread.totalMessageCount > 1">
                  <span *ngIf="thread.authorSecondLastMessage">
                    <span *ngIf="thread.secondLastMessageIsRead">{{ thread.authorSecondLastMessage | truncate:7 }}, </span>
                    <span *ngIf="!thread.secondLastMessageIsRead">
                      <strong>{{ thread.authorSecondLastMessage | truncate:7 }}, </strong>
                    </span>
                  </span>
                  <span *ngIf="!thread.authorSecondLastMessage">
                    <span *ngIf="thread.totalMessageCount > 1">
                      <span [innerHTML]="'I18N_FEEDBACK_MESSAGE_ANONYMOUS_AUTHOR' | translate"></span>,
                    </span>
                  </span>
                </span>
                <span *ngIf="thread.authorLastMessage">
                  <span *ngIf="thread.lastMessageIsRead">{{ thread.authorLastMessage | truncate:7 }}</span>
                  <span *ngIf="!thread.lastMessageIsRead">
                    <strong>{{ thread.authorLastMessage | truncate:7 }}</strong>
                  </span>
                </span>
                <span *ngIf="!thread.authorLastMessage">
                  <span [innerHTML]="'I18N_FEEDBACK_MESSAGE_ANONYMOUS_AUTHOR' | translate"></span>
                </span>
                <span class="feedback-thread-message-count">({{ thread.totalMessageCount }})</span>
              </td>
              <td width="50%">
                <span *ngIf="thread.totalMessageCount > 1 && thread.secondLastMessageIsRead && thread.lastMessageIsRead">{{ thread.explorationTitle }} -</span>
                <span class="e2e-test-feedback-exploration" *ngIf="thread.totalMessageCount === 1 && thread.lastMessageIsRead">{{ thread.explorationTitle }} -</span>
                <span *ngIf="thread.totalMessageCount === 1 && !thread.lastMessageIsRead">
                  <strong>{{ thread.explorationTitle }} -</strong>
                </span>
                <span *ngIf="thread.totalMessageCount > 1 && (!thread.lastMessageIsRead || !thread.secondLastMessageIsRead)">
                  <strong>{{ thread.explorationTitle }} -</strong>
                </span>
                <span *ngIf="thread.lastMessageText">{{ thread.lastMessageText | truncate:50 }}</span>
                <span *ngIf="!thread.lastMessageText && thread.totalMessageCount !== 1">
                  <i [innerHTML]="'I18N_LEARNER_DASHBOARD_FEEDBACK_THREAD_STATUS_CHANGE_MESSAGE' | translate: {threadStatus: getHumanReadableStatus(thread.status)}">
                  </i>
                </span>
                <span *ngIf="!thread.lastMessageText && thread.totalMessageCount === 1">
                  <i [innerHTML]="'I18N_LEARNER_DASHBOARD_SUGGESTION_TEXT' | translate"></i>
                </span>
              </td>
              <td width="20%">
                <span>{{ getLocaleAbbreviatedDatetimeString(thread.lastUpdatedMsecs) }}</span>
              </td>
            </tr>
          </table>

          <table class="table" *ngIf="feedbackThreadActive">
            <tr>
              <td>
                <button (click)="showAllThreads()"
                        class="btn btn-secondary oppia-btn-secondary oppia-box-size"
                        aria-label="Return to the list of messages button">
                  <i class="fas fa-chevron-left"
                     title="{{ 'I18N_LEARNER_DASHBOARD_RETURN_TO_FEEDBACK_THREADS_MESSAGE' | translate }}">
                  </i>
                </button>
                <span class="oppia-exploration-title" tabindex="0">{{ explorationTitle }}</span>
              </td>
            </tr>
            <tr *ngIf="loadingFeedbacks">
              <td class="text-center">
                <span>
                  Loading
                  <loading-dots></loading-dots>
                </span>
              </td>
            </tr>
            <ng-container *ngIf="!loadingFeedbacks">
              <tr *ngFor="let message of messageSummaries"
                  class="oppia-message-summaries" tabindex="0">
                <td>
                  <div class="row">
                    <div class="col-sm-9">
                      <span class="feedback-message-header">
                        <span *ngIf="message.authorUsername"
                              class="d-inline-block">
                          <picture>
                            <source type="image/webp"
                                    [srcset]="getauthorPictureWebpDataUrl(message.authorUsername)">
                            <source type="image/png"
                                    [srcset]="getauthorPicturePngDataUrl(message.authorUsername)">
                            <img class="oppia-navbar-profile-picture rounded-circle oppia-profile-picture"
                                 [src]="getauthorPicturePngDataUrl(message.authorUsername)"
                                 alt="User Avatar">
                          </picture>
                        </span>

                        <span *ngIf="!message.authorUsername"
                              class="d-inline-block">
                          <i class="oppia-profile-alignment fas fa-user-circle fa-2x"></i>
                        </span>
                      </span>

                      <span *ngIf="message.authorUsername"
                            class="feedback-message-author-name">
                        <strong>{{ message.authorUsername }}</strong>
                      </span>
                      <span *ngIf="!message.authorUsername"
                            class="feedback-message-author-name">
                        <strong [innerHTML]="'I18N_FEEDBACK_MESSAGE_ANONYMOUS_AUTHOR' | translate"></strong>
                      </span>
                      <span class="oppia-updated-status"
                            *ngIf="message.messageId !== 0 && message.updatedStatus">
                        <em [innerHTML]="'I18N_LEARNER_DASHBOARD_FEEDBACK_THREAD_STATUS_CHANGE_MESSAGE' | translate: {threadStatus: getHumanReadableStatus(message.updatedStatus)}">
                        </em>
                      </span>
                    </div>
                    <div class="col-lg-3 col-md-3 col-sm-3">
                      <span>{{ getLocaleAbbreviatedDatetimeString(message.createdOnMsecs) }}</span>
                    </div>
                  </div>

                  <div class="row">
                    <div class="col-sm-2 feedback-message-spacing oppia-feedback-message-spacing"></div>
                    <div class="col-sm-10 feedback-thread-message-body">
                      <div>
                        <span class="e2e-test-feedback-message" *ngIf="message.text">{{ message.text }}</span>
                        <button *ngIf="message.currentContentHtml"
                                class="btn btn-primary oppia-dashboard-view-suggestion-button"
                                (click)="showSuggestionModal(message.suggestionHtml, message.currentContentHtml, message.description)"
                                [innerHTML]="'I18N_LEARNER_DASHBOARD_VIEW_SUGGESTION' | translate">
                        </button>
                      </div>
                    </div>
                  </div>
                </td>
              </tr>
            </ng-container>
            <tr>
              <td>
                <div class="row">
                  <div class="col-sm-1 feedback-message-author-picture oppia-feedback-message-spacing p-0">
                    <span class="feedback-message-header">
                      <span class="d-inline-block">
                        <picture>
                          <source type="image/webp" [srcset]="profilePictureWebpDataUrl">
                          <source type="image/png" [srcset]="profilePicturePngDataUrl">
                          <img [src]="profilePicturePngDataUrl"
                               class="oppia-navbar-profile-picture rounded-circle feedback-thread-learner-profile-pic"
                               alt="User Avatar">
                        </picture>
                      </span>
                    </span>
                  </div>

                  <div class="col-sm-11">
                    <div class="feedback-thread-new-message">
                      <textarea class="form-control feedback-thread-reply-box"
                                aria-label="feedback thread textbox"
                                placeholder="{{ 'I18N_LEARNER_DASHBOARD_FEEDBACK_THREAD_DEFAULT_MESSAGE' | translate }}" [(ngModel)]="newMessage.text">
                      </textarea>
                    </div>
                    <div class="feedback-thread-warning"
                         *ngIf="feedbackThreadActive"
                         tabindex="0">
                      <i class="fas fa-exclamation-circle"></i>
                      <span [innerHTML]="'I18N_LEARNER_DASHBOARD_FEEDBACK_THREAD_WARNING' | translate"></span>
                    </div>
                    <div>
                      <button class="btn btn-success feedback-thread-new-message-send"
                              (click)="addNewMessage(threadId, newMessage.text)"
                              aria-label="Send message button"
                              aria-live="polite"
                              ng-disabled="messageSendingInProgress || !newMessage.text">
                        <span *ngIf="messageSendingInProgress"
                              [innerHTML]="'I18N_LEARNER_DASHBOARD_SEND_FEEDBACK_THREAD_MESSAGE_IN_PROGRESS' | translate">
                        </span>
                        <span class="e2e-test-feedback-send-message"
                              *ngIf="!messageSendingInProgress"
                              [innerHTML]="'I18N_LEARNER_DASHBOARD_SEND_FEEDBACK_THREAD_MESSAGE' | translate">
                        </span>
                      </button>
                    </div>
                  </div>
                </div>
              </td>
            </tr>
          </table>
          <div class="oppia-learnerdashboard-pagination-container" *ngIf="paginatedThreadsList.length > 0">
            <button class="oppia-pagination-button" type="button" (click)="fetchFeedbackUpdates()">
              <span *ngIf="!loadingIndicatorIsShown">Show more</span>
              <span *ngIf="loadingIndicatorIsShown">
                <mat-progress-spinner [diameter]="25"
                                      [mode]="indeterminate"
                                      class="oppia-diagram-spinning-button">
                </mat-progress-spinner>
              </span>
            </button>
          </div>
        </div>
=======
>>>>>>> 6d78839b
      </div>
    </div>

    <div class="col-md-2 oppia-learner-dashboard-side-content"
         [ngClass]="{'oppia-learner-dashboard-mobile-mode': windowIsNarrow}">
    </div>
  </div>
</div>

<style>
  .oppia-profile-alignment {
    vertical-align: middle;
  }
  .oppia-box-size {
    padding: 2px 10px;
  }
</style><|MERGE_RESOLUTION|>--- conflicted
+++ resolved
@@ -130,8 +130,6 @@
                                        [completedToIncompleteCollections]="completedToIncompleteCollections">
           </oppia-community-lessons-tab>
         </div>
-<<<<<<< HEAD
-
         <div *ngIf="activeSection === LEARNER_DASHBOARD_SECTION_I18N_IDS.FEEDBACK"
              class="oppia-learner-dashboard-feedback-section oppia-feedback-section-top-margin w-100"
              [ngStyle]="threadSummaries.length !== 0 && {'cursor': 'pointer'}">
@@ -354,8 +352,6 @@
             </button>
           </div>
         </div>
-=======
->>>>>>> 6d78839b
       </div>
     </div>
 
