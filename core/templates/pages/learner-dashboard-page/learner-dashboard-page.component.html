<background-banner *ngIf="!windowIsNarrow || (windowIsNarrow && !isShowRedesignedLearnerDashboardActive && activeSection === LEARNER_DASHBOARD_SECTION_I18N_IDS.HOME)"></background-banner>
<div [ngStyle]="{'min-height': windowIsNarrow ? '85.5vh': 'auto'}"
     class="position-relative" [ngClass]="{'oppia-learner-dash-container w-100' : isShowRedesignedLearnerDashboardActive(), 'oppia-learner-dashboard-container' : !isShowRedesignedLearnerDashboardActive()}">
  <div [ngStyle]="windowIsNarrow ? {'display': 'block'} : {'display': 'flex'}"
       [ngClass]="{'oppia-learner-dashboard-mobile-mode': windowIsNarrow, 'row oppia-row': !isShowRedesignedLearnerDashboardActive() ,'d-flex justify-content-center oppia-learner-dash-content': isShowRedesignedLearnerDashboardActive()}">
    <div class="col-md-3 oppia-learner-dashboard-side-content"
         *ngIf="!windowIsNarrow && !isShowRedesignedLearnerDashboardActive()">
      <mat-card class="oppia-learner-dashboard-main-menu">
        <h4 class="oppia-learner-dashboard-menu oppia-learner-dashborad-menu-hover e2e-test-home-section" tabindex="0"
            [ngClass]="{'oppia-learner-dashboard-section-active': activeSection === LEARNER_DASHBOARD_SECTION_I18N_IDS.HOME}"
            (click)="setActiveSection(LEARNER_DASHBOARD_SECTION_I18N_IDS.HOME)"
            (keyup.enter)="setActiveSection(LEARNER_DASHBOARD_SECTION_I18N_IDS.HOME)">
          <span [innerHTML]="LEARNER_DASHBOARD_SECTION_I18N_IDS.HOME | translate"></span>
        </h4>
        <h4 class="oppia-learner-dashboard-menu oppia-learner-dashborad-menu-hover e2e-test-goals-section" tabindex="0"
            [ngClass]="{'oppia-learner-dashboard-section-active': activeSection === LEARNER_DASHBOARD_SECTION_I18N_IDS.GOALS}"
            (click)="setActiveSection(LEARNER_DASHBOARD_SECTION_I18N_IDS.GOALS)"
            (keyup.enter)="setActiveSection(LEARNER_DASHBOARD_SECTION_I18N_IDS.GOALS)">
          <span [innerHTML]="LEARNER_DASHBOARD_SECTION_I18N_IDS.GOALS | translate"></span>
        </h4>
        <h4 class="oppia-learner-dashboard-menu oppia-learner-dashborad-menu-hover e2e-test-progress-section" tabindex="0"
            [ngClass]="{'oppia-learner-dashboard-section-active': activeSection === LEARNER_DASHBOARD_SECTION_I18N_IDS.PROGRESS}"
            (click)="setActiveSection(LEARNER_DASHBOARD_SECTION_I18N_IDS.PROGRESS)"
            (keyup.enter)="setActiveSection(LEARNER_DASHBOARD_SECTION_I18N_IDS.PROGRESS)" >
          <span [innerHTML]="LEARNER_DASHBOARD_SECTION_I18N_IDS.PROGRESS | translate"></span>
        </h4>
        <h4 class="oppia-learner-dashboard-menu oppia-learner-dashborad-menu-hover e2e-test-learner-groups-section" tabindex="0"
            [ngClass]="{'oppia-learner-dashboard-section-active': activeSection === LEARNER_DASHBOARD_SECTION_I18N_IDS.LEARNER_GROUPS}"
            *ngIf="LEARNER_GROUP_FEATURE_IS_ENABLED"
            (click)="setActiveSection(LEARNER_DASHBOARD_SECTION_I18N_IDS.LEARNER_GROUPS)"
            (keyup.enter)="setActiveSection(LEARNER_DASHBOARD_SECTION_I18N_IDS.LEARNER_GROUPS)" >
          <span [innerHTML]="LEARNER_DASHBOARD_SECTION_I18N_IDS.LEARNER_GROUPS | translate"></span>
        </h4>
        <h4 class="oppia-learner-dashboard-menu oppia-learner-dashborad-menu-hover e2e-test-community-lessons-section" tabindex="0"
            [ngClass]="{'oppia-learner-dashboard-section-active': activeSection === LEARNER_DASHBOARD_SECTION_I18N_IDS.COMMUNITY_LESSONS}"
            (click)="setActiveSection(LEARNER_DASHBOARD_SECTION_I18N_IDS.COMMUNITY_LESSONS)"
            (keyup.enter)="setActiveSection(LEARNER_DASHBOARD_SECTION_I18N_IDS.COMMUNITY_LESSONS)">
          <span [innerHTML]="LEARNER_DASHBOARD_SECTION_I18N_IDS.COMMUNITY_LESSONS | translate"></span>
        </h4>
      </mat-card>
    </div>
    <nav class="align-items-center d-flex flex-md-column justify-content-center oppia-learner-dash-sidebar_position" role="navigation" *ngIf="isShowRedesignedLearnerDashboardActive()">
      <ol class="oppia-learner-dash-sidebar">
        <li class="oppia-learner-dash-sidebar_pic">
          <!--if want frame, div w/ "border border-2 border-white mb-5 rounded-circle oppia-learner-dash-sidebar_pic-frame" style-->
          <picture>
            <source type="image/webp" [srcset]="profilePictureWebpDataUrl" >
            <source type="image/png" [srcset]="profilePicturePngDataUrl" >
            <img alt="Profile image of user" class="mb-5" height="72px" [src]="profilePicturePngDataUrl" width="72px" >
          </picture>
        </li>
        <li>
          <button class="align-items-center d-inline-flex e2e-test-home-section rounded oppia-learner-dash-sidebar_btn text-left w-100" tabindex="0"
                  [ngClass]="{'oppia-learner-dash-sidebar_btn--active': activeSection === LEARNER_DASHBOARD_SECTION_I18N_IDS.HOME}"
                  (click)="setActiveSection(LEARNER_DASHBOARD_SECTION_I18N_IDS.HOME)"
                  (keyup.enter)="setActiveSection(LEARNER_DASHBOARD_SECTION_I18N_IDS.HOME)">
            <span class="fa fa-home fa-lg"></span>
            {{ LEARNER_DASHBOARD_SECTION_I18N_IDS.HOME | translate }}
          </button>
        </li>
        <li>
          <button class="align-items-center d-inline-flex e2e-test-goals-section rounded oppia-learner-dash-sidebar_btn text-left w-100" tabindex="0"
                  [ngClass]="{'oppia-learner-dash-sidebar_btn--active': activeSection === LEARNER_DASHBOARD_SECTION_I18N_IDS.GOALS}"
                  (click)="setActiveSection(LEARNER_DASHBOARD_SECTION_I18N_IDS.GOALS)"
                  (keyup.enter)="setActiveSection(LEARNER_DASHBOARD_SECTION_I18N_IDS.GOALS)">
            <span class="fa fa-bullseye fa-lg"></span>
            {{ LEARNER_DASHBOARD_SECTION_I18N_IDS.GOALS | translate }}
          </button>
        </li>
        <li>
          <button class="align-items-center d-inline-flex e2e-test-progress-section rounded oppia-learner-dash-sidebar_btn text-left w-100" tabindex="0"
                  [ngClass]="{'oppia-learner-dash-sidebar_btn--active': activeSection === LEARNER_DASHBOARD_SECTION_I18N_IDS.PROGRESS}"
                  (click)="setActiveSection(LEARNER_DASHBOARD_SECTION_I18N_IDS.PROGRESS)"
                  (keyup.enter)="setActiveSection(LEARNER_DASHBOARD_SECTION_I18N_IDS.PROGRESS)">
            <span class="fa fa-chart-line fa-lg"></span>
            {{ LEARNER_DASHBOARD_SECTION_I18N_IDS.PROGRESS | translate }}
          </button>
        </li>
      </ol>
    </nav>
    <footer class="oppia-learner-dashboard-buttons" *ngIf="windowIsNarrow && !isShowRedesignedLearnerDashboardActive()" headroom>
      <mat-card class="oppia-learner-dashboard-button-menu d-flex justify-content-around">
        <div class="oppia-buttons" (click)="setActiveSection(LEARNER_DASHBOARD_SECTION_I18N_IDS.HOME)" [ngClass]="{'oppia-learner-dashboard-section-active-button': activeSection === LEARNER_DASHBOARD_SECTION_I18N_IDS.HOME, 'oppia-learner-dashboard-section-not-active-button': activeSection !== LEARNER_DASHBOARD_SECTION_I18N_IDS.HOME}">
          <img [src]="homeImageUrl" alt="home image" class="oppia-svg-image">
          <span [innerHTML]="LEARNER_DASHBOARD_SECTION_I18N_IDS.HOME | translate" class="home-button"></span>
        </div>
        <div class="oppia-buttons" (click)="setActiveSection(LEARNER_DASHBOARD_SECTION_I18N_IDS.GOALS)" [ngClass]="{'oppia-learner-dashboard-section-active-button': activeSection === LEARNER_DASHBOARD_SECTION_I18N_IDS.GOALS, 'oppia-learner-dashboard-section-not-active-button': activeSection !== LEARNER_DASHBOARD_SECTION_I18N_IDS.GOALS}">
          <img [src]="todolistImageUrl" alt="todolist image" class="oppia-svg-image">
          <span [innerHTML]="LEARNER_DASHBOARD_SECTION_I18N_IDS.GOALS | translate" class="goals-button"></span>
        </div>
        <div class="oppia-buttons" (click)="setActiveSection(LEARNER_DASHBOARD_SECTION_I18N_IDS.PROGRESS)" [ngClass]="{'oppia-learner-dashboard-section-active-button': activeSection === LEARNER_DASHBOARD_SECTION_I18N_IDS.PROGRESS, 'oppia-learner-dashboard-section-not-active-button': activeSection !== LEARNER_DASHBOARD_SECTION_I18N_IDS.PROGRESS}">
          <img [src]="progressImageUrl" alt="progress image" class="oppia-svg-image">
          <span [innerHTML]="LEARNER_DASHBOARD_SECTION_I18N_IDS.PROGRESS | translate" class="progress-button"></span>
        </div>
        <div class="oppia-buttons" *ngIf="LEARNER_GROUP_FEATURE_IS_ENABLED" (click)="setActiveSection(LEARNER_DASHBOARD_SECTION_I18N_IDS.LEARNER_GROUPS)" [ngClass]="{'oppia-learner-dashboard-section-active-button': activeSection === LEARNER_DASHBOARD_SECTION_I18N_IDS.LEARNER_GROUPS, 'oppia-learner-dashboard-section-not-active-button': activeSection !== LEARNER_DASHBOARD_SECTION_I18N_IDS.LEARNER_GROUPS}">
          <i class="fa fa-users learner-groups-icon" aria-hidden="true"></i>
          <span [innerHTML]="LEARNER_DASHBOARD_SECTION_I18N_IDS.LEARNER_GROUPS | translate" class="learner-groups-button"></span>
        </div>
      </mat-card>
    </footer>
<<<<<<< HEAD
     <!----------------------->
=======
>>>>>>> 985e84d5
    <div *ngIf="windowIsNarrow && activeSection === LEARNER_DASHBOARD_SECTION_I18N_IDS.PROGRESS">
      <mat-card class="oppia-learner-dashboard-progress-button-menu d-flex justify-content-around">
        <div class="oppia-learner-dashboard-progress-button-menu-options" [ngStyle]="activeSubsection === LEARNER_DASHBOARD_SUBSECTION_I18N_IDS.SKILL_PROFICIENCY && {'border-bottom': '2px solid #00645C'}" (click)="setActiveSubsection(LEARNER_DASHBOARD_SUBSECTION_I18N_IDS.SKILL_PROFICIENCY)">
          <p [innerHTML]="'I18N_DASHBOARD_SKILL_PROFICIENCY' | translate">
          </p>
        </div>
        <div class="oppia-learner-dashboard-progress-button-menu-options" [ngStyle]="activeSubsection === LEARNER_DASHBOARD_SUBSECTION_I18N_IDS.STORIES && {'border-bottom': '2px solid #00645C'}" (click)="setActiveSubsection(LEARNER_DASHBOARD_SUBSECTION_I18N_IDS.STORIES)">
          <p [innerHTML]="'I18N_DASHBOARD_STORIES' | translate">
          </p>
        </div>
        <div class="oppia-learner-dashboard-progress-button-menu-options" [ngStyle]="activeSubsection === LEARNER_DASHBOARD_SUBSECTION_I18N_IDS.LESSONS && {'border-bottom': '2px solid #00645C'}" (click)="setActiveSubsection(LEARNER_DASHBOARD_SUBSECTION_I18N_IDS.LESSONS)">
          <p [innerHTML]="'I18N_DASHBOARD_LESSONS' | translate">
          </p>
        </div>
      </mat-card>
    </div>
    <div [ngClass]="{'oppia-learner-dashboard-mobile-mode': windowIsNarrow, 'oppia-learner-dashboard-main-content col-md-8' : !isShowRedesignedLearnerDashboardActive(), 'oppia-learner-dash-tab overflow-hidden ml-md-4 px-4 px-md-0' : isShowRedesignedLearnerDashboardActive() }">
      <div class="d-flex w-100"
           [ngClass]="{'oppia-learner-dashboard-main-content-container pl-5': !windowIsNarrow && !isShowRedesignedLearnerDashboardActive(), 'justify-content-center': windowIsNarrow}">
        <div class="w-100" *ngIf="activeSection === LEARNER_DASHBOARD_SECTION_I18N_IDS.HOME">
          <oppia-home-tab [currentGoals]="topicsToLearn"
                          [featureFlag]="isShowRedesignedLearnerDashboardActive()"
                          [goalTopics]="allTopics"
                          [incompleteCollectionsList]="incompleteCollectionsList"
                          [incompleteExplorationsList]="incompleteExplorationsList"
                          [partiallyLearntTopicsList]="partiallyLearntTopicsList"
                          [untrackedTopics]="untrackedTopics"
                          [username]="username"
                          (setActiveSection)="setActiveSection($event)">
          </oppia-home-tab>
        </div>
        <div *ngIf="activeSection === LEARNER_DASHBOARD_SECTION_I18N_IDS.GOALS">
          <oppia-goals-tab [currentGoals]="topicsToLearn"
                           [editGoals]="allTopics"
                           [completedGoals]="learntTopicsList"
                           [untrackedTopics]="untrackedTopics"
                           [partiallyLearntTopicsList]="partiallyLearntTopicsList"
                           [learntToPartiallyLearntTopics]="learntToPartiallyLearntTopics">
          </oppia-goals-tab>
        </div>
        <div *ngIf="activeSection === LEARNER_DASHBOARD_SECTION_I18N_IDS.PROGRESS && !windowIsNarrow">
          <oppia-progress-tab [completedStoriesList]="completedStoriesList"
                              [partiallyLearntTopicsList]="partiallyLearntTopicsList"
                              [learntTopicsList]="learntTopicsList"
                              (setActiveSection)="setActiveSection($event)">
          </oppia-progress-tab>
        </div>
        <div *ngIf="activeSection === LEARNER_DASHBOARD_SECTION_I18N_IDS.PROGRESS && windowIsNarrow">
          <oppia-progress-tab [completedStoriesList]="completedStoriesList"
                              [partiallyLearntTopicsList]="partiallyLearntTopicsList"
                              [learntTopicsList]="learntTopicsList"
                              [activeSubsection]="activeSubsection"
                              (setActiveSection)="setActiveSection($event)">
          </oppia-progress-tab>
        </div>
        <div *ngIf="activeSection === LEARNER_DASHBOARD_SECTION_I18N_IDS.LEARNER_GROUPS && LEARNER_GROUP_FEATURE_IS_ENABLED">
          <oppia-learner-groups-tab [username]="username"
                                    (setActiveSection)="setActiveSection($event)">
          </oppia-learner-groups-tab>
        </div>
        <div *ngIf="((!windowIsNarrow && activeSection === LEARNER_DASHBOARD_SECTION_I18N_IDS.COMMUNITY_LESSONS) || (windowIsNarrow && activeSection === LEARNER_DASHBOARD_SECTION_I18N_IDS.PROGRESS && activeSubsection === LEARNER_DASHBOARD_SUBSECTION_I18N_IDS.LESSONS)) && communityLessonsDataLoaded">
          <oppia-community-lessons-tab [incompleteExplorationsList]="incompleteExplorationsList"
                                       [incompleteCollectionsList]="incompleteCollectionsList"
                                       [completedExplorationsList]="completedExplorationsList"
                                       [completedCollectionsList]="completedCollectionsList"
                                       [explorationPlaylist]="explorationPlaylist"
                                       [collectionPlaylist]="collectionPlaylist"
                                       [subscriptionsList]="subscriptionsList"
                                       [completedToIncompleteCollections]="completedToIncompleteCollections">
          </oppia-community-lessons-tab>
        </div>
      </div>
    </div>

    <div class="col-md-2 oppia-learner-dashboard-side-content"
         [ngClass]="{'oppia-learner-dashboard-mobile-mode': windowIsNarrow}"
         *ngIf="!isShowRedesignedLearnerDashboardActive()" >
    </div>
  </div>
</div>

<style>
  .oppia-profile-alignment {
    vertical-align: middle;
  }
  .oppia-box-size {
    padding: 2px 10px;
  }
</style><|MERGE_RESOLUTION|>--- conflicted
+++ resolved
@@ -98,10 +98,6 @@
         </div>
       </mat-card>
     </footer>
-<<<<<<< HEAD
-     <!----------------------->
-=======
->>>>>>> 985e84d5
     <div *ngIf="windowIsNarrow && activeSection === LEARNER_DASHBOARD_SECTION_I18N_IDS.PROGRESS">
       <mat-card class="oppia-learner-dashboard-progress-button-menu d-flex justify-content-around">
         <div class="oppia-learner-dashboard-progress-button-menu-options" [ngStyle]="activeSubsection === LEARNER_DASHBOARD_SUBSECTION_I18N_IDS.SKILL_PROFICIENCY && {'border-bottom': '2px solid #00645C'}" (click)="setActiveSubsection(LEARNER_DASHBOARD_SUBSECTION_I18N_IDS.SKILL_PROFICIENCY)">
