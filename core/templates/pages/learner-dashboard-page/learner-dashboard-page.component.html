<background-banner></background-banner>
<div class="oppia-learner-dashboard-container position-relative">
  <div>
    <h2 class="oppia-learner-dashboard-title"
        [innerHTML]="'I18N_TOPNAV_LEARNER_DASHBOARD' | translate"
        [ngClass]="{'oppia-learner-dashboard-title-mobile': checkMobileView()}">
    </h2>
  </div>
  <div class="oppia-dashboard-aggregated-stats oppia-learner-dashboard-main-content oppia-learner-dashboard-container"
       [ngClass]="{'oppia-learner-dashboard-mobile-mode': checkMobileView()}"
       *ngIf="!noActivity">
    <mat-card class="oppia-flex-row"
            [ngStyle]="checkMobileView() ? {'margin-bottom': '10px'} : {'margin-bottom': '40px'}">
      <div class="stats-card">
        <p class="stat-description">Completed Explorations</p>
        <h1 class="stat-value">{{ completedExplorationsList && completedExplorationsList.length }}</h1>
      </div>
      <div class="stats-card">
        <p class="stat-description">Completed Collections</p>
        <h1 class="stat-value">{{ completedCollectionsList && completedCollectionsList.length }}</h1>
      </div>
      <div class="stats-card">
        <p class="stat-description">Subscriptions</p>
        <h1 class="stat-value">{{ subscriptionsList && subscriptionsList.length }}</h1>
      </div>
    </mat-card>
  </div>

  <div class="row no-gutters oppia-row"
       [ngStyle]="checkMobileView() ? {'display': 'block'} : {'display': 'flex'}"
       *ngIf="noActivity">
    <div class="col-sm-2"
         [ngStyle]="checkMobileView() ? {'text-align': 'center'} : {'text-align': 'left'}">
      <div class="h-100" *ngIf="!checkMobileView()"></div>
      <img [src]="getStaticImageUrl('/general/collection_mascot.svg')"
           [ngClass]="{'oppia-learner-dashboard-mascot-mobile': checkMobileView()}"
           class="oppia-learner-dashboard-mascot"
           alt="">
    </div>

    <div class="col-sm-8">
      <blockquote class="oppia-learner-dashboard-intro-card">
        <p class="oppia-learner-dashboard-intro-card-message oppia-learner-dashboard-intro-card-message-part-1"
           [innerHTML]="'I18N_LEARNER_DASHBOARD_INTRO_MESSAGE_PART_ONE' | translate">
        </p>
        <p class="oppia-learner-dashboard-intro-card-message oppia-learner-dashboard-intro-card-message-part-2"
           [innerHTML]="'I18N_LEARNER_DASHBOARD_INTRO_MESSAGE_PART_TWO' | translate">
        </p>
        <a class="btn oppia-learner-dashboard-intro-button oppia-transition-200 protractor-mobile-test-learner-dashboard-intro-button"
           [innerHTML]="'I18N_ACTION_BROWSE_LESSONS' | translate"
           href="/community-library"
           [oppiaFocusOn]="'ourLessonsBtn'">
        </a>
      </blockquote>
    </div>

    <div class="col-sm-2">

    </div>
  </div>

  <div class="row oppia-row"
       [ngStyle]="checkMobileView() ? {'display': 'block'} : {'display': 'flex'}"
       [ngClass]="{'oppia-learner-dashboard-mobile-mode': checkMobileView()}"
       *ngIf="!noActivity">
    <div class="col-md-2 oppia-learner-dashboard-side-content"
         [ngClass]="{'oppia-learner-dashboard-mobile-mode': checkMobileView()}">
      <mat-card class="oppia-learner-dashboard-main-menu">
<<<<<<< HEAD
=======
        <h4 class="oppia-learner-dashboard-menu"
            *ngIf="newLearnerDashboardPageIsDisplayed"
            [ngClass]="{'oppia-learner-dashboard-section-active': activeSection === LEARNER_DASHBOARD_SECTION_I18N_IDS.GOALS}"
            (click)="setActiveSection(LEARNER_DASHBOARD_SECTION_I18N_IDS.GOALS)">
          <span [innerHTML]="LEARNER_DASHBOARD_SECTION_I18N_IDS.GOALS | translate"></span>
        </h4>
>>>>>>> 83855e8a
        <h4 class="oppia-learner-dashboard-menu" *ngIf="newLearnerDashboardPageIsDisplayed"
            [ngClass]="{'oppia-learner-dashboard-section-active': activeSection === LEARNER_DASHBOARD_SECTION_I18N_IDS.PROGRESS}"
            (click)="setActiveSection(LEARNER_DASHBOARD_SECTION_I18N_IDS.PROGRESS)">
          <span [innerHTML]="LEARNER_DASHBOARD_SECTION_I18N_IDS.PROGRESS | translate"></span>
        </h4>
<<<<<<< HEAD
=======
        <h4 class="oppia-learner-dashboard-menu" *ngIf="newLearnerDashboardPageIsDisplayed"
            [ngClass]="{'oppia-learner-dashboard-section-active': activeSection === LEARNER_DASHBOARD_SECTION_I18N_IDS.COMMUNITY_LESSONS}"
            (click)="setActiveSection(LEARNER_DASHBOARD_SECTION_I18N_IDS.COMMUNITY_LESSONS)">
          <span [innerHTML]="LEARNER_DASHBOARD_SECTION_I18N_IDS.COMMUNITY_LESSONS | translate"></span>
        </h4>
>>>>>>> 83855e8a
        <h4 class="dropdown-toggle oppia-learner-dashboard-menu protractor-test-play-later-section"
            [ngClass]="{'oppia-learner-dashboard-section-active': activeSection === LEARNER_DASHBOARD_SECTION_I18N_IDS.PLAYLIST}"
            (click)="setActiveSection(LEARNER_DASHBOARD_SECTION_I18N_IDS.PLAYLIST)">
          <span [innerHTML]="LEARNER_DASHBOARD_SECTION_I18N_IDS.PLAYLIST | translate"></span>
        </h4>
        <div class="menu-sub-section"
             [@slideInOut]="activeSection === LEARNER_DASHBOARD_SECTION_I18N_IDS.PLAYLIST">
          <div class="oppia-learner-dashboard-submenu"
               [ngClass]="{'oppia-learner-dashboard-sub-section-active': activeSubsection === LEARNER_DASHBOARD_SUBSECTION_I18N_IDS.EXPLORATIONS}"
               (click)="setActiveSubsection(LEARNER_DASHBOARD_SUBSECTION_I18N_IDS.EXPLORATIONS)"
               [innerHTML]="'I18N_DASHBOARD_EXPLORATIONS' | translate">
          </div>
          <div class="oppia-learner-dashboard-submenu protractor-test-playlist-collection-section"
               [ngClass]="{'oppia-learner-dashboard-sub-section-active': activeSubsection === LEARNER_DASHBOARD_SUBSECTION_I18N_IDS.COLLECTIONS}"
               (click)="setActiveSubsection(LEARNER_DASHBOARD_SUBSECTION_I18N_IDS.COLLECTIONS)"
               [innerHTML]="'I18N_DASHBOARD_COLLECTIONS' | translate">
          </div>
        </div>
        <h4 class="oppia-learner-dashboard-menu protractor-test-incomplete-section dropdown-toggle"
            [ngClass]="{'oppia-learner-dashboard-section-active': activeSection === LEARNER_DASHBOARD_SECTION_I18N_IDS.INCOMPLETE}"
            (click)="setActiveSection(LEARNER_DASHBOARD_SECTION_I18N_IDS.INCOMPLETE)">
          <span [innerHTML]="LEARNER_DASHBOARD_SECTION_I18N_IDS.INCOMPLETE | translate"></span>
        </h4>
        <div class="menu-sub-section"
             [@slideInOut]="activeSection === LEARNER_DASHBOARD_SECTION_I18N_IDS.INCOMPLETE">
          <div class="oppia-learner-dashboard-submenu protractor-test-incomplete-exp-section"
               [ngClass]="{'oppia-learner-dashboard-sub-section-active': activeSubsection === LEARNER_DASHBOARD_SUBSECTION_I18N_IDS.EXPLORATIONS}"
               (click)="setActiveSubsection(LEARNER_DASHBOARD_SUBSECTION_I18N_IDS.EXPLORATIONS)"
               [innerHTML]="'I18N_DASHBOARD_EXPLORATIONS' | translate">
          </div>
          <div class="oppia-learner-dashboard-submenu protractor-test-incomplete-collection-section"
               [ngClass]="{'oppia-learner-dashboard-sub-section-active': activeSubsection === LEARNER_DASHBOARD_SUBSECTION_I18N_IDS.COLLECTIONS}"
               (click)="setActiveSubsection(LEARNER_DASHBOARD_SUBSECTION_I18N_IDS.COLLECTIONS)"
               [innerHTML]="'I18N_DASHBOARD_COLLECTIONS' | translate">
          </div>
        </div>
        <h4 class="oppia-learner-dashboard-menu protractor-test-completed-section dropdown-toggle"
            [ngClass]="{'oppia-learner-dashboard-section-active': activeSection === LEARNER_DASHBOARD_SECTION_I18N_IDS.COMPLETED}"
            (click)="setActiveSection(LEARNER_DASHBOARD_SECTION_I18N_IDS.COMPLETED)">
          <span [innerHTML]="LEARNER_DASHBOARD_SECTION_I18N_IDS.COMPLETED | translate"></span>
        </h4>
        <div class="menu-sub-section"
             [@slideInOut]="activeSection === LEARNER_DASHBOARD_SECTION_I18N_IDS.COMPLETED">
          <div class="oppia-learner-dashboard-submenu protractor-test-completed-exp-section"
               [ngClass]="{'oppia-learner-dashboard-sub-section-active': activeSubsection === LEARNER_DASHBOARD_SUBSECTION_I18N_IDS.EXPLORATIONS}"
               (click)="setActiveSubsection(LEARNER_DASHBOARD_SUBSECTION_I18N_IDS.EXPLORATIONS)"
               [innerHTML]="'I18N_DASHBOARD_EXPLORATIONS' | translate">
          </div>
          <div class="oppia-learner-dashboard-submenu protractor-test-completed-collection-section"
               [ngClass]="{'oppia-learner-dashboard-sub-section-active': activeSubsection === LEARNER_DASHBOARD_SUBSECTION_I18N_IDS.COLLECTIONS}"
               (click)="setActiveSubsection(LEARNER_DASHBOARD_SUBSECTION_I18N_IDS.COLLECTIONS)"
               [innerHTML]="'I18N_DASHBOARD_COLLECTIONS' | translate">
          </div>
        </div>
        <h4 class="oppia-learner-dashboard-menu protractor-test-subscriptions-section"
            [ngClass]="{'oppia-learner-dashboard-section-active': activeSection === LEARNER_DASHBOARD_SECTION_I18N_IDS.SUBSCRIPTIONS}"
            (click)="setActiveSection(LEARNER_DASHBOARD_SECTION_I18N_IDS.SUBSCRIPTIONS)">
          <span [innerHTML]="LEARNER_DASHBOARD_SECTION_I18N_IDS.SUBSCRIPTIONS | translate"></span>
        </h4>
        <h4 class="oppia-learner-dashboard-menu protractor-test-feedback-section"
            [ngClass]="{'oppia-learner-dashboard-section-active': activeSection === LEARNER_DASHBOARD_SECTION_I18N_IDS.FEEDBACK}"
            (click)="setActiveSection(LEARNER_DASHBOARD_SECTION_I18N_IDS.FEEDBACK)">
          <span [innerHTML]="LEARNER_DASHBOARD_SECTION_I18N_IDS.FEEDBACK | translate"></span>
          <span *ngIf="numberOfUnreadThreads !== 0">({{ numberOfUnreadThreads }})</span>
        </h4>
      </mat-card>
    </div>

    <div class="col-md-8 oppia-learner-dashboard-main-content"
         [ngClass]="{'oppia-learner-dashboard-mobile-mode': checkMobileView()}">
      <div>
<<<<<<< HEAD
        <span class="oppia-learner-dashboard-main-content-title" *ngIf="activeSection !== LEARNER_DASHBOARD_SECTION_I18N_IDS.PROGRESS">
=======
        <span class="oppia-learner-dashboard-main-content-title" *ngIf="activeSection !== LEARNER_DASHBOARD_SECTION_I18N_IDS.PROGRESS && activeSection !== LEARNER_DASHBOARD_SECTION_I18N_IDS.COMMUNITY_LESSONS && activeSection !== LEARNER_DASHBOARD_SECTION_I18N_IDS.GOALS">
>>>>>>> 83855e8a
          <span [innerHTML]="activeSection | translate">
          </span>
          <span *ngIf="activeSection !== LEARNER_DASHBOARD_SECTION_I18N_IDS.SUBSCRIPTIONS && activeSection !== LEARNER_DASHBOARD_SECTION_I18N_IDS.FEEDBACK">
            <span class="oppia-navbar-breadcrumb-separator oppia-navbar-breadcrumb-separator-icon">
            </span>
            <span [innerHTML]="activeSubsection | translate">
            </span>
            <i *ngIf="activeSubsection === LEARNER_DASHBOARD_SUBSECTION_I18N_IDS.COLLECTIONS" class="oppia-dashboard-tooltip material-icons">info</i>
            <span class="oppia-dashboard-tooltip-text"
                  [innerHTML]="'I18N_LEARNER_DASHBOARD_TOOLTIP' | translate">
            </span>
          </span>
        </span>

        <span class="sort-explorations-select oppia-learner-dashboard-sort"
              [ngClass]="{'oppia-learner-dashboard-sort-mobile': checkMobileView()}"
              *ngIf="activeSubsection === LEARNER_DASHBOARD_SUBSECTION_I18N_IDS.EXPLORATIONS && ((activeSection === LEARNER_DASHBOARD_SECTION_I18N_IDS.COMPLETED && completedExplorationsList.length !== 0) || (activeSection === LEARNER_DASHBOARD_SECTION_I18N_IDS.INCOMPLETE && incompleteExplorationsList.length !== 0))">
          <p class="sort-by-text mt-0">
            Sort By
          </p>
          <select  [(ngModel)]="currentExpSortType"
                  class="sort-options mt-0"
                  (change)="setExplorationsSortingOptions(currentExpSortType)">
            <option *ngFor="let exploration of EXPLORATIONS_SORT_BY_KEYS_AND_I18N_IDS | keyvalue"
                    [value]="exploration.value['key']">
              {{ exploration.value['i18nId'] | translate }}
            </option>
          </select>
          <span class="sort-order fas"
                (click)="setExplorationsSortingOptions(currentExpSortType)"
                [ngClass]="isCurrentExpSortDescending ? 'fa-long-arrow-alt-down':'fa-long-arrow-alt-up'">
          </span>
        </span>

        <span class="sort-explorations-select oppia-learner-dashboard-sort oppia-explorations-select"
              *ngIf="activeSection === LEARNER_DASHBOARD_SECTION_I18N_IDS.SUBSCRIPTIONS && subscriptionsList.length !== 0"
              [ngClass]="{'oppia-learner-dashboard-sort-mobile': checkMobileView()}">
          <p class="sort-by-text mt-0">
            Sort By
          </p>
          <select [(ngModel)]="currentSubscribersSortType"
                  class="sort-options oppia-sort-options"
                  (change)="setSubscriptionSortingOptions(currentSubscribersSortType)">
            <option *ngFor="let user of SUBSCRIPTION_SORT_BY_KEYS_AND_I18N_IDS | keyvalue"
                    [value]="user.value['key'] ">
              {{ user.value['i18nId'] | translate }}
            </option>
          </select>
          <span class="sort-order fas"
                (click)="setSubscriptionSortingOptions(currentSubscribersSortType)"
                [ngClass]="isCurrentSubscriptionSortDescending ? 'fa-long-arrow-alt-down':'fa-long-arrow-alt-up'">
          </span>
        </span>

        <span class="sort-explorations-select oppia-learner-dashboard-sort oppia-sort-options"
              *ngIf="activeSection === LEARNER_DASHBOARD_SECTION_I18N_IDS.FEEDBACK && threadSummaries.length !== 0 && !feedbackThreadActive"
              [ngClass]="{'oppia-learner-dashboard-sort-mobile': checkMobileView()}">
          <p class="sort-by-text mt-0">Sort By</p>
          <select [(ngModel)]="currentFeedbackThreadsSortType"
                  class="sort-options oppia-sort-options"
                  (change)="setFeedbackSortingOptions(currentFeedbackThreadsSortType)">
            <option *ngFor="let thread of FEEDBACK_THREADS_SORT_BY_KEYS_AND_I18N_IDS | keyvalue"
                    [value]="thread.value['key']">
              {{ thread.value['i18nId'] | translate }}
            </option>
          </select>
          <span class="sort-order fas"
                (click)="setFeedbackSortingOptions(currentFeedbackThreadsSortType)"
                [ngClass]="isCurrentFeedbackSortDescending ? 'fa-long-arrow-alt-down':'fa-long-arrow-alt-up'">
          </span>
        </span>
      </div>
      <div class="oppia-learner-dashboard-main-content-container">
<<<<<<< HEAD
        <div *ngIf="activeSection === LEARNER_DASHBOARD_SECTION_I18N_IDS.PROGRESS && newLearnerDashboardPageIsDisplayed">
          <oppia-progress-tab [completedStoriesList]="completedStoriesList"
                              [partiallyLearntTopicsList]="partiallyLearntTopicsList"
                              [learntTopicsList]="learntTopicsList">
          </oppia-progress-tab>
        </div>
=======
        <div *ngIf="activeSection === LEARNER_DASHBOARD_SECTION_I18N_IDS.GOALS && newLearnerDashboardPageIsDisplayed">
          <oppia-goals-tab [currentGoals]="topicsToLearn"
                           [editGoals]="allTopics"
                           [completedGoals]="learntTopics"
                           [learntToPartiallyLearntTopics]="learntToPartiallyLearntTopics">
          </oppia-goals-tab>
        </div>
        <div *ngIf="activeSection === LEARNER_DASHBOARD_SECTION_I18N_IDS.PROGRESS && newLearnerDashboardPageIsDisplayed">
          <oppia-progress-tab [completedStoriesList]="completedStoriesList"
                              [partiallyLearntTopicsList]="partiallyLearntTopicsList">
          </oppia-progress-tab>
        </div>
        <div *ngIf="activeSection === LEARNER_DASHBOARD_SECTION_I18N_IDS.COMMUNITY_LESSONS && newLearnerDashboardPageIsDisplayed">
          <oppia-community-lessons-tab [incompleteExplorationsList]="incompleteExplorationsList"
                                       [incompleteCollectionsList]="incompleteCollectionsList"
                                       [completedExplorationsList]="completedExplorationsList"
                                       [completedCollectionsList]="completedCollectionsList"
                                       [explorationPlaylist]="explorationPlaylist"
                                       [collectionPlaylist]="collectionPlaylist"
                                       [subscriptionsList]="subscriptionsList"
                                       [completedToIncompleteCollections]="completedToIncompleteCollections">
          </oppia-community-lessons-tab>
        </div>
>>>>>>> 83855e8a
        <div *ngIf="activeSection === LEARNER_DASHBOARD_SECTION_I18N_IDS.INCOMPLETE && activeSubsection === LEARNER_DASHBOARD_SUBSECTION_I18N_IDS.EXPLORATIONS">
          <span class="oppia-learner-dashboard-nonexistent-exploration"
                *ngIf="numberNonexistentIncompleteExplorations !== 0">
            <span [innerHTML]="'I18N_LEARNER_DASHBOARD_NONEXISTENT_INCOMPLETE_EXPLORATIONS' | translate: {numberNonexistent: numberNonexistentIncompleteExplorations, messageFormat: true}">
            </span>
            &#9785;
          </span>

          <mat-card class="oppia-learner-dashboard-no-activity-card layout-row"
                    *ngIf="incompleteExplorationsList.length === 0">
            <div>
              <p *ngIf="noExplorationActivity"
                 [innerHTML]="'I18N_LEARNER_DASHBOARD_NO_ACTIVITY_IN_EXPLORATION' | translate">
              </p>
              <p *ngIf="!noExplorationActivity"
                 [innerHTML]="'I18N_LEARNER_DASHBOARD_EMPTY_INCOMPLETE_EXPLORATIONS' | translate">
              </p>

              <a class="btn oppia-dashboard-intro-button oppia-transition-200 oppia-learner-dashboard-intro-button-link"
                 [innerHTML]="'I18N_ACTION_BROWSE_LESSONS' | translate"
                 href="/community-library"
                 [oppiaFocusOn]="'ourLessonsBtn'">
              </a>
            </div>
          </mat-card>

          <ng-container *ngIf="incompleteExplorationsList.length !== 0">
            <div *ngFor="let tile of incompleteExplorationsList | sortBy: isCurrentExpSortDescending: getValueOfExplorationSortKey(tile) | slice: startIncompleteExpIndex: PAGE_SIZE ; trackBy: tile?.id"
                 class="oppia-exploration-summary-tile-container"
                 (mouseenter)="tile.toggle = !tile.toggle"
                 (mouseleave)="tile.toggle = !tile.toggle">
              <i class="remove-icon fa fa-times"
                 *ngIf="tile.toggle || checkMobileView()"
                 aria-hidden="true"
                 (click)="openRemoveActivityModal(activeSection, activeSubsection, tile)"
                 ngbTooltip="Remove"
                 container="body"
                 placement="top">
              </i>
              <oppia-exploration-summary-tile [getExplorationId]="tile.id"
                                              [getExplorationTitle]="tile.title"
                                              [getLastUpdatedMsec]="tile.lastUpdatedMsec"
                                              [getObjective]="tile.objective"
                                              [getCategory]="tile.category"
                                              [getRatings]="tile.ratings"
                                              [getNumViews]="tile.numViews"
                                              [getThumbnailIconUrl]="tile.thumbnailIconUrl"
                                              [getThumbnailBgColor]="tile.thumbnailBgColor"
                                              class="protractor-test-exp-summary-tile">
              </oppia-exploration-summary-tile>
            </div>
          </ng-container>

          <div class="oppia-learner-dashboard-page-portfolio"
               *ngIf="incompleteExplorationsList.length > 8">
            <i class="material-icons md-18"
               (click)="goToPreviousPage(LEARNER_DASHBOARD_SECTION_I18N_IDS.INCOMPLETE, LEARNER_DASHBOARD_SUBSECTION_I18N_IDS.EXPLORATIONS)">
               &#xE5C4;
            </i>
            Showing {{ startIncompleteExpIndex + 1 }} - {{ Math.min(startIncompleteExpIndex + PAGE_SIZE, incompleteExplorationsList.length) }} of {{ incompleteExplorationsList.length }}
            <i class="material-icons md-18"
               (click)="goToNextPage(LEARNER_DASHBOARD_SECTION_I18N_IDS.INCOMPLETE, LEARNER_DASHBOARD_SUBSECTION_I18N_IDS.EXPLORATIONS)">
               &#xE5C8;
            </i>
          </div>
        </div>

        <div *ngIf="activeSection === LEARNER_DASHBOARD_SECTION_I18N_IDS.COMPLETED && activeSubsection === LEARNER_DASHBOARD_SUBSECTION_I18N_IDS.EXPLORATIONS">
          <span class="oppia-learner-dashboard-nonexistent-exploration"
                *ngIf="numberNonexistentCompletedExplorations !== 0">
            <span [innerHTML]="'I18N_LEARNER_DASHBOARD_NONEXISTENT_COMPLETED_EXPLORATIONS' | translate: {numberNonexistent: numberNonexistentCompletedExplorations, messageFormat: true}">
            </span>
            &#9785;
          </span>

          <mat-card class="oppia-learner-dashboard-no-activity-card"
                   *ngIf="completedExplorationsList.length === 0">
            <div>
              <p [innerHTML]="'I18N_LEARNER_DASHBOARD_EMPTY_COMPLETED_EXPLORATIONS' | translate"></p>

              <a class="btn oppia-dashboard-intro-button oppia-transition-200 oppia-exploration-summary-tile-container"
                 [innerHTML]="'I18N_ACTION_BROWSE_LESSONS' | translate"
                 href="/community-library">
              </a>
            </div>
          </mat-card>
          <ng-container *ngIf="getVisibleExplorationList(startCompletedExpIndex).length !== 0">
            <div *ngFor="let tile of getVisibleExplorationList(startCompletedExpIndex) | sortBy: isCurrentExpSortDescending: getValueOfExplorationSortKey(); trackBy: tile?.id"
                 class="oppia-exploration-summary-tile-container">
              <oppia-exploration-summary-tile [getExplorationId]="tile.id"
                                              [getExplorationTitle]="tile.title"
                                              [getLastUpdatedMsec]="tile.lastUpdatedMsec"
                                              [getObjective]="tile.objective"
                                              [getCategory]="tile.category"
                                              [getRatings]="tile.ratings"
                                              [getNumViews]="tile.numViews"
                                              [getThumbnailIconUrl]="tile.thumbnailIconUrl"
                                              [getThumbnailBgColor]="tile.thumbnailBgColor"
                                              class="protractor-test-exp-summary-tile">
              </oppia-exploration-summary-tile>
            </div>
          </ng-container>

          <div class="oppia-learner-dashboard-page-portfolio"
               *ngIf="completedExplorationsList.length > 8">
            <i class="material-icons md-18"
               (click)="goToPreviousPage(LEARNER_DASHBOARD_SECTION_I18N_IDS.COMPLETED, LEARNER_DASHBOARD_SUBSECTION_I18N_IDS.EXPLORATIONS)">
               &#xE5C4;
            </i>
            Showing {{ startCompletedExpIndex + 1 }} - {{ Math.min(startCompletedExpIndex + PAGE_SIZE, completedExplorationsList.length) }} of {{ completedExplorationsList.length }}
            <i class="material-icons md-18"
               (click)="goToNextPage(LEARNER_DASHBOARD_SECTION_I18N_IDS.COMPLETED, LEARNER_DASHBOARD_SUBSECTION_I18N_IDS.EXPLORATIONS)">
               &#xE5C8;
            </i>
          </div>
        </div>

        <div *ngIf="activeSection === LEARNER_DASHBOARD_SECTION_I18N_IDS.PLAYLIST && activeSubsection === LEARNER_DASHBOARD_SUBSECTION_I18N_IDS.EXPLORATIONS">
          <span class="oppia-learner-dashboard-nonexistent-exploration"
                *ngIf="numberNonexistentExplorationsFromPlaylist !== 0">
            <span [innerHTML]="'I18N_LEARNER_DASHBOARD_NONEXISTENT_EXPLORATIONS_FROM_PLAYLIST' | translate: {numberNonexistent: numberNonexistentExplorationsFromPlaylist}">
            </span>
            &#9785;
          </span>

          <mat-card class="oppia-learner-dashboard-no-activity-card layout-row"
                   *ngIf="explorationPlaylist.length === 0">
            <div>
              <p [innerHTML]="'I18N_LEARNER_DASHBOARD_EMPTY_EXPLORATION_PLAYLIST' | translate"></p>

              <a class="btn oppia-dashboard-intro-button oppia-transition-200 oppia-learner-dashboard-nonexistent-exploration"
                 [innerHTML]="'I18N_ACTION_BROWSE_LESSONS' | translate"
                 href="/community-library">
              </a>
            </div>
          </mat-card>

          <ng-container *ngIf="explorationPlaylist.length !== 0">
            <div *ngFor="let tile of explorationPlaylist; let i = index; trackBy: i"
                 class="oppia-exploration-summary-tile-container"
                 (mouseenter)="tile.toggle = !tile.toggle "
                 (mouseleave)="tile.toggle = !tile.toggle">
              <i class="remove-icon fa fa-times"
                 *ngIf="tile.toggle || checkMobileView()"
                 aria-hidden="true"
                 (click)="openRemoveActivityModal(activeSection, activeSubsection, tile)"
                 ngbTooltip="Remove"
                 container="body"
                 placement="top">
              </i>
              <oppia-exploration-summary-tile [getExplorationId]="tile.id"
                                              [getExplorationTitle]="tile.title"
                                              [getLastUpdatedMsec]="tile.lastUpdatedMsec"
                                              [getObjective]="tile.objective"
                                              [getCategory]="tile.category"
                                              [getRatings]="tile.ratings"
                                              [getNumViews]="tile.numViews"
                                              [getThumbnailIconUrl]="tile.thumbnailIconUrl"
                                              [getThumbnailBgColor]="tile.thumbnailBgColor"
                                              class="oppia-exploration-summary-tile protractor-test-exp-summary-tile">
              </oppia-exploration-summary-tile>
            </div>
          </ng-container>
        </div>

        <div *ngIf="activeSection === LEARNER_DASHBOARD_SECTION_I18N_IDS.INCOMPLETE && activeSubsection === LEARNER_DASHBOARD_SUBSECTION_I18N_IDS.COLLECTIONS">
          <span class="oppia-learner-dashboard-nonexistent-exploration"
                *ngIf="numberNonexistentIncompleteCollections !== 0">
            <span [innerHTML]="'I18N_LEARNER_DASHBOARD_NONEXISTENT_INCOMPLETE_COLLECTIONS' | translate: {numberNonexistent: numberNonexistentIncompleteCollections, messageFormat: true}">
            </span>
            &#9785;
          </span>

          <mat-card class="oppia-learner-dashboard-no-activity-card layout-row"
                   *ngIf="incompleteCollectionsList.length === 0">
            <div>
              <p *ngIf="noCollectionActivity"
                 [innerHTML]="'I18N_LEARNER_DASHBOARD_NO_ACTIVITY_IN_COLLECTION' | translate">
              </p>
              <p *ngIf="!noCollectionActivity"
                 [innerHTML]="'I18N_LEARNER_DASHBOARD_EMPTY_INCOMPLETE_COLLECTIONS' | translate">
              </p>

              <a class="btn oppia-dashboard-intro-button oppia-transition-200 oppia-learner-dashboard-intro-button-link"
                 [innerHTML]="'I18N_ACTION_BROWSE_LESSONS' | translate"
                 href="/community-library">
              </a>
            </div>
          </mat-card>

          <div *ngFor="let tile of incompleteCollectionsList"
               class="oppia-exploration-summary-tile-container"
               (mouseenter)="tile.toggle = !tile.toggle "
               (mouseleave)="tile.toggle = !tile.toggle">
            <i class="remove-icon fa fa-times"
               *ngIf="tile.toggle || checkMobileView()"
               aria-hidden="true"
               (click)="openRemoveActivityModal(activeSection, activeSubsection, tile)"
               ngbTooltip="Remove"
               container="body"
               placement="top">
            </i>
            <oppia-collection-summary-tile [getCollectionId]="tile.id"
                                           [getCollectionTitle]="tile.title"
                                           [getLastUpdatedMsec]="tile.lastUpdatedMsec"
                                           [getObjective]="tile.objective"
                                           [getNodeCount]="tile.nodeCount"
                                           [getCategory]="tile.category"
                                           [getThumbnailIconUrl]="tile.thumbnailIconUrl"
                                           [getThumbnailBgColor]="tile.thumbnailBgColor">
            </oppia-collection-summary-tile>
          </div>

          <div class="oppia-learner-dashboard-page-portfolio"
               *ngIf="incompleteCollectionsList.length > 8">
            <i class="material-icons md-18"
               (click)="goToPreviousPage(LEARNER_DASHBOARD_SECTION_I18N_IDS.INCOMPLETE, LEARNER_DASHBOARD_SUBSECTION_I18N_IDS.COLLECTIONS)">&#xE5C4;
            </i>
            Showing {{ startIncompleteCollectionIndex + 1 }} - {{ Math.min(startIncompleteCollectionIndex + PAGE_SIZE, incompleteCollectionsList.length )}} of {{ incompleteCollectionsList.length }}
            <i class="material-icons md-18" (click)="goToNextPage(LEARNER_DASHBOARD_SECTION_I18N_IDS.INCOMPLETE, LEARNER_DASHBOARD_SUBSECTION_I18N_IDS.COLLECTIONS)">&#xE5C8;</i>
          </div>
        </div>

        <div *ngIf="activeSection === LEARNER_DASHBOARD_SECTION_I18N_IDS.PLAYLIST && activeSubsection === LEARNER_DASHBOARD_SUBSECTION_I18N_IDS.COLLECTIONS">
          <span class="oppia-learner-dashboard-nonexistent-exploration"
                *ngIf="collectionPlaylist.length > 0">
            <span [innerHTML]="'I18N_LEARNER_DASHBOARD_REARRANGE_LEARNER_PLAYLIST_MESSAGE' | translate"></span>
          </span>
          <span class="oppia-learner-dashboard-nonexistent-exploration"
                *ngIf="numberNonexistentCollectionsFromPlaylist !== 0">
            <span [innerHTML]="'I18N_LEARNER_DASHBOARD_NONEXISTENT_COLLECTIONS_FROM_PLAYLIST' | translate: {numberNonexistent: numberNonexistentCollectionsFromPlaylist, messageFormat: true}">
            </span>
            &#9785;
          </span>

          <mat-card class="oppia-learner-dashboard-no-activity-card layout-row"
                   *ngIf="collectionPlaylist.length === 0">
            <div>
              <p [innerHTML]="'I18N_LEARNER_DASHBOARD_EMPTY_COLLECTION_PLAYLIST' | translate"></p>

              <a class="btn oppia-dashboard-intro-button oppia-transition-200 oppia-learner-dashboard-intro-button-link"
                 [innerHTML]="'I18N_ACTION_BROWSE_LESSONS' | translate"
                 href="/community-library">
              </a>
            </div>
          </mat-card>

          <div *ngFor="let tile of collectionPlaylist"
               class="oppia-exploration-summary-tile-container"
               (mouseenter)="tile.toggle = !tile.toggle "
               (mouseleave)="tile.toggle = !tile.toggle">
            <i class="remove-icon fa fa-times"
               *ngIf="tile.toggle || checkMobileView()"
               aria-hidden="true"
               (click)="openRemoveActivityModal(activeSection, activeSubsection, tile)"
               ngbTooltip="Remove"
               container="body"
               placement="top">
            </i>
            <oppia-collection-summary-tile [getCollectionId]="tile.id"
                                           [getCollectionTitle]="tile.title"
                                           [getLastUpdatedMsec]="tile.lastUpdatedMsec"
                                           [getObjective]="tile.objective"
                                           [getNodeCount]="tile.nodeCount"
                                           [getCategory]="tile.category"
                                           [getThumbnailIconUrl]="tile.thumbnailIconUrl"
                                           [getThumbnailBgColor]="tile.thumbnailBgColor">
            </oppia-collection-summary-tile>
          </div>
        </div>

        <div *ngIf="activeSection === LEARNER_DASHBOARD_SECTION_I18N_IDS.COMPLETED && activeSubsection === LEARNER_DASHBOARD_SUBSECTION_I18N_IDS.COLLECTIONS">
          <span class="oppia-learner-dashboard-nonexistent-exploration"
                *ngIf="completedToIncompleteCollections.length !== 0">
            <span [innerHTML]="'I18N_LEARNER_DASHBOARD_COMPLETED_TO_INCOMPLETE_COLLECTIONS' | translate: {numberMoved: completedToIncompleteCollections.length}">
            </span>
            <span>
              <ul>
                <li *ngFor="let title of completedToIncompleteCollections">{{ title }}</li>
              </ul>
            </span>
          </span>

          <span class="oppia-learner-dashboard-nonexistent-exploration"
                *ngIf="numberNonexistentCompletedCollections !== 0">
            <span [innerHTML]="'I18N_LEARNER_DASHBOARD_NONEXISTENT_COMPLETED_COLLECTIONS' | translate: {numberNonexistent: numberNonexistentCompletedCollections, messageFormat: true}">
            </span>
            &#9785;
          </span>

          <mat-card class="oppia-learner-dashboard-no-activity-card layout-row"
                   *ngIf="completedCollectionsList.length === 0">
            <div>
              <p [innerHTML]="'I18N_LEARNER_DASHBOARD_EMPTY_COMPLETED_COLLECTIONS' | translate"></p>

              <a class="btn oppia-dashboard-intro-button oppia-transition-200 oppia-learner-dashboard-intro-button-link"
                 [innerHTML]="'I18N_ACTION_BROWSE_LESSONS' | translate"
                 href="/community-library">
              </a>
            </div>
          </mat-card>

          <div *ngFor="let tile of completedCollectionsList"
               class="oppia-exploration-summary-tile-container">
            <oppia-collection-summary-tile [getCollectionId]="tile.id"
                                           [getCollectionTitle]="tile.title"
                                           [getLastUpdatedMsec]="tile.lastUpdatedMsec"
                                           [getObjective]="tile.objective"
                                           [getNodeCount]="tile.nodeCount"
                                           [getCategory]="tile.category"
                                           [getThumbnailIconUrl]="tile.thumbnailIconUrl"
                                           [getThumbnailBgColor]="tile.thumbnailBgColor">
            </oppia-collection-summary-tile>
          </div>

          <div class="oppia-learner-dashboard-page-portfolio"
               *ngIf="completedCollectionsList.length > 8">
            <i class="material-icons md-18"
               (click)="goToPreviousPage(LEARNER_DASHBOARD_SECTION_I18N_IDS.COMPLETED, LEARNER_DASHBOARD_SUBSECTION_I18N_IDS.COLLECTIONS)">
               &#xE5C4;
            </i>
            Showing {{ startCompletedCollectionIndex + 1 }} - {{ Math.min(startCompletedCollectionIndex + PAGE_SIZE, completedCollectionsList.length) }} of {{ completedCollectionsList.length }}
            <i class="material-icons md-18"
               (click)="goToNextPage(LEARNER_DASHBOARD_SECTION_I18N_IDS.COMPLETE, LEARNER_DASHBOARD_SUBSECTION_I18N_IDS.COLLECTIONS)">
               &#xE5C8;
            </i>
          </div>
        </div>

        <div *ngIf="activeSection === LEARNER_DASHBOARD_SECTION_I18N_IDS.SUBSCRIPTIONS"
             class="oppia-subscription-container">
          <mat-card class="oppia-learner-dashboard-no-activity-card layout-row"
                    *ngIf="subscriptionsList.length === 0">
            <div>
              <p [innerHTML]="'I18N_LEARNER_DASHBOARD_EMPTY_SUBSCRIPTIONS' | translate"></p>

              <a class="btn oppia-dashboard-intro-button oppia-transition-200 oppia-learner-dashboard-intro-button-link"
                 [innerHTML]="'I18N_ACTION_BROWSE_LESSONS' | translate"
                 href="/community-library">
              </a>
            </div>
          </mat-card>

          <mat-card class="oppia-subscription-card oppia-subscription-container-list"
                   *ngFor="let subscription of subscriptionsList | sortBy: isCurrentSubscriptionSortDescending: getValueOfSubscriptionSortKey()">
            <a class="oppia-subscription-profile-link"
               href="/profile/{{ subscription.username }}"
               target="_blank"
               rel="noopener">
              <img [src]="decodePngURIData(subscription.pictureDataUrl)"
                   class="oppia-subscription-card-profile-picture rounded-circle">
              <span class="oppia-subscription-card-summary text-dark">
                <div class="oppia-subscription-name">
                  <strong class="protractor-test-subscription-name"
                          container="body"
                          triggers="showUsernamePopover(subscription.username)"
                          ngbPopover="subscription.username">
                    {{ subscription.username| truncate:10 }}
                  </strong>
                </div>
                <div class="oppia-impact-text">
                  <span>Impact: </span>
                  <span class="protractor-test-impact-number">{{ subscription.impact || 0 }}</span>
                </div>
              </span>
            </a>
          </mat-card>
        </div>

        <div *ngIf="activeSection === LEARNER_DASHBOARD_SECTION_I18N_IDS.FEEDBACK"
             class="oppia-learner-dashboard-feedback-section">
          <mat-card class="oppia-learner-dashboard-no-activity-card layout-row"
                   *ngIf="threadSummaries.length === 0">
            <div>
              <p [innerHTML]="'I18N_LEARNER_DASHBOARD_EMPTY_FEEDBACK_THREADS' | translate"></p>

              <a class="btn oppia-dashboard-intro-button oppia-transition-200 oppia-learner-dashboard-intro-button-link"
                 [innerHTML]="'I18N_ACTION_BROWSE_LESSONS' | translate"
                 href="/community-library">
              </a>
            </div>
          </mat-card>

          <table class="table" *ngIf="!feedbackThreadActive">
            <tr *ngFor="let thread of threadSummaries | sortBy: isCurrentFeedbackSortDescending: getValueOfFeedbackThreadSortKey()"
                (click)="onClickThread(thread.status, thread.explorationId, thread.threadId, thread.explorationTitle)"
                class="oppia-feedback-tab-row protractor-test-feedback-thread">
              <td width="10%">
                <span [ngClass]="getLabelClass(thread.status)">{{ getHumanReadableStatus(thread.status) }}</span>
              </td>
              <td width="20%">
                <span *ngIf="thread.totalMessageCount > 1">
                  <span *ngIf="thread.authorSecondLastMessage">
                    <span *ngIf="thread.secondLastMessageIsRead">{{ thread.authorSecondLastMessage | truncate:7 }}, </span>
                    <span *ngIf="!thread.secondLastMessageIsRead">
                      <strong>{{ thread.authorSecondLastMessage | truncate:7 }}, </strong>
                    </span>
                  </span>
                  <span *ngIf="!thread.authorSecondLastMessage">
                    <span *ngIf="thread.totalMessageCount > 1">
                      <span [innerHTML]="'I18N_FEEDBACK_MESSAGE_ANONYMOUS_AUTHOR' | translate"></span>,
                    </span>
                  </span>
                </span>
                <span *ngIf="thread.authorLastMessage">
                  <span *ngIf="thread.lastMessageIsRead">{{ thread.authorLastMessage | truncate:7 }}</span>
                  <span *ngIf="!thread.lastMessageIsRead">
                    <strong>{{ thread.authorLastMessage | truncate:7 }}</strong>
                  </span>
                </span>
                <span *ngIf="!thread.authorLastMessage">
                  <span [innerHTML]="'I18N_FEEDBACK_MESSAGE_ANONYMOUS_AUTHOR' | translate"></span>
                </span>
                <span class="feedback-thread-message-count">({{ thread.totalMessageCount }})</span>
              </td>
              <td width="50%">
                <span *ngIf="thread.totalMessageCount > 1 && thread.secondLastMessageIsRead && thread.lastMessageIsRead">{{ thread.explorationTitle }} -</span>
                <span class="protractor-test-feedback-exploration" *ngIf="thread.totalMessageCount === 1 && thread.lastMessageIsRead">{{ thread.explorationTitle }} -</span>
                <span *ngIf="thread.totalMessageCount === 1 && !thread.lastMessageIsRead">
                  <strong>{{ thread.explorationTitle }} -</strong>
                </span>
                <span *ngIf="thread.totalMessageCount > 1 && (!thread.lastMessageIsRead || !thread.secondLastMessageIsRead)">
                  <strong>{{ thread.explorationTitle }} -</strong>
                </span>
                <span *ngIf="thread.lastMessageText">{{ thread.lastMessageText | truncate:50 }}</span>
                <span *ngIf="!thread.lastMessageText && thread.totalMessageCount !== 1">
                  <i [innerHTML]="'I18N_LEARNER_DASHBOARD_FEEDBACK_THREAD_STATUS_CHANGE_MESSAGE' | translate: {threadStatus: getHumanReadableStatus(thread.status)}">
                  </i>
                </span>
                <span *ngIf="!thread.lastMessageText && thread.totalMessageCount === 1">
                  <i [innerHTML]="'I18N_LEARNER_DASHBOARD_SUGGESTION_TEXT' | translate"></i>
                </span>
              </td>
              <td width="20%">
                <span>{{ getLocaleAbbreviatedDatetimeString(thread.lastUpdatedMsecs) }}</span>
              </td>
            </tr>
          </table>

          <table class="table" *ngIf="feedbackThreadActive">
            <tr>
              <td>
                <button (click)="showAllThreads()"
                        class="btn btn-secondary oppia-btn-secondary">
                  <i class="material-icons oppia-vcenter"
                     title="{{ 'I18N_LEARNER_DASHBOARD_RETURN_TO_FEEDBACK_THREADS_MESSAGE' | translate }}">
                     &#xE5CB;
                  </i>
                </button>
                <span class="oppia-exploration-title">{{ explorationTitle }}</span>
              </td>
            </tr>
            <tr *ngIf="loadingFeedbacks">
              <td class="text-center">
                <span>
                  Loading
                  <loading-dots></loading-dots>
                </span>
              </td>
            </tr>
            <ng-container *ngIf="!loadingFeedbacks">
              <tr *ngFor="let message of messageSummaries"
                  class="oppia-message-summaries">
                <td>
                  <div class="row">
                    <div class="col-sm-9">
                      <span class="feedback-message-header">
                        <span *ngIf="message.authorPictureDataUrl"
                              class="d-inline-block">
                          <img [src]="decodePngURIData(message.authorPictureDataUrl)"
                               class="oppia-navbar-profile-picture rounded-circle oppia-profile-picture"
                               alt="User Avatar">
                        </span>

                        <span *ngIf="!message.authorPictureDataUrl"
                              class="d-inline-block">
                          <i class="material-icons md-40 oppia-profile-picture">&#xE853;</i>
                        </span>
                      </span>

                      <span *ngIf="message.authorUsername"
                            class="feedback-message-author-name">
                        <strong>{{ message.authorUsername }}</strong>
                      </span>
                      <span *ngIf="!message.authorUsername"
                            class="feedback-message-author-name">
                        <strong [innerHTML]="'I18N_FEEDBACK_MESSAGE_ANONYMOUS_AUTHOR' | translate"></strong>
                      </span>
                      <span class="oppia-updated-status"
                            *ngIf="message.messageId !== 0 && message.updatedStatus">
                        <em [innerHTML]="'I18N_LEARNER_DASHBOARD_FEEDBACK_THREAD_STATUS_CHANGE_MESSAGE' | translate: {threadStatus: getHumanReadableStatus(message.updatedStatus)}">
                        </em>
                      </span>
                    </div>
                    <div class="col-lg-3 col-md-3 col-sm-3">
                      <span>{{ getLocaleAbbreviatedDatetimeString(message.createdOnMsecs) }}</span>
                    </div>
                  </div>

                  <div class="row">
                    <div class="col-sm-2 feedback-message-spacing oppia-feedback-message-spacing"></div>
                    <div class="col-sm-10 feedback-thread-message-body">
                      <div>
                        <span class="protractor-test-feedback-message" *ngIf="message.text">{{ message.text }}</span>
                        <button *ngIf="message.currentContentHtml"
                                class="btn btn-primary oppia-dashboard-view-suggestion-button"
                                (click)="showSuggestionModal(message.suggestionHtml, message.currentContentHtml, message.description)"
                                [innerHTML]="'I18N_LEARNER_DASHBOARD_VIEW_SUGGESTION' | translate">
                        </button>
                      </div>
                    </div>
                  </div>
                </td>
              </tr>
            </ng-container>
            <tr>
              <td>
                <div class="row">
                  <div class="col-sm-1 feedback-message-author-picture oppia-feedback-message-spacing p-0">
                    <span class="feedback-message-header">
                      <span class="d-inline-block">
                        <img [src]="profilePictureDataUrl"
                             class="oppia-navbar-profile-picture rounded-circle feedback-thread-learner-profile-pic"
                             alt="User Avatar">
                      </span>
                    </span>
                  </div>

                  <div class="col-sm-11">
                    <div class="feedback-thread-new-message">
                      <textarea class="form-control feedback-thread-reply-box"
                                placeholder="{{ 'I18N_LEARNER_DASHBOARD_FEEDBACK_THREAD_DEFAULT_MESSAGE' | translate }}" [(ngModel)]="newMessage.text">
                      </textarea>
                    </div>
                    <div>
                      <button class="btn btn-success feedback-thread-new-message-send"
                              (click)="addNewMessage(threadId, newMessage.text)"
                              ng-disabled="messageSendingInProgress || !newMessage.text">
                        <span *ngIf="messageSendingInProgress"
                              [innerHTML]="'I18N_LEARNER_DASHBOARD_SEND_FEEDBACK_THREAD_MESSAGE_IN_PROGRESS' | translate">
                        </span>
                        <span class="protractor-test-feedback-send-message"
                              *ngIf="!messageSendingInProgress"
                              [innerHTML]="'I18N_LEARNER_DASHBOARD_SEND_FEEDBACK_THREAD_MESSAGE' | translate">
                        </span>
                      </button>
                    </div>
                  </div>
                </div>
              </td>
            </tr>
          </table>
          <div class="feedback-thread-warning"
               *ngIf="feedbackThreadActive">
            <i class="material-icons">&#xE88F;</i>
            <span [innerHTML]="'I18N_LEARNER_DASHBOARD_FEEDBACK_THREAD_WARNING' | translate"></span>
          </div>
        </div>
      </div>
    </div>

    <div class="col-md-2 oppia-learner-dashboard-side-content"
         [ngClass]="{'oppia-learner-dashboard-mobile-mode': checkMobileView()}">

    </div>
  </div>
</div>
<style>
  body {
    overflow-x: visible;
  }

  .oppia-flex-row {
    box-sizing: border-box;
    display: flex !important;
    flex-direction: row;
    margin: 10px 0;
  }

  .oppia-flex-row>:first-child {
    margin-top: 10px;
  }

  .oppia-flex-row>:last-child {
    margin-bottom: 10px;
  }

  .oppia-learner-dashboard-container {
    margin: 0 auto 30px auto;
    max-width: 1400px;
    padding-top: 10px;
  }

  .oppia-learner-dashboard-title {
    color: #01645c;
    font-family: 'Capriola', 'Roboto', Arial, sans-serif;
    font-size: 3em;
    margin-bottom: 33px;
    margin-top: 0;
    padding-top: 65.5px;
    text-align: center;
  }

  .oppia-learner-dashboard-title-mobile {
    font-size: 2.5em;
    margin-bottom: 25px;
  }

  .oppia-learner-dashboard-mascot {
    float: right;
    margin-top: -40px;
    padding-left: 10px;
    width: 140px;
  }

  .oppia-learner-dashboard-menu {
    color: black;
    cursor: pointer;
    font-family: 'Capriola', 'Roboto', Arial, sans-serif;
    font-size: 1em;
    font-weight: normal;
    margin: 0;
    padding: 15px 20px 15px 20px;
  }

  .oppia-learner-dashboard-main-menu .oppia-learner-dashboard-sub-section-active {
    background-color: #aed2e9;
    border: 1px solid lightgreen;
    color: black;
  }

  .oppia-learner-dashboard-submenu {
    background-color: #fff;
    border: 1px solid #d0d0d0;
    color: #757575;
    cursor: pointer;
    font-family: 'Capriola', 'Roboto', Arial, sans-serif;
    font-size: 16px;
    padding: 12px 20px 12px 40px;
  }

  .oppia-learner-dashboard-section-active {
    background-color: #00645C1A;
    color: #00645C;
  }

  .oppia-learner-dashboard-side-content {
    min-width: 241px;
    padding-left: 20px;
    width: 20%;
  }

  .oppia-learner-dashboard-main-content {
    padding: 0;
    width: 60%;
  }

  .oppia-learner-dashboard-main-content .stats-card {
    min-height: 63px;
    position: relative;
  }

  .oppia-learner-dashboard-main-content .stats-card .stat-description {
    line-height: 1.646;
    margin-bottom: 35px;
    padding-right: 10px;
  }

  .oppia-learner-dashboard-main-content .stats-card .stat-value {
    bottom: 0;
    position: absolute;
  }

  .oppia-learner-dashboard-main-content .remove-icon {
    color: white;
    float: right;
    font-size: 20px;
    left: -7px;
    margin-left: -26px;
    margin-top: 10px;
    position: relative;
    width: 18px;
    z-index: 20;
  }

  .oppia-learner-dashboard-main-menu {
    background-color: white;
    padding: 0;
  }

  .oppia-learner-dashboard-mobile-mode {
    margin: auto;
    width: 100%;
  }

  .oppia-learner-dashboard-mascot-mobile {
    margin-left: -76px;
    margin-top: 307px;
    position: absolute;
  }

  .oppia-learner-dashboard-intro-card {
    background: #fff;
    border-left: none;
    border-radius: 5px;
    margin: 1em 0 0;
    padding: 37px 30px;
    text-align: center;
  }

  .oppia-learner-dashboard-intro-card:before {
    background: #fff;
    border-bottom-right-radius: 80px 50px;
    bottom: -1.88em;
    content: "";
    display: block;
    height: 30px;
    position: absolute;
    width: 50px;
    z-index: 10;
  }

  .oppia-learner-dashboard-intro-card:after {
    background: #e8e7e3;
    border-bottom-right-radius: 40px 50px;
    bottom: -1.88em;
    content: "";
    display: block;
    height: 30px;
    position: absolute;
    width: 20px;
    z-index: 10;
  }

  .oppia-learner-dashboard-intro-button {
    background-color: #00645c;
    border-radius: 4px;
    color: #fff;
    font-family: "Roboto", Arial, sans-serif;
    font-size: 16px;
    font-weight: 500;
    letter-spacing: 0.7px;
    margin-top: 25px;
    padding: 8px;
    text-transform: uppercase;
    width: 250px;
  }

  .oppia-learner-dashboard-intro-button:hover,
  .oppia-learner-dashboard-intro-button:active {
    background-color: #3d9991;
    color: #fff;
  }

  .oppia-learner-dashboard-intro-card-message {
    font-family: 'Capriola', 'Roboto', Arial, sans-serif;
    font-size: 18px;
    text-align: center;
  }

  .oppia-learner-dashboard-main-content-title {
    color: #076962;
    display: inline-block;
    font-family: 'Capriola', 'Roboto', Arial, sans-serif;
    font-size: 1.3em;
    padding: 16px;
    padding-bottom: 8px;
  }

  .oppia-learner-dashboard-sort {
    float: right;
    padding-right: 7.5px;
    padding-top: 8px;
  }

  .oppia-learner-dashboard-main-content-container .oppia-learner-dashboard-no-activity-card {
    background: rgb(255,255,255);
    box-shadow: 0 1px 3px rgba(0,0,0,0.12), 0 1px 2px rgba(0,0,0,0.24);
    font-family: "Capriola", "Roboto", Arial, sans-serif;
    margin: 0 17px 0 4px;
    padding: 30px 55px 30px 30px;
  }

  .oppia-learner-dashboard-sort-mobile {
    float: none;
    padding: 0 7.5px;
  }

  .oppia-learner-dashboard-main-content-container {
    padding-left: 11px;
  }

  .oppia-learner-dashboard-feedback-section {
    margin-right: 23px;
  }

  .oppia-learner-dashboard-feedback-section .table {
    background-color: white;
    margin-bottom: 10px;
    margin-left: 6px;
  }

  .oppia-learner-dashboard-feedback-section .feedback-thread-message-count {
    color: #757575;
    font-size: 100.25%;
  }

  .oppia-learner-dashboard-feedback-section .feedback-message-spacing {
    left: 3px;
    padding: 0;
    text-align: center;
  }

  .oppia-learner-dashboard-feedback-section .feedback-message-header {
    display: inline-block;
    text-align: center;
    width: 8%;
  }

  .oppia-learner-dashboard-feedback-section .feedback-thread-new-message {
    margin-right: 10px;
  }

  .oppia-learner-dashboard-feedback-section .feedback-thread-new-message-send {
    margin: 6px 0 0 14px;
  }

  .oppia-row {
    display: flex;
  }
  .oppia-learner-dashboard-intro-card-message-part-1 {
    padding-top: 6px;
  }
  .oppia-learner-dashboard-intro-card-message-part-2 {
    padding-top: 15px;
  }
  .oppia-navbar-breadcrumb-separator-icon {
    margin: 0 1px;
  }
  .oppia-explorations-select {
    margin-bottom: 7px;
  }
  .oppia-sort-options {
    width: auto;
  }
  .oppia-learner-dashboard-nonexistent-exploration {
    display: block;
    padding: 5px 7.5px;
  }
  .oppia-learner-dashboard-intro-button-link {
    margin-top: 13px;
    width: 230px;
  }
  .oppia-exploration-summary-tile-container {
    display: inline-block;
    margin-left: 1px;
  }
  .oppia-learner-playlist-tiles-sortable {
    display: block;
    height: 145px;
  }
  .oppia-exploration-summary-tile {
    height: 100%;
  }
  .oppia-subscription-container
  .oppia-dashboard-view-suggestion-button {
    margin-top: 5px;
  }
  .oppia-subscription-container-list {
    margin: 0 8px 0 4px;
    width: 197px;
  }
  .oppia-subscription-name {
    font-size: 17.5px;
    margin-bottom: 5px;
  }
  .oppia-impact-text {
    font-size: 14.5px;
  }
  .oppia-message-count-container {
    width: 21%;
  }
  .oppia-btn-secondary {
    padding: 0 3px;
  }
  .oppia-exploration-title {
    font-size: 105%;
    margin-left: 7px;
  }
  .oppia-message-summaries {
    padding: 13px 8px 7px 8px;
  }
  .oppia-profile-picture {
    margin-top: 4px;
    min-width: 32px;
  }
  .oppia-updated-status {
    float: right;
    margin-right: 15px;
  }
  .oppia-feedback-message-spacing {
    width: 8%;
  }

  @media (max-width: 768px) {
    .oppia-learner-dashboard-feedback-section .feedback-thread-new-message {
      margin-left: 14px;
    }

    .oppia-learner-dashboard-feedback-section .feedback-message-author-name {
      margin-left: 10px;
    }

    .oppia-learner-dashboard-feedback-section .feedback-thread-new-message-send {
      margin: 6px 0 0 28px;
    }

    .oppia-learner-dashboard-feedback-section .feedback-thread-reply-box {
      margin-top: 9px;
    }

    .oppia-learner-dashboard-feedback-section .feedback-thread-message-body {
      margin-left: 43px;
    }
  }

  .oppia-learner-dashboard-feedback-section .col-sm-11 {
    padding: 0 20px 0 0;
  }

  .oppia-learner-dashboard-feedback-section .feedback-thread-reply-box {
    font-size: 1em;
    height: 70px;
    margin-left: 14px;
    resize: vertical;
  }

  .oppia-learner-dashboard-feedback-section .feedback-thread-warning {
    color: #0277BD;
    margin-left: 4px;
  }

  .oppia-learner-dashboard-feedback-section .feedback-thread-learner-profile-pic {
    margin-left: 26px;
    margin-top: 4px;
    min-width: 32px;
  }

  @media (max-width: 810px) {
    .oppia-learner-dashboard-title {
      font-size: 2.8em;
    }

    .sort-explorations-select.oppia-learner-dashboard-sort {
      padding: 0 0 6px 7.5px;
      width: 100%;
    }
  }

  @media (max-width: 500px) {
    .oppia-learner-dashboard-title {
      font-size: 2.5em;
    }

    .oppia-learner-dashboard-intro-card:before {
      left: 17em;
    }

    .oppia-learner-dashboard-intro-card:after {
      left: 17em;
    }

    .oppia-learner-dashboard-main-content-container {
      padding: 7px;
    }

    .oppia-learner-dashboard-main-content-container .oppia-learner-dashboard-no-activity-card {
      margin: 0 2px 0 4px;
    }

    .oppia-learner-dashboard-feedback-section .feedback-thread-reply-box {
      font-size: 1em;
      height: 70px;
      margin-left: 14px;
      resize: vertical;
    }

    .oppia-learner-dashboard-feedback-section .feedback-thread-learner-profile-pic {
      margin-left: 15px;
    }
  }

  @media (max-width: 380px) {
    .oppia-learner-dashboard-title-mobile {
      padding-top: 54.5px;
    }

    .oppia-learner-dashboard-mascot {
      margin-top: 335px;
    }

    .oppia-learner-dashboard-intro-card:before {
      left: 15em;
    }

    .oppia-learner-dashboard-intro-card:after {
      left: 15em;
    }
  }

  .oppia-dashboard-tooltip {
    display: inline-block;
    position: relative;
  }

  .oppia-dashboard-tooltip-text {
    background-color: #018477;
    border-radius: 6px;
    bottom: 97%;
    color: #fff;
    font-size: 0.6em;
    padding: 5px;
    position: absolute;
    text-align: center;
    visibility: hidden;
    width: auto;
    z-index: 1;
  }

  @media screen and (max-width: 500px) {
    .oppia-dashboard-tooltip-text {
      margin-left: -80%;
      width: 90%;
    }
  }

  @media screen and (max-width: 470px) {
    .oppia-learner-dashboard-main-content,
    .oppia-learner-dashboard-side-content {
      width: 100%;
    }
  }

  .oppia-dashboard-tooltip:hover + .oppia-dashboard-tooltip-text {
    visibility: visible;
  }

  .oppia-learner-dashboard-page-portfolio {
    font-weight: bold;
    margin-right: 14px;
    margin-top: 8px;
    text-align: right;
  }

  .oppia-learner-playlist-tiles {
    display: inline-block;
    margin-left: 1px;
    padding-right: 21px;
    width: 100%;
  }

  .oppia-subscription-card {
    background-color: #fff;
    display: inline-block;
    height: 90px;
    margin: 8px 4px;
    padding: 0;
    width: 191px;
  }
</style><|MERGE_RESOLUTION|>--- conflicted
+++ resolved
@@ -66,28 +66,22 @@
     <div class="col-md-2 oppia-learner-dashboard-side-content"
          [ngClass]="{'oppia-learner-dashboard-mobile-mode': checkMobileView()}">
       <mat-card class="oppia-learner-dashboard-main-menu">
-<<<<<<< HEAD
-=======
         <h4 class="oppia-learner-dashboard-menu"
             *ngIf="newLearnerDashboardPageIsDisplayed"
             [ngClass]="{'oppia-learner-dashboard-section-active': activeSection === LEARNER_DASHBOARD_SECTION_I18N_IDS.GOALS}"
             (click)="setActiveSection(LEARNER_DASHBOARD_SECTION_I18N_IDS.GOALS)">
           <span [innerHTML]="LEARNER_DASHBOARD_SECTION_I18N_IDS.GOALS | translate"></span>
         </h4>
->>>>>>> 83855e8a
         <h4 class="oppia-learner-dashboard-menu" *ngIf="newLearnerDashboardPageIsDisplayed"
             [ngClass]="{'oppia-learner-dashboard-section-active': activeSection === LEARNER_DASHBOARD_SECTION_I18N_IDS.PROGRESS}"
             (click)="setActiveSection(LEARNER_DASHBOARD_SECTION_I18N_IDS.PROGRESS)">
           <span [innerHTML]="LEARNER_DASHBOARD_SECTION_I18N_IDS.PROGRESS | translate"></span>
         </h4>
-<<<<<<< HEAD
-=======
         <h4 class="oppia-learner-dashboard-menu" *ngIf="newLearnerDashboardPageIsDisplayed"
             [ngClass]="{'oppia-learner-dashboard-section-active': activeSection === LEARNER_DASHBOARD_SECTION_I18N_IDS.COMMUNITY_LESSONS}"
             (click)="setActiveSection(LEARNER_DASHBOARD_SECTION_I18N_IDS.COMMUNITY_LESSONS)">
           <span [innerHTML]="LEARNER_DASHBOARD_SECTION_I18N_IDS.COMMUNITY_LESSONS | translate"></span>
         </h4>
->>>>>>> 83855e8a
         <h4 class="dropdown-toggle oppia-learner-dashboard-menu protractor-test-play-later-section"
             [ngClass]="{'oppia-learner-dashboard-section-active': activeSection === LEARNER_DASHBOARD_SECTION_I18N_IDS.PLAYLIST}"
             (click)="setActiveSection(LEARNER_DASHBOARD_SECTION_I18N_IDS.PLAYLIST)">
@@ -159,11 +153,7 @@
     <div class="col-md-8 oppia-learner-dashboard-main-content"
          [ngClass]="{'oppia-learner-dashboard-mobile-mode': checkMobileView()}">
       <div>
-<<<<<<< HEAD
-        <span class="oppia-learner-dashboard-main-content-title" *ngIf="activeSection !== LEARNER_DASHBOARD_SECTION_I18N_IDS.PROGRESS">
-=======
         <span class="oppia-learner-dashboard-main-content-title" *ngIf="activeSection !== LEARNER_DASHBOARD_SECTION_I18N_IDS.PROGRESS && activeSection !== LEARNER_DASHBOARD_SECTION_I18N_IDS.COMMUNITY_LESSONS && activeSection !== LEARNER_DASHBOARD_SECTION_I18N_IDS.GOALS">
->>>>>>> 83855e8a
           <span [innerHTML]="activeSection | translate">
           </span>
           <span *ngIf="activeSection !== LEARNER_DASHBOARD_SECTION_I18N_IDS.SUBSCRIPTIONS && activeSection !== LEARNER_DASHBOARD_SECTION_I18N_IDS.FEEDBACK">
@@ -237,24 +227,17 @@
         </span>
       </div>
       <div class="oppia-learner-dashboard-main-content-container">
-<<<<<<< HEAD
-        <div *ngIf="activeSection === LEARNER_DASHBOARD_SECTION_I18N_IDS.PROGRESS && newLearnerDashboardPageIsDisplayed">
-          <oppia-progress-tab [completedStoriesList]="completedStoriesList"
-                              [partiallyLearntTopicsList]="partiallyLearntTopicsList"
-                              [learntTopicsList]="learntTopicsList">
-          </oppia-progress-tab>
-        </div>
-=======
         <div *ngIf="activeSection === LEARNER_DASHBOARD_SECTION_I18N_IDS.GOALS && newLearnerDashboardPageIsDisplayed">
           <oppia-goals-tab [currentGoals]="topicsToLearn"
                            [editGoals]="allTopics"
-                           [completedGoals]="learntTopics"
+                           [completedGoals]="learntTopicsList"
                            [learntToPartiallyLearntTopics]="learntToPartiallyLearntTopics">
           </oppia-goals-tab>
         </div>
         <div *ngIf="activeSection === LEARNER_DASHBOARD_SECTION_I18N_IDS.PROGRESS && newLearnerDashboardPageIsDisplayed">
           <oppia-progress-tab [completedStoriesList]="completedStoriesList"
-                              [partiallyLearntTopicsList]="partiallyLearntTopicsList">
+                              [partiallyLearntTopicsList]="partiallyLearntTopicsList"
+                              [learntTopicsList]="learntTopicsList">
           </oppia-progress-tab>
         </div>
         <div *ngIf="activeSection === LEARNER_DASHBOARD_SECTION_I18N_IDS.COMMUNITY_LESSONS && newLearnerDashboardPageIsDisplayed">
@@ -268,7 +251,6 @@
                                        [completedToIncompleteCollections]="completedToIncompleteCollections">
           </oppia-community-lessons-tab>
         </div>
->>>>>>> 83855e8a
         <div *ngIf="activeSection === LEARNER_DASHBOARD_SECTION_I18N_IDS.INCOMPLETE && activeSubsection === LEARNER_DASHBOARD_SUBSECTION_I18N_IDS.EXPLORATIONS">
           <span class="oppia-learner-dashboard-nonexistent-exploration"
                 *ngIf="numberNonexistentIncompleteExplorations !== 0">
