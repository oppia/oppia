<<<<<<< HEAD
<background-banner *ngIf="!checkMobileView() || (checkMobileView() && activeSection === LEARNER_DASHBOARD_SECTION_I18N_IDS.HOME)"></background-banner>
<div [ngStyle]="{'text-align': isLanguageRTL() ? 'right' : 'left', 'min-height': checkMobileView() ? '85.5vh': 'auto'}" class="oppia-learner-dashboard-container position-relative">
  <div class="row oppia-row"
       [ngStyle]="checkMobileView() ? {'display': 'block'} : {'display': 'flex'}"
       [ngClass]="{'oppia-learner-dashboard-mobile-mode': checkMobileView()}">
    <div [ngStyle]="isLanguageRTL() ? {'padding-right': '100px'} : {'padding-left': '100px'}" class="col-md-3 oppia-learner-dashboard-side-content"
         *ngIf="!checkMobileView()">
=======
<background-banner *ngIf="!windowIsNarrow || (windowIsNarrow && activeSection === LEARNER_DASHBOARD_SECTION_I18N_IDS.HOME)"></background-banner>
<div class="oppia-learner-dashboard-container position-relative overflow-auto" [ngStyle]="windowIsNarrow && {'min-height': '85.5vh'}">
  <div class="row oppia-row"
       [ngStyle]="windowIsNarrow ? {'display': 'block'} : {'display': 'flex'}"
       [ngClass]="{'oppia-learner-dashboard-mobile-mode': windowIsNarrow}">
    <div class="col-md-3 oppia-learner-dashboard-side-content"
         *ngIf="!windowIsNarrow">
>>>>>>> 4d27b837
      <mat-card class="oppia-learner-dashboard-main-menu">
        <h4 class="oppia-learner-dashboard-menu protractor-test-home-section"
            [ngClass]="{'oppia-learner-dashboard-section-active': activeSection === LEARNER_DASHBOARD_SECTION_I18N_IDS.HOME}"
            (click)="setActiveSection(LEARNER_DASHBOARD_SECTION_I18N_IDS.HOME)">
          <span [innerHTML]="LEARNER_DASHBOARD_SECTION_I18N_IDS.HOME | translate"></span>
        </h4>
        <h4 class="oppia-learner-dashboard-menu protractor-test-goals-section"
            [ngClass]="{'oppia-learner-dashboard-section-active': activeSection === LEARNER_DASHBOARD_SECTION_I18N_IDS.GOALS}"
            (click)="setActiveSection(LEARNER_DASHBOARD_SECTION_I18N_IDS.GOALS)">
          <span [innerHTML]="LEARNER_DASHBOARD_SECTION_I18N_IDS.GOALS | translate"></span>
        </h4>
        <h4 class="oppia-learner-dashboard-menu protractor-test-progress-section"
            [ngClass]="{'oppia-learner-dashboard-section-active': activeSection === LEARNER_DASHBOARD_SECTION_I18N_IDS.PROGRESS}"
            (click)="setActiveSection(LEARNER_DASHBOARD_SECTION_I18N_IDS.PROGRESS)">
          <span [innerHTML]="LEARNER_DASHBOARD_SECTION_I18N_IDS.PROGRESS | translate"></span>
        </h4>
        <h4 class="oppia-learner-dashboard-menu protractor-test-community-lessons-section"
            [ngClass]="{'oppia-learner-dashboard-section-active': activeSection === LEARNER_DASHBOARD_SECTION_I18N_IDS.COMMUNITY_LESSONS}"
            (click)="setActiveSection(LEARNER_DASHBOARD_SECTION_I18N_IDS.COMMUNITY_LESSONS)">
          <span [innerHTML]="LEARNER_DASHBOARD_SECTION_I18N_IDS.COMMUNITY_LESSONS | translate"></span>
        </h4>
        <h4 class="oppia-learner-dashboard-menu protractor-test-feedback-section"
            [ngClass]="{'oppia-learner-dashboard-section-active': activeSection === LEARNER_DASHBOARD_SECTION_I18N_IDS.FEEDBACK}"
            (click)="setActiveSection(LEARNER_DASHBOARD_SECTION_I18N_IDS.FEEDBACK)">
          <span [innerHTML]="LEARNER_DASHBOARD_SECTION_I18N_IDS.FEEDBACK | translate"></span>
          <span *ngIf="numberOfUnreadThreads !== 0">({{ numberOfUnreadThreads }})</span>
        </h4>
      </mat-card>
    </div>
    <footer class="oppia-learner-dashboard-buttons" *ngIf="windowIsNarrow" headroom>
      <mat-card class="oppia-learner-dashboard-button-menu d-flex justify-content-around">
        <div class="oppia-buttons" (click)="setActiveSection(LEARNER_DASHBOARD_SECTION_I18N_IDS.HOME)" [ngClass]="{'oppia-learner-dashboard-section-active-button': activeSection === LEARNER_DASHBOARD_SECTION_I18N_IDS.HOME, 'oppia-learner-dashboard-section-not-active-button': activeSection !== LEARNER_DASHBOARD_SECTION_I18N_IDS.HOME}">
          <img [src]="homeImageUrl" alt="home image" class="oppia-svg-image">
          <span [innerHTML]="LEARNER_DASHBOARD_SECTION_I18N_IDS.HOME | translate" class="home-button"></span>
        </div>
        <div class="oppia-buttons" (click)="setActiveSection(LEARNER_DASHBOARD_SECTION_I18N_IDS.GOALS)" [ngClass]="{'oppia-learner-dashboard-section-active-button': activeSection === LEARNER_DASHBOARD_SECTION_I18N_IDS.GOALS, 'oppia-learner-dashboard-section-not-active-button': activeSection !== LEARNER_DASHBOARD_SECTION_I18N_IDS.GOALS}">
          <img [src]="todolistImageUrl" alt="todolist image" class="oppia-svg-image">
          <span [innerHTML]="LEARNER_DASHBOARD_SECTION_I18N_IDS.GOALS | translate" class="goals-button"></span>
        </div>
        <div class="oppia-buttons" (click)="setActiveSection(LEARNER_DASHBOARD_SECTION_I18N_IDS.PROGRESS)" [ngClass]="{'oppia-learner-dashboard-section-active-button': activeSection === LEARNER_DASHBOARD_SECTION_I18N_IDS.PROGRESS, 'oppia-learner-dashboard-section-not-active-button': activeSection !== LEARNER_DASHBOARD_SECTION_I18N_IDS.PROGRESS}">
          <img [src]="progressImageUrl" alt="progress image" class="oppia-svg-image">
          <span [innerHTML]="LEARNER_DASHBOARD_SECTION_I18N_IDS.PROGRESS | translate"></span>
        </div>
      </mat-card>
    </footer>

    <div *ngIf="windowIsNarrow && activeSection === LEARNER_DASHBOARD_SECTION_I18N_IDS.PROGRESS">
      <mat-card class="oppia-learner-dashboard-progress-button-menu d-flex justify-content-around">
        <div class="oppia-learner-dashboard-progress-button-menu-options" [ngStyle]="activeSubsection === LEARNER_DASHBOARD_SUBSECTION_I18N_IDS.SKILL_PROFICIENCY && {'border-bottom': '2px solid #00645C'}" (click)="setActiveSubsection(LEARNER_DASHBOARD_SUBSECTION_I18N_IDS.SKILL_PROFICIENCY)">
          <p [innerHTML]="'I18N_DASHBOARD_SKILL_PROFICIENCY' | translate">
          </p>
        </div>
        <div class="oppia-learner-dashboard-progress-button-menu-options" [ngStyle]="activeSubsection === LEARNER_DASHBOARD_SUBSECTION_I18N_IDS.STORIES && {'border-bottom': '2px solid #00645C'}" (click)="setActiveSubsection(LEARNER_DASHBOARD_SUBSECTION_I18N_IDS.STORIES)">
          <p [innerHTML]="'I18N_DASHBOARD_STORIES' | translate">
          </p>
        </div>
        <div class="oppia-learner-dashboard-progress-button-menu-options" [ngStyle]="activeSubsection === LEARNER_DASHBOARD_SUBSECTION_I18N_IDS.LESSONS && {'border-bottom': '2px solid #00645C'}" (click)="setActiveSubsection(LEARNER_DASHBOARD_SUBSECTION_I18N_IDS.LESSONS)">
          <p [innerHTML]="'I18N_DASHBOARD_LESSONS' | translate">
          </p>
        </div>
      </mat-card>
    </div>

    <div class="col-md-8 oppia-learner-dashboard-main-content"
         [ngClass]="{'oppia-learner-dashboard-mobile-mode': windowIsNarrow}">
      <div>
        <span class="oppia-learner-dashboard-main-content-title" *ngIf="activeSection === LEARNER_DASHBOARD_SECTION_I18N_IDS.FEEDBACK">
          <span [innerHTML]="activeSection | translate">
          </span>
        </span>

        <span class="sort-explorations-select oppia-learner-dashboard-sort oppia-sort-options"
              *ngIf="activeSection === LEARNER_DASHBOARD_SECTION_I18N_IDS.FEEDBACK && threadSummaries.length !== 0 && !feedbackThreadActive"
              [ngClass]="{'oppia-learner-dashboard-sort-mobile': windowIsNarrow}">
          <p class="sort-by-text mt-0">Sort By</p>
          <select [(ngModel)]="currentFeedbackThreadsSortType"
                  class="sort-options oppia-sort-options"
                  (change)="setFeedbackSortingOptions(currentFeedbackThreadsSortType)">
            <option *ngFor="let thread of FEEDBACK_THREADS_SORT_BY_KEYS_AND_I18N_IDS | keyvalue"
                    [value]="thread.value['key']">
              {{ thread.value['i18nId'] | translate }}
            </option>
          </select>
          <span class="sort-order fas"
                (click)="setFeedbackSortingOptions(currentFeedbackThreadsSortType)"
                [ngClass]="isCurrentFeedbackSortDescending ? 'fa-long-arrow-alt-down':'fa-long-arrow-alt-up'">
          </span>
        </span>
      </div>
      <div class="oppia-learner-dashboard-main-content-container d-flex"
           [ngClass]="{'pl-5': !windowIsNarrow, 'justify-content-center': windowIsNarrow}">
        <div *ngIf="activeSection === LEARNER_DASHBOARD_SECTION_I18N_IDS.HOME">
          <oppia-home-tab [currentGoals]="topicsToLearn"
                          [partiallyLearntTopicsList]="partiallyLearntTopicsList"
                          [untrackedTopics]="untrackedTopics"
                          [username]="username"
                          (setActiveSection)="setActiveSection($event)">
          </oppia-home-tab>
        </div>
        <div *ngIf="activeSection === LEARNER_DASHBOARD_SECTION_I18N_IDS.GOALS">
          <oppia-goals-tab [currentGoals]="topicsToLearn"
                           [editGoals]="allTopics"
                           [completedGoals]="learntTopicsList"
                           [untrackedTopics]="untrackedTopics"
                           [partiallyLearntTopicsList]="partiallyLearntTopicsList"
                           [learntToPartiallyLearntTopics]="learntToPartiallyLearntTopics">
          </oppia-goals-tab>
        </div>
        <div *ngIf="activeSection === LEARNER_DASHBOARD_SECTION_I18N_IDS.PROGRESS && !windowIsNarrow">
          <oppia-progress-tab [completedStoriesList]="completedStoriesList"
                              [partiallyLearntTopicsList]="partiallyLearntTopicsList"
                              [learntTopicsList]="learntTopicsList"
                              (setActiveSection)="setActiveSection($event)">
          </oppia-progress-tab>
        </div>
        <div *ngIf="activeSection === LEARNER_DASHBOARD_SECTION_I18N_IDS.PROGRESS && windowIsNarrow">
          <oppia-progress-tab [completedStoriesList]="completedStoriesList"
                              [partiallyLearntTopicsList]="partiallyLearntTopicsList"
                              [learntTopicsList]="learntTopicsList"
                              [activeSubsection]="activeSubsection">
          </oppia-progress-tab>
        </div>
        <div *ngIf="((!windowIsNarrow && activeSection === LEARNER_DASHBOARD_SECTION_I18N_IDS.COMMUNITY_LESSONS) || (windowIsNarrow && activeSection === LEARNER_DASHBOARD_SECTION_I18N_IDS.PROGRESS && activeSubsection === LEARNER_DASHBOARD_SUBSECTION_I18N_IDS.LESSONS)) && communtiyLessonsDataLoaded">
          <oppia-community-lessons-tab [incompleteExplorationsList]="incompleteExplorationsList"
                                       [incompleteCollectionsList]="incompleteCollectionsList"
                                       [completedExplorationsList]="completedExplorationsList"
                                       [completedCollectionsList]="completedCollectionsList"
                                       [explorationPlaylist]="explorationPlaylist"
                                       [collectionPlaylist]="collectionPlaylist"
                                       [subscriptionsList]="subscriptionsList"
                                       [completedToIncompleteCollections]="completedToIncompleteCollections">
          </oppia-community-lessons-tab>
        </div>

        <div *ngIf="activeSection === LEARNER_DASHBOARD_SECTION_I18N_IDS.FEEDBACK"
             class="oppia-learner-dashboard-feedback-section" [ngStyle]="threadSummaries.length !== 0 && {'cursor': 'pointer'}">
          <mat-card class="oppia-learner-dashboard-no-activity-card layout-row"
                   *ngIf="threadSummaries.length === 0">
            <div>
              <p [innerHTML]="'I18N_LEARNER_DASHBOARD_EMPTY_FEEDBACK_THREADS' | translate" class="empty-feedback-threads"></p>

              <a class="btn oppia-dashboard-intro-button oppia-transition-200 oppia-learner-dashboard-intro-button-link"
                 [innerHTML]="'I18N_ACTION_BROWSE_LESSONS' | translate"
                 href="/learn/math"
                 [routerLink]="'/' + PAGES_REGISTERED_WITH_FRONTEND.CLASSROOM.ROUTE">
              </a>
            </div>
          </mat-card>

          <table class="table" *ngIf="!feedbackThreadActive">
            <tr *ngFor="let thread of threadSummaries | sortBy: isCurrentFeedbackSortDescending: getValueOfFeedbackThreadSortKey()"
                (click)="onClickThread(thread.status, thread.explorationId, thread.threadId, thread.explorationTitle)"
                class="oppia-feedback-tab-row protractor-test-feedback-thread">
              <td width="10%">
                <span [ngClass]="getLabelClass(thread.status)">{{ getHumanReadableStatus(thread.status) }}</span>
              </td>
              <td width="20%">
                <span *ngIf="thread.totalMessageCount > 1">
                  <span *ngIf="thread.authorSecondLastMessage">
                    <span *ngIf="thread.secondLastMessageIsRead">{{ thread.authorSecondLastMessage | truncate:7 }}, </span>
                    <span *ngIf="!thread.secondLastMessageIsRead">
                      <strong>{{ thread.authorSecondLastMessage | truncate:7 }}, </strong>
                    </span>
                  </span>
                  <span *ngIf="!thread.authorSecondLastMessage">
                    <span *ngIf="thread.totalMessageCount > 1">
                      <span [innerHTML]="'I18N_FEEDBACK_MESSAGE_ANONYMOUS_AUTHOR' | translate"></span>,
                    </span>
                  </span>
                </span>
                <span *ngIf="thread.authorLastMessage">
                  <span *ngIf="thread.lastMessageIsRead">{{ thread.authorLastMessage | truncate:7 }}</span>
                  <span *ngIf="!thread.lastMessageIsRead">
                    <strong>{{ thread.authorLastMessage | truncate:7 }}</strong>
                  </span>
                </span>
                <span *ngIf="!thread.authorLastMessage">
                  <span [innerHTML]="'I18N_FEEDBACK_MESSAGE_ANONYMOUS_AUTHOR' | translate"></span>
                </span>
                <span class="feedback-thread-message-count">({{ thread.totalMessageCount }})</span>
              </td>
              <td width="50%">
                <span *ngIf="thread.totalMessageCount > 1 && thread.secondLastMessageIsRead && thread.lastMessageIsRead">{{ thread.explorationTitle }} -</span>
                <span class="protractor-test-feedback-exploration" *ngIf="thread.totalMessageCount === 1 && thread.lastMessageIsRead">{{ thread.explorationTitle }} -</span>
                <span *ngIf="thread.totalMessageCount === 1 && !thread.lastMessageIsRead">
                  <strong>{{ thread.explorationTitle }} -</strong>
                </span>
                <span *ngIf="thread.totalMessageCount > 1 && (!thread.lastMessageIsRead || !thread.secondLastMessageIsRead)">
                  <strong>{{ thread.explorationTitle }} -</strong>
                </span>
                <span *ngIf="thread.lastMessageText">{{ thread.lastMessageText | truncate:50 }}</span>
                <span *ngIf="!thread.lastMessageText && thread.totalMessageCount !== 1">
                  <i [innerHTML]="'I18N_LEARNER_DASHBOARD_FEEDBACK_THREAD_STATUS_CHANGE_MESSAGE' | translate: {threadStatus: getHumanReadableStatus(thread.status)}">
                  </i>
                </span>
                <span *ngIf="!thread.lastMessageText && thread.totalMessageCount === 1">
                  <i [innerHTML]="'I18N_LEARNER_DASHBOARD_SUGGESTION_TEXT' | translate"></i>
                </span>
              </td>
              <td width="20%">
                <span>{{ getLocaleAbbreviatedDatetimeString(thread.lastUpdatedMsecs) }}</span>
              </td>
            </tr>
          </table>

          <table class="table" *ngIf="feedbackThreadActive">
            <tr>
              <td>
                <button (click)="showAllThreads()"
                        class="btn btn-secondary oppia-btn-secondary">
                  <i class="material-icons oppia-vcenter"
                     title="{{ 'I18N_LEARNER_DASHBOARD_RETURN_TO_FEEDBACK_THREADS_MESSAGE' | translate }}">
                     &#xE5CB;
                  </i>
                </button>
                <span class="oppia-exploration-title">{{ explorationTitle }}</span>
              </td>
            </tr>
            <tr *ngIf="loadingFeedbacks">
              <td class="text-center">
                <span>
                  Loading
                  <loading-dots></loading-dots>
                </span>
              </td>
            </tr>
            <ng-container *ngIf="!loadingFeedbacks">
              <tr *ngFor="let message of messageSummaries"
                  class="oppia-message-summaries">
                <td>
                  <div class="row">
                    <div class="col-sm-9">
                      <span class="feedback-message-header">
                        <span *ngIf="message.authorPictureDataUrl"
                              class="d-inline-block">
                          <img [src]="decodePngURIData(message.authorPictureDataUrl)"
                               class="oppia-navbar-profile-picture rounded-circle oppia-profile-picture"
                               alt="User Avatar">
                        </span>

                        <span *ngIf="!message.authorPictureDataUrl"
                              class="d-inline-block">
                          <i class="material-icons md-40 oppia-profile-picture">&#xE853;</i>
                        </span>
                      </span>

                      <span *ngIf="message.authorUsername"
                            class="feedback-message-author-name">
                        <strong>{{ message.authorUsername }}</strong>
                      </span>
                      <span *ngIf="!message.authorUsername"
                            class="feedback-message-author-name">
                        <strong [innerHTML]="'I18N_FEEDBACK_MESSAGE_ANONYMOUS_AUTHOR' | translate"></strong>
                      </span>
                      <span class="oppia-updated-status"
                            *ngIf="message.messageId !== 0 && message.updatedStatus">
                        <em [innerHTML]="'I18N_LEARNER_DASHBOARD_FEEDBACK_THREAD_STATUS_CHANGE_MESSAGE' | translate: {threadStatus: getHumanReadableStatus(message.updatedStatus)}">
                        </em>
                      </span>
                    </div>
                    <div class="col-lg-3 col-md-3 col-sm-3">
                      <span>{{ getLocaleAbbreviatedDatetimeString(message.createdOnMsecs) }}</span>
                    </div>
                  </div>

                  <div class="row">
                    <div class="col-sm-2 feedback-message-spacing oppia-feedback-message-spacing"></div>
                    <div class="col-sm-10 feedback-thread-message-body">
                      <div>
                        <span class="protractor-test-feedback-message" *ngIf="message.text">{{ message.text }}</span>
                        <button *ngIf="message.currentContentHtml"
                                class="btn btn-primary oppia-dashboard-view-suggestion-button"
                                (click)="showSuggestionModal(message.suggestionHtml, message.currentContentHtml, message.description)"
                                [innerHTML]="'I18N_LEARNER_DASHBOARD_VIEW_SUGGESTION' | translate">
                        </button>
                      </div>
                    </div>
                  </div>
                </td>
              </tr>
            </ng-container>
            <tr>
              <td>
                <div class="row">
                  <div class="col-sm-1 feedback-message-author-picture oppia-feedback-message-spacing p-0">
                    <span class="feedback-message-header">
                      <span class="d-inline-block">
                        <img [src]="profilePictureDataUrl"
                             class="oppia-navbar-profile-picture rounded-circle feedback-thread-learner-profile-pic"
                             alt="User Avatar">
                      </span>
                    </span>
                  </div>

                  <div class="col-sm-11">
                    <div class="feedback-thread-new-message">
                      <textarea class="form-control feedback-thread-reply-box"
                                placeholder="{{ 'I18N_LEARNER_DASHBOARD_FEEDBACK_THREAD_DEFAULT_MESSAGE' | translate }}" [(ngModel)]="newMessage.text">
                      </textarea>
                    </div>
                    <div>
                      <button class="btn btn-success feedback-thread-new-message-send"
                              (click)="addNewMessage(threadId, newMessage.text)"
                              ng-disabled="messageSendingInProgress || !newMessage.text">
                        <span *ngIf="messageSendingInProgress"
                              [innerHTML]="'I18N_LEARNER_DASHBOARD_SEND_FEEDBACK_THREAD_MESSAGE_IN_PROGRESS' | translate">
                        </span>
                        <span class="protractor-test-feedback-send-message"
                              *ngIf="!messageSendingInProgress"
                              [innerHTML]="'I18N_LEARNER_DASHBOARD_SEND_FEEDBACK_THREAD_MESSAGE' | translate">
                        </span>
                      </button>
                    </div>
                  </div>
                </div>
              </td>
            </tr>
          </table>
          <div class="feedback-thread-warning"
               *ngIf="feedbackThreadActive">
            <i class="material-icons">&#xE88F;</i>
            <span [innerHTML]="'I18N_LEARNER_DASHBOARD_FEEDBACK_THREAD_WARNING' | translate"></span>
          </div>
        </div>
      </div>
    </div>

    <div class="col-md-2 oppia-learner-dashboard-side-content"
         [ngClass]="{'oppia-learner-dashboard-mobile-mode': windowIsNarrow}">
    </div>
  </div>
</div>
<style>
  body {
    overflow-x: visible;
  }

  .oppia-learner-dashboard-container {
    margin: 0 auto 30px auto;
    max-width: 1400px;
  }

  .oppia-learner-dashboard-button-menu {
    padding: 8px;

  }
  .oppia-learner-dashboard-title {
    color: #01645c;
    font-family: 'Capriola', 'Roboto', Arial, sans-serif;
    font-size: 3em;
    margin-bottom: 33px;
    margin-top: 0;
    padding-top: 65.5px;
    text-align: center;
  }

  .oppia-learner-dashboard-section-not-active-button {
    filter: invert(31%) sepia(3%) saturate(11%) hue-rotate(341deg) brightness(101%) contrast(90%);
  }

  .oppia-learner-dashboard-section-active-button {
    filter: invert(12%) sepia(99%) saturate(4263%) hue-rotate(171deg) brightness(94%) contrast(101%);
  }

  .oppia-learner-dashboard-progress-button-menu {
    background: #e8e7e3;
    border-bottom: 2px solid #d4d4d4;
    border-radius: 0;
    box-shadow: none;
    padding: 0.1px;
  }

  .home-button,
  .goals-button {
    left: 10px;
    position: relative;
  }

  .oppia-learner-dashboard-buttons {
    background: #FFF 0% 0% no-repeat padding-box;
    bottom: 0;
    box-shadow: 0 -3px 5px #3333331A;
    height: 2.5rem;
    position: absolute;
    width: 100%;
    z-index: 20;
  }

  .oppia-learner-dashboard-progress-button-menu-options {
    color: #00645C;
    cursor: pointer;
    display: inline-block;
    font-size: 19px;
    font-weight: 500;
    margin: 0 16px;
    padding: 23px 5px;
    text-align: center;
  }

  .empty-feedback-threads {
    color: #333;
    font-family: "Roboto", Arial, sans-serif;
    font-size: 18px;
  }

  .oppia-buttons {
    cursor: pointer;
    display: inline-block;
  }

  .oppia-svg-image {
    display: block;
    height: 48px;
    width: 64px;
  }

  .oppia-learner-dashboard-menu {
    cursor: pointer;
    font-family: "Roboto", Arial, sans-serif;
    font-size: 18px;
    margin: 0;
    padding: 17px 20px 17px 20px;
  }

  .oppia-learner-dashboard-section-active {
    background-color: #00645C1A;
    color: #00645C;
  }

  .oppia-learner-dashboard-side-content {
    min-width: 241px;
    width: 20%;
  }

  .oppia-learner-dashboard-main-content {
    padding: 0;
    width: 60%;
  }

  .oppia-learner-dashboard-main-content .remove-icon {
    color: white;
    float: right;
    font-size: 20px;
    left: -7px;
    margin-left: -26px;
    margin-top: 10px;
    position: relative;
    width: 18px;
    z-index: 20;
  }

  .oppia-learner-dashboard-main-menu {
    background-color: white;
    height: 480px;
    margin: 64px 0 0 0;
    padding: 0;
  }

  .oppia-learner-dashboard-mobile-mode {
    margin: auto;
    width: 100%;
  }

  .oppia-learner-dashboard-main-content-title {
    color: #076962;
    display: inline-block;
    font-family: 'Capriola', 'Roboto', Arial, sans-serif;
    font-size: 24px;
    margin: 64px 0 0 0;
    padding: 16px;
    padding-bottom: 8px;
  }

  .oppia-learner-dashboard-sort {
    float: right;
    padding-right: 7.5px;
    padding-top: 8px;
  }

  .oppia-learner-dashboard-main-content-container .oppia-learner-dashboard-no-activity-card {
    background: rgb(255,255,255);
    box-shadow: 0 1px 3px rgba(0,0,0,0.12), 0 1px 2px rgba(0,0,0,0.24);
    font-family: "Capriola", "Roboto", Arial, sans-serif;
    margin: 0 17px 0 4px;
    padding: 30px 55px 30px 30px;
  }

  .oppia-learner-dashboard-sort-mobile {
    float: none;
    padding: 0 7.5px;
  }

  .oppia-learner-dashboard-feedback-section {
    margin: 0 23px 0 0;
  }

  .oppia-learner-dashboard-feedback-section .table {
    background-color: white;
    margin-bottom: 10px;
    margin-left: 6px;
  }

  .oppia-learner-dashboard-feedback-section .feedback-thread-message-count {
    color: #757575;
    font-size: 100.25%;
  }

  .oppia-learner-dashboard-feedback-section .feedback-message-spacing {
    left: 3px;
    padding: 0;
    text-align: center;
  }

  .oppia-learner-dashboard-feedback-section .feedback-message-header {
    display: inline-block;
    text-align: center;
    width: 8%;
  }

  .oppia-learner-dashboard-feedback-section .feedback-thread-new-message {
    margin-right: 10px;
  }

  .oppia-learner-dashboard-feedback-section .feedback-thread-new-message-send {
    margin: 6px 0 0 14px;
  }

  .oppia-row {
    display: flex;
  }
  .oppia-sort-options {
    width: auto;
  }
  .oppia-learner-dashboard-intro-button-link {
    margin-top: 13px;
    width: 230px;
  }
  .oppia-btn-secondary {
    padding: 0 3px;
  }
  .oppia-exploration-title {
    font-size: 105%;
    margin-left: 7px;
  }
  .oppia-message-summaries {
    padding: 13px 8px 7px 8px;
  }
  .oppia-profile-picture {
    margin-top: 4px;
    min-width: 32px;
  }
  .oppia-updated-status {
    float: right;
    margin-right: 15px;
  }
  .oppia-feedback-message-spacing {
    width: 8%;
  }

  @media (max-width: 768px) {
    .oppia-learner-dashboard-feedback-section .feedback-thread-new-message {
      margin-left: 14px;
    }

    .oppia-learner-dashboard-feedback-section .feedback-message-author-name {
      margin-left: 10px;
    }

    .oppia-learner-dashboard-feedback-section .feedback-thread-new-message-send {
      margin: 6px 0 0 28px;
    }

    .oppia-learner-dashboard-feedback-section .feedback-thread-reply-box {
      margin-top: 9px;
    }

    .oppia-learner-dashboard-feedback-section .feedback-thread-message-body {
      margin-left: 43px;
    }

    .oppia-learner-dashboard-container {
      margin-bottom: 0;
    }
  }

  @media screen and (min-width: 768px) and (max-width: 1000px) {
    .oppia-learner-dashboard-buttons {
      height: 0.1rem;
    }
    .oppia-buttons {
      margin-left: 135px;
    }
    .oppia-learner-dashboard-progress-button-menu-options {
      margin: 0 70px;
    }
  }

  @media(max-width:450px) {
    .oppia-learner-dashboard-progress-button-menu-options {
      font-size: 16px;
    }
  }

  @media screen and (min-width: 1001px) and (max-width: 1200px) {
    .oppia-buttons {
      margin-left: 205px;
    }
    .oppia-learner-dashboard-progress-button-menu-options {
      margin: 0 110px;
    }
  }

  .oppia-learner-dashboard-feedback-section .col-sm-11 {
    padding: 0 20px 0 0;
  }

  .oppia-learner-dashboard-feedback-section .feedback-thread-reply-box {
    font-size: 1em;
    height: 70px;
    margin-left: 14px;
    resize: vertical;
  }

  .oppia-learner-dashboard-feedback-section .feedback-thread-warning {
    color: #0277BD;
    margin-left: 4px;
  }

  .oppia-learner-dashboard-feedback-section .feedback-thread-learner-profile-pic {
    margin-left: 26px;
    margin-top: 4px;
    min-width: 32px;
  }

  @media (max-width: 810px) {
    .sort-explorations-select.oppia-learner-dashboard-sort {
      padding: 0 0 6px 7.5px;
      width: 100%;
    }

    .oppia-learner-dashboard-main-content-container {
      margin-bottom: 10vh;
    }
  }

  @media (max-width: 500px) {
    .oppia-learner-dashboard-main-content-container {
      padding: 7px;
    }

    .oppia-learner-dashboard-main-content-container .oppia-learner-dashboard-no-activity-card {
      margin: 0 2px 0 4px;
    }

    .oppia-learner-dashboard-feedback-section .feedback-thread-reply-box {
      font-size: 1em;
      height: 70px;
      margin-left: 14px;
      resize: vertical;
    }

    .oppia-learner-dashboard-feedback-section .feedback-thread-learner-profile-pic {
      margin-left: 15px;
    }
  }

  @media screen and (max-width: 470px) {
    .oppia-learner-dashboard-main-content,
    .oppia-learner-dashboard-side-content {
      width: 100%;
    }
  }

  .oppia-dashboard-tooltip:hover + .oppia-dashboard-tooltip-text {
    visibility: visible;
  }

  .oppia-learner-dashboard-page-portfolio {
    font-weight: bold;
    margin-right: 14px;
    margin-top: 8px;
  }

  /* The css below helps in using headroom.js for footer. */
  .oppia-learner-dashboard-buttons.headroom {
    bottom: 0;
    left: 0;
    right: 0;
  }
  .oppia-learner-dashboard-buttons.headroom--top {
    margin-bottom: 70px;
  }

  .oppia-learner-dashboard-buttons.headroom--unfixed {
    position: relative;
    transform: translateY(0);
  }
  .oppia-learner-dashboard-buttons.headroom--scrolled {
    transition: transform 200ms ease-in-out;
  }
  .oppia-learner-dashboard-buttons.headroom--unpinned {
    bottom: -30px;
  }
  .oppia-learner-dashboard-buttons.headroom--pinned {
    margin-bottom: 50px;
    position: fixed;
    transform: translateY(-100%);
  }
</style><|MERGE_RESOLUTION|>--- conflicted
+++ resolved
@@ -1,20 +1,11 @@
-<<<<<<< HEAD
-<background-banner *ngIf="!checkMobileView() || (checkMobileView() && activeSection === LEARNER_DASHBOARD_SECTION_I18N_IDS.HOME)"></background-banner>
-<div [ngStyle]="{'text-align': isLanguageRTL() ? 'right' : 'left', 'min-height': checkMobileView() ? '85.5vh': 'auto'}" class="oppia-learner-dashboard-container position-relative">
-  <div class="row oppia-row"
-       [ngStyle]="checkMobileView() ? {'display': 'block'} : {'display': 'flex'}"
-       [ngClass]="{'oppia-learner-dashboard-mobile-mode': checkMobileView()}">
-    <div [ngStyle]="isLanguageRTL() ? {'padding-right': '100px'} : {'padding-left': '100px'}" class="col-md-3 oppia-learner-dashboard-side-content"
-         *ngIf="!checkMobileView()">
-=======
 <background-banner *ngIf="!windowIsNarrow || (windowIsNarrow && activeSection === LEARNER_DASHBOARD_SECTION_I18N_IDS.HOME)"></background-banner>
-<div class="oppia-learner-dashboard-container position-relative overflow-auto" [ngStyle]="windowIsNarrow && {'min-height': '85.5vh'}">
+<div [ngStyle]="{'text-align': isLanguageRTL() ? 'right' : 'left', 'min-height': checkMobileView() ? '85.5vh': 'auto'}"
+     class="oppia-learner-dashboard-container position-relative overflow-auto">
   <div class="row oppia-row"
        [ngStyle]="windowIsNarrow ? {'display': 'block'} : {'display': 'flex'}"
        [ngClass]="{'oppia-learner-dashboard-mobile-mode': windowIsNarrow}">
     <div class="col-md-3 oppia-learner-dashboard-side-content"
          *ngIf="!windowIsNarrow">
->>>>>>> 4d27b837
       <mat-card class="oppia-learner-dashboard-main-menu">
         <h4 class="oppia-learner-dashboard-menu protractor-test-home-section"
             [ngClass]="{'oppia-learner-dashboard-section-active': activeSection === LEARNER_DASHBOARD_SECTION_I18N_IDS.HOME}"
