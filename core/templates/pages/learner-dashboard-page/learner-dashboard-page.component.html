<background-banner></background-banner>
<div class="oppia-learner-dashboard-container position-relative">
  <div>
    <h2 class="oppia-learner-dashboard-title"
        [innerHTML]="'I18N_TOPNAV_LEARNER_DASHBOARD' | translate"
        [ngClass]="{'oppia-learner-dashboard-title-mobile': checkMobileView()}">
    </h2>
  </div>
  <div class="oppia-dashboard-aggregated-stats oppia-learner-dashboard-main-content oppia-learner-dashboard-container"
       [ngClass]="{'oppia-learner-dashboard-mobile-mode': checkMobileView()}"
       *ngIf="!noActivity">
    <mat-card class="oppia-flex-row"
            [ngStyle]="checkMobileView() ? {'margin-bottom': '10px'} : {'margin-bottom': '40px'}">
      <div class="stats-card">
        <p class="stat-description">Completed Explorations</p>
        <h1 class="stat-value">{{ completedExplorationsList && completedExplorationsList.length }}</h1>
      </div>
      <div class="stats-card">
        <p class="stat-description">Completed Collections</p>
        <h1 class="stat-value">{{ completedCollectionsList && completedCollectionsList.length }}</h1>
      </div>
      <div class="stats-card">
        <p class="stat-description">Subscriptions</p>
        <h1 class="stat-value">{{ subscriptionsList && subscriptionsList.length }}</h1>
      </div>
    </mat-card>
  </div>

  <div class="row no-gutters oppia-row"
       [ngStyle]="checkMobileView() ? {'display': 'block'} : {'display': 'flex'}"
       *ngIf="noActivity">
    <div class="col-sm-2"
         [ngStyle]="checkMobileView() ? {'text-align': 'center'} : {'text-align': 'left'}">
      <div class="h-100" *ngIf="!checkMobileView()"></div>
      <img [src]="getStaticImageUrl('/general/collection_mascot.svg')"
           [ngClass]="{'oppia-learner-dashboard-mascot-mobile': checkMobileView()}"
           class="oppia-learner-dashboard-mascot"
           alt="">
    </div>

    <div class="col-sm-8">
      <blockquote class="oppia-learner-dashboard-intro-card">
        <p class="oppia-learner-dashboard-intro-card-message oppia-learner-dashboard-intro-card-message-part-1"
           [innerHTML]="'I18N_LEARNER_DASHBOARD_INTRO_MESSAGE_PART_ONE' | translate">
        </p>
        <p class="oppia-learner-dashboard-intro-card-message oppia-learner-dashboard-intro-card-message-part-2"
           [innerHTML]="'I18N_LEARNER_DASHBOARD_INTRO_MESSAGE_PART_TWO' | translate">
        </p>
        <a class="btn oppia-learner-dashboard-intro-button oppia-transition-200 protractor-mobile-test-learner-dashboard-intro-button"
           [innerHTML]="'I18N_ACTION_BROWSE_LESSONS' | translate"
           href="/community-library"
           [oppiaFocusOn]="'ourLessonsBtn'">
        </a>
      </blockquote>
    </div>

    <div class="col-sm-2">

    </div>
  </div>

  <div class="row oppia-row"
       [ngStyle]="checkMobileView() ? {'display': 'block'} : {'display': 'flex'}"
       [ngClass]="{'oppia-learner-dashboard-mobile-mode': checkMobileView()}"
       *ngIf="!noActivity">
    <div class="col-md-2 oppia-learner-dashboard-side-content"
         [ngClass]="{'oppia-learner-dashboard-mobile-mode': checkMobileView()}">
      <mat-card class="oppia-learner-dashboard-main-menu">
<<<<<<< HEAD
        <h4 class="oppia-learner-dashboard-menu"
            *ngIf="newLearnerDashboardPageIsDisplayed"
            [ngClass]="{'oppia-learner-dashboard-section-active': activeSection === LEARNER_DASHBOARD_SECTION_I18N_IDS.GOALS}"
            (click)="setActiveSection(LEARNER_DASHBOARD_SECTION_I18N_IDS.GOALS)">
          <span [innerHTML]="LEARNER_DASHBOARD_SECTION_I18N_IDS.GOALS | translate"></span>
=======
        <h4 class="oppia-learner-dashboard-menu" *ngIf="newLearnerDashboardPageIsDisplayed"
            [ngClass]="{'oppia-learner-dashboard-section-active': activeSection === LEARNER_DASHBOARD_SECTION_I18N_IDS.COMMUNITY_LESSONS}"
            (click)="setActiveSection(LEARNER_DASHBOARD_SECTION_I18N_IDS.COMMUNITY_LESSONS)">
          <span [innerHTML]="LEARNER_DASHBOARD_SECTION_I18N_IDS.COMMUNITY_LESSONS | translate"></span>
>>>>>>> 3d849851
        </h4>
        <h4 class="dropdown-toggle oppia-learner-dashboard-menu protractor-test-play-later-section"
            [ngClass]="{'oppia-learner-dashboard-section-active': activeSection === LEARNER_DASHBOARD_SECTION_I18N_IDS.PLAYLIST}"
            (click)="setActiveSection(LEARNER_DASHBOARD_SECTION_I18N_IDS.PLAYLIST)">
          <span [innerHTML]="LEARNER_DASHBOARD_SECTION_I18N_IDS.PLAYLIST | translate"></span>
        </h4>
        <div class="menu-sub-section"
             [@slideInOut]="activeSection === LEARNER_DASHBOARD_SECTION_I18N_IDS.PLAYLIST">
          <div class="oppia-learner-dashboard-submenu"
               [ngClass]="{'oppia-learner-dashboard-sub-section-active': activeSubsection === LEARNER_DASHBOARD_SUBSECTION_I18N_IDS.EXPLORATIONS}"
               (click)="setActiveSubsection(LEARNER_DASHBOARD_SUBSECTION_I18N_IDS.EXPLORATIONS)"
               [innerHTML]="'I18N_DASHBOARD_EXPLORATIONS' | translate">
          </div>
          <div class="oppia-learner-dashboard-submenu protractor-test-playlist-collection-section"
               [ngClass]="{'oppia-learner-dashboard-sub-section-active': activeSubsection === LEARNER_DASHBOARD_SUBSECTION_I18N_IDS.COLLECTIONS}"
               (click)="setActiveSubsection(LEARNER_DASHBOARD_SUBSECTION_I18N_IDS.COLLECTIONS)"
               [innerHTML]="'I18N_DASHBOARD_COLLECTIONS' | translate">
          </div>
        </div>
        <h4 class="oppia-learner-dashboard-menu protractor-test-incomplete-section dropdown-toggle"
            [ngClass]="{'oppia-learner-dashboard-section-active': activeSection === LEARNER_DASHBOARD_SECTION_I18N_IDS.INCOMPLETE}"
            (click)="setActiveSection(LEARNER_DASHBOARD_SECTION_I18N_IDS.INCOMPLETE)">
          <span [innerHTML]="LEARNER_DASHBOARD_SECTION_I18N_IDS.INCOMPLETE | translate"></span>
        </h4>
        <div class="menu-sub-section"
             [@slideInOut]="activeSection === LEARNER_DASHBOARD_SECTION_I18N_IDS.INCOMPLETE">
          <div class="oppia-learner-dashboard-submenu protractor-test-incomplete-exp-section"
               [ngClass]="{'oppia-learner-dashboard-sub-section-active': activeSubsection === LEARNER_DASHBOARD_SUBSECTION_I18N_IDS.EXPLORATIONS}"
               (click)="setActiveSubsection(LEARNER_DASHBOARD_SUBSECTION_I18N_IDS.EXPLORATIONS)"
               [innerHTML]="'I18N_DASHBOARD_EXPLORATIONS' | translate">
          </div>
          <div class="oppia-learner-dashboard-submenu protractor-test-incomplete-collection-section"
               [ngClass]="{'oppia-learner-dashboard-sub-section-active': activeSubsection === LEARNER_DASHBOARD_SUBSECTION_I18N_IDS.COLLECTIONS}"
               (click)="setActiveSubsection(LEARNER_DASHBOARD_SUBSECTION_I18N_IDS.COLLECTIONS)"
               [innerHTML]="'I18N_DASHBOARD_COLLECTIONS' | translate">
          </div>
        </div>
        <h4 class="oppia-learner-dashboard-menu protractor-test-completed-section dropdown-toggle"
            [ngClass]="{'oppia-learner-dashboard-section-active': activeSection === LEARNER_DASHBOARD_SECTION_I18N_IDS.COMPLETED}"
            (click)="setActiveSection(LEARNER_DASHBOARD_SECTION_I18N_IDS.COMPLETED)">
          <span [innerHTML]="LEARNER_DASHBOARD_SECTION_I18N_IDS.COMPLETED | translate"></span>
        </h4>
        <div class="menu-sub-section"
             [@slideInOut]="activeSection === LEARNER_DASHBOARD_SECTION_I18N_IDS.COMPLETED">
          <div class="oppia-learner-dashboard-submenu protractor-test-completed-exp-section"
               [ngClass]="{'oppia-learner-dashboard-sub-section-active': activeSubsection === LEARNER_DASHBOARD_SUBSECTION_I18N_IDS.EXPLORATIONS}"
               (click)="setActiveSubsection(LEARNER_DASHBOARD_SUBSECTION_I18N_IDS.EXPLORATIONS)"
               [innerHTML]="'I18N_DASHBOARD_EXPLORATIONS' | translate">
          </div>
          <div class="oppia-learner-dashboard-submenu protractor-test-completed-collection-section"
               [ngClass]="{'oppia-learner-dashboard-sub-section-active': activeSubsection === LEARNER_DASHBOARD_SUBSECTION_I18N_IDS.COLLECTIONS}"
               (click)="setActiveSubsection(LEARNER_DASHBOARD_SUBSECTION_I18N_IDS.COLLECTIONS)"
               [innerHTML]="'I18N_DASHBOARD_COLLECTIONS' | translate">
          </div>
        </div>
        <h4 class="oppia-learner-dashboard-menu protractor-test-subscriptions-section"
            [ngClass]="{'oppia-learner-dashboard-section-active': activeSection === LEARNER_DASHBOARD_SECTION_I18N_IDS.SUBSCRIPTIONS}"
            (click)="setActiveSection(LEARNER_DASHBOARD_SECTION_I18N_IDS.SUBSCRIPTIONS)">
          <span [innerHTML]="LEARNER_DASHBOARD_SECTION_I18N_IDS.SUBSCRIPTIONS | translate"></span>
        </h4>
        <h4 class="oppia-learner-dashboard-menu protractor-test-feedback-section"
            [ngClass]="{'oppia-learner-dashboard-section-active': activeSection === LEARNER_DASHBOARD_SECTION_I18N_IDS.FEEDBACK}"
            (click)="setActiveSection(LEARNER_DASHBOARD_SECTION_I18N_IDS.FEEDBACK)">
          <span [innerHTML]="LEARNER_DASHBOARD_SECTION_I18N_IDS.FEEDBACK | translate"></span>
          <span *ngIf="numberOfUnreadThreads !== 0">({{ numberOfUnreadThreads }})</span>
        </h4>
      </mat-card>
    </div>

    <div class="col-md-8 oppia-learner-dashboard-main-content"
         [ngClass]="{'oppia-learner-dashboard-mobile-mode': checkMobileView()}">
      <div>
<<<<<<< HEAD
        <span class="oppia-learner-dashboard-main-content-title" *ngIf="activeSection !== LEARNER_DASHBOARD_SECTION_I18N_IDS.GOALS">
=======
        <span class="oppia-learner-dashboard-main-content-title" *ngIf="activeSection !== LEARNER_DASHBOARD_SECTION_I18N_IDS.COMMUNITY_LESSONS">
>>>>>>> 3d849851
          <span [innerHTML]="activeSection | translate">
          </span>
          <span *ngIf="activeSection !== LEARNER_DASHBOARD_SECTION_I18N_IDS.SUBSCRIPTIONS && activeSection !== LEARNER_DASHBOARD_SECTION_I18N_IDS.FEEDBACK">
            <span class="oppia-navbar-breadcrumb-separator oppia-navbar-breadcrumb-separator-icon">
            </span>
            <span [innerHTML]="activeSubsection | translate">
            </span>
            <i *ngIf="activeSubsection === LEARNER_DASHBOARD_SUBSECTION_I18N_IDS.COLLECTIONS" class="oppia-dashboard-tooltip material-icons">info</i>
            <span class="oppia-dashboard-tooltip-text"
                  [innerHTML]="'I18N_LEARNER_DASHBOARD_TOOLTIP' | translate">
            </span>
          </span>
        </span>

        <span class="sort-explorations-select oppia-learner-dashboard-sort"
              [ngClass]="{'oppia-learner-dashboard-sort-mobile': checkMobileView()}"
              *ngIf="activeSubsection === LEARNER_DASHBOARD_SUBSECTION_I18N_IDS.EXPLORATIONS && ((activeSection === LEARNER_DASHBOARD_SECTION_I18N_IDS.COMPLETED && completedExplorationsList.length !== 0) || (activeSection === LEARNER_DASHBOARD_SECTION_I18N_IDS.INCOMPLETE && incompleteExplorationsList.length !== 0))">
          <p class="sort-by-text mt-0">
            Sort By
          </p>
          <select  [(ngModel)]="currentExpSortType"
                  class="sort-options mt-0"
                  (change)="setExplorationsSortingOptions(currentExpSortType)">
            <option *ngFor="let exploration of EXPLORATIONS_SORT_BY_KEYS_AND_I18N_IDS | keyvalue"
                    [value]="exploration.value['key']">
              {{ exploration.value['i18nId'] | translate }}
            </option>
          </select>
          <span class="sort-order fas"
                (click)="setExplorationsSortingOptions(currentExpSortType)"
                [ngClass]="isCurrentExpSortDescending ? 'fa-long-arrow-alt-down':'fa-long-arrow-alt-up'">
          </span>
        </span>

        <span class="sort-explorations-select oppia-learner-dashboard-sort oppia-explorations-select"
              *ngIf="activeSection === LEARNER_DASHBOARD_SECTION_I18N_IDS.SUBSCRIPTIONS && subscriptionsList.length !== 0"
              [ngClass]="{'oppia-learner-dashboard-sort-mobile': checkMobileView()}">
          <p class="sort-by-text mt-0">
            Sort By
          </p>
          <select [(ngModel)]="currentSubscribersSortType"
                  class="sort-options oppia-sort-options"
                  (change)="setSubscriptionSortingOptions(currentSubscribersSortType)">
            <option *ngFor="let user of SUBSCRIPTION_SORT_BY_KEYS_AND_I18N_IDS | keyvalue"
                    [value]="user.value['key'] ">
              {{ user.value['i18nId'] | translate }}
            </option>
          </select>
          <span class="sort-order fas"
                (click)="setSubscriptionSortingOptions(currentSubscribersSortType)"
                [ngClass]="isCurrentSubscriptionSortDescending ? 'fa-long-arrow-alt-down':'fa-long-arrow-alt-up'">
          </span>
        </span>

        <span class="sort-explorations-select oppia-learner-dashboard-sort oppia-sort-options"
              *ngIf="activeSection === LEARNER_DASHBOARD_SECTION_I18N_IDS.FEEDBACK && threadSummaries.length !== 0 && !feedbackThreadActive"
              [ngClass]="{'oppia-learner-dashboard-sort-mobile': checkMobileView()}">
          <p class="sort-by-text mt-0">Sort By</p>
          <select [(ngModel)]="currentFeedbackThreadsSortType"
                  class="sort-options oppia-sort-options"
                  (change)="setFeedbackSortingOptions(currentFeedbackThreadsSortType)">
            <option *ngFor="let thread of FEEDBACK_THREADS_SORT_BY_KEYS_AND_I18N_IDS | keyvalue"
                    [value]="thread.value['key']">
              {{ thread.value['i18nId'] | translate }}
            </option>
          </select>
          <span class="sort-order fas"
                (click)="setFeedbackSortingOptions(currentFeedbackThreadsSortType)"
                [ngClass]="isCurrentFeedbackSortDescending ? 'fa-long-arrow-alt-down':'fa-long-arrow-alt-up'">
          </span>
        </span>
      </div>
      <div class="oppia-learner-dashboard-main-content-container">
<<<<<<< HEAD
        <div *ngIf="activeSection === LEARNER_DASHBOARD_SECTION_I18N_IDS.GOALS && newLearnerDashboardPageIsDisplayed">
          <oppia-goals-tab [currentGoals]="topicsToLearn"
                           [editGoals]="allTopics"
                           [completedGoals]="learntTopics"
                           [learntToPartiallyLearntTopics]="learntToPartiallyLearntTopics">
          </oppia-goals-tab>
=======
        <div *ngIf="activeSection === LEARNER_DASHBOARD_SECTION_I18N_IDS.COMMUNITY_LESSONS && newLearnerDashboardPageIsDisplayed">
          <oppia-community-lessons-tab [incompleteExplorationsList]="incompleteExplorationsList"
                                       [incompleteCollectionsList]="incompleteCollectionsList"
                                       [completedExplorationsList]="completedExplorationsList"
                                       [completedCollectionsList]="completedCollectionsList"
                                       [explorationPlaylist]="explorationPlaylist"
                                       [collectionPlaylist]="collectionPlaylist"
                                       [subscriptionsList]="subscriptionsList"
                                       [completedToIncompleteCollections]="completedToIncompleteCollections">
          </oppia-community-lessons-tab>
>>>>>>> 3d849851
        </div>
        <div *ngIf="activeSection === LEARNER_DASHBOARD_SECTION_I18N_IDS.INCOMPLETE && activeSubsection === LEARNER_DASHBOARD_SUBSECTION_I18N_IDS.EXPLORATIONS">
          <span class="oppia-learner-dashboard-nonexistent-exploration"
                *ngIf="numberNonexistentIncompleteExplorations !== 0">
            <span [innerHTML]="'I18N_LEARNER_DASHBOARD_NONEXISTENT_INCOMPLETE_EXPLORATIONS' | translate: {numberNonexistent: numberNonexistentIncompleteExplorations, messageFormat: true}">
            </span>
            &#9785;
          </span>

          <mat-card class="oppia-learner-dashboard-no-activity-card layout-row"
                    *ngIf="incompleteExplorationsList.length === 0">
            <div>
              <p *ngIf="noExplorationActivity"
                 [innerHTML]="'I18N_LEARNER_DASHBOARD_NO_ACTIVITY_IN_EXPLORATION' | translate">
              </p>
              <p *ngIf="!noExplorationActivity"
                 [innerHTML]="'I18N_LEARNER_DASHBOARD_EMPTY_INCOMPLETE_EXPLORATIONS' | translate">
              </p>

              <a class="btn oppia-dashboard-intro-button oppia-transition-200 oppia-learner-dashboard-intro-button-link"
                 [innerHTML]="'I18N_ACTION_BROWSE_LESSONS' | translate"
                 href="/community-library"
                 [oppiaFocusOn]="'ourLessonsBtn'">
              </a>
            </div>
          </mat-card>

          <ng-container *ngIf="incompleteExplorationsList.length !== 0">
            <div *ngFor="let tile of incompleteExplorationsList | sortBy: isCurrentExpSortDescending: getValueOfExplorationSortKey(tile) | slice: startIncompleteExpIndex: PAGE_SIZE ; trackBy: tile?.id"
                 class="oppia-exploration-summary-tile-container"
                 (mouseenter)="tile.toggle = !tile.toggle"
                 (mouseleave)="tile.toggle = !tile.toggle">
              <i class="remove-icon fa fa-times"
                 *ngIf="tile.toggle || checkMobileView()"
                 aria-hidden="true"
                 (click)="openRemoveActivityModal(activeSection, activeSubsection, tile)"
                 ngbTooltip="Remove"
                 container="body"
                 placement="top">
              </i>
              <oppia-exploration-summary-tile [getExplorationId]="tile.id"
                                              [getExplorationTitle]="tile.title"
                                              [getLastUpdatedMsec]="tile.lastUpdatedMsec"
                                              [getObjective]="tile.objective"
                                              [getCategory]="tile.category"
                                              [getRatings]="tile.ratings"
                                              [getNumViews]="tile.numViews"
                                              [getThumbnailIconUrl]="tile.thumbnailIconUrl"
                                              [getThumbnailBgColor]="tile.thumbnailBgColor"
                                              class="protractor-test-exp-summary-tile">
              </oppia-exploration-summary-tile>
            </div>
          </ng-container>

          <div class="oppia-learner-dashboard-page-portfolio"
               *ngIf="incompleteExplorationsList.length > 8">
            <i class="material-icons md-18"
               (click)="goToPreviousPage(LEARNER_DASHBOARD_SECTION_I18N_IDS.INCOMPLETE, LEARNER_DASHBOARD_SUBSECTION_I18N_IDS.EXPLORATIONS)">
               &#xE5C4;
            </i>
            Showing {{ startIncompleteExpIndex + 1 }} - {{ Math.min(startIncompleteExpIndex + PAGE_SIZE, incompleteExplorationsList.length) }} of {{ incompleteExplorationsList.length }}
            <i class="material-icons md-18"
               (click)="goToNextPage(LEARNER_DASHBOARD_SECTION_I18N_IDS.INCOMPLETE, LEARNER_DASHBOARD_SUBSECTION_I18N_IDS.EXPLORATIONS)">
               &#xE5C8;
            </i>
          </div>
        </div>

        <div *ngIf="activeSection === LEARNER_DASHBOARD_SECTION_I18N_IDS.COMPLETED && activeSubsection === LEARNER_DASHBOARD_SUBSECTION_I18N_IDS.EXPLORATIONS">
          <span class="oppia-learner-dashboard-nonexistent-exploration"
                *ngIf="numberNonexistentCompletedExplorations !== 0">
            <span [innerHTML]="'I18N_LEARNER_DASHBOARD_NONEXISTENT_COMPLETED_EXPLORATIONS' | translate: {numberNonexistent: numberNonexistentCompletedExplorations, messageFormat: true}">
            </span>
            &#9785;
          </span>

          <mat-card class="oppia-learner-dashboard-no-activity-card"
                   *ngIf="completedExplorationsList.length === 0">
            <div>
              <p [innerHTML]="'I18N_LEARNER_DASHBOARD_EMPTY_COMPLETED_EXPLORATIONS' | translate"></p>

              <a class="btn oppia-dashboard-intro-button oppia-transition-200 oppia-exploration-summary-tile-container"
                 [innerHTML]="'I18N_ACTION_BROWSE_LESSONS' | translate"
                 href="/community-library">
              </a>
            </div>
          </mat-card>
          <ng-container *ngIf="getVisibleExplorationList(startCompletedExpIndex).length !== 0">
            <div *ngFor="let tile of getVisibleExplorationList(startCompletedExpIndex) | sortBy: isCurrentExpSortDescending: getValueOfExplorationSortKey(); trackBy: tile?.id"
                 class="oppia-exploration-summary-tile-container">
              <oppia-exploration-summary-tile [getExplorationId]="tile.id"
                                              [getExplorationTitle]="tile.title"
                                              [getLastUpdatedMsec]="tile.lastUpdatedMsec"
                                              [getObjective]="tile.objective"
                                              [getCategory]="tile.category"
                                              [getRatings]="tile.ratings"
                                              [getNumViews]="tile.numViews"
                                              [getThumbnailIconUrl]="tile.thumbnailIconUrl"
                                              [getThumbnailBgColor]="tile.thumbnailBgColor"
                                              class="protractor-test-exp-summary-tile">
              </oppia-exploration-summary-tile>
            </div>
          </ng-container>

          <div class="oppia-learner-dashboard-page-portfolio"
               *ngIf="completedExplorationsList.length > 8">
            <i class="material-icons md-18"
               (click)="goToPreviousPage(LEARNER_DASHBOARD_SECTION_I18N_IDS.COMPLETED, LEARNER_DASHBOARD_SUBSECTION_I18N_IDS.EXPLORATIONS)">
               &#xE5C4;
            </i>
            Showing {{ startCompletedExpIndex + 1 }} - {{ Math.min(startCompletedExpIndex + PAGE_SIZE, completedExplorationsList.length) }} of {{ completedExplorationsList.length }}
            <i class="material-icons md-18"
               (click)="goToNextPage(LEARNER_DASHBOARD_SECTION_I18N_IDS.COMPLETED, LEARNER_DASHBOARD_SUBSECTION_I18N_IDS.EXPLORATIONS)">
               &#xE5C8;
            </i>
          </div>
        </div>

        <div *ngIf="activeSection === LEARNER_DASHBOARD_SECTION_I18N_IDS.PLAYLIST && activeSubsection === LEARNER_DASHBOARD_SUBSECTION_I18N_IDS.EXPLORATIONS">
          <span class="oppia-learner-dashboard-nonexistent-exploration"
                *ngIf="numberNonexistentExplorationsFromPlaylist !== 0">
            <span [innerHTML]="'I18N_LEARNER_DASHBOARD_NONEXISTENT_EXPLORATIONS_FROM_PLAYLIST' | translate: {numberNonexistent: numberNonexistentExplorationsFromPlaylist}">
            </span>
            &#9785;
          </span>

          <mat-card class="oppia-learner-dashboard-no-activity-card layout-row"
                   *ngIf="explorationPlaylist.length === 0">
            <div>
              <p [innerHTML]="'I18N_LEARNER_DASHBOARD_EMPTY_EXPLORATION_PLAYLIST' | translate"></p>

              <a class="btn oppia-dashboard-intro-button oppia-transition-200 oppia-learner-dashboard-nonexistent-exploration"
                 [innerHTML]="'I18N_ACTION_BROWSE_LESSONS' | translate"
                 href="/community-library">
              </a>
            </div>
          </mat-card>

          <ng-container *ngIf="explorationPlaylist.length !== 0">
            <div *ngFor="let tile of explorationPlaylist; let i = index; trackBy: i"
                 class="oppia-exploration-summary-tile-container"
                 (mouseenter)="tile.toggle = !tile.toggle "
                 (mouseleave)="tile.toggle = !tile.toggle">
              <i class="remove-icon fa fa-times"
                 *ngIf="tile.toggle || checkMobileView()"
                 aria-hidden="true"
                 (click)="openRemoveActivityModal(activeSection, activeSubsection, tile)"
                 ngbTooltip="Remove"
                 container="body"
                 placement="top">
              </i>
              <oppia-exploration-summary-tile [getExplorationId]="tile.id"
                                              [getExplorationTitle]="tile.title"
                                              [getLastUpdatedMsec]="tile.lastUpdatedMsec"
                                              [getObjective]="tile.objective"
                                              [getCategory]="tile.category"
                                              [getRatings]="tile.ratings"
                                              [getNumViews]="tile.numViews"
                                              [getThumbnailIconUrl]="tile.thumbnailIconUrl"
                                              [getThumbnailBgColor]="tile.thumbnailBgColor"
                                              class="oppia-exploration-summary-tile protractor-test-exp-summary-tile">
              </oppia-exploration-summary-tile>
            </div>
          </ng-container>
        </div>

        <div *ngIf="activeSection === LEARNER_DASHBOARD_SECTION_I18N_IDS.INCOMPLETE && activeSubsection === LEARNER_DASHBOARD_SUBSECTION_I18N_IDS.COLLECTIONS">
          <span class="oppia-learner-dashboard-nonexistent-exploration"
                *ngIf="numberNonexistentIncompleteCollections !== 0">
            <span [innerHTML]="'I18N_LEARNER_DASHBOARD_NONEXISTENT_INCOMPLETE_COLLECTIONS' | translate: {numberNonexistent: numberNonexistentIncompleteCollections, messageFormat: true}">
            </span>
            &#9785;
          </span>

          <mat-card class="oppia-learner-dashboard-no-activity-card layout-row"
                   *ngIf="incompleteCollectionsList.length === 0">
            <div>
              <p *ngIf="noCollectionActivity"
                 [innerHTML]="'I18N_LEARNER_DASHBOARD_NO_ACTIVITY_IN_COLLECTION' | translate">
              </p>
              <p *ngIf="!noCollectionActivity"
                 [innerHTML]="'I18N_LEARNER_DASHBOARD_EMPTY_INCOMPLETE_COLLECTIONS' | translate">
              </p>

              <a class="btn oppia-dashboard-intro-button oppia-transition-200 oppia-learner-dashboard-intro-button-link"
                 [innerHTML]="'I18N_ACTION_BROWSE_LESSONS' | translate"
                 href="/community-library">
              </a>
            </div>
          </mat-card>

          <div *ngFor="let tile of incompleteCollectionsList"
               class="oppia-exploration-summary-tile-container"
               (mouseenter)="tile.toggle = !tile.toggle "
               (mouseleave)="tile.toggle = !tile.toggle">
            <i class="remove-icon fa fa-times"
               *ngIf="tile.toggle || checkMobileView()"
               aria-hidden="true"
               (click)="openRemoveActivityModal(activeSection, activeSubsection, tile)"
               ngbTooltip="Remove"
               container="body"
               placement="top">
            </i>
            <oppia-collection-summary-tile [getCollectionId]="tile.id"
                                           [getCollectionTitle]="tile.title"
                                           [getLastUpdatedMsec]="tile.lastUpdatedMsec"
                                           [getObjective]="tile.objective"
                                           [getNodeCount]="tile.nodeCount"
                                           [getCategory]="tile.category"
                                           [getThumbnailIconUrl]="tile.thumbnailIconUrl"
                                           [getThumbnailBgColor]="tile.thumbnailBgColor">
            </oppia-collection-summary-tile>
          </div>

          <div class="oppia-learner-dashboard-page-portfolio"
               *ngIf="incompleteCollectionsList.length > 8">
            <i class="material-icons md-18"
               (click)="goToPreviousPage(LEARNER_DASHBOARD_SECTION_I18N_IDS.INCOMPLETE, LEARNER_DASHBOARD_SUBSECTION_I18N_IDS.COLLECTIONS)">&#xE5C4;
            </i>
            Showing {{ startIncompleteCollectionIndex + 1 }} - {{ Math.min(startIncompleteCollectionIndex + PAGE_SIZE, incompleteCollectionsList.length )}} of {{ incompleteCollectionsList.length }}
            <i class="material-icons md-18" (click)="goToNextPage(LEARNER_DASHBOARD_SECTION_I18N_IDS.INCOMPLETE, LEARNER_DASHBOARD_SUBSECTION_I18N_IDS.COLLECTIONS)">&#xE5C8;</i>
          </div>
        </div>

        <div *ngIf="activeSection === LEARNER_DASHBOARD_SECTION_I18N_IDS.PLAYLIST && activeSubsection === LEARNER_DASHBOARD_SUBSECTION_I18N_IDS.COLLECTIONS">
          <span class="oppia-learner-dashboard-nonexistent-exploration"
                *ngIf="collectionPlaylist.length > 0">
            <span [innerHTML]="'I18N_LEARNER_DASHBOARD_REARRANGE_LEARNER_PLAYLIST_MESSAGE' | translate"></span>
          </span>
          <span class="oppia-learner-dashboard-nonexistent-exploration"
                *ngIf="numberNonexistentCollectionsFromPlaylist !== 0">
            <span [innerHTML]="'I18N_LEARNER_DASHBOARD_NONEXISTENT_COLLECTIONS_FROM_PLAYLIST' | translate: {numberNonexistent: numberNonexistentCollectionsFromPlaylist, messageFormat: true}">
            </span>
            &#9785;
          </span>

          <mat-card class="oppia-learner-dashboard-no-activity-card layout-row"
                   *ngIf="collectionPlaylist.length === 0">
            <div>
              <p [innerHTML]="'I18N_LEARNER_DASHBOARD_EMPTY_COLLECTION_PLAYLIST' | translate"></p>

              <a class="btn oppia-dashboard-intro-button oppia-transition-200 oppia-learner-dashboard-intro-button-link"
                 [innerHTML]="'I18N_ACTION_BROWSE_LESSONS' | translate"
                 href="/community-library">
              </a>
            </div>
          </mat-card>

          <div *ngFor="let tile of collectionPlaylist"
               class="oppia-exploration-summary-tile-container"
               (mouseenter)="tile.toggle = !tile.toggle "
               (mouseleave)="tile.toggle = !tile.toggle">
            <i class="remove-icon fa fa-times"
               *ngIf="tile.toggle || checkMobileView()"
               aria-hidden="true"
               (click)="openRemoveActivityModal(activeSection, activeSubsection, tile)"
               ngbTooltip="Remove"
               container="body"
               placement="top">
            </i>
            <oppia-collection-summary-tile [getCollectionId]="tile.id"
                                           [getCollectionTitle]="tile.title"
                                           [getLastUpdatedMsec]="tile.lastUpdatedMsec"
                                           [getObjective]="tile.objective"
                                           [getNodeCount]="tile.nodeCount"
                                           [getCategory]="tile.category"
                                           [getThumbnailIconUrl]="tile.thumbnailIconUrl"
                                           [getThumbnailBgColor]="tile.thumbnailBgColor">
            </oppia-collection-summary-tile>
          </div>
        </div>

        <div *ngIf="activeSection === LEARNER_DASHBOARD_SECTION_I18N_IDS.COMPLETED && activeSubsection === LEARNER_DASHBOARD_SUBSECTION_I18N_IDS.COLLECTIONS">
          <span class="oppia-learner-dashboard-nonexistent-exploration"
                *ngIf="completedToIncompleteCollections.length !== 0">
            <span [innerHTML]="'I18N_LEARNER_DASHBOARD_COMPLETED_TO_INCOMPLETE_COLLECTIONS' | translate: {numberMoved: completedToIncompleteCollections.length}">
            </span>
            <span>
              <ul>
                <li *ngFor="let title of completedToIncompleteCollections">{{ title }}</li>
              </ul>
            </span>
          </span>

          <span class="oppia-learner-dashboard-nonexistent-exploration"
                *ngIf="numberNonexistentCompletedCollections !== 0">
            <span [innerHTML]="'I18N_LEARNER_DASHBOARD_NONEXISTENT_COMPLETED_COLLECTIONS' | translate: {numberNonexistent: numberNonexistentCompletedCollections, messageFormat: true}">
            </span>
            &#9785;
          </span>

          <mat-card class="oppia-learner-dashboard-no-activity-card layout-row"
                   *ngIf="completedCollectionsList.length === 0">
            <div>
              <p [innerHTML]="'I18N_LEARNER_DASHBOARD_EMPTY_COMPLETED_COLLECTIONS' | translate"></p>

              <a class="btn oppia-dashboard-intro-button oppia-transition-200 oppia-learner-dashboard-intro-button-link"
                 [innerHTML]="'I18N_ACTION_BROWSE_LESSONS' | translate"
                 href="/community-library">
              </a>
            </div>
          </mat-card>

          <div *ngFor="let tile of completedCollectionsList"
               class="oppia-exploration-summary-tile-container">
            <oppia-collection-summary-tile [getCollectionId]="tile.id"
                                           [getCollectionTitle]="tile.title"
                                           [getLastUpdatedMsec]="tile.lastUpdatedMsec"
                                           [getObjective]="tile.objective"
                                           [getNodeCount]="tile.nodeCount"
                                           [getCategory]="tile.category"
                                           [getThumbnailIconUrl]="tile.thumbnailIconUrl"
                                           [getThumbnailBgColor]="tile.thumbnailBgColor">
            </oppia-collection-summary-tile>
          </div>

          <div class="oppia-learner-dashboard-page-portfolio"
               *ngIf="completedCollectionsList.length > 8">
            <i class="material-icons md-18"
               (click)="goToPreviousPage(LEARNER_DASHBOARD_SECTION_I18N_IDS.COMPLETED, LEARNER_DASHBOARD_SUBSECTION_I18N_IDS.COLLECTIONS)">
               &#xE5C4;
            </i>
            Showing {{ startCompletedCollectionIndex + 1 }} - {{ Math.min(startCompletedCollectionIndex + PAGE_SIZE, completedCollectionsList.length) }} of {{ completedCollectionsList.length }}
            <i class="material-icons md-18"
               (click)="goToNextPage(LEARNER_DASHBOARD_SECTION_I18N_IDS.COMPLETE, LEARNER_DASHBOARD_SUBSECTION_I18N_IDS.COLLECTIONS)">
               &#xE5C8;
            </i>
          </div>
        </div>

        <div *ngIf="activeSection === LEARNER_DASHBOARD_SECTION_I18N_IDS.SUBSCRIPTIONS"
             class="oppia-subscription-container">
          <mat-card class="oppia-learner-dashboard-no-activity-card layout-row"
                    *ngIf="subscriptionsList.length === 0">
            <div>
              <p [innerHTML]="'I18N_LEARNER_DASHBOARD_EMPTY_SUBSCRIPTIONS' | translate"></p>

              <a class="btn oppia-dashboard-intro-button oppia-transition-200 oppia-learner-dashboard-intro-button-link"
                 [innerHTML]="'I18N_ACTION_BROWSE_LESSONS' | translate"
                 href="/community-library">
              </a>
            </div>
          </mat-card>

          <mat-card class="oppia-subscription-card oppia-subscription-container-list"
                   *ngFor="let subscription of subscriptionsList | sortBy: isCurrentSubscriptionSortDescending: getValueOfSubscriptionSortKey()">
            <a class="oppia-subscription-profile-link"
               href="/profile/{{ subscription.username }}"
               target="_blank"
               rel="noopener">
              <img [src]="decodePngURIData(subscription.pictureDataUrl)"
                   class="oppia-subscription-card-profile-picture rounded-circle">
              <span class="oppia-subscription-card-summary text-dark">
                <div class="oppia-subscription-name">
                  <strong class="protractor-test-subscription-name"
                          container="body"
                          triggers="showUsernamePopover(subscription.username)"
                          ngbPopover="subscription.username">
                    {{ subscription.username| truncate:10 }}
                  </strong>
                </div>
                <div class="oppia-impact-text">
                  <span>Impact: </span>
                  <span class="protractor-test-impact-number">{{ subscription.impact || 0 }}</span>
                </div>
              </span>
            </a>
          </mat-card>
        </div>

        <div *ngIf="activeSection === LEARNER_DASHBOARD_SECTION_I18N_IDS.FEEDBACK"
             class="oppia-learner-dashboard-feedback-section">
          <mat-card class="oppia-learner-dashboard-no-activity-card layout-row"
                   *ngIf="threadSummaries.length === 0">
            <div>
              <p [innerHTML]="'I18N_LEARNER_DASHBOARD_EMPTY_FEEDBACK_THREADS' | translate"></p>

              <a class="btn oppia-dashboard-intro-button oppia-transition-200 oppia-learner-dashboard-intro-button-link"
                 [innerHTML]="'I18N_ACTION_BROWSE_LESSONS' | translate"
                 href="/community-library">
              </a>
            </div>
          </mat-card>

          <table class="table" *ngIf="!feedbackThreadActive">
            <tr *ngFor="let thread of threadSummaries | sortBy: isCurrentFeedbackSortDescending: getValueOfFeedbackThreadSortKey()"
                (click)="onClickThread(thread.status, thread.explorationId, thread.threadId, thread.explorationTitle)"
                class="oppia-feedback-tab-row protractor-test-feedback-thread">
              <td width="10%">
                <span [ngClass]="getLabelClass(thread.status)">{{ getHumanReadableStatus(thread.status) }}</span>
              </td>
              <td width="20%">
                <span *ngIf="thread.totalMessageCount > 1">
                  <span *ngIf="thread.authorSecondLastMessage">
                    <span *ngIf="thread.secondLastMessageIsRead">{{ thread.authorSecondLastMessage | truncate:7 }}, </span>
                    <span *ngIf="!thread.secondLastMessageIsRead">
                      <strong>{{ thread.authorSecondLastMessage | truncate:7 }}, </strong>
                    </span>
                  </span>
                  <span *ngIf="!thread.authorSecondLastMessage">
                    <span *ngIf="thread.totalMessageCount > 1">
                      <span [innerHTML]="'I18N_FEEDBACK_MESSAGE_ANONYMOUS_AUTHOR' | translate"></span>,
                    </span>
                  </span>
                </span>
                <span *ngIf="thread.authorLastMessage">
                  <span *ngIf="thread.lastMessageIsRead">{{ thread.authorLastMessage | truncate:7 }}</span>
                  <span *ngIf="!thread.lastMessageIsRead">
                    <strong>{{ thread.authorLastMessage | truncate:7 }}</strong>
                  </span>
                </span>
                <span *ngIf="!thread.authorLastMessage">
                  <span [innerHTML]="'I18N_FEEDBACK_MESSAGE_ANONYMOUS_AUTHOR' | translate"></span>
                </span>
                <span class="feedback-thread-message-count">({{ thread.totalMessageCount }})</span>
              </td>
              <td width="50%">
                <span *ngIf="thread.totalMessageCount > 1 && thread.secondLastMessageIsRead && thread.lastMessageIsRead">{{ thread.explorationTitle }} -</span>
                <span class="protractor-test-feedback-exploration" *ngIf="thread.totalMessageCount === 1 && thread.lastMessageIsRead">{{ thread.explorationTitle }} -</span>
                <span *ngIf="thread.totalMessageCount === 1 && !thread.lastMessageIsRead">
                  <strong>{{ thread.explorationTitle }} -</strong>
                </span>
                <span *ngIf="thread.totalMessageCount > 1 && (!thread.lastMessageIsRead || !thread.secondLastMessageIsRead)">
                  <strong>{{ thread.explorationTitle }} -</strong>
                </span>
                <span *ngIf="thread.lastMessageText">{{ thread.lastMessageText | truncate:50 }}</span>
                <span *ngIf="!thread.lastMessageText && thread.totalMessageCount !== 1">
                  <i [innerHTML]="'I18N_LEARNER_DASHBOARD_FEEDBACK_THREAD_STATUS_CHANGE_MESSAGE' | translate: {threadStatus: getHumanReadableStatus(thread.status)}">
                  </i>
                </span>
                <span *ngIf="!thread.lastMessageText && thread.totalMessageCount === 1">
                  <i [innerHTML]="'I18N_LEARNER_DASHBOARD_SUGGESTION_TEXT' | translate"></i>
                </span>
              </td>
              <td width="20%">
                <span>{{ getLocaleAbbreviatedDatetimeString(thread.lastUpdatedMsecs) }}</span>
              </td>
            </tr>
          </table>

          <table class="table" *ngIf="feedbackThreadActive">
            <tr>
              <td>
                <button (click)="showAllThreads()"
                        class="btn btn-secondary oppia-btn-secondary">
                  <i class="material-icons oppia-vcenter"
                     title="{{ 'I18N_LEARNER_DASHBOARD_RETURN_TO_FEEDBACK_THREADS_MESSAGE' | translate }}">
                     &#xE5CB;
                  </i>
                </button>
                <span class="oppia-exploration-title">{{ explorationTitle }}</span>
              </td>
            </tr>
            <tr *ngIf="loadingFeedbacks">
              <td class="text-center">
                <span>
                  Loading
                  <loading-dots></loading-dots>
                </span>
              </td>
            </tr>
            <ng-container *ngIf="!loadingFeedbacks">
              <tr *ngFor="let message of messageSummaries"
                  class="oppia-message-summaries">
                <td>
                  <div class="row">
                    <div class="col-sm-9">
                      <span class="feedback-message-header">
                        <span *ngIf="message.authorPictureDataUrl"
                              class="d-inline-block">
                          <img [src]="decodePngURIData(message.authorPictureDataUrl)"
                               class="oppia-navbar-profile-picture rounded-circle oppia-profile-picture"
                               alt="User Avatar">
                        </span>

                        <span *ngIf="!message.authorPictureDataUrl"
                              class="d-inline-block">
                          <i class="material-icons md-40 oppia-profile-picture">&#xE853;</i>
                        </span>
                      </span>

                      <span *ngIf="message.authorUsername"
                            class="feedback-message-author-name">
                        <strong>{{ message.authorUsername }}</strong>
                      </span>
                      <span *ngIf="!message.authorUsername"
                            class="feedback-message-author-name">
                        <strong [innerHTML]="'I18N_FEEDBACK_MESSAGE_ANONYMOUS_AUTHOR' | translate"></strong>
                      </span>
                      <span class="oppia-updated-status"
                            *ngIf="message.messageId !== 0 && message.updatedStatus">
                        <em [innerHTML]="'I18N_LEARNER_DASHBOARD_FEEDBACK_THREAD_STATUS_CHANGE_MESSAGE' | translate: {threadStatus: getHumanReadableStatus(message.updatedStatus)}">
                        </em>
                      </span>
                    </div>
                    <div class="col-lg-3 col-md-3 col-sm-3">
                      <span>{{ getLocaleAbbreviatedDatetimeString(message.createdOnMsecs) }}</span>
                    </div>
                  </div>

                  <div class="row">
                    <div class="col-sm-2 feedback-message-spacing oppia-feedback-message-spacing"></div>
                    <div class="col-sm-10 feedback-thread-message-body">
                      <div>
                        <span class="protractor-test-feedback-message" *ngIf="message.text">{{ message.text }}</span>
                        <button *ngIf="message.currentContentHtml"
                                class="btn btn-primary oppia-dashboard-view-suggestion-button"
                                (click)="showSuggestionModal(message.suggestionHtml, message.currentContentHtml, message.description)"
                                [innerHTML]="'I18N_LEARNER_DASHBOARD_VIEW_SUGGESTION' | translate">
                        </button>
                      </div>
                    </div>
                  </div>
                </td>
              </tr>
            </ng-container>
            <tr>
              <td>
                <div class="row">
                  <div class="col-sm-1 feedback-message-author-picture oppia-feedback-message-spacing p-0">
                    <span class="feedback-message-header">
                      <span class="d-inline-block">
                        <img [src]="profilePictureDataUrl"
                             class="oppia-navbar-profile-picture rounded-circle feedback-thread-learner-profile-pic"
                             alt="User Avatar">
                      </span>
                    </span>
                  </div>

                  <div class="col-sm-11">
                    <div class="feedback-thread-new-message">
                      <textarea class="form-control feedback-thread-reply-box"
                                placeholder="{{ 'I18N_LEARNER_DASHBOARD_FEEDBACK_THREAD_DEFAULT_MESSAGE' | translate }}" [(ngModel)]="newMessage.text">
                      </textarea>
                    </div>
                    <div>
                      <button class="btn btn-success feedback-thread-new-message-send"
                              (click)="addNewMessage(threadId, newMessage.text)"
                              ng-disabled="messageSendingInProgress || !newMessage.text">
                        <span *ngIf="messageSendingInProgress"
                              [innerHTML]="'I18N_LEARNER_DASHBOARD_SEND_FEEDBACK_THREAD_MESSAGE_IN_PROGRESS' | translate">
                        </span>
                        <span class="protractor-test-feedback-send-message"
                              *ngIf="!messageSendingInProgress"
                              [innerHTML]="'I18N_LEARNER_DASHBOARD_SEND_FEEDBACK_THREAD_MESSAGE' | translate">
                        </span>
                      </button>
                    </div>
                  </div>
                </div>
              </td>
            </tr>
          </table>
          <div class="feedback-thread-warning"
               *ngIf="feedbackThreadActive">
            <i class="material-icons">&#xE88F;</i>
            <span [innerHTML]="'I18N_LEARNER_DASHBOARD_FEEDBACK_THREAD_WARNING' | translate"></span>
          </div>
        </div>
      </div>
    </div>

    <div class="col-md-2 oppia-learner-dashboard-side-content"
         [ngClass]="{'oppia-learner-dashboard-mobile-mode': checkMobileView()}">

    </div>
  </div>
</div>
<style>
  body {
    overflow-x: visible;
  }

  .oppia-flex-row {
    box-sizing: border-box;
    display: flex !important;
    flex-direction: row;
    margin: 10px 0;
  }

  .oppia-flex-row>:first-child {
    margin-top: 10px;
  }

  .oppia-flex-row>:last-child {
    margin-bottom: 10px;
  }

  .oppia-learner-dashboard-container {
    margin: 0 auto 30px auto;
    max-width: 1400px;
    padding-top: 10px;
  }

  .oppia-learner-dashboard-title {
    color: #01645c;
    font-family: 'Capriola', 'Roboto', Arial, sans-serif;
    font-size: 3em;
    margin-bottom: 33px;
    margin-top: 0;
    padding-top: 65.5px;
    text-align: center;
  }

  .oppia-learner-dashboard-title-mobile {
    font-size: 2.5em;
    margin-bottom: 25px;
  }

  .oppia-learner-dashboard-mascot {
    float: right;
    margin-top: -40px;
    padding-left: 10px;
    width: 140px;
  }

  .oppia-learner-dashboard-menu {
    color: black;
    cursor: pointer;
    font-family: 'Capriola', 'Roboto', Arial, sans-serif;
    font-size: 1em;
    font-weight: normal;
    margin: 0;
    padding: 15px 20px 15px 20px;
  }

  .oppia-learner-dashboard-main-menu .oppia-learner-dashboard-sub-section-active {
    background-color: #aed2e9;
    border: 1px solid lightgreen;
    color: black;
  }

  .oppia-learner-dashboard-submenu {
    background-color: #fff;
    border: 1px solid #d0d0d0;
    color: #757575;
    cursor: pointer;
    font-family: 'Capriola', 'Roboto', Arial, sans-serif;
    font-size: 16px;
    padding: 12px 20px 12px 40px;
  }

  .oppia-learner-dashboard-section-active {
    background-color: #00645C1A;
    color: #00645C;
  }

  .oppia-learner-dashboard-side-content {
    min-width: 241px;
    padding-left: 20px;
    width: 20%;
  }

  .oppia-learner-dashboard-main-content {
    padding: 0;
    width: 60%;
  }

  .oppia-learner-dashboard-main-content .stats-card {
    min-height: 63px;
    position: relative;
  }

  .oppia-learner-dashboard-main-content .stats-card .stat-description {
    line-height: 1.646;
    margin-bottom: 35px;
    padding-right: 10px;
  }

  .oppia-learner-dashboard-main-content .stats-card .stat-value {
    bottom: 0;
    position: absolute;
  }

  .oppia-learner-dashboard-main-content .remove-icon {
    color: white;
    float: right;
    font-size: 20px;
    left: -7px;
    margin-left: -26px;
    margin-top: 10px;
    position: relative;
    width: 18px;
    z-index: 20;
  }

  .oppia-learner-dashboard-main-menu {
    background-color: white;
    padding: 0;
  }

  .oppia-learner-dashboard-mobile-mode {
    margin: auto;
    width: 100%;
  }

  .oppia-learner-dashboard-mascot-mobile {
    margin-left: -76px;
    margin-top: 307px;
    position: absolute;
  }

  .oppia-learner-dashboard-intro-card {
    background: #fff;
    border-left: none;
    border-radius: 5px;
    margin: 1em 0 0;
    padding: 37px 30px;
    text-align: center;
  }

  .oppia-learner-dashboard-intro-card:before {
    background: #fff;
    border-bottom-right-radius: 80px 50px;
    bottom: -1.88em;
    content: "";
    display: block;
    height: 30px;
    position: absolute;
    width: 50px;
    z-index: 10;
  }

  .oppia-learner-dashboard-intro-card:after {
    background: #e8e7e3;
    border-bottom-right-radius: 40px 50px;
    bottom: -1.88em;
    content: "";
    display: block;
    height: 30px;
    position: absolute;
    width: 20px;
    z-index: 10;
  }

  .oppia-learner-dashboard-intro-button {
    background-color: #00645c;
    border-radius: 4px;
    color: #fff;
    font-family: "Roboto", Arial, sans-serif;
    font-size: 16px;
    font-weight: 500;
    letter-spacing: 0.7px;
    margin-top: 25px;
    padding: 8px;
    text-transform: uppercase;
    width: 250px;
  }

  .oppia-learner-dashboard-intro-button:hover,
  .oppia-learner-dashboard-intro-button:active {
    background-color: #3d9991;
    color: #fff;
  }

  .oppia-learner-dashboard-intro-card-message {
    font-family: 'Capriola', 'Roboto', Arial, sans-serif;
    font-size: 18px;
    text-align: center;
  }

  .oppia-learner-dashboard-main-content-title {
    color: #076962;
    display: inline-block;
    font-family: 'Capriola', 'Roboto', Arial, sans-serif;
    font-size: 1.3em;
    padding: 16px;
    padding-bottom: 8px;
  }

  .oppia-learner-dashboard-sort {
    float: right;
    padding-right: 7.5px;
    padding-top: 8px;
  }

  .oppia-learner-dashboard-main-content-container .oppia-learner-dashboard-no-activity-card {
    background: rgb(255,255,255);
    box-shadow: 0 1px 3px rgba(0,0,0,0.12), 0 1px 2px rgba(0,0,0,0.24);
    font-family: "Capriola", "Roboto", Arial, sans-serif;
    margin: 0 17px 0 4px;
    padding: 30px 55px 30px 30px;
  }

  .oppia-learner-dashboard-sort-mobile {
    float: none;
    padding: 0 7.5px;
  }

  .oppia-learner-dashboard-main-content-container {
    padding-left: 11px;
  }

  .oppia-learner-dashboard-feedback-section {
    margin-right: 23px;
  }

  .oppia-learner-dashboard-feedback-section .table {
    background-color: white;
    margin-bottom: 10px;
    margin-left: 6px;
  }

  .oppia-learner-dashboard-feedback-section .feedback-thread-message-count {
    color: #757575;
    font-size: 100.25%;
  }

  .oppia-learner-dashboard-feedback-section .feedback-message-spacing {
    left: 3px;
    padding: 0;
    text-align: center;
  }

  .oppia-learner-dashboard-feedback-section .feedback-message-header {
    display: inline-block;
    text-align: center;
    width: 8%;
  }

  .oppia-learner-dashboard-feedback-section .feedback-thread-new-message {
    margin-right: 10px;
  }

  .oppia-learner-dashboard-feedback-section .feedback-thread-new-message-send {
    margin: 6px 0 0 14px;
  }

  .oppia-row {
    display: flex;
  }
  .oppia-learner-dashboard-intro-card-message-part-1 {
    padding-top: 6px;
  }
  .oppia-learner-dashboard-intro-card-message-part-2 {
    padding-top: 15px;
  }
  .oppia-navbar-breadcrumb-separator-icon {
    margin: 0 1px;
  }
  .oppia-explorations-select {
    margin-bottom: 7px;
  }
  .oppia-sort-options {
    width: auto;
  }
  .oppia-learner-dashboard-nonexistent-exploration {
    display: block;
    padding: 5px 7.5px;
  }
  .oppia-learner-dashboard-intro-button-link {
    margin-top: 13px;
    width: 230px;
  }
  .oppia-exploration-summary-tile-container {
    display: inline-block;
    margin-left: 1px;
  }
  .oppia-learner-playlist-tiles-sortable {
    display: block;
    height: 145px;
  }
  .oppia-exploration-summary-tile {
    height: 100%;
  }
  .oppia-subscription-container
  .oppia-dashboard-view-suggestion-button {
    margin-top: 5px;
  }
  .oppia-subscription-container-list {
    margin: 0 8px 0 4px;
    width: 197px;
  }
  .oppia-subscription-name {
    font-size: 17.5px;
    margin-bottom: 5px;
  }
  .oppia-impact-text {
    font-size: 14.5px;
  }
  .oppia-message-count-container {
    width: 21%;
  }
  .oppia-btn-secondary {
    padding: 0 3px;
  }
  .oppia-exploration-title {
    font-size: 105%;
    margin-left: 7px;
  }
  .oppia-message-summaries {
    padding: 13px 8px 7px 8px;
  }
  .oppia-profile-picture {
    margin-top: 4px;
    min-width: 32px;
  }
  .oppia-updated-status {
    float: right;
    margin-right: 15px;
  }
  .oppia-feedback-message-spacing {
    width: 8%;
  }

  @media (max-width: 768px) {
    .oppia-learner-dashboard-feedback-section .feedback-thread-new-message {
      margin-left: 14px;
    }

    .oppia-learner-dashboard-feedback-section .feedback-message-author-name {
      margin-left: 10px;
    }

    .oppia-learner-dashboard-feedback-section .feedback-thread-new-message-send {
      margin: 6px 0 0 28px;
    }

    .oppia-learner-dashboard-feedback-section .feedback-thread-reply-box {
      margin-top: 9px;
    }

    .oppia-learner-dashboard-feedback-section .feedback-thread-message-body {
      margin-left: 43px;
    }
  }

  .oppia-learner-dashboard-feedback-section .col-sm-11 {
    padding: 0 20px 0 0;
  }

  .oppia-learner-dashboard-feedback-section .feedback-thread-reply-box {
    font-size: 1em;
    height: 70px;
    margin-left: 14px;
    resize: vertical;
  }

  .oppia-learner-dashboard-feedback-section .feedback-thread-warning {
    color: #0277BD;
    margin-left: 4px;
  }

  .oppia-learner-dashboard-feedback-section .feedback-thread-learner-profile-pic {
    margin-left: 26px;
    margin-top: 4px;
    min-width: 32px;
  }

  @media (max-width: 810px) {
    .oppia-learner-dashboard-title {
      font-size: 2.8em;
    }

    .sort-explorations-select.oppia-learner-dashboard-sort {
      padding: 0 0 6px 7.5px;
      width: 100%;
    }
  }

  @media (max-width: 500px) {
    .oppia-learner-dashboard-title {
      font-size: 2.5em;
    }

    .oppia-learner-dashboard-intro-card:before {
      left: 17em;
    }

    .oppia-learner-dashboard-intro-card:after {
      left: 17em;
    }

    .oppia-learner-dashboard-main-content-container {
      padding: 7px;
    }

    .oppia-learner-dashboard-main-content-container .oppia-learner-dashboard-no-activity-card {
      margin: 0 2px 0 4px;
    }

    .oppia-learner-dashboard-feedback-section .feedback-thread-reply-box {
      font-size: 1em;
      height: 70px;
      margin-left: 14px;
      resize: vertical;
    }

    .oppia-learner-dashboard-feedback-section .feedback-thread-learner-profile-pic {
      margin-left: 15px;
    }
  }

  @media (max-width: 380px) {
    .oppia-learner-dashboard-title-mobile {
      padding-top: 54.5px;
    }

    .oppia-learner-dashboard-mascot {
      margin-top: 335px;
    }

    .oppia-learner-dashboard-intro-card:before {
      left: 15em;
    }

    .oppia-learner-dashboard-intro-card:after {
      left: 15em;
    }
  }

  .oppia-dashboard-tooltip {
    display: inline-block;
    position: relative;
  }

  .oppia-dashboard-tooltip-text {
    background-color: #018477;
    border-radius: 6px;
    bottom: 97%;
    color: #fff;
    font-size: 0.6em;
    padding: 5px;
    position: absolute;
    text-align: center;
    visibility: hidden;
    width: auto;
    z-index: 1;
  }

  @media screen and (max-width: 500px) {
    .oppia-dashboard-tooltip-text {
      margin-left: -80%;
      width: 90%;
    }
  }

  @media screen and (max-width: 470px) {
    .oppia-learner-dashboard-main-content,
    .oppia-learner-dashboard-side-content {
      width: 100%;
    }
  }

  .oppia-dashboard-tooltip:hover + .oppia-dashboard-tooltip-text {
    visibility: visible;
  }

  .oppia-learner-dashboard-page-portfolio {
    font-weight: bold;
    margin-right: 14px;
    margin-top: 8px;
    text-align: right;
  }

  .oppia-learner-playlist-tiles {
    display: inline-block;
    margin-left: 1px;
    padding-right: 21px;
    width: 100%;
  }

  .oppia-subscription-card {
    background-color: #fff;
    display: inline-block;
    height: 90px;
    margin: 8px 4px;
    padding: 0;
    width: 191px;
  }
</style><|MERGE_RESOLUTION|>--- conflicted
+++ resolved
@@ -66,18 +66,16 @@
     <div class="col-md-2 oppia-learner-dashboard-side-content"
          [ngClass]="{'oppia-learner-dashboard-mobile-mode': checkMobileView()}">
       <mat-card class="oppia-learner-dashboard-main-menu">
-<<<<<<< HEAD
         <h4 class="oppia-learner-dashboard-menu"
             *ngIf="newLearnerDashboardPageIsDisplayed"
             [ngClass]="{'oppia-learner-dashboard-section-active': activeSection === LEARNER_DASHBOARD_SECTION_I18N_IDS.GOALS}"
             (click)="setActiveSection(LEARNER_DASHBOARD_SECTION_I18N_IDS.GOALS)">
           <span [innerHTML]="LEARNER_DASHBOARD_SECTION_I18N_IDS.GOALS | translate"></span>
-=======
+        </h4>
         <h4 class="oppia-learner-dashboard-menu" *ngIf="newLearnerDashboardPageIsDisplayed"
             [ngClass]="{'oppia-learner-dashboard-section-active': activeSection === LEARNER_DASHBOARD_SECTION_I18N_IDS.COMMUNITY_LESSONS}"
             (click)="setActiveSection(LEARNER_DASHBOARD_SECTION_I18N_IDS.COMMUNITY_LESSONS)">
           <span [innerHTML]="LEARNER_DASHBOARD_SECTION_I18N_IDS.COMMUNITY_LESSONS | translate"></span>
->>>>>>> 3d849851
         </h4>
         <h4 class="dropdown-toggle oppia-learner-dashboard-menu protractor-test-play-later-section"
             [ngClass]="{'oppia-learner-dashboard-section-active': activeSection === LEARNER_DASHBOARD_SECTION_I18N_IDS.PLAYLIST}"
@@ -150,11 +148,7 @@
     <div class="col-md-8 oppia-learner-dashboard-main-content"
          [ngClass]="{'oppia-learner-dashboard-mobile-mode': checkMobileView()}">
       <div>
-<<<<<<< HEAD
-        <span class="oppia-learner-dashboard-main-content-title" *ngIf="activeSection !== LEARNER_DASHBOARD_SECTION_I18N_IDS.GOALS">
-=======
-        <span class="oppia-learner-dashboard-main-content-title" *ngIf="activeSection !== LEARNER_DASHBOARD_SECTION_I18N_IDS.COMMUNITY_LESSONS">
->>>>>>> 3d849851
+        <span class="oppia-learner-dashboard-main-content-title" *ngIf="activeSection !== LEARNER_DASHBOARD_SECTION_I18N_IDS.GOALS && activeSection !== LEARNER_DASHBOARD_SECTION_I18N_IDS.COMMUNITY_LESSONS">
           <span [innerHTML]="activeSection | translate">
           </span>
           <span *ngIf="activeSection !== LEARNER_DASHBOARD_SECTION_I18N_IDS.SUBSCRIPTIONS && activeSection !== LEARNER_DASHBOARD_SECTION_I18N_IDS.FEEDBACK">
@@ -228,14 +222,13 @@
         </span>
       </div>
       <div class="oppia-learner-dashboard-main-content-container">
-<<<<<<< HEAD
         <div *ngIf="activeSection === LEARNER_DASHBOARD_SECTION_I18N_IDS.GOALS && newLearnerDashboardPageIsDisplayed">
           <oppia-goals-tab [currentGoals]="topicsToLearn"
                            [editGoals]="allTopics"
                            [completedGoals]="learntTopics"
                            [learntToPartiallyLearntTopics]="learntToPartiallyLearntTopics">
           </oppia-goals-tab>
-=======
+        </div>
         <div *ngIf="activeSection === LEARNER_DASHBOARD_SECTION_I18N_IDS.COMMUNITY_LESSONS && newLearnerDashboardPageIsDisplayed">
           <oppia-community-lessons-tab [incompleteExplorationsList]="incompleteExplorationsList"
                                        [incompleteCollectionsList]="incompleteCollectionsList"
@@ -246,7 +239,6 @@
                                        [subscriptionsList]="subscriptionsList"
                                        [completedToIncompleteCollections]="completedToIncompleteCollections">
           </oppia-community-lessons-tab>
->>>>>>> 3d849851
         </div>
         <div *ngIf="activeSection === LEARNER_DASHBOARD_SECTION_I18N_IDS.INCOMPLETE && activeSubsection === LEARNER_DASHBOARD_SUBSECTION_I18N_IDS.EXPLORATIONS">
           <span class="oppia-learner-dashboard-nonexistent-exploration"
