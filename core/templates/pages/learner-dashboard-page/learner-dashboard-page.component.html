--- conflicted
+++ resolved
@@ -1,14 +1,8 @@
 <background-banner *ngIf="!windowIsNarrow || (windowIsNarrow && !isShowRedesignedLearnerDashboardActive && activeSection === LEARNER_DASHBOARD_SECTION_I18N_IDS.HOME)"></background-banner>
 <div [ngStyle]="{'min-height': windowIsNarrow ? '85.5vh': 'auto'}"
-<<<<<<< HEAD
-     class="position-relative" [ngClass]="{'learner-dash-container' : isShowRedesignedLearnerDashboardActive(), 'oppia-learner-dashboard-container' : !isShowRedesignedLearnerDashboardActive()}">
-  <div [ngStyle]="windowIsNarrow ? {'display': 'block'} : {'display': 'flex'}"
-       [ngClass]="{'oppia-learner-dashboard-mobile-mode': windowIsNarrow, 'row oppia-row': !isShowRedesignedLearnerDashboardActive() ,'d-flex justify-content-center learner-dash-content': isShowRedesignedLearnerDashboardActive()}">
-=======
      class="position-relative" [ngClass]="{'oppia-learner-dash-container w-100' : isShowRedesignedLearnerDashboardActive(), 'oppia-learner-dashboard-container' : !isShowRedesignedLearnerDashboardActive()}">
   <div [ngStyle]="windowIsNarrow ? {'display': 'block'} : {'display': 'flex'}"
        [ngClass]="{'oppia-learner-dashboard-mobile-mode': windowIsNarrow, 'row oppia-row': !isShowRedesignedLearnerDashboardActive() ,'d-flex justify-content-center oppia-learner-dash-content': isShowRedesignedLearnerDashboardActive()}">
->>>>>>> ee99009c
     <div class="col-md-3 oppia-learner-dashboard-side-content"
          *ngIf="!windowIsNarrow && !isShowRedesignedLearnerDashboardActive()">
       <mat-card class="oppia-learner-dashboard-main-menu">
@@ -46,17 +40,10 @@
       </mat-card>
     </div>
     <!--REDESIGN-->
-<<<<<<< HEAD
-    <nav class="align-items-center d-flex flex-md-column justify-content-center learner-dash-sidebar_position" role="navigation" *ngIf="isShowRedesignedLearnerDashboardActive()">
-      <ol class="learner-dash-sidebar w-100">
-        <li class="learner-dash-sidebar_pic">
-          <!--if want frame, div w/ "border border-2 border-white mb-5 rounded-circle learner-dash-sidebar_pic-frame" style-->
-=======
     <nav class="align-items-center d-flex flex-md-column justify-content-center oppia-learner-dash-sidebar_position" role="navigation" *ngIf="isShowRedesignedLearnerDashboardActive()">
       <ol class="oppia-learner-dash-sidebar">
         <li class="oppia-learner-dash-sidebar_pic">
           <!--if want frame, div w/ "border border-2 border-white mb-5 rounded-circle oppia-learner-dash-sidebar_pic-frame" style-->
->>>>>>> ee99009c
           <picture>
             <source type="image/webp" [srcset]="profilePictureWebpDataUrl" >
             <source type="image/png" [srcset]="profilePicturePngDataUrl" >
@@ -64,71 +51,35 @@
           </picture>
         </li>
         <li>
-<<<<<<< HEAD
-          <button class="align-items-center d-inline-flex e2e-test-home-section rounded learner-dash-sidebar_btn text-left w-100" tabindex="0"
-                  [ngClass]="{'learner-dash-sidebar_btn--active': activeSection === LEARNER_DASHBOARD_SECTION_I18N_IDS.HOME}"
-                  (click)="setActiveSection(LEARNER_DASHBOARD_SECTION_I18N_IDS.HOME)"
-                  (keyup.enter)="setActiveSection(LEARNER_DASHBOARD_SECTION_I18N_IDS.HOME)">
-            <svg width="24" height="24" viewBox="0 0 24 24" fill="currentColor" [ngClass]="{'mb-2' : windowIsNarrow}" xmlns="http://www.w3.org/2000/svg">
-              <path d="M4 21.0078V9.00781L12 3.00781L20 9.00781V21.0078H14V14.0078H10V21.0078H4Z" fill="#205D86"/>
-            </svg>
-=======
           <button class="align-items-center d-inline-flex e2e-test-home-section rounded oppia-learner-dash-sidebar_btn text-left w-100" tabindex="0"
                   [ngClass]="{'oppia-learner-dash-sidebar_btn--active': activeSection === LEARNER_DASHBOARD_SECTION_I18N_IDS.HOME}"
                   (click)="setActiveSection(LEARNER_DASHBOARD_SECTION_I18N_IDS.HOME)"
                   (keyup.enter)="setActiveSection(LEARNER_DASHBOARD_SECTION_I18N_IDS.HOME)">
             <span class="fa fa-home fa-lg"></span>
->>>>>>> ee99009c
             {{ LEARNER_DASHBOARD_SECTION_I18N_IDS.HOME | translate }}
           </button>
         </li>
         <li>
-<<<<<<< HEAD
-          <button class="align-items-center d-inline-flex e2e-test-goals-section rounded learner-dash-sidebar_btn text-left w-100" tabindex="0"
-                  [ngClass]="{'learner-dash-sidebar_btn--active': activeSection === LEARNER_DASHBOARD_SECTION_I18N_IDS.GOALS}"
-                  (click)="setActiveSection(LEARNER_DASHBOARD_SECTION_I18N_IDS.GOALS)"
-                  (keyup.enter)="setActiveSection(LEARNER_DASHBOARD_SECTION_I18N_IDS.GOALS)">
-            <svg width="24" height="24" viewBox="0 0 24 24" fill="currentColor" [ngClass]="{'mb-2' : windowIsNarrow}" xmlns="http://www.w3.org/2000/svg">
-              <path d="M18.7503 5.25089H18.7491L20.759 5.65267C20.8669 5.67426 20.9557 5.75341 20.9868 5.86016C21.0026 5.91201 21.004 5.96716 20.9909 6.01974C20.9778 6.07232 20.9507 6.12038 20.9125 6.15879L19.266 7.80667C19.069 8.00332 18.802 8.11375 18.5236 8.1137H17.1589L13.7291 11.545C13.7946 11.7921 13.8066 12.0503 13.7644 12.3024C13.7223 12.5545 13.6269 12.7947 13.4846 13.007C13.3423 13.2194 13.1564 13.399 12.9393 13.5338C12.7222 13.6687 12.4788 13.7557 12.2254 13.7891C11.972 13.8225 11.7144 13.8016 11.4698 13.7276C11.2251 13.6537 10.999 13.5284 10.8066 13.3602C10.6141 13.192 10.4597 12.9847 10.3536 12.7522C10.2476 12.5196 10.1923 12.2671 10.1914 12.0115C10.1916 11.7355 10.2552 11.4633 10.3774 11.2158C10.4995 10.9684 10.6769 10.7523 10.8959 10.5843C11.1148 10.4164 11.3695 10.301 11.6401 10.2471C11.9108 10.1933 12.1902 10.2024 12.4567 10.2737L15.8877 6.84121V5.47757C15.8877 5.19932 15.9981 4.93187 16.1947 4.73518L17.8425 3.0873C17.8809 3.04908 17.9289 3.02198 17.9815 3.00888C18.0341 2.99579 18.0892 2.99719 18.1411 3.01294C18.2478 3.04412 18.327 3.13287 18.3485 3.24081L18.7503 5.25089Z" fill="white"/>
-              <path d="M4.79497 12.0115C4.7962 13.0405 5.01808 14.0573 5.44563 14.9932C5.87318 15.9291 6.49647 16.7625 7.27344 17.437C8.05042 18.1116 8.96301 18.6116 9.94965 18.9034C10.9363 19.1953 11.974 19.2721 12.9929 19.1287C14.0118 18.9853 14.988 18.6251 15.8558 18.0723C16.7236 17.5195 17.4628 16.787 18.0235 15.9243C18.5842 15.0615 18.9533 14.0885 19.106 13.0709C19.2587 12.0533 19.1914 11.0148 18.9087 10.0255C18.869 9.90986 18.8532 9.7874 18.8624 9.66553C18.8715 9.54366 18.9053 9.42492 18.9618 9.31654C19.0183 9.20817 19.0963 9.11242 19.1909 9.03513C19.2856 8.95785 19.395 8.90064 19.5125 8.86699C19.63 8.83334 19.7531 8.82395 19.8743 8.8394C19.9955 8.85484 20.1123 8.8948 20.2176 8.95684C20.3229 9.01888 20.4145 9.1017 20.4867 9.20025C20.559 9.29881 20.6105 9.41105 20.638 9.53013C21.1854 11.4461 21.0814 13.4896 20.3423 15.3401C19.6031 17.1906 18.2707 18.7433 16.5539 19.7547C14.8371 20.7661 12.8332 21.1789 10.8565 20.9283C8.87984 20.6778 7.04225 19.7781 5.63203 18.3704C4.22335 16.9604 3.32277 15.1225 3.07168 13.1452C2.8206 11.1679 3.23323 9.16315 4.24479 7.44578C5.25635 5.7284 6.80956 4.39562 8.66055 3.65669C10.5115 2.91775 12.5555 2.81451 14.4715 3.36316C14.6997 3.42986 14.8921 3.58416 15.0069 3.79235C15.1216 4.00053 15.1493 4.24567 15.0838 4.4742C15.0184 4.70272 14.8652 4.89604 14.6576 5.01192C14.4501 5.1278 14.2051 5.1568 13.9763 5.0926C12.9048 4.78517 11.7767 4.73084 10.6807 4.93389C9.58468 5.13694 8.55083 5.59182 7.66063 6.26267C6.77043 6.93351 6.04821 7.80199 5.55091 8.79964C5.05362 9.79728 4.79483 10.8968 4.79497 12.0115Z" fill="white"/>
-              <path d="M8.39219 12.0119C8.39226 12.6675 8.57129 13.3105 8.90997 13.8718C9.24865 14.4331 9.73413 14.8912 10.314 15.1968C10.8939 15.5024 11.5463 15.6438 12.2007 15.6059C12.855 15.5679 13.4867 15.352 14.0274 14.9815C14.568 14.61 14.9967 14.0977 15.2673 13.5001C15.5378 12.9025 15.6399 12.2423 15.5624 11.591C15.5414 11.4329 15.563 11.2721 15.6248 11.1251C15.6866 10.9781 15.7865 10.8503 15.9142 10.7548C16.0418 10.6592 16.1926 10.5994 16.3511 10.5816C16.5095 10.5637 16.6698 10.5884 16.8156 10.6531C16.9613 10.7169 17.0874 10.8183 17.1812 10.9468C17.2749 11.0753 17.3329 11.2264 17.3492 11.3847C17.4795 12.4978 17.2601 13.6238 16.7214 14.6066C16.1828 15.5893 15.3516 16.3799 14.3432 16.8688C13.3348 17.3576 12.1992 17.5204 11.0942 17.3345C9.98908 17.1486 8.96927 16.6232 8.17628 15.8314C7.38329 15.0395 6.85646 14.0204 6.6689 12.9155C6.48134 11.8106 6.64237 10.6748 7.12962 9.66554C7.61688 8.65633 8.4062 7.82384 9.38802 7.28363C10.3698 6.74342 11.4955 6.52228 12.6087 6.6509C12.7279 6.66196 12.8437 6.69671 12.9493 6.75311C13.0549 6.8095 13.1481 6.88641 13.2236 6.97932C13.2991 7.07224 13.3553 7.17929 13.3889 7.2942C13.4225 7.40911 13.4328 7.52957 13.4192 7.64852C13.4056 7.76747 13.3685 7.88251 13.3098 7.9869C13.2512 8.0913 13.1724 8.18294 13.0779 8.25646C12.9834 8.32998 12.8752 8.3839 12.7597 8.41506C12.6441 8.44622 12.5234 8.45398 12.4048 8.43791C11.9007 8.37937 11.3899 8.42815 10.9061 8.58105C10.4222 8.73394 9.97607 8.98748 9.59711 9.32502C9.21814 9.66256 8.91487 10.0765 8.7072 10.5395C8.49954 11.0026 8.39218 11.5044 8.39219 12.0119Z" fill="white"/>
-            </svg>
-=======
           <button class="align-items-center d-inline-flex e2e-test-goals-section rounded oppia-learner-dash-sidebar_btn text-left w-100" tabindex="0"
                   [ngClass]="{'oppia-learner-dash-sidebar_btn--active': activeSection === LEARNER_DASHBOARD_SECTION_I18N_IDS.GOALS}"
                   (click)="setActiveSection(LEARNER_DASHBOARD_SECTION_I18N_IDS.GOALS)"
                   (keyup.enter)="setActiveSection(LEARNER_DASHBOARD_SECTION_I18N_IDS.GOALS)">
             <span class="fa fa-bullseye fa-lg"></span>
->>>>>>> ee99009c
             {{ LEARNER_DASHBOARD_SECTION_I18N_IDS.GOALS | translate }}
           </button>
         </li>
         <li>
-<<<<<<< HEAD
-          <button class="align-items-center d-inline-flex e2e-test-progress-section rounded learner-dash-sidebar_btn text-left w-100" tabindex="0"
-                  [ngClass]="{'learner-dash-sidebar_btn--active': activeSection === LEARNER_DASHBOARD_SECTION_I18N_IDS.PROGRESS}"
-                  (click)="setActiveSection(LEARNER_DASHBOARD_SECTION_I18N_IDS.PROGRESS)"
-                  (keyup.enter)="setActiveSection(LEARNER_DASHBOARD_SECTION_I18N_IDS.PROGRESS)" >
-            <svg width="24" height="22" viewBox="0 0 22 22" fill="currentColor" [ngClass]="{'mb-2' : windowIsNarrow}" xmlns="http://www.w3.org/2000/svg">
-              <path d="M17.0714 0L11.368 2.13478L13.4149 3.42104C9.75838 8.01071 4.46905 10.8378 0 11.9139L1.26604 14.2126C6.28762 12.5811 11.604 9.63831 15.0284 4.43925L16.5877 5.4189L17.0714 0ZM17.3693 4.50096L17.1836 6.61453L15.1986 5.3649C15.129 5.46904 15.0555 5.56932 14.9819 5.67345V18H18V4.50096H17.3693ZM11.5421 9.43775C11.0507 9.86201 10.5439 10.2631 10.0292 10.6411V18H13.0473V9.43775H11.5421ZM6.7558 12.6775C6.19862 12.9706 5.64144 13.2406 5.07653 13.4952V18H8.09458V12.6775H6.7558ZM0.123818 14.3745V18H3.14187V14.3745H2.9221C2.34867 14.5867 1.77562 14.7834 1.20606 14.9646L0.932889 15.0495L0.561436 14.3745H0.123818Z" fill="white"/>
-            </svg>
-=======
           <button class="align-items-center d-inline-flex e2e-test-progress-section rounded oppia-learner-dash-sidebar_btn text-left w-100" tabindex="0"
                   [ngClass]="{'oppia-learner-dash-sidebar_btn--active': activeSection === LEARNER_DASHBOARD_SECTION_I18N_IDS.PROGRESS}"
                   (click)="setActiveSection(LEARNER_DASHBOARD_SECTION_I18N_IDS.PROGRESS)"
                   (keyup.enter)="setActiveSection(LEARNER_DASHBOARD_SECTION_I18N_IDS.PROGRESS)">
             <span class="fa fa-chart-line fa-lg"></span>
->>>>>>> ee99009c
             {{ LEARNER_DASHBOARD_SECTION_I18N_IDS.PROGRESS | translate }}
           </button>
         </li>
       </ol>
     </nav>
     <!---->
-<<<<<<< HEAD
-    <!--Delete after redesign-->
-=======
->>>>>>> ee99009c
     <footer class="oppia-learner-dashboard-buttons" *ngIf="windowIsNarrow && !isShowRedesignedLearnerDashboardActive()" headroom>
       <mat-card class="oppia-learner-dashboard-button-menu d-flex justify-content-around">
         <div class="oppia-buttons" (click)="setActiveSection(LEARNER_DASHBOARD_SECTION_I18N_IDS.HOME)" [ngClass]="{'oppia-learner-dashboard-section-active-button': activeSection === LEARNER_DASHBOARD_SECTION_I18N_IDS.HOME, 'oppia-learner-dashboard-section-not-active-button': activeSection !== LEARNER_DASHBOARD_SECTION_I18N_IDS.HOME}">
@@ -166,18 +117,10 @@
         </div>
       </mat-card>
     </div>
-<<<<<<< HEAD
-    <!--Change all tab width to 100-->
-    <div [ngClass]="{'oppia-learner-dashboard-mobile-mode': windowIsNarrow, 'oppia-learner-dashboard-main-content col-md-8' : !isShowRedesignedLearnerDashboardActive(), 'learner-dash-tab ml-md-4 px-4 px-md-0' : isShowRedesignedLearnerDashboardActive() }">
-      <div class="d-flex"
-           [ngClass]="{'oppia-learner-dashboard-main-content-container pl-5': !windowIsNarrow && !isShowRedesignedLearnerDashboardActive(), 'justify-content-center': windowIsNarrow}">
-        <div [ngClass]="{'w-100' : isShowRedesignedLearnerDashboardActive()}" *ngIf="activeSection === LEARNER_DASHBOARD_SECTION_I18N_IDS.HOME">
-=======
-    <div [ngClass]="{'oppia-learner-dashboard-mobile-mode': windowIsNarrow, 'oppia-learner-dashboard-main-content col-md-8' : !isShowRedesignedLearnerDashboardActive(), 'learner-dash-tab ml-md-4 px-4 px-md-0' : isShowRedesignedLearnerDashboardActive() }">
+    <div [ngClass]="{'oppia-learner-dashboard-mobile-mode': windowIsNarrow, 'oppia-learner-dashboard-main-content col-md-8' : !isShowRedesignedLearnerDashboardActive(), 'oppia-learner-dash-tab overflow-hidden ml-md-4 px-4 px-md-0' : isShowRedesignedLearnerDashboardActive() }">
       <div class="d-flex"
            [ngClass]="{'oppia-learner-dashboard-main-content-container pl-5': !windowIsNarrow && !isShowRedesignedLearnerDashboardActive(), 'justify-content-center': windowIsNarrow}">
         <div class="w-100" *ngIf="activeSection === LEARNER_DASHBOARD_SECTION_I18N_IDS.HOME">
->>>>>>> ee99009c
           <oppia-home-tab [currentGoals]="topicsToLearn"
                           [featureFlag]="isShowRedesignedLearnerDashboardActive()"
                           [goalTopics]="allTopics"
