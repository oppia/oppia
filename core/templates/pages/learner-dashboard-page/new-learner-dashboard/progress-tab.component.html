--- conflicted
+++ resolved
@@ -1,9 +1,5 @@
 <div class="progress-tab">
-<<<<<<< HEAD
   <div class="skill-proficiency" [ngClass]="{'empty-section': emptySkillProficiency}" [ngStyle]="{'margin-top': checkMobileView()? '35px': '64px'}" *ngIf="!checkMobileView() || (checkMobileView() && activeSubsection === LEARNER_DASHBOARD_SUBSECTION_I18N_IDS.SKILL_PROFICIENCY)">
-=======
-  <div class="skill-proficiency" [ngClass]="{'empty-section': emptySkillProficiency}">
->>>>>>> 04b32e04
     <div class="skill-proficiency-heading">
       <p class="skill-proficiency-title" [innerHTML]="'I18N_LEARNER_DASHBOARD_SKILL_PROFICIENCY_SECTION' | translate">
       </p>
@@ -12,12 +8,7 @@
         <span>
           <div class="badge-info">
             <img [src]="goldBadgeImageUrl" alt="gold badge image" class="oppia-badge-image">
-<<<<<<< HEAD
-            <p class="badge-type">
-              Gold
-=======
             <p class="badge-type" [innerHTML]="'I18N_LEARNER_DASHBOARD_GOLD_BADGE' | translate">
->>>>>>> 04b32e04
             </p>
             <p class="badge-percent">
               100%
@@ -25,12 +16,7 @@
           </div>
           <div class="badge-info">
             <img [src]="silverBadgeImageUrl" alt="silver badge image" class="oppia-badge-image">
-<<<<<<< HEAD
-            <p class="badge-type">
-              Silver
-=======
             <p class="badge-type" [innerHTML]="'I18N_LEARNER_DASHBOARD_SILVER_BADGE' | translate">
->>>>>>> 04b32e04
             </p>
             <p class="badge-percent">
               80-99%
@@ -38,12 +24,7 @@
           </div>
           <div class="badge-info">
             <img [src]="bronzeBadgeImageUrl" alt="bronze badge image" class="oppia-badge-image">
-<<<<<<< HEAD
-            <p class="badge-type">
-              Bronze
-=======
             <p class="badge-type" [innerHTML]="'I18N_LEARNER_DASHBOARD_BRONZE_BADGE' | translate">
->>>>>>> 04b32e04
             </p>
             <p class="badge-percent">
               60-79%
@@ -74,27 +55,13 @@
               </div>
             </div>
             <span class="progress-text">
-<<<<<<< HEAD
-              Progress: {{topicMastery[i]}}%
-=======
               <p class="progress-translate" [innerHTML]="'I18N_LEARNER_DASHBOARD_SUBTOPIC_PROGRESS' | translate">
               </p>
               {{topicMastery[i]}}%
->>>>>>> 04b32e04
             </span>
           </div>
         </div>
         <div class="skill-proficiency-skill-content" *ngIf="displaySkills[i]">
-<<<<<<< HEAD
-          <span class="skills-text">
-            Skills
-          </span>
-          <practice-tab [topicName]="tile.name"
-                        [subtopicsList]="tile.subtopics"
-                        [displayArea]="'progressTab'"
-                        [topicUrl]="tile.urlFragment"
-                        [classroomUrl]="tile.classroom"
-=======
           <p class="skills-text" [innerHTML]="'I18N_LEARNER_DASHBOARD_SKILLS' | translate">
           </p>
           <practice-tab [topicName]="tile.name"
@@ -102,19 +69,14 @@
                         [displayArea]="'progressTab'"
                         [topicUrlFragment]="tile.urlFragment"
                         [classroomUrlFragment]="tile.classroom"
->>>>>>> 04b32e04
                         [subtopicMastery]="subtopicMastery[tile.id]">
           </practice-tab>
         </div>
       </div>
     </div>
   </div>
-<<<<<<< HEAD
   <div class="completed-stories" [ngStyle]="checkMobileView() && {'margin-top': '35px'}"
        *ngIf="(!checkMobileView() && completedStoriesList.length !== 0) || (checkMobileView() && completedStoriesList.length !== 0 && activeSubsection === LEARNER_DASHBOARD_SUBSECTION_I18N_IDS.STORIES)">
-=======
-  <div class="completed-stories" *ngIf="completedStoriesList.length !== 0">
->>>>>>> 04b32e04
     <div class="completed-stories-heading">
       <p class="completed-stories-title" [innerHTML]="'I18N_LEARNER_DASHBOARD_STORIES_COMPLETED_SECTION' | translate">
       </p>
@@ -156,7 +118,6 @@
     padding: 0 0 30px 40px;
     width: 736px;
   }
-<<<<<<< HEAD
   .progress-tab .empty-completed-stories {
     background-color: #fff;
     border-radius: 4px;
@@ -181,19 +142,17 @@
   }
   .progress-tab .completed-stories .completed-stories-title,
   .progress-tab .empty-completed-stories .completed-stories-title,
-=======
-  .progress-tab .skill-proficiency {
-    background-color: #fff;
-    border-radius: 4px;
-    box-shadow: 0 0 4px #0000001a;
-    margin: auto;
-    min-height: 206px;
-    opacity: 1;
-    padding: 0 0 30px 40px;
-    width: 736px;
-  }
-  .progress-tab .empty-section {
-    padding: 0 113px 30px 40px;
+  .progress-tab .skill-proficiency-title {
+    color: #00645C;
+    display: inline-block;
+    font-family: "Capriola", "Roboto", Arial, sans-serif;
+    font-size: 24px;
+    letter-spacing: 0;
+    opacity: 1;
+    text-align: left;
+  }
+  .progress-tab .empty-section .skill-proficiency-title {
+    margin-bottom: 0;
   }
   .progress-tab .empty-skill-proficiency {
     color: #333;
@@ -317,149 +276,12 @@
     display: inline-block;
     padding: 0 30px 0 0;
   }
-  .progress-tab .completed-stories-title,
->>>>>>> 04b32e04
-  .progress-tab .skill-proficiency-title {
-    color: #00645C;
-    display: inline-block;
-    font-family: "Capriola", "Roboto", Arial, sans-serif;
-    font-size: 24px;
-    letter-spacing: 0;
-    opacity: 1;
-    text-align: left;
-  }
-<<<<<<< HEAD
-  .progress-tab .empty-section .skill-proficiency-title {
-    margin-bottom: 0;
-  }
-  .progress-tab .empty-skill-proficiency {
-    color: #333;
-    font-size: 18px;
-    text-align: left;
-  }
-  .oppia-badge-image {
-    margin-right: 12px;
-    width: 32px;
-  }
-  .oppia-badge-image-for-topic {
-    bottom: 6px;
-    float: left;
-    margin-right: 20px;
-    position: relative;
-    width: 31px;
-  }
-  .progress-tab .skill-proficiency-topic-tile {
-    border-bottom: 1px solid;
-    height: 43px;
-    margin-bottom: 16px;
-    width: 656px;
-  }
-  .progress-tab .skill-proficiency-topic-title {
-    color: #333;
-    font-size: 19px;
-    font-weight: 500;
-    letter-spacing: 0;
-    opacity: 1;
-    position: relative;
-    text-align: left;
-  }
-  .progress-tab .progress-text {
-    bottom: 20px;
-    color: #00645C;
-    float: right;
-    font-size: 14px;
-    letter-spacing: 0;
-    opacity: 1;
-    position: relative;
-    right: 20px;
-    text-align: left;
-  }
-  .progress-tab .circle {
-    background-color: #fff;
-    border-radius: 100%;
-    height: 16px;
-    left: 6px;
-    position: relative;
-    text-align: center;
-    top: 6px;
-    width: 16px;
-  }
-  .progress-tab .circle-border {
-    background-color: #00645C;
-    border-radius: 100%;
-    bottom: 24px;
-    display: inline-block;
-    height: 28px;
-    left: 230px;
-    margin-left: 30%;
-    position: relative;
-    text-align: center;
-    width: 28px;
-  }
-  .progress-tab .info-tooltip {
-    display: inline-block;
-    opacity: 1;
-    position: relative;
-    text-decoration: none;
-  }
-  .progress-tab .info-tooltip span {
-    background: white;
-    -moz-border-radius: 6px;
-    -webkit-border-radius: 6px;
-    border-radius: 6px;
-    color: black;
-    display: none;
-  }
-  .progress-tab .info-tooltip span img {
-    float: left;
-    margin: 0 8px 8px 0;
-  }
-  .progress-tab .info-tooltip:hover span {
-    border: 0.5px solid #CCC;
-    border-radius: 4px;
-    box-shadow: 0 3px 6px #00000029;
-    display: block;
-    height: 155px;
-    margin-left: 32px;
-    padding: 9px 16px;
-    position: absolute;
-    top: -37px;
-    width: 157px;
-    z-index: 2;
-  }
-  .progress-tab .badge-type {
-    color: #333;
-    font-size: 16px;
-    margin-bottom: 0;
-    text-align: left;
-  }
-  .progress-tab .badge-percent {
-    color: #555;
-    font-size: 12px;
-    font-style: italic;
-    text-align: left;
-  }
-  .progress-tab .badge-info {
-    background-color: #fff;
-    color: #000;
-    margin-bottom: 16px;
-  }
-  .progress-tab .completed-stories-content {
-    display: inline-block;
-  }
-  .progress-tab .story-tile {
-    display: inline-block;
-    padding: 0 30px 0 0;
-  }
   .progress-tab .empty-completed-stories-content {
     font-size: 16px;
     padding: 0 32px 0 0;
   }
   .progress-tab .completed-stories .completed-stories-heading,
   .progress-tab .empty-completed-stories .completed-stories-heading,
-=======
-  .progress-tab .completed-stories-heading,
->>>>>>> 04b32e04
   .progress-tab .skill-proficiency-heading {
     padding: 32px 0;
   }
@@ -478,10 +300,7 @@
   .progress-tab .skills-text {
     color: #333;
     font-size: 18px;
-<<<<<<< HEAD
-=======
     margin-bottom: 0;
->>>>>>> 04b32e04
     text-align: left;
     text-transform: uppercase;
   }
@@ -501,23 +320,17 @@
   }
   @media screen and (min-width: 768px) and (max-width: 950px) {
     .progress-tab .completed-stories {
-<<<<<<< HEAD
       margin-top: 35px;
-=======
->>>>>>> 04b32e04
       padding: 0 0 30px 25px;
       position: relative;
       right: 20px;
       width: 555px;
     }
-<<<<<<< HEAD
     .progress-tab .empty-completed-stories {
       position: relative;
       right: 25px;
       width: 555px;
     }
-=======
->>>>>>> 04b32e04
     .progress-tab .circle-border {
       left: 88px;
     }
@@ -538,7 +351,6 @@
     .progress-tab .skills-text {
       font-size: 18px;
     }
-<<<<<<< HEAD
     .progress-tab .skill-proficiency-title {
       font-size: 20px;
       margin-bottom: 0;
@@ -551,19 +363,11 @@
     .progress-tab .completed-stories {
       margin: auto;
       margin-top: 35px;
-=======
-  }
-  @media screen and (max-width: 767px) {
-    .progress-tab .completed-stories {
->>>>>>> 04b32e04
       padding: 0 0 30px 25px;
       width: 360px;
     }
     .progress-tab .skill-proficiency {
-<<<<<<< HEAD
       margin: auto;
-=======
->>>>>>> 04b32e04
       width: 360px;
     }
     .progress-tab .skill-proficiency-topic-tile {
@@ -594,12 +398,9 @@
     .progress-tab .scroll-content {
       overflow: scroll;
     }
-<<<<<<< HEAD
     .progress-tab .skill-proficiency-heading {
       padding: 23px 0;
     }
-=======
->>>>>>> 04b32e04
     .progress-tab .oppia-story-completion {
       overflow: hidden;
     }
