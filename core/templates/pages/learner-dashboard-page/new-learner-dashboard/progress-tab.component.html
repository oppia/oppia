<<<<<<< HEAD
<div class="completed-stories" *ngIf="(!checkMobileView() && completedStoriesList.length !== 0) || (checkMobileView() && completedStoriesList.length !== 0 && activeSubsection === LEARNER_DASHBOARD_SUBSECTION_I18N_IDS.STORIES)">
  <div class="completed-stories-heading">
    <p class="completed-stories-title" [innerHTML]="'I18N_LEARNER_DASHBOARD_STORIES_COMPLETED_SECTION' | translate">
    </p>
    <span class="completed-stories-length">
      {{completedStoriesList.length}}
    </span>
    <img [src]="getStaticImageUrl('/learner_dashboard/star.svg')" alt="star image" class="oppia-svg-star-image">
=======
<div class="progress-tab">
  <div class="skill-proficiency" [ngClass]="{'empty-section': emptySkillProficiency}">
    <div class="skill-proficiency-heading">
      <p class="skill-proficiency-title" [innerHTML]="'I18N_LEARNER_DASHBOARD_SKILL_PROFICIENCY_SECTION' | translate">
      </p>
      <a class="info-tooltip" href="#/">
        <img [src]="getStaticImageUrl('/learner_dashboard/info.svg')" alt="info image" class="oppia-svg-info-image" *ngIf="!emptySkillProficiency">
        <span>
          <div class="badge-info">
            <p class="badge-type">
              Gold
            </p>
            <p class="badge-percent">
              100%
            </p>
          </div>
          <div class="badge-info">
            <p class="badge-type">
              Silver
            </p>
            <p class="badge-percent">
              80-99%
            </p>
          </div>
          <div class="badge-info">
            <p class="badge-type">
              Bronze
            </p>
            <p class="badge-percent">
              60-79%
            </p>
          </div>
        </span>
      </a>
    </div>
    <div *ngIf="emptySkillProficiency">
      <p class="empty-skill-proficiency" [innerHTML]="'I18N_LEARNER_DASHBOARD_EMPTY_SKILL_PROFICIENCY' | translate">
      </p>
    </div>
    <div *ngIf="!emptySkillProficiency">
      <div *ngFor="let tile of topicsInSkillProficiency; index as i" class="skill-proficiency-content">
        <div class="skill-proficiency-topic-tile" [ngStyle]="displaySkills[i] && {'border-bottom': 'none', 'margin-bottom': '0'}" *ngIf="tile.practiceTabIsDisplayed">
          <span class="skill-proficiency-topic-title">
          {{tile.name}}
          </span>
          <img [src]="getStaticImageUrl('/learner_dashboard/dropdown.svg')" alt="dropdown image" class="oppia-svg-dropdown-image" (click)="showSkills(i)" *ngIf="!displaySkills[i]">
          <img [src]="getStaticImageUrl('/learner_dashboard/up.svg')" alt="up image" class="oppia-svg-up-image" (click)="showSkills(i)" *ngIf="displaySkills[i]">
          <div *ngIf="topicMastery[i] > 0">
            <div class="circle-border" [ngStyle]="{'background-image': calculateCircularProgress(i)}">
              <div class="circle">
              </div>
            </div>
            <span class="progress-text">
              Progress: {{topicMastery[i]}}%
            </span>
          </div>
        </div>
        <div class="skill-proficiency-skill-content" *ngIf="displaySkills[i]">
          <span class="skills-text">
            Skills
          </span>
          <practice-tab [topicName]="tile.name"
                        [subtopicsList]="tile.subtopics"
                        [displayArea]="'progressTab'"
                        [topicUrl]="tile.urlFragment"
                        [classroomUrl]="tile.classroom"
                        [subtopicMastery]="subtopicMastery[tile.id]">
          </practice-tab>
        </div>
      </div>
    </div>
>>>>>>> 1c20c4da
  </div>
  <div class="completed-stories" *ngIf="completedStoriesList.length !== 0">
    <div class="completed-stories-heading">
      <p class="completed-stories-title" [innerHTML]="'I18N_LEARNER_DASHBOARD_STORIES_COMPLETED_SECTION' | translate">
      </p>
      <span class="completed-stories-length">
        {{completedStoriesList.length}}
      </span>
      <img [src]="getStaticImageUrl('/learner_dashboard/star.svg')" alt="star image" class="oppia-svg-star-image">
    </div>
    <div class="scroll-content">
      <div class="completed-stories-content" [ngStyle]="checkMobileView() && {'width': width + 'px'}">
        <div *ngFor="let tile of completedStoriesList" class="story-tile">
          <oppia-learner-story-summary-tile [storySummary]="tile"
                                            [displayArea]="progressTab">
          </oppia-learner-story-summary-tile>
        </div>
      </div>
    </div>
  </div>
</div>
<div class="empty-completed-stories"
  *ngIf="checkMobileView() && completedStoriesList.length === 0 && activeSubsection === LEARNER_DASHBOARD_SUBSECTION_I18N_IDS.STORIES">
  <div class="completed-stories-heading">
    <p class="completed-stories-title" [innerHTML]="'I18N_LEARNER_DASHBOARD_STORIES_COMPLETED_SECTION' | translate">
    </p>
  </div>
  <div class="empty-completed-stories-content">
    <p [innerHTML]="'I18N_LEARNER_DASHBOARD_EMPTY_COMPLETED_STORIES_SECTION' | translate">
    </p>
  </div>
</div>
<style>
  .progress-tab .completed-stories {
    background-color: #fff;
    border-radius: 4px;
    box-shadow: 0 0 4px #0000001a;
    margin-top: 15px;
    min-height: 342px;
    opacity: 1;
    padding: 0 0 30px 40px;
    width: 736px;
  }
<<<<<<< HEAD
  .empty-completed-stories {
    background-color: #fff;
    border-radius: 4px;
    box-shadow: 0 0 4px #0000001a;
    margin-top: 15px;
    min-height: 206px;
    opacity: 1;
    padding: 0 0 30px 40px;
    width: 360px;
  }
  .completed-stories .completed-stories-content {
=======
  .progress-tab .skill-proficiency {
    background-color: #fff;
    border-radius: 4px;
    box-shadow: 0 0 4px #0000001a;
    margin: auto;
    min-height: 206px;
    opacity: 1;
    padding: 0 0 30px 40px;
    width: 736px;
  }
  .progress-tab .empty-section {
    padding: 0 113px 30px 40px;
  }
  .progress-tab .empty-skill-proficiency {
    color: #333;
    font-size: 18px;
    text-align: left;
  }
  .progress-tab .skill-proficiency-topic-tile {
    border-bottom: 1px solid;
    height: 43px;
    margin-bottom: 16px;
    width: 656px;
  }
  .progress-tab .skill-proficiency-topic-title {
    color: #333;
    font-size: 19px;
    font-weight: 500;
    left: 48px;
    letter-spacing: 0;
    opacity: 1;
    position: relative;
    text-align: left;
  }
  .progress-tab .progress-text {
    bottom: 20px;
    color: #00645C;
    float: right;
    font-size: 14px;
    letter-spacing: 0;
    opacity: 1;
    position: relative;
    right: 20px;
    text-align: left;
  }
  .progress-tab .circle {
    background-color: #fff;
    border-radius: 100%;
    height: 16px;
    left: 6px;
    position: relative;
    text-align: center;
    top: 6px;
    width: 16px;
  }
  .progress-tab .circle-border {
    background-color: #00645C;
    border-radius: 100%;
    bottom: 24px;
    display: inline-block;
    height: 28px;
    left: 280px;
    margin-left: 30%;
    position: relative;
    text-align: center;
    width: 28px;
  }
  .progress-tab .info-tooltip {
    display: inline-block;
    opacity: 1;
    position: relative;
    text-decoration: none;
  }
  .progress-tab .info-tooltip span {
    background: white;
    -moz-border-radius: 6px;
    -webkit-border-radius: 6px;
    border-radius: 6px;
    color: black;
    display: none;
  }
  .progress-tab .info-tooltip span img {
    float: left;
    margin: 0 8px 8px 0;
  }
  .progress-tab .info-tooltip:hover span {
    border: 0.5px solid #CCC;
    border-radius: 4px;
    box-shadow: 0 3px 6px #00000029;
    display: block;
    height: 155px;
    margin-left: 32px;
    padding: 8px;
    position: absolute;
    top: -37px;
    width: 157px;
    z-index: 2;
  }
  .progress-tab .badge-type {
    color: #333;
    font-size: 16px;
    margin-bottom: 0;
    text-align: left;
  }
  .progress-tab .badge-percent {
    color: #555;
    font-size: 12px;
    font-style: italic;
    text-align: left;
  }
  .progress-tab .badge-info {
    background-color: #fff;
    color: #000;
    margin-bottom: 16px;
  }
  .progress-tab .completed-stories-content {
>>>>>>> 1c20c4da
    display: inline-block;
  }
  .progress-tab .story-tile {
    display: inline-block;
    padding: 0 30px 0 0;
  }
<<<<<<< HEAD
  .completed-stories .completed-stories-title,
  .empty-completed-stories .completed-stories-title {
=======
  .progress-tab .completed-stories-title,
  .progress-tab .skill-proficiency-title {
>>>>>>> 1c20c4da
    color: #00645C;
    display: inline-block;
    font-family: "Capriola", "Roboto", Arial, sans-serif;
    font-size: 24px;
    letter-spacing: 0;
    opacity: 1;
    text-align: left;
  }
<<<<<<< HEAD
  .empty-completed-stories-content {
    font-size: 16px;
    padding: 0 32px 0 0;
  }
  .completed-stories .completed-stories-heading,
  .empty-completed-stories .completed-stories-heading {
=======
  .progress-tab .completed-stories-heading,
  .progress-tab .skill-proficiency-heading {
>>>>>>> 1c20c4da
    padding: 32px 0;
  }
  .progress-tab .completed-stories-length {
    bottom: 3px;
    font-size: 18px;
    margin: 0 4px 0 12px;
    position: relative;
  }
  .progress-tab .oppia-svg-star-image {
    bottom: 4px;
    filter: invert(95%) sepia(49%) saturate(2374%) hue-rotate(320deg) brightness(91%) contrast(89%);
    position: relative;
    width: 20px;
  }
  .progress-tab .skills-text {
    color: #333;
    font-size: 18px;
    text-align: left;
    text-transform: uppercase;
  }
  .progress-tab .oppia-svg-dropdown-image,
  .progress-tab .oppia-svg-up-image {
    bottom: 5px;
    float: right;
    position: relative;
    top: 2px;
    width: 30px;
  }
  .progress-tab .oppia-svg-info-image {
    bottom: 3px;
    left: 10px;
    position: relative;
    width: 20px;
  }
  @media screen and (min-width: 768px) and (max-width: 950px) {
<<<<<<< HEAD
    .completed-stories {
      margin-top: 35px;
=======
    .progress-tab .completed-stories {
>>>>>>> 1c20c4da
      padding: 0 0 30px 25px;
      position: relative;
      right: 20px;
      width: 555px;
    }
<<<<<<< HEAD
    .empty-completed-stories {
      position: relative;
      right: 25px;
      width: 555px;
    }
    .completed-stories .scroll-content {
=======
    .progress-tab .circle-border {
      left: 138px;
    }
    .progress-tab .scroll-content {
>>>>>>> 1c20c4da
      overflow: scroll;
    }
    .progress-tab .oppia-story-completion {
      overflow: hidden;
    }
    .progress-tab .skill-proficiency {
      position: relative;
      right: 21px;
      width: 555px;
    }
    .progress-tab .skill-proficiency-topic-tile {
      width: 455px;
    }
    .progress-tab .skills-text {
      font-size: 18px;
    }
  }
  @media screen and (max-width: 767px) {
<<<<<<< HEAD
    .completed-stories {
      margin: auto;
      margin-top: 35px;
      padding: 0 0 30px 25px;
      width: 360px;
    }
    .empty-completed-stories {
      margin: auto;
    }
    .completed-stories .completed-stories-title {
=======
    .progress-tab .completed-stories {
      padding: 0 0 30px 25px;
      width: 360px;
    }
    .progress-tab .skill-proficiency {
      width: 360px;
    }
    .progress-tab .skill-proficiency-topic-tile {
      height: 52px;
      width: 280px;
    }
    .progress-tab .circle-border {
      display: none;
    }
    .progress-tab .skill-proficiency-topic-title {
      font-size: 16px;
    }
    .progress-tab .skills-text {
      display: none;
    }
    .progress-tab .progress-text {
      display: contents;
      font-style: italic;
    }
    .progress-tab .progress-text::before {
      content: '';
      margin-left: 48px;
    }
    .progress-tab .skill-proficiency-title,
    .progress-tab .completed-stories-title {
>>>>>>> 1c20c4da
      font-size: 20px;
    }
    .progress-tab .story-tile {
      padding: 0 14px 0 0;
    }
    .progress-tab .scroll-content {
      overflow: scroll;
    }
    .progress-tab .oppia-story-completion {
      overflow: hidden;
    }
  }
</style><|MERGE_RESOLUTION|>--- conflicted
+++ resolved
@@ -1,15 +1,5 @@
-<<<<<<< HEAD
-<div class="completed-stories" *ngIf="(!checkMobileView() && completedStoriesList.length !== 0) || (checkMobileView() && completedStoriesList.length !== 0 && activeSubsection === LEARNER_DASHBOARD_SUBSECTION_I18N_IDS.STORIES)">
-  <div class="completed-stories-heading">
-    <p class="completed-stories-title" [innerHTML]="'I18N_LEARNER_DASHBOARD_STORIES_COMPLETED_SECTION' | translate">
-    </p>
-    <span class="completed-stories-length">
-      {{completedStoriesList.length}}
-    </span>
-    <img [src]="getStaticImageUrl('/learner_dashboard/star.svg')" alt="star image" class="oppia-svg-star-image">
-=======
 <div class="progress-tab">
-  <div class="skill-proficiency" [ngClass]="{'empty-section': emptySkillProficiency}">
+  <div class="skill-proficiency" [ngClass]="{'empty-section': emptySkillProficiency}" [ngStyle]="{'margin-top': checkMobileView()? '35px': '64px'}" *ngIf="!checkMobileView() || (checkMobileView() && activeSubsection === LEARNER_DASHBOARD_SUBSECTION_I18N_IDS.SKILL_PROFICIENCY)">
     <div class="skill-proficiency-heading">
       <p class="skill-proficiency-title" [innerHTML]="'I18N_LEARNER_DASHBOARD_SKILL_PROFICIENCY_SECTION' | translate">
       </p>
@@ -79,9 +69,9 @@
         </div>
       </div>
     </div>
->>>>>>> 1c20c4da
   </div>
-  <div class="completed-stories" *ngIf="completedStoriesList.length !== 0">
+  <div class="completed-stories" [ngStyle]="checkMobileView() && {'margin-top': '35px'}"
+       *ngIf="(!checkMobileView() && completedStoriesList.length !== 0) || (checkMobileView() && completedStoriesList.length !== 0 && activeSubsection === LEARNER_DASHBOARD_SUBSECTION_I18N_IDS.STORIES)">
     <div class="completed-stories-heading">
       <p class="completed-stories-title" [innerHTML]="'I18N_LEARNER_DASHBOARD_STORIES_COMPLETED_SECTION' | translate">
       </p>
@@ -100,16 +90,16 @@
       </div>
     </div>
   </div>
-</div>
-<div class="empty-completed-stories"
-  *ngIf="checkMobileView() && completedStoriesList.length === 0 && activeSubsection === LEARNER_DASHBOARD_SUBSECTION_I18N_IDS.STORIES">
-  <div class="completed-stories-heading">
-    <p class="completed-stories-title" [innerHTML]="'I18N_LEARNER_DASHBOARD_STORIES_COMPLETED_SECTION' | translate">
-    </p>
-  </div>
-  <div class="empty-completed-stories-content">
-    <p [innerHTML]="'I18N_LEARNER_DASHBOARD_EMPTY_COMPLETED_STORIES_SECTION' | translate">
-    </p>
+  <div class="empty-completed-stories" [ngStyle]="checkMobileView() && {'margin-top': '35px'}"
+    *ngIf="checkMobileView() && completedStoriesList.length === 0 && activeSubsection === LEARNER_DASHBOARD_SUBSECTION_I18N_IDS.STORIES">
+    <div class="completed-stories-heading">
+      <p class="completed-stories-title" [innerHTML]="'I18N_LEARNER_DASHBOARD_STORIES_COMPLETED_SECTION' | translate">
+      </p>
+    </div>
+    <div class="empty-completed-stories-content">
+      <p [innerHTML]="'I18N_LEARNER_DASHBOARD_EMPTY_COMPLETED_STORIES_SECTION' | translate">
+      </p>
+    </div>
   </div>
 </div>
 <style>
@@ -123,8 +113,7 @@
     padding: 0 0 30px 40px;
     width: 736px;
   }
-<<<<<<< HEAD
-  .empty-completed-stories {
+  .progress-tab .empty-completed-stories {
     background-color: #fff;
     border-radius: 4px;
     box-shadow: 0 0 4px #0000001a;
@@ -134,13 +123,10 @@
     padding: 0 0 30px 40px;
     width: 360px;
   }
-  .completed-stories .completed-stories-content {
-=======
   .progress-tab .skill-proficiency {
     background-color: #fff;
     border-radius: 4px;
     box-shadow: 0 0 4px #0000001a;
-    margin: auto;
     min-height: 206px;
     opacity: 1;
     padding: 0 0 30px 40px;
@@ -148,6 +134,9 @@
   }
   .progress-tab .empty-section {
     padding: 0 113px 30px 40px;
+  }
+  .progress-tab .empty-section .skill-proficiency-title {
+    margin-bottom: 0;
   }
   .progress-tab .empty-skill-proficiency {
     color: #333;
@@ -252,20 +241,15 @@
     margin-bottom: 16px;
   }
   .progress-tab .completed-stories-content {
->>>>>>> 1c20c4da
     display: inline-block;
   }
   .progress-tab .story-tile {
     display: inline-block;
     padding: 0 30px 0 0;
   }
-<<<<<<< HEAD
-  .completed-stories .completed-stories-title,
-  .empty-completed-stories .completed-stories-title {
-=======
-  .progress-tab .completed-stories-title,
+  .progress-tab .completed-stories .completed-stories-title,
+  .progress-tab .empty-completed-stories .completed-stories-title,
   .progress-tab .skill-proficiency-title {
->>>>>>> 1c20c4da
     color: #00645C;
     display: inline-block;
     font-family: "Capriola", "Roboto", Arial, sans-serif;
@@ -274,17 +258,13 @@
     opacity: 1;
     text-align: left;
   }
-<<<<<<< HEAD
-  .empty-completed-stories-content {
+  .progress-tab .empty-completed-stories-content {
     font-size: 16px;
     padding: 0 32px 0 0;
   }
-  .completed-stories .completed-stories-heading,
-  .empty-completed-stories .completed-stories-heading {
-=======
-  .progress-tab .completed-stories-heading,
+  .progress-tab .completed-stories .completed-stories-heading,
+  .progress-tab .empty-completed-stories .completed-stories-heading,
   .progress-tab .skill-proficiency-heading {
->>>>>>> 1c20c4da
     padding: 32px 0;
   }
   .progress-tab .completed-stories-length {
@@ -320,30 +300,22 @@
     width: 20px;
   }
   @media screen and (min-width: 768px) and (max-width: 950px) {
-<<<<<<< HEAD
-    .completed-stories {
+    .progress-tab .completed-stories {
       margin-top: 35px;
-=======
-    .progress-tab .completed-stories {
->>>>>>> 1c20c4da
       padding: 0 0 30px 25px;
       position: relative;
       right: 20px;
       width: 555px;
     }
-<<<<<<< HEAD
-    .empty-completed-stories {
+    .progress-tab .empty-completed-stories {
       position: relative;
       right: 25px;
       width: 555px;
     }
-    .completed-stories .scroll-content {
-=======
     .progress-tab .circle-border {
       left: 138px;
     }
     .progress-tab .scroll-content {
->>>>>>> 1c20c4da
       overflow: scroll;
     }
     .progress-tab .oppia-story-completion {
@@ -360,25 +332,23 @@
     .progress-tab .skills-text {
       font-size: 18px;
     }
+    .progress-tab .skill-proficiency-title {
+      font-size: 20px;
+      margin-bottom: 0;
+    }
   }
   @media screen and (max-width: 767px) {
-<<<<<<< HEAD
-    .completed-stories {
+    .progress-tab .empty-completed-stories {
+      margin: auto;
+    }
+    .progress-tab .completed-stories {
       margin: auto;
       margin-top: 35px;
       padding: 0 0 30px 25px;
       width: 360px;
     }
-    .empty-completed-stories {
+    .progress-tab .skill-proficiency {
       margin: auto;
-    }
-    .completed-stories .completed-stories-title {
-=======
-    .progress-tab .completed-stories {
-      padding: 0 0 30px 25px;
-      width: 360px;
-    }
-    .progress-tab .skill-proficiency {
       width: 360px;
     }
     .progress-tab .skill-proficiency-topic-tile {
@@ -404,8 +374,8 @@
     }
     .progress-tab .skill-proficiency-title,
     .progress-tab .completed-stories-title {
->>>>>>> 1c20c4da
       font-size: 20px;
+      margin-bottom: 0;
     }
     .progress-tab .story-tile {
       padding: 0 14px 0 0;
@@ -413,8 +383,14 @@
     .progress-tab .scroll-content {
       overflow: scroll;
     }
+    .progress-tab .skill-proficiency-heading {
+      padding: 23px 0;
+    }
     .progress-tab .oppia-story-completion {
       overflow: hidden;
     }
+    .progress-tab .empty-section {
+    padding: 0 50px 30px 40px;
+  }
   }
 </style>