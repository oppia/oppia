--- conflicted
+++ resolved
@@ -40,21 +40,10 @@
   var $scope = null;
   var $uibModal = null;
   var AlertsService = null;
-<<<<<<< HEAD
-  var collectionSummaryObjectFactory = null;
-=======
-  var CollectionObjectFactory = null;
->>>>>>> 1a57e851
   var CsrfTokenService = null;
   var DateTimeFormatService = null;
   var ExplorationObjectFactory = null;
   var LearnerDashboardBackendApiService = null;
-<<<<<<< HEAD
-  var nonExistentActivitiesObjectFactory = null;
-  var profileSummaryObjectFactory = null;
-=======
-  var learnerExplorationSummaryObjectFactory = null;
->>>>>>> 1a57e851
   var SuggestionModalForLearnerDashboardService = null;
   var UserService = null;
 
@@ -77,26 +66,11 @@
       $q = $injector.get('$q');
       var $rootScope = $injector.get('$rootScope');
       $uibModal = $injector.get('$uibModal');
-<<<<<<< HEAD
-      collectionSummaryObjectFactory = $injector.get(
-        'CollectionSummaryObjectFactory');
-=======
-      CollectionObjectFactory = $injector.get('CollectionObjectFactory');
->>>>>>> 1a57e851
       CsrfTokenService = $injector.get('CsrfTokenService');
       DateTimeFormatService = $injector.get('DateTimeFormatService');
       ExplorationObjectFactory = $injector.get('ExplorationObjectFactory');
       LearnerDashboardBackendApiService = $injector.get(
         'LearnerDashboardBackendApiService');
-<<<<<<< HEAD
-      nonExistentActivitiesObjectFactory = $injector.get(
-        'NonExistentActivitiesObjectFactory');
-      profileSummaryObjectFactory = $injector.get(
-        'ProfileSummaryObjectFactory');
-=======
-      learnerExplorationSummaryObjectFactory = $injector.get(
-        'LearnerExplorationSummaryObjectFactory');
->>>>>>> 1a57e851
       SuggestionModalForLearnerDashboardService = $injector.get(
         'SuggestionModalForLearnerDashboardService');
       UserService = $injector.get('UserService');
