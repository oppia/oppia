--- conflicted
+++ resolved
@@ -136,11 +136,8 @@
     version: 1,
     draft_change_list_id: 3,
     title: 'Test Exploration',
-<<<<<<< HEAD
-    next_content_id_index: 3
-=======
+    next_content_id_index: 3,
     auto_tts_enabled: true,
->>>>>>> a4b176c8
   };
 
   let titleList = [
