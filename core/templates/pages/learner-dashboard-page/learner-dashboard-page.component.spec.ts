--- conflicted
+++ resolved
@@ -224,19 +224,12 @@
           ));
       }
 
-<<<<<<< HEAD
       spyOn(
         UrlInterpolationService, 'getProfilePictureUrl'
       ).and.returnValue($q.resolve(profilePictureUrl));
       spyOn(
         UserService, 'getUserInfoAsync'
       ).and.returnValue($q.resolve(userInfo));
-=======
-      spyOn(UserService, 'getProfileImageDataUrlAsync').and
-        .returnValue($q.resolve(profilePictureDataUrl));
-      spyOn(UserService, 'getUserInfoAsync').and.returnValue(
-        $q.resolve(userInfo));
->>>>>>> 2ca24661
       spyOn(LearnerDashboardBackendApiService, 'fetchLearnerDashboardDataAsync')
         .and.returnValue($q.resolve({
           completedExplorationsList: (
@@ -862,17 +855,11 @@
       spyOn(CsrfTokenService, 'getTokenAsync').and.returnValue(
         $q.resolve('sample-csrf-token'));
 
-<<<<<<< HEAD
-      spyOn(UrlInterpolationService, 'getProfilePictureUrl').and.returnValue(
-        $q.resolve(profilePictureUrl));
-      spyOn(UserService, 'getUserInfoAsync').and.returnValue($q.resolve(
-        userInfo));
-=======
-      spyOn(UserService, 'getProfileImageDataUrlAsync')
-        .and.returnValue($q.resolve(profilePictureDataUrl));
+      spyOn(
+        UrlInterpolationService, 'getProfilePictureUrl'
+      ).and.returnValue($q.resolve(profilePictureUrl));
       spyOn(UserService, 'getUserInfoAsync').and.returnValue(
         $q.resolve(userInfo));
->>>>>>> 2ca24661
       spyOn(LearnerDashboardBackendApiService, 'fetchLearnerDashboardDataAsync')
         .and.returnValue($q.reject({
           status: 404
