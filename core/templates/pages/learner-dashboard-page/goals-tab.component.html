<div tabindex="0" class="oppia-goals-box e2e-test-current-goals-section" [ngStyle]="{'margin-top': windowIsNarrow? '35px': '64px'}">
  <p class="oppia-goals-title" [innerHTML]="'I18N_LEARNER_DASHBOARD_CURRENT_GOALS_SECTION' | translate">
  </p>
  <div *ngIf="currentGoals.length > 0">
    <div *ngFor="let topic of currentGoals; let i = index">
      <div class="oppia-current-goals-content e2e-test-topic-in-current-goals">
        <div class="oppia-arrow-button">
          <i class="fa fa-caret-right" aria-hidden="true" *ngIf="!currentGoalsStoryIsShown[i]" (click)="toggleStory(i)"></i>
          <i class="fa fa-caret-down" aria-hidden="true" *ngIf="currentGoalsStoryIsShown[i]" (click)="toggleStory(i)"></i>
        </div>
        <div #dropdown class="oppia-three-dots-dropdown-container"
             (keydown.enter)="toggleThreeDotsDropdown(i)"
             role="button"
             aria-label="More options"
             tabindex="0"
             (click)="toggleThreeDotsDropdown(i)">
          <i class="fa fa-ellipsis-v"></i>
<<<<<<< HEAD
          <div *ngIf="indexselected == i" class="oppia-three-dots-dropdown">
            <div class="oppia-trash-button" (click)="removeFromLearnerGoals(topic, topic.id, topic.name, i)">
=======
          <div *ngIf="showThreeDotsDropdown[i]" class="oppia-three-dots-dropdown">
            <div class="oppia-trash-button"
                 (click)="removeFromLearnerGoals(topic, topic.id, topic.name, i)"
                 tabindex="0"
                 (keydown.enter)="removeFromLearnerGoals(topic, topic.id, topic.name, i)">
>>>>>>> 17aaad9d
              <i class="fa fa-trash"></i>
              <span>{{'I18N_LEARNER_DASHBOARD_REMOVE_BUTTON' | translate}}</span>
            </div>
          </div>
        </div>
        <label class="oppia-current-goals-topic-name e2e-test-topic-name-in-current-goals"
               (click)="toggleStory(i)"
               (keydown.enter)="toggleStory(i)"
               tabindex="0">
          <span [innerHTML]="'I18N_LEARN_TOPIC' | translate: { topicName: topic.name }"></span>
        </label>
        <p class="oppia-goals-story-name">
          <span [innerHTML]="'I18N_COMPLETE_CHAPTER' | translate: { topicName: topic.name }"></span>
        </p>
        <div *ngIf="currentGoalsStoryIsShown[i]">
          <oppia-learner-topic-goals-summary-tile [topicSummary]="topic"
                                                  [displayArea]="'goalsTab'"
                                                  [topicName]="topic.name">
          </oppia-learner-topic-goals-summary-tile>
        </div>
      </div>
    </div>
  </div>
  <div *ngIf="currentGoals.length == 0" class="oppia-empty-goals-content">
    <p [innerHTML]="'I18N_LEARNER_DASHBOARD_EMPTY_CURRENT_GOALS_SECTION' | translate"></p>
  </div>
</div>
<div tabindex="0" class="oppia-goals-box e2e-test-edit-goals-section">
  <p class="oppia-edit-goals-title" [innerHTML]="'I18N_LEARNER_DASHBOARD_ALL_GOALS_SECTION' | translate"> </p>
  <span class="oppia-input-box-subtitle">
    <em>
      <span [innerHTML]="'I18N_GOAL_LIMIT' | translate: { limit: MAX_CURRENT_GOALS_LENGTH }"></span>
    </em>
  </span>
  <div class="oppia-edit-goals-subheading">
    <img [src]="pawImageUrl"
         alt="paw image"
         class="oppia-svg-paw-image">
    <p class="oppia-edit-goals-topic-title"><span [innerHTML]="'I18N_TOPIC_TITLE' | translate"></span></p>
    <p class="oppia-edit-goals-learn-title"><span [innerHTML]="'I18N_TOPIC_LEARN' | translate"></span></p>
  </div>
  <div *ngFor="let topic of editGoals; let i = index">
    <div class="oppia-edit-goals-content">
      <a [href]="editGoalsTopicPageUrl[i]" class="oppia-goals-topic-name e2e-test-topic-name-in-edit-goals">
        {{topic.name}}
        <p *ngIf="editGoalsTopicBelongToLearntToPartiallyLearntTopic[i]" class="oppia-new-story-content" [innerHTML]="'I18N_LEARNER_DASHBOARD_NEW_STORY_CONTENT' | translate">
        </p>
      </a>
      <img [src]="bookImageUrl" alt="book image" class="oppia-svg-book-image" *ngIf="editGoalsTopicClassification[i] == 1" ngbTooltip="You have completed this topic.">
      <mat-checkbox color="primary" *ngIf="editGoalsTopicClassification[i] == 2" class="oppia-checkbox e2e-test-add-topic-to-current-goals-button" (click)="addToLearnerGoals(topic, topic.id, i)" [disabled]="this.currentGoals.length == this.MAX_CURRENT_GOALS_LENGTH"></mat-checkbox>
      <mat-checkbox color="primary" *ngIf="editGoalsTopicClassification[i] == 0" checked disabled class="oppia-checkbox"></mat-checkbox>
    </div>
  </div>
</div>
<div tabindex="0" class="oppia-goals-box e2e-test-completed-goals-section">
  <p class="oppia-goals-title"
     [innerHTML]="'I18N_LEARNER_DASHBOARD_COMPLETED_GOALS_SECTION' | translate">
  </p>
  <div *ngIf="completedGoals.length > 0">
    <div *ngFor="let topic of completedGoals; let i = index">
      <div class="oppia-completed-goals-content">
        <img [src]="starImageUrl" alt="star image" class="oppia-svg-star-image">
        <a [href]="completedGoalsTopicPageUrl[i]"
           class="oppia-completed-goals-topic-name e2e-test-completed-goals-topic-name">
          <span [innerHTML]="'I18N_LEARNT_TOPIC' | translate: { topicName: topic.name }"></span>
        </a>
        <div *ngFor="let story of topic.storyTitles">
          <p class="oppia-goals-story-name">
            <span [innerHTML]="'I18N_COMPLETED_STORY' | translate: { story: story }"></span>
          </p>
        </div>
      </div>
    </div>
  </div>
  <div *ngIf="completedGoals.length == 0" class="oppia-empty-goals-content">
    <p [innerHTML]="'I18N_LEARNER_DASHBOARD_EMPTY_COMPLETED_GOALS_SECTION' | translate"></p>
  </div>
</div><|MERGE_RESOLUTION|>--- conflicted
+++ resolved
@@ -15,16 +15,11 @@
              tabindex="0"
              (click)="toggleThreeDotsDropdown(i)">
           <i class="fa fa-ellipsis-v"></i>
-<<<<<<< HEAD
           <div *ngIf="indexselected == i" class="oppia-three-dots-dropdown">
-            <div class="oppia-trash-button" (click)="removeFromLearnerGoals(topic, topic.id, topic.name, i)">
-=======
-          <div *ngIf="showThreeDotsDropdown[i]" class="oppia-three-dots-dropdown">
             <div class="oppia-trash-button"
                  (click)="removeFromLearnerGoals(topic, topic.id, topic.name, i)"
                  tabindex="0"
                  (keydown.enter)="removeFromLearnerGoals(topic, topic.id, topic.name, i)">
->>>>>>> 17aaad9d
               <i class="fa fa-trash"></i>
               <span>{{'I18N_LEARNER_DASHBOARD_REMOVE_BUTTON' | translate}}</span>
             </div>
