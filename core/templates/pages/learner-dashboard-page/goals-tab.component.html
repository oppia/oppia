--- conflicted
+++ resolved
@@ -93,371 +93,6 @@
     <p [innerHTML]="'I18N_LEARNER_DASHBOARD_EMPTY_COMPLETED_GOALS_SECTION' | translate"></p>
   </div>
 </div>
-<<<<<<< HEAD
-
-<style>
-  .oppia-arrow-button {
-    color: #00645c;
-    float: left;
-    height: 44px;
-    position: relative;
-    right: 10px;
-    text-align: right;
-    width: 6px;
-  }
-  .oppia-current-goals-content {
-    border-bottom: 1px solid #ccc;
-    margin-bottom: 16px;
-    margin-left: 80px;
-    min-height: 57px;
-    width: 615px;
-  }
-  .oppia-completed-goals {
-    border-bottom: 1px solid #ccc;
-    height: 125px;
-    margin-bottom: 14px;
-    width: 656px;
-  }
-  .oppia-goals-title {
-    color: #00645c;
-    font-family: "Capriola", "Roboto", Arial, sans-serif;
-    font-size: 24px;
-    font-weight: 500;
-    letter-spacing: 0;
-    margin-bottom: 30px;
-    opacity: 1;
-    padding: 32px 0 0 33px;
-    position: relative;
-    text-align: left;
-  }
-  .oppia-completed-goals-content {
-    border-bottom: 1px solid #ccc;
-    margin: auto;
-    margin-bottom: 14px;
-    min-height: 57px;
-    padding-left: 7px;
-    width: 656px;
-  }
-  .oppia-goals-story-name {
-    color: #333333b3;
-    font-size: 16px;
-    font-style: italic;
-    letter-spacing: 0;
-    opacity: 1;
-    text-align: left;
-  }
-  .oppia-edit-goals-content {
-    border-bottom: 1px solid #ccc;
-    margin: auto;
-    margin-bottom: 14px;
-    min-height: 36px;
-    width: 656px;
-  }
-  .oppia-edit-goals-learn-title {
-    color: #333;
-    float: right;
-    font-size: 22px;
-    font-weight: 500;
-    letter-spacing: 0;
-    margin-bottom: 0;
-    opacity: 1;
-    position: relative;
-    right: 50px;
-    text-align: center;
-    top: -46px;
-    width: 150px;
-  }
-  .oppia-edit-goals-subheading {
-    border-bottom: 1px solid #ccc;
-    height: 68px;
-    margin: auto;
-    margin-bottom: 14px;
-    width: 656px;
-  }
-  .oppia-current-goals-topic-name {
-    color: #333;
-    display: inline-block;
-    font-size: 19px;
-    font-weight: 100;
-    letter-spacing: 0;
-    margin-bottom: 0;
-    opacity: 1;
-    position: relative;
-    text-align: left;
-    width: 500px;
-  }
-  .oppia-completed-goals-topic-name {
-    color: #333;
-    display: inline-block;
-    font-size: 19px;
-    letter-spacing: 0;
-    margin-bottom: 0;
-    opacity: 1;
-    position: relative;
-    text-align: left;
-    width: 450px;
-  }
-  .oppia-completed-goals-topic-name:hover {
-    font-weight: 450;
-    text-decoration: none;
-  }
-  .oppia-goals-topic-name {
-    color: #333;
-    display: inline-block;
-    font-size: 19px;
-    letter-spacing: 0;
-    margin-bottom: 0;
-    opacity: 1;
-    position: relative;
-    text-align: left;
-    width: 270px;
-  }
-  .oppia-new-story-content {
-    color: #00645c;
-    font-size: 16px;
-    letter-spacing: 0;
-    opacity: 1;
-    text-align: left;
-    text-transform: uppercase;
-    width: 300px;
-  }
-  .oppia-goals-topic-name:hover {
-    font-weight: 450;
-    text-decoration: none;
-  }
-  .oppia-edit-goals-topic-title {
-    color: #333;
-    font-size: 22px;
-    font-weight: 450;
-    letter-spacing: 0;
-    margin-bottom: 0;
-    opacity: 1;
-    padding: 32px 0 20px 0;
-    position: relative;
-    text-align: left;
-    width: 150px;
-  }
-  .oppia-empty-goals-content {
-    color: #333;
-    font-size: 18px;
-    height: 44px;
-    letter-spacing: 0;
-    margin: auto;
-    opacity: 1;
-    text-align: left;
-    width: 656px
-  }
-  .oppia-checkbox {
-    left: 585px;
-    position: absolute;
-    text-align: center;
-    transform: translateY(0%);
-  }
-  .oppia-svg-paw-image {
-    bottom: 10px;
-    filter: invert(31%) sepia(3%) saturate(11%) hue-rotate(341deg) brightness(101%) contrast(90%);
-    float: right;
-    margin-right: 110px;
-    position: relative;
-    width: 32px;
-  }
-  .oppia-svg-book-image {
-    left: 580px;
-    position: absolute;
-    text-align: center;
-    transform: translateY(0%);
-    width: 25px;
-  }
-  .oppia-svg-star-image {
-    filter: invert(95%) sepia(49%) saturate(2374%) hue-rotate(320deg) brightness(91%) contrast(89%);
-    float: right;
-    margin-right: 24px;
-    width: 30px;
-  }
-  .oppia-goals-box {
-    background-color: #fff;
-    border-radius: 4px;
-    box-shadow: 0 0 4px #0000001a;
-    margin-bottom: 25px;
-    opacity: 1;
-    padding: 0 0 30px 0;
-    width: 726px;
-  }
-  .oppia-edit-goals-title {
-    color: #00645c;
-    font-family: "Capriola", "Roboto", Arial, sans-serif;
-    font-size: 24px;
-    font-weight: 500;
-    letter-spacing: 0;
-    margin-bottom: 0;
-    opacity: 1;
-    padding: 32px 0 0 33px;
-    position: relative;
-    text-align: left;
-  }
-  .oppia-input-box-subtitle {
-    padding: 0 33px;
-  }
-  .oppia-story-summary-card {
-    display: inline-block;
-  }
-  .oppia-three-dots-dropdown-container {
-    color: #555;
-    cursor: pointer;
-    float: right;
-    font-size: 13px;
-    height: 24px;
-    margin-right: 13px;
-    position: relative;
-    width: 24px;
-  }
-  .oppia-three-dots-dropdown {
-    background-color: #fff;
-    border-radius: 4px;
-    box-shadow: 0 0 4px rgb(0 0 0 / 25%);
-    padding: 10px;
-    position: absolute;
-    right: 20px;
-    top: 20px;
-    width: 100px;
-  }
-  .oppia-three-dots-dropdown:hover {
-    background-color: #f5f5f5;
-  }
-  .oppia-three-dots-dropdown span {
-    font-size: 14px;
-    padding-left: 10px;
-  }
-  .oppia-trash-button {
-    text-align: center;
-  }
-  @media screen and (max-width: 1200px) {
-    .oppia-checkbox {
-      left: 585px;
-    }
-    .oppia-svg-book-image {
-      left: 580px;
-    }
-  }
-  @media screen and (max-width: 767px) {
-    .oppia-goals-box {
-      margin: auto;
-      margin-bottom: 20px;
-      width: 369px;
-    }
-    .oppia-current-goals-topic-name {
-      width: 260px;
-    }
-    .oppia-goals-story-name {
-      width: 250px;
-    }
-    .oppia-three-dots-dropdown {
-      margin-right: 3px;
-    }
-    .oppia-current-goals-content {
-      margin-left: 50px;
-      width: 293px;
-    }
-    .oppia-edit-goals-subheading {
-      width: 300px;
-    }
-    .oppia-edit-goals-learn-title {
-      right: 8px;
-      text-align: end;
-    }
-    .oppia-edit-goals-content {
-      width: 300px;
-    }
-    .oppia-checkbox {
-      left: 310px;
-      text-align: start;
-      width: 100px;
-    }
-    .oppia-new-story-content {
-      font-size: 13px;
-    }
-    .oppia-completed-goals-content {
-      width: 300px;
-    }
-    .oppia-completed-goals-topic-name {
-      width: 250px;
-    }
-    .oppia-goals-title {
-      margin-bottom: 20px;
-    }
-    .oppia-empty-goals-content {
-      margin-bottom: 20px;
-      width: 300px;
-    }
-    .oppia-goals-topic-name {
-      width: 270px;
-    }
-    .oppia-svg-book-image {
-      left: 305px;
-      text-align: start;
-    }
-    .oppia-svg-paw-image {
-      left: 90px;
-    }
-    .oppia-svg-star-image {
-      position: relative;
-      top: 25px;
-    }
-  }
-  @media screen and (min-width: 768px) and (max-width: 1000px) {
-    .oppia-goals-box {
-      width: 500px;
-    }
-    .oppia-empty-goals-content {
-      width: 380px;
-    }
-    .oppia-edit-goals-subheading {
-      width: 430px;
-    }
-    .oppia-edit-goals-content {
-      width: 430px;
-    }
-    .oppia-checkbox {
-      left: 207px;
-      text-align: end;
-      width: 144px;
-    }
-    .oppia-svg-book-image {
-      left: 328px;
-    }
-    .oppia-current-goals-content {
-      width: 410px;
-    }
-    .oppia-completed-goals-content {
-      width: 445px;
-    }
-    .oppia-svg-star-image {
-      position: relative;
-      top: 30px;
-    }
-    .oppia-current-goals-topic-name {
-      width: 365px;
-    }
-  }
-
-  @media(max-width: 400px) {
-    .oppia-goals-box {
-      width: 355px;
-    }
-
-    .oppia-goals-topic-name {
-      width: 200px
-    }
-
-    .oppia-svg-book-image,
-    .oppia-checkbox {
-      left: 260px;
-      margin-left: 0;
-    }
-  }
-</style>
-=======
 <!-- TODO(#14625): Incorporate the CSS file inclusion in webpack. -->
 <link *ngIf="!isLanguageRTL()" rel="stylesheet" type="text/css" media="screen" href="/templates/pages/learner-dashboard-page/goals-tab.component.css">
-<link *ngIf="isLanguageRTL()" rel="stylesheet" type="text/css" media="screen" href="/templates/pages/learner-dashboard-page/goals-tab.component.rtl.css">
->>>>>>> 34a5a5b4
+<link *ngIf="isLanguageRTL()" rel="stylesheet" type="text/css" media="screen" href="/templates/pages/learner-dashboard-page/goals-tab.component.rtl.css">