<div class="oppia-goals-box">
  <p class="oppia-goals-title" [innerHTML]="'I18N_LEARNER_DASHBOARD_CURRENT_GOALS_SECTION' | translate">
  </p>
  <div *ngIf="currentGoals.length > 0">
    <div *ngFor="let topic of currentGoals; let i = index">
      <div class="oppia-current-goals-content">
        <div class="oppia-arrow-button">
          <i class="fa fa-caret-right" aria-hidden="true" *ngIf="!currentGoalsStoryIsShown[i]" (click)="toggleStory(i)"></i>
          <i class="fa fa-caret-down" aria-hidden="true" *ngIf="currentGoalsStoryIsShown[i]" (click)="toggleStory(i)"></i>
        </div>
        <div class="oppia-trash-button" (click)="removeFromLearnerGoals(topic, topic.id, topic.name, i)">
          <i class="fa fa-trash"></i>
        </div>
        <p class="oppia-current-goals-topic-name">
          Learn {{topic.name}}
        </p>
        <p class="oppia-goals-story-name">
          Complete a story in '{{topic.name}}'
        </p>
        <div *ngIf="currentGoalsStoryIsShown[i]">
          <div *ngFor="let story of topic.canonicalStorySummaryDicts" class="oppia-story-summary-card">
            <oppia-learner-story-summary-tile [storySummary]="story"
<<<<<<< HEAD
                                              [displayArea]="'goalsTab'">
=======
                                              [topicName]="topic.name">
>>>>>>> 25509ea5
            </oppia-learner-story-summary-tile>
          </div>
        </div>
      </div>
    </div>
  </div>
  <div *ngIf="currentGoals.length == 0" class="oppia-empty-goals-content">
    <p [innerHTML]="'I18N_LEARNER_DASHBOARD_EMPTY_CURRENT_GOALS_SECTION' | translate"></p>
  </div>
</div>
<div class="oppia-goals-box">
  <p class="oppia-edit-goals-title" [innerHTML]="'I18N_LEARNER_DASHBOARD_ALL_GOALS_SECTION' | translate"> </p>
  <span class="oppia-input-box-subtitle">
    <em>
      Limit of {{MAX_CURRENT_GOALS_LENGTH}} goals
    </em>
  </span>
  <div class="oppia-edit-goals-subheading">
    <img [src]="pawImageUrl" alt="paw image" class="oppia-svg-paw-image">
    <p class="oppia-edit-goals-topic-title">Topic</p>
    <p class="oppia-edit-goals-learn-title">Learn</p>
  </div>
  <div *ngFor="let topic of editGoals; let i = index">
    <div class="oppia-edit-goals-content">
      <a [href]="editGoalsTopicPageUrl[i]" class="oppia-goals-topic-name">
        {{topic.name}}
        <p *ngIf="editGoalsTopicBelongToLearntToPartiallyLearntTopic[i]" class="oppia-new-story-content" [innerHTML]="'I18N_LEARNER_DASHBOARD_NEW_STORY_CONTENT' | translate">
        </p>
      </a>
      <img [src]="bookImageUrl" alt="book image" class="oppia-svg-book-image" *ngIf="editGoalsTopicClassification[i] == 1" ngbTooltip="You have completed this topic.">
      <mat-checkbox color="primary" *ngIf="editGoalsTopicClassification[i] == 2" class="oppia-checkbox" (click)="addToLearnerGoals(topic, topic.id, i)" [disabled]="this.currentGoals.length == this.MAX_CURRENT_GOALS_LENGTH"></mat-checkbox>
      <mat-checkbox color="primary" *ngIf="editGoalsTopicClassification[i] == 0" checked disabled class="oppia-checkbox"></mat-checkbox>
    </div>
  </div>
</div>
<div class="oppia-goals-box">
  <p class="oppia-goals-title"
     [innerHTML]="'I18N_LEARNER_DASHBOARD_COMPLETED_GOALS_SECTION' | translate">
  </p>
  <div *ngIf="completedGoals.length > 0">
    <div *ngFor="let topic of completedGoals; let i = index">
      <div class="oppia-completed-goals-content">
        <img [src]="starImageUrl" alt="star image" class="oppia-svg-star-image">
        <a [href]="completedGoalsTopicPageUrl[i]"
           class="oppia-completed-goals-topic-name">
          Learnt {{topic.name}}
        </a>
        <div *ngFor="let story of topic.storyTitles">
          <p class="oppia-goals-story-name">
            Completed {{story}}
          </p>
        </div>
      </div>
    </div>
  </div>
  <div *ngIf="completedGoals.length == 0" class="oppia-empty-goals-content">
    <p [innerHTML]="'I18N_LEARNER_DASHBOARD_EMPTY_COMPLETED_GOALS_SECTION' | translate"></p>
  </div>
</div>

<style>
  .oppia-arrow-button {
    color: #00645C;
    float: left;
    height: 44px;
    position: relative;
    right: 10px;
    text-align: right;
    width: 6px;
  }
  .oppia-current-goals-content {
    border-bottom: 1px solid #CCC;
    margin-bottom: 16px;
    margin-left: 80px;
    min-height: 57px;
    width: 615px;
  }
  .oppia-completed-goals {
    border-bottom: 1px solid #CCC;
    height: 125px;
    margin-bottom: 14px;
    width: 656px;
  }
  .oppia-goals-title {
    color: #333;
    font-size: 28px;
    font-weight: 500;
    letter-spacing: 0;
    margin-bottom: 30px;
    opacity: 1;
    padding: 32px 0 0 33px;
    position: relative;
    text-align: left;
  }
  .oppia-completed-goals-content {
    border-bottom: 1px solid #CCC;
    margin: auto;
    margin-bottom: 14px;
    min-height: 57px;
    padding-left: 7px;
    width: 656px;
  }
  .oppia-goals-story-name {
    color: #333333B3;
    font-size: 16px;
    font-style: italic;
    letter-spacing: 0;
    opacity: 1;
    text-align: left;
  }
  .oppia-edit-goals-content {
    border-bottom: 1px solid #CCC;
    margin: auto;
    margin-bottom: 14px;
    min-height: 36px;
    width: 656px;
  }
  .oppia-edit-goals-learn-title {
    color: #333;
    float: right;
    font-size: 22px;
    font-weight: 500;
    letter-spacing: 0;
    margin-bottom: 0;
    opacity: 1;
    position: relative;
    right: 50px;
    text-align: center;
    top: -46px;
    width: 150px;
  }
  .oppia-edit-goals-subheading {
    border-bottom: 1px solid #CCC;
    height: 68px;
    margin: auto;
    margin-bottom: 14px;
    width: 656px;
  }
  .oppia-current-goals-topic-name {
    color: #333;
    display: inline-block;
    font-size: 19px;
    letter-spacing: 0;
    margin-bottom: 0;
    opacity: 1;
    position: relative;
    text-align: left;
    width: 500px;
  }
  .oppia-completed-goals-topic-name {
    color: #333;
    display: inline-block;
    font-size: 19px;
    letter-spacing: 0;
    margin-bottom: 0;
    opacity: 1;
    position: relative;
    text-align: left;
    width: 450px;
  }
  .oppia-completed-goals-topic-name:hover {
    font-weight: 450;
    text-decoration: none;
  }
  .oppia-goals-topic-name {
    color: #333;
    display: inline-block;
    font-size: 19px;
    letter-spacing: 0;
    margin-bottom: 0;
    opacity: 1;
    position: relative;
    text-align: left;
    width: 270px;
  }
  .oppia-new-story-content {
    color: #00645C;
    font-size: 16px;
    letter-spacing: 0;
    opacity: 1;
    text-align: left;
    text-transform: uppercase;
    width: 300px;
  }
  .oppia-goals-topic-name:hover {
    font-weight: 450;
    text-decoration: none;
  }
  .oppia-edit-goals-topic-title {
    color: #333;
    font-size: 22px;
    font-weight: 450;
    letter-spacing: 0;
    margin-bottom: 0;
    opacity: 1;
    padding: 32px 0 20px 0;
    position: relative;
    text-align: left;
    width: 150px;
  }
  .oppia-empty-goals-content {
    color: #333;
    font-size: 18px;
    height: 44px;
    letter-spacing: 0;
    margin: auto;
    opacity: 1;
    text-align: left;
    width: 656px
  }
  .oppia-checkbox {
    left: 675px;
    position: absolute;
    text-align: center;
    transform: translateY(0%);
  }
  .oppia-svg-paw-image {
    bottom: 10px;
    filter: invert(31%) sepia(3%) saturate(11%) hue-rotate(341deg) brightness(101%) contrast(90%);
    float: right;
    margin-right: 110px;
    position: relative;
    width: 32px;
  }
  .oppia-svg-book-image {
    left: 670px;
    position: absolute;
    text-align: center;
    transform: translateY(0%);
  }
  .oppia-svg-star-image {
    filter: invert(95%) sepia(49%) saturate(2374%) hue-rotate(320deg) brightness(91%) contrast(89%);
    float: right;
    margin-right: 24px;
    width: 30px;
  }
  .oppia-goals-box {
    background-color: #fff;
    border-radius: 4px;
    box-shadow: 0 0 4px #0000001a;
    margin: auto;
    margin-bottom: 25px;
    opacity: 1;
    padding: 0 0 30px 0;
    width: 726px;
  }
  .oppia-edit-goals-title {
    color: #333;
    font-size: 28px;
    font-weight: 500;
    letter-spacing: 0;
    margin-bottom: 0;
    opacity: 1;
    padding: 32px 0 0 33px;
    position: relative;
    text-align: left;
  }
  .oppia-input-box-subtitle {
    padding: 0 33px;
  }
  .oppia-story-summary-card {
    display: inline-block;
  }
  .oppia-trash-button {
    color: #555;
    cursor: pointer;
    float: right;
    font-size: 13px;
    height: 24px;
    margin-right: 13px;
    width: 24px;
  }
  @media screen and (max-width: 1200px) {
    .oppia-checkbox {
      left: 570px;
    }
    .oppia-svg-book-image {
      left: 565px;
    }
  }
  @media screen and (max-width: 767px) {
    .oppia-goals-box {
      width: 369px;
    }
    .oppia-current-goals-topic-name {
      width: 260px;
    }
    .oppia-goals-story-name {
      width: 250px;
    }
    .oppia-trash-button {
      margin-right: 3px;
    }
    .oppia-current-goals-content {
      margin-left: 50px;
      width: 293px;
    }
    .oppia-edit-goals-subheading {
      width: 300px;
    }
    .oppia-edit-goals-learn-title {
      text-align: end;
    }
    .oppia-edit-goals-content {
      width: 300px;
    }
    .oppia-checkbox {
      left: 267px;
      text-align: start;
      width: 100px;
    }
    .oppia-new-story-content {
      font-size: 13px;
    }
    .oppia-completed-goals-content {
      width: 300px;
    }
    .oppia-completed-goals-topic-name {
      width: 250px;
    }
    .oppia-goals-title {
      margin-bottom: 20px;
    }
    .oppia-empty-goals-content {
      margin-bottom: 20px;
      width: 300px;
    }
    .oppia-goals-topic-name {
      width: 270px;
    }
    .oppia-svg-book-image {
      left: 263px;
      text-align: start;
    }
    .oppia-svg-paw-image {
      left: 47px;
    }
    .oppia-svg-star-image {
      position: relative;
      top: 25px;
    }
  }
  @media screen and (min-width: 768px) and (max-width: 1000px) {
    .oppia-goals-box {
      width: 500px;
    }
    .oppia-empty-goals-content {
      width: 380px;
    }
    .oppia-edit-goals-subheading {
      width: 430px;
    }
    .oppia-edit-goals-content {
      width: 430px;
    }
    .oppia-checkbox {
      left: 215px;
      text-align: end;
      width: 144px;
    }
    .oppia-svg-book-image {
      left: 340px;
    }
    .oppia-current-goals-content {
      width: 410px;
    }
    .oppia-completed-goals-content {
      width: 445px;
    }
    .oppia-svg-star-image {
      position: relative;
      top: 30px;
    }
    .oppia-current-goals-topic-name {
      width: 365px;
    }
  }
</style><|MERGE_RESOLUTION|>--- conflicted
+++ resolved
@@ -20,11 +20,8 @@
         <div *ngIf="currentGoalsStoryIsShown[i]">
           <div *ngFor="let story of topic.canonicalStorySummaryDicts" class="oppia-story-summary-card">
             <oppia-learner-story-summary-tile [storySummary]="story"
-<<<<<<< HEAD
-                                              [displayArea]="'goalsTab'">
-=======
+                                              [displayArea]="'goalsTab'"
                                               [topicName]="topic.name">
->>>>>>> 25509ea5
             </oppia-learner-story-summary-tile>
           </div>
         </div>
