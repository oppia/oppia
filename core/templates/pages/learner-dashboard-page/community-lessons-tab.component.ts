--- conflicted
+++ resolved
@@ -28,14 +28,12 @@
 import { Subscription } from 'rxjs';
 import { I18nLanguageCodeService } from 'services/i18n-language-code.service';
 
-<<<<<<< HEAD
 import './community-lessons-tab.component.css';
 
-=======
+
 interface showMoreInSectionDict {
   [section: string]: boolean;
 }
->>>>>>> 14cebfad
 
  @Component({
    selector: 'oppia-community-lessons-tab',
