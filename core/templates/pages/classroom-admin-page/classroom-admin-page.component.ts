--- conflicted
+++ resolved
@@ -63,17 +63,13 @@
   courseDetails: string = '';
   topicListIntro: string = '';
   topicIds: string[] = [];
-<<<<<<< HEAD
   eligibleTopicNames = [];
   topicIdsToTopicName = {};
   newTopicId: string = '';
   topicIdToPrerequisiteTopicIds: TopicIdToPrerequisiteTopicIds = {};
   topicNameToPrerequisiteTopicNames: TopicNameToPrerequisiteTopicNames = {};
   topicsCountInClassroom: number = 0;
-=======
   existingClassroomNames: string[] = [];
-  topicIdToPrerequisiteTopicIds: {[topicId: string]: string[]} = {};
->>>>>>> 98936dc5
 
   pageIsInitialized: boolean = false;
   classroomDataIsChanged: boolean = false;
