--- conflicted
+++ resolved
@@ -16,9 +16,13 @@
  * @fileoverview Classroom admin component.
  */
 
-import { Component, NgModuleRef, OnInit } from '@angular/core';
+import cloneDeep from 'lodash/cloneDeep';
+import { map, startWith } from 'rxjs/operators';
+import { Observable } from 'rxjs';
+import { FormControl } from '@angular/forms';
+import { Component, OnInit } from '@angular/core';
 import { downgradeComponent } from '@angular/upgrade/static';
-import { CdkDragDrop, moveItemInArray} from '@angular/cdk/drag-drop';
+import { CdkDragDrop, moveItemInArray } from '@angular/cdk/drag-drop';
 import { AlertsService } from 'services/alerts.service';
 import { AppConstants } from 'app.constants';
 import { ClassroomBackendApiService, ClassroomBackendDict, ClassroomDict } from '../../domain/classroom/classroom-backend-api.service';
@@ -26,15 +30,11 @@
 import { ClassroomEditorConfirmModalComponent } from './modals/classroom-editor-confirm-modal.component';
 import { DeleteClassroomConfirmModalComponent } from './modals/delete-classroom-confirm-modal.component';
 import { CreateNewClassroomModalComponent } from './modals/create-new-classroom-modal.component';
-<<<<<<< HEAD
 import { DeleteTopicFromClassroomModalComponent } from './modals/delete-topic-from-classroom-modal.component';
 import { EditableTopicBackendApiService } from 'domain/topic/editable-topic-backend-api.service';
-import cloneDeep from 'lodash/cloneDeep';
-import { ClassroomData } from './classroom-admin.model';
-import { FormControl } from '@angular/forms';
-import { Observable } from 'rxjs';
-import {map, startWith} from 'rxjs/operators';
 import { TopicsDependencyGraphModalComponent } from './modals/topic-dependency-graph-viz-modal.component';
+import { ExistingClassroomData } from './existing-classroom.model';
+import { ClassroomAdminDataService } from './services/classroom-admin-data.service';
 
 
 interface TopicIdToPrerequisiteTopicIds {
@@ -49,11 +49,6 @@
   [topicId: string]: string;
 }
 
-=======
-import { ExistingClassroomData } from './existing-classroom.model';
-import { ClassroomAdminDataService } from './services/classroom-admin-data.service';
-import cloneDeep from 'lodash/cloneDeep';
->>>>>>> 2186eca0
 
 @Component({
   selector: 'oppia-classroom-admin-page',
@@ -74,16 +69,9 @@
   classroomCount: number = 0;
   classroomIdToClassroomName: {[classroomId: string]: string} = {};
 
-<<<<<<< HEAD
   myControl = new FormControl('');
   filteredOptions: Observable<string[]>;
-  graphData;
-
-  classroomId: string = '';
-  classroomName: string = '';
-  urlFragment: string = '';
-  courseDetails: string = '';
-  topicListIntro: string = '';
+
   topicIds: string[] = [];
   topicNames: string[] = [];
   eligibleTopicNames: string[] = [];
@@ -92,14 +80,9 @@
   topicNameToPrerequisiteTopicNames: TopicNameToPrerequisiteTopicNames = {};
   topicsCountInClassroom: number = 0;
   selectedTopicName = '';
-  classroomData!: ClassroomData;
-  tempClassroomData!: ClassroomData;
-=======
   classroomData!: ExistingClassroomData;
   tempClassroomData!: ExistingClassroomData;
->>>>>>> 2186eca0
-
-  classroomUrlFragmentIsDuplicate: boolean = false;
+
   existingClassroomNames: string[] = [];
 
   pageIsInitialized: boolean = false;
@@ -168,8 +151,9 @@
           cloneDeep(response.classroomDict));
         this.tempClassroomData = ExistingClassroomData.createClassroomFromDict(
           cloneDeep(response.classroomDict));
+
         this.topicsCountInClassroom = Object.keys(
-          this.tempClassroomData.topicIdToPrerequisiteTopicIds).length;
+          this.tempClassroomData.getTopicIdToPrerequisiteTopicId()).length;
         this.classroomDataIsChanged = false;
 
         this.existingClassroomNames = (
@@ -183,21 +167,21 @@
 
         this.classroomAdminDataService.existingClassroomNames = (
           this.existingClassroomNames);
-<<<<<<< HEAD
-        this.tempClassroomData.onClassroomNameChange();
-        this.tempClassroomData.onClassroomUrlFragmentChange();
+          this.classroomAdminDataService.onClassroomNameChange(
+            this.tempClassroomData);
+          this.classroomAdminDataService.onClassroomUrlChange(
+            this.tempClassroomData,
+            this.classroomData.getClassroomUrlFragment());
         this.tempClassroomData.topicsGraphIsCorrect = true;
 
         this.getTopicDependencyByTopicName(
-          this.tempClassroomData.topicIdToPrerequisiteTopicIds);
-=======
+          this.tempClassroomData.getTopicIdToPrerequisiteTopicId());
 
         this.classroomAdminDataService.onClassroomNameChange(
           this.tempClassroomData);
         this.classroomAdminDataService.onClassroomUrlChange(
           this.tempClassroomData,
           this.classroomData.getClassroomUrlFragment());
->>>>>>> 2186eca0
       }, (errorResponse) => {
         if (
           AppConstants.FATAL_ERROR_CODES.indexOf(
@@ -264,38 +248,23 @@
     const backendDict = this.convertClassroomDictToBackendForm(
       this.tempClassroomData.getClassroomDict());
 
-<<<<<<< HEAD
-    this.classroomBackendApiService.doesClassroomWithUrlFragmentExistAsync(
-      this.tempClassroomData.urlFragment).then(response => {
-      if (
-        response && (
-          this.tempClassroomData.urlFragment !== this.classroomData.urlFragment
-        )
-      ) {
-        this.classroomDataSaveInProgress = false;
-        this.classroomUrlFragmentIsDuplicate = true;
-        this.tempClassroomData.classroomUrlFragmentIsValid = false;
-        return;
-      }
-
-      this.openClassroomInViewerMode();
-      this.classroomDataIsChanged = false;
-      this.classroomBackendApiService.updateClassroomDataAsync(
-        classroomId, backendDict).then(() => {
-        this.classroomIdToClassroomName[this.tempClassroomData.classroomId] = (
-          this.tempClassroomData.name);
-        this.classroomData = cloneDeep(this.tempClassroomData);
-        this.classroomDataSaveInProgress = false;
-      }, () => {
-        this.tempClassroomData = cloneDeep(this.classroomData);
-        this.getTopicDependencyByTopicName(
-          this.tempClassroomData.topicIdToPrerequisiteTopicIds);
-      });
-=======
     this.classroomEditorMode = false;
     this.classroomViewerMode = true;
     this.classroomDataIsChanged = false;
 
+    this.openClassroomInViewerMode();
+    this.classroomDataIsChanged = false;
+    this.classroomBackendApiService.updateClassroomDataAsync(
+      classroomId, backendDict).then(() => {
+      this.classroomIdToClassroomName[this.tempClassroomData.getClassroomId()] = (
+        this.tempClassroomData.getClassroomName());
+      this.classroomData = cloneDeep(this.tempClassroomData);
+      this.classroomDataSaveInProgress = false;
+    }, () => {
+      this.tempClassroomData = cloneDeep(this.classroomData);
+      this.getTopicDependencyByTopicName(
+        this.tempClassroomData.getTopicIdToPrerequisiteTopicId());
+    });
     this.classroomBackendApiService.updateClassroomDataAsync(
       classroomId, backendDict).then(() => {
       this.classroomIdToClassroomName[
@@ -303,7 +272,6 @@
         this.tempClassroomData.getClassroomName());
       this.classroomData = cloneDeep(this.tempClassroomData);
       this.classroomDataSaveInProgress = false;
->>>>>>> 2186eca0
     });
   }
 
@@ -344,17 +312,9 @@
       modalRef.result.then(() => {
         this.openClassroomInViewerMode();
         this.tempClassroomData = cloneDeep(this.classroomData);
-<<<<<<< HEAD
         this.getTopicDependencyByTopicName(
-          this.tempClassroomData.topicIdToPrerequisiteTopicIds);
-
-        this.tempClassroomData.supressClassroomNameErrorMessages();
-        this.tempClassroomData.supressClassroomUrlFragmentErrorMessages();
-
-        this.tempClassroomData.classroomNameIsValid = true;
-        this.tempClassroomData.classroomUrlFragmentIsValid = true;
-=======
->>>>>>> 2186eca0
+          this.tempClassroomData.getTopicIdToPrerequisiteTopicId());
+
         this.classroomDataIsChanged = false;
         this.classroomAdminDataService.reinitializeErrorMsgs();
       }, () => {
@@ -422,7 +382,7 @@
     this.editableTopicBackendApiService.getTopicIdToTopicNameAsync(
       [topicId]).then(topicIdToTopicName => {
       const topicName = topicIdToTopicName[topicId];
-      this.tempClassroomData.topicIdToPrerequisiteTopicIds[topicId] = [];
+      this.tempClassroomData.getTopicIdToPrerequisiteTopicId()[topicId] = [];
       this.topicNameToPrerequisiteTopicNames[topicName] = [];
       this.classroomDataIsChanged = true;
       this.addNewTopicInputIsShown = false;
@@ -463,7 +423,6 @@
   addDependencyForTopic(
       currentTopicName: string, prerequisiteTopicName: string): void {
     this.selectedTopicName = '';
-    this.closeDependencyGraphDropdown();
     let prerequisiteTopicNames = (
       this.topicNameToPrerequisiteTopicNames[currentTopicName]);
     let currentTopicId = this.getTopicIdFromTopicName(currentTopicName);
@@ -503,16 +462,6 @@
 
     this.tempClassroomData.validateDependencyGraph();
     this.classroomDataIsChanged = true;
-  }
-
-  showDependencyGraphDropdown(topicName: string): void {
-    this.dependencyGraphDropdownIsShown = true;
-    this.currentTopicOnEdit = topicName;
-  }
-
-  closeDependencyGraphDropdown(): void {
-    this.dependencyGraphDropdownIsShown = false;
-    this.editTopicOptionIsShown = true;
   }
 
   getAvailablePrerequisiteTopicNamesForDropdown(givenTopicName: string): void {
@@ -596,7 +545,7 @@
       ] = prerequisiteTopicIds;
     }
 
-    this.tempClassroomData.topicIdToPrerequisiteTopicIds = (
+    this.tempClassroomData.setTopicIdToPrerequisiteTopicId(
       tempTopicIdToPrerequisiteTopicIds);
   }
 
@@ -607,7 +556,7 @@
         windowClass: 'oppia-large-modal-window'
       });
     modalRef.componentInstance.topicIdToPrerequisiteTopicIds = (
-      this.tempClassroomData.topicIdToPrerequisiteTopicIds);
+      this.tempClassroomData.getTopicIdToPrerequisiteTopicId());
     modalRef.componentInstance.topicIdToTopicName = this.topicIdsToTopicName;
 
     modalRef.result.then(() => {
