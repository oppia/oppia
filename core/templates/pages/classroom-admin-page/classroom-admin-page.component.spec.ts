--- conflicted
+++ resolved
@@ -1293,9 +1293,6 @@
     expect(component.getPrerequisiteLength('Dummy topic 3')).toEqual(1);
   });
 
-<<<<<<< HEAD
-  it('should show private classroom banner to curriculum admins', fakeAsync(() => {}));
-=======
   it('should be able to publish classroom', fakeAsync(() => {
     const response = {
       classroomDict: {
@@ -1407,5 +1404,4 @@
       expect(contextService.removeCustomEntityContext).toHaveBeenCalled();
     })
   );
->>>>>>> 89c03c59
 });