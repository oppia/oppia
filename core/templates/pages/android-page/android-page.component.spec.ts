// Copyright 2021 The Oppia Authors. All Rights Reserved.
//
// Licensed under the Apache License, Version 2.0 (the "License");
// you may not use this file except in compliance with the License.
// You may obtain a copy of the License at
//
//      http://www.apache.org/licenses/LICENSE-2.0
//
// Unless required by applicable law or agreed to in writing, software
// distributed under the License is distributed on an "AS-IS" BASIS,
// WITHOUT WARRANTIES OR CONDITIONS OF ANY KIND, either express or implied.
// See the License for the specific language governing permissions and
// limitations under the License.

/**
 * @fileoverview Unit tests for Android page.
 */

import { HttpClientTestingModule } from '@angular/common/http/testing';
import { NO_ERRORS_SCHEMA, EventEmitter, ElementRef } from '@angular/core';
import { TestBed, fakeAsync, tick, flushMicrotasks } from '@angular/core/testing';
import { TranslateService } from '@ngx-translate/core';
import { AndroidUpdatesBackendApiService } from 'domain/android-updates/android-updates-backend-api.service';

import { AndroidPageComponent } from './android-page.component';
import { UrlInterpolationService } from 'domain/utilities/url-interpolation.service';
import { PageTitleService } from 'services/page-title.service';
<<<<<<< HEAD
import { AlertsService } from 'services/alerts.service';
=======
import { MockTranslatePipe } from 'tests/unit-test-utils';

>>>>>>> 1827187b

class MockIntersectionObserver {
  observe: () => void;
  unobserve: () => void;

  constructor(
    public callback: (entries: IntersectionObserverEntry[]) => void
  ) {
    this.observe = () => {
      callback([{
        isIntersecting: true,
        boundingClientRect: new DOMRectReadOnly(),
        intersectionRatio: 1,
        intersectionRect: new DOMRectReadOnly(),
        rootBounds: null,
        target: document.createElement('div'),
        time: 1
      }]);
    };
    this.unobserve = jasmine.createSpy('unobserve');
  }
}

class MockTranslateService {
  onLangChange: EventEmitter<string> = new EventEmitter();
  instant(key: string, interpolateParams?: Object): string {
    return key;
  }
}

describe('Android page', () => {
  let translateService: TranslateService;
  let pageTitleService: PageTitleService;
  let androidUpdatesBackendApiService: AndroidUpdatesBackendApiService;
  let alertsService: AlertsService;

  beforeEach(async() => {
    TestBed.configureTestingModule({
<<<<<<< HEAD
      imports: [HttpClientTestingModule],
      declarations: [AndroidPageComponent],
=======
      declarations: [AndroidPageComponent, MockTranslatePipe],
>>>>>>> 1827187b
      providers: [
        AlertsService,
        AndroidUpdatesBackendApiService,
        UrlInterpolationService,
        PageTitleService,
        {
          provide: TranslateService,
          useClass: MockTranslateService
        }
      ],
      schemas: [NO_ERRORS_SCHEMA]
    }).compileComponents();
  });

  let component: AndroidPageComponent;

  beforeEach(() => {
    const androidPageComponent = TestBed.createComponent(
      AndroidPageComponent);
    component = androidPageComponent.componentInstance;
    alertsService = TestBed.inject(AlertsService);
    androidUpdatesBackendApiService = TestBed.inject(
      AndroidUpdatesBackendApiService);
    translateService = TestBed.inject(TranslateService);
    pageTitleService = TestBed.inject(PageTitleService);
  });

  it('should successfully instantiate the component from beforeEach block',
    () => {
      expect(component).toBeDefined();
    });

  it('should set component properties when ngOnInit() is called', () => {
    spyOn(translateService.onLangChange, 'subscribe');

    component.ngOnInit();

    expect(translateService.onLangChange.subscribe).toHaveBeenCalled();
  });

  it('should obtain translated page title whenever the selected' +
  'language changes', () => {
    component.ngOnInit();
    spyOn(component, 'setPageTitle');

    translateService.onLangChange.emit();

    expect(component.setPageTitle).toHaveBeenCalled();
  });

  it('should set new page title', () => {
    spyOn(translateService, 'instant').and.callThrough();
    spyOn(pageTitleService, 'setDocumentTitle');

    component.setPageTitle();

    expect(translateService.instant).toHaveBeenCalledWith(
      'I18N_ANDROID_PAGE_TITLE');
    expect(pageTitleService.setDocumentTitle).toHaveBeenCalledWith(
      'I18N_ANDROID_PAGE_TITLE');
  });

  it('should unsubscribe on component destruction', () => {
    component.directiveSubscriptions.add(
      translateService.onLangChange.subscribe(() => {
        component.setPageTitle();
      })
    );

    component.ngOnDestroy();

    expect(component.directiveSubscriptions.closed).toBe(true);
  });

  it('should change feature selection', () => {
    component.ngOnInit();
    expect(component.featuresShown).toBe(1);

    component.changeFeaturesShown(3);

    expect(component.featuresShown).toBe(3);
  });

  it('should validate email address correctly', () => {
    component.emailAddress = 'invalidEmail';
    expect(component.validateEmailAddress()).toBeFalse();

    component.emailAddress = 'validEmail@example.com';
    expect(component.validateEmailAddress()).toBeTrue();
  });

  it('should catch error when adding user to android mailing list',
    fakeAsync(() => {
      spyOn(alertsService, 'addInfoMessage');
      component.ngOnInit();
      tick();
      component.emailAddress = 'validEmail@example.com';
      component.name = 'validName';
      spyOn(androidUpdatesBackendApiService, 'subscribeUserToAndroidList')
        .and.returnValue(Promise.reject({
          error: { error: 'Internal Server Error.'}
        }));

      component.subscribeToAndroidList();

      flushMicrotasks();

      expect(alertsService.addInfoMessage).not.toHaveBeenCalled();
    }));

  it('should add user to android mailing list and return status',
    fakeAsync(() => {
      spyOn(alertsService, 'addInfoMessage');
      component.ngOnInit();
      tick();
      component.emailAddress = 'validEmail@example.com';
      component.name = 'validName';
      spyOn(androidUpdatesBackendApiService, 'subscribeUserToAndroidList')
        .and.returnValue(Promise.resolve());

      component.subscribeToAndroidList();

      flushMicrotasks();

      expect(alertsService.addInfoMessage).toHaveBeenCalledWith(
        'Done!', 1000);
    }));

  it('should attach intersection observers', () => {
    // eslint-disable-next-line
    (window as any).IntersectionObserver = MockIntersectionObserver;
    component.androidUpdatesSectionRef = new ElementRef(
      document.createElement('div'));
    component.featuresMainTextRef = new ElementRef(
      document.createElement('div'));
    component.featureRef1 = new ElementRef(document.createElement('div'));
    component.featureRef2 = new ElementRef(document.createElement('div'));
    component.featureRef3 = new ElementRef(document.createElement('div'));
    component.featureRef4 = new ElementRef(document.createElement('div'));
    component.androidUpdatesSectionIsSeen = false;
    component.featuresMainTextIsSeen = false;
    spyOn(component, 'setPageTitle');

    component.ngAfterViewInit();

    expect(component.setPageTitle).toHaveBeenCalled();
    expect(component.androidUpdatesSectionIsSeen).toBe(true);
    expect(component.featuresMainTextIsSeen).toBe(true);
  });
});<|MERGE_RESOLUTION|>--- conflicted
+++ resolved
@@ -25,12 +25,9 @@
 import { AndroidPageComponent } from './android-page.component';
 import { UrlInterpolationService } from 'domain/utilities/url-interpolation.service';
 import { PageTitleService } from 'services/page-title.service';
-<<<<<<< HEAD
 import { AlertsService } from 'services/alerts.service';
-=======
 import { MockTranslatePipe } from 'tests/unit-test-utils';
 
->>>>>>> 1827187b
 
 class MockIntersectionObserver {
   observe: () => void;
@@ -69,12 +66,8 @@
 
   beforeEach(async() => {
     TestBed.configureTestingModule({
-<<<<<<< HEAD
       imports: [HttpClientTestingModule],
-      declarations: [AndroidPageComponent],
-=======
       declarations: [AndroidPageComponent, MockTranslatePipe],
->>>>>>> 1827187b
       providers: [
         AlertsService,
         AndroidUpdatesBackendApiService,
