<!DOCTYPE html>
<html itemscope itemtype="http://schema.org/Organization">
  <head>
    <meta charset="UTF-8">
    <meta name="viewport" content="width=device-width, initial-scale=1.0, user-scalable=yes">
    <title itemprop="name">Down for Maintenance - Oppia</title>
    @load('pages/header_css_libs.html')
    @load('pages/header_js_libs.html')
  </head>
  <body>
<<<<<<< HEAD
    <oppia-root>
      <div ng-controller="Base" dir="<[direction]>">
        <maintenance-page></maintenance-page>
      </div>
    </oppia-root>
=======
    <oppia-maintenance-page></oppia-maintenance-page>
>>>>>>> 83855e8a
    @load('pages/footer_js_libs.html')
  </body>
</html><|MERGE_RESOLUTION|>--- conflicted
+++ resolved
@@ -8,15 +8,7 @@
     @load('pages/header_js_libs.html')
   </head>
   <body>
-<<<<<<< HEAD
-    <oppia-root>
-      <div ng-controller="Base" dir="<[direction]>">
-        <maintenance-page></maintenance-page>
-      </div>
-    </oppia-root>
-=======
     <oppia-maintenance-page></oppia-maintenance-page>
->>>>>>> 83855e8a
     @load('pages/footer_js_libs.html')
   </body>
 </html>