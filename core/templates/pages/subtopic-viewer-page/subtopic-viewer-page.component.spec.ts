--- conflicted
+++ resolved
@@ -1,4 +1,3 @@
-<<<<<<< HEAD
 // Copyright 2020 The Oppia Authors. All Rights Reserved.
 //
 // Licensed under the Apache License, Version 2.0 (the "License");
@@ -127,12 +126,19 @@
     pageTitleService = TestBed.inject(PageTitleService);
     contextService = TestBed.inject(ContextService);
     windowDimensionsService = TestBed.inject(WindowDimensionsService);
+    i18nLanguageCodeService = TestBed.inject(I18nLanguageCodeService);
     alertsService = TestBed.inject(AlertsService);
     subtopicViewerBackendApiService = TestBed.inject(
       SubtopicViewerBackendApiService);
     urlService = TestBed.inject(UrlService);
     loaderService = TestBed.inject(LoaderService);
-    i18nLanguageCodeService = TestBed.inject(I18nLanguageCodeService);
+
+    spyOn(i18nLanguageCodeService, 'isCurrentLanguageRTL').and.returnValue(
+      true);
+  });
+
+  it('should get RTL language status correctly', () => {
+    expect(component.isLanguageRTL()).toEqual(true);
   });
 
   it('should succesfully get subtopic data and set context with next subtopic' +
@@ -246,261 +252,4 @@
     widthSpy.and.returnValue(700);
     expect(component.checkMobileView()).toBe(false);
   });
-});
-=======
-// Copyright 2020 The Oppia Authors. All Rights Reserved.
-//
-// Licensed under the Apache License, Version 2.0 (the "License");
-// you may not use this file except in compliance with the License.
-// You may obtain a copy of the License at
-//
-//      http://www.apache.org/licenses/LICENSE-2.0
-//
-// Unless required by applicable law or agreed to in writing, software
-// distributed under the License is distributed on an "AS-IS" BASIS,
-// WITHOUT WARRANTIES OR CONDITIONS OF ANY KIND, either express or implied.
-// See the License for the specific language governing permissions and
-// limitations under the License.
-
-/**
- * @fileoverview Unit tests for subtopic viewer page component.
- */
-
-import { ComponentFixture, fakeAsync, TestBed, tick, waitForAsync } from '@angular/core/testing';
-
-import { PageTitleService } from 'services/page-title.service';
-import { ReadOnlySubtopicPageData } from 'domain/subtopic_viewer/read-only-subtopic-page-data.model';
-import { SubtopicViewerPageComponent } from './subtopic-viewer-page.component';
-import { NO_ERRORS_SCHEMA } from '@angular/core';
-import { AlertsService } from 'services/alerts.service';
-import { ContextService } from 'services/context.service';
-import { LoaderService } from 'services/loader.service';
-import { SubtopicViewerBackendApiService } from 'domain/subtopic_viewer/subtopic-viewer-backend-api.service';
-import { UrlService } from 'services/contextual/url.service';
-import { WindowDimensionsService } from 'services/contextual/window-dimensions.service';
-import { MockTranslatePipe } from 'tests/unit-test-utils';
-import { HttpClientTestingModule } from '@angular/common/http/testing';
-import { I18nLanguageCodeService } from 'services/i18n-language-code.service';
-
-describe('Subtopic viewer page', function() {
-  let component: SubtopicViewerPageComponent;
-  let fixture: ComponentFixture<SubtopicViewerPageComponent>;
-  let pageTitleService: PageTitleService;
-  let contextService: ContextService;
-  let alertsService: AlertsService;
-  let windowDimensionsService: WindowDimensionsService;
-  let subtopicViewerBackendApiService: SubtopicViewerBackendApiService;
-  let urlService: UrlService;
-  let loaderService: LoaderService;
-  let i18nLanguageCodeService: I18nLanguageCodeService;
-
-  let topicName = 'Topic Name';
-  let topicId = '123abcd';
-  let subtopicTitle = 'Subtopic Title';
-  let subtopicUrlFragment = 'subtopic-title';
-  let subtopicDataObject: ReadOnlySubtopicPageData = (
-    ReadOnlySubtopicPageData.createFromBackendDict({
-      topic_id: topicId,
-      topic_name: topicName,
-      subtopic_title: subtopicTitle,
-      page_contents: {
-        subtitled_html: {
-          content_id: '',
-          html: 'This is a html'
-        },
-        recorded_voiceovers: {
-          voiceovers_mapping: {}
-        }
-      },
-      next_subtopic_dict: {
-        id: 2,
-        title: '',
-        skill_ids: [],
-        thumbnail_filename: '',
-        thumbnail_bg_color: '',
-        url_fragment: subtopicUrlFragment
-      },
-      prev_subtopic_dict: null
-    }));
-
-  let subtopicDataObjectWithPrevSubtopic: ReadOnlySubtopicPageData = (
-    ReadOnlySubtopicPageData.createFromBackendDict({
-      topic_id: topicId,
-      topic_name: topicName,
-      subtopic_title: subtopicTitle,
-      page_contents: {
-        subtitled_html: {
-          content_id: '',
-          html: 'This is a html'
-        },
-        recorded_voiceovers: {
-          voiceovers_mapping: {}
-        }
-      },
-      next_subtopic_dict: null,
-      prev_subtopic_dict: {
-        id: 1,
-        title: '',
-        skill_ids: [],
-        thumbnail_filename: '',
-        thumbnail_bg_color: '',
-        url_fragment: subtopicUrlFragment
-      }
-    }));
-
-  beforeEach(waitForAsync(() => {
-    TestBed.configureTestingModule({
-      imports: [
-        HttpClientTestingModule
-      ],
-      declarations: [
-        SubtopicViewerPageComponent,
-        MockTranslatePipe
-      ],
-      providers: [
-        AlertsService,
-        ContextService,
-        LoaderService,
-        PageTitleService,
-        SubtopicViewerBackendApiService,
-        UrlService,
-        WindowDimensionsService,
-      ],
-      schemas: [NO_ERRORS_SCHEMA]
-    }).compileComponents();
-  }));
-
-  beforeEach(() => {
-    fixture = TestBed.createComponent(SubtopicViewerPageComponent);
-    component = fixture.componentInstance;
-    pageTitleService = TestBed.inject(PageTitleService);
-    contextService = TestBed.inject(ContextService);
-    windowDimensionsService = TestBed.inject(WindowDimensionsService);
-    i18nLanguageCodeService = TestBed.inject(I18nLanguageCodeService);
-    alertsService = TestBed.inject(AlertsService);
-    subtopicViewerBackendApiService = TestBed.inject(
-      SubtopicViewerBackendApiService);
-    urlService = TestBed.inject(UrlService);
-    loaderService = TestBed.inject(LoaderService);
-
-    spyOn(i18nLanguageCodeService, 'isCurrentLanguageRTL').and.returnValue(
-      true);
-  });
-
-  it('should get RTL language status correctly', () => {
-    expect(component.isLanguageRTL()).toEqual(true);
-  });
-
-  it('should succesfully get subtopic data and set context with next subtopic' +
-  ' card', fakeAsync(() => {
-    spyOn(pageTitleService, 'setDocumentTitle');
-    spyOn(pageTitleService, 'updateMetaTag');
-    spyOn(contextService, 'setCustomEntityContext');
-    spyOn(contextService, 'removeCustomEntityContext');
-    spyOn(urlService, 'getTopicUrlFragmentFromLearnerUrl').and.returnValue(
-      'topic-url');
-    spyOn(urlService, 'getClassroomUrlFragmentFromLearnerUrl').and.returnValue(
-      'classroom-url');
-    spyOn(urlService, 'getSubtopicUrlFragmentFromLearnerUrl').and.returnValue(
-      'subtopic-url');
-    spyOn(loaderService, 'showLoadingScreen');
-
-    expect(component.subtopicSummaryIsShown).toBe(false);
-    spyOn(subtopicViewerBackendApiService, 'fetchSubtopicDataAsync')
-      .and.returnValue(Promise.resolve(subtopicDataObject));
-    spyOn(i18nLanguageCodeService, 'getSubtopicTranslationKey')
-      .and.returnValue('I18N_SUBTOPIC_123abcd_test_TITLE');
-    spyOn(i18nLanguageCodeService, 'isCurrentLanguageEnglish')
-      .and.returnValue(false);
-    spyOn(i18nLanguageCodeService, 'isHackyTranslationAvailable')
-      .and.returnValue(true);
-
-    component.ngOnInit();
-    tick();
-
-    expect(component.pageContents).toEqual(
-      subtopicDataObject.getPageContents());
-    expect(component.subtopicTitle).toEqual(
-      subtopicDataObject.getSubtopicTitle());
-    expect(component.parentTopicId).toEqual(
-      subtopicDataObject.getParentTopicId());
-    expect(component.nextSubtopic).toEqual(
-      subtopicDataObject.getNextSubtopic());
-    expect(component.prevSubtopic).toBeNull();
-    expect(component.subtopicSummaryIsShown).toBeTrue();
-
-    expect(component.subtopicTitleTranslationKey).toEqual(
-      'I18N_SUBTOPIC_123abcd_test_TITLE');
-    let hackySubtopicTitleTranslationIsDisplayed =
-      component.isHackySubtopicTitleTranslationDisplayed();
-    expect(hackySubtopicTitleTranslationIsDisplayed).toBe(true);
-    expect(contextService.setCustomEntityContext).toHaveBeenCalled();
-    expect(pageTitleService.setDocumentTitle).toHaveBeenCalled();
-    expect(pageTitleService.updateMetaTag).toHaveBeenCalled();
-
-    component.ngOnDestroy();
-    expect(contextService.removeCustomEntityContext).toHaveBeenCalled();
-  }));
-
-  it('should succesfully get subtopic data with prev subtopic card',
-    fakeAsync(() => {
-      spyOn(urlService, 'getTopicUrlFragmentFromLearnerUrl').and.returnValue(
-        'topic-url');
-      spyOn(urlService, 'getClassroomUrlFragmentFromLearnerUrl')
-        .and.returnValue('classroom-url');
-      spyOn(urlService, 'getSubtopicUrlFragmentFromLearnerUrl').and.returnValue(
-        'subtopic-url');
-      spyOn(loaderService, 'showLoadingScreen');
-
-      expect(component.subtopicSummaryIsShown).toBe(false);
-      spyOn(subtopicViewerBackendApiService, 'fetchSubtopicDataAsync')
-        .and.returnValue(Promise.resolve(subtopicDataObjectWithPrevSubtopic));
-
-      component.ngOnInit();
-      tick();
-
-      expect(component.pageContents).toEqual(
-        subtopicDataObjectWithPrevSubtopic.getPageContents());
-      expect(component.subtopicTitle).toEqual(
-        subtopicDataObjectWithPrevSubtopic.getSubtopicTitle());
-      expect(component.parentTopicId).toEqual(
-        subtopicDataObjectWithPrevSubtopic.getParentTopicId());
-      expect(component.prevSubtopic).toEqual(
-        subtopicDataObjectWithPrevSubtopic.getPrevSubtopic());
-      expect(component.nextSubtopic).toBeNull();
-      expect(component.subtopicSummaryIsShown).toBeTrue();
-
-      component.ngOnDestroy();
-    }));
-
-  it(
-    'should use reject handler when fetching subtopic data fails',
-    fakeAsync(() => {
-      spyOn(urlService, 'getTopicUrlFragmentFromLearnerUrl').and.returnValue(
-        'topic-url');
-      spyOn(urlService, 'getClassroomUrlFragmentFromLearnerUrl')
-        .and.returnValue('classroom-url');
-      spyOn(urlService, 'getSubtopicUrlFragmentFromLearnerUrl').and.returnValue(
-        'subtopic-url');
-      spyOn(loaderService, 'showLoadingScreen');
-      spyOn(subtopicViewerBackendApiService, 'fetchSubtopicDataAsync').and
-        .returnValue(Promise.reject({
-          status: 404
-        }));
-      spyOn(alertsService, 'addWarning');
-      component.ngOnInit();
-      tick();
-      expect(alertsService.addWarning).toHaveBeenCalledWith(
-        'Failed to get subtopic data');
-    }));
-
-  it('should check if the view is mobile or not', function() {
-    let widthSpy = spyOn(windowDimensionsService, 'getWidth');
-    widthSpy.and.returnValue(400);
-    expect(component.checkMobileView()).toBe(true);
-
-    widthSpy.and.returnValue(700);
-    expect(component.checkMobileView()).toBe(false);
-  });
-});
->>>>>>> cb2f7d4c
+});