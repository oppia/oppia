// Copyright 2020 The Oppia Authors. All Rights Reserved.
//
// Licensed under the Apache License, Version 2.0 (the "License");
// you may not use this file except in compliance with the License.
// You may obtain a copy of the License at
//
//      http://www.apache.org/licenses/LICENSE-2.0
//
// Unless required by applicable law or agreed to in writing, software
// distributed under the License is distributed on an "AS-IS" BASIS,
// WITHOUT WARRANTIES OR CONDITIONS OF ANY KIND, either express or implied.
// See the License for the specific language governing permissions and
// limitations under the License.

/**
 * @fileoverview Unit tests for subtopic viewer page component.
 */

import { ComponentFixture, fakeAsync, TestBed, tick, waitForAsync } from '@angular/core/testing';

import { PageTitleService } from 'services/page-title.service';
import { ReadOnlySubtopicPageData } from 'domain/subtopic_viewer/read-only-subtopic-page-data.model';
import { SubtopicViewerPageComponent } from './subtopic-viewer-page.component';
import { NO_ERRORS_SCHEMA } from '@angular/core';
import { AlertsService } from 'services/alerts.service';
import { ContextService } from 'services/context.service';
import { LoaderService } from 'services/loader.service';
import { SubtopicViewerBackendApiService } from 'domain/subtopic_viewer/subtopic-viewer-backend-api.service';
import { UrlService } from 'services/contextual/url.service';
import { WindowDimensionsService } from 'services/contextual/window-dimensions.service';
import { MockTranslatePipe } from 'tests/unit-test-utils';
import { HttpClientTestingModule } from '@angular/common/http/testing';
import { I18nLanguageCodeService } from 'services/i18n-language-code.service';

describe('Subtopic viewer page', function() {
  let component: SubtopicViewerPageComponent;
  let fixture: ComponentFixture<SubtopicViewerPageComponent>;
  let pageTitleService: PageTitleService;
  let contextService: ContextService;
  let alertsService: AlertsService;
  let windowDimensionsService: WindowDimensionsService;
  let subtopicViewerBackendApiService: SubtopicViewerBackendApiService;
  let urlService: UrlService;
  let loaderService: LoaderService;
  let i18nLanguageCodeService: I18nLanguageCodeService;

  let topicName = 'Topic Name';
  let topicId = '123abcd';
  let subtopicTitle = 'Subtopic Title';
  let subtopicUrlFragment = 'subtopic-title';
  let subtopicDataObject: ReadOnlySubtopicPageData = (
    ReadOnlySubtopicPageData.createFromBackendDict({
      topic_id: topicId,
      topic_name: topicName,
      subtopic_title: subtopicTitle,
      page_contents: {
        subtitled_html: {
          content_id: '',
          html: 'This is a html'
        },
        recorded_voiceovers: {
          voiceovers_mapping: {}
        }
      },
      next_subtopic_dict: {
        id: 2,
        title: '',
        skill_ids: [],
        thumbnail_filename: '',
        thumbnail_bg_color: '',
        url_fragment: subtopicUrlFragment
      },
      prev_subtopic_dict: null
    }));

  let subtopicDataObjectWithPrevSubtopic: ReadOnlySubtopicPageData = (
    ReadOnlySubtopicPageData.createFromBackendDict({
      topic_id: topicId,
      topic_name: topicName,
      subtopic_title: subtopicTitle,
      page_contents: {
        subtitled_html: {
          content_id: '',
          html: 'This is a html'
        },
        recorded_voiceovers: {
          voiceovers_mapping: {}
        }
      },
      next_subtopic_dict: null,
      prev_subtopic_dict: {
        id: 1,
        title: '',
        skill_ids: [],
        thumbnail_filename: '',
        thumbnail_bg_color: '',
        url_fragment: subtopicUrlFragment
      }
    }));

  beforeEach(waitForAsync(() => {
    TestBed.configureTestingModule({
      imports: [
        HttpClientTestingModule
      ],
      declarations: [
        SubtopicViewerPageComponent,
        MockTranslatePipe
      ],
      providers: [
        AlertsService,
        ContextService,
        LoaderService,
        PageTitleService,
        SubtopicViewerBackendApiService,
        UrlService,
        WindowDimensionsService,
      ],
      schemas: [NO_ERRORS_SCHEMA]
    }).compileComponents();
  }));

  beforeEach(() => {
    fixture = TestBed.createComponent(SubtopicViewerPageComponent);
    component = fixture.componentInstance;
    pageTitleService = TestBed.inject(PageTitleService);
    contextService = TestBed.inject(ContextService);
    windowDimensionsService = TestBed.inject(WindowDimensionsService);
    i18nLanguageCodeService = TestBed.inject(I18nLanguageCodeService);
    alertsService = TestBed.inject(AlertsService);
    subtopicViewerBackendApiService = TestBed.inject(
      SubtopicViewerBackendApiService);
    urlService = TestBed.inject(UrlService);
    loaderService = TestBed.inject(LoaderService);
<<<<<<< HEAD

    spyOn(i18nLanguageCodeService, 'isCurrentLanguageRTL').and.returnValue(
      true);
  });

  it('should get RTL language status correctly', () => {
    expect(component.isLanguageRTL()).toEqual(true);
=======
    i18nLanguageCodeService = TestBed.inject(I18nLanguageCodeService);
>>>>>>> 3f5c97c7
  });

  it('should succesfully get subtopic data and set context with next subtopic' +
  ' card', fakeAsync(() => {
    spyOn(pageTitleService, 'setDocumentTitle');
    spyOn(pageTitleService, 'updateMetaTag');
    spyOn(contextService, 'setCustomEntityContext');
    spyOn(contextService, 'removeCustomEntityContext');
    spyOn(urlService, 'getTopicUrlFragmentFromLearnerUrl').and.returnValue(
      'topic-url');
    spyOn(urlService, 'getClassroomUrlFragmentFromLearnerUrl').and.returnValue(
      'classroom-url');
    spyOn(urlService, 'getSubtopicUrlFragmentFromLearnerUrl').and.returnValue(
      'subtopic-url');
    spyOn(loaderService, 'showLoadingScreen');

    expect(component.subtopicSummaryIsShown).toBe(false);
    spyOn(subtopicViewerBackendApiService, 'fetchSubtopicDataAsync')
      .and.returnValue(Promise.resolve(subtopicDataObject));
    spyOn(i18nLanguageCodeService, 'getSubtopicTranslationKey')
      .and.returnValue('I18N_SUBTOPIC_123abcd_test_TITLE');
    spyOn(i18nLanguageCodeService, 'isCurrentLanguageEnglish')
      .and.returnValue(false);
    spyOn(i18nLanguageCodeService, 'isHackyTranslationAvailable')
      .and.returnValue(true);

    component.ngOnInit();
    tick();

    expect(component.pageContents).toEqual(
      subtopicDataObject.getPageContents());
    expect(component.subtopicTitle).toEqual(
      subtopicDataObject.getSubtopicTitle());
    expect(component.parentTopicId).toEqual(
      subtopicDataObject.getParentTopicId());
    expect(component.nextSubtopic).toEqual(
      subtopicDataObject.getNextSubtopic());
    expect(component.prevSubtopic).toBeNull();
    expect(component.subtopicSummaryIsShown).toBeTrue();

    expect(component.subtopicTitleTranslationKey).toEqual(
      'I18N_SUBTOPIC_123abcd_test_TITLE');
    let hackySubtopicTitleTranslationIsDisplayed =
      component.isHackySubtopicTitleTranslationDisplayed();
    expect(hackySubtopicTitleTranslationIsDisplayed).toBe(true);
    expect(contextService.setCustomEntityContext).toHaveBeenCalled();
    expect(pageTitleService.setDocumentTitle).toHaveBeenCalled();
    expect(pageTitleService.updateMetaTag).toHaveBeenCalled();

    component.ngOnDestroy();
    expect(contextService.removeCustomEntityContext).toHaveBeenCalled();
  }));

  it('should succesfully get subtopic data with prev subtopic card',
    fakeAsync(() => {
      spyOn(urlService, 'getTopicUrlFragmentFromLearnerUrl').and.returnValue(
        'topic-url');
      spyOn(urlService, 'getClassroomUrlFragmentFromLearnerUrl')
        .and.returnValue('classroom-url');
      spyOn(urlService, 'getSubtopicUrlFragmentFromLearnerUrl').and.returnValue(
        'subtopic-url');
      spyOn(loaderService, 'showLoadingScreen');

      expect(component.subtopicSummaryIsShown).toBe(false);
      spyOn(subtopicViewerBackendApiService, 'fetchSubtopicDataAsync')
        .and.returnValue(Promise.resolve(subtopicDataObjectWithPrevSubtopic));

      component.ngOnInit();
      tick();

      expect(component.pageContents).toEqual(
        subtopicDataObjectWithPrevSubtopic.getPageContents());
      expect(component.subtopicTitle).toEqual(
        subtopicDataObjectWithPrevSubtopic.getSubtopicTitle());
      expect(component.parentTopicId).toEqual(
        subtopicDataObjectWithPrevSubtopic.getParentTopicId());
      expect(component.prevSubtopic).toEqual(
        subtopicDataObjectWithPrevSubtopic.getPrevSubtopic());
      expect(component.nextSubtopic).toBeNull();
      expect(component.subtopicSummaryIsShown).toBeTrue();

      component.ngOnDestroy();
    }));

  it(
    'should use reject handler when fetching subtopic data fails',
    fakeAsync(() => {
      spyOn(urlService, 'getTopicUrlFragmentFromLearnerUrl').and.returnValue(
        'topic-url');
      spyOn(urlService, 'getClassroomUrlFragmentFromLearnerUrl')
        .and.returnValue('classroom-url');
      spyOn(urlService, 'getSubtopicUrlFragmentFromLearnerUrl').and.returnValue(
        'subtopic-url');
      spyOn(loaderService, 'showLoadingScreen');
      spyOn(subtopicViewerBackendApiService, 'fetchSubtopicDataAsync').and
        .returnValue(Promise.reject({
          status: 404
        }));
      spyOn(alertsService, 'addWarning');
      component.ngOnInit();
      tick();
      expect(alertsService.addWarning).toHaveBeenCalledWith(
        'Failed to get subtopic data');
    }));

  it('should check if the view is mobile or not', function() {
    let widthSpy = spyOn(windowDimensionsService, 'getWidth');
    widthSpy.and.returnValue(400);
    expect(component.checkMobileView()).toBe(true);

    widthSpy.and.returnValue(700);
    expect(component.checkMobileView()).toBe(false);
  });
});<|MERGE_RESOLUTION|>--- conflicted
+++ resolved
@@ -132,7 +132,6 @@
       SubtopicViewerBackendApiService);
     urlService = TestBed.inject(UrlService);
     loaderService = TestBed.inject(LoaderService);
-<<<<<<< HEAD
 
     spyOn(i18nLanguageCodeService, 'isCurrentLanguageRTL').and.returnValue(
       true);
@@ -140,9 +139,6 @@
 
   it('should get RTL language status correctly', () => {
     expect(component.isLanguageRTL()).toEqual(true);
-=======
-    i18nLanguageCodeService = TestBed.inject(I18nLanguageCodeService);
->>>>>>> 3f5c97c7
   });
 
   it('should succesfully get subtopic data and set context with next subtopic' +
