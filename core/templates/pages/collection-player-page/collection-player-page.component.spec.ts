--- conflicted
+++ resolved
@@ -33,9 +33,9 @@
 import { NO_ERRORS_SCHEMA } from '@angular/compiler';
 import { MockTranslatePipe } from 'tests/unit-test-utils';
 import { HttpClientTestingModule } from '@angular/common/http/testing';
-<<<<<<< HEAD
 import { TranslateService } from '@ngx-translate/core';
 import { PageTitleService } from 'services/page-title.service';
+import { I18nLanguageCodeService } from 'services/i18n-language-code.service';
 
 class MockTranslateService {
   onLangChange: EventEmitter<string> = new EventEmitter();
@@ -43,9 +43,6 @@
     return key;
   }
 }
-=======
-import { I18nLanguageCodeService } from 'services/i18n-language-code.service';
->>>>>>> bfa1bb89
 
 describe('Collection player page component', () => {
   let alertsService: AlertsService;
@@ -64,12 +61,9 @@
   let sampleCollectionBackendObject: CollectionBackendDict;
   let collectionNodesList: IconParametersArray[];
   let collectionNodeBackendObject: CollectionNodeBackendDict;
-<<<<<<< HEAD
   let pageTitleService: PageTitleService;
   let translateService: TranslateService;
-=======
   let i18nLanguageCodeService: I18nLanguageCodeService;
->>>>>>> bfa1bb89
 
   const userInfoForCollectionCreator = new UserInfo(
     ['USER_ROLE'], true, false, false, false, true,
@@ -105,12 +99,9 @@
       GuestCollectionProgressService);
     readOnlyCollectionBackendApiService = TestBed.inject(
       ReadOnlyCollectionBackendApiService);
-<<<<<<< HEAD
     translateService = TestBed.inject(TranslateService);
     pageTitleService = TestBed.inject(PageTitleService);
-=======
     i18nLanguageCodeService = TestBed.inject(I18nLanguageCodeService);
->>>>>>> bfa1bb89
     fixture = TestBed.createComponent(CollectionPlayerPageComponent);
     component = fixture.componentInstance;
 
