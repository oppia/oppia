--- conflicted
+++ resolved
@@ -16,12 +16,7 @@
  * @fileoverview Component for the local navigation in the collection view.
  */
 
-<<<<<<< HEAD
 import { Component, OnInit, OnDestroy } from '@angular/core';
-=======
-import {Component, OnInit, OnDestroy} from '@angular/core';
-import {downgradeComponent} from '@angular/upgrade/static';
->>>>>>> 4df5a769
 
 import {Subscription} from 'rxjs';
 
@@ -61,14 +56,4 @@
   ngOnDestroy(): void {
     this.directiveSubscriptions.unsubscribe();
   }
-<<<<<<< HEAD
-}
-=======
-}
-angular
-  .module('oppia')
-  .directive(
-    'collectionLocalNav',
-    downgradeComponent({component: CollectionLocalNavComponent})
-  );
->>>>>>> 4df5a769
+}