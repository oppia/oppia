--- conflicted
+++ resolved
@@ -1,4 +1,3 @@
-<<<<<<< HEAD
 // Copyright 2015 The Oppia Authors. All Rights Reserved.
 //
 // Licensed under the Apache License, Version 2.0 (the "License");
@@ -249,371 +248,6 @@
 
   getExplorationTitlePosition(index: number): string {
     if (index % 2 === 0) {
-      return '8px';
-    } else if ((index + 1) % 2 === 0 && (index + 1) % 4 !== 0) {
-      return '30px';
-    } else if ((index + 1) % 4 === 0) {
-      return '-40px';
-    }
-  }
-
-  scrollToLocation(el: string): void {
-    this.elementToScrollTo = el;
-    const element = document.getElementById(el);
-    element.scrollIntoView({behavior: 'smooth'});
-  }
-
-  closeOnClickingOutside(): void {
-    this.explorationCardIsShown = false;
-    this.scrollToLocation(this.elementToScrollTo);
-  }
-
-  onClickStopPropagation($evt: Event): void {
-    $evt.stopPropagation();
-  }
-
-  isCompletedExploration(explorationId: string): boolean {
-    if (this.collectionPlaythrough) {
-      let completedExplorationIds = (
-        this.collectionPlaythrough.getCompletedExplorationIds());
-      return completedExplorationIds.indexOf(explorationId) > -1;
-    }
-    return false;
-  }
-
-  async fetchSummaryAsync(collectionId: string): Promise<void> {
-    let summary = null;
-    this.collectionPlayerBackendApiService.fetchCollectionSummariesAsync(
-      collectionId
-    ).then((collectionSummary) => {
-      summary = collectionSummary;
-      if (summary) {
-        this.collectionSummary = summary.summaries[0];
-      }
-    });
-  }
-
-  updateCollection(collection: Collection): void {
-    this.collection = collection;
-    if (
-      this.collection !== null &&
-      this.collection.getCollectionNodeCount()
-    ) {
-      this.generatePathParameters();
-    }
-  }
-
-  ngOnInit(): void {
-    this.loaderService.showLoadingScreen('Loading');
-    this.collection = null;
-    this.collectionId = this.urlService.getCollectionIdFromUrl();
-    this.explorationCardIsShown = false;
-    // The pathIconParameters is an array containing the co-ordinates,
-    // background color and icon url for the icons generated on the
-    // path.
-    this.pathIconParameters = [];
-    this.MIN_HEIGHT_FOR_PATH_SVG_PX = 220;
-    this.ODD_SVG_HEIGHT_OFFSET_PX = 150;
-    this.EVEN_SVG_HEIGHT_OFFSET_PX = 280;
-    this.ICON_Y_INITIAL_PX = 35;
-    this.ICON_Y_INCREMENT_PX = 110;
-    this.ICON_X_MIDDLE_PX = 225;
-    this.ICON_X_LEFT_PX = 55;
-    this.ICON_X_RIGHT_PX = 395;
-    this.svgHeight = this.MIN_HEIGHT_FOR_PATH_SVG_PX;
-    this.nextExplorationId = null;
-    this.whitelistedCollectionIdsForGuestProgress = (
-      AppConstants.WHITELISTED_COLLECTION_IDS_FOR_SAVING_GUEST_PROGRESS);
-
-    this.fetchSummaryAsync(this.collectionId);
-
-    // Load the collection the learner wants to view.
-    this.readOnlyCollectionBackendApiService.loadCollectionAsync(
-      this.collectionId).then(
-      (collection) => {
-        this.updateCollection(collection);
-        this.pageTitleService.setDocumentTitle(
-          this.collection.getTitle() + ' - Oppia');
-
-        // Load the user's current progress in the collection. If the
-        // user is a guest, then either the defaults from the server
-        // will be used or the user's local progress, if any has been
-        // made and the collection is whitelisted.
-        this.userService.getUserInfoAsync().then((userInfo) => {
-          this.loaderService.hideLoadingScreen();
-          this.isLoggedIn = userInfo.isLoggedIn();
-          this.collectionPlaythrough = collection.getPlaythrough();
-          this.nextExplorationId =
-            this.collectionPlaythrough.getNextExplorationId();
-        });
-      },
-      () => {
-        // TODO(bhenning): Handle not being able to load the collection.
-        // NOTE TO DEVELOPERS: Check the backend console for an
-        // indication as to why this error occurred; sometimes the
-        // errors are noisy, so they are not shown to the user.
-        this.alertsService.addWarning(
-          'There was an error loading the collection.');
-      }
-    );
-  }
-}
-
-angular.module('oppia').directive('oppiaCollectionPlayerPage',
-  downgradeComponent({
-    component: CollectionPlayerPageComponent
-  }) as angular.IDirectiveFactory);
-=======
-// Copyright 2015 The Oppia Authors. All Rights Reserved.
-//
-// Licensed under the Apache License, Version 2.0 (the "License");
-// you may not use this file except in compliance with the License.
-// You may obtain a copy of the License at
-//
-//      http://www.apache.org/licenses/LICENSE-2.0
-//
-// Unless required by applicable law or agreed to in writing, software
-// distributed under the License is distributed on an "AS-IS" BASIS,
-// WITHOUT WARRANTIES OR CONDITIONS OF ANY KIND, either express or implied.
-// See the License for the specific language governing permissions and
-// limitations under the License.
-
-/**
- * @fileoverview Component for the learner's view of a collection.
- */
-
-import { Component, OnInit } from '@angular/core';
-import { GuestCollectionProgressService } from 'domain/collection/guest-collection-progress.service';
-import { ReadOnlyCollectionBackendApiService } from 'domain/collection/read-only-collection-backend-api.service';
-import { UrlInterpolationService } from 'domain/utilities/url-interpolation.service';
-import { AlertsService } from 'services/alerts.service';
-import { UrlService } from 'services/contextual/url.service';
-import { LoaderService } from 'services/loader.service';
-import { PageTitleService } from 'services/page-title.service';
-import { UserService } from 'services/user.service';
-import { CollectionNode } from 'domain/collection/collection-node.model';
-import { downgradeComponent } from '@angular/upgrade/static';
-import { AppConstants } from 'app.constants';
-import { Collection } from 'domain/collection/collection.model';
-import { CollectionPlayerBackendApiService } from './services/collection-player-backend-api.service';
-import { LearnerExplorationSummaryBackendDict } from 'domain/summary/learner-exploration-summary.model';
-
-export interface IconParametersArray {
-  thumbnailIconUrl: string;
-  left: string;
-  top: string;
-  thumbnailBgColor: string;
-}
-
-export interface CollectionSummary {
-  'is_admin': boolean;
-  'summaries': string[];
-  'user_email': string;
-  'is_topic_manager': boolean;
-  'username': boolean;
-}
-
-export interface CollectionHandler {
-  'can_edit': boolean;
-  'collection': Collection;
-  'is_admin': boolean;
-  'is_logged_in': boolean;
-  'is_moderator': boolean;
-  'is_super_admin': boolean;
-  'is_topic_manager': boolean;
-  'meta_description': string;
-  'meta_name': string;
-  'session_id': string;
-  'user_email': string;
-  'username': string;
-}
-
-@Component({
-  selector: 'oppia-collection-player-page',
-  templateUrl: './collection-player-page.component.html'
-})
-export class CollectionPlayerPageComponent implements OnInit {
-  collection!: Collection;
-  collectionPlaythrough;
-  currentExplorationId!: string;
-  summaryToPreview!: LearnerExplorationSummaryBackendDict;
-  pathSvgParameters!: string;
-  pathIconParameters!: IconParametersArray[];
-  svgHeight!: number;
-  MIN_HEIGHT_FOR_PATH_SVG_PX!: number;
-  EVEN_SVG_HEIGHT_OFFSET_PX!: number;
-  ODD_SVG_HEIGHT_OFFSET_PX!: number;
-  y!: number;
-  ICON_X_MIDDLE_PX!: number;
-  ICON_Y_INITIAL_PX!: number;
-  ICON_Y_INCREMENT_PX!: number;
-  ICON_X_LEFT_PX!: number;
-  ICON_X_RIGHT_PX!: number;
-  collectionId!: string;
-  nextExplorationId!: string;
-  whitelistedCollectionIdsForGuestProgress;
-  collectionSummary;
-  isLoggedIn: boolean = false;
-  explorationCardIsShown: boolean = false;
-  elementToScrollTo: string;
-
-  constructor(
-    private guestCollectionProgressService: GuestCollectionProgressService,
-    private urlInterpolationService: UrlInterpolationService,
-    private alertsService: AlertsService,
-    private loaderService: LoaderService,
-    private urlService: UrlService,
-    private readOnlyCollectionBackendApiService:
-      ReadOnlyCollectionBackendApiService,
-    private pageTitleService: PageTitleService,
-    private userService: UserService,
-    private collectionPlayerBackendApiService:
-      CollectionPlayerBackendApiService
-  ) {}
-
-  getStaticImageUrl(imagePath: string): string {
-    return this.urlInterpolationService.getStaticImageUrl(imagePath);
-  }
-
-  togglePreviewCard(): void {
-    this.explorationCardIsShown = !this.explorationCardIsShown;
-  }
-
-  getCollectionNodeForExplorationId(explorationId: string): CollectionNode {
-    let collectionNode = (
-      this.collection.getCollectionNodeByExplorationId(explorationId));
-    if (!collectionNode) {
-      this.alertsService.addWarning(
-        'There was an error loading the collection.');
-    }
-    return collectionNode;
-  }
-
-  getNextRecommendedCollectionNodes(): CollectionNode {
-    return this.getCollectionNodeForExplorationId(
-      this.collectionPlaythrough.getNextExplorationId());
-  }
-
-  getCompletedExplorationNodes(): CollectionNode {
-    return this.getCollectionNodeForExplorationId(
-      this.collectionPlaythrough.getCompletedExplorationIds());
-  }
-
-  getNonRecommendedCollectionNodeCount(): number {
-    return this.collection.getCollectionNodeCount() - (
-      this.collectionPlaythrough.getNextRecommendedCollectionNodeCount() +
-      this.collectionPlaythrough.getCompletedExplorationNodeCount()
-    );
-  }
-
-  updateExplorationPreview(explorationId: string): void {
-    this.explorationCardIsShown = true;
-    this.currentExplorationId = explorationId;
-    this.summaryToPreview = this.getCollectionNodeForExplorationId(
-      explorationId).getExplorationSummaryObject();
-  }
-
-  // Calculates the SVG parameters required to draw the curved path.
-  generatePathParameters(): void {
-    // The pathSvgParameters represents the final string of SVG
-    // parameters for the bezier curve to be generated. The default
-    // parameters represent the first curve ie. lesson 1 to lesson 3.
-    this.pathSvgParameters = 'M250 80  C 470 100, 470 280, 250 300';
-    let collectionNodeCount = this.collection.getCollectionNodeCount();
-    // The sParameterExtension represents the co-ordinates following
-    // the 'S' (smooth curve to) command in SVG.
-    let sParameterExtension = '';
-    this.pathIconParameters = this.generatePathIconParameters();
-    if (collectionNodeCount === 1) {
-      this.pathSvgParameters = '';
-    } else if (collectionNodeCount === 2) {
-      this.pathSvgParameters = 'M250 80  C 470 100, 470 280, 250 300';
-    } else {
-      // The x and y here represent the co-ordinates of the control
-      // points for the bezier curve (path).
-      this.y = 500;
-      for (let i = 1; i < Math.floor(collectionNodeCount / 2); i++) {
-        let x = (i % 2) ? 30 : 470;
-        sParameterExtension += x + ' ' + this.y + ', ';
-        this.y += 20;
-        sParameterExtension += 250 + ' ' + this.y + ', ';
-        this.y += 200;
-      }
-      if (sParameterExtension !== '') {
-        this.pathSvgParameters += ' S ' + sParameterExtension;
-      }
-    }
-    if (collectionNodeCount % 2 === 0) {
-      if (collectionNodeCount === 2) {
-        this.svgHeight = this.MIN_HEIGHT_FOR_PATH_SVG_PX;
-      } else {
-        this.svgHeight = this.y - this.EVEN_SVG_HEIGHT_OFFSET_PX;
-      }
-    } else {
-      if (collectionNodeCount === 1) {
-        this.svgHeight = this.MIN_HEIGHT_FOR_PATH_SVG_PX;
-      } else {
-        this.svgHeight = this.y - this.ODD_SVG_HEIGHT_OFFSET_PX;
-      }
-    }
-  }
-
-  generatePathIconParameters(): IconParametersArray[] {
-    let collectionNodes = this.collection.getCollectionNodes();
-    let iconParametersArray = [];
-    iconParametersArray.push({
-      thumbnailIconUrl:
-        collectionNodes[0].getExplorationSummaryObject(
-        ).thumbnail_icon_url.replace('subjects', 'inverted_subjects'),
-      left: '225px',
-      top: '35px',
-      thumbnailBgColor:
-        collectionNodes[0].getExplorationSummaryObject(
-        ).thumbnail_bg_color
-    });
-
-    // Here x and y represent the co-ordinates for the icons in the
-    // path.
-    let x = this.ICON_X_MIDDLE_PX;
-    let y = this.ICON_Y_INITIAL_PX;
-    let countMiddleIcon = 1;
-
-    for (let i = 1; i < this.collection.getCollectionNodeCount(); i++) {
-      if (countMiddleIcon === 0 && x === this.ICON_X_MIDDLE_PX) {
-        x = this.ICON_X_LEFT_PX;
-        y += this.ICON_Y_INCREMENT_PX;
-        countMiddleIcon = 1;
-      } else if (countMiddleIcon === 1 && x === this.ICON_X_MIDDLE_PX) {
-        x = this.ICON_X_RIGHT_PX;
-        y += this.ICON_Y_INCREMENT_PX;
-        countMiddleIcon = 0;
-      } else {
-        x = this.ICON_X_MIDDLE_PX;
-        y += this.ICON_Y_INCREMENT_PX;
-      }
-      iconParametersArray.push({
-        thumbnailIconUrl:
-          collectionNodes[i].getExplorationSummaryObject(
-          ).thumbnail_icon_url.replace(
-            'subjects', 'inverted_subjects'),
-        left: x + 'px',
-        top: y + 'px',
-        thumbnailBgColor:
-          collectionNodes[i].getExplorationSummaryObject(
-          ).thumbnail_bg_color
-      });
-    }
-    return iconParametersArray;
-  }
-
-  getExplorationUrl(explorationId: string): string {
-    return (
-      '/explore/' + explorationId + '?collection_id=' +
-      this.collectionId);
-  }
-
-  getExplorationTitlePosition(index: number): string {
-    if (index % 2 === 0) {
       return '-13px';
     } else if ((index + 1) % 2 === 0 && (index + 1) % 4 !== 0) {
       return '40px';
@@ -727,5 +361,4 @@
 angular.module('oppia').directive('oppiaCollectionPlayerPage',
   downgradeComponent({
     component: CollectionPlayerPageComponent
-  }) as angular.IDirectiveFactory);
->>>>>>> cb2f7d4c
+  }) as angular.IDirectiveFactory);