--- conflicted
+++ resolved
@@ -22,14 +22,7 @@
 import { WindowDimensionsService } from
   'services/contextual/window-dimensions.service';
 import { UserService } from 'services/user.service';
-<<<<<<< HEAD
 import { importAllAngularServices } from 'tests/unit-test-utils';
-=======
-// TODO(#7222): Remove usage of importAllAngularServices once upgraded to
-// Angular 8.
-import { importAllAngularServices } from 'tests/unit-test-utils';
-
->>>>>>> 75b0ef81
 describe('Activity tiles infinity grid component', function() {
   var ctrl = null;
   var $q = null;
@@ -44,8 +37,6 @@
   };
   var loadingMessageChangeEventEmitter = new EventEmitter();
   var initialSearchResultsLoadedEmitter = new EventEmitter();
-  importAllAngularServices();
-
   importAllAngularServices();
 
   beforeEach(angular.mock.module('oppia', function($provide) {
