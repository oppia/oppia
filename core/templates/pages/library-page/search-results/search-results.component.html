--- conflicted
+++ resolved
@@ -27,13 +27,8 @@
 </style>
 
 <div>
-<<<<<<< HEAD
   <div class="oppia-search-bar-container">
-    <search-bar enable-dropup="false"></search-bar>
-=======
-  <div class="d-lg-none oppia-search-bar-container">
     <oppia-search-bar [enable-dropup]="false"></oppia-search-bar>
->>>>>>> a8a799f6
   </div>
   <div ng-if="!$ctrl.someResultsExist" class="oppia-search-results-intro" ng-cloak>
     <div class="oppia-search-results-no-match">
