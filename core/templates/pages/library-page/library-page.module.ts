// Copyright 2019 The Oppia Authors. All Rights Reserved.
//
// Licensed under the Apache License, Version 2.0 (the "License");
// you may not use this file except in compliance with the License.
// You may obtain a copy of the License at
//
//      http://www.apache.org/licenses/LICENSE-2.0
//
// Unless required by applicable law or agreed to in writing, software
// distributed under the License is distributed on an "AS-IS" BASIS,
// WITHOUT WARRANTIES OR CONDITIONS OF ANY KIND, either express or implied.
// See the License for the specific language governing permissions and
// limitations under the License.

/**
 * @fileoverview Module for the library page.
 */

import { APP_INITIALIZER, NgModule } from '@angular/core';
import { BrowserModule } from '@angular/platform-browser';
import { HttpClientModule } from '@angular/common/http';
import { HTTP_INTERCEPTORS } from '@angular/common/http';
import { RequestInterceptor } from 'services/request-interceptor.service';
import { SharedComponentsModule } from 'components/shared-component.module';
import { OppiaAngularRootComponent } from
  'components/oppia-angular-root.component';
import { platformFeatureInitFactory, PlatformFeatureService } from
  'services/platform-feature.service';
import { InfiniteScrollModule } from 'ngx-infinite-scroll';

import { LearnerPlaylistModalComponent } from 'pages/learner-dashboard-page/modal-templates/learner-playlist-modal.component';
<<<<<<< HEAD
import { BrowserAnimationsModule } from '@angular/platform-browser/animations';


// Config for ToastrModule (helps in flashing messages and alerts).
const toastrConfig = {
  allowHtml: false,
  iconClasses: {
    error: 'toast-error',
    info: 'toast-info',
    success: 'toast-success',
    warning: 'toast-warning'
  },
  positionClass: 'toast-bottom-right',
  messageClass: 'toast-message',
  progressBar: false,
  tapToDismiss: true,
  titleClass: 'toast-title'
};

=======
import { LibraryFooterComponent } from './library-footer/library-footer.component';
import { LibraryPageRootComponent } from './library-page-root.component';
import { LibraryPageComponent } from './library-page.component';
import { ActivityTilesInfinityGridComponent } from './search-results/activity-tiles-infinity-grid.component';
import { SearchResultsComponent } from './search-results/search-results.component';
import { BrowserAnimationsModule } from '@angular/platform-browser/animations';
>>>>>>> 5efad6c9

@NgModule({
  imports: [
    BrowserModule,
    BrowserAnimationsModule,
    HttpClientModule,
    SharedComponentsModule,
<<<<<<< HEAD
    ToastrModule.forRoot(toastrConfig)
=======
    InfiniteScrollModule
>>>>>>> 5efad6c9
  ],
  declarations: [
    LearnerPlaylistModalComponent,
    LibraryFooterComponent,
    SearchResultsComponent,
    ActivityTilesInfinityGridComponent,
    LibraryPageComponent,
    LibraryPageRootComponent
  ],
  entryComponents: [
    LearnerPlaylistModalComponent,
    LibraryFooterComponent,
    SearchResultsComponent,
    ActivityTilesInfinityGridComponent,
    LibraryPageComponent,
    LibraryPageRootComponent
  ],
  providers: [
    {
      provide: HTTP_INTERCEPTORS,
      useClass: RequestInterceptor,
      multi: true
    },
    {
      provide: APP_INITIALIZER,
      useFactory: platformFeatureInitFactory,
      deps: [PlatformFeatureService],
      multi: true
    }
  ],
  bootstrap: [LibraryPageRootComponent]
})
<<<<<<< HEAD
class LibraryPageModule {
  // Empty placeholder method to satisfy the `Compiler`.
  ngDoBootstrap() {}
}

import { platformBrowserDynamic } from '@angular/platform-browser-dynamic';
import { downgradeModule } from '@angular/upgrade/static';
import { ToastrModule } from 'ngx-toastr';

const bootstrapFnAsync = async(extraProviders: StaticProvider[]) => {
  const platformRef = platformBrowserDynamic(extraProviders);
  return platformRef.bootstrapModule(LibraryPageModule);
};
const downgradedModule = downgradeModule(bootstrapFnAsync);

declare var angular: ng.IAngularStatic;

angular.module('oppia').requires.push(downgradedModule);

angular.module('oppia').directive(
  // This directive is the downgraded version of the Angular component to
  // bootstrap the Angular 8.
  'oppiaAngularRoot',
  downgradeComponent({
    component: OppiaAngularRootComponent
  }) as angular.IDirectiveFactory);
=======
export class LibraryPageModule {}
>>>>>>> 5efad6c9
<|MERGE_RESOLUTION|>--- conflicted
+++ resolved
@@ -22,14 +22,11 @@
 import { HTTP_INTERCEPTORS } from '@angular/common/http';
 import { RequestInterceptor } from 'services/request-interceptor.service';
 import { SharedComponentsModule } from 'components/shared-component.module';
-import { OppiaAngularRootComponent } from
-  'components/oppia-angular-root.component';
 import { platformFeatureInitFactory, PlatformFeatureService } from
   'services/platform-feature.service';
 import { InfiniteScrollModule } from 'ngx-infinite-scroll';
 
 import { LearnerPlaylistModalComponent } from 'pages/learner-dashboard-page/modal-templates/learner-playlist-modal.component';
-<<<<<<< HEAD
 import { BrowserAnimationsModule } from '@angular/platform-browser/animations';
 
 
@@ -49,14 +46,12 @@
   titleClass: 'toast-title'
 };
 
-=======
 import { LibraryFooterComponent } from './library-footer/library-footer.component';
 import { LibraryPageRootComponent } from './library-page-root.component';
 import { LibraryPageComponent } from './library-page.component';
 import { ActivityTilesInfinityGridComponent } from './search-results/activity-tiles-infinity-grid.component';
 import { SearchResultsComponent } from './search-results/search-results.component';
-import { BrowserAnimationsModule } from '@angular/platform-browser/animations';
->>>>>>> 5efad6c9
+import { ToastrModule } from 'ngx-toastr';
 
 @NgModule({
   imports: [
@@ -64,11 +59,8 @@
     BrowserAnimationsModule,
     HttpClientModule,
     SharedComponentsModule,
-<<<<<<< HEAD
-    ToastrModule.forRoot(toastrConfig)
-=======
+    ToastrModule.forRoot(toastrConfig),
     InfiniteScrollModule
->>>>>>> 5efad6c9
   ],
   declarations: [
     LearnerPlaylistModalComponent,
@@ -101,33 +93,4 @@
   ],
   bootstrap: [LibraryPageRootComponent]
 })
-<<<<<<< HEAD
-class LibraryPageModule {
-  // Empty placeholder method to satisfy the `Compiler`.
-  ngDoBootstrap() {}
-}
-
-import { platformBrowserDynamic } from '@angular/platform-browser-dynamic';
-import { downgradeModule } from '@angular/upgrade/static';
-import { ToastrModule } from 'ngx-toastr';
-
-const bootstrapFnAsync = async(extraProviders: StaticProvider[]) => {
-  const platformRef = platformBrowserDynamic(extraProviders);
-  return platformRef.bootstrapModule(LibraryPageModule);
-};
-const downgradedModule = downgradeModule(bootstrapFnAsync);
-
-declare var angular: ng.IAngularStatic;
-
-angular.module('oppia').requires.push(downgradedModule);
-
-angular.module('oppia').directive(
-  // This directive is the downgraded version of the Angular component to
-  // bootstrap the Angular 8.
-  'oppiaAngularRoot',
-  downgradeComponent({
-    component: OppiaAngularRootComponent
-  }) as angular.IDirectiveFactory);
-=======
-export class LibraryPageModule {}
->>>>>>> 5efad6c9
+export class LibraryPageModule {}