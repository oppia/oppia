<<<<<<< HEAD
// Copyright 2014 The Oppia Authors. All Rights Reserved.
//
// Licensed under the Apache License, Version 2.0 (the "License");
// you may not use this file except in compliance with the License.
// You may obtain a copy of the License at
//
//      http://www.apache.org/licenses/LICENSE-2.0
//
// Unless required by applicable law or agreed to in writing, software
// distributed under the License is distributed on an "AS-IS" BASIS,
// WITHOUT WARRANTIES OR CONDITIONS OF ANY KIND, either express or implied.
// See the License for the specific language governing permissions and
// limitations under the License.

/**
 * @fileoverview Data and component for the Oppia contributors' library page.
 */

import { Component } from '@angular/core';
import { AppConstants } from 'app.constants';
import { ClassroomBackendApiService } from 'domain/classroom/classroom-backend-api.service';
import { UrlInterpolationService } from 'domain/utilities/url-interpolation.service';
import { Subscription } from 'rxjs';
import { LoggerService } from 'services/contextual/logger.service';
import { WindowDimensionsService } from 'services/contextual/window-dimensions.service';
import { WindowRef } from 'services/contextual/window-ref.service';
import { I18nLanguageCodeService } from 'services/i18n-language-code.service';
import { KeyboardShortcutService } from 'services/keyboard-shortcut.service';
import { LoaderService } from 'services/loader.service';
import { PageTitleService } from 'services/page-title.service';
import { SearchService } from 'services/search.service';
import { UserService } from 'services/user.service';
import { LibraryPageConstants } from './library-page.constants';
import { ActivityDict,
  LibraryPageBackendApiService,
  SummaryDict } from './services/library-page-backend-api.service';

interface mobileLibraryGroupProperties {
  inCollapsedState: boolean;
  buttonText: string;
}

@Component({
  selector: 'oppia-library-page',
  templateUrl: './library-page.component.html'
})
export class LibraryPageComponent {
  possibleBannerFilenames = [
    'banner1.svg', 'banner2.svg', 'banner3.svg', 'banner4.svg'];
  // If the value below is changed, the following CSS values in
  // oppia.css must be changed:
  // - .oppia-exp-summary-tiles-container: max-width
  // - .oppia-library-carousel: max-width.
  MAX_NUM_TILES_PER_ROW: number = 4;
  isAnyCarouselCurrentlyScrolling: boolean = false;
  CLASSROOM_PROMOS_ARE_ENABLED: boolean = false;
  tileDisplayCount: number = 0;
  activeGroupIndex: number;
  libraryGroups: SummaryDict[];
  mobileLibraryGroupsProperties: mobileLibraryGroupProperties[];
  leftmostCardIndices: number[] = [];
  currentPath: string;
  pageMode: string;
  LIBRARY_PAGE_MODES = LibraryPageConstants.LIBRARY_PAGE_MODES;
  bannerImageFilename: string;
  bannerImageFileUrl: string;
  groupName: string;
  activityList: ActivityDict[];
  groupHeaderI18nId: string;
  activitiesOwned = {
    explorations: {},
    collections: {}
  };
  libraryWindowIsNarrow: boolean;
  resizeSubscription: Subscription;

  constructor(
    private loggerService: LoggerService,
    private windowRef: WindowRef,
    private i18nLanguageCodeService: I18nLanguageCodeService,
    private keyboardShortcutService: KeyboardShortcutService,
    private libraryPageBackendApiService: LibraryPageBackendApiService,
    private loaderService: LoaderService,
    private searchService: SearchService,
    private urlInterpolationService: UrlInterpolationService,
    private userService: UserService,
    private windowDimensionsService: WindowDimensionsService,
    private classroomBackendApiService: ClassroomBackendApiService,
    private pageTitleService: PageTitleService
  ) {}

  setActiveGroup(groupIndex: number): void {
    this.activeGroupIndex = groupIndex;
  }

  clearActiveGroup(): void {
    this.activeGroupIndex = null;
  }

  initCarousels(): void {
    if (this.libraryWindowIsNarrow) {
      return;
    }

    // This prevents unnecessary execution of this method immediately
    // after a window resize event is fired.
    if (!this.libraryGroups) {
      return;
    }

    let windowWidth = $(window).width() * 0.85;
    // The number 20 is added to LIBRARY_TILE_WIDTH_PX in order to
    // compensate for padding and margins. 20 is just an arbitrary
    // number.
    this.tileDisplayCount = Math.min(
      Math.floor(windowWidth / (AppConstants.LIBRARY_TILE_WIDTH_PX + 20)),
      this.MAX_NUM_TILES_PER_ROW);

    $('.oppia-library-carousel').css({
      width: (this.tileDisplayCount * AppConstants.LIBRARY_TILE_WIDTH_PX) + 'px'
    });

    // The following determines whether to enable left scroll after
    // resize.
    for (let i = 0; i < this.libraryGroups.length; i++) {
      let carouselJQuerySelector = (
        '.oppia-library-carousel-tiles:eq(n)'.replace(
          'n', String(i)));
      let carouselScrollPositionPx = $(
        carouselJQuerySelector).scrollLeft();
      let index = Math.ceil(
        carouselScrollPositionPx / AppConstants.LIBRARY_TILE_WIDTH_PX);
      this.leftmostCardIndices[i] = index;
    }
  }

  scroll(ind: number, isLeftScroll: boolean): void {
    if (this.isAnyCarouselCurrentlyScrolling) {
      return;
    }
    let carouselJQuerySelector = (
      '.oppia-library-carousel-tiles:eq(n)'.replace('n', ind.toString()));

    let direction = isLeftScroll ? -1 : 1;
    let carouselScrollPositionPx = $(
      carouselJQuerySelector).scrollLeft();

    // Prevent scrolling if there more carousel pixed widths than
    // there are tile widths.
    if (this.libraryGroups[ind].activity_summary_dicts.length <=
        this.tileDisplayCount) {
      return;
    }

    carouselScrollPositionPx = Math.max(0, carouselScrollPositionPx);

    if (isLeftScroll) {
      this.leftmostCardIndices[ind] = Math.max(
        0, this.leftmostCardIndices[ind] - this.tileDisplayCount);
    } else {
      this.leftmostCardIndices[ind] = Math.min(
        this.libraryGroups[ind].activity_summary_dicts.length -
          this.tileDisplayCount + 1,
        this.leftmostCardIndices[ind] + this.tileDisplayCount);
    }

    let newScrollPositionPx = carouselScrollPositionPx +
      (this.tileDisplayCount * AppConstants.LIBRARY_TILE_WIDTH_PX * direction);

    $(carouselJQuerySelector).animate({
      scrollLeft: newScrollPositionPx
    }, {
      duration: 800,
      queue: false,
      start: () => {
        this.isAnyCarouselCurrentlyScrolling = true;
      },
      complete: () => {
        this.isAnyCarouselCurrentlyScrolling = false;
      }
    });
  }


  // The carousels do not work when the width is 1 card long, so we need
  // to handle this case discretely and also prevent swiping past the
  // first and last card.
  incrementLeftmostCardIndex(ind: number): void {
    let lastItem = ((
      this.libraryGroups[ind].activity_summary_dicts.length -
      this.tileDisplayCount) <= this.leftmostCardIndices[ind]);
    if (!lastItem) {
      this.leftmostCardIndices[ind]++;
    }
  }

  decrementLeftmostCardIndex(ind: number): void {
    this.leftmostCardIndices[ind] = (
      Math.max(this.leftmostCardIndices[ind] - 1, 0));
  }

  // The following loads explorations belonging to a particular group.
  // If fullResultsUrl is given it loads the page corresponding to
  // the url. Otherwise, it will initiate a search query for the
  // given list of categories.
  showFullResultsPage(categories: string[], fullResultsUrl: string): void {
    if (fullResultsUrl) {
      this.windowRef.nativeWindow.location.href = fullResultsUrl;
    } else {
      let selectedCategories = {};
      for (let i = 0; i < categories.length; i++) {
        selectedCategories[categories[i]] = true;
      }

      let targetSearchQueryUrl = this.searchService.getSearchUrlQueryString(
        '', selectedCategories, {});
      this.windowRef.nativeWindow.location.href = (
        '/search/find?q=' + targetSearchQueryUrl);
    }
  }

  getStaticImageUrl(imagePath: string): string {
    return this.urlInterpolationService.getStaticImageUrl(imagePath);
  }

  toggleButtonText(idx: number): void {
    if (this.mobileLibraryGroupsProperties[idx].buttonText === 'See More') {
      this.mobileLibraryGroupsProperties[idx].buttonText = 'Collapse Section';
    } else {
      this.mobileLibraryGroupsProperties[idx].buttonText = 'See More';
    }
  }

  toggleCardContainerHeightInMobileView(idx: number): void {
    this.mobileLibraryGroupsProperties[idx].inCollapsedState =
      !this.mobileLibraryGroupsProperties[idx].inCollapsedState;
    this.toggleButtonText(idx);
  }

  ngOnInit(): void {
    let libraryWindowCutoffPx = 536;
    this.libraryWindowIsNarrow = (
      this.windowDimensionsService.getWidth() <= libraryWindowCutoffPx);

    this.loaderService.showLoadingScreen('I18N_LIBRARY_LOADING');
    this.bannerImageFilename = this.possibleBannerFilenames[
      Math.floor(Math.random() * this.possibleBannerFilenames.length)];
    this.bannerImageFileUrl = this.urlInterpolationService.getStaticImageUrl(
      '/library/' + this.bannerImageFilename);

    this.classroomBackendApiService.fetchClassroomPromosAreEnabledStatusAsync()
      .then((classroomPromosAreEnabled) => {
        this.CLASSROOM_PROMOS_ARE_ENABLED = classroomPromosAreEnabled;
      });

    let currentPath = this.windowRef.nativeWindow.location.pathname;

    if (!LibraryPageConstants.LIBRARY_PATHS_TO_MODES.hasOwnProperty(
      currentPath)) {
      this.loggerService.error('INVALID URL PATH: ' + currentPath);
    }

    this.pageMode = LibraryPageConstants.LIBRARY_PATHS_TO_MODES[currentPath];
    this.LIBRARY_PAGE_MODES = LibraryPageConstants.LIBRARY_PAGE_MODES;

    let title = 'Community Library Lessons | Oppia';
    if (this.pageMode === LibraryPageConstants.LIBRARY_PAGE_MODES.GROUP ||
      this.pageMode === LibraryPageConstants.LIBRARY_PAGE_MODES.SEARCH) {
      title = 'Find explorations to learn from - Oppia';
    }

    this.pageTitleService.setDocumentTitle(title);

    // Keeps track of the index of the left-most visible card of each
    // group.
    this.leftmostCardIndices = [];

    // Keeps track of the state of each library group when in mobile view
    // i.e. if they are in a collapsed state or not.
    this.mobileLibraryGroupsProperties = [];

    if (this.pageMode === LibraryPageConstants.LIBRARY_PAGE_MODES.GROUP) {
      let pathnameArray = (
        this.windowRef.nativeWindow.location.pathname.split('/'));
      this.groupName = pathnameArray[2];

      this.libraryPageBackendApiService.fetchLibraryGroupDataAsync(
        this.groupName).then((response) => {
        this.activityList = response.activity_list;
        this.groupHeaderI18nId = response.header_i18n_id;
        this.i18nLanguageCodeService.onPreferredLanguageCodesLoaded.emit(
          response.preferred_language_codes);
        this.loaderService.hideLoadingScreen();
        this.initCarousels();
      });
    } else {
      this.libraryPageBackendApiService.fetchLibraryIndexDataAsync()
        .then((response) => {
          this.libraryGroups = response.activity_summary_dicts_by_category;
          this.userService.getUserInfoAsync().then((userInfo) => {
            this.activitiesOwned = {explorations: {}, collections: {}};
            if (userInfo.isLoggedIn()) {
              this.libraryPageBackendApiService.fetchCreatorDashboardDataAsync()
                .then((response) => {
                  this.libraryGroups.forEach((libraryGroup) => {
                    let activitySummaryDicts = (
                      libraryGroup.activity_summary_dicts);

                    let ACTIVITY_TYPE_EXPLORATION = 'exploration';
                    let ACTIVITY_TYPE_COLLECTION = 'collection';

                    activitySummaryDicts.forEach((activitySummaryDict) => {
                      if (activitySummaryDict.activity_type === (
                        ACTIVITY_TYPE_EXPLORATION)) {
                        this.activitiesOwned.explorations[
                          activitySummaryDict.id] = false;
                      } else if (activitySummaryDict.activity_type === (
                        ACTIVITY_TYPE_COLLECTION)) {
                        this.activitiesOwned.collections[
                          activitySummaryDict.id] = false;
                      } else {
                        this.loggerService.error(
                          'INVALID ACTIVITY TYPE: Activity' +
                          '(id: ' + activitySummaryDict.id +
                          ', name: ' + activitySummaryDict.title +
                          ', type: ' + activitySummaryDict.activity_type +
                          ') has an invalid activity type, which could ' +
                          'not be recorded as an exploration or a ' +
                          'collection.'
                        );
                      }
                    });

                    response.explorations_list.forEach(
                      (ownedExplorations) => {
                        this.activitiesOwned.explorations[
                          ownedExplorations.id] = true;
                      });

                    response.collections_list.forEach((ownedCollections) => {
                      this.activitiesOwned.collections[
                        ownedCollections.id] = true;
                    });
                  });
                  this.loaderService.hideLoadingScreen();
                  this.initCarousels();
                });
            } else {
              this.loaderService.hideLoadingScreen();
              this.initCarousels();
            }
          });

          this.i18nLanguageCodeService.onPreferredLanguageCodesLoaded.emit(
            response.preferred_language_codes);

          this.keyboardShortcutService.bindLibraryPageShortcuts();

          // Check if actual and expected widths are the same.
          // If not produce an error that would be caught by e2e tests.
          setTimeout(() => {
            let actualWidth = $('oppia-exploration-summary-tile').width();
            if (actualWidth &&
              (actualWidth !== AppConstants.LIBRARY_TILE_WIDTH_PX &&
               actualWidth !== AppConstants.LIBRARY_MOBILE_TILE_WIDTH_PX)) {
              this.loggerService.error(
                'The actual width of tile is different than either of the ' +
                'expected widths. Actual size: ' + actualWidth +
                ', Expected sizes: ' + AppConstants.LIBRARY_TILE_WIDTH_PX +
                '/' + AppConstants.LIBRARY_MOBILE_TILE_WIDTH_PX);
            }
          }, 3000);
          // The following initializes the tracker to have all
          // elements flush left.
          // Transforms the group names into translation ids.
          this.leftmostCardIndices = [];
          for (let i = 0; i < this.libraryGroups.length; i++) {
            this.leftmostCardIndices.push(0);
          }
          // The following initializes the array so that every group
          // (in mobile view) loads in with a limit on the number of cards
          // displayed, and with the button text being "See More".
          for (let i = 0; i < this.libraryGroups.length; i++) {
            this.mobileLibraryGroupsProperties.push({
              inCollapsedState: true,
              buttonText: 'See More'
            });
          }
        });
    }

    this.resizeSubscription = this.windowDimensionsService.getResizeEvent()
      .subscribe(evt => {
        this.initCarousels();

        this.libraryWindowIsNarrow = (
          this.windowDimensionsService.getWidth() <= libraryWindowCutoffPx);
      });
  }

  ngOnDestroy(): void {
    if (this.resizeSubscription) {
      this.resizeSubscription.unsubscribe();
    }
  }
}
=======
// Copyright 2014 The Oppia Authors. All Rights Reserved.
//
// Licensed under the Apache License, Version 2.0 (the "License");
// you may not use this file except in compliance with the License.
// You may obtain a copy of the License at
//
//      http://www.apache.org/licenses/LICENSE-2.0
//
// Unless required by applicable law or agreed to in writing, software
// distributed under the License is distributed on an "AS-IS" BASIS,
// WITHOUT WARRANTIES OR CONDITIONS OF ANY KIND, either express or implied.
// See the License for the specific language governing permissions and
// limitations under the License.

/**
 * @fileoverview Data and component for the Oppia contributors' library page.
 */

import { Component } from '@angular/core';
import { AppConstants } from 'app.constants';
import { ClassroomBackendApiService } from 'domain/classroom/classroom-backend-api.service';
import { UrlInterpolationService } from 'domain/utilities/url-interpolation.service';
import { Subscription } from 'rxjs';
import { LoggerService } from 'services/contextual/logger.service';
import { WindowDimensionsService } from 'services/contextual/window-dimensions.service';
import { WindowRef } from 'services/contextual/window-ref.service';
import { I18nLanguageCodeService } from 'services/i18n-language-code.service';
import { KeyboardShortcutService } from 'services/keyboard-shortcut.service';
import { LoaderService } from 'services/loader.service';
import { PageTitleService } from 'services/page-title.service';
import { SearchService } from 'services/search.service';
import { UserService } from 'services/user.service';
import { LibraryPageConstants } from './library-page.constants';
import { ActivityDict,
  LibraryPageBackendApiService,
  SummaryDict } from './services/library-page-backend-api.service';

interface mobileLibraryGroupProperties {
  inCollapsedState: boolean;
  buttonText: string;
}

@Component({
  selector: 'oppia-library-page',
  templateUrl: './library-page.component.html'
})
export class LibraryPageComponent {
  possibleBannerFilenames = [
    'banner1.svg', 'banner2.svg', 'banner3.svg', 'banner4.svg'];
  // If the value below is changed, the following CSS values in
  // oppia.css must be changed:
  // - .oppia-exp-summary-tiles-container: max-width
  // - .oppia-library-carousel: max-width.
  MAX_NUM_TILES_PER_ROW: number = 4;
  isAnyCarouselCurrentlyScrolling: boolean = false;
  CLASSROOM_PROMOS_ARE_ENABLED: boolean = false;
  tileDisplayCount: number = 0;
  activeGroupIndex: number;
  libraryGroups: SummaryDict[];
  mobileLibraryGroupsProperties: mobileLibraryGroupProperties[];
  leftmostCardIndices: number[] = [];
  currentPath: string;
  pageMode: string;
  LIBRARY_PAGE_MODES = LibraryPageConstants.LIBRARY_PAGE_MODES;
  bannerImageFilename: string;
  bannerImageFileUrl: string;
  groupName: string;
  activityList: ActivityDict[];
  groupHeaderI18nId: string;
  activitiesOwned = {
    explorations: {},
    collections: {}
  };
  libraryWindowIsNarrow: boolean;
  resizeSubscription: Subscription;

  constructor(
    private loggerService: LoggerService,
    private windowRef: WindowRef,
    private i18nLanguageCodeService: I18nLanguageCodeService,
    private keyboardShortcutService: KeyboardShortcutService,
    private libraryPageBackendApiService: LibraryPageBackendApiService,
    private loaderService: LoaderService,
    private searchService: SearchService,
    private urlInterpolationService: UrlInterpolationService,
    private userService: UserService,
    private windowDimensionsService: WindowDimensionsService,
    private classroomBackendApiService: ClassroomBackendApiService,
    private pageTitleService: PageTitleService
  ) {}

  setActiveGroup(groupIndex: number): void {
    this.activeGroupIndex = groupIndex;
  }

  clearActiveGroup(): void {
    this.activeGroupIndex = null;
  }

  initCarousels(): void {
    if (this.libraryWindowIsNarrow) {
      return;
    }

    // This prevents unnecessary execution of this method immediately
    // after a window resize event is fired.
    if (!this.libraryGroups) {
      return;
    }

    let windowWidth = $(window).width() * 0.85;
    // The number 20 is added to LIBRARY_TILE_WIDTH_PX in order to
    // compensate for padding and margins. 20 is just an arbitrary
    // number.
    this.tileDisplayCount = Math.min(
      Math.floor(windowWidth / (AppConstants.LIBRARY_TILE_WIDTH_PX + 20)),
      this.MAX_NUM_TILES_PER_ROW);

    $('.oppia-library-carousel').css({
      'max-width': (
        this.tileDisplayCount * AppConstants.LIBRARY_TILE_WIDTH_PX) + 'px'
    });

    // The following determines whether to enable left scroll after
    // resize.
    for (let i = 0; i < this.libraryGroups.length; i++) {
      let carouselJQuerySelector = (
        '.oppia-library-carousel-tiles:eq(n)'.replace(
          'n', String(i)));
      let carouselScrollPositionPx = $(
        carouselJQuerySelector).scrollLeft();
      let index = Math.ceil(
        carouselScrollPositionPx / AppConstants.LIBRARY_TILE_WIDTH_PX);
      this.leftmostCardIndices[i] = index;
    }
  }

  scroll(ind: number, isLeftScroll: boolean): void {
    if (this.isAnyCarouselCurrentlyScrolling) {
      return;
    }
    let carouselJQuerySelector = (
      '.oppia-library-carousel-tiles:eq(n)'.replace('n', ind.toString()));

    let direction = isLeftScroll ? -1 : 1;
    let carouselScrollPositionPx = $(
      carouselJQuerySelector).scrollLeft();

    // Prevent scrolling if there more carousel pixed widths than
    // there are tile widths.
    if (this.libraryGroups[ind].activity_summary_dicts.length <=
        this.tileDisplayCount) {
      return;
    }

    carouselScrollPositionPx = Math.max(0, carouselScrollPositionPx);

    if (isLeftScroll) {
      this.leftmostCardIndices[ind] = Math.max(
        0, this.leftmostCardIndices[ind] - this.tileDisplayCount);
    } else {
      this.leftmostCardIndices[ind] = Math.min(
        this.libraryGroups[ind].activity_summary_dicts.length -
          this.tileDisplayCount + 1,
        this.leftmostCardIndices[ind] + this.tileDisplayCount);
    }

    let newScrollPositionPx = carouselScrollPositionPx +
      (this.tileDisplayCount * AppConstants.LIBRARY_TILE_WIDTH_PX * direction);

    $(carouselJQuerySelector).animate({
      scrollLeft: newScrollPositionPx
    }, {
      duration: 800,
      queue: false,
      start: () => {
        this.isAnyCarouselCurrentlyScrolling = true;
      },
      complete: () => {
        this.isAnyCarouselCurrentlyScrolling = false;
      }
    });
  }


  // The carousels do not work when the width is 1 card long, so we need
  // to handle this case discretely and also prevent swiping past the
  // first and last card.
  incrementLeftmostCardIndex(ind: number): void {
    let lastItem = ((
      this.libraryGroups[ind].activity_summary_dicts.length -
      this.tileDisplayCount) <= this.leftmostCardIndices[ind]);
    if (!lastItem) {
      this.leftmostCardIndices[ind]++;
    }
  }

  decrementLeftmostCardIndex(ind: number): void {
    this.leftmostCardIndices[ind] = (
      Math.max(this.leftmostCardIndices[ind] - 1, 0));
  }

  // The following loads explorations belonging to a particular group.
  // If fullResultsUrl is given it loads the page corresponding to
  // the url. Otherwise, it will initiate a search query for the
  // given list of categories.
  showFullResultsPage(categories: string[], fullResultsUrl: string): void {
    if (fullResultsUrl) {
      this.windowRef.nativeWindow.location.href = fullResultsUrl;
    } else {
      let selectedCategories = {};
      for (let i = 0; i < categories.length; i++) {
        selectedCategories[categories[i]] = true;
      }

      let targetSearchQueryUrl = this.searchService.getSearchUrlQueryString(
        '', selectedCategories, {});
      this.windowRef.nativeWindow.location.href = (
        '/search/find?q=' + targetSearchQueryUrl);
    }
  }

  getStaticImageUrl(imagePath: string): string {
    return this.urlInterpolationService.getStaticImageUrl(imagePath);
  }

  toggleButtonText(idx: number): void {
    if (this.mobileLibraryGroupsProperties[idx].buttonText === 'See More') {
      this.mobileLibraryGroupsProperties[idx].buttonText = 'Collapse Section';
    } else {
      this.mobileLibraryGroupsProperties[idx].buttonText = 'See More';
    }
  }

  toggleCardContainerHeightInMobileView(idx: number): void {
    this.mobileLibraryGroupsProperties[idx].inCollapsedState =
      !this.mobileLibraryGroupsProperties[idx].inCollapsedState;
    this.toggleButtonText(idx);
  }

  isLanguageRTL(): boolean {
    return this.i18nLanguageCodeService.isCurrentLanguageRTL();
  }

  ngOnInit(): void {
    let libraryWindowCutoffPx = 536;
    this.libraryWindowIsNarrow = (
      this.windowDimensionsService.getWidth() <= libraryWindowCutoffPx);

    this.loaderService.showLoadingScreen('I18N_LIBRARY_LOADING');
    this.bannerImageFilename = this.possibleBannerFilenames[
      Math.floor(Math.random() * this.possibleBannerFilenames.length)];
    this.bannerImageFileUrl = this.urlInterpolationService.getStaticImageUrl(
      '/library/' + this.bannerImageFilename);

    this.classroomBackendApiService.fetchClassroomPromosAreEnabledStatusAsync()
      .then((classroomPromosAreEnabled) => {
        this.CLASSROOM_PROMOS_ARE_ENABLED = classroomPromosAreEnabled;
      });

    let currentPath = this.windowRef.nativeWindow.location.pathname;

    if (!LibraryPageConstants.LIBRARY_PATHS_TO_MODES.hasOwnProperty(
      currentPath)) {
      this.loggerService.error('INVALID URL PATH: ' + currentPath);
    }

    this.pageMode = LibraryPageConstants.LIBRARY_PATHS_TO_MODES[currentPath];
    this.LIBRARY_PAGE_MODES = LibraryPageConstants.LIBRARY_PAGE_MODES;

    let title = 'Community Library Lessons | Oppia';
    if (this.pageMode === LibraryPageConstants.LIBRARY_PAGE_MODES.GROUP ||
      this.pageMode === LibraryPageConstants.LIBRARY_PAGE_MODES.SEARCH) {
      title = 'Find explorations to learn from - Oppia';
    }

    this.pageTitleService.setDocumentTitle(title);

    // Keeps track of the index of the left-most visible card of each
    // group.
    this.leftmostCardIndices = [];

    // Keeps track of the state of each library group when in mobile view
    // i.e. if they are in a collapsed state or not.
    this.mobileLibraryGroupsProperties = [];

    if (this.pageMode === LibraryPageConstants.LIBRARY_PAGE_MODES.GROUP) {
      let pathnameArray = (
        this.windowRef.nativeWindow.location.pathname.split('/'));
      this.groupName = pathnameArray[2];

      this.libraryPageBackendApiService.fetchLibraryGroupDataAsync(
        this.groupName).then((response) => {
        this.activityList = response.activity_list;
        this.groupHeaderI18nId = response.header_i18n_id;
        this.i18nLanguageCodeService.onPreferredLanguageCodesLoaded.emit(
          response.preferred_language_codes);
        this.loaderService.hideLoadingScreen();
        this.initCarousels();
      });
    } else {
      this.libraryPageBackendApiService.fetchLibraryIndexDataAsync()
        .then((response) => {
          this.libraryGroups = response.activity_summary_dicts_by_category;
          this.userService.getUserInfoAsync().then((userInfo) => {
            this.activitiesOwned = {explorations: {}, collections: {}};
            if (userInfo.isLoggedIn()) {
              this.libraryPageBackendApiService.fetchCreatorDashboardDataAsync()
                .then((response) => {
                  this.libraryGroups.forEach((libraryGroup) => {
                    let activitySummaryDicts = (
                      libraryGroup.activity_summary_dicts);

                    let ACTIVITY_TYPE_EXPLORATION = 'exploration';
                    let ACTIVITY_TYPE_COLLECTION = 'collection';

                    activitySummaryDicts.forEach((activitySummaryDict) => {
                      if (activitySummaryDict.activity_type === (
                        ACTIVITY_TYPE_EXPLORATION)) {
                        this.activitiesOwned.explorations[
                          activitySummaryDict.id] = false;
                      } else if (activitySummaryDict.activity_type === (
                        ACTIVITY_TYPE_COLLECTION)) {
                        this.activitiesOwned.collections[
                          activitySummaryDict.id] = false;
                      } else {
                        this.loggerService.error(
                          'INVALID ACTIVITY TYPE: Activity' +
                          '(id: ' + activitySummaryDict.id +
                          ', name: ' + activitySummaryDict.title +
                          ', type: ' + activitySummaryDict.activity_type +
                          ') has an invalid activity type, which could ' +
                          'not be recorded as an exploration or a ' +
                          'collection.'
                        );
                      }
                    });

                    response.explorations_list.forEach(
                      (ownedExplorations) => {
                        this.activitiesOwned.explorations[
                          ownedExplorations.id] = true;
                      });

                    response.collections_list.forEach((ownedCollections) => {
                      this.activitiesOwned.collections[
                        ownedCollections.id] = true;
                    });
                  });
                  this.loaderService.hideLoadingScreen();
                  this.initCarousels();
                });
            } else {
              this.loaderService.hideLoadingScreen();
              this.initCarousels();
            }
          });

          this.i18nLanguageCodeService.onPreferredLanguageCodesLoaded.emit(
            response.preferred_language_codes);

          this.keyboardShortcutService.bindLibraryPageShortcuts();

          // Check if actual and expected widths are the same.
          // If not produce an error that would be caught by e2e tests.
          setTimeout(() => {
            let actualWidth = $('oppia-exploration-summary-tile').width();
            if (actualWidth &&
              (actualWidth !== AppConstants.LIBRARY_TILE_WIDTH_PX &&
               actualWidth !== AppConstants.LIBRARY_MOBILE_TILE_WIDTH_PX)) {
              this.loggerService.error(
                'The actual width of tile is different than either of the ' +
                'expected widths. Actual size: ' + actualWidth +
                ', Expected sizes: ' + AppConstants.LIBRARY_TILE_WIDTH_PX +
                '/' + AppConstants.LIBRARY_MOBILE_TILE_WIDTH_PX);
            }
          }, 3000);
          // The following initializes the tracker to have all
          // elements flush left.
          // Transforms the group names into translation ids.
          this.leftmostCardIndices = [];
          for (let i = 0; i < this.libraryGroups.length; i++) {
            this.leftmostCardIndices.push(0);
          }
          // The following initializes the array so that every group
          // (in mobile view) loads in with a limit on the number of cards
          // displayed, and with the button text being "See More".
          for (let i = 0; i < this.libraryGroups.length; i++) {
            this.mobileLibraryGroupsProperties.push({
              inCollapsedState: true,
              buttonText: 'See More'
            });
          }
        });
    }

    this.resizeSubscription = this.windowDimensionsService.getResizeEvent()
      .subscribe(evt => {
        this.initCarousels();

        this.libraryWindowIsNarrow = (
          this.windowDimensionsService.getWidth() <= libraryWindowCutoffPx);
      });
  }

  ngOnDestroy(): void {
    if (this.resizeSubscription) {
      this.resizeSubscription.unsubscribe();
    }
  }
}
>>>>>>> cb2f7d4c
<|MERGE_RESOLUTION|>--- conflicted
+++ resolved
@@ -1,4 +1,3 @@
-<<<<<<< HEAD
 // Copyright 2014 The Oppia Authors. All Rights Reserved.
 //
 // Licensed under the Apache License, Version 2.0 (the "License");
@@ -118,7 +117,8 @@
       this.MAX_NUM_TILES_PER_ROW);
 
     $('.oppia-library-carousel').css({
-      width: (this.tileDisplayCount * AppConstants.LIBRARY_TILE_WIDTH_PX) + 'px'
+      'max-width': (
+        this.tileDisplayCount * AppConstants.LIBRARY_TILE_WIDTH_PX) + 'px'
     });
 
     // The following determines whether to enable left scroll after
@@ -236,6 +236,10 @@
     this.mobileLibraryGroupsProperties[idx].inCollapsedState =
       !this.mobileLibraryGroupsProperties[idx].inCollapsedState;
     this.toggleButtonText(idx);
+  }
+
+  isLanguageRTL(): boolean {
+    return this.i18nLanguageCodeService.isCurrentLanguageRTL();
   }
 
   ngOnInit(): void {
@@ -404,417 +408,4 @@
       this.resizeSubscription.unsubscribe();
     }
   }
-}
-=======
-// Copyright 2014 The Oppia Authors. All Rights Reserved.
-//
-// Licensed under the Apache License, Version 2.0 (the "License");
-// you may not use this file except in compliance with the License.
-// You may obtain a copy of the License at
-//
-//      http://www.apache.org/licenses/LICENSE-2.0
-//
-// Unless required by applicable law or agreed to in writing, software
-// distributed under the License is distributed on an "AS-IS" BASIS,
-// WITHOUT WARRANTIES OR CONDITIONS OF ANY KIND, either express or implied.
-// See the License for the specific language governing permissions and
-// limitations under the License.
-
-/**
- * @fileoverview Data and component for the Oppia contributors' library page.
- */
-
-import { Component } from '@angular/core';
-import { AppConstants } from 'app.constants';
-import { ClassroomBackendApiService } from 'domain/classroom/classroom-backend-api.service';
-import { UrlInterpolationService } from 'domain/utilities/url-interpolation.service';
-import { Subscription } from 'rxjs';
-import { LoggerService } from 'services/contextual/logger.service';
-import { WindowDimensionsService } from 'services/contextual/window-dimensions.service';
-import { WindowRef } from 'services/contextual/window-ref.service';
-import { I18nLanguageCodeService } from 'services/i18n-language-code.service';
-import { KeyboardShortcutService } from 'services/keyboard-shortcut.service';
-import { LoaderService } from 'services/loader.service';
-import { PageTitleService } from 'services/page-title.service';
-import { SearchService } from 'services/search.service';
-import { UserService } from 'services/user.service';
-import { LibraryPageConstants } from './library-page.constants';
-import { ActivityDict,
-  LibraryPageBackendApiService,
-  SummaryDict } from './services/library-page-backend-api.service';
-
-interface mobileLibraryGroupProperties {
-  inCollapsedState: boolean;
-  buttonText: string;
-}
-
-@Component({
-  selector: 'oppia-library-page',
-  templateUrl: './library-page.component.html'
-})
-export class LibraryPageComponent {
-  possibleBannerFilenames = [
-    'banner1.svg', 'banner2.svg', 'banner3.svg', 'banner4.svg'];
-  // If the value below is changed, the following CSS values in
-  // oppia.css must be changed:
-  // - .oppia-exp-summary-tiles-container: max-width
-  // - .oppia-library-carousel: max-width.
-  MAX_NUM_TILES_PER_ROW: number = 4;
-  isAnyCarouselCurrentlyScrolling: boolean = false;
-  CLASSROOM_PROMOS_ARE_ENABLED: boolean = false;
-  tileDisplayCount: number = 0;
-  activeGroupIndex: number;
-  libraryGroups: SummaryDict[];
-  mobileLibraryGroupsProperties: mobileLibraryGroupProperties[];
-  leftmostCardIndices: number[] = [];
-  currentPath: string;
-  pageMode: string;
-  LIBRARY_PAGE_MODES = LibraryPageConstants.LIBRARY_PAGE_MODES;
-  bannerImageFilename: string;
-  bannerImageFileUrl: string;
-  groupName: string;
-  activityList: ActivityDict[];
-  groupHeaderI18nId: string;
-  activitiesOwned = {
-    explorations: {},
-    collections: {}
-  };
-  libraryWindowIsNarrow: boolean;
-  resizeSubscription: Subscription;
-
-  constructor(
-    private loggerService: LoggerService,
-    private windowRef: WindowRef,
-    private i18nLanguageCodeService: I18nLanguageCodeService,
-    private keyboardShortcutService: KeyboardShortcutService,
-    private libraryPageBackendApiService: LibraryPageBackendApiService,
-    private loaderService: LoaderService,
-    private searchService: SearchService,
-    private urlInterpolationService: UrlInterpolationService,
-    private userService: UserService,
-    private windowDimensionsService: WindowDimensionsService,
-    private classroomBackendApiService: ClassroomBackendApiService,
-    private pageTitleService: PageTitleService
-  ) {}
-
-  setActiveGroup(groupIndex: number): void {
-    this.activeGroupIndex = groupIndex;
-  }
-
-  clearActiveGroup(): void {
-    this.activeGroupIndex = null;
-  }
-
-  initCarousels(): void {
-    if (this.libraryWindowIsNarrow) {
-      return;
-    }
-
-    // This prevents unnecessary execution of this method immediately
-    // after a window resize event is fired.
-    if (!this.libraryGroups) {
-      return;
-    }
-
-    let windowWidth = $(window).width() * 0.85;
-    // The number 20 is added to LIBRARY_TILE_WIDTH_PX in order to
-    // compensate for padding and margins. 20 is just an arbitrary
-    // number.
-    this.tileDisplayCount = Math.min(
-      Math.floor(windowWidth / (AppConstants.LIBRARY_TILE_WIDTH_PX + 20)),
-      this.MAX_NUM_TILES_PER_ROW);
-
-    $('.oppia-library-carousel').css({
-      'max-width': (
-        this.tileDisplayCount * AppConstants.LIBRARY_TILE_WIDTH_PX) + 'px'
-    });
-
-    // The following determines whether to enable left scroll after
-    // resize.
-    for (let i = 0; i < this.libraryGroups.length; i++) {
-      let carouselJQuerySelector = (
-        '.oppia-library-carousel-tiles:eq(n)'.replace(
-          'n', String(i)));
-      let carouselScrollPositionPx = $(
-        carouselJQuerySelector).scrollLeft();
-      let index = Math.ceil(
-        carouselScrollPositionPx / AppConstants.LIBRARY_TILE_WIDTH_PX);
-      this.leftmostCardIndices[i] = index;
-    }
-  }
-
-  scroll(ind: number, isLeftScroll: boolean): void {
-    if (this.isAnyCarouselCurrentlyScrolling) {
-      return;
-    }
-    let carouselJQuerySelector = (
-      '.oppia-library-carousel-tiles:eq(n)'.replace('n', ind.toString()));
-
-    let direction = isLeftScroll ? -1 : 1;
-    let carouselScrollPositionPx = $(
-      carouselJQuerySelector).scrollLeft();
-
-    // Prevent scrolling if there more carousel pixed widths than
-    // there are tile widths.
-    if (this.libraryGroups[ind].activity_summary_dicts.length <=
-        this.tileDisplayCount) {
-      return;
-    }
-
-    carouselScrollPositionPx = Math.max(0, carouselScrollPositionPx);
-
-    if (isLeftScroll) {
-      this.leftmostCardIndices[ind] = Math.max(
-        0, this.leftmostCardIndices[ind] - this.tileDisplayCount);
-    } else {
-      this.leftmostCardIndices[ind] = Math.min(
-        this.libraryGroups[ind].activity_summary_dicts.length -
-          this.tileDisplayCount + 1,
-        this.leftmostCardIndices[ind] + this.tileDisplayCount);
-    }
-
-    let newScrollPositionPx = carouselScrollPositionPx +
-      (this.tileDisplayCount * AppConstants.LIBRARY_TILE_WIDTH_PX * direction);
-
-    $(carouselJQuerySelector).animate({
-      scrollLeft: newScrollPositionPx
-    }, {
-      duration: 800,
-      queue: false,
-      start: () => {
-        this.isAnyCarouselCurrentlyScrolling = true;
-      },
-      complete: () => {
-        this.isAnyCarouselCurrentlyScrolling = false;
-      }
-    });
-  }
-
-
-  // The carousels do not work when the width is 1 card long, so we need
-  // to handle this case discretely and also prevent swiping past the
-  // first and last card.
-  incrementLeftmostCardIndex(ind: number): void {
-    let lastItem = ((
-      this.libraryGroups[ind].activity_summary_dicts.length -
-      this.tileDisplayCount) <= this.leftmostCardIndices[ind]);
-    if (!lastItem) {
-      this.leftmostCardIndices[ind]++;
-    }
-  }
-
-  decrementLeftmostCardIndex(ind: number): void {
-    this.leftmostCardIndices[ind] = (
-      Math.max(this.leftmostCardIndices[ind] - 1, 0));
-  }
-
-  // The following loads explorations belonging to a particular group.
-  // If fullResultsUrl is given it loads the page corresponding to
-  // the url. Otherwise, it will initiate a search query for the
-  // given list of categories.
-  showFullResultsPage(categories: string[], fullResultsUrl: string): void {
-    if (fullResultsUrl) {
-      this.windowRef.nativeWindow.location.href = fullResultsUrl;
-    } else {
-      let selectedCategories = {};
-      for (let i = 0; i < categories.length; i++) {
-        selectedCategories[categories[i]] = true;
-      }
-
-      let targetSearchQueryUrl = this.searchService.getSearchUrlQueryString(
-        '', selectedCategories, {});
-      this.windowRef.nativeWindow.location.href = (
-        '/search/find?q=' + targetSearchQueryUrl);
-    }
-  }
-
-  getStaticImageUrl(imagePath: string): string {
-    return this.urlInterpolationService.getStaticImageUrl(imagePath);
-  }
-
-  toggleButtonText(idx: number): void {
-    if (this.mobileLibraryGroupsProperties[idx].buttonText === 'See More') {
-      this.mobileLibraryGroupsProperties[idx].buttonText = 'Collapse Section';
-    } else {
-      this.mobileLibraryGroupsProperties[idx].buttonText = 'See More';
-    }
-  }
-
-  toggleCardContainerHeightInMobileView(idx: number): void {
-    this.mobileLibraryGroupsProperties[idx].inCollapsedState =
-      !this.mobileLibraryGroupsProperties[idx].inCollapsedState;
-    this.toggleButtonText(idx);
-  }
-
-  isLanguageRTL(): boolean {
-    return this.i18nLanguageCodeService.isCurrentLanguageRTL();
-  }
-
-  ngOnInit(): void {
-    let libraryWindowCutoffPx = 536;
-    this.libraryWindowIsNarrow = (
-      this.windowDimensionsService.getWidth() <= libraryWindowCutoffPx);
-
-    this.loaderService.showLoadingScreen('I18N_LIBRARY_LOADING');
-    this.bannerImageFilename = this.possibleBannerFilenames[
-      Math.floor(Math.random() * this.possibleBannerFilenames.length)];
-    this.bannerImageFileUrl = this.urlInterpolationService.getStaticImageUrl(
-      '/library/' + this.bannerImageFilename);
-
-    this.classroomBackendApiService.fetchClassroomPromosAreEnabledStatusAsync()
-      .then((classroomPromosAreEnabled) => {
-        this.CLASSROOM_PROMOS_ARE_ENABLED = classroomPromosAreEnabled;
-      });
-
-    let currentPath = this.windowRef.nativeWindow.location.pathname;
-
-    if (!LibraryPageConstants.LIBRARY_PATHS_TO_MODES.hasOwnProperty(
-      currentPath)) {
-      this.loggerService.error('INVALID URL PATH: ' + currentPath);
-    }
-
-    this.pageMode = LibraryPageConstants.LIBRARY_PATHS_TO_MODES[currentPath];
-    this.LIBRARY_PAGE_MODES = LibraryPageConstants.LIBRARY_PAGE_MODES;
-
-    let title = 'Community Library Lessons | Oppia';
-    if (this.pageMode === LibraryPageConstants.LIBRARY_PAGE_MODES.GROUP ||
-      this.pageMode === LibraryPageConstants.LIBRARY_PAGE_MODES.SEARCH) {
-      title = 'Find explorations to learn from - Oppia';
-    }
-
-    this.pageTitleService.setDocumentTitle(title);
-
-    // Keeps track of the index of the left-most visible card of each
-    // group.
-    this.leftmostCardIndices = [];
-
-    // Keeps track of the state of each library group when in mobile view
-    // i.e. if they are in a collapsed state or not.
-    this.mobileLibraryGroupsProperties = [];
-
-    if (this.pageMode === LibraryPageConstants.LIBRARY_PAGE_MODES.GROUP) {
-      let pathnameArray = (
-        this.windowRef.nativeWindow.location.pathname.split('/'));
-      this.groupName = pathnameArray[2];
-
-      this.libraryPageBackendApiService.fetchLibraryGroupDataAsync(
-        this.groupName).then((response) => {
-        this.activityList = response.activity_list;
-        this.groupHeaderI18nId = response.header_i18n_id;
-        this.i18nLanguageCodeService.onPreferredLanguageCodesLoaded.emit(
-          response.preferred_language_codes);
-        this.loaderService.hideLoadingScreen();
-        this.initCarousels();
-      });
-    } else {
-      this.libraryPageBackendApiService.fetchLibraryIndexDataAsync()
-        .then((response) => {
-          this.libraryGroups = response.activity_summary_dicts_by_category;
-          this.userService.getUserInfoAsync().then((userInfo) => {
-            this.activitiesOwned = {explorations: {}, collections: {}};
-            if (userInfo.isLoggedIn()) {
-              this.libraryPageBackendApiService.fetchCreatorDashboardDataAsync()
-                .then((response) => {
-                  this.libraryGroups.forEach((libraryGroup) => {
-                    let activitySummaryDicts = (
-                      libraryGroup.activity_summary_dicts);
-
-                    let ACTIVITY_TYPE_EXPLORATION = 'exploration';
-                    let ACTIVITY_TYPE_COLLECTION = 'collection';
-
-                    activitySummaryDicts.forEach((activitySummaryDict) => {
-                      if (activitySummaryDict.activity_type === (
-                        ACTIVITY_TYPE_EXPLORATION)) {
-                        this.activitiesOwned.explorations[
-                          activitySummaryDict.id] = false;
-                      } else if (activitySummaryDict.activity_type === (
-                        ACTIVITY_TYPE_COLLECTION)) {
-                        this.activitiesOwned.collections[
-                          activitySummaryDict.id] = false;
-                      } else {
-                        this.loggerService.error(
-                          'INVALID ACTIVITY TYPE: Activity' +
-                          '(id: ' + activitySummaryDict.id +
-                          ', name: ' + activitySummaryDict.title +
-                          ', type: ' + activitySummaryDict.activity_type +
-                          ') has an invalid activity type, which could ' +
-                          'not be recorded as an exploration or a ' +
-                          'collection.'
-                        );
-                      }
-                    });
-
-                    response.explorations_list.forEach(
-                      (ownedExplorations) => {
-                        this.activitiesOwned.explorations[
-                          ownedExplorations.id] = true;
-                      });
-
-                    response.collections_list.forEach((ownedCollections) => {
-                      this.activitiesOwned.collections[
-                        ownedCollections.id] = true;
-                    });
-                  });
-                  this.loaderService.hideLoadingScreen();
-                  this.initCarousels();
-                });
-            } else {
-              this.loaderService.hideLoadingScreen();
-              this.initCarousels();
-            }
-          });
-
-          this.i18nLanguageCodeService.onPreferredLanguageCodesLoaded.emit(
-            response.preferred_language_codes);
-
-          this.keyboardShortcutService.bindLibraryPageShortcuts();
-
-          // Check if actual and expected widths are the same.
-          // If not produce an error that would be caught by e2e tests.
-          setTimeout(() => {
-            let actualWidth = $('oppia-exploration-summary-tile').width();
-            if (actualWidth &&
-              (actualWidth !== AppConstants.LIBRARY_TILE_WIDTH_PX &&
-               actualWidth !== AppConstants.LIBRARY_MOBILE_TILE_WIDTH_PX)) {
-              this.loggerService.error(
-                'The actual width of tile is different than either of the ' +
-                'expected widths. Actual size: ' + actualWidth +
-                ', Expected sizes: ' + AppConstants.LIBRARY_TILE_WIDTH_PX +
-                '/' + AppConstants.LIBRARY_MOBILE_TILE_WIDTH_PX);
-            }
-          }, 3000);
-          // The following initializes the tracker to have all
-          // elements flush left.
-          // Transforms the group names into translation ids.
-          this.leftmostCardIndices = [];
-          for (let i = 0; i < this.libraryGroups.length; i++) {
-            this.leftmostCardIndices.push(0);
-          }
-          // The following initializes the array so that every group
-          // (in mobile view) loads in with a limit on the number of cards
-          // displayed, and with the button text being "See More".
-          for (let i = 0; i < this.libraryGroups.length; i++) {
-            this.mobileLibraryGroupsProperties.push({
-              inCollapsedState: true,
-              buttonText: 'See More'
-            });
-          }
-        });
-    }
-
-    this.resizeSubscription = this.windowDimensionsService.getResizeEvent()
-      .subscribe(evt => {
-        this.initCarousels();
-
-        this.libraryWindowIsNarrow = (
-          this.windowDimensionsService.getWidth() <= libraryWindowCutoffPx);
-      });
-  }
-
-  ngOnDestroy(): void {
-    if (this.resizeSubscription) {
-      this.resizeSubscription.unsubscribe();
-    }
-  }
-}
->>>>>>> cb2f7d4c
+}