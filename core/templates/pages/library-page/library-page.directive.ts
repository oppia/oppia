// Copyright 2014 The Oppia Authors. All Rights Reserved.
//
// Licensed under the Apache License, Version 2.0 (the "License");
// you may not use this file except in compliance with the License.
// You may obtain a copy of the License at
//
//      http://www.apache.org/licenses/LICENSE-2.0
//
// Unless required by applicable law or agreed to in writing, software
// distributed under the License is distributed on an "AS-IS" BASIS,
// WITHOUT WARRANTIES OR CONDITIONS OF ANY KIND, either express or implied.
// See the License for the specific language governing permissions and
// limitations under the License.

/**
 * @fileoverview Data and directive for the Oppia contributors' library page.
 */
import 'mousetrap';

require(
  'components/common-layout-directives/common-elements/' +
  'loading-dots.component.ts');
require('components/summary-tile/exploration-summary-tile.directive.ts');
require('components/summary-tile/collection-summary-tile.directive.ts');
require('pages/library-page/search-results/search-results.directive.ts');

require('domain/classroom/classroom-backend-api.service');
require('domain/learner_dashboard/LearnerDashboardActivityIdsObjectFactory.ts');
require(
  'domain/learner_dashboard/learner-dashboard-ids-backend-api.service.ts');
require('domain/learner_dashboard/learner-playlist.service.ts');
require('domain/utilities/url-interpolation.service.ts');
require('services/alerts.service.ts');
require('services/page-title.service.ts');
require('services/search.service.ts');
require('services/user.service.ts');
require('services/contextual/url.service.ts');
require('services/contextual/window-dimensions.service.ts');
require('services/i18n-language-code.service.ts');

require('pages/library-page/library-page.constants.ajs.ts');

angular.module('oppia').directive('libraryPage', [
  'UrlInterpolationService', function(UrlInterpolationService) {
    return {
      restrict: 'E',
      scope: {},
      bindToController: {},
      templateUrl: UrlInterpolationService.getDirectiveTemplateUrl(
        '/pages/library-page/library-page.directive.html'),
      controllerAs: '$ctrl',
      controller: [
        '$http', '$log', '$rootScope', '$scope', '$timeout', '$uibModal',
        '$window', 'AlertsService', 'ClassroomBackendApiService',
<<<<<<< HEAD
        'KeyboardShortcutService', 'LearnerDashboardActivityIdsObjectFactory',
=======
        'I18nLanguageCodeService', 'LearnerDashboardActivityIdsObjectFactory',
>>>>>>> e8efb007
        'LearnerDashboardIdsBackendApiService', 'LearnerPlaylistService',
        'LoaderService', 'PageTitleService', 'SearchService',
        'UrlInterpolationService', 'UrlService', 'UserService',
        'WindowDimensionsService', 'ALL_CATEGORIES',
        'LIBRARY_PAGE_MODES', 'LIBRARY_PATHS_TO_MODES',
        'LIBRARY_TILE_WIDTH_PX',
        function(
            $http, $log, $rootScope, $scope, $timeout, $uibModal,
            $window, AlertsService, ClassroomBackendApiService,
<<<<<<< HEAD
            KeyboardShortcutService, LearnerDashboardActivityIdsObjectFactory,
=======
            I18nLanguageCodeService, LearnerDashboardActivityIdsObjectFactory,
>>>>>>> e8efb007
            LearnerDashboardIdsBackendApiService, LearnerPlaylistService,
            LoaderService, PageTitleService, SearchService,
            UrlInterpolationService, UrlService, UserService,
            WindowDimensionsService, ALL_CATEGORIES,
            LIBRARY_PAGE_MODES, LIBRARY_PATHS_TO_MODES,
            LIBRARY_TILE_WIDTH_PX) {
          var ctrl = this;
          var possibleBannerFilenames = [
            'banner1.svg', 'banner2.svg', 'banner3.svg', 'banner4.svg'];
          // If the value below is changed, the following CSS values in
          // oppia.css must be changed:
          // - .oppia-exp-summary-tiles-container: max-width
          // - .oppia-library-carousel: max-width.
          var MAX_NUM_TILES_PER_ROW = 4;
          var isAnyCarouselCurrentlyScrolling = false;

          ctrl.CLASSROOM_PAGE_IS_SHOWN = false;

          ctrl.setActiveGroup = function(groupIndex) {
            ctrl.activeGroupIndex = groupIndex;
          };

          ctrl.clearActiveGroup = function() {
            ctrl.activeGroupIndex = null;
          };

          var initCarousels = function() {
            // This prevents unnecessary execution of this method immediately
            // after a window resize event is fired.
            if (!ctrl.libraryGroups) {
              return;
            }

            var windowWidth = $(window).width() * 0.85;
            // The number 20 is added to LIBRARY_TILE_WIDTH_PX in order to
            // compensate for padding and margins. 20 is just an arbitrary
            // number.
            ctrl.tileDisplayCount = Math.min(
              Math.floor(windowWidth / (LIBRARY_TILE_WIDTH_PX + 20)),
              MAX_NUM_TILES_PER_ROW);

            $('.oppia-library-carousel').css({
              width: (ctrl.tileDisplayCount * LIBRARY_TILE_WIDTH_PX) + 'px'
            });

            // The following determines whether to enable left scroll after
            // resize.
            for (var i = 0; i < ctrl.libraryGroups.length; i++) {
              var carouselJQuerySelector = (
                '.oppia-library-carousel-tiles:eq(n)'.replace(
                  'n', String(i)));
              var carouselScrollPositionPx = $(
                carouselJQuerySelector).scrollLeft();
              var index = Math.ceil(
                carouselScrollPositionPx / LIBRARY_TILE_WIDTH_PX);
              ctrl.leftmostCardIndices[i] = index;
            }
          };

          ctrl.scroll = function(ind, isLeftScroll) {
            if (isAnyCarouselCurrentlyScrolling) {
              return;
            }
            var carouselJQuerySelector = (
              '.oppia-library-carousel-tiles:eq(n)'.replace('n', ind));

            var direction = isLeftScroll ? -1 : 1;
            var carouselScrollPositionPx = $(
              carouselJQuerySelector).scrollLeft();

            // Prevent scrolling if there more carousel pixed widths than
            // there are tile widths.
            if (ctrl.libraryGroups[ind].activity_summary_dicts.length <=
                ctrl.tileDisplayCount) {
              return;
            }

            carouselScrollPositionPx = Math.max(0, carouselScrollPositionPx);

            if (isLeftScroll) {
              ctrl.leftmostCardIndices[ind] = Math.max(
                0, ctrl.leftmostCardIndices[ind] - ctrl.tileDisplayCount);
            } else {
              ctrl.leftmostCardIndices[ind] = Math.min(
                ctrl.libraryGroups[ind].activity_summary_dicts.length -
                  ctrl.tileDisplayCount + 1,
                ctrl.leftmostCardIndices[ind] + ctrl.tileDisplayCount);
            }

            var newScrollPositionPx = carouselScrollPositionPx +
              (ctrl.tileDisplayCount * LIBRARY_TILE_WIDTH_PX * direction);

            $(carouselJQuerySelector).animate({
              scrollLeft: newScrollPositionPx
            }, {
              duration: 800,
              queue: false,
              start: function() {
                isAnyCarouselCurrentlyScrolling = true;
              },
              complete: function() {
                isAnyCarouselCurrentlyScrolling = false;
              }
            });
          };

          // The carousels do not work when the width is 1 card long, so we need
          // to handle this case discretely and also prevent swiping past the
          // first and last card.
          ctrl.incrementLeftmostCardIndex = function(ind) {
            var lastItem = ((
              ctrl.libraryGroups[ind].activity_summary_dicts.length -
              ctrl.tileDisplayCount) <= ctrl.leftmostCardIndices[ind]);
            if (!lastItem) {
              ctrl.leftmostCardIndices[ind]++;
            }
          };
          ctrl.decrementLeftmostCardIndex = function(ind) {
            ctrl.leftmostCardIndices[ind] = (
              Math.max(ctrl.leftmostCardIndices[ind] - 1, 0));
          };
          var activateSearchMode = function() {
            if (ctrl.pageMode !== LIBRARY_PAGE_MODES.SEARCH) {
              $('.oppia-library-container').fadeOut(function() {
                ctrl.pageMode = LIBRARY_PAGE_MODES.SEARCH;
                $timeout(function() {
                  $('.oppia-library-container').fadeIn();
                }, 50);
              });
            }
          };

          // The following loads explorations belonging to a particular group.
          // If fullResultsUrl is given it loads the page corresponding to
          // the url. Otherwise, it will initiate a search query for the
          // given list of categories.
          ctrl.showFullResultsPage = function(categories, fullResultsUrl) {
            if (fullResultsUrl) {
              $window.location.href = fullResultsUrl;
            } else {
              var selectedCategories = {};
              for (var i = 0; i < categories.length; i++) {
                selectedCategories[categories[i]] = true;
              }

              var targetSearchQueryUrl = SearchService.getSearchUrlQueryString(
                '', selectedCategories, {});
              $window.location.href = '/search/find?q=' + targetSearchQueryUrl;
            }
          };
          ctrl.$onInit = function() {
            LoaderService.showLoadingScreen('I18N_LIBRARY_LOADING');
            ctrl.bannerImageFilename = possibleBannerFilenames[
              Math.floor(Math.random() * possibleBannerFilenames.length)];

            ctrl.bannerImageFileUrl = UrlInterpolationService.getStaticImageUrl(
              '/library/' + ctrl.bannerImageFilename);

            var classroomPageIsShownPromise = (
              ClassroomBackendApiService.fetchClassroomPageIsShownStatusAsync()
            );
            classroomPageIsShownPromise.then(
              function(classroomIsShown) {
                ctrl.CLASSROOM_PAGE_IS_SHOWN = classroomIsShown;
              });

            ctrl.activeGroupIndex = null;

            var currentPath = $window.location.pathname;
            if (!LIBRARY_PATHS_TO_MODES.hasOwnProperty(currentPath)) {
              $log.error('INVALID URL PATH: ' + currentPath);
            }
            ctrl.pageMode = LIBRARY_PATHS_TO_MODES[currentPath];
            ctrl.LIBRARY_PAGE_MODES = LIBRARY_PAGE_MODES;

            var title = 'Community Library Lessons | Oppia';
            if (ctrl.pageMode === LIBRARY_PAGE_MODES.GROUP ||
                ctrl.pageMode === LIBRARY_PAGE_MODES.SEARCH) {
              title = 'Find explorations to learn from - Oppia';
            }
            PageTitleService.setPageTitle(title);

            // Keeps track of the index of the left-most visible card of each
            // group.
            ctrl.leftmostCardIndices = [];

            if (ctrl.pageMode === LIBRARY_PAGE_MODES.GROUP) {
              var pathnameArray = $window.location.pathname.split('/');
              ctrl.groupName = pathnameArray[2];

              $http.get('/librarygrouphandler', {
                params: {
                  group_name: ctrl.groupName
                }
              }).then(
                function(response) {
                  ctrl.activityList = response.data.activity_list;

                  ctrl.groupHeaderI18nId = response.data.header_i18n_id;

                  I18nLanguageCodeService.onPreferredLanguageCodesLoaded.emit(
                    response.data.preferred_language_codes);

                  LoaderService.hideLoadingScreen();
                }, function() {
                  // This callback is triggered when the Cancel button is
                  // clicked. No further action is needed.
                });
            } else {
              $http.get('/libraryindexhandler').then(function(response) {
                ctrl.libraryGroups =
                response.data.activity_summary_dicts_by_category;
                UserService.getUserInfoAsync().then(function(userInfo) {
                  ctrl.activitiesOwned = {explorations: {}, collections: {}};
                  if (userInfo.isLoggedIn()) {
                    $http.get('/creatordashboardhandler/data')
                      .then(function(response) {
                        ctrl.libraryGroups.forEach(function(libraryGroup) {
                          var activitySummaryDicts = (
                            libraryGroup.activity_summary_dicts);

                          var ACTIVITY_TYPE_EXPLORATION = 'exploration';
                          var ACTIVITY_TYPE_COLLECTION = 'collection';
                          activitySummaryDicts.forEach(function(
                              activitySummaryDict) {
                            if (activitySummaryDict.activity_type === (
                              ACTIVITY_TYPE_EXPLORATION)) {
                              ctrl.activitiesOwned.explorations[
                                activitySummaryDict.id] = false;
                            } else if (activitySummaryDict.activity_type === (
                              ACTIVITY_TYPE_COLLECTION)) {
                              ctrl.activitiesOwned.collections[
                                activitySummaryDict.id] = false;
                            } else {
                              $log.error('INVALID ACTIVITY TYPE: Activity' +
                              '(id: ' + activitySummaryDict.id +
                              ', name: ' + activitySummaryDict.title +
                              ', type: ' + activitySummaryDict.activity_type +
                              ') has an invalid activity type, which could ' +
                              'not be recorded as an exploration or a ' +
                              'collection.'
                              );
                            }
                          });

                          response.data.explorations_list
                            .forEach(function(ownedExplorations) {
                              ctrl.activitiesOwned.explorations[
                                ownedExplorations.id] = true;
                            });

                          response.data.collections_list
                            .forEach(function(ownedCollections) {
                              ctrl.activitiesOwned.collections[
                                ownedCollections.id] = true;
                            });
                        });
                        LoaderService.hideLoadingScreen();
                      });
                  } else {
                    LoaderService.hideLoadingScreen();
                  }
                });

                I18nLanguageCodeService.onPreferredLanguageCodesLoaded.emit(
                  response.data.preferred_language_codes);

                // Initialize the carousel(s) on the library index page.
                // Pause is necessary to ensure all elements have loaded.
                $timeout(initCarousels, 390);
                KeyboardShortcutService.bindLibraryPageShortcuts();


                // Check if actual and expected widths are the same.
                // If not produce an error that would be caught by e2e tests.
                $timeout(function() {
                  var actualWidth = $('exploration-summary-tile').width();
                  if (actualWidth && actualWidth !== LIBRARY_TILE_WIDTH_PX) {
                    console.error(
                      'The actual width of tile is different than the ' +
                      'expected width. Actual size: ' + actualWidth +
                      ', Expected size: ' + LIBRARY_TILE_WIDTH_PX);
                  }
                }, 3000);
                // The following initializes the tracker to have all
                // elements flush left.
                // Transforms the group names into translation ids.
                ctrl.leftmostCardIndices = [];
                for (var i = 0; i < ctrl.libraryGroups.length; i++) {
                  ctrl.leftmostCardIndices.push(0);
                }
              }, function() {
                // This callback is triggered when the Cancel button is
                // clicked. No further action is needed.
              });
            }
            ctrl.tileDisplayCount = 0;

            $(window).resize(function() {
              initCarousels();
              // This is needed, otherwise ctrl.tileDisplayCount takes a long
              // time (several seconds) to update.
              $scope.$applyAsync();
            });

            var libraryWindowCutoffPx = 530;
            ctrl.libraryWindowIsNarrow = (
              WindowDimensionsService.getWidth() <= libraryWindowCutoffPx);

            ctrl.resizeSubscription = WindowDimensionsService.getResizeEvent().
              subscribe(evt => {
                ctrl.libraryWindowIsNarrow = (
                  WindowDimensionsService.getWidth() <= libraryWindowCutoffPx);
                $scope.$applyAsync();
              });
          };
          ctrl.$onDestroy = function() {
            if (ctrl.resizeSubscription) {
              ctrl.resizeSubscription.unsubscribe();
            }
          };
        }
      ]
    };
  }
]);<|MERGE_RESOLUTION|>--- conflicted
+++ resolved
@@ -52,11 +52,8 @@
       controller: [
         '$http', '$log', '$rootScope', '$scope', '$timeout', '$uibModal',
         '$window', 'AlertsService', 'ClassroomBackendApiService',
-<<<<<<< HEAD
-        'KeyboardShortcutService', 'LearnerDashboardActivityIdsObjectFactory',
-=======
-        'I18nLanguageCodeService', 'LearnerDashboardActivityIdsObjectFactory',
->>>>>>> e8efb007
+        'I18nLanguageCodeService', 'KeyboardShortcutService',
+        'LearnerDashboardActivityIdsObjectFactory',
         'LearnerDashboardIdsBackendApiService', 'LearnerPlaylistService',
         'LoaderService', 'PageTitleService', 'SearchService',
         'UrlInterpolationService', 'UrlService', 'UserService',
@@ -66,11 +63,8 @@
         function(
             $http, $log, $rootScope, $scope, $timeout, $uibModal,
             $window, AlertsService, ClassroomBackendApiService,
-<<<<<<< HEAD
-            KeyboardShortcutService, LearnerDashboardActivityIdsObjectFactory,
-=======
-            I18nLanguageCodeService, LearnerDashboardActivityIdsObjectFactory,
->>>>>>> e8efb007
+            I18nLanguageCodeService, KeyboardShortcutService,
+            LearnerDashboardActivityIdsObjectFactory,
             LearnerDashboardIdsBackendApiService, LearnerPlaylistService,
             LoaderService, PageTitleService, SearchService,
             UrlInterpolationService, UrlService, UserService,
