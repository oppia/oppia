<link *ngIf="!isLanguageRTL()" rel="preload" href="/templates/pages/library-page/search-bar/search-bar.component.css" as="style">
<link *ngIf="isLanguageRTL()" rel="preload" href="/templates/pages/library-page/search-bar/search-bar.component.rtl.css" as="style">

<div class="oppia-same-row-container">
  <form class="navbar-form search-bar-float-left oppia-search-bar-form" role="search">
    <div class="form-group">
      <div class="input-group oppia-input-group" [ngClass]="{'classroom-page-input-group': isSearchButtonActive()}">
        <div class="input-group-addon oppia-search-bar-icon">
          <i class="material-icons oppia-translate-icon-down md-18" *ngIf="!isSearchInProgress()">&#xE8B6;</i>
          <span *ngIf="isSearchInProgress()">
            <i class="material-icons md-18 oppia-animate-spin">&#xE863;</i>
          </span>
        </div>
        <input type="text"
               class="form-control oppia-search-bar-input oppia-search-bar-text-input protractor-test-search-input"
               [placeholder]="searchBarPlaceholder"
               [(ngModel)]="searchQuery"
               (ngModelChange)="searchButtonIsActive ? null : onSearchQueryChangeExec()"
               [ngModelOptions]="{ updateOn: 'blur', standalone:'true' }"
               aria-label="Search bar"
               (keydown.enter)="$event.target.blur()"
               (input)="searchToBeExec($event)">
      </div>
    </div>
  </form>
</div>

<div class="oppia-same-row-container">
  <div [ngClass]="{'open' : activeMenuName === 'category', 'dropup' : enableDropup}" ngbDropdown class="search-bar-float-left oppia-navbar-button-container oppia-search-bar-category-selector protractor-test-search-bar-category-selector dropdown" autoClose="outside">
    <button ngbDropdownToggle
            (click)="openSubmenu($event, 'category')"
            (keydown)="onMenuKeypress($event, 'category', {shiftTab: ACTION_CLOSE, enter: ACTION_OPEN})"
            type="button"
            class="btn protractor-test-search-bar-dropdown-toggle oppia-search-bar-dropdown-toggle oppia-search-bar-input oppia-search-bar-category-input dropdown-toggle"
            title="{{ selectionDetails.categories.description | translate }}">
      <i *ngIf="isMobileViewActive()" class="material-icons md-18 category-selector-icon">&#xE574;</i>
      {{categoryButtonText|truncate:14}}
    </button>
    <ul ngbDropdownMenu
        class="protractor-test-search-bar-dropdown-menu oppia-search-bar-dropdown-menu oppia-search-bar-dropdown-menu-section dropdown-menu"
        role="menu">
      <ng-container *ngFor="let item of selectionDetails.categories.masterList; trackBy: index">
        <li ngbDropdownItem *ngIf="selectionDetails.categories.selections[item.id]">
          <a (click)="toggleSelection('categories', item.id)" *ngIf="!first && !last" class="dropdown-item">
            <span class="protractor-test-selected">{{ item.text | translate }}</span>
            <i *ngIf="selectionDetails.categories.selections[item.id]" class="material-icons md-18 float-right oppia-search-bar-category-selection-symbol">&#xE876;</i>
          </a>
          <a (click)="toggleSelection('categories', item.id)" *ngIf="first" (keydown)="onMenuKeypress($event, 'category', {shiftTab: ACTION_CLOSE})" class="dropdown-item">
            <span class="protractor-test-selected">{{ item.text | translate }}</span>
            <i *ngIf="selectionDetails.categories.selections[item.id]" class="material-icons md-18 float-right oppia-search-bar-category-selection-symbol">&#xE876;</i>
          </a>
          <a (click)="toggleSelection('categories', item.id)"
             *ngIf="last"
             (keydown)="onMenuKeypress($event, 'category', {tab: ACTION_CLOSE})"
             class="dropdown-item">
            <span class="protractor-test-selected">{{ item.text | translate }}</span>
            <i *ngIf="selectionDetails.categories.selections[item.id]" class="material-icons md-18 float-right oppia-search-bar-category-selection-symbol">&#xE876;</i>
          </a>
        </li>
      </ng-container>
      <li ngbDropdownItem *ngIf="selectionDetails.categories.numSelections > 1">
        <a (click)="deselectAll('categories')" class="dropdown-item"><i>Deselect All</i></a>
      </li>
      <hr *ngIf="selectionDetails.categories.numSelections > 0" class="oppia-search-bar-hr">
      <ng-container *ngFor="let item of selectionDetails.categories.masterList; trackBy: index">
        <li ngbDropdownItem *ngIf="!selectionDetails.categories.selections[item.id]">
          <a (click)="toggleSelection('categories', item.id)" *ngIf="!first && !last" class="dropdown-item">
            <span class="protractor-test-deselected">{{ item.text | translate }}</span>
            <i *ngIf="selectionDetails.categories.selections[item.id]" class="material-icons md-18 float-right oppia-search-bar-category-selection-symbol">&#xE876;</i>
          </a>
          <a (click)="toggleSelection('categories', item.id)" *ngIf="first" (keydown)="onMenuKeypress($event, 'category', {shiftTab: ACTION_CLOSE})" class="dropdown-item">
            <span class="protractor-test-deselected">{{ item.text | translate }}</span>
            <i *ngIf="selectionDetails.categories.selections[item.id]" class="material-icons md-18 float-right oppia-search-bar-category-selection-symbol">&#xE876;</i>
          </a>
          <a (click)="toggleSelection('categories', item.id)" *ngIf="last" (keydown)="onMenuKeypress($event, 'category', {tab: ACTION_CLOSE})"
             class="dropdown-item">
            <span class="protractor-test-deselected">{{ item.text | translate }}</span>
            <i *ngIf="selectionDetails.categories.selections[item.id]" class="material-icons md-18 float-right oppia-search-bar-category-selection-symbol">&#xE876;</i>
          </a>
        </li>
      </ng-container>
    </ul>
  </div>
</div>
<div ngbDropdown [ngClass]="{'open' : activeMenuName === 'language', 'dropup' : enableDropup}" class="search-bar-float-left oppia-navbar-button-container oppia-search-bar-language-selector protractor-test-search-bar-language-selector dropdown" autoClose="outside">
  <button ngbDropdownToggle
          (click)="openSubmenu($event, 'language')"
          (keydown)="onMenuKeypress($event, 'language', {shiftTab: ACTION_CLOSE, enter: ACTION_OPEN})"
          type="button"
          class="btn protractor-test-search-bar-dropdown-toggle oppia-search-bar-input oppia-search-bar-language-input dropdown-toggle language-dropdown-toggle oppia-search-bar-dropdown-toggle-button"
          title="{{selectionDetails.languageCodes.description | translate}}">
    <i *ngIf="isMobileViewActive()" class="material-icons md-18 language-selector-icon">&#xe8e2;</i>
    {{ languageButtonText | truncate:14 }}
  </button>
  <ul ngbDropdownMenu class="protractor-test-search-bar-dropdown-menu oppia-search-bar-dropdown-menu-section dropdown-menu"
      role="menu">
    <ng-container *ngFor="let item of selectionDetails.languageCodes.masterList; trackBy: index">
      <li ngbDropdownItem *ngIf="selectionDetails.languageCodes.selections[item.id]">
        <a (click)="toggleSelection('languageCodes', item.id)" *ngIf="!first && !last" class="dropdown-item">
          <span class="protractor-test-selected">{{ item.text | translate }}</span>
          <i *ngIf="selectionDetails.languageCodes.selections[item.id]" class="material-icons md-18 float-right oppia-search-bar-category-selection-symbol">&#xE876;</i>
        </a>
        <a (click)="toggleSelection('languageCodes', item.id)" *ngIf="first" (keydown)="onMenuKeypress($event, 'language', {shiftTab: ACTION_CLOSE})" class="dropdown-item">
          <span class="protractor-test-selected">{{ item.text | translate }}</span>
          <i *ngIf="selectionDetails.languageCodes.selections[item.id]" class="material-icons md-18 float-right oppia-search-bar-category-selection-symbol">&#xE876;</i>
        </a>
        <a (click)="toggleSelection('languageCodes', item.id)" *ngIf="last" (keydown)="onMenuKeypress($event, 'language', {tab: ACTION_CLOSE})"
           class="dropdown-item">
          <span class="protractor-test-selected">{{ item.text | translate }}</span>
          <i *ngIf="selectionDetails.languageCodes.selections[item.id]" class="material-icons md-18 float-right oppia-search-bar-category-selection-symbol">&#xE876;</i>
        </a>
      </li>
    </ng-container>
    <li ngbDropdownItem *ngIf="selectionDetails.languageCodes.numSelections > 1">
      <a (click)="deselectAll('languageCodes')" class="dropdown-item"><i>Deselect All</i></a>
    </li>
    <hr *ngIf="selectionDetails.languageCodes.numSelections > 0" class="oppia-search-bar-hr">
    <ng-container *ngFor="let item of selectionDetails.languageCodes.masterList trackBy: index">
      <li ngbDropdownItem *ngIf="!selectionDetails.languageCodes.selections[item.id]">
        <a (click)="toggleSelection('languageCodes', item.id)" *ngIf="!first && !last" class="dropdown-item">
          <span class="protractor-test-deselected">{{ item.text | translate }}</span>
          <i *ngIf="selectionDetails.languageCodes.selections[item.id]" class="material-icons md-18  float-right oppia-search-bar-category-selection-symbol">&#xE876;</i>
        </a>
        <a (click)="toggleSelection('languageCodes', item.id)" *ngIf="first" (keydown)="onMenuKeypress($event, 'language', {shiftTab: ACTION_CLOSE})" class="dropdown-item">
          <span class="protractor-test-deselected">{{ item.text | translate }}</span>
          <i *ngIf="selectionDetails.languageCodes.selections[item.id]" class="material-icons md-18  float-right oppia-search-bar-category-selection-symbol">&#xE876;</i>
        </a>
        <a (click)="toggleSelection('languageCodes', item.id)" *ngIf="last" (keydown)="onMenuKeypress($event, 'language', {tab: ACTION_CLOSE})"
           class="dropdown-item">
          <span class="protractor-test-deselected">{{ item.text | translate }}</span>
          <i *ngIf="selectionDetails.languageCodes.selections[item.id]" class="material-icons md-18  float-right oppia-search-bar-category-selection-symbol">&#xE876;</i>
        </a>
      </li>
    </ng-container>
  </ul>
</div>
<div class="oppia-same-row-container">
<<<<<<< HEAD
  <div class="search-bar-float-left oppia-navbar-button-container">
    <div *ngIf="classroomPageIsActive"
=======
  <div class="float-left oppia-navbar-button-container">
    <div *ngIf="searchButtonIsActive"
>>>>>>> bbd3ede4
         class="oppia-search-button protractor-test-search-button"
         (click)="onSearchQueryChangeExec()"
         title="Click here to search">
      <i class="material-icons md-18 search-button-icon">&#xe8b6;</i>
    </div>
  </div>
</div>
<<<<<<< HEAD
<!-- TODO(#14625): Incorporate the CSS file inclusion in webpack. -->
<link *ngIf="!isLanguageRTL()" rel="stylesheet" type="text/css" media="screen" href="/templates/pages/library-page/search-bar/search-bar.component.css">
<link *ngIf="isLanguageRTL()" rel="stylesheet" type="text/css" media="screen" href="/templates/pages/library-page/search-bar/search-bar.component.rtl.css">
=======
<style>
  .dropup .dropdown-menu,
  .navbar-fixed-bottom .dropdown .dropdown-menu {
    bottom: auto;
  }
  .oppia-search-bar-input,
  .oppia-search-button {
    background: #fff;
    border-color: #257d76;
    border-radius: 0;
    border-style: solid;
    border-width: 1px 1px 1px 0;
    color: #257d76;
    font-size: 15px;
    height: 35px;
  }

  .oppia-search-button {
    background: #257d76;
    border-bottom-right-radius: 4px;
    border-top-right-radius: 4px;
    color: #fff;
    padding: 6px 15px 0 15px;
  }

  .oppia-search-button:hover {
    cursor: pointer;
  }

  .oppia-search-bar-form {
    margin-top: 10px;
    padding-right: 0;
  }
  .oppia-search-bar-input.btn {
    color: #257d76;
  }
  .oppia-search-bar-icon {
    background: #fff;
    border-color: #257d76;
    border-style: solid;
    border-width: 1px 0 1px 1px;
    color: #257d76;
  }
  .oppia-search-bar-input.btn:hover,
  .oppia-search-bar-input.btn:focus {
    color: #257d76;
  }

  .oppia-search-bar-input.btn:focus {
    outline: 1px dotted #fff;
    outline: auto 5px -webkit-focus-ring-color;
  }

  .oppia-search-bar-input::-webkit-input-placeholder {
    color: #257d76;
  }
  .oppia-search-bar-input::-moz-placeholder {
    color: #257d76;
  }
  .oppia-search-bar-input:-moz-placeholder {
    color: #257d76;
  }
  .oppia-search-bar-input:-ms-input-placeholder {
    color: #257d76;
  }
  .oppia-input-group {
    max-width: 375px;
    width: 17em;
  }
  .oppia-search-bar-dropdown-toggle {
    border-radius: 0;
    max-width: 150px;
  }
  .oppia-search-bar-dropdown-menu-section {
    max-height: 400px;
    overflow: auto;
  }
  .oppia-search-bar-hr {
    margin: 2px;
  }
  .oppia-search-bar-dropdown-toggle-button {
    border-radius: 0;
    max-width: 150px;
  }

  .oppia-input-group.classroom-page-input-group {
    width: 20em;
  }

  @media (max-width: 1125px) {
    .oppia-search-bar-input {
      color: #257d76;
    }
    .oppia-search-bar-input::-webkit-input-placeholder {
      color: #257d76;
    }
    .oppia-search-bar-input::-moz-placeholder {
      color: #257d76;
    }
    .oppia-search-bar-input:-moz-placeholder {
      color: #257d76;
    }
    .oppia-search-bar-input:-ms-input-placeholder {
      color: #257d76;
    }
    .oppia-search-bar-icon {
      color: #257d76;
    }
    .oppia-search-bar-input.btn {
      color: #257d76;
    }
    .oppia-search-bar-input.btn:hover,
    .oppia-search-bar-input.btn:focus {
      color: #257d76;
    }
    .oppia-search-bar-input:focus {
      color: #257d76;
    }
  }

  @media (max-width: 767px) {
    .oppia-search-bar-input {
      color: #257d76;
      padding-top: 17px;
    }
    .oppia-search-button,
    .oppia-search-bar-input {
      border-radius: 0;
      height: 45px;
    }
    .oppia-search-button {
      border-bottom-right-radius: 10px;
      border-top-right-radius: 10px;
      padding: 4px 8px 0 9px;
    }
    .oppia-input-group.classroom-page-input-group {
      width: 17em;
    }
    .oppia-search-bar-text-input {
      border: 3px solid #257d76;
      border-bottom-right-radius: 0;
      border-top-right-radius: 0;
      height: 45px;
      padding-top: 8px;
    }
    .oppia-input-group input {
      border-bottom-left-radius: 10px;
      border-top-left-radius: 10px;
    }
    .oppia-search-bar-input::-webkit-input-placeholder {
      color: #999;
    }
    .oppia-search-bar-input::-moz-placeholder {
      color: #999;
    }
    .oppia-search-bar-input:-moz-placeholder {
      color: #999;
    }
    .oppia-search-bar-input:-ms-input-placeholder {
      color: #999;
    }
    .oppia-search-bar-input.btn {
      background-color: #257d76;
      border-left: 1px solid #257d76;
      border-radius: 10px;
      color: #fff;
      height: 40px;
      margin-left: 10px;
      margin-top: -64px;
      max-width: none;
      padding: 8px 7px 0 6px;
      text-align: center;
      width: 159px;
    }
    .oppia-search-bar-input.btn:hover,
    .oppia-search-bar-input.btn:focus {
      color: #fff;
    }
    .protractor-test-search-bar-dropdown-menu {
      margin-top: -25px;
    }
    .oppia-same-row-container {
      display: inline-block;
    }
    .oppia-search-bar-category-selector {
      margin-top: 95px;
      right: 9px;
      transform: translate(-273px, 40px);
      width: 0;
      z-index: 2;
    }
    .oppia-search-bar-language-selector {
      margin-top: 95px;
      transform: translate(-114px, 40px);
      width: 0;
      z-index: 2;
    }
    .oppia-dropdown-label {
      color: #257d76;
      display: block;
      font-size: 10px;
      font-weight: 300;
      left: 23px;
      opacity: 0.95;
      position: absolute;
      top: -35px;
    }
    .oppia-search-bar-dropdown-toggle-button {
      display: flex;
      justify-content: space-between;
    }
    .oppia-search-bar-dropdown-toggle-button::after {
      font-size: 24px;
      margin-top: 7px;
    }
    .oppia-search-bar-dropdown-toggle {
      display: flex;
      justify-content: space-between;
    }
    .oppia-search-bar-dropdown-toggle::after {
      font-size: 24px;
      margin-top: 7px;
    }
    .category-selector-icon,
    .language-selector-icon {
      margin-top: 2px;
    }
    .dropdown-menu {
      margin-top: 1px;
      width: 130px;
    }
    .oppia-translate-icon-down {
      transform: translate(0,6px);
    }
    .oppia-search-bar-icon {
      display: none;
    }
    .search-button-icon {
      font-size: 36px;
    }
  }

  .oppia-search-bar-input:focus {
    border-color: #66afe9;
    -webkit-box-shadow: inset 0 1px 1px rgba(0,0,0,.075),0 0 8px rgba(102,175,233,.6);
    box-shadow: inset 0 1px 1px rgba(0,0,0,.075),0 0 8px rgba(102,175,233,.6);
    outline: 0;
  }

  @media (max-width: 629px) {
    .oppia-search-bar-category-selector {
      position: relative;
    }
  }

  /* This rule targets only Firefox browsers. */
  @-moz-document url-prefix() {
    .oppia-search-bar-category-selection-symbol {
      margin-top: -18px;
      padding-top: 16px;
    }
  }

  @media (max-width: 500px) {
    .oppia-input-group.classroom-page-input-group {
      width: 17em;
    }
  }

  @media (max-width: 378px) {
    .oppia-search-bar-form {
      padding-left: 0;
    }
  }
</style>
>>>>>>> bbd3ede4
<|MERGE_RESOLUTION|>--- conflicted
+++ resolved
@@ -135,13 +135,8 @@
   </ul>
 </div>
 <div class="oppia-same-row-container">
-<<<<<<< HEAD
   <div class="search-bar-float-left oppia-navbar-button-container">
-    <div *ngIf="classroomPageIsActive"
-=======
-  <div class="float-left oppia-navbar-button-container">
     <div *ngIf="searchButtonIsActive"
->>>>>>> bbd3ede4
          class="oppia-search-button protractor-test-search-button"
          (click)="onSearchQueryChangeExec()"
          title="Click here to search">
@@ -149,284 +144,6 @@
     </div>
   </div>
 </div>
-<<<<<<< HEAD
 <!-- TODO(#14625): Incorporate the CSS file inclusion in webpack. -->
 <link *ngIf="!isLanguageRTL()" rel="stylesheet" type="text/css" media="screen" href="/templates/pages/library-page/search-bar/search-bar.component.css">
-<link *ngIf="isLanguageRTL()" rel="stylesheet" type="text/css" media="screen" href="/templates/pages/library-page/search-bar/search-bar.component.rtl.css">
-=======
-<style>
-  .dropup .dropdown-menu,
-  .navbar-fixed-bottom .dropdown .dropdown-menu {
-    bottom: auto;
-  }
-  .oppia-search-bar-input,
-  .oppia-search-button {
-    background: #fff;
-    border-color: #257d76;
-    border-radius: 0;
-    border-style: solid;
-    border-width: 1px 1px 1px 0;
-    color: #257d76;
-    font-size: 15px;
-    height: 35px;
-  }
-
-  .oppia-search-button {
-    background: #257d76;
-    border-bottom-right-radius: 4px;
-    border-top-right-radius: 4px;
-    color: #fff;
-    padding: 6px 15px 0 15px;
-  }
-
-  .oppia-search-button:hover {
-    cursor: pointer;
-  }
-
-  .oppia-search-bar-form {
-    margin-top: 10px;
-    padding-right: 0;
-  }
-  .oppia-search-bar-input.btn {
-    color: #257d76;
-  }
-  .oppia-search-bar-icon {
-    background: #fff;
-    border-color: #257d76;
-    border-style: solid;
-    border-width: 1px 0 1px 1px;
-    color: #257d76;
-  }
-  .oppia-search-bar-input.btn:hover,
-  .oppia-search-bar-input.btn:focus {
-    color: #257d76;
-  }
-
-  .oppia-search-bar-input.btn:focus {
-    outline: 1px dotted #fff;
-    outline: auto 5px -webkit-focus-ring-color;
-  }
-
-  .oppia-search-bar-input::-webkit-input-placeholder {
-    color: #257d76;
-  }
-  .oppia-search-bar-input::-moz-placeholder {
-    color: #257d76;
-  }
-  .oppia-search-bar-input:-moz-placeholder {
-    color: #257d76;
-  }
-  .oppia-search-bar-input:-ms-input-placeholder {
-    color: #257d76;
-  }
-  .oppia-input-group {
-    max-width: 375px;
-    width: 17em;
-  }
-  .oppia-search-bar-dropdown-toggle {
-    border-radius: 0;
-    max-width: 150px;
-  }
-  .oppia-search-bar-dropdown-menu-section {
-    max-height: 400px;
-    overflow: auto;
-  }
-  .oppia-search-bar-hr {
-    margin: 2px;
-  }
-  .oppia-search-bar-dropdown-toggle-button {
-    border-radius: 0;
-    max-width: 150px;
-  }
-
-  .oppia-input-group.classroom-page-input-group {
-    width: 20em;
-  }
-
-  @media (max-width: 1125px) {
-    .oppia-search-bar-input {
-      color: #257d76;
-    }
-    .oppia-search-bar-input::-webkit-input-placeholder {
-      color: #257d76;
-    }
-    .oppia-search-bar-input::-moz-placeholder {
-      color: #257d76;
-    }
-    .oppia-search-bar-input:-moz-placeholder {
-      color: #257d76;
-    }
-    .oppia-search-bar-input:-ms-input-placeholder {
-      color: #257d76;
-    }
-    .oppia-search-bar-icon {
-      color: #257d76;
-    }
-    .oppia-search-bar-input.btn {
-      color: #257d76;
-    }
-    .oppia-search-bar-input.btn:hover,
-    .oppia-search-bar-input.btn:focus {
-      color: #257d76;
-    }
-    .oppia-search-bar-input:focus {
-      color: #257d76;
-    }
-  }
-
-  @media (max-width: 767px) {
-    .oppia-search-bar-input {
-      color: #257d76;
-      padding-top: 17px;
-    }
-    .oppia-search-button,
-    .oppia-search-bar-input {
-      border-radius: 0;
-      height: 45px;
-    }
-    .oppia-search-button {
-      border-bottom-right-radius: 10px;
-      border-top-right-radius: 10px;
-      padding: 4px 8px 0 9px;
-    }
-    .oppia-input-group.classroom-page-input-group {
-      width: 17em;
-    }
-    .oppia-search-bar-text-input {
-      border: 3px solid #257d76;
-      border-bottom-right-radius: 0;
-      border-top-right-radius: 0;
-      height: 45px;
-      padding-top: 8px;
-    }
-    .oppia-input-group input {
-      border-bottom-left-radius: 10px;
-      border-top-left-radius: 10px;
-    }
-    .oppia-search-bar-input::-webkit-input-placeholder {
-      color: #999;
-    }
-    .oppia-search-bar-input::-moz-placeholder {
-      color: #999;
-    }
-    .oppia-search-bar-input:-moz-placeholder {
-      color: #999;
-    }
-    .oppia-search-bar-input:-ms-input-placeholder {
-      color: #999;
-    }
-    .oppia-search-bar-input.btn {
-      background-color: #257d76;
-      border-left: 1px solid #257d76;
-      border-radius: 10px;
-      color: #fff;
-      height: 40px;
-      margin-left: 10px;
-      margin-top: -64px;
-      max-width: none;
-      padding: 8px 7px 0 6px;
-      text-align: center;
-      width: 159px;
-    }
-    .oppia-search-bar-input.btn:hover,
-    .oppia-search-bar-input.btn:focus {
-      color: #fff;
-    }
-    .protractor-test-search-bar-dropdown-menu {
-      margin-top: -25px;
-    }
-    .oppia-same-row-container {
-      display: inline-block;
-    }
-    .oppia-search-bar-category-selector {
-      margin-top: 95px;
-      right: 9px;
-      transform: translate(-273px, 40px);
-      width: 0;
-      z-index: 2;
-    }
-    .oppia-search-bar-language-selector {
-      margin-top: 95px;
-      transform: translate(-114px, 40px);
-      width: 0;
-      z-index: 2;
-    }
-    .oppia-dropdown-label {
-      color: #257d76;
-      display: block;
-      font-size: 10px;
-      font-weight: 300;
-      left: 23px;
-      opacity: 0.95;
-      position: absolute;
-      top: -35px;
-    }
-    .oppia-search-bar-dropdown-toggle-button {
-      display: flex;
-      justify-content: space-between;
-    }
-    .oppia-search-bar-dropdown-toggle-button::after {
-      font-size: 24px;
-      margin-top: 7px;
-    }
-    .oppia-search-bar-dropdown-toggle {
-      display: flex;
-      justify-content: space-between;
-    }
-    .oppia-search-bar-dropdown-toggle::after {
-      font-size: 24px;
-      margin-top: 7px;
-    }
-    .category-selector-icon,
-    .language-selector-icon {
-      margin-top: 2px;
-    }
-    .dropdown-menu {
-      margin-top: 1px;
-      width: 130px;
-    }
-    .oppia-translate-icon-down {
-      transform: translate(0,6px);
-    }
-    .oppia-search-bar-icon {
-      display: none;
-    }
-    .search-button-icon {
-      font-size: 36px;
-    }
-  }
-
-  .oppia-search-bar-input:focus {
-    border-color: #66afe9;
-    -webkit-box-shadow: inset 0 1px 1px rgba(0,0,0,.075),0 0 8px rgba(102,175,233,.6);
-    box-shadow: inset 0 1px 1px rgba(0,0,0,.075),0 0 8px rgba(102,175,233,.6);
-    outline: 0;
-  }
-
-  @media (max-width: 629px) {
-    .oppia-search-bar-category-selector {
-      position: relative;
-    }
-  }
-
-  /* This rule targets only Firefox browsers. */
-  @-moz-document url-prefix() {
-    .oppia-search-bar-category-selection-symbol {
-      margin-top: -18px;
-      padding-top: 16px;
-    }
-  }
-
-  @media (max-width: 500px) {
-    .oppia-input-group.classroom-page-input-group {
-      width: 17em;
-    }
-  }
-
-  @media (max-width: 378px) {
-    .oppia-search-bar-form {
-      padding-left: 0;
-    }
-  }
-</style>
->>>>>>> bbd3ede4
+<link *ngIf="isLanguageRTL()" rel="stylesheet" type="text/css" media="screen" href="/templates/pages/library-page/search-bar/search-bar.component.rtl.css">