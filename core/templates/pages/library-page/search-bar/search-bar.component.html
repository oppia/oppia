<div class="oppia-same-row-container">
  <form class="navbar-form float-left oppia-search-bar-form" role="search">
    <div class="form-group">
      <div class="input-group oppia-input-group" [ngClass]="{'classroom-page-input-group': classroomPageIsActive}">
        <div class="input-group-addon oppia-search-bar-icon">
          <i class="material-icons oppia-translate-icon-down md-18" *ngIf="!isSearchInProgress()">&#xE8B6;</i>
          <span *ngIf="isSearchInProgress()">
            <i class="material-icons md-18 oppia-animate-spin">&#xE863;</i>
          </span>
        </div>
        <input type="text"
               class="form-control oppia-search-bar-input oppia-search-bar-text-input protractor-test-search-input"
               [attr.placeholder]="searchBarPlaceholder"
               [(ngModel)]="searchQuery"
               (ngModelChange)="classroomPageIsActive ? null : onSearchQueryChangeExec()"
               [ngModelOptions]="{ updateOn: 'blur', standalone:'true' }"
               aria-label="Search bar"
               (keydown.enter)="$event.target.blur()">
      </div>
    </div>
  </form>
</div>

<div class="oppia-same-row-container">
<<<<<<< HEAD
  <div [ngClass]="{'open' : activeMenuName === 'category', 'dropup' : enableDropup}" ngbDropdown class="float-left oppia-navbar-button-container oppia-search-bar-category-selector protractor-test-search-bar-category-selector">
    <button (click)="openSubmenu($event, 'category')"
            (keydown)="onMenuKeypress($event, 'category', {shiftTab: ACTION_CLOSE, enter: ACTION_OPEN})"
            ngbDropdownToggle
            type="button"
=======
  <div [ngClass]="{'open' : activeMenuName === 'category', 'dropup' : enableDropup}" uib-dropdown class="float-left oppia-navbar-button-container oppia-search-bar-category-selector protractor-test-search-bar-category-selector">
    <button (click)="openSubmenu($event, 'category')"
            (keydown)="onMenuKeypress($event, 'category', {shiftTab: ACTION_CLOSE, enter: ACTION_OPEN})"
            uib-dropdown-toggle type="button"
>>>>>>> 9c8fee32
            class="btn protractor-test-search-bar-dropdown-toggle oppia-search-bar-dropdown-toggle oppia-search-bar-input oppia-search-bar-category-input dropdown-toggle"
            title="{{selectionDetails.categories.description | translate}}">
      {{categoryButtonText|truncate:14}}
    </button>
    <!-- The event.stopPropagation() prevents the dropdown from closing after an option is selected. -->
    <ul ngbDropdownMenu
        class="protractor-test-search-bar-dropdown-menu oppia-search-bar-dropdown-menu oppia-search-bar-dropdown-menu-section"
        role="menu"
        (click)="$event.stopPropagation()">
      <ng-container *ngFor="let item of selectionDetails.categories.masterList; trackBy: index">
        <li *ngIf="selectionDetails.categories.selections[item.id]">
          <a ngbDropdownItem (click)="toggleSelection('categories', item.id)" *ngIf="!first && !last" class="dropdown-item">
            <span class="protractor-test-selected">{{ item.text | translate }}</span>
            <i *ngIf="selectionDetails.categories.selections[item.id]" class="material-icons md-18 float-right oppia-search-bar-category-selection-symbol">&#xE876;</i>
          </a>
          <a (click)="toggleSelection('categories', item.id)" *ngIf="first" (keydown)="onMenuKeypress($event, 'category', {shiftTab: ACTION_CLOSE})" class="dropdown-item">
            <span class="protractor-test-selected">{{ item.text | translate }}</span>
            <i *ngIf="selectionDetails.categories.selections[item.id]" class="material-icons md-18 float-right oppia-search-bar-category-selection-symbol">&#xE876;</i>
          </a>
          <a (click)="toggleSelection('categories', item.id)" *ngIf="last" (keydown)="onMenuKeypress($event, 'category', {tab: ACTION_CLOSE})"
            class="dropdown-item">
            <span class="protractor-test-selected">{{ item.text | translate }}</span>
            <i *ngIf="selectionDetails.categories.selections[item.id]" class="material-icons md-18 float-right oppia-search-bar-category-selection-symbol">&#xE876;</i>
          </a>
        </li>
      </ng-container>
      <li ngbDropdownItem *ngIf="selectionDetails.categories.numSelections > 1">
        <a (click)="deselectAll('categories')" class="dropdown-item"><i>Deselect All</i></a>
      </li>
      <hr *ngIf="selectionDetails.categories.numSelections > 0" class="oppia-search-bar-hr">
      <ng-container *ngFor="let item of selectionDetails.categories.masterList; trackBy: index">
        <li ngbDropdownItem *ngIf="!selectionDetails.categories.selections[item.id]">
          <a (click)="toggleSelection('categories', item.id)" *ngIf="!first && !last" class="dropdown-item">
            <span class="protractor-test-deselected">{{ item.text | translate }}</span>
            <i *ngIf="selectionDetails.categories.selections[item.id]" class="material-icons md-18 float-right oppia-search-bar-category-selection-symbol">&#xE876;</i>
          </a>
          <a (click)="toggleSelection('categories', item.id)" *ngIf="first" (keydown)="onMenuKeypress($event, 'category', {shiftTab: ACTION_CLOSE})" class="dropdown-item">
            <span class="protractor-test-deselected">{{ item.text | translate }}</span>
            <i *ngIf="selectionDetails.categories.selections[item.id]" class="material-icons md-18 float-right oppia-search-bar-category-selection-symbol">&#xE876;</i>
          </a>
          <a (click)="toggleSelection('categories', item.id)" *ngIf="last" (keydown)="onMenuKeypress($event, 'category', {tab: ACTION_CLOSE})"
            class="dropdown-item">
            <span class="protractor-test-deselected">{{ item.text | translate }}</span>
            <i *ngIf="selectionDetails.categories.selections[item.id]" class="material-icons md-18 float-right oppia-search-bar-category-selection-symbol">&#xE876;</i>
          </a>
        </li>
      </ng-container>
    </ul>
  </div>
</div>
<<<<<<< HEAD
<div ngbDropdown [ngClass]="{'open' : activeMenuName === 'language', 'dropup' : [enableDropup]}" class="float-left oppia-navbar-button-container oppia-search-bar-language-selector protractor-test-search-bar-language-selector">
  <button (click)="openSubmenu($event, 'language')"
          (keydown)="onMenuKeypress($event, 'language', {shiftTab: ACTION_CLOSE, enter: ACTION_OPEN})"
          ngbDropdownToggle type="button"
=======
<div [ngClass]="{'open' : activeMenuName === 'language', 'dropup' : [enableDropup]}" uib-dropdown class="float-left oppia-navbar-button-container oppia-search-bar-language-selector protractor-test-search-bar-language-selector">
  <button (click)="openSubmenu($event, 'language')"
          (keydown)="onMenuKeypress($event, 'language', {shiftTab: ACTION_CLOSE, enter: ACTION_OPEN})"
          uib-dropdown-toggle type="button"
>>>>>>> 9c8fee32
          class="btn protractor-test-search-bar-dropdown-toggle oppia-search-bar-input oppia-search-bar-language-input dropdown-toggle language-dropdown-toggle oppia-search-bar-dropdown-toggle-button"
          title="{{selectionDetails.languageCodes.description | translate}}">
    {{languageButtonText|truncate:14}}
  </button>
  <!-- The event.stopPropagation() prevents the dropdown from closing after an option is selected. -->
  <ul ngbDropdownMenu class="protractor-test-search-bar-dropdown-menu oppia-search-bar-dropdown-menu-section" role="menu" (click)="$event.stopPropagation()">
    <ng-container *ngFor="let item of selectionDetails.languageCodes.masterList; trackBy: index">
      <li ngbDropdownItem *ngIf="selectionDetails.languageCodes.selections[item.id]">
        <a (click)="toggleSelection('languageCodes', item.id)" *ngIf="!first && !last" class="dropdown-item">
          <span class="protractor-test-selected">{{ item.text | translate }}</span>
          <i *ngIf="selectionDetails.languageCodes.selections[item.id]" class="material-icons md-18 float-right oppia-search-bar-category-selection-symbol">&#xE876;</i>
        </a>
        <a (click)="toggleSelection('languageCodes', item.id)" *ngIf="first" (keydown)="onMenuKeypress($event, 'language', {shiftTab: ACTION_CLOSE})" class="dropdown-item">
          <span class="protractor-test-selected">{{ item.text | translate }}</span>
          <i *ngIf="selectionDetails.languageCodes.selections[item.id]" class="material-icons md-18 float-right oppia-search-bar-category-selection-symbol">&#xE876;</i>
        </a>
        <a (click)="toggleSelection('languageCodes', item.id)" *ngIf="last" (keydown)="onMenuKeypress($event, 'language', {tab: ACTION_CLOSE})"
          class="dropdown-item">
          <span class="protractor-test-selected">{{ item.text | translate }}</span>
          <i *ngIf="selectionDetails.languageCodes.selections[item.id]" class="material-icons md-18 float-right oppia-search-bar-category-selection-symbol">&#xE876;</i>
        </a>
      </li>
    </ng-container>
    <li ngbDropdownItem *ngIf="selectionDetails.languageCodes.numSelections > 1">
      <a (click)="deselectAll('languageCodes')" class="dropdown-item"><i>Deselect All</i></a>
    </li>
    <hr *ngIf="selectionDetails.languageCodes.numSelections > 0" class="oppia-search-bar-hr">
    <ng-container *ngFor="let item of selectionDetails.languageCodes.masterList trackBy: index">
      <li ngbDropdownItem *ngIf="!selectionDetails.languageCodes.selections[item.id]">
        <a (click)="toggleSelection('languageCodes', item.id)" *ngIf="!first && !last" class="dropdown-item">
          <span class="protractor-test-deselected">{{ item.text | translate }}</span>
          <i *ngIf="selectionDetails.languageCodes.selections[item.id]" class="material-icons md-18  float-right oppia-search-bar-category-selection-symbol">&#xE876;</i>
        </a>
        <a (click)="toggleSelection('languageCodes', item.id)" *ngIf="first" (keydown)="onMenuKeypress($event, 'language', {shiftTab: ACTION_CLOSE})" class="dropdown-item">
          <span class="protractor-test-deselected">{{ item.text | translate }}</span>
          <i *ngIf="selectionDetails.languageCodes.selections[item.id]" class="material-icons md-18  float-right oppia-search-bar-category-selection-symbol">&#xE876;</i>
        </a>
        <a (click)="toggleSelection('languageCodes', item.id)" *ngIf="last" (keydown)="onMenuKeypress($event, 'language', {tab: ACTION_CLOSE})"
          class="dropdown-item">
          <span class="protractor-test-deselected">{{ item.text | translate }}</span>
          <i *ngIf="selectionDetails.languageCodes.selections[item.id]" class="material-icons md-18  float-right oppia-search-bar-category-selection-symbol">&#xE876;</i>
        </a>
      </li>
    </ng-container>
  </ul>
</div>
<div class="oppia-same-row-container">
  <div class="float-left oppia-navbar-button-container">
    <div *ngIf="classroomPageIsActive"
         class="oppia-search-button protractor-test-search-button"
         (click)="onSearchQueryChangeExec()"
         title="Click here to search">
         Go!
    </div>
  </div>
</div>

<style>
  .oppia-search-bar-input,
  .oppia-search-button {
    background: #257D76;
    border-color: #257D76;
    border-radius: 0;
    border-style: solid;
    border-width: 1px 1px 1px 0;
    color: white;
    font-size: 15px;
    height: 35px;
  }

  .oppia-search-button {
    border-bottom-right-radius: 4px;
    border-top-right-radius: 4px;
    padding: 6px 15px 0 15px;
  }

  .oppia-search-button:hover {
    cursor: pointer;
  }

  .oppia-search-bar-form {
    margin-top: 10px;
    padding-right: 0;
  }
  .oppia-search-bar-input.btn {
    color: rgba(255,255,255,0.95);
  }
  .oppia-search-bar-icon {
    background: #257D76;
    border-color: #257D76;
    border-style: solid;
    border-width: 1px 0 1px 1px;
    color: rgba(255,255,255,0.95);
  }
  .oppia-search-bar-input.btn:hover,
  .oppia-search-bar-input.btn:focus {
    color: #fff;
  }

  .oppia-search-bar-input.btn:focus {
    outline: 1px dotted #fff;
    outline: auto 5px -webkit-focus-ring-color;
  }

  .oppia-search-bar-input::-webkit-input-placeholder {
    color: rgba(255,255,255,0.95);
  }
  .oppia-search-bar-input::-moz-placeholder {
    color: rgba(255,255,255,0.95);
  }
  .oppia-search-bar-input:-moz-placeholder {
    color: rgba(255,255,255,0.95);
  }
  .oppia-search-bar-input:-ms-input-placeholder {
    color: rgba(255,255,255,0.95);
  }
  .oppia-input-group {
    max-width: 375px;
    width: 17em;
  }
  .oppia-search-bar-dropdown-toggle {
    border-radius: 0;
    max-width: 150px;
  }
  .oppia-search-bar-dropdown-menu-section {
    max-height: 400px;
    overflow: auto;
  }
  .oppia-search-bar-hr {
    margin: 2px;
  }
  .oppia-search-bar-dropdown-toggle-button {
    border-radius: 0;
    max-width: 150px;
  }

  .oppia-input-group.classroom-page-input-group {
    width: 20em;
  }

  @media (max-width: 1125px) {
    .oppia-search-bar-input {
      background: #fff;
      color: #257D76;
    }
    .oppia-search-bar-input::-webkit-input-placeholder {
      color: #257D76;
    }
    .oppia-search-bar-input::-moz-placeholder {
      color: #257D76;
    }
    .oppia-search-bar-input:-moz-placeholder {
      color: #257D76;
    }
    .oppia-search-bar-input:-ms-input-placeholder {
      color: #257D76;
    }
    .oppia-search-bar-icon {
      background: #fff;
      color: #257D76;
    }
    .oppia-search-bar-input.btn {
      color: #257D76;
    }
    .oppia-search-bar-input.btn:hover,
    .oppia-search-bar-input.btn:focus {
      color: #257D76;
    }
    .oppia-search-bar-input:focus {
      background-color: white;
      color: #257D76;
    }
  }

  @media (max-width: 767px) {
    .oppia-search-bar-input {
      background: #fff;
      color: #257D76;
      padding-top: 17px;
    }
    .oppia-search-button,
    .oppia-search-bar-input {
      border-radius: 0;
      height: 45px;
    }
    .oppia-search-button {
      border-bottom-right-radius: 4px;
      border-top-right-radius: 4px;
      padding-top: 12px;
    }
    .oppia-search-bar-input::-webkit-input-placeholder {
      color: #257D76;
    }
    .oppia-search-bar-input::-moz-placeholder {
      color: #257D76;
    }
    .oppia-search-bar-input:-moz-placeholder {
      color: #257D76;
    }
    .oppia-search-bar-input:-ms-input-placeholder {
      color: #257D76;
    }
    .oppia-search-bar-icon {
      background: #fff;
      color: #257D76;
    }
    .oppia-search-bar-input.btn {
      border-left: 1px solid #257D76;
      color: #257D76;
      margin-left: 10px;
      margin-top: -64px;
      text-align: left;
      width: 137px;
    }
    .oppia-search-bar-input.btn:hover,
    .oppia-search-bar-input.btn:focus {
      color: #257D76;
    }
    .protractor-test-search-bar-dropdown-menu {
      margin-top: -25px;
    }
    .oppia-same-row-container {
      display: inline-block;
    }
    .oppia-search-bar-category-selector {
      margin-top: 95px;
      right: 9px;
      transform: translate(-321px, 1px);
      width: 0;
      z-index: 101;
    }

    .oppia-search-bar-language-selector {
      margin-top: 95px;
      transform: translate(-194px, 1px);
      width: 0;
      z-index: 101;
    }

    .oppia-dropdown-label {
      color: #257D76;
      display: block;
      font-size: 10px;
      font-weight: 300;
      left: 23px;
      opacity: 0.95;
      position: absolute;
      top: -35px;
    }

    .oppia-search-bar-text-input {
      border-top-left-radius: 4px;
      border-top-right-radius: 4px;
      height: 45px;
      padding-top: 8px;
    }

    .oppia-search-bar-category-input {
      border-bottom-left-radius: 4px;
    }

    .oppia-search-bar-language-input {
      border-bottom-right-radius: 4px;
    }

    .oppia-translate-icon-down {
      transform: translate(0,6px);
    }
  }

  @media(min-width: 1126px) {
    .oppia-search-bar-input:focus {
      background-color: #257D76;
      color: white;
    }
  }

  .oppia-search-bar-input:focus {
    border-color: #66afe9;
    -webkit-box-shadow: inset 0 1px 1px rgba(0,0,0,.075),0 0 8px rgba(102,175,233,.6);
    box-shadow: inset 0 1px 1px rgba(0,0,0,.075),0 0 8px rgba(102,175,233,.6);
    outline: 0;
  }

  @media (max-width: 629px) {
    .oppia-search-bar-category-selector {
      position: relative;
    }
  }

  /* This rule targets only Firefox browsers. */
  @-moz-document url-prefix() {
    .oppia-search-bar-category-selection-symbol {
      margin-top: -18px;
      padding-top: 16px;
    }
  }

  @media (max-width: 500px) {
    .oppia-input-group.classroom-page-input-group {
      width: 17em;
    }
    .oppia-search-bar-category-selector {
      margin-top: 95px;
      position: relative;
      transform: translate(-273px);
      width: 0;
    }
    .oppia-search-bar-language-selector {
      transform: translate(-147px);
    }
    .oppia-search-bar-input.btn {
      width: 137px;
    }
  }

  @media (max-width: 378px) {
    .oppia-search-bar-form {
      padding-left: 0;
    }
  }

</style><|MERGE_RESOLUTION|>--- conflicted
+++ resolved
@@ -22,18 +22,11 @@
 </div>
 
 <div class="oppia-same-row-container">
-<<<<<<< HEAD
   <div [ngClass]="{'open' : activeMenuName === 'category', 'dropup' : enableDropup}" ngbDropdown class="float-left oppia-navbar-button-container oppia-search-bar-category-selector protractor-test-search-bar-category-selector">
     <button (click)="openSubmenu($event, 'category')"
             (keydown)="onMenuKeypress($event, 'category', {shiftTab: ACTION_CLOSE, enter: ACTION_OPEN})"
             ngbDropdownToggle
             type="button"
-=======
-  <div [ngClass]="{'open' : activeMenuName === 'category', 'dropup' : enableDropup}" uib-dropdown class="float-left oppia-navbar-button-container oppia-search-bar-category-selector protractor-test-search-bar-category-selector">
-    <button (click)="openSubmenu($event, 'category')"
-            (keydown)="onMenuKeypress($event, 'category', {shiftTab: ACTION_CLOSE, enter: ACTION_OPEN})"
-            uib-dropdown-toggle type="button"
->>>>>>> 9c8fee32
             class="btn protractor-test-search-bar-dropdown-toggle oppia-search-bar-dropdown-toggle oppia-search-bar-input oppia-search-bar-category-input dropdown-toggle"
             title="{{selectionDetails.categories.description | translate}}">
       {{categoryButtonText|truncate:14}}
@@ -41,7 +34,7 @@
     <!-- The event.stopPropagation() prevents the dropdown from closing after an option is selected. -->
     <ul ngbDropdownMenu
         class="protractor-test-search-bar-dropdown-menu oppia-search-bar-dropdown-menu oppia-search-bar-dropdown-menu-section"
-        role="menu"
+        role="menu" 
         (click)="$event.stopPropagation()">
       <ng-container *ngFor="let item of selectionDetails.categories.masterList; trackBy: index">
         <li *ngIf="selectionDetails.categories.selections[item.id]">
@@ -84,17 +77,10 @@
     </ul>
   </div>
 </div>
-<<<<<<< HEAD
 <div ngbDropdown [ngClass]="{'open' : activeMenuName === 'language', 'dropup' : [enableDropup]}" class="float-left oppia-navbar-button-container oppia-search-bar-language-selector protractor-test-search-bar-language-selector">
   <button (click)="openSubmenu($event, 'language')"
           (keydown)="onMenuKeypress($event, 'language', {shiftTab: ACTION_CLOSE, enter: ACTION_OPEN})"
           ngbDropdownToggle type="button"
-=======
-<div [ngClass]="{'open' : activeMenuName === 'language', 'dropup' : [enableDropup]}" uib-dropdown class="float-left oppia-navbar-button-container oppia-search-bar-language-selector protractor-test-search-bar-language-selector">
-  <button (click)="openSubmenu($event, 'language')"
-          (keydown)="onMenuKeypress($event, 'language', {shiftTab: ACTION_CLOSE, enter: ACTION_OPEN})"
-          uib-dropdown-toggle type="button"
->>>>>>> 9c8fee32
           class="btn protractor-test-search-bar-dropdown-toggle oppia-search-bar-input oppia-search-bar-language-input dropdown-toggle language-dropdown-toggle oppia-search-bar-dropdown-toggle-button"
           title="{{selectionDetails.languageCodes.description | translate}}">
     {{languageButtonText|truncate:14}}
