--- conflicted
+++ resolved
@@ -136,11 +136,7 @@
   search-bar .oppia-search-button {
     border-bottom-right-radius: 4px;
     border-top-right-radius: 4px;
-<<<<<<< HEAD
-    padding: 5px 15px 0 15px;
-=======
     padding: 6px 15px 0 15px;
->>>>>>> a628e862
   }
 
   search-bar .oppia-search-button:hover {
