--- conflicted
+++ resolved
@@ -21,34 +21,6 @@
 import { TopicLandingPageComponent } from
   'pages/landing-pages/topic-landing-page/topic-landing-page.component';
 import { TopicLandingPageRootComponent } from './topic-landing-page-root.component';
-<<<<<<< HEAD
-import { BrowserAnimationsModule } from '@angular/platform-browser/animations';
-import { ToastrModule } from 'ngx-toastr';
-
-// Config for ToastrModule (helps in flashing messages and alerts).
-const toastrConfig = {
-  allowHtml: false,
-  iconClasses: {
-    error: 'toast-error',
-    info: 'toast-info',
-    success: 'toast-success',
-    warning: 'toast-warning'
-  },
-  positionClass: 'toast-bottom-right',
-  messageClass: 'toast-message',
-  progressBar: false,
-  tapToDismiss: true,
-  titleClass: 'toast-title'
-};
-
-@NgModule({
-  imports: [
-    BrowserModule,
-    BrowserAnimationsModule,
-    HttpClientModule,
-    SharedComponentsModule,
-    ToastrModule.forRoot(toastrConfig)
-=======
 import { CommonModule } from '@angular/common';
 import { TopicLandingPageRoutingModule } from './topic-landing-page-routing.module';
 
@@ -57,7 +29,6 @@
     CommonModule,
     SharedComponentsModule,
     TopicLandingPageRoutingModule
->>>>>>> c89776f4
   ],
   declarations: [
     TopicLandingPageComponent,
