--- conflicted
+++ resolved
@@ -5,19 +5,6 @@
   </head>
 
   <body>
-<<<<<<< HEAD
-    <service-bootstrap></service-bootstrap>
-    <div ng-controller="Base">
-      <base-content>
-        <content>
-          <topic-landing-page></topic-landing-page>
-        </content>
-        <page-footer>
-          <oppia-footer></oppia-footer>
-        </page-footer>
-      </base-content>
-    </div>
-=======
     <oppia-root>
       <div ng-controller="Base">
         <base-content>
@@ -26,9 +13,10 @@
           </content>
           <page-footer></page-footer>
         </base-content>
+        <page-footer>
+          <oppia-footer></oppia-footer>
+        </page-footer>
       </div>
->>>>>>> 8bfd1fc6
-
     </oppia-root>
     @load('pages/footer_js_libs.html')
   </body>
