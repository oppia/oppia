<!DOCTYPE html>
<html ng-app="oppia" itemscope itemtype="http://schema.org/Organization">
  <head>
    @load('base-components/header.template.html', {"title": "Guide to Oppia for Parents and Teachers | Oppia"})
  </head>

  <body>
    <oppia-root>
<<<<<<< HEAD
      <div ng-controller="Base">
        <oppia-base-content>
=======
      <div ng-controller="Base" dir="<[direction]>">
        <base-content>
>>>>>>> 17b4dff4
          <content>
            <teach-page class="protractor-test-teach-page"></teach-page>
          </content>
        </oppia-base-content>
      </div>
    </oppia-root>
    @load('pages/footer_js_libs.html')
  </body>
</html><|MERGE_RESOLUTION|>--- conflicted
+++ resolved
@@ -6,13 +6,8 @@
 
   <body>
     <oppia-root>
-<<<<<<< HEAD
-      <div ng-controller="Base">
+      <div ng-controller="Base" dir="<[direction]>">
         <oppia-base-content>
-=======
-      <div ng-controller="Base" dir="<[direction]>">
-        <base-content>
->>>>>>> 17b4dff4
           <content>
             <teach-page class="protractor-test-teach-page"></teach-page>
           </content>
