<div class="oppia-static-header">
  <h1 [innerHTML]="'I18N_TEACH_PAGE_HEADING' | translate"></h1>
</div>
<background-banner></background-banner>
<div>
  <div class="oppia-static-content-below-banner">
    <div class="oppia-page-card oppia-static-content">
      <div class="about-nav oppia-about-teach-tabs">
        <ul class="oppia-about-tabs">
          <li [ngClass]="{'oppia-about-tabs-active': activeTabName === TAB_ID_TEACH}">
            <a (click)="onTabClick(TAB_ID_TEACH)" class="oppia-about-tabs-text" id="teach" [innerHTML]="'I18N_TEACH_PAGE_TAB_TEACH_WITH_OPPIA' | translate">

            </a>
          </li>
          <li [ngClass]="{'oppia-about-tabs-active': activeTabName === TAB_ID_PARTICIPATION}">
            <a (click)="onTabClick(TAB_ID_PARTICIPATION)" class="oppia-about-tabs-text" id="participation" [innerHTML]="'I18N_TEACH_PAGE_TAB_PARTICIPATION_PLAYBOOK' | translate">
            </a>
          </li>
        </ul>
      </div>

      <div class="about-tab-container">
        <div class="teach oppia-about-tab-content oppia-teach-tab-content" [ngClass]="{'oppia-about-visible-content': activeTabName === TAB_ID_TEACH}">

          <div class="oppia-static-card-content oppia-static-card-content-narrow">
            <h2>Teach with Oppia</h2>
            <p>
              The Oppia team is currently working hard on a series of free online lessons on <strong>basic mathematics</strong>. These lessons are targeted at students who don't have good access to textbooks and teachers, but who do have (low-end) mobile devices. We hope students will be able to learn from these lessons at their own pace, supported by useful, targeted feedback.
            </p>
            <p>
              The story-based lessons we're creating relate mathematics to a student's real-life experience (similar to this <a href="https://www.oppia.org/explore/DIWZiVgs0km-?collection_id=4UgTQUc1tala">sample lesson</a> on Fractions). We want them to be demonstrably effective, to represent the best that can be done with online teaching, and to be available to anyone free-of-charge. We also plan to improve the lessons over time, so that they're as useful for as many students around the world as possible.
            </p>
            <p>
              The <a [href]="TEACH_FORM_URL"><em>Teach with Oppia</em></a> program invites applications from volunteers who can demonstrate a passion and aptitude for helping students learn basic mathematics. Participants will receive personalized feedback on the lessons they create, as well as assistance with playtesting and promoting their lessons. They'll also be able to connect with other like-minded creators, as well as the Oppia development team, to ensure their creations are well-realized.
            </p>
            <p>
              Although the program runs year-round, we can only accommodate a limited number of participants. However, we are currently accepting submissions on a rolling basis -- so if you love coming up with engaging stories, explaining a topic clearly, or identifying roadblocks that students may run into and helping them overcome these, please don't hesitate to get in touch!
            </p>

          </div>
          <a (click)="onApplyToTeachWithOppia()" class="btn oppia-about-button oppia-teach-button"
             [innerHTML]="'I18N_ACTION_APPLY_TO_TEACH_WITH_OPPIA' | translate" target="_blank" rel="noopener" tabindex="0">
          </a>
        </div>

        <div class="participation oppia-about-tab-content" [ngClass]="{'oppia-about-visible-content': activeTabName === TAB_ID_PARTICIPATION}">
          <div class="oppia-static-card-content oppia-static-card-content-narrow">
            <h2 [innerHTML]="'I18N_TEACH_PAGE_COMMUNITY_GUIDELINES_HEADING' | translate"></h2>
            <ol>
              <li>
                <p [innerHTML]="'I18N_TEACH_PAGE_COMMUNITY_GUIDELINES_GUIDELINE_1' | translate">
                </p>
              </li>
              <li>
                <p [innerHTML]="'I18N_TEACH_PAGE_COMMUNITY_GUIDELINES_GUIDELINE_2' | translate">
                </p>
              </li>
              <li>
                <p [innerHTML]="'I18N_TEACH_PAGE_COMMUNITY_GUIDELINES_GUIDELINE_3' | translate">
                </p>
              </li>
            </ol>
            <p [innerHTML]="'I18N_TEACH_PAGE_COMMUNITY_GUIDELINES_TEXT' | translate">
            </p>

            <h2 [innerHTML]="'I18N_TEACH_PAGE_PUBLICATION_INSTRUCTIONS_HEADING' | translate"></h2>

            <p [innerHTML]="'I18N_TEACH_PAGE_PUBLICATION_INSTRUCTIONS_PARAGRAPH_1' | translate">
            </p>

<<<<<<< HEAD
            <ul class="oppia-instructions-list">
              <li translate="I18N_TEACH_PAGE_PUBLICATION_INSTRUCTIONS_INSTRUCTION_1">
=======
            <ul style="margin-left: 25px;">
              <li [innerHTML]="'I18N_TEACH_PAGE_PUBLICATION_INSTRUCTIONS_INSTRUCTION_1' | translate">
>>>>>>> 7d310237
              </li>
              <li [innerHTML]="'I18N_TEACH_PAGE_PUBLICATION_INSTRUCTIONS_INSTRUCTION_2' | translate ">
              </li>
              <li [innerHTML]="'I18N_TEACH_PAGE_PUBLICATION_INSTRUCTIONS_INSTRUCTION_3' | translate">
              </li>
              <li [innerHTML]="'I18N_TEACH_PAGE_PUBLICATION_INSTRUCTIONS_INSTRUCTION_4' | translate">
              </li>
              <li [innerHTML]="'I18N_TEACH_PAGE_PUBLICATION_INSTRUCTIONS_INSTRUCTION_5' | translate">
              </li>
              <li [innerHTML]="'I18N_TEACH_PAGE_PUBLICATION_INSTRUCTIONS_INSTRUCTION_6' | translate">
              </li>
            </ul>

            <p [innerHTML]="'I18N_TEACH_PAGE_PUBLICATION_INSTRUCTIONS_PARAGRAPH_2' | translate">
            </p>

            <h2 [innerHTML]="'I18N_TEACH_PAGE_PUBLICATION_POLICY_HEADING' | translate"></h2>

            <p [innerHTML]="'I18N_TEACH_PAGE_PUBLICATION_POLICY_PARAGRAPH_1' | translate">
            </p>
            <p [innerHTML]="'I18N_TEACH_PAGE_PUBLICATION_POLICY_PARAGRAPH_2' | translate">
            </p>
          </div>
        </div>
      </div>
    </div>

    <div class="oppia-about-extra-container about-tab-container">
      <div class="oppia-about-tab-content oppia-about-visible-content">
        <div class="oppia-about-extra-info">
          <div class="oppia-static-content oppia-static-extra-content oppia-about-extra-content">
            <div class="oppia-static-card-content oppia-static-card-content-wide oppia-about-buttons-container">
              <a href="/creator-dashboard?mode=create" class="btn oppia-about-button"
                 [innerHTML]="'I18N_ACTION_CREATE_EXPLORATION' | translate">
              </a>
              <a href="/community-library" class="btn oppia-about-button"
                 [innerHTML]="'I18N_ACTION_BROWSE_EXPLORATIONS' | translate">
              </a>
            </div>
          </div>
        </div>
      </div>
    </div>
  </div>
</div>
<div class="oppia-footer-padding-below-banner">
</div>

<style>
  .oppia-teach-tab-content {
    padding-bottom: 7%;
  }
  .oppia-teach-button {
    display: block;
    margin: 0 auto 0 auto;
  }
  .oppia-instructions-list {
    margin-left: 25px;
  }
</style><|MERGE_RESOLUTION|>--- conflicted
+++ resolved
@@ -68,13 +68,8 @@
             <p [innerHTML]="'I18N_TEACH_PAGE_PUBLICATION_INSTRUCTIONS_PARAGRAPH_1' | translate">
             </p>
 
-<<<<<<< HEAD
-            <ul class="oppia-instructions-list">
-              <li translate="I18N_TEACH_PAGE_PUBLICATION_INSTRUCTIONS_INSTRUCTION_1">
-=======
             <ul style="margin-left: 25px;">
               <li [innerHTML]="'I18N_TEACH_PAGE_PUBLICATION_INSTRUCTIONS_INSTRUCTION_1' | translate">
->>>>>>> 7d310237
               </li>
               <li [innerHTML]="'I18N_TEACH_PAGE_PUBLICATION_INSTRUCTIONS_INSTRUCTION_2' | translate ">
               </li>
