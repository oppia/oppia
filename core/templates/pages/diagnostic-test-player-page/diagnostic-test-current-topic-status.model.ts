// Copyright 2022 The Oppia Authors. All Rights Reserved.
//
// Licensed under the Apache License, Version 2.0 (the "License");
// you may not use this file except in compliance with the License.
// You may obtain a copy of the License at
//
//      http://www.apache.org/licenses/LICENSE-2.0
//
// Unless required by applicable law or agreed to in writing, software
// distributed under the License is distributed on an "AS-IS" BASIS,
// WITHOUT WARRANTIES OR CONDITIONS OF ANY KIND, either express or implied.
// See the License for the specific language governing permissions and
// limitations under the License.

/**
 * @fileoverview The model keeps track of the current topic that is being
 * tested in any instance of the diagnostic test. This model maintains the
 * skill IDs associated with which the next question should be presented
 * in the diagnostic test.
 */

import { DiagnosticTestQuestionsModel } from 'domain/question/diagnostic-test-questions.model';
import { Question } from 'domain/question/QuestionObjectFactory';

export interface SkillIdToQuestionsDict {
  [skillId: string]: DiagnosticTestQuestionsModel;
}

export class DiagnosticTestCurrentTopicStatusModel {
  // A dict with skill ID as key and a nested dict as value. The nested dict
  // contains the main question and back question as two keys and the Question
  // object as the values of each. The main question is the first question
  // that the learner encounters in the diagnostic test and if they attempt
  // the main question incorrectly the backup question will be presented.
  // Otherwise, the backup question will not be presented. The difficulty level
  // for both the main question and the backup question are the same.
  private _skillIdToQuestionsDict: SkillIdToQuestionsDict;

  // A list of diagnostic test skill IDs from which questions will be presented
  // to the learners. The pending skill IDs are the ones which have not yet
  // been tested in the diagnostic test.
  private _pendingSkillIdsToTest: string[];

  // A boolean variable that keeps track of whether a wrong attempt has
  // already been made in any previous questions. This lifeline option
  // allows learners to attempt another question from the same skill
  // (backup question) if the earlier one has been attempted incorrectly.
  // Attempting a question incorrectly after the lifeline has been used results
  // in the topic being marked as failed.
  private _lifelineIsConsumed: boolean;

  // A dict with skill ID as key and a boolean as value. The boolean value
  // represents whether the given skill passed or failed in the diagnostic test.
  // Passing a skill means the learner has attempted the linked question
  // correctly, otherwise the skill is marked as failed. Initially, all the
  // skill ID keys map to false values, which represent that the skills are
  // not yet passed.
  private _skillIdToTestStatus: {[skillId: string]: boolean} = {};
  numberOfAttemptedQuestions: number;

  numberOfAttemptedQuestions: number;

  constructor(skillIdToQuestionsDict: SkillIdToQuestionsDict) {
    this._pendingSkillIdsToTest = Object.keys(skillIdToQuestionsDict);
    this._skillIdToQuestionsDict = skillIdToQuestionsDict;

    this._lifelineIsConsumed = false;
    for (let skillId of this._pendingSkillIdsToTest) {
      this._skillIdToTestStatus[skillId] = false;
    }
    this.numberOfAttemptedQuestions = 0;
  }

  recordCorrectAttempt(skillId: string): void {
    this._skillIdToTestStatus[skillId] = true;
<<<<<<< HEAD
    this._pendingSkillIdsToTest.shift();
=======
>>>>>>> f8a8d680
    this.numberOfAttemptedQuestions += 1;
  }

  recordIncorrectAttempt(skillId: string): void {
    if (this._lifelineIsConsumed) {
      this._skillIdToTestStatus[skillId] = false;
      // Attempting two incorrect answers should mark the topic as failed so
      // there are no eligible skill IDs left for testing.
      this._pendingSkillIdsToTest = [];
    } else {
      this._lifelineIsConsumed = true;
    }
    this.numberOfAttemptedQuestions += 1;
  }

  getNextSkill(): string {
    return this._pendingSkillIdsToTest[0];
  }

  getNextQuestion(skillId: string): Question {
    if (this._lifelineIsConsumed) {
      return this._skillIdToQuestionsDict[skillId].getBackupQuestion();
    } else {
      return this._skillIdToQuestionsDict[skillId].getMainQuestion();
    }
  }

  isTopicPassed(): boolean {
    for (let skillID in this._skillIdToTestStatus) {
      if (!this._skillIdToTestStatus[skillID]) {
        return false;
      }
    }
    return true;
  }

  isTopicCompletelyTested(): boolean {
    return this._pendingSkillIdsToTest.length === 0;
  }

<<<<<<< HEAD
  isLifelineConsumeed(): boolean {
    return this._lifelineIsConsumed;
  }
=======
  isLifelineConsumed(): boolean {
    return this._lifelineIsConsumed;
  }

  getPendingSkillIds(): string[] {
    return this._pendingSkillIdsToTest;
  }

  getSkillIdToTestStatus(): {[skillId: string]: boolean} {
    return this._skillIdToTestStatus;
  }
>>>>>>> f8a8d680
}<|MERGE_RESOLUTION|>--- conflicted
+++ resolved
@@ -58,8 +58,6 @@
   private _skillIdToTestStatus: {[skillId: string]: boolean} = {};
   numberOfAttemptedQuestions: number;
 
-  numberOfAttemptedQuestions: number;
-
   constructor(skillIdToQuestionsDict: SkillIdToQuestionsDict) {
     this._pendingSkillIdsToTest = Object.keys(skillIdToQuestionsDict);
     this._skillIdToQuestionsDict = skillIdToQuestionsDict;
@@ -73,10 +71,7 @@
 
   recordCorrectAttempt(skillId: string): void {
     this._skillIdToTestStatus[skillId] = true;
-<<<<<<< HEAD
     this._pendingSkillIdsToTest.shift();
-=======
->>>>>>> f8a8d680
     this.numberOfAttemptedQuestions += 1;
   }
 
@@ -117,11 +112,6 @@
     return this._pendingSkillIdsToTest.length === 0;
   }
 
-<<<<<<< HEAD
-  isLifelineConsumeed(): boolean {
-    return this._lifelineIsConsumed;
-  }
-=======
   isLifelineConsumed(): boolean {
     return this._lifelineIsConsumed;
   }
@@ -133,5 +123,4 @@
   getSkillIdToTestStatus(): {[skillId: string]: boolean} {
     return this._skillIdToTestStatus;
   }
->>>>>>> f8a8d680
 }