// Copyright 2022 The Oppia Authors. All Rights Reserved.
//
// Licensed under the Apache License, Version 2.0 (the "License");
// you may not use this file except in compliance with the License.
// You may obtain a copy of the License at
//
//      http://www.apache.org/licenses/LICENSE-2.0
//
// Unless required by applicable law or agreed to in writing, software
// distributed under the License is distributed on an "AS-IS" BASIS,
// WITHOUT WARRANTIES OR CONDITIONS OF ANY KIND, either express or implied.
// See the License for the specific language governing permissions and
// limitations under the License.

/**
 * @fileoverview Diagnostic test player component.
 */

import { Component, OnInit } from '@angular/core';
import { downgradeComponent } from '@angular/upgrade/static';
import { UrlInterpolationService } from 'domain/utilities/url-interpolation.service';
import { WindowRef } from 'services/contextual/window-ref.service';
import { PreventPageUnloadEventService } from 'services/prevent-page-unload-event.service';


@Component({
  selector: 'oppia-diagnostic-test-player',
  templateUrl: './diagnostic-test-player.component.html'
})
export class DiagnosticTestPlayerComponent implements OnInit {
<<<<<<< HEAD
  OPPIA_AVATAR_IMAGE_URL!: string;
  classroomId!: string;
  diagnosticTestStarted: boolean = false;
=======
  OPPIA_AVATAR_IMAGE_URL: string = '';
>>>>>>> 3ef4c8a9

  constructor(
    private urlInterpolationService: UrlInterpolationService,
    private windowRef: WindowRef,
    private preventPageUnloadEventService: PreventPageUnloadEventService
  ) {}

  ngOnInit(): void {
    this.preventPageUnloadEventService.addListener();
    this.getOppiaAvatarImageURL();
  }

  getOppiaAvatarImageURL(): void {
    this.OPPIA_AVATAR_IMAGE_URL = (
      this.urlInterpolationService.getStaticImageUrl(
        '/avatar/oppia_avatar_100px.svg'));
  }

  returnBackToClassroom(): void {
    this.windowRef.nativeWindow.location.href = '/learn/math';
  }
}

angular.module('oppia').directive(
  'oppiaDiagnosticTestPlayer', downgradeComponent(
    {component: DiagnosticTestPlayerComponent}));<|MERGE_RESOLUTION|>--- conflicted
+++ resolved
@@ -28,13 +28,7 @@
   templateUrl: './diagnostic-test-player.component.html'
 })
 export class DiagnosticTestPlayerComponent implements OnInit {
-<<<<<<< HEAD
-  OPPIA_AVATAR_IMAGE_URL!: string;
-  classroomId!: string;
-  diagnosticTestStarted: boolean = false;
-=======
   OPPIA_AVATAR_IMAGE_URL: string = '';
->>>>>>> 3ef4c8a9
 
   constructor(
     private urlInterpolationService: UrlInterpolationService,
