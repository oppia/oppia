<<<<<<< HEAD
<div>
  <button class="btn oppia-diagnostic-test-button oppia-back-button"
          (click)="returnBackToClassroom()">
    BACK
  </button>
</div>
<div class="oppia-diagnostic-test-session">Learner Diagnostic Test</div>
<mat-card class="introductory-card" *ngIf="!diagnosticTestStarted">
  <div class="oppia-introductory-container">
    <div class="oppia-image">
      <img [src]="OPPIA_AVATAR_IMAGE_URL" alt="">
    </div>
    <div class="test-introduction-container">
      <p class="test-introduction-text">
        This test will help us recommend a topic for you.
      </p>
      <p class="test-introduction-text">
        Please note that you will not be able to return to previous questions
        after moving to the next question.
      </p>
    </div>
  </div>
  <button class="btn oppia-diagnostic-test-button start-test-button"
          (click)="startDiagnosticTest()">
    START THE TEST
  </button>
</mat-card>
=======
<div class="diagnostic-test-container">
  <div>
    <button class="btn oppia-diagnostic-test-button oppia-back-button"
            (click)="returnBackToClassroom()"
            translate="I18N_DIAGNOSTIC_TEST_BACK_BUTTON">
    </button>
  </div>
  <div class="oppia-diagnostic-test-session">Learner Diagnostic Test</div>
  <mat-card class="introductory-card">
    <div class="oppia-introductory-container">
      <div class="oppia-image">
        <img [src]="OPPIA_AVATAR_IMAGE_URL" alt="Oppia avatar image">
      </div>
      <div class="test-introduction-container">
        <p class="test-introduction-text">
          <span translate="I18N_DIAGNOSTIC_TEST_INTRO_TEXT_1"></span>
        </p>
        <p class="test-introduction-text">
          <span translate="I18N_DIAGNOSTIC_TEST_INTRO_TEXT_2"></span>
        </p>
      </div>
    </div>
    <button class="btn oppia-diagnostic-test-button start-test-button"
            disabled="true"
            translate="I18N_DIAGNOSTIC_TEST_START_BUTTON">
    </button>
  </mat-card>
</div>
>>>>>>> 3ef4c8a9

<style>
  .oppia-image {
    margin-right: 5%;
  }
  .oppia-introductory-container {
    display: flex;
  }
  .start-test-button {
    display: flex;
    margin: auto;
    margin-top: 10%;
  }
  .introductory-card {
    height: 350px;
    margin: auto;
    margin-top: 5%;
    padding: 35px;
    width: 600px;
  }
  .oppia-back-button {
    margin: 10px;
    position: absolute;
    text-transform: uppercase;
  }
  .test-introduction-text {
    font-family: 'Roboto', Arial, sans-serif;
    font-size: 1.2em;
  }
  .test-introduction-container {
    width: 400px;
  }
  .oppia-diagnostic-test-session {
    color: #01645c;
    font-family: 'Capriola', 'Roboto', Arial, sans-serif;
    font-size: 3em;
    margin-bottom: 20px;
    margin-top: 20px;
    text-align: center;
  }
  .oppia-diagnostic-test-button {
    background-color: #00645c;
    color: #fff;
    font-family: "Capriola", "Roboto", Arial, sans-serif;
    font-size: 1.1em;
    text-transform: uppercase;
  }
</style><|MERGE_RESOLUTION|>--- conflicted
+++ resolved
@@ -1,32 +1,3 @@
-<<<<<<< HEAD
-<div>
-  <button class="btn oppia-diagnostic-test-button oppia-back-button"
-          (click)="returnBackToClassroom()">
-    BACK
-  </button>
-</div>
-<div class="oppia-diagnostic-test-session">Learner Diagnostic Test</div>
-<mat-card class="introductory-card" *ngIf="!diagnosticTestStarted">
-  <div class="oppia-introductory-container">
-    <div class="oppia-image">
-      <img [src]="OPPIA_AVATAR_IMAGE_URL" alt="">
-    </div>
-    <div class="test-introduction-container">
-      <p class="test-introduction-text">
-        This test will help us recommend a topic for you.
-      </p>
-      <p class="test-introduction-text">
-        Please note that you will not be able to return to previous questions
-        after moving to the next question.
-      </p>
-    </div>
-  </div>
-  <button class="btn oppia-diagnostic-test-button start-test-button"
-          (click)="startDiagnosticTest()">
-    START THE TEST
-  </button>
-</mat-card>
-=======
 <div class="diagnostic-test-container">
   <div>
     <button class="btn oppia-diagnostic-test-button oppia-back-button"
@@ -55,7 +26,6 @@
     </button>
   </mat-card>
 </div>
->>>>>>> 3ef4c8a9
 
 <style>
   .oppia-image {
