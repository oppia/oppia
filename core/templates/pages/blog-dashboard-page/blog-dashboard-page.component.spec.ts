--- conflicted
+++ resolved
@@ -29,12 +29,9 @@
 import { WindowRef } from 'services/contextual/window-ref.service';
 import { BlogDashboardPageService } from './services/blog-dashboard-page.service';
 import { BlogDashboardPageComponent } from './blog-dashboard-page.component';
-<<<<<<< HEAD
 import { BlogPostSummary } from 'domain/blog/blog-post-summary.model';
 import { WindowDimensionsService } from 'services/contextual/window-dimensions.service';
 import { of } from 'rxjs';
-=======
->>>>>>> 60e813ac
 
 describe('Blog Dashboard Page Component', () => {
   let alertsService: AlertsService;
@@ -45,11 +42,8 @@
   let loaderService: LoaderService;
   let mockWindowRef: MockWindowRef;
   let urlInterpolationService: UrlInterpolationService;
-<<<<<<< HEAD
   let windowDimensionsService: WindowDimensionsService;
   let resizeEvent = new Event('resize');
-=======
->>>>>>> 60e813ac
 
   class MockWindowRef {
     nativeWindow = {
@@ -84,7 +78,6 @@
           provide: WindowRef,
           useClass: MockWindowRef
         },
-<<<<<<< HEAD
         {
           provide: WindowDimensionsService,
           useValue: {
@@ -92,8 +85,6 @@
             getResizeEvent: () => of(resizeEvent)
           }
         },
-=======
->>>>>>> 60e813ac
         BlogDashboardBackendApiService,
         BlogDashboardPageService,
         LoaderService,
@@ -134,15 +125,6 @@
       .toHaveBeenCalled();
   });
 
-<<<<<<< HEAD
-  it('should initialize tab according to active tab', fakeAsync(() => {
-    spyOn(component, 'initMainTab');
-
-    component.ngOnInit();
-    expect(component.activeTab).toBe('main');
-    expect(component.initMainTab).toHaveBeenCalled();
-
-=======
   it('should set correct activeTab value when update view ' +
   'event is emitted.', fakeAsync(() => {
     component.ngOnInit();
@@ -150,22 +132,12 @@
     expect(component.activeTab).toBe('main');
 
     // Changing active tab to blog post editor.
->>>>>>> 60e813ac
     blogDashboardPageService.navigateToEditorTabWithId('123456sample');
     mockWindowRef.nativeWindow.onhashchange();
     tick();
 
     expect(component.activeTab).toBe('editor_tab');
 
-<<<<<<< HEAD
-    blogDashboardPageService.navigateToMainTab();
-    mockWindowRef.nativeWindow.onhashchange();
-    tick();
-    expect(component.activeTab).toBe('main');
-    expect(component.initMainTab).toHaveBeenCalled();
-  }));
-
-=======
     // Changing active tab back to main tab.
     blogDashboardPageService.navigateToMainTab();
     mockWindowRef.nativeWindow.onhashchange();
@@ -196,7 +168,6 @@
       expect(component.initMainTab).not.toHaveBeenCalled();
     }));
 
->>>>>>> 60e813ac
   it('should initialize main tab', fakeAsync(() => {
     let defaultImageUrl = 'banner_image_url';
     let blogDashboardData = {
@@ -215,10 +186,7 @@
       .and.returnValue(Promise.resolve(blogDashboardData));
 
     component.initMainTab();
-<<<<<<< HEAD
-=======
-
->>>>>>> 60e813ac
+
     expect(loaderService.showLoadingScreen).toHaveBeenCalled();
 
     tick();
@@ -285,7 +253,6 @@
         'Unable to create new blog post.Error: ' +
         'To many collisions with existing blog post ids.');
     }));
-<<<<<<< HEAD
 
   it('should remove unpublish blog post from published list and' +
   ' add it to drafts list', () => {
@@ -314,6 +281,4 @@
     expect(component.blogDashboardData.numOfPublishedBlogPosts).toEqual(0);
     expect(component.blogDashboardData.numOfDraftBlogPosts).toEqual(1);
   });
-=======
->>>>>>> 60e813ac
 });