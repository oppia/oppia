<mat-card class="blog-card">
<<<<<<< HEAD
  <div  mat-card-image class="blog-card-thumbnail-container">
=======
  <div mat-card-image class="blog-card-thumbnail-container">
>>>>>>> 53799c05
    <picture>
      <img mat-card-image
           class="blog-card-thumbnail"
           [src]="thumbnailUrl"
           alt="Thumbnail image of the blog card">
    </picture>
  </div>
  <div class="blog-card-content">
    <mat-card-title class="blog-card-title">{{ blogPostSummary.title }}</mat-card-title>
    <mat-card-header class="mt-2">
      <img mat-card-avatar
           [src]="authorProfilePictureUrl"
           alt="Profile image of the author of the blog post">
      <mat-card-subtitle>{{ blogPostSummary.authorUsername }}</mat-card-subtitle>
      <mat-card-subtitle class="font-weight-light mobile-published-date">
        {{ publishedDateString }}
      </mat-card-subtitle>
    </mat-card-header>
    <mat-card-content class="mt-4 blog-card-summary">
      <p>
        {{ blogPostSummary.summary }}
      </p>
    </mat-card-content>
  </div>
</mat-card>
<style>
  .blog-card {
    border: 1px solid #CCC;
    border-radius: 4px;
    box-shadow: 0 3px 3px #00000029;
    height: 384px;
    margin: 10px;
    width: 576px;
  }

  .mat-card-image.blog-card-thumbnail {
    height: 144px;
    margin: 0;
    max-width: unset;
    object-fit: cover;
    object-position: top;
    width: 100%;
  }

  .blog-card-thumbnail-container {
    background-color: #AAA9;
    border-top-left-radius: inherit;
    border-top-right-radius: inherit;
    height: 144px;
    margin: -16px -16px 16px -16px;
    width: calc(100% + 32px);
  }

  .blog-card-content {
    margin: 4px 46px;
  }

  .blog-card-title {
    color: #333;
    font-family: 'Roboto', Arial, sans-serif;
    font-size: 2rem;
    font-weight: 100;
    line-height: 28px;
    margin-bottom: 0;
    text-align: left;
  }

  .blog-card-content .mat-card-avatar {
    height: 32px;
    width: 32px;
  }

  .blog-card-content mat-card-subtitle {
    color: #555;
    font-size: 1.2rem;
    font-weight: 600;
    line-height: 20px;
    margin-bottom: 3px;
    margin-left: -10px;
  }

  .blog-card-summary {
    color: #555;
    font-family: 'Roboto', Arial, sans-serif;
    font-size: 1.6rem;
    line-height: 24px;
    text-align: left;
  }

@media(max-width: 680px) {
  .blog-card {
    height: 280px;
    width: 222px;
  }

  .mat-card-image.blog-card-thumbnail {
    height: 78px;
  }

  .blog-card-thumbnail-container {
    height: 78px;
  }

  .blog-card-title {
    font-size: 1.2rem;
    font-weight: 500;
    line-height: 14px;
  }

  .blog-card-content .mat-card-avatar {
    height: 27px;
    width: 27px;
  }

  .mobile-published-date {
    font-size: 9px;
  }

  .blog-card-summary {
    font-size: 1rem;
  }

  .blog-card-content {
    margin: 0;
  }

  .blog-card-content mat-card-subtitle {
    font-size: 0.9rem;
    line-height: 16px;
  }
}
</style><|MERGE_RESOLUTION|>--- conflicted
+++ resolved
@@ -1,9 +1,5 @@
 <mat-card class="blog-card">
-<<<<<<< HEAD
-  <div  mat-card-image class="blog-card-thumbnail-container">
-=======
   <div mat-card-image class="blog-card-thumbnail-container">
->>>>>>> 53799c05
     <picture>
       <img mat-card-image
            class="blog-card-thumbnail"
