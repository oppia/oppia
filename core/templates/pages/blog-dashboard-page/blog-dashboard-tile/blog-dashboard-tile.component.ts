--- conflicted
+++ resolved
@@ -87,19 +87,11 @@
           this.alertsService.addWarning(
             `Failed to unpublish Blog Post. Internal Error: ${errorResponse}`);
         }
-<<<<<<< HEAD
-      ), () => {
-      // Note to developers:
-      // This callback is triggered when the Cancel button is clicked.
-      // No further action is needed.
-      };
-=======
       );
     }, () => {
       // Note to developers:
       // This callback is triggered when the Cancel button is clicked.
       // No further action is needed.
->>>>>>> 10b4c8fc
     });
   }
 }