// Copyright 2021 The Oppia Authors. All Rights Reserved.
//
// Licensed under the Apache License, Version 2.0 (the "License");
// you may not use this file except in compliance with the License.
// You may obtain a copy of the License at
//
//      http://www.apache.org/licenses/LICENSE-2.0
//
// Unless required by applicable law or agreed to in writing, software
// distributed under the License is distributed on an "AS-IS" BASIS,
// WITHOUT WARRANTIES OR CONDITIONS OF ANY KIND, either express or implied.
// See the License for the specific language governing permissions and
// limitations under the License.

/**
 * @fileoverview Unit tests for Blog Dashboard Tile component.
 */

import { HttpClientTestingModule } from '@angular/common/http/testing';
import { ComponentFixture, fakeAsync, TestBed, tick, waitForAsync } from '@angular/core/testing';
import { NO_ERRORS_SCHEMA } from '@angular/core';
import { CapitalizePipe } from 'filters/string-utility-filters/capitalize.pipe';
import { MockTranslatePipe, MockCapitalizePipe } from 'tests/unit-test-utils';
import { BlogDashboardTileComponent } from './blog-dashboard-tile.component';
import { BlogPostSummaryBackendDict, BlogPostSummary } from 'domain/blog/blog-post-summary.model';
import { MatCardModule } from '@angular/material/card';
import { MatMenuModule } from '@angular/material/menu';
import { BlogDashboardPageService } from '../services/blog-dashboard-page.service';
import { BlogPostEditorBackendApiService } from 'domain/blog/blog-post-editor-backend-api.service';
import { NgbModal, NgbModalModule, NgbModalRef } from '@ng-bootstrap/ng-bootstrap';
import { BlogPostData } from 'domain/blog/blog-post.model';
import { AlertsService } from 'services/alerts.service';

describe('Blog Dashboard Tile Component', () => {
  let component: BlogDashboardTileComponent;
  let fixture: ComponentFixture<BlogDashboardTileComponent>;
  let ngbModal: NgbModal;
  let sampleBlogPostSummary: BlogPostSummaryBackendDict;
  let blogPostEditorBackendApiService: BlogPostEditorBackendApiService;
  let blogDashboardPageService: BlogDashboardPageService;
  let sampleBlogPostData: BlogPostData;
  let alertsService: AlertsService;
  let sampleBlogPostBackendDict = {
    id: 'sampleId',
    author_username: 'test_user',
    title: 'Title',
    content: '<p>hello</p>',
    thumbnail_filename: 'image.png',
    tags: ['learners', 'news'],
    url_fragment: 'sample#url',
    last_updated: '11/21/2014, 04:52:46:713463',
  };
  beforeEach(waitForAsync(() => {
    TestBed.configureTestingModule({
      imports: [
        HttpClientTestingModule,
        MatCardModule,
        MatMenuModule,
<<<<<<< HEAD
        NgbModalModule,
=======
        NgbModalModule
>>>>>>> e28b6b90
      ],
      declarations: [
        BlogDashboardTileComponent,
        MockTranslatePipe,
      ],
      providers: [
        {
          provide: CapitalizePipe,
          useClass: MockCapitalizePipe
        },
        BlogDashboardPageService,
        BlogPostEditorBackendApiService,
        AlertsService
      ],
      schemas: [NO_ERRORS_SCHEMA]
    }).compileComponents();
  }));

  beforeEach(() => {
    fixture = TestBed.createComponent(BlogDashboardTileComponent);
    component = fixture.componentInstance;
    blogDashboardPageService = TestBed.inject(BlogDashboardPageService);
    blogPostEditorBackendApiService = TestBed.inject(
      BlogPostEditorBackendApiService);
    ngbModal = TestBed.inject(NgbModal);
    sampleBlogPostData = BlogPostData.createFromBackendDict(
      sampleBlogPostBackendDict);
    alertsService = TestBed.inject(AlertsService);
    sampleBlogPostSummary = {
      id: 'sampleId',
      author_username: 'test_user',
      title: 'Title',
      summary: 'Hello World',
      tags: ['news'],
      thumbnail_filename: 'image.png',
      url_fragment: 'title',
      last_updated: '11/21/2014',
      published_on: '11/21/2014',
    };
  });

  it('should create', () => {
    expect(component).toBeDefined();
  });

  it('should initialize', () => {
    component.blogPostSummary = BlogPostSummary.createFromBackendDict(
      sampleBlogPostSummary);

    component.ngOnInit();

    expect(component.lastUpdatedDateString).toEqual('November 21, 2014');
  });

  it('should get formatted date string from the timestamp in milliseconds',
    () => {
      // This corresponds to Fri, 21 Nov 2014 09:45:00 GMT.
      let DATE = '11/21/2014';
      expect(component.getDateStringInWords(DATE))
        .toBe('November 21, 2014');

      DATE = '01/16/2027';
      expect(component.getDateStringInWords(DATE))
        .toBe('January 16, 2027');

      DATE = '02/02/2018';
      expect(component.getDateStringInWords(DATE))
        .toBe('February 2, 2018');
    });

  it('should navigate to blog post editor interface on clicking edit', () => {
    spyOn(blogDashboardPageService, 'navigateToEditorTabWithId');
    component.blogPostSummary = BlogPostSummary.createFromBackendDict(
      sampleBlogPostSummary);

    component.editBlogPost();

    expect(blogDashboardPageService.navigateToEditorTabWithId)
      .toHaveBeenCalledWith('sampleId');
  });

  it('should successfully place call to delete blog post model', fakeAsync(
    () => {
      spyOn(ngbModal, 'open').and.returnValue({
        result: Promise.resolve()
      } as NgbModalRef);
      spyOn(blogDashboardPageService, 'deleteBlogPost');
      component.blogPostSummary = BlogPostSummary.createFromBackendDict(
        sampleBlogPostSummary);

      component.deleteBlogPost();
      tick();

      expect(blogDashboardPageService.deleteBlogPost).toHaveBeenCalled();
    }));

  it('should cancel delete blog post model', fakeAsync(() => {
    spyOn(ngbModal, 'open').and.returnValue({
      result: Promise.reject()
    } as NgbModalRef);
    spyOn(blogDashboardPageService, 'deleteBlogPost');

    component.deleteBlogPost();
    tick();

    expect(blogDashboardPageService.deleteBlogPost)
      .not.toHaveBeenCalled();
  }));

  it('should unpublish blog post data successfully.', fakeAsync(() => {
    spyOn(ngbModal, 'open').and.returnValue({
      result: Promise.resolve()
    } as NgbModalRef);

    component.blogPostSummary = BlogPostSummary.createFromBackendDict(
      sampleBlogPostSummary);
    spyOn(blogPostEditorBackendApiService, 'updateBlogPostDataAsync')
      .and.returnValue(Promise.resolve({blogPostDict: sampleBlogPostData}));
    spyOn(component.unpublisedBlogPost, 'emit');

    component.unpublishBlogPost();
    tick();

    expect(blogPostEditorBackendApiService.updateBlogPostDataAsync)
      .toHaveBeenCalled();

    tick();

    expect(component.unpublisedBlogPost.emit).toHaveBeenCalled();
  }));


  it('should display error when unable to unpublish blog post data' +
  ' successfully.', fakeAsync(() => {
    spyOn(ngbModal, 'open').and.returnValue({
      result: Promise.resolve()
    } as NgbModalRef);

    component.blogPostSummary = BlogPostSummary.createFromBackendDict(
      sampleBlogPostSummary);
    spyOn(blogPostEditorBackendApiService, 'updateBlogPostDataAsync')
      .and.returnValue(Promise.reject('status: 500'));
    spyOn(component, 'unpublisedBlogPost');
    spyOn(alertsService, 'addWarning');

    component.unpublishBlogPost();
    tick();

    expect(blogPostEditorBackendApiService.updateBlogPostDataAsync)
      .toHaveBeenCalled();

    tick();

    expect(component.unpublisedBlogPost).not.toHaveBeenCalled();
    expect(alertsService.addWarning).toHaveBeenCalledWith(
      'Failed to unpublish Blog Post. Internal Error: status: 500');
  }));

  it('should not unpublish blog post data if cancelled.', fakeAsync(() => {
    spyOn(ngbModal, 'open').and.returnValue({
      result: Promise.reject()
    } as NgbModalRef);
    spyOn(blogPostEditorBackendApiService, 'updateBlogPostDataAsync');
    component.unpublishBlogPost();
    tick();

    expect(blogPostEditorBackendApiService.updateBlogPostDataAsync)
      .not.toHaveBeenCalled();
  }));
});<|MERGE_RESOLUTION|>--- conflicted
+++ resolved
@@ -56,15 +56,11 @@
         HttpClientTestingModule,
         MatCardModule,
         MatMenuModule,
-<<<<<<< HEAD
-        NgbModalModule,
-=======
         NgbModalModule
->>>>>>> e28b6b90
       ],
       declarations: [
         BlogDashboardTileComponent,
-        MockTranslatePipe,
+        MockTranslatePipe
       ],
       providers: [
         {
