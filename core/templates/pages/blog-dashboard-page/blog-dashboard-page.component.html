--- conflicted
+++ resolved
@@ -57,11 +57,7 @@
               <oppia-blog-dashboard-tile [blogPostSummary]="blogPostSummary"
                                          [blogPostIsPublished]="false"
                                          [activeView]="activeView"
-<<<<<<< HEAD
-                                         class="d-flex flex-grow-1">
-=======
                                          class="d-flex flex-grow-1 blog-tiles-list">
->>>>>>> 10b4c8fc
               </oppia-blog-dashboard-tile>
             </mat-list-item>
           </mat-list>
@@ -94,11 +90,7 @@
               <oppia-blog-dashboard-tile [blogPostSummary]="blogPostSummary"
                                          [blogPostIsPublished]="false"
                                          [activeView]="activeView"
-<<<<<<< HEAD
-                                         class="d-flex flex-grow-1">
-=======
                                          class="d-flex flex-grow-1 blog-tiles-list">
->>>>>>> 10b4c8fc
               </oppia-blog-dashboard-tile>
             </mat-list-item>
           </mat-list>
@@ -216,13 +208,10 @@
     color: #00645C;
   }
 
-<<<<<<< HEAD
-=======
   .blog-tiles-list {
     cursor: pointer;
   }
 
->>>>>>> 10b4c8fc
   :host /deep/ .mat-tab-label {
     font-family: 'Roboto', Arial, sans-serif;
     font-size: 1.6rem;
