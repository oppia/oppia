--- conflicted
+++ resolved
@@ -99,11 +99,7 @@
         <div tabindex="0" *ngIf="!contentEditorIsActive" (click)="contentEditorIsActive=true" class="e2e-test-content-button blog-post-content-button">
           <div class="oppia-editable-section-mask">
             <oppia-rte-output-display [rteString]="this.blogPostData.content"
-<<<<<<< HEAD
-                                      class="blog-post-content-display e2e-test-content-display">
-=======
                                       class="e2e-test-content-display blog-post-content-display">
->>>>>>> c0add9e9
             </oppia-rte-output-display>
           </div>
         </div>
@@ -443,11 +439,7 @@
     font-size: 40px;
   }
 
-<<<<<<< HEAD
- .blog-post-content-display /deep/ h1 {
-=======
   .blog-post-content-display /deep/ h1 {
->>>>>>> c0add9e9
     color: #333;
     font-family: 'Roboto', Arial, sans-serif;
     font-size: 24px;
