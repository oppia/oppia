--- conflicted
+++ resolved
@@ -98,10 +98,7 @@
     this.DEFAULT_PROFILE_PICTURE_URL = this.urlInterpolationService
       .getStaticImageUrl('/general/no_profile_picture.png');
     this.blogPostId = this.blogDashboardPageService.blogPostId;
-<<<<<<< HEAD
-=======
     this.initEditor();
->>>>>>> fb0c69b8
     this.MAX_CHARS_IN_BLOG_POST_TITLE = (
       AppConstants.MAX_CHARS_IN_BLOG_POST_TITLE);
     this.MIN_CHARS_IN_BLOG_POST_TITLE = (
