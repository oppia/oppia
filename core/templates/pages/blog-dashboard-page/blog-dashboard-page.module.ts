--- conflicted
+++ resolved
@@ -16,22 +16,6 @@
  * @fileoverview Module for the blog-dashboard page.
  */
 
-<<<<<<< HEAD
-import { MatTabsModule } from '@angular/material/tabs';
-import { MatMenuModule } from '@angular/material/menu';
-import { MatButtonToggleModule } from '@angular/material/button-toggle';
-import { MatTooltipModule } from '@angular/material/tooltip';
-import { SharedComponentsModule } from 'components/shared-component.module';
-import { RouterModule } from '@angular/router';
-import { BlogDashboardPageComponent } from 'pages/blog-dashboard-page/blog-dashboard-page.component';
-import { SharedBlogComponentsModule } from 'pages/blog-dashboard-page/shared-blog-components.module';
-import { NgModule } from '@angular/core';
-import { ToastrModule } from 'ngx-toastr';
-import { toastrConfig } from 'pages/oppia-root/app.module';
-import { BlogDashboardPageRootComponent } from './blog-dashboard-page-root.component';
-import { BlogAuthorDetailsEditorComponent } from './modal-templates/author-detail-editor-modal.component';
-import { BlogDashboardPageAuthGuard } from './blog-dashboard-page-auth.guard';
-=======
 import {MatTabsModule} from '@angular/material/tabs';
 import {MatMenuModule} from '@angular/material/menu';
 import {MatButtonToggleModule} from '@angular/material/button-toggle';
@@ -46,7 +30,6 @@
 import {BlogDashboardPageRootComponent} from './blog-dashboard-page-root.component';
 import {BlogAuthorDetailsEditorComponent} from './modal-templates/author-detail-editor-modal.component';
 import {BlogDashboardPageAuthGuard} from './blog-dashboard-page-auth.guard';
->>>>>>> d7f3745e
 
 @NgModule({
   imports: [
@@ -60,33 +43,19 @@
       {
         path: '',
         component: BlogDashboardPageRootComponent,
-<<<<<<< HEAD
-        canActivate: [BlogDashboardPageAuthGuard]
-      }
-=======
         canActivate: [BlogDashboardPageAuthGuard],
       },
->>>>>>> d7f3745e
     ]),
     MatButtonToggleModule,
   ],
   declarations: [
     BlogDashboardPageComponent,
     BlogAuthorDetailsEditorComponent,
-<<<<<<< HEAD
-    BlogDashboardPageRootComponent
-  ],
-  entryComponents: [
-    BlogDashboardPageComponent,
-    BlogAuthorDetailsEditorComponent
-
-=======
     BlogDashboardPageRootComponent,
   ],
   entryComponents: [
     BlogDashboardPageComponent,
     BlogAuthorDetailsEditorComponent,
->>>>>>> d7f3745e
   ],
 })
 export class BlogDashboardPageModule {}