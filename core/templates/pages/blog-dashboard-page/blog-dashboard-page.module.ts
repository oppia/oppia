// Copyright 2021 The Oppia Authors. All Rights Reserved.
//
// Licensed under the Apache License, Version 2.0 (the "License");
// you may not use this file except in compliance with the License.
// You may obtain a copy of the License at
//
//      http://www.apache.org/licenses/LICENSE-2.0
//
// Unless required by applicable law or agreed to in writing, software
// distributed under the License is distributed on an "AS-IS" BASIS,
// WITHOUT WARRANTIES OR CONDITIONS OF ANY KIND, either express or implied.
// See the License for the specific language governing permissions and
// limitations under the License.

/**
 * @fileoverview Module for the blog-dashboard page.
 */

import { APP_INITIALIZER, NgModule, StaticProvider, DoBootstrap} from '@angular/core';
import { MatTabsModule } from '@angular/material/tabs';
import { BrowserModule } from '@angular/platform-browser';
import { downgradeComponent } from '@angular/upgrade/static';
import { HttpClientModule } from '@angular/common/http';
import { HTTP_INTERCEPTORS } from '@angular/common/http';
import { RequestInterceptor } from 'services/request-interceptor.service';
import { SharedComponentsModule } from 'components/shared-component.module';

import { OppiaAngularRootComponent } from 'components/oppia-angular-root.component';
import { BlogDashboardPageComponent } from 'pages/blog-dashboard-page/blog-dashboard-page.component';
import { BlogCardComponent } from 'pages/blog-dashboard-page/blog-card/blog-card.component';
import { BlogDashboardTileComponent } from './blog-dashboard-tile/blog-dashboard-tile.component';
import { BlogDashboardNavbarBreadcrumbComponent } from 'pages/blog-dashboard-page/navbar/blog-dashboard-navbar-breadcrumb.component';
import { platformFeatureInitFactory, PlatformFeatureService } from 'services/platform-feature.service';
<<<<<<< HEAD
import { RequestInterceptor } from 'services/request-interceptor.service';
import { ToastrModule } from 'ngx-toastr';


// Config for ToastrModule (helps in flashing messages and alerts).
const toastrConfig = {
  allowHtml: false,
  iconClasses: {
    error: 'toast-error',
    info: 'toast-info',
    success: 'toast-success',
    warning: 'toast-warning'
  },
  positionClass: 'toast-bottom-right',
  messageClass: 'toast-message',
  progressBar: false,
  tapToDismiss: true,
  titleClass: 'toast-title'
};

=======
>>>>>>> d2fdf35a

declare var angular: ng.IAngularStatic;

@NgModule({
  imports: [
    BrowserModule,
    HttpClientModule,
    SharedComponentsModule,
<<<<<<< HEAD
    ToastrModule.forRoot(toastrConfig)
=======
    MatTabsModule
>>>>>>> d2fdf35a
  ],
  declarations: [
    BlogDashboardNavbarBreadcrumbComponent,
    BlogDashboardPageComponent,
    BlogCardComponent,
    BlogDashboardTileComponent,
  ],
  entryComponents: [
    BlogDashboardNavbarBreadcrumbComponent,
    BlogDashboardPageComponent,
    BlogCardComponent,
    BlogDashboardTileComponent,
  ],
  providers: [
    {
      provide: HTTP_INTERCEPTORS,
      useClass: RequestInterceptor,
      multi: true,
    },
    {
      provide: APP_INITIALIZER,
      useFactory: platformFeatureInitFactory,
      deps: [PlatformFeatureService],
      multi: true,
    },
  ],
})
class BlogDashboardPageModule implements DoBootstrap {
  ngDoBootstrap() {}
}

import { platformBrowserDynamic } from '@angular/platform-browser-dynamic';
import { downgradeModule } from '@angular/upgrade/static';

const bootstrapFnAsync = async(extraProviders: StaticProvider[]) => {
  const platformRef = platformBrowserDynamic(extraProviders);
  return platformRef.bootstrapModule(BlogDashboardPageModule);
};
const downgradedModule = downgradeModule(bootstrapFnAsync);

declare var angular: ng.IAngularStatic;

angular.module('oppia').requires.push(downgradedModule);

angular.module('oppia').directive(
  // This directive is the downgraded version of the Angular component to
  // bootstrap the Angular 8.
  'oppiaAngularRoot',
  downgradeComponent({
    component: OppiaAngularRootComponent
  }) as angular.IDirectiveFactory);<|MERGE_RESOLUTION|>--- conflicted
+++ resolved
@@ -31,8 +31,6 @@
 import { BlogDashboardTileComponent } from './blog-dashboard-tile/blog-dashboard-tile.component';
 import { BlogDashboardNavbarBreadcrumbComponent } from 'pages/blog-dashboard-page/navbar/blog-dashboard-navbar-breadcrumb.component';
 import { platformFeatureInitFactory, PlatformFeatureService } from 'services/platform-feature.service';
-<<<<<<< HEAD
-import { RequestInterceptor } from 'services/request-interceptor.service';
 import { ToastrModule } from 'ngx-toastr';
 
 
@@ -52,8 +50,6 @@
   titleClass: 'toast-title'
 };
 
-=======
->>>>>>> d2fdf35a
 
 declare var angular: ng.IAngularStatic;
 
@@ -62,11 +58,8 @@
     BrowserModule,
     HttpClientModule,
     SharedComponentsModule,
-<<<<<<< HEAD
-    ToastrModule.forRoot(toastrConfig)
-=======
+    ToastrModule.forRoot(toastrConfig),
     MatTabsModule
->>>>>>> d2fdf35a
   ],
   declarations: [
     BlogDashboardNavbarBreadcrumbComponent,
