--- conflicted
+++ resolved
@@ -114,11 +114,7 @@
     if (index > -1) {
       summaryDicts.splice(index, 1);
     }
-<<<<<<< HEAD
-    this.blogDashboardData.draftBlogPostSummaryDicts.push(
-=======
     this.blogDashboardData.draftBlogPostSummaryDicts.unshift(
->>>>>>> 10b4c8fc
       blogPostSummary);
     this.blogDashboardData.numOfDraftBlogPosts += 1;
     this.blogDashboardData.numOfPublishedBlogPosts -= 1;
