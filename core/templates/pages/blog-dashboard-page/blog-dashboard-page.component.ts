// Copyright 2021 The Oppia Authors. All Rights Reserved.
//
// Licensed under the Apache License, Version 2.0 (the "License");
// you may not use this file except in compliance with the License.
// You may obtain a copy of the License at
//
//      http://www.apache.org/licenses/LICENSE-2.0
//
// Unless required by applicable law or agreed to in writing, software
// distributed under the License is distributed on an "AS-IS" BASIS,
// WITHOUT WARRANTIES OR CONDITIONS OF ANY KIND, either express or implied.
// See the License for the specific language governing permissions and
// limitations under the License.

/**
 * @fileoverview Component for the navbar breadcrumb of the blog dashboard.
 */

import { Component, OnInit} from '@angular/core';
import { downgradeComponent } from '@angular/upgrade/static';
import { AppConstants } from 'app.constants';
import { AlertsService } from 'services/alerts.service';
import { UrlInterpolationService } from 'domain/utilities/url-interpolation.service';
import { BlogDashboardData, BlogDashboardBackendApiService } from 'domain/blog/blog-dashboard-backend-api.service';
import { LoaderService } from 'services/loader.service';
import { Subscription } from 'rxjs';
import { BlogDashboardPageService } from 'pages/blog-dashboard-page/services/blog-dashboard-page.service';

@Component({
  selector: 'oppia-blog-dashboard-page',
  templateUrl: './blog-dashboard-page.component.html'
})
export class BlogDashboardPageComponent implements OnInit {
  blogDashboardData: BlogDashboardData;
  authorProfilePictureUrl: string;
  DEFAULT_PROFILE_PICTURE_URL: string = '';
<<<<<<< HEAD
  activeTab: string;
  directiveSubscriptions = new Subscription();
=======

>>>>>>> 336d2b99
  constructor(
    private alertsService: AlertsService,
    private blogDashboardBackendService: BlogDashboardBackendApiService,
    private loaderService: LoaderService,
    private urlInterpolationService: UrlInterpolationService,
<<<<<<< HEAD
    private alertsService: AlertsService,
    private blogDashboardPageService: BlogDashboardPageService,
=======
>>>>>>> 336d2b99
  ) {}

  ngOnInit(): void {
    this.activeTab = this.blogDashboardPageService.activeTab;
    if (this.activeTab === 'main') {
      this.initMainTab();
    }

    this.directiveSubscriptions.add(
      this.blogDashboardPageService.updateViewEventEmitter.subscribe(
        () => {
          this.activeTab = this.blogDashboardPageService.activeTab;
        }
      )
    );
  }

  initMainTab(): void {
    this.loaderService.showLoadingScreen('Loading');
    this.DEFAULT_PROFILE_PICTURE_URL = this.urlInterpolationService
      .getStaticImageUrl('/general/no_profile_picture.png');
    this.blogDashboardBackendService.fetchBlogDashboardDataAsync().then(
      (dashboardData) => {
        this.blogDashboardData = dashboardData;
        this.authorProfilePictureUrl = decodeURIComponent((
          // eslint-disable-next-line max-len
          dashboardData.profilePictureDataUrl || this.DEFAULT_PROFILE_PICTURE_URL));
        this.loaderService.hideLoadingScreen();
      }, (errorResponse) => {
        if (
          AppConstants.FATAL_ERROR_CODES.indexOf(
            errorResponse.status) !== -1) {
          this.alertsService.addWarning('Failed to get blog dashboard data');
        }
      });
  }

  createNewBlogPost(): void {
    this.blogDashboardBackendService.createBlogPostAsync().then(
      (blogPostId) => {
        this.blogDashboardPageService.navigateToEditorTabWithId(blogPostId);
      }
    )
  }
}

angular.module('oppia').directive('oppiaBlogDashboardPage',
  downgradeComponent({
    component: BlogDashboardPageComponent
  }) as angular.IDirectiveFactory);<|MERGE_RESOLUTION|>--- conflicted
+++ resolved
@@ -34,22 +34,14 @@
   blogDashboardData: BlogDashboardData;
   authorProfilePictureUrl: string;
   DEFAULT_PROFILE_PICTURE_URL: string = '';
-<<<<<<< HEAD
   activeTab: string;
   directiveSubscriptions = new Subscription();
-=======
-
->>>>>>> 336d2b99
   constructor(
     private alertsService: AlertsService,
     private blogDashboardBackendService: BlogDashboardBackendApiService,
     private loaderService: LoaderService,
     private urlInterpolationService: UrlInterpolationService,
-<<<<<<< HEAD
-    private alertsService: AlertsService,
     private blogDashboardPageService: BlogDashboardPageService,
-=======
->>>>>>> 336d2b99
   ) {}
 
   ngOnInit(): void {
