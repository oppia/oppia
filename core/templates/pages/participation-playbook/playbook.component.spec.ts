--- conflicted
+++ resolved
@@ -26,17 +26,7 @@
 import { WindowRef } from 'services/contextual/window-ref.service';
 import { I18nLanguageCodeService } from 'services/i18n-language-code.service';
 import { SiteAnalyticsService } from 'services/site-analytics.service';
-<<<<<<< HEAD
-
-@Pipe({name: 'translate'})
-class MockTranslatePipe {
-  transform(value: string, params: Object | undefined): string {
-    return value;
-  }
-}
-=======
 import { MockTranslatePipe } from 'tests/unit-test-utils';
->>>>>>> 74ff69ce
 
 class MockI18nLanguageCodeService {
   codeChangeEventEmiiter = new EventEmitter<string>();
