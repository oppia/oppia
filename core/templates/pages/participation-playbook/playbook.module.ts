--- conflicted
+++ resolved
@@ -22,17 +22,12 @@
 import { BrowserModule } from '@angular/platform-browser';
 
 import { PlaybookPageComponent } from './playbook.component';
-import { OppiaAngularRootComponent } from
-  'components/oppia-angular-root.component';
 import { SharedComponentsModule } from 'components/shared-component.module';
 import { RequestInterceptor } from 'services/request-interceptor.service';
 import { platformFeatureInitFactory, PlatformFeatureService } from
   'services/platform-feature.service';
-<<<<<<< HEAD
 import { BrowserAnimationsModule } from '@angular/platform-browser/animations';
-=======
 import { PlaybookPageRootComponent } from './playbook-page-root.component';
->>>>>>> 83855e8a
 
 @NgModule({
   imports: [
@@ -43,19 +38,11 @@
   ],
   declarations: [
     PlaybookPageComponent,
-<<<<<<< HEAD
-  ],
-  entryComponents: [
-    PlaybookPageComponent,
-=======
-    PlaybookPageRootComponent,
-    OppiaAngularRootComponent
+    PlaybookPageRootComponent
   ],
   entryComponents: [
     PlaybookPageComponent,
     PlaybookPageRootComponent,
-    OppiaAngularRootComponent
->>>>>>> 83855e8a
   ],
   providers: [
     {
