--- conflicted
+++ resolved
@@ -19,21 +19,6 @@
 import { TestBed } from '@angular/core/testing';
 import { ExplorationObjectiveService } from './exploration-objective.service';
 import { ExplorationPropertyService } from './exploration-property.service';
-<<<<<<< HEAD
-import { HttpClientTestingModule } from '@angular/common/http/testing';
-
-describe('Exploration Objective Service', function() {
-  let eos: ExplorationObjectiveService;
-
-  beforeEach(() => {
-    TestBed.configureTestingModule({
-      imports: [HttpClientTestingModule],
-      providers: [
-        ExplorationPropertyService
-      ]
-    });
-
-=======
 import { ExplorationRightsService } from './exploration-rights.service';
 import { ValidatorsService } from 'services/validators.service';
 import { NormalizeWhitespacePipe } from 'filters/string-utility-filters/normalize-whitespace.pipe';
@@ -53,7 +38,6 @@
       ]
     });
 
->>>>>>> f4bc5519
     eos = TestBed.inject(ExplorationObjectiveService);
   });
 
