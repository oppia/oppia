// Copyright 2021 The Oppia Authors. All Rights Reserved.
//
// Licensed under the Apache License, Version 2.0 (the "License");
// you may not use this file except in compliance with the License.
// You may obtain a copy of the License at
//
//      http://www.apache.org/licenses/LICENSE-2.0
//
// Unless required by applicable law or agreed to in writing, software
// distributed under the License is distributed on an "AS-IS" BASIS,
// WITHOUT WARRANTIES OR CONDITIONS OF ANY KIND, either express or implied.
// See the License for the specific language governing permissions and
// limitations under the License.

/**
 * @fileoverview A service that maintains a provisional list of changes to be
 * committed to the server.
 */

import { downgradeInjectable } from '@angular/upgrade/static';
import { EventEmitter, OnInit, Output } from '@angular/core';
import { Injectable } from '@angular/core';
import { Observable } from 'rxjs';

import { AutosaveInfoModalsService } from 'pages/exploration-editor-page/services/autosave-info-modals.service';
import { ExplorationDataService } from 'pages/exploration-editor-page/services/exploration-data.service';
import { AlertsService } from 'services/alerts.service';
import { LoaderService } from 'services/loader.service';
import { LoggerService } from 'services/contextual/logger.service';
import { ExplorationChange } from 'domain/exploration/exploration-draft.model';

<<<<<<< HEAD
    // Temporary buffer for changes made to the exploration.
    var explorationChangeList = [];
    // Stack for storing undone changes. The last element is the most recently
    // undone change.
    var undoneChangeStack = [];
    var loadingMessage = '';
    LoaderService.onLoadingMessageChange.subscribe(
      (message: string) => loadingMessage = message
    );
    // All these constants should correspond to those in exp_domain.py.
    // TODO(sll): Enforce this in code.
    var CMD_ADD_STATE = 'add_state';
    var CMD_RENAME_STATE = 'rename_state';
    var CMD_DELETE_STATE = 'delete_state';
    var CMD_EDIT_STATE_PROPERTY = 'edit_state_property';
    var CMD_EDIT_EXPLORATION_PROPERTY = 'edit_exploration_property';
    var CMD_ADD_WRITTEN_TRANSLATION = 'add_written_translation';
    var CMD_MARK_WRITTEN_TRANSLATIONS_AS_NEEDING_UPDATE = (
      'mark_written_translations_as_needing_update');
    var autosaveInProgressEventEmitter: EventEmitter<boolean> = (
      new EventEmitter<boolean>());
    var ALLOWED_EXPLORATION_BACKEND_NAMES = {
      category: true,
      init_state_name: true,
      language_code: true,
      objective: true,
      param_changes: true,
      param_specs: true,
      tags: true,
      title: true,
      auto_tts_enabled: true,
      correctness_feedback_enabled: true
    };
=======
@Injectable({
  providedIn: 'root'
})
export class ChangeListService implements OnInit {
  // TODO(sll): Implement undo, redo functionality. Show a message on each
  // step saying what the step is doing.
  // TODO(sll): Allow the user to view the list of changes made so far, as
  // well as the list of changes in the undo stack.
>>>>>>> c3ec2d6f

  // Temporary buffer for changes made to the exploration.
  explorationChangeList: ExplorationChange[] = [];

  // Stack for storing undone changes. The last element is the most recently
  // undone change.
  undoneChangeStack: ExplorationChange[] = [];
  loadingMessage: string = '';

  @Output() autosaveInProgressEventEmitter: EventEmitter<boolean> = (
    new EventEmitter<boolean>());

  ALLOWED_EXPLORATION_BACKEND_NAMES = {
    category: true,
    init_state_name: true,
    language_code: true,
    objective: true,
    param_changes: true,
    param_specs: true,
    tags: true,
    title: true,
    auto_tts_enabled: true,
    correctness_feedback_enabled: true
  };

  ALLOWED_STATE_BACKEND_NAMES = {
    answer_groups: true,
    confirmed_unclassified_answers: true,
    content: true,
    recorded_voiceovers: true,
    default_outcome: true,
    hints: true,
    linked_skill_id: true,
    next_content_id_index: true,
    param_changes: true,
    param_specs: true,
    solicit_answer_details: true,
    card_is_checkpoint: true,
    solution: true,
    state_name: true,
    widget_customization_args: true,
    widget_id: true,
    written_translations: true
  };

  changeListAddedTimeoutId = null;
  DEFAULT_WAIT_FOR_AUTOSAVE_MSEC = 200;

  constructor(
    private alertsService: AlertsService,
    private autosaveInfoModalsService: AutosaveInfoModalsService,
    private explorationDataService: ExplorationDataService,
    private loaderService: LoaderService,
    private loggerService: LoggerService,
  ) {}

  ngOnInit(): void {
    this.loaderService.onLoadingMessageChange.subscribe(
      (message: string) => this.loadingMessage = message
    );
  }

  private autosaveChangeListOnChange(explorationChangeList) {
    // Asynchronously send an autosave request, and check for errors in the
    // response:
    // If error is present -> Check for the type of error occurred
    // (Display the corresponding modals in both cases, if not already
    // opened):
    // - Version Mismatch.
    // - Non-strict Validation Fail.
    this.explorationDataService.autosaveChangeListAsync(
      explorationChangeList,
      response => {
        if (!response.is_version_of_draft_valid) {
          if (!this.autosaveInfoModalsService.isModalOpen()) {
            this.autosaveInfoModalsService.showVersionMismatchModal(
              explorationChangeList);
          }
        }
        this.autosaveInProgressEventEmitter.emit(false);
      },
<<<<<<< HEAD
      /**
       * Initializes the current changeList with the one received from backend.
       * This behavior exists only in case of an autosave.
       *
       * @param {object} changeList - Autosaved changeList data
       */
      loadAutosavedChangeList: function(changeList) {
        explorationChangeList = changeList;
      },
      /**
       * Saves a change dict that represents the renaming of a state. This
       * is also intended to change the initial state name if necessary
       * (that is, the latter change is implied and does not have to be
       * recorded separately in another change dict). It is the responsibility
       * of the caller to check that the two names are not equal.
       *
       * @param {string} newStateName - The new name of the state
       * @param {string} oldStateName - The previous name of the state
       */
      renameState: function(newStateName, oldStateName) {
        addChange({
          cmd: CMD_RENAME_STATE,
          new_state_name: newStateName,
          old_state_name: oldStateName
        });
      },
      /**
       * Saves a change dict that represents the adding of a translation for a
       * content html in a state.
       *
       * @param {string} contentId - The content id of the translated content.
       * @param {string} dataFormat - The data format of the content.
       * @param {string} languageCode - The language code.
       * @param {string} stateName - The current state name.
       * @param {string} translationHtml - The translated content.
       */
      addWrittenTranslation: function(
          contentId, dataFormat, languageCode, stateName, translationHtml) {
        // Written translations submitted via the translation tab in the
        // exploration editor need not pass content_html because
        // translations submitted via this method do not undergo a review. The
        // content_html is only required when submitting translations via
        // the contributor dashboard because such translation suggestions
        // undergo a manual review process where the reviewer will need to look
        // at the corresponding original content at the time of submission.
        addChange({
          cmd: CMD_ADD_WRITTEN_TRANSLATION,
          content_id: contentId,
          data_format: dataFormat,
          language_code: languageCode,
          state_name: stateName,
          content_html: 'N/A',
          translation_html: translationHtml
        });
      },
      /**
       * Saves a change dict that represents marking a translation as needing
       * update.
       *
       * @param {string} contentId - The content id of the translated content.
       * @param {string} languageCode - The language code.
       * @param {string} stateName - The current state name.
       */
      markTranslationsAsNeedingUpdate: function(contentId, stateName) {
        addChange({
          cmd: CMD_MARK_WRITTEN_TRANSLATIONS_AS_NEEDING_UPDATE,
          content_id: contentId,
          state_name: stateName
        });
      },
      undoLastChange: function() {
        if (explorationChangeList.length === 0) {
          AlertsService.addWarning('There are no changes to undo.');
          return;
=======
      () => {
        this.alertsService.clearWarnings();
        this.loggerService.error(
          'nonStrictValidationFailure: ' +
          JSON.stringify(explorationChangeList));
        if (!this.autosaveInfoModalsService.isModalOpen()) {
          this.autosaveInfoModalsService.showNonStrictValidationFailModal();
>>>>>>> c3ec2d6f
        }
        this.autosaveInProgressEventEmitter.emit(false);
      }
    );
  }

  private addChange(changeDict: ExplorationChange) {
    if (this.loadingMessage) {
      return;
    }
    this.explorationChangeList.push(changeDict);
    this.undoneChangeStack = [];
    this.autosaveInProgressEventEmitter.emit(true);
    if (this.changeListAddedTimeoutId) {
      clearTimeout(this.changeListAddedTimeoutId);
    }
    this.changeListAddedTimeoutId = setTimeout(() => {
      this.autosaveChangeListOnChange(this.explorationChangeList);
    }, this.DEFAULT_WAIT_FOR_AUTOSAVE_MSEC);
  }

  /**
   * Saves a change dict that represents adding a new state. It is the
   * responsbility of the caller to check that the new state name is valid.
   *
   * @param {string} stateName - The name of the newly-added state
   */

  addState(stateName: string): void {
    this.addChange({
      cmd: 'add_state',
      state_name: stateName
    });
  }

  /**
   * Saves a change dict that represents deleting a new state. It is the
   * responsbility of the caller to check that the deleted state name
   * corresponds to an existing state.
   *
   * @param {string} stateName - The name of the deleted state.
   */

  deleteState(stateName: string): void {
    this.addChange({
      cmd: 'delete_state',
      state_name: stateName
    });
  }

  discardAllChanges(): Promise<void> {
    this.explorationChangeList = [];
    this.undoneChangeStack = [];
    return this.explorationDataService.discardDraftAsync();
  }

  /**
   * Saves a change dict that represents a change to an exploration
   * property (such as its title, category, ...). It is the responsibility
   * of the caller to check that the old and new values are not equal.
   *
   * @param {string} backendName - The backend name of the property
   *   (e.g. title, category)
   * @param {string} newValue - The new value of the property
   * @param {string} oldValue - The previous value of the property
   */

  editExplorationProperty(
      backendName: string, newValue: string, oldValue: string): void {
    if (!this.ALLOWED_EXPLORATION_BACKEND_NAMES.hasOwnProperty(backendName)) {
      this.alertsService.addWarning(
        'Invalid exploration property: ' + backendName);
      return;
    }
    this.addChange({
      cmd: 'edit_exploration_property',
      new_value: angular.copy(newValue),
      old_value: angular.copy(oldValue),
      property_name: backendName
    });
  }

  /**
   * Saves a change dict that represents a change to a state property. It
   * is the responsibility of the caller to check that the old and new
   * values are not equal.
   *
   * @param {string} stateName - The name of the state that is being edited
   * @param {string} backendName - The backend name of the edited property
   * @param {string} newValue - The new value of the property
   * @param {string} oldValue - The previous value of the property
   */

  editStateProperty(
      stateName: string, backendName: string,
      newValue: string, oldValue: string): void {
    if (!this.ALLOWED_STATE_BACKEND_NAMES.hasOwnProperty(backendName)) {
      this.alertsService.addWarning('Invalid state property: ' + backendName);
      return;
    }
    this.addChange({
      cmd: 'edit_state_property',
      new_value: angular.copy(newValue),
      old_value: angular.copy(oldValue),
      property_name: backendName,
      state_name: stateName
    });
  }

  getChangeList(): ExplorationChange[] {
    return angular.copy(this.explorationChangeList);
  }

  isExplorationLockedForEditing(): boolean {
    return this.explorationChangeList.length > 0;
  }

  /**
   * Initializes the current changeList with the one received from backend.
   * This behavior exists only in case of an autosave.
   *
   * @param {object} changeList - Autosaved changeList data
   */

  loadAutosavedChangeList(changeList: ExplorationChange[]): void {
    this.explorationChangeList = changeList;
  }

  /**
   * Saves a change dict that represents the renaming of a state. This
   * is also intended to change the initial state name if necessary
   * (that is, the latter change is implied and does not have to be
   * recorded separately in another change dict). It is the responsibility
   * of the caller to check that the two names are not equal.
   *
   * @param {string} newStateName - The new name of the state
   * @param {string} oldStateName - The previous name of the state
   */
  renameState(newStateName: string, oldStateName: string): void {
    this.addChange({
      cmd: 'rename_state',
      new_state_name: newStateName,
      old_state_name: oldStateName
    });
  }

  undoLastChange(): void {
    if (this.explorationChangeList.length === 0) {
      this.alertsService.addWarning('There are no changes to undo.');
      return;
    }
    let lastChange = this.explorationChangeList.pop();
    this.undoneChangeStack.push(lastChange);
    this.autosaveChangeListOnChange(this.explorationChangeList);
  }

  get autosaveIsInProgress$(): Observable<boolean> {
    return this.autosaveInProgressEventEmitter.asObservable();
  }
}

angular.module('oppia').factory(
  'ChangeListService', downgradeInjectable(
    ChangeListService));<|MERGE_RESOLUTION|>--- conflicted
+++ resolved
@@ -29,41 +29,6 @@
 import { LoggerService } from 'services/contextual/logger.service';
 import { ExplorationChange } from 'domain/exploration/exploration-draft.model';
 
-<<<<<<< HEAD
-    // Temporary buffer for changes made to the exploration.
-    var explorationChangeList = [];
-    // Stack for storing undone changes. The last element is the most recently
-    // undone change.
-    var undoneChangeStack = [];
-    var loadingMessage = '';
-    LoaderService.onLoadingMessageChange.subscribe(
-      (message: string) => loadingMessage = message
-    );
-    // All these constants should correspond to those in exp_domain.py.
-    // TODO(sll): Enforce this in code.
-    var CMD_ADD_STATE = 'add_state';
-    var CMD_RENAME_STATE = 'rename_state';
-    var CMD_DELETE_STATE = 'delete_state';
-    var CMD_EDIT_STATE_PROPERTY = 'edit_state_property';
-    var CMD_EDIT_EXPLORATION_PROPERTY = 'edit_exploration_property';
-    var CMD_ADD_WRITTEN_TRANSLATION = 'add_written_translation';
-    var CMD_MARK_WRITTEN_TRANSLATIONS_AS_NEEDING_UPDATE = (
-      'mark_written_translations_as_needing_update');
-    var autosaveInProgressEventEmitter: EventEmitter<boolean> = (
-      new EventEmitter<boolean>());
-    var ALLOWED_EXPLORATION_BACKEND_NAMES = {
-      category: true,
-      init_state_name: true,
-      language_code: true,
-      objective: true,
-      param_changes: true,
-      param_specs: true,
-      tags: true,
-      title: true,
-      auto_tts_enabled: true,
-      correctness_feedback_enabled: true
-    };
-=======
 @Injectable({
   providedIn: 'root'
 })
@@ -72,7 +37,6 @@
   // step saying what the step is doing.
   // TODO(sll): Allow the user to view the list of changes made so far, as
   // well as the list of changes in the undo stack.
->>>>>>> c3ec2d6f
 
   // Temporary buffer for changes made to the exploration.
   explorationChangeList: ExplorationChange[] = [];
@@ -154,82 +118,6 @@
         }
         this.autosaveInProgressEventEmitter.emit(false);
       },
-<<<<<<< HEAD
-      /**
-       * Initializes the current changeList with the one received from backend.
-       * This behavior exists only in case of an autosave.
-       *
-       * @param {object} changeList - Autosaved changeList data
-       */
-      loadAutosavedChangeList: function(changeList) {
-        explorationChangeList = changeList;
-      },
-      /**
-       * Saves a change dict that represents the renaming of a state. This
-       * is also intended to change the initial state name if necessary
-       * (that is, the latter change is implied and does not have to be
-       * recorded separately in another change dict). It is the responsibility
-       * of the caller to check that the two names are not equal.
-       *
-       * @param {string} newStateName - The new name of the state
-       * @param {string} oldStateName - The previous name of the state
-       */
-      renameState: function(newStateName, oldStateName) {
-        addChange({
-          cmd: CMD_RENAME_STATE,
-          new_state_name: newStateName,
-          old_state_name: oldStateName
-        });
-      },
-      /**
-       * Saves a change dict that represents the adding of a translation for a
-       * content html in a state.
-       *
-       * @param {string} contentId - The content id of the translated content.
-       * @param {string} dataFormat - The data format of the content.
-       * @param {string} languageCode - The language code.
-       * @param {string} stateName - The current state name.
-       * @param {string} translationHtml - The translated content.
-       */
-      addWrittenTranslation: function(
-          contentId, dataFormat, languageCode, stateName, translationHtml) {
-        // Written translations submitted via the translation tab in the
-        // exploration editor need not pass content_html because
-        // translations submitted via this method do not undergo a review. The
-        // content_html is only required when submitting translations via
-        // the contributor dashboard because such translation suggestions
-        // undergo a manual review process where the reviewer will need to look
-        // at the corresponding original content at the time of submission.
-        addChange({
-          cmd: CMD_ADD_WRITTEN_TRANSLATION,
-          content_id: contentId,
-          data_format: dataFormat,
-          language_code: languageCode,
-          state_name: stateName,
-          content_html: 'N/A',
-          translation_html: translationHtml
-        });
-      },
-      /**
-       * Saves a change dict that represents marking a translation as needing
-       * update.
-       *
-       * @param {string} contentId - The content id of the translated content.
-       * @param {string} languageCode - The language code.
-       * @param {string} stateName - The current state name.
-       */
-      markTranslationsAsNeedingUpdate: function(contentId, stateName) {
-        addChange({
-          cmd: CMD_MARK_WRITTEN_TRANSLATIONS_AS_NEEDING_UPDATE,
-          content_id: contentId,
-          state_name: stateName
-        });
-      },
-      undoLastChange: function() {
-        if (explorationChangeList.length === 0) {
-          AlertsService.addWarning('There are no changes to undo.');
-          return;
-=======
       () => {
         this.alertsService.clearWarnings();
         this.loggerService.error(
@@ -237,14 +125,13 @@
           JSON.stringify(explorationChangeList));
         if (!this.autosaveInfoModalsService.isModalOpen()) {
           this.autosaveInfoModalsService.showNonStrictValidationFailModal();
->>>>>>> c3ec2d6f
         }
         this.autosaveInProgressEventEmitter.emit(false);
       }
     );
   }
 
-  private addChange(changeDict: ExplorationChange) {
+  private addChange(changeDict: ExplorationChange): void {
     if (this.loadingMessage) {
       return;
     }
@@ -384,6 +271,53 @@
     });
   }
 
+  /**
+   * Saves a change dict that represents the adding of a translation for a
+   * content html in a state.
+   *
+   * @param {string} contentId - The content id of the translated content.
+   * @param {string} dataFormat - The data format of the content.
+   * @param {string} languageCode - The language code.
+   * @param {string} stateName - The current state name.
+   * @param {string} translationHtml - The translated content.
+   */
+  addWrittenTranslation(
+      contentId: string, dataFormat: string, languageCode: string,
+      stateName: string, translationHtml: string): void {
+    // Written translations submitted via the translation tab in the
+    // exploration editor need not pass content_html because
+    // translations submitted via this method do not undergo a review. The
+    // content_html is only required when submitting translations via
+    // the contributor dashboard because such translation suggestions
+    // undergo a manual review process where the reviewer will need to look
+    // at the corresponding original content at the time of submission.
+    this.addChange({
+      cmd: 'add_written_translation',
+      content_id: contentId,
+      data_format: dataFormat,
+      language_code: languageCode,
+      state_name: stateName,
+      content_html: 'N/A',
+      translation_html: translationHtml
+    });
+  }
+
+  /**
+   * Saves a change dict that represents marking a translation as needing
+   * update.
+   *
+   * @param {string} contentId - The content id of the translated content.
+   * @param {string} languageCode - The language code.
+   * @param {string} stateName - The current state name.
+   */
+  markTranslationsAsNeedingUpdate(contentId: string, stateName: string): void {
+    this.addChange({
+      cmd: 'mark_written_translations_as_needing_update',
+      content_id: contentId,
+      state_name: stateName
+    });
+  }
+
   undoLastChange(): void {
     if (this.explorationChangeList.length === 0) {
       this.alertsService.addWarning('There are no changes to undo.');
