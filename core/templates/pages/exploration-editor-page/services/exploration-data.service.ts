--- conflicted
+++ resolved
@@ -31,16 +31,6 @@
 import { LocalStorageService } from 'services/local-storage.service';
 import { ExplorationDataBackendApiService } from './exploration-data-backend-api.service';
 
-require('domain/exploration/editable-exploration-backend-api.service.ts');
-require('domain/exploration/read-only-exploration-backend-api.service.ts');
-require('services/alerts.service.ts');
-require('services/context.service.ts');
-require('services/local-storage.service.ts');
-require('services/contextual/url.service.ts');
-
-require('services/services.constants.ajs.ts');
-
-<<<<<<< HEAD
 export interface DraftAutoSaveResponse {
   'draft_change_list_id': number;
   'is_version_of_draft_valid': boolean;
@@ -72,24 +62,6 @@
     const pathname = this.urlService.getPathname();
     const pathnameArray = pathname.split('/');
     for (let i = 0; i < pathnameArray.length; i++) {
-=======
-angular.module('oppia').factory('ExplorationDataService', [
-  '$http', '$q', '$rootScope', 'AlertsService',
-  'EditableExplorationBackendApiService', 'LocalStorageService',
-  'LoggerService', 'ReadOnlyExplorationBackendApiService',
-  'UrlService', 'WindowRef',
-  function(
-      $http, $q, $rootScope, AlertsService,
-      EditableExplorationBackendApiService, LocalStorageService,
-      LoggerService, ReadOnlyExplorationBackendApiService,
-      UrlService, WindowRef) {
-    // The pathname (without the hash) should be: .../create/{exploration_id}
-    var explorationId = '';
-    var draftChangeListId = null;
-    var pathname = UrlService.getPathname();
-    var pathnameArray = pathname.split('/');
-    for (var i = 0; i < pathnameArray.length; i++) {
->>>>>>> 25e26c7f
       if (pathnameArray[i] === 'create') {
         explorationId = pathnameArray[i + 1];
         break;
@@ -130,7 +102,6 @@
       })).toPromise();
   }
 
-<<<<<<< HEAD
   // Note that the changeList is the full changeList since the last
   // committed version (as opposed to the most recent autosave).
   autosaveChangeList(
@@ -142,91 +113,6 @@
       (response) => {
         if (successCallback) {
           successCallback(response);
-=======
-    // Put exploration variables here.
-    var explorationData = {
-      explorationId: explorationId,
-      data: null,
-      // Note that the changeList is the full changeList since the last
-      // committed version (as opposed to the most recent autosave).
-      autosaveChangeList: function(
-          changeList,
-          successCallback,
-          errorCallback = function() {}) {
-        // First save locally to be retrieved later if save is unsuccessful.
-        LocalStorageService.saveExplorationDraft(
-          explorationId, changeList, draftChangeListId);
-        $http.put(explorationDraftAutosaveUrl, {
-          change_list: changeList,
-          version: explorationData.data.version
-        }).then(function(response) {
-          draftChangeListId = response.data.draft_change_list_id;
-          // We can safely remove the locally saved draft copy if it was saved
-          // to the backend.
-          LocalStorageService.removeExplorationDraft(explorationId);
-          if (successCallback) {
-            successCallback(response);
-          }
-        }, function() {
-          if (errorCallback) {
-            errorCallback();
-          }
-        });
-      },
-      discardDraft: function(successCallback, errorCallback) {
-        $http.post(explorationDraftAutosaveUrl, {}).then(function() {
-          LocalStorageService.removeExplorationDraft(explorationId);
-          if (successCallback) {
-            successCallback();
-          }
-        }, function() {
-          if (errorCallback) {
-            errorCallback();
-          }
-        });
-      },
-      // Returns a promise that supplies the data for the current exploration.
-      getData: function(errorCallback) {
-        if (explorationData.data) {
-          LoggerService.info('Found exploration data in cache.');
-          return $q.resolve(explorationData.data);
-        } else {
-          // Retrieve data from the server.
-          // WARNING: Note that this is a version of the exploration with draft
-          // changes applied. This makes a force-refresh necessary when changes
-          // are discarded, otherwise the exploration-with-draft-changes
-          // (which is cached here) will be reused.
-          return (
-            EditableExplorationBackendApiService.fetchApplyDraftExploration(
-              explorationId).then(function(response) {
-              LoggerService.info('Retrieved exploration data.');
-              LoggerService.info(response);
-              draftChangeListId = response.draft_change_list_id;
-              explorationData.data = response;
-              var draft = LocalStorageService.getExplorationDraft(
-                explorationId);
-              if (draft) {
-                if (draft.isValid(draftChangeListId)) {
-                  var changeList = draft.getChanges();
-                  explorationData.autosaveChangeList(changeList, function() {
-                    // A reload is needed so that the changelist just saved is
-                    // loaded as opposed to the exploration returned by this
-                    // response.
-                    WindowRef.nativeWindow.location.reload();
-                  });
-                } else {
-                  if (errorCallback) {
-                    errorCallback(explorationId, draft.getChanges());
-                  }
-                }
-              }
-              $rootScope.$applyAsync();
-              return response;
-            })['catch'](function(error) {
-              errorCallback(error);
-            })
-          );
->>>>>>> 25e26c7f
         }
       },
       () => {
@@ -283,7 +169,6 @@
               }
             }
           }
-<<<<<<< HEAD
           resolve(response);
         });
       });
@@ -336,13 +221,6 @@
         }
       }
     );
-=======
-        );
-      }
-    };
-    $rootScope.$applyAsync();
-    return explorationData;
->>>>>>> 25e26c7f
   }
 }
 
