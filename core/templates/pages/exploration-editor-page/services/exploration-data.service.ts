// Copyright 2021 The Oppia Authors. All Rights Reserved.
//
// Licensed under the Apache License, Version 2.0 (the "License");
// you may not use this file except in compliance with the License.
// You may obtain a copy of the License at
//
//      http://www.apache.org/licenses/LICENSE-2.0
//
// Unless required by applicable law or agreed to in writing, software
// distributed under the License is distributed on an "AS-IS" BASIS,
// WITHOUT WARRANTIES OR CONDITIONS OF ANY KIND, either express or implied.
// See the License for the specific language governing permissions and
// limitations under the License.

/**
 * @fileoverview Service for handling all interactions
 * with the exploration editor backend.
 */

import { Injectable } from '@angular/core';
import { downgradeInjectable } from '@angular/upgrade/static';
import { EditableExplorationBackendApiService } from 'domain/exploration/editable-exploration-backend-api.service';
import { ExplorationChange } from 'domain/exploration/exploration-draft.model';
import { ExplorationBackendDict } from 'domain/exploration/ExplorationObjectFactory';
import { ReadOnlyExplorationBackendApiService, ReadOnlyExplorationBackendDict } from 'domain/exploration/read-only-exploration-backend-api.service';
import { tap } from 'rxjs/operators';
import { AlertsService } from 'services/alerts.service';
import { LoggerService } from 'services/contextual/logger.service';
import { UrlService } from 'services/contextual/url.service';
import { WindowRef } from 'services/contextual/window-ref.service';
import { LocalStorageService } from 'services/local-storage.service';
import { ExplorationDataBackendApiService } from './exploration-data-backend-api.service';

export interface DraftAutoSaveResponse {
  'draft_change_list_id': number;
  'is_version_of_draft_valid': boolean;
}
@Injectable({
  providedIn: 'root'
})
export class ExplorationDataService {
  draftChangeListId: number | null = null;
  explorationDraftAutosaveUrl: string;
  explorationId: string;
  resolvedAnswersUrlPrefix: string;
  data: ExplorationBackendDict;

  constructor(
    private alertsService: AlertsService,
    private editableExplorationBackendApiService:
      EditableExplorationBackendApiService,
    private explorationDataBackendApiService: ExplorationDataBackendApiService,
    private localStorageService: LocalStorageService,
    private loggerService: LoggerService,
    private readOnlyExplorationBackendApiService:
      ReadOnlyExplorationBackendApiService,
    private urlService: UrlService,
    private windowRef: WindowRef
  ) {
    let explorationId = '';
    // The pathname (without the hash) should be: .../create/{exploration_id}.
    const pathname = this.urlService.getPathname();
    const pathnameArray = pathname.split('/');
    for (let i = 0; i < pathnameArray.length; i++) {
      if (pathnameArray[i] === 'create') {
        explorationId = pathnameArray[i + 1];
        break;
      }
    }

    if (!explorationId) {
      this.loggerService.error(
        'Unexpected call to ExplorationDataService for pathname: ' + pathname);
      this.autosaveChangeListAsync = undefined;
      this.discardDraftAsync = undefined;
      this.getDataAsync = undefined;
      this.getLastSavedDataAsync = undefined;
      this.save = undefined;
    } else {
      this.explorationId = explorationId;
      this.resolvedAnswersUrlPrefix = (
        '/createhandler/resolved_answers/' + explorationId);
      this.explorationDraftAutosaveUrl = (
        '/createhandler/autosave_draft/' + explorationId);
    }
  }

  private async _autosaveChangeListAsync(
      changeList: ExplorationChange[]): Promise<DraftAutoSaveResponse> {
    this.localStorageService.saveExplorationDraft(
      this.explorationId, changeList, this.draftChangeListId);
    return this.explorationDataBackendApiService.saveChangeList(
      this.explorationDraftAutosaveUrl,
      changeList,
      this.data.version,
    ).pipe(
      tap(response => {
        this.draftChangeListId = response.draft_change_list_id;
        // We can safely remove the locally saved draft copy if it was saved
        // to the backend.
        this.localStorageService.removeExplorationDraft(this.explorationId);
      })).toPromise();
  }

  // Note that the changeList is the full changeList since the last
  // committed version (as opposed to the most recent autosave).
  async autosaveChangeListAsync(
      changeList: ExplorationChange[],
      successCallback: (response: DraftAutoSaveResponse) => void,
      errorCallback = () => {}
  ): Promise<void> {
    return this._autosaveChangeListAsync(changeList).then(
      (response) => {
        if (successCallback) {
          successCallback(response);
        }
      },
      () => {
        if (errorCallback) {
          errorCallback();
        }
      }
    );
  }

  async discardDraftAsync(): Promise<void> {
    return this.explorationDataBackendApiService.discardDraft(
      this.explorationDraftAutosaveUrl).toPromise();
  }

  async getDataAsync(errorCallback: (
    explorationId: string,
    lostChanges: ExplorationChange[]) => void | undefined
  ): Promise<ExplorationBackendDict> {
    if (this.data) {
      this.loggerService.info('Found exploration data in cache.');
      return Promise.resolve(this.data);
    } else {
      // Retrieve data from the server.
      // WARNING: Note that this is a version of the exploration with draft
      // changes applied. This makes a force-refresh necessary when changes
      // are discarded, otherwise the exploration-with-draft-changes
      // (which is cached here) will be reused.
<<<<<<< HEAD
      return new Promise((resolve, _reject) => {
        this.editableExplorationBackendApiService.fetchApplyDraftExploration(
          this.explorationId).then((response) => {
          this.loggerService.info('Retrieved exploration data.');
          this.loggerService.info(JSON.stringify(response));
          this.draftChangeListId = response.draft_change_list_id;
          this.data = response;
          const draft = this.localStorageService.getExplorationDraft(
            this.explorationId);
          if (draft) {
            if (draft.isValid(this.draftChangeListId)) {
              var changeList = draft.getChanges();
              this._autosaveChangeList(changeList).then(
                // A reload is needed so that the changelist just saved is
                // loaded as opposed to the exploration returned by this
                // response.
                () => {
                  this.windowRef.nativeWindow.location.reload();
                },
                // If the request errors out, do nothing.
                () => {}
              );
            } else {
              if (errorCallback) {
                errorCallback(this.explorationId, draft.getChanges());
=======
      return new Promise((resolve, reject) => {
        this.editableExplorationBackendApiService
          .fetchApplyDraftExplorationAsync(
            this.explorationId).then((response) => {
            this.loggerService.info('Retrieved exploration data.');
            this.loggerService.info(JSON.stringify(response));
            this.draftChangeListId = response.draft_change_list_id;
            this.data = response;
            const draft = this.localStorageService.getExplorationDraft(
              this.explorationId);
            if (draft) {
              if (draft.isValid(this.draftChangeListId)) {
                var changeList = draft.getChanges();
                this._autosaveChangeListAsync(changeList).then(
                  // A reload is needed so that the changelist just saved is
                  // loaded as opposed to the exploration returned by this
                  // response.
                  () => {
                    this.windowRef.nativeWindow.location.reload();
                  },
                  // If the request errors out, do nothing.
                  () => {}
                );
              } else {
                if (errorCallback) {
                  errorCallback(this.explorationId, draft.getChanges());
                }
>>>>>>> b64813bb
              }
            }
            resolve(response);
          });
      });
    }
  }

  // Returns a promise supplying the last saved version for the current
  // exploration.
  async getLastSavedDataAsync(): Promise<ReadOnlyExplorationBackendDict> {
    return this.readOnlyExplorationBackendApiService.loadLatestExplorationAsync(
      this.explorationId).then(response => {
      this.loggerService.info('Retrieved saved exploration data.');
      this.loggerService.info(JSON.stringify(response));

      return response.exploration;
    });
  }
  /**
   * Saves the exploration to the backend, and, on a success callback,
   * updates the local copy of the exploration data.
   * @param {object} changeList - Represents the change list for
   *   this save. Each element of the list is a command representing an
   *   editing action (such as add state, delete state, etc.). See the
   *  _'Change' class in exp_services.py for full documentation.
   * @param {string} commitMessage - The user-entered commit message for
   *   this save operation.
   */
  save(
      changeList: ExplorationChange[],
      commitMessage: string,
      successCallback: (
        isDraftVersionvalid: boolean,
        draftChanges: ExplorationChange[]) => void,
      errorCallback: () => void): void {
    this.editableExplorationBackendApiService.updateExplorationAsync(
      this.explorationId,
    this.data ? this.data.version : null,
    commitMessage, changeList).then(
      response => {
        this.alertsService.clearWarnings();
        this.data = response;
        if (successCallback) {
          successCallback(
            response.is_version_of_draft_valid,
            response.draft_changes);
        }
      }, () => {
        if (errorCallback) {
          errorCallback();
        }
      }
    );
  }
}

angular.module('oppia').factory(
  'ExplorationDataService', downgradeInjectable(ExplorationDataService));<|MERGE_RESOLUTION|>--- conflicted
+++ resolved
@@ -141,34 +141,7 @@
       // changes applied. This makes a force-refresh necessary when changes
       // are discarded, otherwise the exploration-with-draft-changes
       // (which is cached here) will be reused.
-<<<<<<< HEAD
       return new Promise((resolve, _reject) => {
-        this.editableExplorationBackendApiService.fetchApplyDraftExploration(
-          this.explorationId).then((response) => {
-          this.loggerService.info('Retrieved exploration data.');
-          this.loggerService.info(JSON.stringify(response));
-          this.draftChangeListId = response.draft_change_list_id;
-          this.data = response;
-          const draft = this.localStorageService.getExplorationDraft(
-            this.explorationId);
-          if (draft) {
-            if (draft.isValid(this.draftChangeListId)) {
-              var changeList = draft.getChanges();
-              this._autosaveChangeList(changeList).then(
-                // A reload is needed so that the changelist just saved is
-                // loaded as opposed to the exploration returned by this
-                // response.
-                () => {
-                  this.windowRef.nativeWindow.location.reload();
-                },
-                // If the request errors out, do nothing.
-                () => {}
-              );
-            } else {
-              if (errorCallback) {
-                errorCallback(this.explorationId, draft.getChanges());
-=======
-      return new Promise((resolve, reject) => {
         this.editableExplorationBackendApiService
           .fetchApplyDraftExplorationAsync(
             this.explorationId).then((response) => {
@@ -195,7 +168,6 @@
                 if (errorCallback) {
                   errorCallback(this.explorationId, draft.getChanges());
                 }
->>>>>>> b64813bb
               }
             }
             resolve(response);
