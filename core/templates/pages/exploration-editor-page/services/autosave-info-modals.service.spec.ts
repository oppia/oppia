--- conflicted
+++ resolved
@@ -17,7 +17,6 @@
  */
 
 import { LocalStorageService } from 'services/local-storage.service';
-<<<<<<< HEAD
 import { fakeAsync, flushMicrotasks, TestBed } from '@angular/core/testing';
 import { NgbModal, NgbModalRef } from '@ng-bootstrap/ng-bootstrap';
 import { AutosaveInfoModalsService } from './autosave-info-modals.service';
@@ -39,12 +38,6 @@
     lostChanges: null,
   };
 }
-=======
-import { TestBed } from '@angular/core/testing';
-import { UrlInterpolationService } from
-  'domain/utilities/url-interpolation.service';
-import { importAllAngularServices } from 'tests/unit-test-utils';
->>>>>>> 27636164
 
 describe('AutosaveInfoModalsService', () => {
   let autosaveInfoModalsService: AutosaveInfoModalsService;
@@ -64,7 +57,6 @@
     });
   });
 
-<<<<<<< HEAD
   beforeEach(() => {
     autosaveInfoModalsService = TestBed.inject(AutosaveInfoModalsService);
     ngbModal = TestBed.inject(NgbModal);
@@ -76,23 +68,8 @@
         resolve('sample-csrf-token');
       });
     });
-=======
-  beforeEach(angular.mock.module('oppia'));
-  importAllAngularServices();
-  beforeEach(angular.mock.inject(($injector) => {
-    AutosaveInfoModalsService = $injector.get('AutosaveInfoModalsService');
-    $uibModal = $injector.get('$uibModal');
-    $q = $injector.get('$q');
-    $rootScope = $injector.get('$rootScope');
-  }));
-
-  it('should call $uibModal open when opening non strict validation fail' +
-    ' modal', () => {
-    const modalOpenSpy = spyOn($uibModal, 'open').and.callThrough();
-    AutosaveInfoModalsService.showNonStrictValidationFailModal();
-    expect(modalOpenSpy).toHaveBeenCalled();
->>>>>>> 27636164
   });
+  
 
   it('should call ngbModal open when opening non strict validation fail' +
     ' modal', fakeAsync(() => {
