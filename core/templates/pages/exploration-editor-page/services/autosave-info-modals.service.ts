--- conflicted
+++ resolved
@@ -17,8 +17,6 @@
  * on the type of response received as a result of the autosaving request.
  */
 
-require('components/common-layout-directives/common-elements/' +
-  'confirm-or-cancel-modal.controller.ts');
 require('domain/utilities/url-interpolation.service.ts');
 require('pages/exploration-editor-page/services/exploration-data.service.ts');
 require('services/local-storage.service.ts');
@@ -30,9 +28,9 @@
   'lost-changes-modal.controller.ts');
 
 angular.module('oppia').factory('AutosaveInfoModalsService', [
-  '$uibModal', 'UrlInterpolationService',
+  '$uibModal', 'LocalStorageService', 'UrlInterpolationService',
   function(
-      $uibModal, UrlInterpolationService) {
+      $uibModal, LocalStorageService, UrlInterpolationService) {
     var _isModalOpen = false;
 
     return {
@@ -84,19 +82,6 @@
             'lost-changes-modal.template.html'),
           // Prevent modal from closing when the user clicks outside it.
           backdrop: 'static',
-<<<<<<< HEAD
-          controller: ['$controller', '$scope', '$uibModalInstance', function(
-              $controller, $scope, $uibModalInstance) {
-            $controller('ConfirmOrCancelModalController', {
-              $scope: $scope,
-              $uibModalInstance: $uibModalInstance
-            });
-
-            $scope.lostChanges = lostChanges.map(
-              LostChangeObjectFactory.createNew);
-            $log.error('Lost changes: ' + JSON.stringify(lostChanges));
-          }],
-=======
           resolve: {
             lostChanges: function() {
               return lostChanges;
@@ -106,7 +91,6 @@
             }
           },
           controller: 'LostChangesModalController',
->>>>>>> f5340953
           windowClass: 'oppia-lost-changes-modal'
         }).result.then(function() {
           _isModalOpen = false;
