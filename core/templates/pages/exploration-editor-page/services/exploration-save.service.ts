--- conflicted
+++ resolved
@@ -212,13 +212,8 @@
       // If the exploration is not private, warnings should be fixed before
       // it can be saved.
         this.alertsService.addWarning(
-<<<<<<< HEAD
-        this.explorationWarningsService.getWarnings()[0] as string);
+          this.explorationWarningsService.getWarnings()[0] as string);
         return;
-=======
-        this.explorationWarningsService.getWarnings()[0] as unknown as string);
-        return Promise.reject();
->>>>>>> 7577ea56
       }
 
       this.explorationDataService.getLastSavedDataAsync().then((data) => {
