--- conflicted
+++ resolved
@@ -28,11 +28,7 @@
 import { ParamChange } from 'domain/exploration/ParamChangeObjectFactory';
 import cloneDeep from 'lodash/cloneDeep';
 
-<<<<<<< HEAD
-interface getUnsetParametersInfoResult {
-=======
 interface GetUnsetParametersInfoResult {
->>>>>>> f4a6891b
   paramName: string;
   stateName: null | string;
 }
@@ -139,11 +135,7 @@
   //     (e.g. one parameter may be set based on the value assigned to
   //     another parameter).
   getUnsetParametersInfo(
-<<<<<<< HEAD
-      initNodeIds: string[]): getUnsetParametersInfoResult[] {
-=======
       initNodeIds: string[]): GetUnsetParametersInfoResult[] {
->>>>>>> f4a6891b
     let graphData = this.graphDataService.getGraphData();
 
     let states = this.explorationStatesService.getStates();
