<div class="oppia-settings-container">
  <mat-card class="oppia-editor-card oppia-settings-card-container oppia-basic-settings-card oppia-mobile-collapsible-card">
    <div class="oppia-basic-settings-header oppia-mobile-collapsible-card-header" (click)="toggleCards('settings')">
      <h3 class="e2e-test-settings-container" tabindex="0">Basic Settings</h3>
      <i class="fa fa-caret-down"
         *ngIf="!basicSettingIsShown"
         aria-hidden="true">
      </i>
      <i class="fa fa-caret-up"
         *ngIf="basicSettingIsShown"
         aria-hidden="true">
      </i>
    </div>

    <div class="oppia-mobile-collapsible-card-content" *ngIf="basicSettingIsShown">
      <div class="col-lg-12 col-md-12 col-sm-12">
        <div *ngIf="editabilityService.isEditable()">
          <div role="form" class="form-horizontal">
            <div class="oppia-settings-input-group">
              <oppia-exploration-title-editor [labelText]="'Title'"
                                              [focusLabel]="EXPLORATION_TITLE_INPUT_FOCUS_LABEL"
                                              [titleEditorClass]="'e2e-test-exploration-title-input'"
                                              (onInputFieldBlur)="saveExplorationTitle()">
              </oppia-exploration-title-editor>
            </div>
            <div class="oppia-settings-input-group">
              <oppia-exploration-objective-editor [labelText]="'Goal'"
                                                  [objectiveEditorClass]="'e2e-test-exploration-objective-input'"
                                                  (onInputFieldBlur)="saveExplorationObjective()">
              </oppia-exploration-objective-editor>
            </div>

            <div [ngClass]="{'has-error': !explorationCategoryService.displayed}" class="oppia-settings-input-group">
              <div>
                <div *ngIf="hasPageLoaded">
                  <p>
                    <mat-form-field class="e2e-test-exploration-category" appearance="fill">
                      <mat-label for="explorationCategory" class="d-block">Add a category (Choose or type new)</mat-label>
                      <mat-select [(value)]="explorationCategoryService.displayed"
                                  (valueChange)="updateCategoryListWithUserData()"
                                  class="e2e-test-exploration-category-dropdown">
                        <mat-option class="e2e-test-exploration-new-category-add">
                          <ngx-mat-select-search ngModel
                                                 (ngModelChange)="filterChoices($event)"
                                                 placeholderLabel="Type new category here...">
                          </ngx-mat-select-search>
                        </mat-option>
                        <mat-option *ngFor="let option of filteredChoices"
                                    class="e2e-test-exploration-category-selector-choice"
                                    [value]="option.id">
                          {{ option.text }}
                        </mat-option>
                      </mat-select>
                    </mat-form-field>
                  </p>
                </div>
              </div>
            </div>
            <div class="oppia-settings-input-group">
              <div>
                <mat-form-field appearance="fill">
                  <mat-label for="explorationLanguageCode" class="d-block">Language</mat-label>
                  <mat-select class="e2e-test-exploration-language-select" [(value)]="explorationLanguageCodeService.displayed" name="language">
                    <mat-option *ngFor="let value of explorationLanguageCodeService.getSupportedContentLanguages()"
                                [value]="value.code"
                                (click)="saveExplorationLanguageCode()"
                                class="e2e-test-exploration-language-selector-choice">
                      {{value.description}}
                    </mat-option>
                  </mat-select>
                </mat-form-field>
                <div>
                  <span class="form-text secondary-info-text" tabindex="0">
                    <em>
                      Don't see the language you want? <a href="https://github.com/oppia/oppia/issues/new?title=Please%20add%20a%20new%20language%20choice%20to%20the%20exploration%20settings%20tab&body=Please%20add%20the%20language%20choice%20%7B%7BYOUR_LANGUAGE_HERE%7D%7D%20to%20the%20exploration%20settings%20tab.%0A%0AHere%20is%20a%20link%20to%20an%20exploration%20that%20uses%20it:%20%7B%7BINSERT_LINK_HERE%7D%7D" target="_blank" rel="noopener">Tell us.</a>
                    </em>
                  </span>
                </div>
              </div>
            </div>
            <div class="oppia-settings-input-group">
              <div>
                <div *ngIf="stateNames && stateNames.length > 0">
                  <mat-form-field  id="explorationInitStateName" appearance="fill">
                    <mat-label for="explorationInitStateName" class="d-block">Name of first card</mat-label>
                    <mat-select class="e2e-test-initial-state-select" [(value)]="explorationInitStateNameService.displayed" name="language">
                      <mat-option *ngFor="let stateNames of stateNames"
                                  [value]="stateNames"
                                  (click)="saveExplorationInitStateName()"
                                  class="e2e-test-initial-state-select-element">
                        {{stateNames}}
                      </mat-option>
                    </mat-select>
                  </mat-form-field>
                </div>
                <div>
                  <span class="form-text secondary-info-text">
                    <em>This is the first card the learner sees when playing your exploration.</em>
                  </span>
                </div>
              </div>
            </div>
            <div class="oppia-settings-input-group">
              <div>
                <div>
                  <div *ngIf="hasPageLoaded">
                    <mat-form-field appearance="fill">
                      <mat-label for="explorationTags" class="d-block">Tags</mat-label>
                      <mat-chip-list #chipList>
                        <span class="sr-only" tabindex="0">Tags help learners discover your exploration when searching.</span>
                        <mat-chip *ngFor="let tags of explorationTags" (removed)="remove(tags)">
                          {{ tags }}
                          <mat-icon matChipRemove class="update-cross-icon">cancel</mat-icon>
                        </mat-chip>
                        <input placeholder="Add a new tag (using lowercase letters and spaces)..."
                               class="e2e-test-chip-list-tags"
                               pattern="[a-z]"
                               [maxLength]="30"
                               [matChipInputFor]="chipList"
                               [matChipInputSeparatorKeyCodes]="separatorKeysCodes"
                               [matChipInputAddOnBlur]="addOnBlur"
                               (matChipInputTokenEnd)="add($event)">
                      </mat-chip-list>
                      <mat-hint *ngIf="explorationTags.length >= 10" class="oppia-settings-tab-error-message" tabindex="0">Can only contain 10 tags max</mat-hint>
                    </mat-form-field>
                  </div>
                </div>
              </div>
              <div>
                <span class="form-text secondary-info-text">
                  <em>Tags help learners discover your exploration when searching.</em>
                </span>
              </div>
            </div>
            <div class="text-right">
              <button type="button" class="btn btn-secondary e2e-test-open-preview-summary-modal"
                      (click)="previewSummaryTile()"
                      title="Preview this exploration's summary card">
                Preview Summary
              </button>
            </div>
          </div>
        </div>

        <div *ngIf="!editabilityService.isEditable()">
          <div class="row">
            <div class="col-lg-2 col-md-2 col-sm-2 float-left">
              <label for="explorationTitle">
                Title
              </label>
            </div>
            <div class="col-lg-10 col-md-10 col-sm-10">
              <span id="explorationTitle" type="text">
                {{ explorationTitleService.displayed }}
              </span>
            </div>
          </div>

          <div class="row">
            <div class="col-lg-2 col-md-2 col-sm-2 float-left">
              <label for="explorationObjective">
                Goal
              </label>
            </div>
            <div class="col-lg-10 col-md-10 col-sm-10">
              <span id="explorationObjective" type="text">
                {{explorationObjectiveService.displayed}}
              </span>
            </div>
          </div>

          <div class="row">
            <div class="col-lg-2 col-md-2 col-sm-2 float-left">
              <label for="explorationCategory">
                Category
              </label>
            </div>
            <div class="col-lg-10 col-md-10 col-sm-10">
              <span id="explorationCategory" type="text">
                {{explorationCategoryService.displayed}}
              </span>
            </div>
          </div>

          <div class="row">
            <div class="col-lg-2 col-md-2 col-sm-2 float-left">
              <label for="explorationLanguageCode">Language</label>
            </div>
            <div class="col-lg-10 col-md-10 col-sm-10">
              {{explorationLanguageCodeService.getCurrentLanguageDescription()}}
            </div>
          </div>

          <div class="row">
            <div class="col-lg-2 col-md-2 col-sm-2 float-left">
              <label for="explorationInitStateName">First State</label>
            </div>
            <div class="col-lg-10 col-md-10 col-sm-10">
              {{ explorationInitStateNameService.displayed }}
            </div>
          </div>
        </div>
      </div>
    </div>
  </mat-card>

  <mat-card class="oppia-settings-card-container oppia-advanced-features-card oppia-editor-card oppia-mobile-collapsible-card" *ngIf="editabilityService.isEditable()">
    <div class="oppia-basic-settings-header oppia-mobile-collapsible-card-header" (click)="toggleCards('advanced_features')">
      <h3 class="e2e-test-advanced-settings-container" tabindex="0">Advanced Features</h3>
      <i class="fa fa-caret-down"
         *ngIf="!advancedFeaturesIsShown"
         aria-hidden="true">
      </i>
      <i class="fa fa-caret-up"
         *ngIf="advancedFeaturesIsShown"
         aria-hidden="true">
      </i>
    </div>

    <div *ngIf="advancedFeaturesIsShown" class="oppia-mobile-collapsible-card-content">
      <div role="form" class="form-horizontal" *ngIf="areParametersUsed()">
        <div class="oppia-features-header">
          <label for="enableParameters">
            Parameters
          </label>
          <div>
            <div class="oppia-on-off-switch">
              <input span *ngIf="areParametersEnabled()" type="checkbox" class="oppia-on-off-switch-checkbox" id="parameter-switch" checked disabled>
              <input span *ngIf="!areParametersEnabled()" [disabled]="explorationIsLinkedToStory" type="checkbox" class="oppia-on-off-switch-checkbox" id="parameter-switch" (click)="enableParameters()">
              <label class="oppia-on-off-switch-label e2e-test-enable-parameters" for="parameter-switch">
                <span class="oppia-on-off-switch-inner"></span>
                <span class="oppia-on-off-switch-main"></span>
              </label>
            </div>
          </div>
        </div>
        <span class="form-text secondary-info-text">
          Parameters are values that change as the learner moves between cards (<a href="http://oppia.github.io/#/Parameters" target="_blank" rel="noopener">more info</a>).
        </span>
        <span class="form-text secondary-info-text" *ngIf="explorationIsLinkedToStory">
          Explorations in a story cannot have parameters enabled.
        </span>
      </div>
      <hr class="oppia-feature-separator">
      <div>
        <div>
          <div role="form" class="form-horizontal">
            <div class="oppia-features-header">
              <label for="enableAutomaticTextToSpeech">
                Automatic Text-to-speech
              </label>
              <div>
                <div class="oppia-on-off-switch">
                  <input type="checkbox" class="sr-only" *ngIf="isAutomaticTextToSpeechEnabled()" (click)="toggleAutomaticTextToSpeech()" aria-label="Automatic Text-to-speech" tabindex="0" (keydown.enter)="toggleAutomaticTextToSpeech()" checked>
                  <input type="checkbox" *ngIf="isAutomaticTextToSpeechEnabled()" class="oppia-on-off-switch-checkbox" id="text-speech-switch" (click)="toggleAutomaticTextToSpeech()" checked>
                  <input type="checkbox" class="sr-only" *ngIf="!isAutomaticTextToSpeechEnabled()" (click)="toggleAutomaticTextToSpeech()" aria-label="Automatic Text-to-speech" tabindex="0" (keydown.enter)="toggleAutomaticTextToSpeech()">
                  <input type="checkbox" *ngIf="!isAutomaticTextToSpeechEnabled()" class="oppia-on-off-switch-checkbox" id="text-speech-switch" (click)="toggleAutomaticTextToSpeech()">
                  <label class="oppia-on-off-switch-label e2e-test-on-off-switch" for="text-speech-switch">
                    <span class="oppia-on-off-switch-inner"></span>
                    <span class="oppia-on-off-switch-main"></span>
                  </label>
                </div>
              </div>
            </div>
            <span class="form-text secondary-info-text" tabindex="0">
              Automatic text-to-speech generates audio from your content for learners to listen to. It is recommended that you disable this feature if creating an exploration whose content consists of multiple languages.
            </span>
          </div>
        </div>
      </div>
      <hr class="oppia-feature-separator">
    </div>
  </mat-card>

  <mat-card *ngIf="explorationRightsService.ownerNames && explorationRightsService.ownerNames.length > 0 && !explorationRightsService.isCloned()"
            class="oppia-settings-card-container oppia-editor-card oppia-roles-editor-card oppia-mobile-collapsible-card">
    <div class="oppia-roles-container">
      <div class="oppia-basic-settings-header oppia-mobile-collapsible-card-header" (click)="toggleCards('roles')">
        <h3 class="e2e-test-roles-settings-container" tabindex="0">Roles</h3>
        <i class="fa fa-caret-down"
           *ngIf="!rolesCardIsShown"
           aria-hidden="true">
        </i>
        <i class="fa fa-caret-up"
           *ngIf="rolesCardIsShown"
           aria-hidden="true">
        </i>
      </div>
      <div class="oppia-mobile-collapsible-card-content" *ngIf="rolesCardIsShown">
        <div *ngIf="canModifyRoles" [hidden]="isRolesFormOpen" class="oppia-edit-roles-btn-container">
          <span tabindex="0" (click)="openEditRolesForm()" (keydown.enter)="openEditRolesForm()" class="oppia-edit-roles-btn e2e-test-edit-roles">
            EDIT
          </span>
        </div>

        <div [hidden]="!(explorationRightsService.ownerNames && explorationRightsService.ownerNames.length > 0)">
          <strong tabindex="0">Managers</strong>
          <ul>
            <li *ngFor="let ownerName of explorationRightsService.ownerNames; let index = index">
              <div class="oppia-user-list-item e2e-test-owner-role-names">
                <span tabindex="0">{{ ownerName }}</span>
                <span [hidden]="!isRolesFormOpen || ownerName === loggedInUser" [ngbTooltip]="'Remove user'" type="button" class="far fa-times-circle" tabindex="0" (keydown.enter)="removeRole(ownerName, 'Managers')" aria-label="Remove user" role="button" (click)="removeRole(ownerName, 'Managers')">
                </span>
              </div>
            </li>
          </ul>
        </div>

        <div [hidden]="!(explorationRightsService.editorNames && explorationRightsService.editorNames.length > 0)">
          <strong tabindex="0">Collaborators</strong>
          <ul>
            <li *ngFor="let editorName of explorationRightsService.editorNames; let index = index">
              <div  class="oppia-user-list-item e2e-test-editor-role-names">
                <span tabindex="0">{{ editorName }}</span>
                <span [hidden]="!isRolesFormOpen" type="button" [ngbTooltip]="'Remove user'" class="far fa-times-circle" tabindex="0" role="button" (keydown.enter)="removeRole(editorName, 'Collaborators')" aria-label="remove user" (click)="removeRole(editorName, 'Collaborators')">
                </span>
              </div>
            </li>
          </ul>
        </div>

        <div [hidden]="!(explorationRightsService.viewerNames && explorationRightsService.viewerNames.length > 0)">
          <strong tabindex="0">Playtesters</strong>
          <ul>
            <li *ngFor="let viewerName of explorationRightsService.viewerNames; let index = index">
              <div class="oppia-user-list-item e2e-test-viewer-role-names">
                <span tabindex="0">{{ viewerName }}</span>
                <span [hidden]="!isRolesFormOpen" type="button" [ngbTooltip]="'Remove user'" class="far fa-times-circle" tabindex="0" role="button" (keydown.enter)="removeRole(viewerName, 'Playtesters')" (click)="removeRole(viewerName, 'Playtesters')">
                </span>
              </div>
            </li>
          </ul>
        </div>

        <div *ngIf="canModifyRoles" [hidden]="!(isRolesFormOpen)">
          <strong>Add or Change Role</strong>
          <div class="form-group">
            <form>
              <label for="newMemberUsername">Username of invited user</label>
              <div>
                <mat-form-field class="example-full-width" appearance="fill">
                  <mat-label>username</mat-label>
                  <input matInput type="text" id="newMemberUsername" name="newMemberUsername" class="e2e-test-role-username" [(ngModel)]="newMemberUsername" placeholder="username" (blur)="onRolesFormUsernameBlur()">
                </mat-form-field>
              </div>
              <br>
              <label for="newMemberRole" tabindex="0">Role of invited user</label>
              <div>
                <mat-form-field appearance="fill">
                  <mat-select class="e2e-test-role-select" [(ngModel)]="newMemberRole" name="newMemberRole">
                    <mat-option *ngFor="let item of ROLES"
                                [value]="item"
                                (blur)="onRolesFormUsernameBlur()">
                      {{ item.name }}
                    </mat-option>
                  </mat-select>
                </mat-form-field>
                <span class="form-text" tabindex="0">
                  <p>Note that managers also have the permissions of collaborators, collaborators also have the permissions of playtesters, and playtesters also have the permissions of viewers.</p>
                </span>
              </div>

              <button type="submit" (click)="editRole(newMemberUsername, newMemberRole.value)" class="btn btn-secondary e2e-test-save-role" [disabled]="!rolesSaveButtonEnabled || !newMemberUsername">Save</button>
              <button type="button" class="btn btn-secondary" (click)="closeEditRolesForm()" [hidden]="!(isRolesFormOpen)">
                Cancel
              </button>
              <p [hidden]="rolesSaveButtonEnabled" tabindex="0" class="text-danger e2e-test-title-warning">{{ errorMessage }}</p>
            </form>
          </div>
        </div>
      </div>
    </div>
  </mat-card>

  <mat-card *ngIf="explorationRightsService.ownerNames && explorationRightsService.ownerNames.length > 0 && !explorationRightsService.isCloned()"
            class="oppia-settings-card-container oppia-editor-card oppia-roles-editor-card oppia-mobile-collapsible-card">
    <div class="oppia-roles-container">
      <div class="oppia-basic-settings-header oppia-mobile-collapsible-card-header" (click)="toggleCards('voice_artists')">
<<<<<<< HEAD
        <h3 class="e2e-test-voice-artists-settings-container" tabindex="0">Voice Artists</h3>
=======
        <h3 tabindex="0">Voice Artists</h3>
>>>>>>> d21272a0
        <i class="fa fa-caret-down e2e-test-voice-artist-collapsible-card-header"
           *ngIf="!voiceArtistsCardIsShown"
           aria-hidden="true">
        </i>
        <i class="fa fa-caret-up"
           *ngIf="voiceArtistsCardIsShown"
           aria-hidden="true">
        </i>
      </div>
      <div class="oppia-mobile-collapsible-card-content e2e-test-voice-artist-card" *ngIf="voiceArtistsCardIsShown">
        <div>
          <div [hidden]="isVoiceoverFormOpen" tabindex="0" class="oppia-no-voice-artist-message" *ngIf="!(explorationRightsService.voiceArtistNames && explorationRightsService.voiceArtistNames.length)">
            No voice artists are assigned to this exploration.
          </div>
          <div *ngIf="canManageVoiceArtist" [hidden]="isVoiceoverFormOpen" class="oppia-edit-roles-btn-container">
            <span tabindex="0" (keydown.enter)="openVoiceoverRolesForm()" (click)="openVoiceoverRolesForm()" class="oppia-edit-roles-btn e2e-test-edit-voice-artist-roles">
              EDIT
            </span>
          </div>
        </div>

        <div [hidden]="!(explorationRightsService.voiceArtistNames && explorationRightsService.voiceArtistNames.length > 0)">
          <ul class="e2e-test-voiceArtist-list">
            <li *ngFor="let voiceArtistName of explorationRightsService.voiceArtistNames; let index = index">
              <div class="oppia-user-list-item e2e-test-voiceArtist-role-names e2e-test-voice-artist-{{voiceArtistName}}">
                <span tabindex="0">{{voiceArtistName}}</span>
                <span [hidden]="!(isVoiceoverFormOpen)" type="button" [ngbTooltip]="'Remove user'" class="far fa-times-circle" tabindex="0" aria-label="remove user" role="button" (keydown.enter)="removeVoiceArtist(voiceArtistName)" (click)="removeVoiceArtist(voiceArtistName)">
                </span>
              </div>
            </li>
          </ul>
        </div>

        <div *ngIf="canManageVoiceArtist" [hidden]="!(isVoiceoverFormOpen)">
          <div class="form-group">
            <form>
              <div>
                <label>Add new voice artist: </label>
                <input id="newVoicAartistUsername"
                       class="form-control e2e-test-new-voice-artist-username"
                       [(ngModel)]="newVoicAartistUsername"
                       [ngModelOptions]="{standalone: true}"
                       placeholder="Voice artist username"
                       type="text">
              </div>
              <button (click)="editVoiceArtist(newVoicAartistUsername)" class="btn btn-secondary e2e-test-add-voice-artist-role-button" value="Save">Save</button>
              <button type="button"
                      class="btn btn-secondary"
                      (click)="closeVoiceoverForm()">
                Cancel
              </button>
            </form>
          </div>
        </div>
      </div>
    </div>
  </mat-card>

  <mat-card class="oppia-settings-card-container oppia-editor-card oppia-permissions-card oppia-mobile-collapsible-card">
    <div>
      <div class="oppia-basic-settings-header oppia-mobile-collapsible-card-header" (click)="toggleCards('permissions')">
        <h3 class="e2e-test-permission-settings-container" tabindex="0">Permissions</h3>
        <i class="fa fa-caret-down"
           *ngIf="!permissionsCardIsShown"
           aria-hidden="true">
        </i>
        <i class="fa fa-caret-up"
           *ngIf="permissionsCardIsShown"
           aria-hidden="true">
        </i>
      </div>
      <div class="oppia-mobile-collapsible-card-content" *ngIf="permissionsCardIsShown">
        <p *ngIf="explorationRightsService.isPrivate() && explorationRightsService.viewableIfPrivate()" tabindex="0">
          This exploration is <strong>private</strong>. Anyone with the link can access it.
        </p>
        <p *ngIf="explorationRightsService.isPrivate() && !explorationRightsService.viewableIfPrivate()" tabindex="0">
          This exploration is <strong>private</strong>. Only invited users, moderators and site admins can
          access it.
        </p>
        <p *ngIf="!explorationRightsService.isPrivate()" tabindex="0">
          This exploration is <strong>public</strong>: anyone can access it.
        </p>

        <p *ngIf="!explorationRightsService.isPrivate() || explorationRightsService.viewableIfPrivate()">
          <em tabindex="0">Link to share:</em>
          <input class="form-control" type="text" value="{{getExplorePageUrl(explorationId)}}" readonly="readonly" onClick="this.select();">
        </p>

        <br>

        <p *ngIf="explorationRightsService.isPrivate()" tabindex="0">
          It is <strong>not shown</strong> in the Oppia library.
        </p>
        <p *ngIf="!explorationRightsService.isPrivate()" tabindex="0">
          It is <strong>available</strong> in the Oppia library.
        </p>

        <div *ngIf="(explorationRightsService.ownerNames && explorationRightsService.ownerNames.length === 0) && !explorationRightsService.isCloned()">
          <h3 tabindex="0">Permissions</h3>
          <div class="e2e-test-is-community-owned" tabindex="0">
            This exploration is <strong>public</strong> and <strong>community-editable</strong>.
            <p *ngIf="!explorationRightsService.isPrivate()">
              It is <strong>available</strong> in the Oppia library.
            </p>
          </div>
        </div>

        <div *ngIf="explorationRightsService.isCloned()" tabindex="0">
          <h3>Status</h3>
          <div>
            This exploration was <strong>cloned</strong> from another exploration.
          </div>
        </div>
      </div>
    </div>
  </mat-card>

  <mat-card class="oppia-settings-card-container oppia-editor-card oppia-feedback-card oppia-mobile-collapsible-card" *ngIf="editabilityService.isEditable()">
    <div class="oppia-basic-settings-header oppia-mobile-collapsible-card-header" (click)="toggleCards('feedback')">
      <h3 class="e2e-test-feedback-settings-container" tabindex="0">Feedback/Suggestion Email Preferences</h3>
      <i class="fa fa-caret-down"
         *ngIf="!feedbackCardIsShown"
         aria-hidden="true">
      </i>
      <i class="fa fa-caret-up"
         *ngIf="feedbackCardIsShown"
         aria-hidden="true">
      </i>
    </div>
    <div class="oppia-mobile-collapsible-card-content" *ngIf="feedbackCardIsShown">
      <div role="form" class="form-horizontal">
        <div class="oppia-features-header">
          <label for="FeedbackNotifications">
            Feedback emails
          </label>
          <div>
            <div class="oppia-on-off-switch">
              <input *ngIf="userEmailPreferencesService.areFeedbackNotificationsMuted()" aria-label="feedback email" type="checkbox" class="sr-only" (click)="unmuteFeedbackNotifications()">
              <input span *ngIf="userEmailPreferencesService.areFeedbackNotificationsMuted()" type="checkbox" class="oppia-on-off-switch-checkbox" id="feedback-switch" (click)="unmuteFeedbackNotifications()">
              <input *ngIf="!userEmailPreferencesService.areFeedbackNotificationsMuted()" type="checkbox" class="sr-only" checked (click)="muteFeedbackNotifications()">
              <input span *ngIf="!userEmailPreferencesService.areFeedbackNotificationsMuted()" type="checkbox" class="oppia-on-off-switch-checkbox" id="feedback-switch" checked (click)="muteFeedbackNotifications()">
              <label class="oppia-on-off-switch-label e2e-test-enable-fallbacks" for="feedback-switch">
                <span class="oppia-on-off-switch-inner"></span>
                <span class="oppia-on-off-switch-main"></span>
              </label>
            </div>
          </div>
        </div>
        <span class="form-text secondary-info-text" *ngIf="!userEmailPreferencesService.areFeedbackNotificationsMuted()" tabindex="0">
          You are currently receiving notifications of new feedback for this exploration.
        </span>
        <span class="form-text secondary-info-text" *ngIf="userEmailPreferencesService.areFeedbackNotificationsMuted()" tabindex="0">
          You have muted feedback notifications for this exploration. You will not receive an email when new feedback is submitted.
        </span>
      </div>
      <hr class="oppia-feature-separator">
      <div role="form" class="form-horizontal">
        <div class="oppia-features-header">
          <label for="SuggestionNotifications">
            Suggestion emails
          </label>
          <div>
            <div class="oppia-on-off-switch">
              <input *ngIf="userEmailPreferencesService.areSuggestionNotificationsMuted()" type="checkbox" class="sr-only" aria-label="Suggestion emails" (click)="unmuteSuggestionNotifications()">
              <input span *ngIf="userEmailPreferencesService.areSuggestionNotificationsMuted()" type="checkbox" class="oppia-on-off-switch-checkbox e2e-test-enable-fallbacks" id="suggestion-switch" (click)="unmuteSuggestionNotifications()">
              <input *ngIf="!userEmailPreferencesService.areSuggestionNotificationsMuted()" type="checkbox" class="sr-only" checked aria-label="Suggestion emails" (click)="muteSuggestionNotifications()">
              <input span *ngIf="!userEmailPreferencesService.areSuggestionNotificationsMuted()" type="checkbox" class="oppia-on-off-switch-checkbox e2e-test-enable-fallbacks" id="suggestion-switch" checked (click)="muteSuggestionNotifications()">
              <label class="oppia-on-off-switch-label" for="suggestion-switch">
                <span class="oppia-on-off-switch-inner"></span>
                <span class="oppia-on-off-switch-main"></span>
              </label>
            </div>
          </div>
        </div>
        <span class="form-text secondary-info-text" *ngIf="!userEmailPreferencesService.areSuggestionNotificationsMuted()" tabindex="0">
          You are currently receiving notifications of new suggestions for this exploration.
        </span>
        <span class="form-text secondary-info-text" *ngIf="userEmailPreferencesService.areSuggestionNotificationsMuted()" tabindex="0">
          You have muted suggestion notifications for this exploration. You will not receive an email when new suggestion is submitted.
        </span>
      </div>
      <hr class="oppia-feature-separator">
    </div>
  </mat-card>

  <mat-card class="oppia-settings-card-container oppia-editor-card oppia-mobile-collapsible-card" *ngIf="canDelete || canReleaseOwnership">
    <div class="oppia-basic-settings-header oppia-mobile-collapsible-card-header" (click)="toggleCards('controls')">
      <h3 class="e2e-test-controls-bar-settings-container" tabindex="0">Controls</h3>
      <i class="fa fa-caret-down"
         *ngIf="!controlsCardIsShown"
         aria-hidden="true">
      </i>
      <i class="fa fa-caret-up"
         *ngIf="controlsCardIsShown"
         aria-hidden="true">
      </i>
    </div>
    <div class="oppia-mobile-collapsible-card-content" *ngIf="controlsCardIsShown">
      <p *ngIf="canReleaseOwnership" class="oppia-exploration-ctrl" [hidden]="explorationRightsService.isCommunityOwned()">
        <button type="button" class="btn btn-secondary" (click)="showTransferExplorationOwnershipModal()" [disabled]="isExplorationLockedForEditing()">
          Transfer ownership to the community
        </button>
        <span *ngIf="isExplorationLockedForEditing()" tabindex="0">
          <br>
          Please save your changes first.
        </span>
      </p>
      <p *ngIf="canDelete" class="oppia-exploration-ctrl">
        <button type="button" *ngIf="explorationRightsService.isPrivate()"
                class="btn oppia-delete-button" (click)="deleteExploration()"
                title="Delete this exploration">
          DELETE EXPLORATION
        </button>
      </p>
    </div>

    <div class="col-lg-6 col-md-6 col-sm-6" *ngIf="currentUserIsCurriculumAdmin || currentUserIsModerator">
      <h3 tabindex="0">Admin Controls</h3>

      <p *ngIf="canUnpublish" class="oppia-exploration-ctrl oppia-exploration-ctrl-admin" [hidden]="!(explorationRightsService.isPublic())">
        <button type="button" class="btn btn-secondary" (click)="unpublishExplorationAsModerator()" [disabled]="isExplorationLockedForEditing()">
          Unpublish
          <span *ngIf="currentUserIsCurriculumAdmin">(as admin)</span>
          <span *ngIf="!currentUserIsCurriculumAdmin && currentUserIsModerator">(as moderator)</span>
        </button>
      </p>

      <p class="oppia-exploration-ctrl oppia-exploration-ctrl-admin" *ngIf="explorationRightsService.isPublic() && (currentUserIsCurriculumAdmin || currentUserIsModerator)">
        <button type="button" class="btn oppia-delete-button e2e-test-delete-exploration-button"
                (click)="deleteExploration()">
          DELETE EXPLORATION
          <span *ngIf="currentUserIsCurriculumAdmin">(as admin)</span>
          <span *ngIf="!currentUserIsCurriculumAdmin && currentUserIsModerator">(as moderator)</span>
        </button>
      </p>
    </div>
    <hr class="oppia-feature-separator">
    <div role="form" class="form-horizontal" *ngIf="isSuperAdmin">
      <div class="oppia-features-header">
        <label for="LockExploration">
          Allow Edits to Exploration
        </label>
        <div>
          <div class="oppia-on-off-switch">
            <input *ngIf="isExplorationEditable()" type="checkbox" class="sr-only" aria-label="allow edits to exploration" checked (click)="disableEdits()">
            <input span *ngIf="isExplorationEditable()" type="checkbox" class="oppia-on-off-switch-checkbox" id="edits-switch" checked (click)="disableEdits()">
            <input *ngIf="!isExplorationEditable()" type="checkbox" class="sr-only" (click)="enableEdits()" aria-label="allow edits to exploration">
            <input span *ngIf="!isExplorationEditable()" type="checkbox" class="oppia-on-off-switch-checkbox" id="edits-switch" (click)="enableEdits()">
            <label class="oppia-on-off-switch-label" for="edits-switch">
              <span class="oppia-on-off-switch-inner"></span>
              <span class="oppia-on-off-switch-main"></span>
            </label>
          </div>
        </div>
        <span class="form-text secondary-info-text" *ngIf="isExplorationEditable()" tabindex="0">
          Further edits to the exploration are currently allowed.
        </span>
        <span class="form-text secondary-info-text" *ngIf="!isExplorationEditable()" tabindex="0">
          Further edits to the exploration are no longer allowed.
        </span>
      </div>
    </div>
    <hr class="oppia-feature-separator">
  </mat-card>

  <mat-card class="oppia-settings-card-container oppia-editor-card oppia-parameters-card" *ngIf="areParametersUsed()">
    <h3>Parameters used in this exploration</h3>
    <div class="row">
      <div class="col-lg-12 col-md-12 col-sm-12">
        <div [hidden]="!(explorationParamSpecsService.savedMemento && explorationParamSpecsService.savedMemento.getParamDict())">
          <em>No parameters used.</em>
        </div>
        <ol *ngIf="explorationParamSpecsService.savedMemento">
          <li *ngFor="let item of explorationParamSpecsService.savedMemento.getParamDict() | keyvalue">
            <b>{{item.key}}</b> ({{item.value.getType().getName()}})
          </li>
        </ol>
      </div>
    </div>

    <h3>
      Initial parameter changes
      <i class="material-icons md-18 oppia-info-icon" [ngbTooltip]="'These changes are applied before the learner begins the exploration.'"
         placement="right">
        &#xE88E;
      </i>
    </h3>

    <div class="row">
      <div class="col-lg-12 col-md-12 col-sm-12 e2e-test-exploration-edit-param-changes">
        <param-changes-editor [paramChangesServiceName]="'explorationParamChangesService'"
                              [postSaveHook]="postSaveParamChangesHook.bind(this)"
                              [currentlyInSettingsTab]="true">
        </param-changes-editor>
      </div>
    </div>
  </mat-card>

  <mat-card class="oppia-settings-card-container oppia-editor-card">
    <div *ngIf="canShowExploreVersionHistoryButton();" tabindex="0">
      Metadata last changed by <strong>{{ getLastEditedCommitterUsername() }}</strong> at <strong>version {{ getLastEditedVersionNumber() + 1 }} of the exploration</strong>.
      <a class="text-primary explore-version-history-button" tabindex="0" (keydown.enter)="onClickExploreVersionHistoryButton()" (click)="onClickExploreVersionHistoryButton()"> More details</a>.
    </div>
    <div *ngIf="!canShowExploreVersionHistoryButton();" tabindex="0">
      <span *ngIf="!validationErrorIsShown">No changes have been made to the exploration metadata after the initial creation of the exploration.</span>
      <span *ngIf="validationErrorIsShown" class="error-message">
        Unable to display the metadata version history due to an error loading the exploration data.
      </span>
    </div>
  </mat-card>
</div>

<style>
  .explore-version-history-button {
    font-weight: bold;
  }

  .oppia-settings-tab-error-message {
    color: #f00;
  }

  .mat-form-field {
    width: 100%;
  }

  .oppia-advanced-features-card .oppia-on-off-switch-label,
  .oppia-feedback-card .oppia-on-off-switch-label {
    height: 24px;
    width: auto;
  }

  .oppia-advanced-features-card .oppia-feature-separator {
    margin: 20px 0 20px 0;
  }

  .oppia-advanced-features-card .form-horizontal > label,
  .oppia-feedback-card .form-horizontal > label {
    float: left;
    height: auto;
    padding-right: 0;
    width: 610px;
  }

  .oppia-settings-container {
    margin: 0 auto;
    width: 45%;
  }

  .oppia-settings-card-container h3 {
    margin-top: 0;
  }

  .oppia-settings-card-container {
    border: 1px solid #707070;
    box-shadow: none;
    padding: 30px 55px;
  }

  .oppia-settings-input-group {
    padding: 12px 0;
  }

  .oppia-features-header {
    display: flex;
    flex-wrap: wrap;
    justify-content: space-between;
  }

  .oppia-roles-container {
    position: relative;
  }

  .oppia-edit-roles-btn-container {
    position: absolute;
    right: 0;
    text-align: right;
  }

  .oppia-edit-roles-btn {
    color: #009c8a;
    cursor: pointer;
    font-weight: bold;
  }

  .oppia-permissions-card {
    color: #666;
  }

  .oppia-delete-button {
    background-color: #aa391d;
    color: #fff;
  }

  .secondary-info-text {
    font-size: smaller;
  }

  .oppia-basic-settings-header i {
    display: none;
  }

  .oppia-role-select {
    width: 250px;
  }

  .oppia-info-icon {
    padding-left: 4px;
    vertical-align: text-top;
  }

  @media screen and (max-width: 1200px) {
    .oppia-settings-container {
      width: 60%;
    }
  }

  @media screen and (max-width: 900px) {
    .oppia-settings-container {
      width: 90%;
    }
  }

  @media screen and (max-width: 768px) {
    .oppia-settings-container {
      width: 100%;
    }
    .oppia-basic-settings-header i {
      display: block;
    }
    .oppia-settings-card-container {
      border: 0;
      padding: 0;
    }
    .oppia-basic-settings-header {
      display: flex;
      justify-content: space-between;
    }
    .oppia-settings-card-container h3 {
      margin-bottom: 0;
    }
  }

  .oppia-user-list-item {
    align-items: center;
    border-radius: 10px;
    display: flex;
    justify-content: space-between;
    padding-left: 10px;
    width: 50%;
  }

  .oppia-user-list-item:hover {
    background-color: rgba(189, 189, 189, 0.678);
  }

  .oppia-no-voice-artist-message {
    text-align: left;
  }

  .error-message {
    color: #f00;
  }
</style><|MERGE_RESOLUTION|>--- conflicted
+++ resolved
@@ -376,11 +376,7 @@
             class="oppia-settings-card-container oppia-editor-card oppia-roles-editor-card oppia-mobile-collapsible-card">
     <div class="oppia-roles-container">
       <div class="oppia-basic-settings-header oppia-mobile-collapsible-card-header" (click)="toggleCards('voice_artists')">
-<<<<<<< HEAD
         <h3 class="e2e-test-voice-artists-settings-container" tabindex="0">Voice Artists</h3>
-=======
-        <h3 tabindex="0">Voice Artists</h3>
->>>>>>> d21272a0
         <i class="fa fa-caret-down e2e-test-voice-artist-collapsible-card-header"
            *ngIf="!voiceArtistsCardIsShown"
            aria-hidden="true">
