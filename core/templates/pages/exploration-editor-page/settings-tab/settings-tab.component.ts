--- conflicted
+++ resolved
@@ -557,12 +557,9 @@
           });
         }
         ctrl.isRolesFormOpen = false;
-<<<<<<< HEAD
         ctrl.isVoiceoverFormOpen = false;
-=======
         ctrl.rolesSaveButtonEnabled = false;
         ctrl.errorMessage = '';
->>>>>>> 4034f8c2
         ctrl.basicSettingIsShown = !WindowDimensionsService.isWindowNarrow();
         ctrl.advancedFeaturesIsShown = (
           !WindowDimensionsService.isWindowNarrow());
