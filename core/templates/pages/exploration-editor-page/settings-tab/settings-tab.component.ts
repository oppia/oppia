--- conflicted
+++ resolved
@@ -363,9 +363,8 @@
             },
             controller: 'ModeratorUnpublishExplorationModalController'
           }).result.then(function(emailBody) {
-<<<<<<< HEAD
             ExplorationRightsService.saveModeratorChangeToBackendAsync(
-              emailBody, $rootScope.$applyAsync).then(function() {
+              emailBody).then(function() {
               UserExplorationPermissionsService.fetchPermissionsAsync()
                 .then(function(permissions) {
                   ctrl.canUnpublish = permissions.canUnpublish;
@@ -375,10 +374,6 @@
                   $rootScope.$applyAsync();
                 });
             });
-=======
-            ExplorationRightsService.saveModeratorChangeToBackend(
-              emailBody);
->>>>>>> 1fd68c5a
           }, function() {
             AlertsService.clearWarnings();
           });
