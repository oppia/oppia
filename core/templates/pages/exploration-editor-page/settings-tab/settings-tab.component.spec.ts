--- conflicted
+++ resolved
@@ -424,10 +424,12 @@
         result: $q.resolve('Email body')
       });
       spyOn(explorationRightsService, 'saveModeratorChangeToBackendAsync').and
-        .callFake((emailBody, callback) => {
-          callback();
+        .callFake((emailBody) => {
           return $q.resolve();
         });
+      ctrl.canUnpublish = false;
+      ctrl.canReleaseOwnership = false;
+
       $httpBackend.expect('GET', '/moderatorhandler/email_draft').respond({
         draft_email_body: 'Draf message'
       });
@@ -435,13 +437,12 @@
       $httpBackend.flush();
       $scope.$apply();
 
-<<<<<<< HEAD
       expect(explorationRightsService.saveModeratorChangeToBackendAsync)
-        .toHaveBeenCalledWith('Email body', jasmine.any(Function));
-=======
-      expect(explorationRightsService.saveModeratorChangeToBackend)
         .toHaveBeenCalledWith('Email body');
->>>>>>> 1fd68c5a
+      expect(userExplorationPermissionsService.fetchPermissionsAsync)
+        .toHaveBeenCalled();
+      expect(ctrl.canUnpublish).toBe(true);
+      expect(ctrl.canReleaseOwnership).toBe(true);
     });
 
     it('should clear alerts warning when dismissing preview summary tile modal',
