// Copyright 2020 The Oppia Authors. All Rights Reserved.
//
// Licensed under the Apache License, Version 2.0 (the "License");
// you may not use this file except in compliance with the License.
// You may obtain a copy of the License at
//
//      http://www.apache.org/licenses/LICENSE-2.0
//
// Unless required by applicable law or agreed to in writing, software
// distributed under the License is distributed on an "AS-IS" BASIS,
// WITHOUT WARRANTIES OR CONDITIONS OF ANY KIND, either express or implied.
// See the License for the specific language governing permissions and
// limitations under the License.

/**
 * @fileoverview Unit tests for settingsTab.
 */

import { ChangeDetectorRef, EventEmitter, NO_ERRORS_SCHEMA } from '@angular/core';
import { ComponentFixture, fakeAsync, flush, TestBed, tick, waitForAsync } from '@angular/core/testing';
import { AlertsService } from 'services/alerts.service';
import { WindowRef } from 'services/contextual/window-ref.service';
import { UserExplorationPermissionsService } from 'pages/exploration-editor-page/services/user-exploration-permissions.service';
import { NgbModal, NgbModalRef } from '@ng-bootstrap/ng-bootstrap';
import { ChangeListService } from '../services/change-list.service';
import { ExplorationDataService } from '../services/exploration-data.service';
import { ExplorationEditsAllowedBackendApiService } from '../services/exploration-edits-allowed-backend-api.service';
import { EditabilityService } from 'services/editability.service';
import { EditableExplorationBackendApiService } from 'domain/exploration/editable-exploration-backend-api.service';
import { ContextService } from 'services/context.service';
import { UserService } from 'services/user.service';
import { ExplorationCategoryService } from '../services/exploration-category.service';
import { ExplorationInitStateNameService } from '../services/exploration-init-state-name.service';
import { ExplorationLanguageCodeService } from '../services/exploration-language-code.service';
import { ExplorationObjectiveService } from '../services/exploration-objective.service';
import { ExplorationRightsService } from '../services/exploration-rights.service';
import { ExplorationStatesService } from '../services/exploration-states.service';
import { ExplorationTagsService } from '../services/exploration-tags.service';
import { ExplorationTitleService } from '../services/exploration-title.service';
import { ExplorationWarningsService } from '../services/exploration-warnings.service';
import { RouterService } from '../services/router.service';
import { SettingTabBackendApiService } from '../services/setting-tab-backend-api.service';
import { UserEmailPreferencesService } from '../services/user-email-preferences.service';
import { HttpClientTestingModule } from '@angular/common/http/testing';
import { FocusManagerService } from 'services/stateful/focus-manager.service';
import { SettingsTabComponent } from './settings-tab.component';
import { UserInfo } from 'domain/user/user-info.model';
import { ExplorationPermissions } from 'domain/exploration/exploration-permissions.model';
import { State } from 'domain/state/StateObjectFactory';
import { MatChipInputEvent } from '@angular/material/chips';
import { WindowDimensionsService } from 'services/contextual/window-dimensions.service';
import { SubtitledHtml } from 'domain/exploration/subtitled-html.model';
import { Interaction } from 'domain/exploration/InteractionObjectFactory';
import { RecordedVoiceovers } from 'domain/exploration/recorded-voiceovers.model';
import { WrittenTranslations } from 'domain/exploration/WrittenTranslationsObjectFactory';

describe('Settings Tab Component', () => {
  let component: SettingsTabComponent;
  let fixture: ComponentFixture<SettingsTabComponent>;
  let alertsService: AlertsService;
  let changeListService: ChangeListService;
  let explorationDataService: ExplorationDataService;
  let contextService: ContextService;
  let editableExplorationBackendApiService:
    EditableExplorationBackendApiService;
  let explorationCategoryService: ExplorationCategoryService;
  let explorationInitStateNameService: ExplorationInitStateNameService;
  let explorationLanguageCodeService: ExplorationLanguageCodeService;
  let explorationObjectiveService: ExplorationObjectiveService;
  let explorationRightsService: ExplorationRightsService;
  let explorationStatesService: ExplorationStatesService;
  let explorationTagsService: ExplorationTagsService;
  let explorationTitleService: ExplorationTitleService;
  let explorationWarningsService: ExplorationWarningsService;
  let userEmailPreferencesService: UserEmailPreferencesService;
  let userExplorationPermissionsService: UserExplorationPermissionsService;
  let windowDimensionsService: WindowDimensionsService;
  let userService: UserService;
  let windowRef: WindowRef;
  let settingTabBackendApiService: SettingTabBackendApiService;
  let ngbModal: NgbModal;
  let eeabas: ExplorationEditsAllowedBackendApiService;
  let editabilityService: EditabilityService;
  let explorationId = 'exp1';
  let userPermissions = {
    canDelete: true,
    canModifyRoles: true,
    canReleaseOwnership: true,
    canUnpublish: true,
    canManageVoiceArtist: true
  };
  let mockExplorationTagsServiceonPropertyChanged = new EventEmitter();
  let mockEventEmitterRouterService = new EventEmitter();
  let mockEventEmitteruserExplorationPermissionsService = new EventEmitter();

  class MockChangeDetectorRef {
    detectChanges(): void {}
  }

  class MockNgbModal {
    open() {
      return {
        result: Promise.resolve()
      };
    }
  }

  class MockRouterService {
    onRefreshSettingsTab = mockEventEmitterRouterService;
  }

  beforeEach(waitForAsync(() => {
    TestBed.configureTestingModule({
      imports: [HttpClientTestingModule],
      declarations: [
        SettingsTabComponent
      ],
      providers: [
        {
          provide: ChangeDetectorRef,
          useClass: MockChangeDetectorRef
        },
        {
          provide: NgbModal,
          useClass: MockNgbModal
        },
        {
          provide: ExplorationDataService,
          useValue: {
            explorationId: explorationId,
            data: {
              param_changes: []
            },
            getDataAsync: () => Promise.resolve(),
            autosaveChangeListAsync() {
              return;
            }
          }
        },
        WindowDimensionsService,
        ExplorationTitleService,
        FocusManagerService,
        {
          provide: RouterService,
          useClass: MockRouterService
        }
      ],
      schemas: [NO_ERRORS_SCHEMA]
    }).compileComponents();
  }));


  beforeEach(() => {
    fixture = TestBed.createComponent(SettingsTabComponent);
    component = fixture.componentInstance;

    alertsService = TestBed.inject(AlertsService);
    changeListService = TestBed.inject(ChangeListService);
    userExplorationPermissionsService = (
      TestBed.inject(UserExplorationPermissionsService));
    windowRef = TestBed.inject(WindowRef);
    ngbModal = TestBed.inject(NgbModal);
    eeabas = TestBed.inject(ExplorationEditsAllowedBackendApiService);
    editabilityService = TestBed.inject(EditabilityService);
    ngbModal = TestBed.inject(NgbModal);
    windowDimensionsService = TestBed.inject(WindowDimensionsService);
    explorationDataService = TestBed.inject(ExplorationDataService);
    contextService = TestBed.inject(ContextService);
    settingTabBackendApiService = TestBed.inject(
      SettingTabBackendApiService);
    editableExplorationBackendApiService = TestBed.inject(
      EditableExplorationBackendApiService);
    explorationCategoryService = TestBed.inject(ExplorationCategoryService);
    explorationInitStateNameService = TestBed.inject(
      ExplorationInitStateNameService);
    explorationLanguageCodeService = TestBed.inject(
      ExplorationLanguageCodeService);
    explorationObjectiveService = TestBed.inject(
      ExplorationObjectiveService);
    explorationRightsService = TestBed.inject(ExplorationRightsService);
    explorationStatesService = TestBed.inject(ExplorationStatesService);
    explorationTagsService = TestBed.inject(ExplorationTagsService);
    explorationTitleService = TestBed.inject(ExplorationTitleService);
    explorationWarningsService = TestBed.inject(ExplorationWarningsService);
    userEmailPreferencesService = TestBed.inject(
      UserEmailPreferencesService);
    userService = TestBed.inject(UserService);

    spyOn(explorationTagsService, 'onExplorationPropertyChanged')
      .and.returnValue(mockExplorationTagsServiceonPropertyChanged);
    spyOn(contextService, 'getExplorationId').and.returnValue(explorationId);
    spyOn(userExplorationPermissionsService, 'getPermissionsAsync').and
      .returnValue(Promise.resolve(userPermissions as ExplorationPermissions));
    spyOn(userExplorationPermissionsService, 'fetchPermissionsAsync').and
      .returnValue(Promise.resolve(userPermissions as ExplorationPermissions));
    spyOn(explorationStatesService, 'isInitialized').and.returnValue(true);
    spyOn(explorationStatesService, 'getStateNames').and.returnValue([
      'Introduction']);
    spyOn(userService, 'getUserInfoAsync').and.returnValue(Promise.resolve({
      getUsername: () => 'username1',
      isSuperAdmin: () => true
    } as UserInfo));
    explorationCategoryService.init('Astrology');
    spyOnProperty(
      userExplorationPermissionsService, 'onUserExplorationPermissionsFetched')
      .and.returnValue(mockEventEmitteruserExplorationPermissionsService);

    fixture.detectChanges();
  });

  it('should initialize controller properties after its initialization',
    fakeAsync(() => {
      component.ngOnInit();
      mockExplorationTagsServiceonPropertyChanged.emit();
      tick(600);
      jasmine.createSpy('hasState').and.stub();

      expect(component.isRolesFormOpen).toBe(false);
      expect(component.canDelete).toBe(true);
      expect(component.canModifyRoles).toBe(true);
      expect(component.canReleaseOwnership).toBe(true);
      expect(component.canUnpublish).toBe(true);
      expect(component.explorationId).toBe(explorationId);
      expect(component.canManageVoiceArtist).toBe(true);
      expect(component.loggedInUser).toBe('username1');

      mockEventEmitterRouterService.emit();
      tick(600);

      expect(component.CATEGORY_LIST_FOR_SELECT2[0]).toEqual({
        id: 'Astrology',
        text: 'Astrology'
      });

      component.filterChoices('English');
      component.updateCategoryListWithUserData();
      expect(component.newCategory).toEqual({
        id: 'English',
        text: 'English',
      });

      component.filterChoices('');

      explorationTagsService.displayed = ['name'];
      component.add({
        value: 'shivam',
        input: {
          value: ''
        }
      } as MatChipInputEvent);
      component.remove('shivam');
      expect(component.stateNames).toEqual(['Introduction']);
      expect(component.hasPageLoaded).toBe(true);

      flush();
    }));

  it('should be able to add exploration editor tags',
    fakeAsync(() => {
      spyOn(component, 'saveExplorationTags').and.stub();
      explorationTagsService.displayed = [];

      component.add({
        value: 'name',
        input: {
          value: ''
        }
      } as MatChipInputEvent);
      tick();

      expect(explorationTagsService.displayed).toEqual(['name']);
    }));

  it('should not add same exploration editor tags' +
      'when user enter same tag again', fakeAsync(() => {
    spyOn(component, 'saveExplorationTags').and.stub();
    explorationTagsService.displayed = [];

    component.add({
      value: 'name',
      input: {
        value: ''
      }
    } as MatChipInputEvent);
    tick();

    expect(explorationTagsService.displayed).toEqual(['name']);

    // When user try to enter same tag again.
    component.add({
      value: 'name',
      input: {
        value: ''
      }
    } as MatChipInputEvent);
    tick();

    expect(explorationTagsService.displayed).toEqual(['name']);
  }));

  it('should be able to add multiple exploration editor tags',
    fakeAsync(() => {
      spyOn(component, 'saveExplorationTags').and.stub();
      explorationTagsService.displayed = [];

      component.add({
        value: 'tag-one',
        input: {
          value: ''
        }
      } as MatChipInputEvent);
      tick();

      component.add({
        value: 'tag-two',
        input: {
          value: ''
        }
      } as MatChipInputEvent);
      tick();

      component.add({
        value: 'tag-three',
        input: {
          value: ''
        }
      } as MatChipInputEvent);
      tick();

      expect(explorationTagsService.displayed).toEqual(
        ['tag-one', 'tag-two', 'tag-three']
      );
    }));

  it('should be able to remove multiple exploration editor tags',
    fakeAsync(() => {
      spyOn(component, 'saveExplorationTags').and.stub();
      component.explorationTags = ['tag-one', 'tag-two', 'tag-three'];
      explorationTagsService.displayed = ['tag-one', 'tag-two', 'tag-three'];

      component.remove('tag-two');
      tick();

      component.remove('tag-three');
      tick();

      expect(explorationTagsService.displayed).toEqual(
        ['tag-one']);
    }));

  it('should be able to remove exploration editor tags', fakeAsync(() => {
    spyOn(component, 'saveExplorationTags').and.stub();
    explorationTagsService.displayed = [];

    component.add({
      value: 'first',
      input: {
        value: ''
      }
    } as MatChipInputEvent);
    component.add({
      value: 'second',
      input: {
        value: ''
      }
    } as MatChipInputEvent);

    component.remove('second');
    tick();
    expect(explorationTagsService.displayed).toEqual(['first']);
  }));

  it('should get explore page url based on the exploration id', () => {
    spyOnProperty(windowRef, 'nativeWindow').and.returnValue({
      location: {
        protocol: 'https:',
        host: 'oppia.org'
      }
    });
    expect(component.getExplorePageUrl()).toBe('https://oppia.org/explore/exp1');
  });

  it('should save exploration title', () => {
    spyOn(explorationTitleService, 'saveDisplayedValue');
    explorationTitleService.init('New title');

    component.saveExplorationTitle();

    expect(explorationTitleService.saveDisplayedValue).toHaveBeenCalled();
    expect(component.isTitlePresent()).toBe(true);
  });


  it('should save exploration language code', () => {
    spyOn(explorationLanguageCodeService, 'saveDisplayedValue');
    explorationLanguageCodeService.init('hi-en');

    component.saveExplorationLanguageCode();

    expect(explorationLanguageCodeService.saveDisplayedValue)
      .toHaveBeenCalled();
  });

  it('should save exploration objective', () => {
    spyOn(explorationObjectiveService, 'saveDisplayedValue');
    explorationObjectiveService.init('New Objective');

    component.saveExplorationObjective();

    expect(explorationObjectiveService.saveDisplayedValue).toHaveBeenCalled();
  });

  it('should save exploration tags', fakeAsync(() => {
    spyOn(explorationTagsService, 'saveDisplayedValue');
    explorationTagsService.init('testing');

    component.saveExplorationTags();
    tick();

    expect(explorationTagsService.saveDisplayedValue).toHaveBeenCalled();
  }));

  it('should not save exploration init state name if it\'s invalid',
    () => {
      explorationInitStateNameService.init('First State');
      // This throws "Argument of type 'null' is not assignable to
      // parameter of type 'state'." We need to suppress this error
      // because of the need to test validations.
      // @ts-ignore
      spyOn(explorationStatesService, 'getState').and.returnValue(null);
      spyOn(alertsService, 'addWarning');

      component.saveExplorationInitStateName();
      expect(alertsService.addWarning).toHaveBeenCalledWith(
        'Invalid initial state name: First State');
    });

  it('should save exploration init state name successfully and refresh graph',
    () => {
      explorationInitStateNameService.init('Introduction');
      spyOn(explorationStatesService, 'getState').and.returnValue(
<<<<<<< HEAD
        new State(null, null, null, null, null, null, null, null, null));
=======
        new State(
          null, null, null, {} as SubtitledHtml, {} as Interaction,
          [], {} as RecordedVoiceovers, false, false,
          {} as WrittenTranslations, 0));
>>>>>>> a4b176c8
      spyOn(explorationInitStateNameService, 'saveDisplayedValue');

      component.saveExplorationInitStateName();

      expect(explorationInitStateNameService.saveDisplayedValue)
        .toHaveBeenCalled();
    });

  it('should delete exploration when closing delete exploration modal',
    fakeAsync(() => {
      spyOn(editableExplorationBackendApiService, 'deleteExplorationAsync')
        .and.returnValue(Promise.resolve());
      spyOnProperty(windowRef, 'nativeWindow').and.returnValue({
        location: {
          reload: () => {}
        }
      });

      component.deleteExploration();
      tick();

      expect(windowRef.nativeWindow.location).toBe('/creator-dashboard');
    }));

  it('should not delete exploration when dismissing delete exploration modal',
    fakeAsync(() => {
      spyOn(ngbModal, 'open').and.callFake((dlg, opt) => {
        return ({
          result: Promise.reject()
        } as NgbModalRef);
      });
      spyOn(alertsService, 'clearWarnings');
      spyOnProperty(windowRef, 'nativeWindow').and.returnValue({
        location: ''
      });

      component.deleteExploration();
      tick();

      expect(alertsService.clearWarnings).toHaveBeenCalled();
      expect(windowRef.nativeWindow.location).toBe('');
    }));

  it('should open a modal when removeRole is called', fakeAsync(() => {
    spyOn(ngbModal, 'open').and.callFake((dlg, opt) => {
      return ({
        componentInstance: NgbModalRef,
        result: Promise.resolve()
      } as NgbModalRef);
    });

    component.removeRole('username', 'editor');
    tick();

    expect(ngbModal.open).toHaveBeenCalled();
  }));

  it('should remove role when resolving remove-role-modal', fakeAsync(() => {
    spyOn(ngbModal, 'open').and.callFake((dlg, opt) => {
      return ({
        componentInstance: NgbModalRef,
        result: Promise.resolve()
      } as NgbModalRef);
    });
    spyOn(explorationRightsService, 'removeRoleAsync').and
      .returnValue(Promise.resolve());

    component.removeRole('username', 'editor');
    tick();

    expect(
      explorationRightsService.removeRoleAsync).toHaveBeenCalled();
  }));

  it('should not remove role when rejecting remove-role-modal',
    fakeAsync(() => {
      spyOn(ngbModal, 'open').and.callFake((dlg, opt) => {
        return ({
          componentInstance: NgbModalRef,
          result: Promise.reject()
        } as NgbModalRef);
      });
      spyOn(explorationRightsService, 'removeRoleAsync');

      component.removeRole('username1', 'editor');
      tick();

      expect(
        explorationRightsService.removeRoleAsync).not.toHaveBeenCalled();
    }));

  it('should remove role when user accept remove-role-modal',
    fakeAsync(() => {
      spyOn(ngbModal, 'open').and.callFake((dlg, opt) => {
        return ({
          componentInstance: NgbModalRef,
          result: Promise.resolve()
        } as NgbModalRef);
      });
      spyOn(explorationRightsService, 'removeRoleAsync')
        .and.returnValue(Promise.resolve());

      component.removeRole('username1', 'editor');
      tick();

      expect(
        explorationRightsService.removeRoleAsync).toHaveBeenCalled();
    }));

  it('should open a modal when removeVoiceArtist is called', fakeAsync(() => {
    spyOn(ngbModal, 'open').and.callFake((dlg, opt) => {
      return ({
        componentInstance: NgbModalRef,
        result: Promise.resolve()
      } as NgbModalRef);
    });
    spyOn(explorationRightsService, 'removeVoiceArtistRoleAsync')
      .and.returnValue(Promise.resolve());
    component.removeVoiceArtist('username');
    tick();

    expect(ngbModal.open).toHaveBeenCalled();
    expect(explorationRightsService.removeVoiceArtistRoleAsync)
      .toHaveBeenCalled();
  }));

  it('should remove voice artist when resolving remove-role-modal',
    fakeAsync(() => {
      spyOn(ngbModal, 'open').and.callFake((dlg, opt) => {
        return ({
          componentInstance: NgbModalRef,
          result: Promise.resolve()
        } as NgbModalRef);
      });
      spyOn(explorationRightsService, 'removeVoiceArtistRoleAsync').and
        .returnValue(Promise.resolve());

      component.removeVoiceArtist('username');
      tick();

      expect(
        explorationRightsService.removeVoiceArtistRoleAsync)
        .toHaveBeenCalledWith('username');
    }));

  it('should not remove voice artist when rejecting remove-role-modal',
    fakeAsync(() => {
      spyOn(ngbModal, 'open').and.callFake((dlg, opt) => {
        return ({
          componentInstance: NgbModalRef,
          result: Promise.reject()
        } as NgbModalRef);
      });
      spyOn(explorationRightsService, 'removeVoiceArtistRoleAsync');

      component.removeVoiceArtist('username');
      tick();

      expect(
        explorationRightsService.removeVoiceArtistRoleAsync)
        .not.toHaveBeenCalled();
    }));

  it('should open a modal when reassignRole is called', fakeAsync(() => {
    spyOn(ngbModal, 'open').and.callFake((dlg, opt) => {
      return ({
        componentInstance: NgbModalRef,
        result: Promise.resolve()
      } as NgbModalRef);
    });

    component.openEditRolesForm();
    explorationRightsService.init(
      ['owner'], [], [], [], '', '', false, true);

    spyOn(explorationRightsService, 'checkUserAlreadyHasRoles')
      .and.returnValue(true);
    spyOn(explorationRightsService, 'saveRoleChanges').and.returnValue(
      Promise.resolve());
    component.editRole('Username1', 'editor');
    tick();
    component.editRole('Username1', 'owner');
    tick();

    expect(ngbModal.open).toHaveBeenCalled();
  }));

  it('should reassign role when resolving reassign-role-modal',
    fakeAsync(() => {
      spyOn(ngbModal, 'open').and.callFake((dlg, opt) => {
        return ({
          componentInstance: NgbModalRef,
          result: Promise.resolve()
        } as NgbModalRef);
      });

      component.openEditRolesForm();
      explorationRightsService.init(
        ['owner'], [], [], [], '', '', false, true);

      spyOn(explorationRightsService, 'checkUserAlreadyHasRoles')
        .and.returnValue(false);
      spyOn(explorationRightsService, 'saveRoleChanges').and.returnValue(
        Promise.resolve());

      component.editRole('Username1', 'editor');
      tick();
      component.editRole('Username1', 'owner');
      tick();

      expect(explorationRightsService.saveRoleChanges).toHaveBeenCalledWith(
        'Username1', 'owner');
    }));

  it('should not reassign role when rejecting remove-role-modal', fakeAsync(
    () => {
      spyOn(ngbModal, 'open').and.callFake((dlg, opt) => {
        return ({
          componentInstance: NgbModalRef,
          result: Promise.reject()
        } as NgbModalRef);
      });

      explorationRightsService.init(
        ['owner'], [], [], [], '', '', false, true);

      spyOn(explorationRightsService, 'checkUserAlreadyHasRoles')
        .and.returnValue(true);
      spyOn(explorationRightsService, 'saveRoleChanges').and.returnValue(
        Promise.resolve());
      component.editRole('Username1', 'editor');
      tick();
      component.editRole('Username1', 'owner');
      tick();

      expect(
        explorationRightsService.saveRoleChanges).not.toHaveBeenCalled();
    }));

  it('should transfer exploration ownership when closing transfer ownership' +
    ' modal', fakeAsync(() => {
    spyOn(explorationRightsService, 'makeCommunityOwned').and.returnValue(
      Promise.resolve()
    );

    component.showTransferExplorationOwnershipModal();
    tick();

    expect(explorationRightsService.makeCommunityOwned).toHaveBeenCalled();
  }));

  it('should not transfer exploration ownership when dismissing transfer' +
    ' ownership modal', fakeAsync(() => {
    spyOn(ngbModal, 'open').and.callFake((dlg, opt) => {
      return ({
        componentInstance: NgbModalRef,
        result: Promise.reject()
      } as NgbModalRef);
    });
    spyOn(alertsService, 'clearWarnings');

    component.showTransferExplorationOwnershipModal();
    tick();

    expect(alertsService.clearWarnings).toHaveBeenCalled();
  }));

  it('should open preview summary tile modal with ngbModal',
    fakeAsync(() => {
      spyOn(ngbModal, 'open').and.returnValue({
        result: Promise.resolve()
      } as NgbModalRef);
      component.previewSummaryTile();
      tick();

      expect(ngbModal.open).toHaveBeenCalled();
    }));

  it('should clear alerts warning when dismissing preview summary tile modal',
    () => {
      spyOn(ngbModal, 'open').and.returnValue({
        result: Promise.reject()
      } as NgbModalRef);
      spyOn(alertsService, 'clearWarnings');

      component.previewSummaryTile();

      expect(alertsService.clearWarnings).toHaveBeenCalled();
    });

  it('should open preview summary tile modal with ngbModal',
    fakeAsync(() => {
      spyOn(ngbModal, 'open').and.callFake((dlg, opt) => {
        return ({
          componentInstance: NgbModalRef,
          result: Promise.resolve()
        } as NgbModalRef);
      });
      spyOn(settingTabBackendApiService, 'getData')
        .and.returnValue(Promise.resolve({
          draft_email_body: 'Draf message'
        }));

      component.unpublishExplorationAsModerator();
      tick();

      expect(ngbModal.open).toHaveBeenCalled();
    }));

  it('should save moderator changes to backend when closing preview summary' +
      ' tile modal', fakeAsync(() => {
    spyOn(ngbModal, 'open').and.callFake((dlg, opt) => {
      return ({
        componentInstance: NgbModalRef,
        result: Promise.resolve()
      } as NgbModalRef);
    });
    spyOn(explorationRightsService, 'saveModeratorChangeToBackendAsync').and
      .callFake((emailBody) => {
        return Promise.resolve();
      });
    spyOn(
      settingTabBackendApiService, 'getData')
      .and.returnValue(Promise.resolve({
        draft_email_body: 'Draf message'
      }));

    component.canUnpublish = false;
    component.canReleaseOwnership = false;
    component.unpublishExplorationAsModerator();
    tick();

    expect(explorationRightsService.saveModeratorChangeToBackendAsync)
      .toHaveBeenCalled();
    expect(userExplorationPermissionsService.fetchPermissionsAsync)
      .toHaveBeenCalled();
    expect(component.canUnpublish).toBe(true);
    expect(component.canReleaseOwnership).toBe(true);
  }));

  it('should clear alerts warning when dismissing preview summary tile modal',
    fakeAsync(() => {
      spyOn(ngbModal, 'open').and.callFake((dlg, opt) => {
        return ({
          componentInstance: NgbModalRef,
          result: Promise.reject()
        } as NgbModalRef);
      });
      spyOn(alertsService, 'clearWarnings');
      spyOn(
        settingTabBackendApiService, 'getData')
        .and.returnValue(Promise.resolve({
          draft_email_body: 'Draf message'
        }));

      component.unpublishExplorationAsModerator();
      tick();

      expect(alertsService.clearWarnings).toHaveBeenCalled();
    }));

  it('should toggle notifications', () => {
    let feedbackNotificationsSpy = spyOn(
      userEmailPreferencesService, 'setFeedbackNotificationPreferences')
      .and.callFake((mute: boolean, callb: () => void) => {
        callb();
      });
    let suggestionNotificationsSpy = spyOn(
      userEmailPreferencesService, 'setSuggestionNotificationPreferences')
      .and.callFake((mute: boolean, callb: () => void) => {
        callb();
      });
    component.muteFeedbackNotifications();
    expect(feedbackNotificationsSpy)
      .toHaveBeenCalled();

    component.unmuteFeedbackNotifications();
    expect(feedbackNotificationsSpy)
      .toHaveBeenCalled();

    component.muteSuggestionNotifications();
    expect(suggestionNotificationsSpy)
      .toHaveBeenCalled();

    component.unmuteSuggestionNotifications();
    expect(suggestionNotificationsSpy)
      .toHaveBeenCalled();
  });

  it('should open edit roles form and edit username and role', () => {
    component.openEditRolesForm();
    explorationRightsService.init(
      ['owner'], [], [], [], '', '', false, true);

    expect(component.isRolesFormOpen).toBe(true);
    expect(component.newMemberUsername).toBe('');
    expect(component.newMemberRole.value).toBe('owner');

    spyOn(explorationRightsService, 'saveRoleChanges').and.returnValue(
      Promise.resolve());
    component.editRole('Username1', 'editor');

    expect(explorationRightsService.saveRoleChanges).toHaveBeenCalledWith(
      'Username1', 'editor');
    expect(component.isRolesFormOpen).toBe(false);
  });

  it('should open edit roles form and close it', () => {
    component.openEditRolesForm();

    expect(component.isRolesFormOpen).toBe(true);
    expect(component.newMemberUsername).toBe('');
    expect(component.newMemberRole.value).toBe('owner');

    component.closeEditRolesForm();

    expect(component.isRolesFormOpen).toBe(false);
    expect(component.newMemberUsername).toBe('');
    expect(component.newMemberRole.value).toBe('owner');
  });

  it('should open voice artist edit roles form and edit username', () => {
    component.openVoiceoverRolesForm();
    explorationRightsService.init(
      ['owner'], [], [], [], '', '', false, true);

    expect(component.isVoiceoverFormOpen).toBe(true);
    expect(component.newVoiceArtistUsername).toBe('');

    spyOn(explorationRightsService, 'assignVoiceArtistRoleAsync')
      .and.returnValue(Promise.resolve());
    component.editVoiceArtist('Username1');

    expect(explorationRightsService.assignVoiceArtistRoleAsync)
      .toHaveBeenCalledWith('Username1');
    expect(component.isVoiceoverFormOpen).toBe(false);
  });

  it('should open voice artist edit roles form and close it', () => {
    component.openVoiceoverRolesForm();

    expect(component.isVoiceoverFormOpen).toBe(true);
    expect(component.newVoiceArtistUsername).toBe('');

    component.closeVoiceoverForm();

    expect(component.isVoiceoverFormOpen).toBe(false);
    expect(component.newVoiceArtistUsername).toBe('');
  });

  it('should evaluate when parameters are enabled', () => {
    component.enableParameters();
    expect(component.areParametersEnabled()).toBe(true);
  });

  it('should evaluate when automatic text to speech is enabled', () => {
    component.toggleAutomaticTextToSpeech();
    expect(component.isAutomaticTextToSpeechEnabled()).toBe(true);
    component.toggleAutomaticTextToSpeech();
    expect(component.isAutomaticTextToSpeechEnabled()).toBe(false);
  });

  it('should evaluate when correctness feedback is enabled', () => {
    component.toggleCorrectnessFeedback();
    expect(component.isCorrectnessFeedbackEnabled()).toBe(true);
    component.toggleCorrectnessFeedback();
    expect(component.isCorrectnessFeedbackEnabled()).toBe(false);
  });

  it('should evaluate when edits are allowed', fakeAsync(() => {
    spyOn(eeabas, 'setEditsAllowed').and.callFake(
      async(unusedValue, unusedId, cb) => cb());
    spyOn(editabilityService, 'lockExploration');
    component.enableEdits();
    tick();

    expect(editabilityService.lockExploration).toHaveBeenCalledWith(false);
    expect(component.isExplorationEditable()).toEqual(true);
  }));

  it('should evaluate when edits are not allowed', fakeAsync(() => {
    spyOn(eeabas, 'setEditsAllowed').and.callFake(
      async(unusedValue, unusedId, cb) => cb());
    spyOn(editabilityService, 'lockExploration');
    component.disableEdits();
    tick();

    expect(editabilityService.lockExploration).toHaveBeenCalledWith(true);
    expect(component.isExplorationEditable()).toEqual(false);
  }));

  it('should check if exploration is locked for editing', () => {
    let changeListSpy = spyOn(
      changeListService, 'isExplorationLockedForEditing');

    changeListSpy.and.returnValue(true);
    expect(component.isExplorationLockedForEditing()).toBe(true);

    changeListSpy.and.returnValue(false);
    expect(component.isExplorationLockedForEditing()).toBe(false);
  });

  it('should check edit-modal has been open ' +
    'when editRole function has been called', fakeAsync(() => {
    spyOn(ngbModal, 'open').and.returnValue({
      componentInstance: NgbModalRef,
      result: Promise.resolve()
    } as NgbModalRef);

    component.openEditRolesForm();
    expect(component.isRolesFormOpen).toEqual(true);
    tick();
    explorationRightsService.init(
      ['owner'], [], [], [], '', '', false, true);
    tick();
    spyOn(explorationRightsService, 'checkUserAlreadyHasRoles')
      .and.returnValue(true);
    spyOn(explorationRightsService, 'saveRoleChanges').and.returnValue(
      Promise.resolve()
    );
    component.editRole('Username1', 'editor');
    tick();
    component.editRole('Username1', 'owner');
    tick();

    expect(ngbModal.open).toHaveBeenCalled();
    expect(explorationRightsService.saveRoleChanges).toHaveBeenCalled();
    expect(component.isRolesFormOpen).toEqual(false);
  }));

  it('should update warnings when save param changes hook', () => {
    spyOn(explorationWarningsService, 'updateWarnings');

    component.postSaveParamChangesHook();
    expect(explorationWarningsService.updateWarnings).toHaveBeenCalled();
  });

  it('should check if parameters are used', fakeAsync(() => {
    let paramChangeBackendDict = {
      customization_args: {
        parse_with_jinja: false,
        value: 'test value'
      },
      generator_id: '123',
      name: 'test',
    };

    component.refreshSettingsTab();

    tick(500);

    expect(component.areParametersUsed()).toBe(false);
    explorationDataService.data.param_changes.push(paramChangeBackendDict);
    expect(component.areParametersUsed()).toBe(true);
  }));

  it('should disable save button when exploration title is empty', () => {
    component.newMemberUsername = 'newUser';
    component.rolesSaveButtonEnabled = true;
    spyOn(explorationRightsService, 'checkUserAlreadyHasRoles')
      .and.returnValue(false);

    explorationTitleService.init('');
    component.saveExplorationTitle();

    expect(component.rolesSaveButtonEnabled).toBe(false);
    expect(component.errorMessage).toBe(
      'Please provide a title before inviting.');
  });

  it('should disable save button when adding same role to existing users.',
    () => {
      component.openEditRolesForm();
      component.rolesSaveButtonEnabled = true;
      explorationRightsService.init(
        ['Username1'], [], [], [], '', 'false', false, true);
      component.newMemberUsername = 'Username1';
      explorationTitleService.init('Exploration title');
      component.saveExplorationTitle();
      spyOn(explorationRightsService, 'getOldRole')
        .and.returnValue('owner');

      component.onRolesFormUsernameBlur();

      expect(component.rolesSaveButtonEnabled).toBe(false);
      expect(component.errorMessage).toBe('User is already owner.');
    });

  it('should disable save button when adding another role to itself',
    () => {
      component.newMemberUsername = component.loggedInUser as string;
      component.rolesSaveButtonEnabled = true;
      explorationTitleService.init('Exploration title');
      component.saveExplorationTitle();

      spyOn(explorationRightsService, 'checkUserAlreadyHasRoles')
        .and.returnValue(true);

      component.onRolesFormUsernameBlur();

      expect(component.rolesSaveButtonEnabled).toBe(false);
      expect(component.errorMessage).toBe(
        'Users are not allowed to assign other roles to themselves.');
    });

  it('should enable save button when tile and username are valid', () => {
    component.newMemberUsername = 'newUser';
    component.newMemberRole = { name: 'owner', value: 'owner'};
    component.rolesSaveButtonEnabled = true;
    explorationTitleService.init('Exploration title');
    component.saveExplorationTitle();
    spyOn(explorationRightsService, 'getOldRole')
      .and.returnValue('editor');
    expect(component.rolesSaveButtonEnabled).toBe(true);
    expect(component.errorMessage).toBe('');
  });

  it('should toggle exploration visibility', () => {
    spyOn(explorationRightsService, 'setViewability');
    spyOn(explorationRightsService, 'viewableIfPrivate').and.returnValue(
      false);
    component.toggleViewabilityIfPrivate();

    expect(explorationRightsService.setViewability).toHaveBeenCalledWith(
      true);
  });

  it('should toggle the preview cards', fakeAsync(() => {
    spyOn(windowDimensionsService, 'isWindowNarrow').and.returnValue(true);
    component.toggleCards('settings');
    tick();
    expect(component.basicSettingIsShown).toEqual(false);

    component.toggleCards('advanced_features');
    tick();
    expect(component.advancedFeaturesIsShown).toEqual(false);

    component.toggleCards('roles');
    tick();
    expect(component.rolesCardIsShown).toEqual(false);

    component.toggleCards('permissions');
    tick();
    expect(component.permissionsCardIsShown).toEqual(false);

    component.toggleCards('feedback');
    tick();
    expect(component.feedbackCardIsShown).toEqual(false);

    component.toggleCards('voice_artists');
    component.toggleCards('controls');
    tick();
    expect(component.controlsCardIsShown).toEqual(false);
  }));

  it('should not toggle the preview cards', fakeAsync(() => {
    spyOn(windowDimensionsService, 'isWindowNarrow').and.returnValue(false);

    mockEventEmitteruserExplorationPermissionsService.emit();
    component.toggleCards('settings');
    tick();
    expect(component.basicSettingIsShown).toEqual(true);
  }));
});<|MERGE_RESOLUTION|>--- conflicted
+++ resolved
@@ -439,14 +439,9 @@
     () => {
       explorationInitStateNameService.init('Introduction');
       spyOn(explorationStatesService, 'getState').and.returnValue(
-<<<<<<< HEAD
-        new State(null, null, null, null, null, null, null, null, null));
-=======
         new State(
           null, null, null, {} as SubtitledHtml, {} as Interaction,
-          [], {} as RecordedVoiceovers, false, false,
-          {} as WrittenTranslations, 0));
->>>>>>> a4b176c8
+          [], {} as RecordedVoiceovers, false, false));
       spyOn(explorationInitStateNameService, 'saveDisplayedValue');
 
       component.saveExplorationInitStateName();
