--- conflicted
+++ resolved
@@ -164,107 +164,7 @@
                     return stats.visualizationsInfo;
                   }
                 },
-<<<<<<< HEAD
-                controller: [
-                  '$controller', '$scope', '$uibModalInstance', '$filter',
-                  '$injector', 'stateName', 'stateStats', 'improvementType',
-                  'visualizationsInfo', 'HtmlEscaperService',
-                  'AngularNameService', 'AnswerClassificationService',
-                  function(
-                      $controller, $scope, $uibModalInstance, $filter,
-                      $injector, stateName, stateStats, improvementType,
-                      visualizationsInfo, HtmlEscaperService,
-                      AngularNameService, AnswerClassificationService) {
-                    $controller('ConfirmOrCancelModalController', {
-                      $scope: $scope,
-                      $uibModalInstance: $uibModalInstance
-                    });
-                    var COMPLETION_RATE_PIE_CHART_OPTIONS = {
-                      left: 20,
-                      pieHole: 0.6,
-                      pieSliceTextStyleColor: 'black',
-                      pieSliceBorderColor: 'black',
-                      chartAreaWidth: 240,
-                      colors: ['#d8d8d8', '#008808', 'blue'],
-                      height: 270,
-                      legendPosition: 'right',
-                      width: 240
-                    };
-
-                    var title1 = 'Answer feedback statistics';
-                    $scope.COMPLETION_RATE_PIE_CHART_OPTIONS1 = angular.copy(
-                      COMPLETION_RATE_PIE_CHART_OPTIONS);
-                    $scope.COMPLETION_RATE_PIE_CHART_OPTIONS1.title = title1;
-
-                    var title2 = 'Solution usage statistics';
-                    $scope.COMPLETION_RATE_PIE_CHART_OPTIONS2 = angular.copy(
-                      COMPLETION_RATE_PIE_CHART_OPTIONS);
-                    $scope.COMPLETION_RATE_PIE_CHART_OPTIONS2.title = title2;
-
-                    $scope.stateName = stateName;
-                    $scope.stateStats = stateStats;
-                    $scope.improvementType = improvementType;
-
-                    var usefulFeedbackCount = (
-                      $scope.stateStats.useful_feedback_count);
-                    var totalAnswersCount = (
-                      $scope.stateStats.total_answers_count);
-                    if (totalAnswersCount > 0) {
-                      $scope.hasExplorationBeenAnswered = true;
-                    }
-                    $scope.pieChartData1 = [
-                      ['Type', 'Number'],
-                      ['Default feedback',
-                        totalAnswersCount - usefulFeedbackCount],
-                      ['Specific feedback', usefulFeedbackCount],
-                    ];
-
-                    var numTimesSolutionViewed = (
-                      $scope.stateStats.num_times_solution_viewed);
-                    $scope.pieChartData2 = [
-                      ['Type', 'Number'],
-                      ['Solutions used to answer', numTimesSolutionViewed],
-                      ['Solutions not used', totalAnswersCount - (
-                        numTimesSolutionViewed)]
-                    ];
-
-                    var _getVisualizationsHtml = function() {
-                      var htmlSnippets = visualizationsInfo.map(function(
-                          vizInfo) {
-                        var escapedData =
-                          HtmlEscaperService.objToEscapedJson(vizInfo.data);
-                        var escapedOptions =
-                          HtmlEscaperService.objToEscapedJson(vizInfo.options);
-
-                        var el = $(
-                          '<oppia-visualization-' +
-                          $filter('camelCaseToHyphens')(vizInfo.id) + '/>');
-                        el.attr('escaped-data', escapedData);
-                        el.attr('escaped-options', escapedOptions);
-                        el.attr(
-                          'addressed-info-is-supported',
-                          vizInfo.addressedInfoIsSupported);
-                        return el.get(0).outerHTML;
-                      });
-
-                      return htmlSnippets.join('');
-                    };
-
-                    $scope.visualizationsHtml = _getVisualizationsHtml();
-
-                    $scope.$on('$destroy', function() {
-                      stateStatsModalIsOpen = false;
-                    });
-
-                    $scope.navigateToStateEditor = function() {
-                      $scope.cancel();
-                      RouterService.navigateToMainTab(stateName);
-                    };
-                  }
-                ]
-=======
                 controller: 'StateStatsModalController'
->>>>>>> 685cb938
               }).result.then(function() {}, function() {
                 AlertsService.clearWarnings();
               });
