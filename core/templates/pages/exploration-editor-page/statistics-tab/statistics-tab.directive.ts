// Copyright 2014 The Oppia Authors. All Rights Reserved.
//
// Licensed under the Apache License, Version 2.0 (the "License");
// you may not use this file except in compliance with the License.
// You may obtain a copy of the License at
//
//      http://www.apache.org/licenses/LICENSE-2.0
//
// Unless required by applicable law or agreed to in writing, software
// distributed under the License is distributed on an "AS-IS" BASIS,
// WITHOUT WARRANTIES OR CONDITIONS OF ANY KIND, either express or implied.
// See the License for the specific language governing permissions and
// limitations under the License.

/**
 * @fileoverview Directive for the exploration statistics tab in the
 * exploration editor.
 */

require(
  'pages/exploration-editor-page/statistics-tab/templates/' +
  'state-stats-modal.controller.ts');

require('domain/exploration/read-only-exploration-backend-api.service.ts');
require('domain/exploration/StatesObjectFactory.ts');
require('domain/utilities/url-interpolation.service.ts');
require('filters/string-utility-filters/camel-case-to-hyphens.filter.ts');
require('pages/exploration-editor-page/services/exploration-data.service.ts');
require('pages/exploration-editor-page/services/exploration-states.service.ts');
require('pages/exploration-editor-page/services/router.service.ts');
require(
  'pages/exploration-editor-page/statistics-tab/services/' +
  'state-improvement-suggestion.service.ts'
);
require('services/alerts.service.ts');
require('services/compute-graph.service.ts');
require('services/date-time-format.service.ts');
require('services/exploration-features.service.ts');
require('services/state-interaction-stats.service.ts');
require('visualizations/oppia-visualization-bar-chart.directive.ts');
require(
  'visualizations/oppia-visualization-enumerated-frequency-table.directive.ts');
require('visualizations/oppia-visualization-frequency-table.directive.ts');

require(
  'pages/exploration-editor-page/exploration-editor-page.constants.ajs.ts');

angular.module('oppia').directive('statisticsTab', [
  'UrlInterpolationService', function(UrlInterpolationService) {
    return {
      restrict: 'E',
      scope: {},
      bindToController: {},
      templateUrl: UrlInterpolationService.getDirectiveTemplateUrl(
        '/pages/exploration-editor-page/statistics-tab/' +
        'statistics-tab.directive.html'),
      controllerAs: '$ctrl',
      controller: [
        '$http', '$scope', '$uibModal', 'AlertsService', 'ComputeGraphService',
        'DateTimeFormatService', 'ExplorationDataService',
        'ExplorationFeaturesService', 'ExplorationStatesService',
        'ReadOnlyExplorationBackendApiService', 'RouterService',
        'StateImprovementSuggestionService',
        'StateInteractionStatsService', 'StatesObjectFactory',
        'UrlInterpolationService', 'IMPROVE_TYPE_INCOMPLETE',
        function(
            $http, $scope, $uibModal, AlertsService, ComputeGraphService,
            DateTimeFormatService, ExplorationDataService,
            ExplorationFeaturesService, ExplorationStatesService,
            ReadOnlyExplorationBackendApiService, RouterService,
            StateImprovementSuggestionService,
            StateInteractionStatsService, StatesObjectFactory,
            UrlInterpolationService, IMPROVE_TYPE_INCOMPLETE) {
          var ctrl = this;
          var _EXPLORATION_STATS_VERSION_ALL = 'all';
          var stateStatsModalIsOpen = false;

          ctrl.getLocaleAbbreviatedDatetimeString = function(millisSinceEpoch) {
            return DateTimeFormatService.getLocaleAbbreviatedDatetimeString(
              millisSinceEpoch);
          };
          ctrl.refreshExplorationStatistics = function(version) {
            ctrl.explorationStatisticsUrl = (
              '/createhandler/statistics/' +
              ExplorationDataService.explorationId);

            $http.get(ctrl.explorationStatisticsUrl).then(function(
                statsResponse) {
              var data = statsResponse.data;
              var numStarts = data.num_starts;
              var numActualStarts = data.num_actual_starts;
              var numCompletions = data.num_completions;
              ctrl.stateStats = data.state_stats_mapping;

              ReadOnlyExplorationBackendApiService.loadLatestExploration(
                ExplorationDataService.explorationId).then(function(response) {
                var statesDict = response.exploration.states;
                var states = StatesObjectFactory.createFromBackendDict(
                  statesDict);
                var initStateName = response.exploration.init_state_name;

                ctrl.statsGraphData = ComputeGraphService.compute(
                  initStateName, states);
                var improvements = (
                  StateImprovementSuggestionService.getStateImprovements(
                    states, ctrl.stateStats));
                ctrl.highlightStates = {};
                improvements.forEach(function(impItem) {
                  // TODO(bhenning): This is the feedback for improvement types
                  // and should be included with the definitions of the
                  // improvement types.
                  if (impItem.type === IMPROVE_TYPE_INCOMPLETE) {
                    ctrl.highlightStates[impItem.stateName] = (
                      'May be confusing');
                  }
                });
              });

              if (numActualStarts > 0) {
                ctrl.explorationHasBeenVisited = true;
              }

              ctrl.numPassersby = numStarts - numActualStarts;
              ctrl.pieChartData = [
                ['Type', 'Number'],
                ['Completions', numCompletions],
                ['Non-Completions', numActualStarts - numCompletions]
              ];
            });
          };
          ctrl.onClickStateInStatsGraph = function(stateName) {
            if (!stateStatsModalIsOpen) {
              stateStatsModalIsOpen = true;
              ctrl.showStateStatsModal(
                stateName, ctrl.highlightStates[stateName]);
            }
          };

          ctrl.showStateStatsModal = function(stateName, improvementType) {
            AlertsService.clearWarnings();

            StateInteractionStatsService.computeStats(
              ExplorationStatesService.getState(stateName)
<<<<<<< HEAD
            ).then(stats => {
              $uibModal.open({
                templateUrl: UrlInterpolationService.getDirectiveTemplateUrl(
                  '/pages/exploration-editor-page/statistics-tab/templates/' +
                  'state-stats-modal.template.html'),
                backdrop: true,
                resolve: {
                  improvementType: function() {
                    return improvementType;
                  },
                  stateName: function() {
                    return stateName;
                  },
                  stateStats: function() {
                    return ctrl.stateStats[stateName];
                  },
                  stateStatsModalIsOpen: function() {
                    return stateStatsModalIsOpen;
                  },
                  visualizationsInfo: function() {
                    return stats.visualizationsInfo;
                  }
=======
            ).then(stats => $uibModal.open({
              controller: 'StateStatsModalController',
              templateUrl: UrlInterpolationService.getDirectiveTemplateUrl(
                '/pages/exploration-editor-page/statistics-tab/templates/' +
                'state-stats-modal.template.html'),
              backdrop: true,
              resolve: {
                improvementType: function() {
                  return improvementType;
>>>>>>> 6b2f5d74
                },
                stateName: function() {
                  return stateName;
                },
                stateStats: function() {
                  return ctrl.stateStats[stateName];
                },
                stateStatsModalIsOpen: function() {
                  return stateStatsModalIsOpen;
                },
                visualizationsInfo: function() {
                  return stats.visualizations_info;
                }
              },
            }).result.then(null, () => AlertsService.clearWarnings()));
          };
          ctrl.$onInit = function() {
            $scope.$on('refreshStatisticsTab', function() {
              ctrl.refreshExplorationStatistics(_EXPLORATION_STATS_VERSION_ALL);
            });
            ctrl.COMPLETION_RATE_CHART_OPTIONS = {
              chartAreaWidth: 300,
              colors: ['green', 'firebrick'],
              height: 100,
              legendPosition: 'right',
              width: 500
            };
            ctrl.COMPLETION_RATE_PIE_CHART_OPTIONS = {
              title: '',
              left: 230,
              pieHole: 0.6,
              pieSliceTextStyleColor: 'black',
              pieSliceBorderColor: 'black',
              chartAreaWidth: 500,
              colors: ['#008808', '#d8d8d8'],
              height: 300,
              legendPosition: 'right',
              width: 600
            };
            ctrl.currentVersion = _EXPLORATION_STATS_VERSION_ALL;

            ctrl.hasTabLoaded = false;

            ctrl.explorationHasBeenVisited = false;
          };
        }
      ]
    };
  }]);<|MERGE_RESOLUTION|>--- conflicted
+++ resolved
@@ -141,30 +141,6 @@
 
             StateInteractionStatsService.computeStats(
               ExplorationStatesService.getState(stateName)
-<<<<<<< HEAD
-            ).then(stats => {
-              $uibModal.open({
-                templateUrl: UrlInterpolationService.getDirectiveTemplateUrl(
-                  '/pages/exploration-editor-page/statistics-tab/templates/' +
-                  'state-stats-modal.template.html'),
-                backdrop: true,
-                resolve: {
-                  improvementType: function() {
-                    return improvementType;
-                  },
-                  stateName: function() {
-                    return stateName;
-                  },
-                  stateStats: function() {
-                    return ctrl.stateStats[stateName];
-                  },
-                  stateStatsModalIsOpen: function() {
-                    return stateStatsModalIsOpen;
-                  },
-                  visualizationsInfo: function() {
-                    return stats.visualizationsInfo;
-                  }
-=======
             ).then(stats => $uibModal.open({
               controller: 'StateStatsModalController',
               templateUrl: UrlInterpolationService.getDirectiveTemplateUrl(
@@ -174,7 +150,6 @@
               resolve: {
                 improvementType: function() {
                   return improvementType;
->>>>>>> 6b2f5d74
                 },
                 stateName: function() {
                   return stateName;
@@ -186,7 +161,7 @@
                   return stateStatsModalIsOpen;
                 },
                 visualizationsInfo: function() {
-                  return stats.visualizations_info;
+                  return stats.visualizationsInfo;
                 }
               },
             }).result.then(null, () => AlertsService.clearWarnings()));
