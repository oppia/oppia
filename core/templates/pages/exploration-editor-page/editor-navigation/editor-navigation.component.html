--- conflicted
+++ resolved
@@ -146,26 +146,6 @@
     color: #FFF;
   }
 </style>
-<<<<<<< HEAD
-<ul class="nav navbar-nav oppia-navbar-nav ng-cloak">
-  <li class="nav-item dropdown d-block d-lg-none">
-    <a class="btn dropdown-toggle oppia-exploration-editor-tabs-dropdown-toggle text-white" id="dropdownMenuButton" data-toggle="dropdown" aria-haspopup="true" aria-expanded="false">
-      Options
-    </a>
-    <ul class="dropdown-menu oppia-exploration-editor-tabs-dropdown" aria-labelledby="dropdownMenuButton">
-      <li class="dropdown-item oppia-exploration-editor-tabs-dropdown-item" ng-class="{'active': getActiveTabName() === 'improvements'}" ng-if="isImprovementsTabEnabled()">
-        <a href="#" uib-tooltip="Improvements" tooltip-placement="bottom" ng-click="selectImprovementsTab()"
-           class="oppia-exploration-editor-tabs-dropdown-element">
-          <i class="material-icons oppia-mobile-exploration-editor-tabs-icon">trending_up</i>
-          <span class="oppia-exploration-editor-tabs-dropdown-inner">Improvements</span>
-        </a>
-      </li>
-      <li class="dropdown-item oppia-exploration-editor-tabs-dropdown-item" ng-class="{'uib-dropdown': countWarnings()}" ng-attr-uib-dropdown="<[countWarnings()]>">
-        <a href="#" uib-tooltip="Editor" tooltip-placement="<[countWarnings() ? 'left' : 'bottom']>" ng-click="selectMainTab()"
-           class="oppia-exploration-editor-tabs-dropdown-element">
-          <i class="material-icons oppia-mobile-exploration-editor-tabs-icon">&#xE254;</i>
-          <span class="oppia-exploration-editor-tabs-dropdown-inner">Editor</span>
-=======
 <div class="navbar-mobile-container">
   <i class="fa fa-book show-mobile-navbar-icon" ng-click="toggleMobileNavOptions()"></i>
   <div class="navbar-mobile-options" ng-if="mobileNavOptionsAreShown">
@@ -174,7 +154,6 @@
         <a>
           <i ng-if="!getTotalWarningsCount()" class="material-icons">&#xE254;</i>
           Options
->>>>>>> 5f1b7abb
         </a>
         <div class="exp-nav-dropdown-icon" ng-click="toggleNavigationOptions()">
           <i class="fa fa-caret-down"></i>
@@ -260,125 +239,11 @@
             </div>
           </li>
         </ul>
-<<<<<<< HEAD
-      </li>
-      <li class="dropdown-item oppia-exploration-editor-tabs-dropdown-item" ng-if="isUserLoggedIn()" ng-class="{'active': getActiveTabName() === 'translation'}">
-        <a href="#" uib-tooltip="Tmaterial-iconsmaterial-iconsranslations and Voiceovers" tooltip-placement="bottom" ng-click="selectTranslationTab()"
-           class="oppia-exploration-editor-tabs-dropdown-element">
-          <i class="material-icons oppia-mobile-exploration-editor-tabs-icon">&#xE029;</i>
-          <span class="oppia-exploration-editor-tabs-dropdown-inner">Translations</span>
-        </a>
-      </li>
-      <li class="dropdown-item oppia-exploration-editor-tabs-dropdown-item" ng-if="isUserLoggedIn()" ng-class="{'active': getActiveTabName() === 'preview'}">
-        <a href="#" uib-tooltip="Preview" tooltip-placement="bottom" ng-click="selectPreviewTab()"
-           class="oppia-exploration-editor-tabs-dropdown-element">
-          <i class="material-icons oppia-mobile-exploration-editor-tabs-icon">&#xE037;</i>
-          <span class="oppia-exploration-editor-tabs-dropdown-inner">Preview</span>
-        </a>
-      </li>
-      <li class="dropdown-item oppia-exploration-editor-tabs-dropdown-item" ng-class="{'active': getActiveTabName() === 'settings'}">
-        <a href="#" uib-tooltip="Settings" tooltip-placement="bottom" ng-click="selectSettingsTab()"
-           class="oppia-exploration-editor-tabs-dropdown-element">
-          <i class="material-icons oppia-mobile-exploration-editor-tabs-icon">&#xE8B8;</i>
-          <span class="oppia-exploration-editor-tabs-dropdown-inner">Settings</span>
-        </a>
-      </li>
-      <li class="dropdown-item oppia-exploration-editor-tabs-dropdown-item" ng-class="{'active': getActiveTabName() === 'stats'}">
-        <a href="#" uib-tooltip="Statistics" tooltip-placement="bottom" ng-click="selectStatsTab()"
-           class="oppia-exploration-editor-tabs-dropdown-element">
-          <i class="material-icons oppia-mobile-exploration-editor-tabs-icon">&#xE24B;</i>
-          <span class="oppia-exploration-editor-tabs-dropdown-inner">Statistics</span>
-        </a>
-      </li>
-      <li class="dropdown-item oppia-exploration-editor-tabs-dropdown-item" ng-class="{'active': getActiveTabName() === 'history'}">
-        <a href="#" uib-tooltip="History" tooltip-placement="bottom" ng-click="selectHistoryTab()"
-           disabled="ExplorationRightsService.isCloned()"
-           class="oppia-exploration-editor-tabs-dropdown-element">
-          <i class="material-icons oppia-mobile-exploration-editor-tabs-icon">&#xE192;</i>
-          <span class="oppia-exploration-editor-tabs-dropdown-inner">History</span>
-        </a>
-      </li>
-      <li class="dropdown-item oppia-exploration-editor-tabs-dropdown-item" ng-class="{'active': getActiveTabName() === 'feedback'}">
-        <a href="#" uib-tooltip="Feedback" tooltip-placement="bottom" ng-click="selectFeedbackTab()"
-           class="oppia-exploration-editor-tabs-dropdown-element">
-          <i class="material-icons oppia-mobile-exploration-editor-tabs-icon">&#xE87F;</i>
-          <span class="oppia-exploration-editor-tabs-dropdown-inner">Feedback</span>
-        </a>
-        <div ng-show="getOpenThreadsCount()" class="oppia-exploration-open-threads-indicator oppia-exploration-open-threads-color">
-          <span class="oppia-exploration-open-threads-count">
-              <[getOpenThreadsCount()]>&nbsp;open
-          </span>
-        </div>
-      </li>
-    </ul>
-  </li>
-</ul>
-<ul class="nav navbar-nav oppia-navbar-nav ng-cloak">
-  <li ng-if="isScreenLarge() && isImprovementsTabEnabled()" ng-class="{'active': getActiveTabName() === 'improvements'}"
-      class="nav-item d-none d-lg-block">
-    <a href="#" uib-tooltip="Improvements" tooltip-placement="bottom" ng-click="selectImprovementsTab()"
-       class="nav-link oppia-editor-navbar-tab-anchor protractor-test-improvements-tab">
-      <i class="material-icons">trending_up</i>
-    </a>
-  </li>
-
-  <li ng-class="{'active': getActiveTabName() === 'main', 'uib-dropdown': countWarnings()}" ng-attr-uib-dropdown="<[countWarnings()]>" class="nav-item d-none d-lg-block">
-    <a href="#" uib-tooltip="Editor" tooltip-placement="<[countWarnings() ? 'left' : 'bottom']>" ng-click="selectMainTab()"
-       class="oppia-editor-navbar-tab-anchor nav-link protractor-test-main-tab">
-      <i class="material-icons">&#xE254;</i>
-    </a>
-    <div ng-show="countWarnings()" class="oppia-editor-warnings-indicator" ng-click="selectMainTab()" ng-class="{'oppia-editor-warnings-critical-color': hasCriticalWarnings(), 'oppia-editor-warnings-error-color': !hasCriticalWarnings()}">
-      <span class="oppia-editor-warnings-count">
-        <[countWarnings()]>
-      </span>
-=======
       </div>
->>>>>>> 5f1b7abb
     </div>
     <div class="exp-nav-dropdown-container">
       <div class="exp-nav-dropdown-content right-container">
 
-<<<<<<< HEAD
-  <li ng-if="isUserLoggedIn()" id="tutorialTranslationTab" ng-class="{'active': getActiveTabName() === 'translation'}"
-      class="nav-item d-none d-lg-block">
-    <a href="#" uib-tooltip="Translations and Voiceovers" aria-label="Translations and Voiceovers" tooltip-placement="bottom" ng-click="selectTranslationTab()"
-       class="nav-link oppia-editor-navbar-tab-anchor protractor-test-translation-tab">
-      <i class="material-icons">&#xE029;</i>
-    </a>
-  </li>
-
-  <li ng-if="isUserLoggedIn()" id="tutorialPreviewTab" ng-class="{'active': getActiveTabName() === 'preview'}"
-      class="nav-item d-none d-lg-block">
-    <a href="#" uib-tooltip="Preview" aria-label="Preview" tooltip-placement="bottom" ng-click="selectPreviewTab()"
-       class="nav-link oppia-editor-navbar-tab-anchor protractor-test-preview-tab">
-      <i class="material-icons">&#xE037;</i>
-    </a>
-  </li>
-
-  <li ng-if="isScreenLarge()" ng-class="{'active': getActiveTabName() === 'settings'}"
-      class="nav-item d-none d-lg-block">
-    <a href="#" uib-tooltip="Settings" aria-label="Settings" tooltip-placement="bottom" ng-click="selectSettingsTab()"
-       class="nav-link oppia-editor-navbar-tab-anchor protractor-test-settings-tab">
-      <i class="material-icons">&#xE8B8;</i>
-    </a>
-  </li>
-
-  <li ng-if="isScreenLarge()" ng-class="{'active': getActiveTabName() === 'stats'}"
-      class="nav-item d-none d-lg-block">
-    <a  href="#" uib-tooltip="Statistics" aria-label="Statistics" tooltip-placement="bottom" ng-click="selectStatsTab()"
-       class="nav-link oppia-editor-navbar-tab-anchor protractor-test-stats-tab">
-      <i class="material-icons">&#xE24B;</i>
-    </a>
-  </li>
-
-  <li ng-if="isScreenLarge()" ng-class="{'active': getActiveTabName() === 'history'}" class="nav-item d-none d-lg-block">
-    <a href="#" uib-tooltip="History" aria-label="History" tooltip-placement="bottom" ng-click="selectHistoryTab()"
-       disabled="ExplorationRightsService.isCloned()"
-       class="nav-link oppia-editor-navbar-tab-anchor protractor-test-history-tab">
-      <i class="material-icons">&#xE192;</i>
-    </a>
-  </li>
-=======
         <div ng-if="isEditableOutsideTutorialMode()">
           <div title="<[getSaveButtonTooltip()]>" ng-class="{'disable-save-button': !isExplorationSaveable()}">
             <button class="btn publish-button protractor-test-save-changes-for-small-screens" ng-class="{'btn-success': isExplorationSaveable()}" ng-click="saveChanges()" ng-disabled="!isExplorationSaveable()">
@@ -412,7 +277,6 @@
         <div class="exp-nav-dropdown-icon" ng-click="toggleNavigationOptions()" id="discardButtonPopup" data-toggle="dropdown" aria-haspopup="true" aria-expanded="false">
           <i class="fa fa-caret-down"></i>
         </div>
->>>>>>> 5f1b7abb
 
         <ul class="dropdown-menu" aria-labelledby="discardButtonPopup">
           <div ng-click="discardChanges()">
