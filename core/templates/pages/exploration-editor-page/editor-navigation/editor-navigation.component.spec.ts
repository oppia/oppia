--- conflicted
+++ resolved
@@ -175,12 +175,9 @@
   });
 
   afterEach(() => {
-<<<<<<< HEAD
-=======
     // This will destroy the fixture once the test gone end
     // this is going to makesure that each testcase is going
     // to run independent of another test case.
->>>>>>> 79f2e941
     fixture.destroy();
   });
 
