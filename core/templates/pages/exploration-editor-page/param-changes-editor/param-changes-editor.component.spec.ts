// Copyright 2020 The Oppia Authors. All Rights Reserved.
//
// Licensed under the Apache License, Version 2.0 (the "License");
// you may not use this file except in compliance with the License.
// You may obtain a copy of the License at
//
//      http://www.apache.org/licenses/LICENSE-2.0
//
// Unless required by applicable law or agreed to in writing, software
// distributed under the License is distributed on an "AS-IS" BASIS,
// WITHOUT WARRANTIES OR CONDITIONS OF ANY KIND, either express or implied.
// See the License for the specific language governing permissions and
// limitations under the License.

/**
 * @fileoverview Unit tests for paramChangesEditor.
 */

import { EventEmitter } from '@angular/core';
import { TestBed } from '@angular/core/testing';
import { ParamChangeObjectFactory } from
  'domain/exploration/ParamChangeObjectFactory';
import { AngularNameService } from
  'pages/exploration-editor-page/services/angular-name.service';
import { AnswerGroupsCacheService } from
  // eslint-disable-next-line max-len
  'pages/exploration-editor-page/editor-tab/services/answer-groups-cache.service';
import { StateEditorRefreshService } from
  'pages/exploration-editor-page/services/state-editor-refresh.service';
import { TextInputRulesService } from
  'interactions/TextInput/directives/text-input-rules.service';
import { OutcomeObjectFactory } from 'domain/exploration/OutcomeObjectFactory';
import { StateInteractionIdService } from
  // eslint-disable-next-line max-len
  'components/state-editor/state-editor-properties-services/state-interaction-id.service';
import { StateSolutionService } from
  // eslint-disable-next-line max-len
  'components/state-editor/state-editor-properties-services/state-solution.service';
import { StateParamChangesService } from
  // eslint-disable-next-line max-len
  'components/state-editor/state-editor-properties-services/state-param-changes.service';
import { AlertsService } from 'services/alerts.service';
import { ParamSpecsObjectFactory } from
  'domain/exploration/ParamSpecsObjectFactory';
import { StateCustomizationArgsService } from
  // eslint-disable-next-line max-len
  'components/state-editor/state-editor-properties-services/state-customization-args.service';

describe('Param Changes Editor Component', function() {
  var ctrl = null;
  var $rootScope = null;
  var $scope = null;
  var alertsService = null;
  var editabilityService = null;
  var explorationParamSpecsService = null;
  var explorationStatesService = null;
  var paramChangeObjectFactory = null;
  var paramSpecsObjectFactory = null;
  var externalSaveService = null;
  var stateParamChangesService = null;

  var postSaveHookSpy = jasmine.createSpy('postSaveHook', () => {});

  var mockExternalSaveEventEmitter = null;

  beforeEach(angular.mock.module('oppia'));

  beforeEach(function() {
    alertsService = TestBed.get(AlertsService);
    paramChangeObjectFactory = TestBed.get(ParamChangeObjectFactory);
    paramSpecsObjectFactory = TestBed.get(ParamSpecsObjectFactory);
    stateParamChangesService = TestBed.get(StateParamChangesService);
  });
  beforeEach(angular.mock.module('oppia', function($provide) {
    $provide.value('ExplorationDataService', {
      autosaveChangeList: function() {}
    });

    $provide.value('AngularNameService', TestBed.get(AngularNameService));
    $provide.value(
      'AnswerGroupsCacheService', TestBed.get(AnswerGroupsCacheService));
    $provide.value(
      'TextInputRulesService',
      TestBed.get(TextInputRulesService));
    $provide.value(
      'OutcomeObjectFactory', TestBed.get(OutcomeObjectFactory));
    mockExternalSaveEventEmitter = new EventEmitter();
    $provide.value('ExternalSaveService', {
      onExternalSave: mockExternalSaveEventEmitter
    });
    $provide.value(
      'StateCustomizationArgsService',
      TestBed.get(StateCustomizationArgsService));
<<<<<<< HEAD
    $provide.value(
      'StateInteractionIdService', TestBed.get(StateInteractionIdService));
    $provide.value(
      'StateSolutionService', TestBed.get(StateSolutionService));
=======
    $provide.value('StateEditorRefreshService',
      TestBed.get(StateEditorRefreshService));
    $provide.value('StateInteractionIdService',
      TestBed.get(StateInteractionIdService));
    $provide.value('StateSolutionService',
      TestBed.get(StateSolutionService));
>>>>>>> cdcd0303
  }));
  beforeEach(angular.mock.inject(function($injector, $componentController) {
    $rootScope = $injector.get('$rootScope');
    editabilityService = $injector.get('EditabilityService');
    explorationParamSpecsService = $injector.get(
      'ExplorationParamSpecsService');
    explorationStatesService = $injector.get('ExplorationStatesService');
    externalSaveService = $injector.get('ExternalSaveService');

    explorationParamSpecsService.init(
      paramSpecsObjectFactory.createFromBackendDict({
        y: {
          obj_type: 'UnicodeString'
        },
        a: {
          obj_type: 'UnicodeString'
        }
      }));
    stateParamChangesService.init('', []);

    $scope = $rootScope.$new();
    ctrl = $componentController('paramChangesEditor', {
      $scope: $scope,
      AlertsService: alertsService,
      ParamChangeObjectFactory: paramChangeObjectFactory,
      ExternalSaveService: externalSaveService
    }, {
      paramChangesService: stateParamChangesService,
      postSaveHook: postSaveHookSpy,
      isCurrentlyInSettingsTab: () => false
    });
    ctrl.$onInit();
  }));

  afterEach(() => {
    ctrl.$onDestroy();
  });

  it('should initialize $scope properties after controller is initialized',
    function() {
      expect($scope.isParamChangesEditorOpen).toBe(false);
      expect($scope.warningText).toBe('');
      expect($scope.paramNameChoices).toEqual([]);
    });

  it('should reset customization args from param change when change generator' +
    ' type', function() {
    var paramChange = paramChangeObjectFactory.createFromBackendDict({
      customization_args: {
        list_of_values: ['first value', 'second value']
      },
      generator_id: 'RandomSelector',
      name: 'a'
    });

    $scope.onChangeGeneratorType(paramChange);

    expect(paramChange.customizationArgs).toEqual({
      list_of_values: ['sample value']
    });
  });

  it('should get static image url', function() {
    expect($scope.getStaticImageUrl('/path/to/image.png')).toBe(
      '/assets/images/path/to/image.png');
  });

  it('should save param changes when externalSave is broadcasted', function() {
    spyOn(editabilityService, 'isEditable').and.returnValue(true);
    var saveParamChangesSpy = spyOn(
      explorationStatesService, 'saveStateParamChanges').and.callFake(() => {});
    $scope.addParamChange();
    $scope.openParamChangesEditor();

    mockExternalSaveEventEmitter.emit();

    expect(saveParamChangesSpy).toHaveBeenCalled();
    expect(postSaveHookSpy).toHaveBeenCalled();
  });

  it('should add a new param change when there are no param changes displayed',
    function() {
      expect(ctrl.paramChangesService.displayed.length).toBe(0);
      $scope.addParamChange();

      expect($scope.paramNameChoices).toEqual([{
        id: 'a',
        text: 'a'
      }, {
        id: 'x',
        text: 'x'
      }, {
        id: 'y',
        text: 'y'
      }]);
      expect(ctrl.paramChangesService.displayed.length).toBe(1);
    });

  it('should not open param changes editor when it is not editable',
    function() {
      spyOn(editabilityService, 'isEditable').and.returnValue(false);

      expect(ctrl.paramChangesService.displayed.length).toBe(0);
      $scope.openParamChangesEditor();

      expect($scope.isParamChangesEditorOpen).toBe(false);
      expect(ctrl.paramChangesService.displayed.length).toBe(0);
    });

  it('should open param changes editor and cancel edit', function() {
    spyOn(editabilityService, 'isEditable').and.returnValue(true);
    expect(ctrl.paramChangesService.displayed.length).toBe(0);

    $scope.openParamChangesEditor();

    expect($scope.isParamChangesEditorOpen).toBe(true);
    expect(ctrl.paramChangesService.displayed.length).toBe(1);

    $scope.cancelEdit();

    expect($scope.isParamChangesEditorOpen).toBe(false);
    expect(ctrl.paramChangesService.displayed.length).toBe(0);
  });

  it('should open param changes editor and add a param change', function() {
    spyOn(editabilityService, 'isEditable').and.returnValue(true);

    expect(ctrl.paramChangesService.displayed.length).toBe(0);
    $scope.openParamChangesEditor();

    expect($scope.isParamChangesEditorOpen).toBe(true);
    expect($scope.paramNameChoices).toEqual([{
      id: 'a',
      text: 'a'
    }, {
      id: 'y',
      text: 'y'
    }]);
    expect(ctrl.paramChangesService.displayed.length).toBe(1);
  });

  it('should check when param changes are valid', function() {
    $scope.addParamChange();

    expect($scope.areDisplayedParamChangesValid()).toBe(true);
    expect($scope.warningText).toBe('');
  });

  it('should check param changes as invalid when it has an empty parameter' +
    ' name', function() {
    ctrl.paramChangesService.displayed = [
      paramChangeObjectFactory.createDefault('')];

    expect($scope.areDisplayedParamChangesValid()).toBe(false);
    expect($scope.warningText).toBe('Please pick a non-empty parameter name.');
  });

  it('should check param changes as invalid when it has a reserved parameter' +
    ' name', function() {
    ctrl.paramChangesService.displayed = [
      paramChangeObjectFactory.createDefault('answer')];

    expect($scope.areDisplayedParamChangesValid()).toBe(false);
    expect($scope.warningText).toBe(
      'The parameter name \'answer\' is reserved.');
  });

  it('should check param changes as invalid when it has non alphabetic' +
    ' characters in parameter name', function() {
    ctrl.paramChangesService.displayed = [
      paramChangeObjectFactory.createDefault('123')];

    expect($scope.areDisplayedParamChangesValid()).toBe(false);
    expect($scope.warningText).toBe(
      'Parameter names should use only alphabetic characters.');
  });

  it('should check param changes as invalid when it has no default' +
    ' generator id', function() {
    ctrl.paramChangesService.displayed = [
      paramChangeObjectFactory.createFromBackendDict({
        customization_args: {},
        generator_id: '',
        name: 'a'
      })];

    $scope.areDisplayedParamChangesValid();
    expect($scope.areDisplayedParamChangesValid()).toBe(false);
    expect($scope.warningText).toBe(
      'Each parameter should have a generator id.');
  });

  it('should check param changes as invalid when it has no values and its' +
    ' generator id is RandomSelector', function() {
    ctrl.paramChangesService.displayed = [
      paramChangeObjectFactory.createFromBackendDict({
        customization_args: {
          list_of_values: []
        },
        generator_id: 'RandomSelector',
        name: 'a'
      })];

    $scope.areDisplayedParamChangesValid();
    expect($scope.areDisplayedParamChangesValid()).toBe(false);
    expect($scope.warningText).toBe(
      'Each parameter should have at least one possible value.');
  });

  it('should not save param changes when it is invalid', function() {
    spyOn(alertsService, 'addWarning');
    ctrl.paramChangesService.displayed = [
      paramChangeObjectFactory.createDefault('123')];
    $scope.saveParamChanges();

    expect(alertsService.addWarning).toHaveBeenCalledWith(
      'Invalid parameter changes.');
  });

  it('should save param changes successfully', function() {
    var saveParamChangesSpy = spyOn(
      explorationStatesService, 'saveStateParamChanges').and.callFake(() => {});
    $scope.addParamChange();
    $scope.saveParamChanges();

    expect(saveParamChangesSpy).toHaveBeenCalled();
    expect(postSaveHookSpy).toHaveBeenCalled();
  });

  it('should not delete a param change if index is less than 0', function() {
    $scope.addParamChange();
    expect(ctrl.paramChangesService.displayed.length).toBe(1);

    spyOn(alertsService, 'addWarning');
    $scope.deleteParamChange(-1);
    expect(alertsService.addWarning).toHaveBeenCalledWith(
      'Cannot delete parameter change at position -1: index out of range');
  });

  it('should not delete a param change if index is greather than param' +
    ' changes length', function() {
    $scope.addParamChange();
    expect(ctrl.paramChangesService.displayed.length).toBe(1);

    spyOn(alertsService, 'addWarning');
    $scope.deleteParamChange(5);
    expect(alertsService.addWarning).toHaveBeenCalledWith(
      'Cannot delete parameter change at position 5: index out of range');
  });

  it('should delete a param change successfully', function() {
    $scope.addParamChange();
    expect(ctrl.paramChangesService.displayed.length).toBe(1);

    $scope.deleteParamChange(0);
    expect(ctrl.paramChangesService.displayed.length).toBe(0);
  });

  it('should change customization args values to be human readable',
    function() {
      expect($scope.HUMAN_READABLE_ARGS_RENDERERS.Copier({
        value: 'Copier value'
      })).toBe('to Copier value');

      expect($scope.HUMAN_READABLE_ARGS_RENDERERS.RandomSelector({
        list_of_values: ['first value', 'second value']
      })).toBe('to one of [first value, second value] at random');
    });

  it('should start param change list to be sortable', function() {
    var pladeholderHeightSpy = jasmine.createSpy('placeholderHeight', () => {});
    var itemHeightSpy = jasmine.createSpy('itemHeight', () => {});
    var ui = {
      placeholder: {
        height: pladeholderHeightSpy
      },
      item: {
        height: itemHeightSpy
      }
    };
    $scope.PARAM_CHANGE_LIST_SORTABLE_OPTIONS.start(null, ui);

    expect(pladeholderHeightSpy).toHaveBeenCalled();
    expect(itemHeightSpy).toHaveBeenCalled();
  });

  it('should stop param change list to be sortable', function() {
    $scope.addParamChange();

    $scope.PARAM_CHANGE_LIST_SORTABLE_OPTIONS.stop();
    expect($scope.paramNameChoices).toEqual([{
      id: 'a',
      text: 'a'
    }, {
      id: 'x',
      text: 'x'
    }, {
      id: 'y',
      text: 'y'
    }]);
  });
});<|MERGE_RESOLUTION|>--- conflicted
+++ resolved
@@ -91,19 +91,12 @@
     $provide.value(
       'StateCustomizationArgsService',
       TestBed.get(StateCustomizationArgsService));
-<<<<<<< HEAD
+    $provide.value(
+      'StateEditorRefreshService', TestBed.get(StateEditorRefreshService));
     $provide.value(
       'StateInteractionIdService', TestBed.get(StateInteractionIdService));
     $provide.value(
       'StateSolutionService', TestBed.get(StateSolutionService));
-=======
-    $provide.value('StateEditorRefreshService',
-      TestBed.get(StateEditorRefreshService));
-    $provide.value('StateInteractionIdService',
-      TestBed.get(StateInteractionIdService));
-    $provide.value('StateSolutionService',
-      TestBed.get(StateSolutionService));
->>>>>>> cdcd0303
   }));
   beforeEach(angular.mock.inject(function($injector, $componentController) {
     $rootScope = $injector.get('$rootScope');
