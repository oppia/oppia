// Copyright 2014 The Oppia Authors. All Rights Reserved.
//
// Licensed under the Apache License, Version 2.0 (the "License");
// you may not use this file except in compliance with the License.
// You may obtain a copy of the License at
//
//      http://www.apache.org/licenses/LICENSE-2.0
//
// Unless required by applicable law or agreed to in writing, software
// distributed under the License is distributed on an "AS-IS" BASIS,
// WITHOUT WARRANTIES OR CONDITIONS OF ANY KIND, either express or implied.
// See the License for the specific language governing permissions and
// limitations under the License.

/**
 * @fileoverview Unit tests for the Compare versions Service.
 */

// TODO(#7222): Remove the following block of unnnecessary imports once
// compare-versions.service.ts is upgraded to Angular 8.
import { AnswerGroupObjectFactory } from
  'domain/exploration/AnswerGroupObjectFactory';
import { FractionObjectFactory } from 'domain/objects/FractionObjectFactory';
import { HintObjectFactory } from 'domain/exploration/HintObjectFactory';
import { OutcomeObjectFactory } from
  'domain/exploration/OutcomeObjectFactory';
import { ParamChangeObjectFactory } from
  'domain/exploration/ParamChangeObjectFactory';
import { ParamChangesObjectFactory } from
  'domain/exploration/ParamChangesObjectFactory';
import { RecordedVoiceoversObjectFactory } from
  'domain/exploration/RecordedVoiceoversObjectFactory';
import { RuleObjectFactory } from 'domain/exploration/RuleObjectFactory';
import { SubtitledHtmlObjectFactory } from
  'domain/exploration/SubtitledHtmlObjectFactory';
import { UnitsObjectFactory } from 'domain/objects/UnitsObjectFactory';
import { IExplorationSnapshot, VersionTreeService } from
  'pages/exploration-editor-page/history-tab/services/version-tree.service';
import { VoiceoverObjectFactory } from
  'domain/exploration/VoiceoverObjectFactory';
import { WrittenTranslationObjectFactory } from
  'domain/exploration/WrittenTranslationObjectFactory';
import { WrittenTranslationsObjectFactory } from
  'domain/exploration/WrittenTranslationsObjectFactory';
import { UpgradedServices } from 'services/UpgradedServices';
// ^^^ This block is to be removed.

import { TranslatorProviderForTests } from 'tests/test.extras';

require(
  'pages/exploration-editor-page/history-tab/services/' +
  'compare-versions.service.ts');

describe('Compare versions service', function() {
  beforeEach(angular.mock.module('oppia'));
  beforeEach(angular.mock.module('oppia', function($provide) {
    var ugs = new UpgradedServices();
    for (let [key, value] of Object.entries(ugs.getUpgradedServices())) {
      $provide.value(key, value);
    }
  }));

  describe('compare versions service', function() {
    var cvs = null;
    let vts: VersionTreeService = null;
    var treeParents = null;
    var $httpBackend = null;
    var mockExplorationData = null;

    beforeEach(
      angular.mock.module('oppia', TranslatorProviderForTests));
    beforeEach(angular.mock.module('oppia', function($provide) {
      $provide.value(
        'AnswerGroupObjectFactory', new AnswerGroupObjectFactory(
          new OutcomeObjectFactory(new SubtitledHtmlObjectFactory()),
          new RuleObjectFactory()));
      $provide.value('FractionObjectFactory', new FractionObjectFactory());
      $provide.value(
        'HintObjectFactory', new HintObjectFactory(
          new SubtitledHtmlObjectFactory()));
      $provide.value(
        'OutcomeObjectFactory', new OutcomeObjectFactory(
          new SubtitledHtmlObjectFactory()));
      $provide.value(
        'ParamChangeObjectFactory', new ParamChangeObjectFactory());
      $provide.value(
        'ParamChangesObjectFactory', new ParamChangesObjectFactory(
          new ParamChangeObjectFactory()));
      $provide.value(
        'RecordedVoiceoversObjectFactory',
        new RecordedVoiceoversObjectFactory(new VoiceoverObjectFactory()));
      $provide.value('RuleObjectFactory', new RuleObjectFactory());
      $provide.value(
        'SubtitledHtmlObjectFactory', new SubtitledHtmlObjectFactory());
      $provide.value('UnitsObjectFactory', new UnitsObjectFactory());
      $provide.value('VoiceoverObjectFactory', new VoiceoverObjectFactory());
      $provide.value('VersionTreeService', new VersionTreeService());
      $provide.value(
        'WrittenTranslationObjectFactory',
        new WrittenTranslationObjectFactory());
      $provide.value(
        'WrittenTranslationsObjectFactory',
        new WrittenTranslationsObjectFactory(
          new WrittenTranslationObjectFactory()));
    }));
    beforeEach(function() {
      mockExplorationData = {
        explorationId: '0'
      };
      angular.mock.module(function($provide) {
        $provide.value('ExplorationDataService', [mockExplorationData][0]);
      });
    });

    beforeEach(angular.mock.inject(function($injector) {
      cvs = $injector.get('CompareVersionsService');
      vts = $injector.get('VersionTreeService');
      $httpBackend = $injector.get('$httpBackend');
    }));

    afterEach(function() {
      $httpBackend.verifyNoOutstandingExpectation();
      $httpBackend.verifyNoOutstandingRequest();
    });

    // Helper function to get states data to pass to getDiffGraphData().
    // states is an object whose keys are state names and whose values are
    //  - contentStr: string which is the text content of the state
    //  - ruleDests: a list of strings which are state names of destinations of
    //    links
    // Only information accessed by getDiffGraphData is included in the return
    // value.
    var _getStatesData = function(statesDetails) {
      var statesData = {};
      for (var stateName in statesDetails) {
        var newStateData = {
          content: {
            content_id: 'content',
            html: statesDetails[stateName].contentStr
          },
          recorded_voiceovers: {
            voiceovers_mapping: {
              content: {},
              default_outcome: {},
            }
          },
          interaction: {
            answer_groups: [],
            default_outcome: {
              dest: 'default',
              feedback: {
                content_id: 'default_outcome',
                html: ''
              },
              labelled_as_correct: false,
              param_changes: [],
              refresher_exploration_id: null
            },
            hints: []
          },
          param_changes: [],
          solicit_answer_details: false,
          written_translations: {
            translations_mapping: {
              content: {},
              default_outcome: {}
            }
          },
        };
        newStateData.interaction.answer_groups =
          statesDetails[stateName].ruleDests.map(function(ruleDestName) {
            return {
              outcome: {
                dest: ruleDestName,
                feedback: [],
                labelled_as_correct: false,
                param_changes: [],
                refresher_exploration_id: null
              },
              rule_specs: []
            };
          });
        statesData[stateName] = newStateData;
      }
      return {
        exploration: {
          states: statesData
        }
      };
    };

    const testSnapshots1: IExplorationSnapshot[] = [{
      commit_type: 'create',
      version_number: 1,
      committer_id: 'admin',
      commit_message: 'Commit message',
      created_on_ms: 1592229964515.148,
      commit_cmds: []
    }, {
      commit_type: 'edit',
      commit_cmds: [{
        cmd: 'edit_state_property',
        state_name: 'A',
        new_value: {
          content_id: 'content',
          html: 'Some text'
        },
        old_value: {
          content_id: 'content',
          html: ''
        },
        property_name: 'property'
      }],
      version_number: 2,
      committer_id: 'admin',
      commit_message: 'Commit message',
      created_on_ms: 1592229964515.148,
    }, {
      commit_type: 'edit',
      commit_cmds: [{
        cmd: 'rename_state',
        new_state_name: 'B',
        old_state_name: 'A'
      }],
      version_number: 3,
      committer_id: 'admin',
      commit_message: 'Commit message',
      created_on_ms: 1592229964515.148,
    }, {
      commit_type: 'edit',
      commit_cmds: [{
        cmd: 'rename_state',
        new_state_name: 'A',
        old_state_name: 'B'
      }],
      version_number: 4,
      committer_id: 'admin',
      commit_message: 'Commit message',
      created_on_ms: 1592229964515.148,
    }, {
      commit_type: 'edit',
      commit_cmds: [{
        cmd: 'add_state',
        state_name: 'B'
      }],
      version_number: 5,
      committer_id: 'admin',
      commit_message: 'Commit message',
      created_on_ms: 1592229964515.148,
    }, {
      commit_type: 'edit',
      commit_cmds: [{
        cmd: 'rename_state',
        new_state_name: 'C',
        old_state_name: 'B'
      }],
      version_number: 6,
      committer_id: 'admin',
      commit_message: 'Commit message',
      created_on_ms: 1592229964515.148,
    }, {
      commit_type: 'edit',
      commit_cmds: [{
        cmd: 'edit_state_property',
        state_name: 'C',
        new_value: {
          content_id: 'content',
          html: 'More text'
        },
        old_value: {
          content_id: 'content',
          html: ''
        },
        property_name: 'property'
      }],
      version_number: 7,
      committer_id: 'admin',
      commit_message: 'Commit message',
      created_on_ms: 1592229964515.148,
    }, {
      commit_type: 'edit',
      commit_cmds: [{
        cmd: 'add_state',
        state_name: 'B'
      }],
      version_number: 8,
      committer_id: 'admin',
      commit_message: 'Commit message',
      created_on_ms: 1592229964515.148,
    }, {
      commit_type: 'edit',
      commit_cmds: [{
        cmd: 'delete_state',
        state_name: 'B'
      }],
      version_number: 9,
      committer_id: 'admin',
      commit_message: 'Commit message',
      created_on_ms: 1592229964515.148,
    }, {
      commit_type: 'edit',
      commit_cmds: [{
        cmd: 'add_state',
        state_name: 'B'
      }],
      version_number: 10,
      committer_id: 'admin',
      commit_message: 'Commit message',
      created_on_ms: 1592229964515.148,
    }, {
      commit_type: 'edit',
      commit_cmds: [{
        cmd: 'edit_state_property',
        state_name: 'A',
        new_value: {
          content_id: 'content',
          html: ''
        },
        old_value: {
          content_id: 'content',
          html: 'Some text'
        },
        property_name: 'property'
      }],
      version_number: 11,
      committer_id: 'admin',
      commit_message: 'Commit message',
      created_on_ms: 1592229964515.148,
    }, {
      commit_type: 'edit',
      commit_cmds: [{
        cmd: 'rename_state',
        new_state_name: 'D',
        old_state_name: 'A'
      }],
      version_number: 12,
      committer_id: 'admin',
      commit_message: 'Commit message',
      created_on_ms: 1592229964515.148,
    }, {
      commit_type: 'edit',
      commit_cmds: [{
        cmd: 'delete_state',
        state_name: 'D'
      }],
      version_number: 13,
      committer_id: 'admin',
      commit_message: 'Commit message',
      created_on_ms: 1592229964515.148,
    }];

    // Information for mock state data for getDiffGraphData() to be passed to
    // _getStatesData.
    var testExplorationData1 = [{
      A: {
        contentStr: '',
        ruleDests: ['A']
      }
    }, {
      A: {
        contentStr: 'Some text',
        ruleDests: ['A']
      }
    }, {
      B: {
        contentStr: 'Some text',
        ruleDests: ['B']
      }
    }, {
      A: {
        contentStr: 'Some text',
        ruleDests: ['A']
      }
    }, {
      A: {
        contentStr: 'Some text',
        ruleDests: ['A']
      },
      B: {
        contentStr: '',
        ruleDests: ['B']
      }
    }, {
      A: {
        contentStr: 'Some text',
        ruleDests: ['A']
      },
      C: {
        contentStr: '',
        ruleDests: ['C']
      }
    }, {
      A: {
        contentStr: 'Some text',
        ruleDests: ['A']
      },
      C: {
        contentStr: 'More text',
        ruleDests: ['C']
      }
    }, {
      A: {
        contentStr: 'Some text',
        ruleDests: ['A']
      },
      B: {
        contentStr: '',
        ruleDests: ['B']
      },
      C: {
        contentStr: 'More text',
        ruleDests: ['C']
      }
    }, {
      A: {
        contentStr: 'Some text',
        ruleDests: ['A']
      },
      C: {
        contentStr: 'More text',
        ruleDests: ['C']
      }
    }, {
      A: {
        contentStr: 'Some text',
        ruleDests: ['A']
      },
      B: {
        contentStr: 'Added text',
        ruleDests: ['B']
      },
      C: {
        contentStr: 'More text',
        ruleDests: ['C']
      }
    }, {
      A: {
        contentStr: '',
        ruleDests: ['A']
      },
      B: {
        contentStr: 'Added text',
        ruleDests: ['B']
      },
      C: {
        contentStr: 'More text',
        ruleDests: ['C']
      }
    }, {
      B: {
        contentStr: 'Added text',
        ruleDests: ['B']
      },
      C: {
        contentStr: 'More text',
        ruleDests: ['C']
      },
      D: {
        contentStr: '',
        ruleDests: ['D']
      }
    }, {
      B: {
        contentStr: 'Added text',
        ruleDests: ['B']
      },
      C: {
        contentStr: 'More text',
        ruleDests: ['C']
      }
    }];

    // Tests for getDiffGraphData on linear commits.
    it('should detect changed, renamed and added states', function() {
      $httpBackend.expect('GET', '/explorehandler/init/0?v=1')
        .respond(_getStatesData(testExplorationData1[0]));
      $httpBackend.expect('GET', '/explorehandler/init/0?v=7')
        .respond(_getStatesData(testExplorationData1[6]));
      vts.init(testSnapshots1);
      var nodeData = null;
      cvs.getDiffGraphData(1, 7).then(function(data) {
        nodeData = data.nodes;
      });

      $httpBackend.flush();
      expect(nodeData).toEqual({
        1: {
          newestStateName: 'A',
          stateProperty: 'changed',
          originalStateName: 'A'
        },
        2: {
          newestStateName: 'C',
          stateProperty: 'added',
          originalStateName: 'B'
        }
      });
    });

    it('should add new state with same name as old name of renamed state',
      function() {
        $httpBackend.expect('GET', '/explorehandler/init/0?v=5')
          .respond(_getStatesData(testExplorationData1[4]));
        $httpBackend.expect('GET', '/explorehandler/init/0?v=8')
          .respond(_getStatesData(testExplorationData1[7]));
        vts.init(testSnapshots1);
        var nodeData = null;
        cvs.getDiffGraphData(5, 8).then(function(data) {
          nodeData = data.nodes;
        });
        $httpBackend.flush();
        expect(nodeData).toEqual({
          1: {
            newestStateName: 'A',
            stateProperty: 'unchanged',
            originalStateName: 'A'
          },
          2: {
            newestStateName: 'C',
            stateProperty: 'changed',
            originalStateName: 'B'
          },
          3: {
            newestStateName: 'B',
            stateProperty: 'added',
            originalStateName: 'B'
          }
        });
      }
    );

    it('should not include added, then deleted state', function() {
      $httpBackend.expect('GET', '/explorehandler/init/0?v=7')
        .respond(_getStatesData(testExplorationData1[6]));
      $httpBackend.expect('GET', '/explorehandler/init/0?v=9')
        .respond(_getStatesData(testExplorationData1[8]));
      vts.init(testSnapshots1);
      var nodeData = null;
      cvs.getDiffGraphData(7, 9).then(function(data) {
        nodeData = data.nodes;
      });
      $httpBackend.flush();
      expect(nodeData).toEqual({
        1: {
          newestStateName: 'A',
          stateProperty: 'unchanged',
          originalStateName: 'A'
        },
        2: {
          newestStateName: 'C',
          stateProperty: 'unchanged',
          originalStateName: 'C'
        }
      });
    });

    it('should mark deleted then added states as changed', function() {
      $httpBackend.expect('GET', '/explorehandler/init/0?v=8')
        .respond(_getStatesData(testExplorationData1[7]));
      $httpBackend.expect('GET', '/explorehandler/init/0?v=10')
        .respond(_getStatesData(testExplorationData1[9]));
      vts.init(testSnapshots1);
      var nodeData = null;
      cvs.getDiffGraphData(8, 10).then(function(data) {
        nodeData = data.nodes;
      });
      $httpBackend.flush();
      expect(nodeData).toEqual({
        1: {
          newestStateName: 'A',
          stateProperty: 'unchanged',
          originalStateName: 'A'
        },
        2: {
          newestStateName: 'B',
          stateProperty: 'changed',
          originalStateName: 'B'
        },
        3: {
          newestStateName: 'C',
          stateProperty: 'unchanged',
          originalStateName: 'C'
        }
      });
    });

    it('should mark renamed then deleted states as deleted', function() {
      $httpBackend.expect('GET', '/explorehandler/init/0?v=11')
        .respond(_getStatesData(testExplorationData1[10]));
      $httpBackend.expect('GET', '/explorehandler/init/0?v=13')
        .respond(_getStatesData(testExplorationData1[12]));
      vts.init(testSnapshots1);
      var nodeData = null;
      cvs.getDiffGraphData(11, 13).then(function(data) {
        nodeData = data.nodes;
      });
      $httpBackend.flush();
      expect(nodeData).toEqual({
        1: {
          newestStateName: 'D',
          stateProperty: 'deleted',
          originalStateName: 'A'
        },
        2: {
          newestStateName: 'B',
          stateProperty: 'unchanged',
          originalStateName: 'B'
        },
        3: {
          newestStateName: 'C',
          stateProperty: 'unchanged',
          originalStateName: 'C'
        }
      });
    });

    it('should mark changed state as unchanged when name and content is same' +
       'on both versions', function() {
      $httpBackend.expect('GET', '/explorehandler/init/0?v=1')
        .respond(_getStatesData(testExplorationData1[0]));
      $httpBackend.expect('GET', '/explorehandler/init/0?v=11')
        .respond(_getStatesData(testExplorationData1[10]));
      vts.init(testSnapshots1);
      var nodeData = null;
      cvs.getDiffGraphData(1, 11).then(function(data) {
        nodeData = data.nodes;
      });
      $httpBackend.flush();
      expect(nodeData).toEqual({
        1: {
          newestStateName: 'A',
          stateProperty: 'unchanged',
          originalStateName: 'A'
        },
        2: {
          newestStateName: 'C',
          stateProperty: 'added',
          originalStateName: 'B'
        },
        3: {
          newestStateName: 'B',
          stateProperty: 'added',
          originalStateName: 'B'
        }
      });
    });

    it('should mark renamed state as not renamed when name is same on both ' +
       'versions', function() {
      $httpBackend.expect('GET', '/explorehandler/init/0?v=2')
        .respond(_getStatesData(testExplorationData1[1]));
      $httpBackend.expect('GET', '/explorehandler/init/0?v=4')
        .respond(_getStatesData(testExplorationData1[3]));
      vts.init(testSnapshots1);
      var nodeData = null;
      cvs.getDiffGraphData(2, 4).then(function(data) {
        nodeData = data.nodes;
      });
      $httpBackend.flush();
      expect(nodeData).toEqual({
        1: {
          newestStateName: 'A',
          stateProperty: 'unchanged',
          originalStateName: 'A'
        }
      });
    });

    it('should mark states correctly when a series of changes are applied',
      function() {
        $httpBackend.expect('GET', '/explorehandler/init/0?v=1')
          .respond(_getStatesData(testExplorationData1[0]));
        $httpBackend.expect('GET', '/explorehandler/init/0?v=13')
          .respond(_getStatesData(testExplorationData1[12]));
        vts.init(testSnapshots1);
        var nodeData = null;
        cvs.getDiffGraphData(1, 13).then(function(data) {
          nodeData = data.nodes;
        });
        $httpBackend.flush();
        expect(nodeData).toEqual({
          1: {
            newestStateName: 'D',
            stateProperty: 'deleted',
            originalStateName: 'A'
          },
          2: {
            newestStateName: 'C',
            stateProperty: 'added',
            originalStateName: 'B'
          },
          3: {
            newestStateName: 'B',
            stateProperty: 'added',
            originalStateName: 'B'
          }
        });
      }
    );

    var testSnapshots2: IExplorationSnapshot[] = [{
      commit_type: 'create',
      version_number: 1,
      committer_id: 'admin',
      commit_message: 'Commit message',
      created_on_ms: 1592229964515.148,
      commit_cmds: []
    }, {
      commit_type: 'edit',
      commit_cmds: [{
        cmd: 'add_state',
        state_name: 'B'
      }],
      version_number: 2,
      committer_id: 'admin',
      commit_message: 'Commit message',
      created_on_ms: 1592229964515.148,
    }, {
      commit_type: 'edit',
      commit_cmds: [{
        cmd: 'rename_state',
        new_state_name: 'C',
        old_state_name: 'B'
      }],
      version_number: 3,
      committer_id: 'admin',
      commit_message: 'Commit message',
      created_on_ms: 1592229964515.148,
    }, {
      commit_type: 'revert',
      commit_cmds: [{
        cmd: 'AUTO_revert_version_number',
        version_number: 2
      }],
      version_number: 4,
      committer_id: 'admin',
      commit_message: 'Commit message',
      created_on_ms: 1592229964515.148,
    }, {
      commit_type: 'edit',
      commit_cmds: [{
        cmd: 'delete_state',
        state_name: 'B'
      }],
      version_number: 5,
      committer_id: 'admin',
      commit_message: 'Commit message',
      created_on_ms: 1592229964515.148,
    }, {
      commit_type: 'revert',
      commit_cmds: [{
        cmd: 'AUTO_revert_version_number',
        version_number: 3
      }],
      version_number: 6,
      committer_id: 'admin',
      commit_message: 'Commit message',
      created_on_ms: 1592229964515.148,
    }, {
      commit_type: 'edit',
      commit_cmds: [{
        cmd: 'add_state',
        state_name: 'D'
      }],
      version_number: 7,
      committer_id: 'admin',
      commit_message: 'Commit message',
      created_on_ms: 1592229964515.148,
    }, {
      commit_type: 'edit',
      commit_cmds: [{
        cmd: 'edit_state_property',
        state_name: 'D',
        new_value: {
          content_id: 'content',
          html: 'Some text'
        },
        old_value: {
          content_id: 'content',
          html: ''
        },
        property_name: 'property'
      }],
      version_number: 8,
      committer_id: 'admin',
      commit_message: 'Commit message',
      created_on_ms: 1592229964515.148,
    }];

    // Information for mock state data for getDiffGraphData() to be passed to
    // _getStatesData.
    var testExplorationData2 = [{
      A: {
        contentStr: '',
        ruleDests: ['A']
      }
    }, {
      A: {
        contentStr: '',
        ruleDests: ['A']
      },
      B: {
        contentStr: '',
        ruleDests: ['B']
      }
    }, {
      A: {
        contentStr: '',
        ruleDests: ['A']
      },
      C: {
        contentStr: '',
        ruleDests: ['C']
      }
    }, {
      A: {
        contentStr: '',
        ruleDests: ['A']
      },
      B: {
        contentStr: '',
        ruleDests: ['B']
      }
    }, {
      A: {
        contentStr: '',
        ruleDests: ['A']
      }
    }, {
      A: {
        contentStr: '',
        ruleDests: ['A']
      },
      C: {
        contentStr: '',
        ruleDests: ['C']
      }
    }, {
      A: {
        contentStr: '',
        ruleDests: ['A']
      },
      C: {
        contentStr: '',
        ruleDests: ['C']
      },
      D: {
        contentStr: '',
        ruleDests: ['D']
      }
    }, {
      A: {
        contentStr: '',
        ruleDests: ['A']
      },
      C: {
        contentStr: '',
        ruleDests: ['C']
      },
      D: {
        contentStr: 'Some text',
        ruleDests: ['D']
      }
    }];

    // Tests for getDiffGraphData with reversions.
    it('should mark states correctly when there is 1 reversion', function() {
      $httpBackend.expect('GET', '/explorehandler/init/0?v=1')
        .respond(_getStatesData(testExplorationData2[0]));
      $httpBackend.expect('GET', '/explorehandler/init/0?v=5')
        .respond(_getStatesData(testExplorationData2[4]));
      vts.init(testSnapshots2);
      var nodeData = null;
      cvs.getDiffGraphData(1, 5).then(function(data) {
        nodeData = data.nodes;
      });
      $httpBackend.flush();
      expect(nodeData).toEqual({
        1: {
          newestStateName: 'A',
          stateProperty: 'unchanged',
          originalStateName: 'A'
        }
      });
    });

    it('should mark states correctly when there is 1 reversion to before v1',
      function() {
        $httpBackend.expect('GET', '/explorehandler/init/0?v=3')
          .respond(_getStatesData(testExplorationData2[2]));
        $httpBackend.expect('GET', '/explorehandler/init/0?v=5')
          .respond(_getStatesData(testExplorationData2[4]));
        vts.init(testSnapshots2);
        var nodeData = null;
        cvs.getDiffGraphData(3, 5).then(function(data) {
          nodeData = data.nodes;
        });
        $httpBackend.flush();
        expect(nodeData).toEqual({
          1: {
            newestStateName: 'A',
            stateProperty: 'unchanged',
            originalStateName: 'A'
          },
          2: {
            newestStateName: 'B',
            stateProperty: 'deleted',
            originalStateName: 'C'
          }
        });
      }
    );

    it('should mark states correctly when compared version is a reversion',
      function() {
        $httpBackend.expect('GET', '/explorehandler/init/0?v=4')
          .respond(_getStatesData(testExplorationData2[3]));
        $httpBackend.expect('GET', '/explorehandler/init/0?v=5')
          .respond(_getStatesData(testExplorationData2[4]));
        vts.init(testSnapshots2);
        var nodeData = null;
        cvs.getDiffGraphData(4, 5).then(function(data) {
          nodeData = data.nodes;
        });
        $httpBackend.flush();
        expect(nodeData).toEqual({
          1: {
            newestStateName: 'A',
            stateProperty: 'unchanged',
            originalStateName: 'A'
          },
          2: {
            newestStateName: 'B',
            stateProperty: 'deleted',
            originalStateName: 'B'
          }
        });
      }
    );

    it('should mark states correctly when there are 2 reversions', function() {
      $httpBackend.expect('GET', '/explorehandler/init/0?v=5')
        .respond(_getStatesData(testExplorationData2[4]));
      $httpBackend.expect('GET', '/explorehandler/init/0?v=8')
        .respond(_getStatesData(testExplorationData2[7]));
      vts.init(testSnapshots2);
      cvs.getDiffGraphData(5, 8).then(function(data) {
        expect(data.nodes).toEqual({
          1: {
            newestStateName: 'A',
            stateProperty: 'unchanged',
            originalStateName: 'A'
          },
          2: {
            newestStateName: 'C',
            stateProperty: 'added',
            originalStateName: 'B'
          },
          3: {
            newestStateName: 'D',
            stateProperty: 'added',
            originalStateName: 'D'
          }
        });
      });
      $httpBackend.flush();
    });

    // Represents snapshots and exploration data for tests for links
<<<<<<< HEAD
    // Only includes information accessed by getDiffGraphData().
    var testSnapshots3 = [{
=======
    // Only includes information accessed by getDiffGraphData()
    var testSnapshots3: IExplorationSnapshot[] = [{
>>>>>>> 319e378a
      commit_type: 'create',
      version_number: 1,
      committer_id: 'admin',
      commit_message: 'Commit message',
      created_on_ms: 1592229964515.148,
      commit_cmds: []
    }, {
      commit_type: 'edit',
      commit_cmds: [{
        cmd: 'add_state',
        state_name: 'B'
      }],
      version_number: 2,
      committer_id: 'admin',
      commit_message: 'Commit message',
      created_on_ms: 1592229964515.148,
    }, {
      commit_type: 'edit',
      commit_cmds: [{
        cmd: 'add_state',
        state_name: 'C'
      }],
      version_number: 3,
      committer_id: 'admin',
      commit_message: 'Commit message',
      created_on_ms: 1592229964515.148,
    }, {
      commit_type: 'edit',
      commit_cmds: [{
        cmd: 'rename_state',
        old_state_name: 'C',
        new_state_name: 'D'
      }],
      version_number: 4,
      committer_id: 'admin',
      commit_message: 'Commit message',
      created_on_ms: 1592229964515.148,
    }, {
      commit_type: 'edit',
      commit_cmds: [{
        cmd: 'edit_state_property',
        state_name: 'D',
        new_value: {
          content_id: 'content',
          html: 'Some text'
        },
        old_value: {
          content_id: 'content',
          html: ''
        },
        property_name: 'property'
      }],
      version_number: 5,
      committer_id: 'admin',
      commit_message: 'Commit message',
      created_on_ms: 1592229964515.148,
    }, {
      commit_type: 'edit',
      commit_cmds: [{
        cmd: 'edit_state_property',
        state_name: 'D',
        new_value: {
          content_id: 'content',
          html: 'Some text'
        },
        old_value: {
          content_id: 'content',
          html: ''
        },
        property_name: 'property'
      }],
      version_number: 6,
      committer_id: 'admin',
      commit_message: 'Commit message',
      created_on_ms: 1592229964515.148,
    }, {
      commit_type: 'edit',
      commit_cmds: [{
        cmd: 'delete_state',
        state_name: 'D'
      }],
      version_number: 7,
      committer_id: 'admin',
      commit_message: 'Commit message',
      created_on_ms: 1592229964515.148,
    }, {
      commit_type: 'edit',
      commit_cmds: [{
        cmd: 'add_state',
        state_name: 'D'
      }],
      version_number: 8,
      committer_id: 'admin',
      commit_message: 'Commit message',
      created_on_ms: 1592229964515.148,
    }];

    var testExplorationData3 = [{
      A: {
        contentStr: '',
        ruleDests: ['A']
      },
      END: {
        contentStr: '',
        ruleDests: ['END']
      }
    }, {
      A: {
        contentStr: '',
        ruleDests: ['B']
      },
      B: {
        contentStr: '',
        ruleDests: ['END']
      },
      END: {
        contentStr: '',
        ruleDests: ['END']
      }
    }, {
      A: {
        contentStr: '',
        ruleDests: ['B', 'C']
      },
      B: {
        contentStr: '',
        ruleDests: ['END']
      },
      C: {
        contentStr: '',
        ruleDests: ['A']
      },
      END: {
        contentStr: '',
        ruleDests: ['END']
      }
    }, {
      A: {
        contentStr: '',
        ruleDests: ['B', 'D']
      },
      B: {
        contentStr: '',
        ruleDests: ['END']
      },
      D: {
        contentStr: '',
        ruleDests: ['A']
      },
      END: {
        contentStr: '',
        ruleDests: ['END']
      }
    }, {
      A: {
        contentStr: '',
        ruleDests: ['B', 'D']
      },
      B: {
        contentStr: '',
        ruleDests: ['D', 'END']
      },
      D: {
        contentStr: '',
        ruleDests: ['A']
      },
      END: {
        contentStr: '',
        ruleDests: ['END']
      }
    }, {
      A: {
        contentStr: '',
        ruleDests: ['B']
      },
      B: {
        contentStr: '',
        ruleDests: ['D', 'END']
      },
      D: {
        contentStr: '',
        ruleDests: ['A']
      },
      END: {
        contentStr: '',
        ruleDests: ['END']
      }
    }, {
      A: {
        contentStr: '',
        ruleDests: ['B']
      },
      B: {
        contentStr: '',
        ruleDests: ['END']
      },
      END: {
        contentStr: '',
        ruleDests: ['END']
      }
    }, {
      A: {
        contentStr: '',
        ruleDests: ['B']
      },
      B: {
        contentStr: '',
        ruleDests: ['D', 'END']
      },
      D: {
        contentStr: '',
        ruleDests: ['B']
      },
      END: {
        contentStr: '',
        ruleDests: ['END']
      }
    }];

    it('should correctly display added links', function() {
      $httpBackend.expect('GET', '/explorehandler/init/0?v=1')
        .respond(_getStatesData(testExplorationData3[0]));
      $httpBackend.expect('GET', '/explorehandler/init/0?v=2')
        .respond(_getStatesData(testExplorationData3[1]));
      vts.init(testSnapshots3);
      var linkData = null;
      cvs.getDiffGraphData(1, 2).then(function(data) {
        linkData = data.links;
      });
      $httpBackend.flush();
      expect(linkData).toEqual([{
        source: 1,
        target: 3,
        linkProperty: 'added'
      }, {
        source: 3,
        target: 2,
        linkProperty: 'added'
      }]);
    });

    it('should correctly display deleted links', function() {
      $httpBackend.expect('GET', '/explorehandler/init/0?v=5')
        .respond(_getStatesData(testExplorationData3[4]));
      $httpBackend.expect('GET', '/explorehandler/init/0?v=6')
        .respond(_getStatesData(testExplorationData3[5]));
      vts.init(testSnapshots3);
      var linkData = null;
      cvs.getDiffGraphData(5, 6).then(function(data) {
        linkData = data.links;
      });
      $httpBackend.flush();
      expect(linkData).toEqual([{
        source: 1,
        target: 2,
        linkProperty: 'unchanged'
      }, {
        source: 1,
        target: 3,
        linkProperty: 'deleted'
      }, {
        source: 2,
        target: 3,
        linkProperty: 'unchanged'
      }, {
        source: 2,
        target: 4,
        linkProperty: 'unchanged'
      }, {
        source: 3,
        target: 1,
        linkProperty: 'unchanged'
      }]);
    });

    it('should correctly display links on renamed states', function() {
      $httpBackend.expect('GET', '/explorehandler/init/0?v=3')
        .respond(_getStatesData(testExplorationData3[2]));
      $httpBackend.expect('GET', '/explorehandler/init/0?v=5')
        .respond(_getStatesData(testExplorationData3[4]));
      vts.init(testSnapshots3);
      var linkData = null;
      cvs.getDiffGraphData(3, 5).then(function(data) {
        linkData = data.links;
      });
      $httpBackend.flush();
      expect(linkData).toEqual([{
        source: 1,
        target: 2,
        linkProperty: 'unchanged'
      }, {
        source: 1,
        target: 3,
        linkProperty: 'unchanged'
      }, {
        source: 2,
        target: 3,
        linkProperty: 'added'
      }, {
        source: 2,
        target: 4,
        linkProperty: 'unchanged'
      }, {
        source: 3,
        target: 1,
        linkProperty: 'unchanged'
      }]);
    });

    it('should correctly display added, then deleted links', function() {
      $httpBackend.expect('GET', '/explorehandler/init/0?v=2')
        .respond(_getStatesData(testExplorationData3[1]));
      $httpBackend.expect('GET', '/explorehandler/init/0?v=7')
        .respond(_getStatesData(testExplorationData3[6]));
      vts.init(testSnapshots3);
      var linkData = null;
      cvs.getDiffGraphData(2, 7).then(function(data) {
        linkData = data.links;
      });
      $httpBackend.flush();
      expect(linkData).toEqual([{
        source: 1,
        target: 2,
        linkProperty: 'unchanged'
      }, {
        source: 2,
        target: 3,
        linkProperty: 'unchanged'
      }]);
    });

    it('should correctly display deleted, then added links', function() {
      $httpBackend.expect('GET', '/explorehandler/init/0?v=6')
        .respond(_getStatesData(testExplorationData3[5]));
      $httpBackend.expect('GET', '/explorehandler/init/0?v=8')
        .respond(_getStatesData(testExplorationData3[7]));
      vts.init(testSnapshots3);
      var linkData = null;
      cvs.getDiffGraphData(6, 8).then(function(data) {
        linkData = data.links;
      });
      $httpBackend.flush();
      expect(linkData).toEqual([{
        source: 1,
        target: 2,
        linkProperty: 'unchanged'
      }, {
        source: 2,
        target: 3,
        linkProperty: 'unchanged'
      }, {
        source: 2,
        target: 4,
        linkProperty: 'unchanged'
      }, {
        source: 3,
        target: 1,
        linkProperty: 'deleted'
      }, {
        source: 3,
        target: 2,
        linkProperty: 'added'
      }]);
    });

    it('shouldn\'t compare versions if v1 > v2.', function() {
      expect(function() {
        cvs.getDiffGraphData(8, 5);
      }).toThrowError('Tried to compare v1 > v2.');
    });
  });
});<|MERGE_RESOLUTION|>--- conflicted
+++ resolved
@@ -967,13 +967,8 @@
     });
 
     // Represents snapshots and exploration data for tests for links
-<<<<<<< HEAD
     // Only includes information accessed by getDiffGraphData().
-    var testSnapshots3 = [{
-=======
-    // Only includes information accessed by getDiffGraphData()
     var testSnapshots3: IExplorationSnapshot[] = [{
->>>>>>> 319e378a
       commit_type: 'create',
       version_number: 1,
       committer_id: 'admin',
