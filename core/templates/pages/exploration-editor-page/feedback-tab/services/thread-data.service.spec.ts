// Copyright 2015 The Oppia Authors. All Rights Reserved.
//
// Licensed under the Apache License, Version 2.0 (the "License");
// you may not use this file except in compliance with the License.
// You may obtain a copy of the License at
//
//      http://www.apache.org/licenses/LICENSE-2.0
//
// Unless required by applicable law or agreed to in writing, software
// distributed under the License is distributed on an "AS-IS" BASIS,
// WITHOUT WARRANTIES OR CONDITIONS OF ANY KIND, either express or implied.
// See the License for the specific language governing permissions and
// limitations under the License.

/**
 * @fileoverview Unit tests for ThreadDataService, which retrieves thread
 * data for the feedback tab of the exploration editor.
 */

// TODO(#7222): Remove the following block of unnnecessary imports once
// thread-data.service.ts is upgraded to Angular 8.
<<<<<<< HEAD
=======
import { FeedbackThread } from
  'domain/feedback_thread/FeedbackThreadObjectFactory';
import { SuggestionObjectFactory } from
  'domain/suggestion/SuggestionObjectFactory';
>>>>>>> 819502df
import { UpgradedServices } from 'services/UpgradedServices';

require(
  'pages/exploration-editor-page/feedback-tab/services/thread-data.service.ts');

<<<<<<< HEAD
describe('ThreadDataService', function() {
  let expId = 'exp1';
  let $httpBackend = null;
  let ContextService = null;
  let ThreadDataService = null;

=======
describe('retrieving threads service', function() {
  var expId = '12345';
  var ThreadDataService = null;
  var LoggerService = null;
  var AlertsService = null;
  var CsrfService = null;
  var FeedbackThreadObjectFactory = null;
  var $httpBackend = null;
  var $q = null;
  var $rootScope = null;
  var mockFeedbackThreads = null;
  var mockSuggestions = null;
  var mockSuggestionThreads = null;

  beforeEach(angular.mock.module('oppia', TranslatorProviderForTests));
  beforeEach(function() {
    angular.mock.module('oppia');
    angular.mock.module(function($provide) {
      $provide.value('ExplorationDataService', {
        explorationId: expId
      });
      $provide.value('SuggestionObjectFactory', new SuggestionObjectFactory());
    });
  });
>>>>>>> 819502df
  beforeEach(angular.mock.module('oppia', function($provide) {
    var ugs = new UpgradedServices();
    for (let [key, value] of Object.entries(ugs.getUpgradedServices())) {
      $provide.value(key, value);
    }
  }));

<<<<<<< HEAD
  beforeEach(angular.mock.inject(function(
      _$httpBackend_, _ContextService_, _ThreadDataService_) {
    $httpBackend = _$httpBackend_;
    ContextService = _ContextService_;
    ThreadDataService = _ThreadDataService_;

    spyOn(ContextService, 'getExplorationId').and.returnValue(expId);
  }));
=======
  beforeEach(angular.mock.inject(function($injector, _$q_, _$rootScope_) {
    ThreadDataService = $injector.get('ThreadDataService');
    AlertsService = $injector.get('AlertsService');
    LoggerService = $injector.get('LoggerService');
    FeedbackThreadObjectFactory = $injector.get('FeedbackThreadObjectFactory');
    $httpBackend = $injector.get('$httpBackend');
    $rootScope = _$rootScope_;
    $q = _$q_;
>>>>>>> 819502df

    CsrfService = $injector.get('CsrfTokenService');
    spyOn(CsrfService, 'getTokenAsync').and.callFake(function() {
      var deferred = $q.defer();
      deferred.resolve('sample-csrf-token');
      return deferred.promise;
    });

    mockFeedbackThreads = [
      {
        last_updated: 1441870501230.642,
        original_author_username: 'test_learner',
        state_name: null,
        status: 'open',
        subject: 'Feedback from a learner',
        summary: null,
        thread_id: 'exploration.exp1.abc1'
      },
      {
        last_updated: 1441870501231.642,
        original_author_username: 'test_learner',
        state_name: null,
        status: 'open',
        subject: 'Feedback from a learner',
        summary: null,
        thread_id: 'exploration.exp1.def2'
      }
    ];
    var mockSuggestionThreads = [
      {
        description: 'Suggestion',
        last_updated: 1441870501231.642,
        original_author_username: 'test_learner',
        state_name: null,
        status: 'open',
        subject: 'Suggestion from a learner',
        summary: null,
        thread_id: 'exploration.exp1.ghi3'
      }
    ];
<<<<<<< HEAD
    var mockSuggestions = [
=======
    mockSuggestions = [
>>>>>>> 819502df
      {
        assigned_reviewer_id: null,
        author_name: 'author_1',
        change: {
          new_value: { html: 'new content html', audio_translation: {} },
          old_value: null,
          cmd: 'edit_state_property',
          state_name: 'state_1',
          property_name: 'content'
        },
        final_reviewer_id: null,
        last_updated: 1528564605944.896,
        score_category: 'content.Algebra',
        status: 'received',
        suggestion_id: 'exploration.exp1.ghi3',
        suggestion_type: 'edit_exploration_state_content',
        target_id: 'exp1',
        target_type: 'exploration',
<<<<<<< HEAD
        target_version_at_submission: 1
=======
        target_version_at_submission: 1,
      }
    ];
    mockSuggestionThreads = [
      {
        description: 'Suggestion',
        last_updated: 1441870501231.642,
        original_author_username: 'test_learner',
        state_name: null,
        status: 'open',
        subject: 'Suggestion from a learner',
        summary: null,
        thread_id: 'exp_1.1234'
>>>>>>> 819502df
      }
    ];
  }));

  it('should retrieve feedback threads and suggestion thread', function(done) {
    $httpBackend.whenGET('/threadlisthandler/' + expId).respond({
      feedback_thread_dicts: mockFeedbackThreads,
      suggestion_thread_dicts: mockSuggestionThreads
    });
    $httpBackend.whenGET(
<<<<<<< HEAD
      '/suggestionlisthandler?target_type=exploration&target_id=' + expId)
      .respond({ suggestions: mockSuggestions });
=======
      '/suggestionlisthandler?target_type=exploration&target_id=' + expId
    ).respond({ suggestions: mockSuggestions });
>>>>>>> 819502df

    ThreadDataService.fetchThreads().then(threadData => {
      expect(threadData.feedbackThreads.map(t => t.threadId))
        .toEqual(['exploration.exp1.abc1', 'exploration.exp1.def2']);
      expect(threadData.suggestionThreads.map(t => t.threadId))
        .toEqual(['exploration.exp1.ghi3']);
    }).then(done, done.fail);
    $httpBackend.flush();
  });

  it('should retrieve only feedback threads', function() {
    var loggerErrorSpy = spyOn(LoggerService, 'error').and.callThrough();
    $httpBackend.whenGET('/threadlisthandler/' + expId).respond({
      feedback_thread_dicts: mockFeedbackThreads,
      suggestion_thread_dicts: mockSuggestionThreads
    });
    $httpBackend.whenGET(
      '/suggestionlisthandler?target_type=exploration&target_id=' + expId
    ).respond({ suggestions: [] });

    ThreadDataService.fetchThreads().then(function(threadData) {
      expect(loggerErrorSpy).toHaveBeenCalledWith(
        'Number of suggestion threads doesn\'t match number of' +
        'suggestion objects');

      for (let feedbackThread of mockFeedbackThreads) {
        expect(threadData.feedbackThreads).toContain(jasmine.objectContaining(
          { threadId: feedbackThread.thread_id }));
      }

      expect(threadData.suggestionThreads).toEqual([]);
    });
    $httpBackend.flush();
  });

  it('should use reject handler whenever fetching feedback threads or' +
    ' suggestion threads fails', function(done) {
    var loggerErrorSpy = spyOn(LoggerService, 'error').and.callThrough();
    $httpBackend.whenGET('/threadlisthandler/' + expId).respond(
      500, 'Error on retriving feedback threads.');
    $httpBackend.whenGET(
      '/suggestionlisthandler?target_type=exploration&target_id=' + expId
    ).respond({ suggestions: mockSuggestions });

    ThreadDataService.fetchThreads().then(done, function() {
      expect(loggerErrorSpy).toHaveBeenCalledWith(
        'Error on retriving feedback threads.');
      done();
    });
    $httpBackend.flush();
  });

  it('should successfully fetch a message from a thread', function(done) {
    var mockThread = mockFeedbackThreads[0];
    var thread = new FeedbackThread(
      mockThread.status, mockThread.subject, mockThread.summary,
      mockThread.originalAuthorName, mockThread.lastUpdated,
      mockThread.messageCount, mockThread.stateName, mockThread.threadId
    );
    var messages = [
      'Message 1',
      'Message 2'
    ];

    spyOn(FeedbackThreadObjectFactory, 'createFromBackendDict')
      .and.returnValue(thread);

    $httpBackend.whenGET('/threadlisthandler/' + expId).respond({
      feedback_thread_dicts: [mockThread],
      suggestion_thread_dicts: []
    });
    $httpBackend.whenGET(
      '/suggestionlisthandler?target_type=exploration&target_id=' + expId)
      .respond({ suggestions: [] });
    ThreadDataService.fetchThreads().then(done, done.fail);
    $httpBackend.flush();

    var setMessagesSpy = spyOn(thread, 'setMessages').and.callThrough();
    $httpBackend.expect('GET', '/threadhandler/' + thread.threadId).respond({
      data: { messages }
    });
    ThreadDataService.fetchMessages(thread.threadId).then(function() {
      expect(setMessagesSpy).toHaveBeenCalled();
    }, done.fail);
    $httpBackend.flush();
  });

  it('should use reject handler when fetching a message from a thread fails',
    function(done) {
      var loggerErrorSpy = spyOn(LoggerService, 'error').and.callThrough();
      var mockThread = mockFeedbackThreads[0];
      var thread = new FeedbackThread(
        mockThread.status, mockThread.subject, mockThread.summary,
        mockThread.originalAuthorName, mockThread.lastUpdated,
        mockThread.messageCount, mockThread.stateName, mockThread.threadId
      );

      spyOn(FeedbackThreadObjectFactory, 'createFromBackendDict')
        .and.returnValue(thread);
      var setMessagesSpy = spyOn(thread, 'setMessages').and.callThrough();

      $httpBackend.expect('GET', '/threadhandler/' + thread.threadId).respond(
        500, 'Error on fetching messages from a thread.');
      ThreadDataService.fetchMessages(thread.threadId).then(
        done, function() {
          expect(setMessagesSpy).not.toHaveBeenCalled();
          expect(loggerErrorSpy).toHaveBeenCalledWith(
            'Error on fetching messages from a thread.');
          done();
        }
      );
      $httpBackend.flush();
    });

  it('should successfully fetch feedback stats', function() {
    var successHandler = jasmine.createSpy('success');
    var failHandler = jasmine.createSpy('fail');

    $httpBackend.expect('GET', '/feedbackstatshandler/' + expId).respond({
      num_open_threads: 10
    });
    ThreadDataService.fetchFeedbackStats().then(successHandler, failHandler);
    $httpBackend.flush();

    expect(ThreadDataService.getOpenThreadsCount()).toBe(10);
    expect(successHandler).toHaveBeenCalled();
    expect(failHandler).not.toHaveBeenCalled();
  });

  it('should use reject handler when fetching feedback stats fails',
    function() {
      var successHandler = jasmine.createSpy('success');
      var failHandler = jasmine.createSpy('fail');
      $httpBackend.expect('GET', '/feedbackstatshandler/' + expId).respond(500,
        'Error on fetch feedback stats');
      ThreadDataService.fetchFeedbackStats().then(
        successHandler, failHandler);
      $httpBackend.flush();

      expect(ThreadDataService.getOpenThreadsCount()).toBe(0);
      expect(successHandler).not.toHaveBeenCalled();
      expect(failHandler).toHaveBeenCalled();
    });

  it('should successfully create a new thread', function() {
    var successCallback = jasmine.createSpy('success');
    var subject = 'New Subject';
    var mockCreatedFeedbackThread = [{
      last_updated: 1441870501230.642,
      original_author_username: 'test_learner',
      state_name: null,
      status: 'open',
      subject: subject,
      summary: null,
    }];

    expect(ThreadDataService.getOpenThreadsCount()).toBe(0);

    $httpBackend.whenGET(
      '/suggestionlisthandler?target_type=exploration&target_id=' + expId
    ).respond({ suggestions: mockSuggestions });
    $httpBackend.expectPOST('/threadlisthandler/' + expId).respond(200);
    $httpBackend.whenGET('/threadlisthandler/' + expId).respond({
      feedback_thread_dicts: mockCreatedFeedbackThread,
      suggestion_thread_dicts: mockSuggestionThreads
    });
    ThreadDataService.createNewThread(subject, 'Text', successCallback)
      .then(function(threadData) {
        expect(threadData.feedbackThreads[0].subject).toBe(subject);

        expect(ThreadDataService.getOpenThreadsCount()).toBe(1);
        expect(successCallback).toHaveBeenCalled();
      });
    $httpBackend.flush(3);
  });

  it('should use reject handler when creating a new thread fails', function() {
    var successCallback = jasmine.createSpy('success');
    var alertsWarningSpy = spyOn(AlertsService, 'addWarning').and.callThrough();

    expect(ThreadDataService.getOpenThreadsCount()).toBe(0);

    $httpBackend.expectPOST('/threadlisthandler/' + expId).respond(500);
    ThreadDataService.createNewThread('Subject', 'Text', successCallback);
    $httpBackend.flush();

    expect(ThreadDataService.getOpenThreadsCount()).toBe(0);
    expect(alertsWarningSpy).toHaveBeenCalledWith(
      'Error creating new thread.');
    expect(successCallback).toHaveBeenCalled();
  });

  it('should successfully mark thread as seen', function(done) {
    var threadId = 'abc1';
    $httpBackend.expectPOST('/feedbackhandler/thread_view_event/' + threadId)
      .respond(200);
    ThreadDataService.markThreadAsSeen(threadId).then(done, done.fail);
    $httpBackend.flush();
  });

  it('should use reject handler when marking thread as seen fails',
    function(done) {
      var threadId = 'abc1';
      $httpBackend.expectPOST(
        '/feedbackhandler/thread_view_event/' + threadId).respond(500);
      ThreadDataService.markThreadAsSeen(threadId).then(done, function(error) {
        expect(error.status).toBe(500);
        done();
      });
      $httpBackend.flush();
    });

  it('should use reject handler when adding a new message to a nonexistent' +
    ' thread', function(done) {
    var invalidThreadId = '0';
    var successCallback = jasmine.createSpy('success');
    var failureCallback = jasmine.createSpy('failure');
    ThreadDataService.addNewMessage(
      invalidThreadId, 'Message', 'open', successCallback, failureCallback)
      .then(done,
        function(error) {
          expect(error).toBe(
            'Can not add message to nonexistent thread.');
          expect(successCallback).not.toHaveBeenCalled();
          expect(failureCallback).not.toHaveBeenCalled();
          done();
        });
    $rootScope.$digest();
  });

  it('should successfully add a new message in a thread when its status' +
    ' is different than old status and its status is close', function(done) {
    var threadId = 'abc1';
    var successCallback = jasmine.createSpy('successCallback');
    var failureCallback = jasmine.createSpy('failureCallback');

    // Fetch a thread
    $httpBackend.whenGET('/threadlisthandler/' + expId).respond({
      feedback_thread_dicts: mockFeedbackThreads,
      suggestion_thread_dicts: mockSuggestionThreads
    });
    $httpBackend.whenGET(
      '/suggestionlisthandler?target_type=exploration&target_id=' + expId
    ).respond({ suggestions: mockSuggestions });
    ThreadDataService.fetchThreads().then(done, done.fail);
    $httpBackend.flush();

    // Fetch feedback stats
    $httpBackend.expect('GET', '/feedbackstatshandler/' + expId).respond({
      num_open_threads: 1
    });
    ThreadDataService.fetchFeedbackStats();
    $httpBackend.flush();
    expect(ThreadDataService.getOpenThreadsCount()).toBe(1);

    // Post message
    $httpBackend.expectPOST('/threadhandler/' + 'abc1').respond(200, {});
    // Fetch message
    $httpBackend.expect('GET', '/threadhandler/' + threadId).respond({});
    ThreadDataService.addNewMessage(
      threadId, 'Message', 'close', successCallback, failureCallback).then(
      done);
    $httpBackend.flush(2);

    expect(ThreadDataService.getOpenThreadsCount()).toBe(0);
    expect(successCallback).toHaveBeenCalled();
    expect(failureCallback).not.toHaveBeenCalled();
  });

  it('should successfully add a new message in a thread when its status' +
    ' is different of old status and its status is open', function(done) {
    var threadId = 'abc1';
    var successCallback = jasmine.createSpy('successCallback');
    var failureCallback = jasmine.createSpy('failureCallback');

    mockFeedbackThreads[0].status = 'close';

    // Fetch a thread
    $httpBackend.whenGET('/threadlisthandler/' + expId)
      .respond({
        feedback_thread_dicts: mockFeedbackThreads,
        suggestion_thread_dicts: mockSuggestionThreads
      });
    $httpBackend.whenGET(
      '/suggestionlisthandler?target_type=exploration&target_id=' + expId
    ).respond({ suggestions: mockSuggestions });
    ThreadDataService.fetchThreads().then(done, done.fail);
    $httpBackend.flush();

    // Fetch feedback stats
    $httpBackend.expect('GET', '/feedbackstatshandler/' + expId).respond({
      num_open_threads: 1
    });
    ThreadDataService.fetchFeedbackStats();
    $httpBackend.flush();
    expect(ThreadDataService.getOpenThreadsCount()).toBe(1);

    // Post message
    $httpBackend.expectPOST('/threadhandler/' + 'abc1').respond(200, {});
    // Fetch message
    $httpBackend.expect('GET', '/threadhandler/' + threadId).respond({});
    ThreadDataService.addNewMessage(
      threadId, 'Message', 'open', successCallback, failureCallback).then(
      done);
    $httpBackend.flush(2);

    expect(ThreadDataService.getOpenThreadsCount()).toBe(2);
    expect(successCallback).toHaveBeenCalled();
    expect(failureCallback).not.toHaveBeenCalled();
  });

  it('should successfully add a new message in a thread when its status' +
    ' is equal old status', function(done) {
    var threadId = 'abc1';
    var successCallback = jasmine.createSpy('successCallback');
    var failureCallback = jasmine.createSpy('failureCallback');

    // Fetch a thread
    $httpBackend.whenGET('/threadlisthandler/' + expId).respond({
      feedback_thread_dicts: mockFeedbackThreads,
      suggestion_thread_dicts: mockSuggestionThreads
    });
    $httpBackend.whenGET(
      '/suggestionlisthandler?target_type=exploration&target_id=' + expId
    ).respond({ suggestions: mockSuggestions });
    ThreadDataService.fetchThreads().then(done, done.fail);
    $httpBackend.flush();

    // Fetch feedback stats
    $httpBackend.expect('GET', '/feedbackstatshandler/' + expId).respond({
      num_open_threads: 1
    });
    ThreadDataService.fetchFeedbackStats();
    $httpBackend.flush();
    expect(ThreadDataService.getOpenThreadsCount()).toBe(1);

    // Post message
    $httpBackend.expectPOST('/threadhandler/' + 'abc1').respond(200, {});
    // Fetch message
    $httpBackend.expect('GET', '/threadhandler/' + threadId).respond({});
    ThreadDataService.addNewMessage(
      threadId, 'Message', 'open', successCallback, failureCallback).then(
      done);
    $httpBackend.flush(2);

    expect(ThreadDataService.getOpenThreadsCount()).toBe(1);
    expect(successCallback).toHaveBeenCalled();
    expect(failureCallback).not.toHaveBeenCalled();
  });

  it('should use reject handler when resolving a suggestion to a nonexistent' +
    ' thread', function(done) {
    var invalidThreadId = '0';
    var successCallback = jasmine.createSpy('success');
    var failureCallback = jasmine.createSpy('failure');
    ThreadDataService.resolveSuggestion(
      invalidThreadId, 'accept', 'Commit', 'Review', successCallback,
      failureCallback)
      .then(done,
        function(error) {
          expect(error).toBe(
            'Can not resolve a suggestion to nonexistent thread.');
          expect(successCallback).not.toHaveBeenCalled();
          expect(failureCallback).not.toHaveBeenCalled();
          done();
        });
    $rootScope.$digest();
  });

  it('should successfully resolve a suggestion', function(done) {
    var successCallback = jasmine.createSpy('successCallback');
    var failureCallback = jasmine.createSpy('failureCallback');

    $httpBackend.whenGET('/threadlisthandler/' + expId).respond({
      feedback_thread_dicts: mockFeedbackThreads,
      suggestion_thread_dicts: mockSuggestionThreads
    });
    $httpBackend.whenGET(
      '/suggestionlisthandler?target_type=exploration&target_id=' + expId
    ).respond({ suggestions: mockSuggestions });
    ThreadDataService.fetchThreads().then(done, done.fail);
    $httpBackend.flush();

    $httpBackend.expect('GET', '/feedbackstatshandler/' + expId).respond({
      num_open_threads: 1
    });
    ThreadDataService.fetchFeedbackStats();
    $httpBackend.flush();
    expect(ThreadDataService.getOpenThreadsCount()).toBe(1);

    $httpBackend.expectPUT(
      '/suggestionactionhandler/exploration/' + expId + '/' + 'abc1')
      .respond(200, {});
    ThreadDataService.resolveSuggestion(
      'abc1', 'Message', 'status', 'a', true, successCallback, failureCallback)
      .then(successCallback, failureCallback);
    $httpBackend.flush();

    expect(ThreadDataService.getOpenThreadsCount()).toBe(0);
    expect(successCallback).toHaveBeenCalled();
    expect(failureCallback).not.toHaveBeenCalled();
  });
});<|MERGE_RESOLUTION|>--- conflicted
+++ resolved
@@ -19,26 +19,13 @@
 
 // TODO(#7222): Remove the following block of unnnecessary imports once
 // thread-data.service.ts is upgraded to Angular 8.
-<<<<<<< HEAD
-=======
 import { FeedbackThread } from
   'domain/feedback_thread/FeedbackThreadObjectFactory';
-import { SuggestionObjectFactory } from
-  'domain/suggestion/SuggestionObjectFactory';
->>>>>>> 819502df
 import { UpgradedServices } from 'services/UpgradedServices';
 
 require(
   'pages/exploration-editor-page/feedback-tab/services/thread-data.service.ts');
 
-<<<<<<< HEAD
-describe('ThreadDataService', function() {
-  let expId = 'exp1';
-  let $httpBackend = null;
-  let ContextService = null;
-  let ThreadDataService = null;
-
-=======
 describe('retrieving threads service', function() {
   var expId = '12345';
   var ThreadDataService = null;
@@ -53,17 +40,14 @@
   var mockSuggestions = null;
   var mockSuggestionThreads = null;
 
-  beforeEach(angular.mock.module('oppia', TranslatorProviderForTests));
   beforeEach(function() {
     angular.mock.module('oppia');
     angular.mock.module(function($provide) {
       $provide.value('ExplorationDataService', {
         explorationId: expId
       });
-      $provide.value('SuggestionObjectFactory', new SuggestionObjectFactory());
-    });
-  });
->>>>>>> 819502df
+    });
+  });
   beforeEach(angular.mock.module('oppia', function($provide) {
     var ugs = new UpgradedServices();
     for (let [key, value] of Object.entries(ugs.getUpgradedServices())) {
@@ -71,16 +55,6 @@
     }
   }));
 
-<<<<<<< HEAD
-  beforeEach(angular.mock.inject(function(
-      _$httpBackend_, _ContextService_, _ThreadDataService_) {
-    $httpBackend = _$httpBackend_;
-    ContextService = _ContextService_;
-    ThreadDataService = _ThreadDataService_;
-
-    spyOn(ContextService, 'getExplorationId').and.returnValue(expId);
-  }));
-=======
   beforeEach(angular.mock.inject(function($injector, _$q_, _$rootScope_) {
     ThreadDataService = $injector.get('ThreadDataService');
     AlertsService = $injector.get('AlertsService');
@@ -89,7 +63,6 @@
     $httpBackend = $injector.get('$httpBackend');
     $rootScope = _$rootScope_;
     $q = _$q_;
->>>>>>> 819502df
 
     CsrfService = $injector.get('CsrfTokenService');
     spyOn(CsrfService, 'getTokenAsync').and.callFake(function() {
@@ -130,11 +103,7 @@
         thread_id: 'exploration.exp1.ghi3'
       }
     ];
-<<<<<<< HEAD
-    var mockSuggestions = [
-=======
     mockSuggestions = [
->>>>>>> 819502df
       {
         assigned_reviewer_id: null,
         author_name: 'author_1',
@@ -153,9 +122,6 @@
         suggestion_type: 'edit_exploration_state_content',
         target_id: 'exp1',
         target_type: 'exploration',
-<<<<<<< HEAD
-        target_version_at_submission: 1
-=======
         target_version_at_submission: 1,
       }
     ];
@@ -169,7 +135,6 @@
         subject: 'Suggestion from a learner',
         summary: null,
         thread_id: 'exp_1.1234'
->>>>>>> 819502df
       }
     ];
   }));
@@ -180,13 +145,8 @@
       suggestion_thread_dicts: mockSuggestionThreads
     });
     $httpBackend.whenGET(
-<<<<<<< HEAD
-      '/suggestionlisthandler?target_type=exploration&target_id=' + expId)
-      .respond({ suggestions: mockSuggestions });
-=======
-      '/suggestionlisthandler?target_type=exploration&target_id=' + expId
-    ).respond({ suggestions: mockSuggestions });
->>>>>>> 819502df
+      '/suggestionlisthandler?target_type=exploration&target_id=' + expId
+    ).respond({ suggestions: mockSuggestions });
 
     ThreadDataService.fetchThreads().then(threadData => {
       expect(threadData.feedbackThreads.map(t => t.threadId))
@@ -241,11 +201,7 @@
 
   it('should successfully fetch a message from a thread', function(done) {
     var mockThread = mockFeedbackThreads[0];
-    var thread = new FeedbackThread(
-      mockThread.status, mockThread.subject, mockThread.summary,
-      mockThread.originalAuthorName, mockThread.lastUpdated,
-      mockThread.messageCount, mockThread.stateName, mockThread.threadId
-    );
+    var thread = FeedbackThreadObjectFactory.createFromBackendDict(mockThread);
     var messages = [
       'Message 1',
       'Message 2'
@@ -278,11 +234,8 @@
     function(done) {
       var loggerErrorSpy = spyOn(LoggerService, 'error').and.callThrough();
       var mockThread = mockFeedbackThreads[0];
-      var thread = new FeedbackThread(
-        mockThread.status, mockThread.subject, mockThread.summary,
-        mockThread.originalAuthorName, mockThread.lastUpdated,
-        mockThread.messageCount, mockThread.stateName, mockThread.threadId
-      );
+      var thread =
+        FeedbackThreadObjectFactory.createFromBackendDict(mockThread);
 
       spyOn(FeedbackThreadObjectFactory, 'createFromBackendDict')
         .and.returnValue(thread);
