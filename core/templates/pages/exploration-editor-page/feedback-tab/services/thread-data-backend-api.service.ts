--- conflicted
+++ resolved
@@ -231,20 +231,12 @@
 
   async createNewThreadAsync(newSubject: string, newText: string):
     Promise<void | SuggestionAndFeedbackThreads> {
-<<<<<<< HEAD
     return this.http.post<void | SuggestionAndFeedbackThreads>(
       this.getThreadListHandlerUrl(), {
-        state_name: null,
         subject: newSubject,
         text: newText
       }
     ).toPromise().then(async() => {
-=======
-    return this.http.post(this.getThreadListHandlerUrl(), {
-      subject: newSubject,
-      text: newText
-    }).toPromise().then(async() => {
->>>>>>> ee794ba2
       this.openThreadsCount += 1;
       return this.getThreadsAsync();
     },
