// Copyright 2014 The Oppia Authors. All Rights Reserved.
//
// Licensed under the Apache License, Version 2.0 (the "License");
// you may not use this file except in compliance with the License.
// You may obtain a copy of the License at
//
//      http://www.apache.org/licenses/LICENSE-2.0
//
// Unless required by applicable law or agreed to in writing, software
// distributed under the License is distributed on an "AS-IS" BASIS,
// WITHOUT WARRANTIES OR CONDITIONS OF ANY KIND, either express or implied.
// See the License for the specific language governing permissions and
// limitations under the License.

/**
 * @fileoverview Component for the exploration editor page and the editor
 *               help tab in the navbar.
 */

import { State } from 'domain/state/StateObjectFactory';

require('components/on-screen-keyboard/on-screen-keyboard.component.ts');
require(
  'components/version-diff-visualization/' +
  'version-diff-visualization.directive.ts');
require(
  'components/common-layout-directives/common-elements/' +
  'attribution-guide.component.ts');
require(
  'components/forms/custom-forms-directives/select2-dropdown.directive.ts');
require(
  'components/forms/schema-based-editors/schema-based-editor.directive.ts');
require(
  'pages/exploration-editor-page/editor-navigation/' +
  'editor-navbar-breadcrumb.component.ts');
require(
  'pages/exploration-editor-page/editor-navigation/' +
  'editor-navigation.component.ts');
require(
  'pages/exploration-editor-page/exploration-objective-editor/' +
  'exploration-objective-editor.component.ts');
require(
  'pages/exploration-editor-page/exploration-save-and-publish-buttons/' +
  'exploration-save-and-publish-buttons.component.ts');
require(
  'pages/exploration-editor-page/exploration-title-editor/' +
  'exploration-title-editor.component.ts');
require(
  'pages/exploration-editor-page/modal-templates/welcome-modal.controller.ts');
require(
  'pages/exploration-editor-page/param-changes-editor/' +
  'param-changes-editor.component.ts');
require(
  'pages/exploration-editor-page/editor-tab/' +
  'exploration-editor-tab.component.ts');
require('pages/exploration-editor-page/feedback-tab/feedback-tab.component.ts');
require(
  'pages/exploration-editor-page/feedback-tab/thread-table/' +
  'thread-table.component.ts');
require('pages/exploration-editor-page/history-tab/history-tab.component.ts');
require(
  'pages/exploration-editor-page/improvements-tab/' +
  'improvements-tab.component.ts');
require('pages/exploration-editor-page/preview-tab/preview-tab.component.ts');
require('pages/exploration-editor-page/settings-tab/settings-tab.component.ts');
require(
  'pages/exploration-editor-page/statistics-tab/charts/pie-chart.component.ts');
require(
  'pages/exploration-editor-page/statistics-tab/issues/' +
  'playthrough-issues.component.ts');
require(
  'pages/exploration-editor-page/statistics-tab/statistics-tab.component.ts');
require(
  'pages/exploration-editor-page/translation-tab/translation-tab.component.ts');
require(
  'pages/exploration-player-page/learner-experience/' +
  'conversation-skin.directive.ts');
require(
  'pages/exploration-player-page/layout-directives/' +
  'exploration-footer.directive.ts');
require('value_generators/valueGeneratorsRequires.ts');

require('interactions/interactionsRequires.ts');
require('objects/objectComponentsRequires.ts');

require('domain/exploration/ParamChangesObjectFactory.ts');
require('domain/exploration/ParamSpecsObjectFactory.ts');
require('domain/utilities/url-interpolation.service.ts');
require(
  'pages/exploration-editor-page/services/autosave-info-modals.service.ts');
require('pages/exploration-editor-page/services/change-list.service.ts');
require(
  'pages/exploration-editor-page/services/' +
  'exploration-automatic-text-to-speech.service.ts');
require(
  'pages/exploration-editor-page/services/exploration-category.service.ts');
require(
  'pages/exploration-editor-page/services/' +
  'exploration-correctness-feedback.service.ts');
require('pages/exploration-editor-page/services/exploration-data.service.ts');
require(
  'pages/exploration-editor-page/services/' +
  'exploration-init-state-name.service.ts');
require(
  'pages/exploration-editor-page/services/' +
  'exploration-language-code.service.ts');
require(
  'pages/exploration-editor-page/services/exploration-objective.service.ts');
require(
  'pages/exploration-editor-page/services/' +
  'exploration-param-changes.service.ts');
require(
  'pages/exploration-editor-page/services/exploration-param-specs.service.ts');
require('pages/exploration-editor-page/services/exploration-rights.service.ts');
require('pages/exploration-editor-page/services/exploration-save.service.ts');
require('pages/exploration-editor-page/services/exploration-states.service.ts');
require('pages/exploration-editor-page/services/exploration-tags.service.ts');
require('pages/exploration-editor-page/services/exploration-title.service.ts');
require(
  'pages/exploration-editor-page/services/exploration-warnings.service.ts');
require('pages/exploration-editor-page/services/graph-data.service.ts');
require('pages/exploration-editor-page/services/router.service.ts');
require(
  'pages/exploration-player-page/services/state-classifier-mapping.service.ts');
require(
  'pages/exploration-editor-page/services/' +
  'state-tutorial-first-time.service.ts');
require(
  'pages/exploration-editor-page/services/user-email-preferences.service.ts');
require(
  'pages/exploration-editor-page/services/' +
  'user-exploration-permissions.service.ts');
require(
  'pages/exploration-editor-page/feedback-tab/services/thread-data.service.ts');
require(
  'components/state-editor/state-editor-properties-services/' +
  'state-editor.service.ts');
require('services/context.service.ts');
require('services/editability.service.ts');
require('services/exploration-features-backend-api.service.ts');
require('services/exploration-features.service.ts');
require('services/exploration-improvements.service.ts');
require('services/page-title.service.ts');
require('services/playthrough-issues.service.ts');
require('services/site-analytics.service.ts');
require('services/state-top-answers-stats-backend-api.service.ts');
require('services/state-top-answers-stats.service.ts');

require(
  'pages/exploration-editor-page/exploration-editor-page.constants.ajs.ts');
require('pages/interaction-specs.constants.ajs.ts');
require('services/contextual/window-dimensions.service.ts');
require('services/bottom-navbar-status.service.ts');

import { Subscription } from 'rxjs';

angular.module('oppia').component('explorationEditorPage', {
  template: require('./exploration-editor-page.component.html'),
  controller: [
    '$q', '$scope', '$rootScope', '$templateCache', '$timeout', '$uibModal',
    'AutosaveInfoModalsService', 'BottomNavbarStatusService',
    'ChangeListService', 'ContextService',
    'EditabilityService', 'ExplorationAutomaticTextToSpeechService',
    'ExplorationCategoryService', 'ExplorationCorrectnessFeedbackService',
    'ExplorationDataService', 'ExplorationFeaturesBackendApiService',
    'ExplorationFeaturesService', 'ExplorationImprovementsService',
    'ExplorationInitStateNameService', 'ExplorationLanguageCodeService',
    'ExplorationObjectiveService', 'ExplorationParamChangesService',
    'ExplorationParamSpecsService', 'ExplorationPropertyService',
    'ExplorationRightsService', 'ExplorationSaveService',
    'ExplorationStatesService', 'ExplorationTagsService',
    'ExplorationTitleService', 'ExplorationWarningsService', 'GraphDataService',
    'PageTitleService', 'LoaderService', 'ParamChangesObjectFactory',
    'ParamSpecsObjectFactory', 'RouterService', 'SiteAnalyticsService',
<<<<<<< HEAD
    'StateEditorService', 'StateTopAnswersStatsService',
    'StateTutorialFirstTimeService', 'ThreadDataService',
    'UrlInterpolationService', 'UserEmailPreferencesService',
    'UserExplorationPermissionsService',
=======
    'StateClassifierMappingService', 'StateEditorService',
    'StateTopAnswersStatsService', 'StateTutorialFirstTimeService',
    'ThreadDataService', 'UrlInterpolationService',
    'UserEmailPreferencesService', 'UserExplorationPermissionsService',
    'WindowDimensionsService',
>>>>>>> 7b67c110
    function(
        $q, $scope, $rootScope, $templateCache, $timeout, $uibModal,
        AutosaveInfoModalsService, BottomNavbarStatusService,
        ChangeListService, ContextService,
        EditabilityService, ExplorationAutomaticTextToSpeechService,
        ExplorationCategoryService, ExplorationCorrectnessFeedbackService,
        ExplorationDataService, ExplorationFeaturesBackendApiService,
        ExplorationFeaturesService, ExplorationImprovementsService,
        ExplorationInitStateNameService, ExplorationLanguageCodeService,
        ExplorationObjectiveService, ExplorationParamChangesService,
        ExplorationParamSpecsService, ExplorationPropertyService,
        ExplorationRightsService, ExplorationSaveService,
        ExplorationStatesService, ExplorationTagsService,
        ExplorationTitleService, ExplorationWarningsService, GraphDataService,
        PageTitleService, LoaderService, ParamChangesObjectFactory,
        ParamSpecsObjectFactory, RouterService, SiteAnalyticsService,
<<<<<<< HEAD
        StateEditorService, StateTopAnswersStatsService,
        StateTutorialFirstTimeService, ThreadDataService,
        UrlInterpolationService, UserEmailPreferencesService,
        UserExplorationPermissionsService) {
=======
        StateClassifierMappingService, StateEditorService,
        StateTopAnswersStatsService, StateTutorialFirstTimeService,
        ThreadDataService, UrlInterpolationService,
        UserEmailPreferencesService, UserExplorationPermissionsService,
        WindowDimensionsService) {
>>>>>>> 7b67c110
      var ctrl = this;
      ctrl.directiveSubscriptions = new Subscription();
      var _ID_TUTORIAL_STATE_CONTENT = '#tutorialStateContent';
      var _ID_TUTORIAL_STATE_INTERACTION = '#tutorialStateInteraction';
      var _ID_TUTORIAL_PREVIEW_TAB = '#tutorialPreviewTab';
      var _ID_TUTORIAL_SAVE_BUTTON = '#tutorialSaveButton';

      var saveButtonTutorialElement = {
        type: 'element',
        selector: _ID_TUTORIAL_SAVE_BUTTON,
        heading: 'Save',
        text: (
          'When you\'re done making changes, ' +
          'be sure to save your work.<br><br>'),
        placement: 'bottom'
      };

      var setPageTitle = function() {
        if (ExplorationTitleService.savedMemento) {
          PageTitleService.setPageTitle(
            ExplorationTitleService.savedMemento + ' - Oppia Editor');
        } else {
          PageTitleService.setPageTitle(
            'Untitled Exploration - Oppia Editor');
        }
      };

      /** ******************************************
      * Methods affecting the graph visualization.
      ********************************************/
      ctrl.toggleExplorationWarningVisibility = function() {
        ctrl.areExplorationWarningsVisible = (
          !ctrl.areExplorationWarningsVisible);
      };

      ctrl.getExplorationUrl = function(explorationId) {
        return explorationId ? ('/explore/' + explorationId) : '';
      };

      // Initializes the exploration page using data from the backend.
      // Called on page load.
      ctrl.initExplorationPage = () => {
        return $q.all([
          ExplorationDataService.getData((explorationId, lostChanges) => {
            if (!AutosaveInfoModalsService.isModalOpen()) {
              AutosaveInfoModalsService.showLostChangesModal(
                lostChanges, explorationId);
            }
          }),
          ExplorationFeaturesBackendApiService.fetchExplorationFeatures(
            ContextService.getExplorationId()),
          ThreadDataService.getOpenThreadsCountAsync()
        ]).then(async([explorationData, featuresData, openThreadsCount]) => {
          if (explorationData.exploration_is_linked_to_story) {
            ContextService.setExplorationIsLinkedToStory();
          }

          ExplorationFeaturesService.init(explorationData, featuresData);

          ExplorationStatesService.init(explorationData.states);

          ExplorationTitleService.init(explorationData.title);
          ExplorationCategoryService.init(explorationData.category);
          ExplorationObjectiveService.init(explorationData.objective);
          ExplorationLanguageCodeService.init(
            explorationData.language_code);
          ExplorationInitStateNameService.init(
            explorationData.init_state_name);
          ExplorationTagsService.init(explorationData.tags);
          ExplorationParamSpecsService.init(
            ParamSpecsObjectFactory.createFromBackendDict(
              explorationData.param_specs));
          ExplorationParamChangesService.init(
            ParamChangesObjectFactory.createFromBackendList(
              explorationData.param_changes));
          ExplorationAutomaticTextToSpeechService.init(
            explorationData.auto_tts_enabled);
          ExplorationCorrectnessFeedbackService.init(
            explorationData.correctness_feedback_enabled);

          ctrl.explorationTitleService = ExplorationTitleService;
          ctrl.explorationCategoryService = ExplorationCategoryService;
          ctrl.explorationObjectiveService = ExplorationObjectiveService;
          ctrl.ExplorationRightsService = ExplorationRightsService;
          ctrl.explorationInitStateNameService = (
            ExplorationInitStateNameService);

          ctrl.currentUserIsAdmin = explorationData.is_admin;
          ctrl.currentUserIsModerator = explorationData.is_moderator;

          ctrl.currentUser = explorationData.user;
          ctrl.currentVersion = explorationData.version;

          ExplorationRightsService.init(
            explorationData.rights.owner_names,
            explorationData.rights.editor_names,
            explorationData.rights.voice_artist_names,
            explorationData.rights.viewer_names,
            explorationData.rights.status,
            explorationData.rights.cloned_from,
            explorationData.rights.community_owned,
            explorationData.rights.viewable_if_private);
          UserEmailPreferencesService.init(
            explorationData.email_preferences.mute_feedback_notifications,
            explorationData.email_preferences
              .mute_suggestion_notifications);

          UserExplorationPermissionsService.getPermissionsAsync()
            .then(permissions => {
              if (permissions.canEdit) {
                EditabilityService.markEditable();
              }
              if (permissions.canVoiceover || permissions.canEdit) {
                EditabilityService.markTranslatable();
              }
            });

          StateEditorService.updateExplorationWhitelistedStatus(
            featuresData.isExplorationWhitelisted);

          GraphDataService.recompute();

          if (!StateEditorService.getActiveStateName() ||
              !ExplorationStatesService.getState(
                StateEditorService.getActiveStateName())) {
            StateEditorService.setActiveStateName(
              ExplorationInitStateNameService.displayed);
          }

          if (!RouterService.isLocationSetToNonStateEditorTab() &&
              !explorationData.states.hasOwnProperty(
                RouterService.getCurrentStateFromLocationPath('gui'))) {
            if (openThreadsCount > 0) {
              RouterService.navigateToFeedbackTab();
            } else {
              RouterService.navigateToMainTab();
            }
          }

          // Initialize changeList by draft changes if they exist.
          if (explorationData.draft_changes !== null) {
            ChangeListService.loadAutosavedChangeList(
              explorationData.draft_changes);
          }

          if (explorationData.is_version_of_draft_valid === false &&
              explorationData.draft_changes !== null &&
              explorationData.draft_changes.length > 0) {
            // Show modal displaying lost changes if the version of draft
            // changes is invalid, and draft_changes is not `null`.
            AutosaveInfoModalsService.showVersionMismatchModal(
              ChangeListService.getChangeList());
            return;
          }
          RouterService.onRefreshStatisticsTab.emit();

          RouterService.onRefreshVersionHistory.emit({
            forceRefresh: true
          });

          if (ExplorationStatesService.getState(
            StateEditorService.getActiveStateName())) {
            $scope.$broadcast('refreshStateEditor');
          }

          StateTutorialFirstTimeService.initEditor(
            explorationData.show_state_editor_tutorial_on_load,
            ctrl.explorationId);

          if (explorationData.show_state_translation_tutorial_on_load) {
            StateTutorialFirstTimeService
              .markTranslationTutorialNotSeenBefore();
          }

          // Statistics and the improvement tasks derived from them are only
          // relevant when an exploration is published and is being played by
          // learners.
          if (ExplorationRightsService.isPublic()) {
            await StateTopAnswersStatsService.initAsync(
              ctrl.explorationId, ExplorationStatesService.getStates());

            ExplorationStatesService.registerOnStateAddedCallback(
              (stateName: string) => {
                StateTopAnswersStatsService.onStateAdded(stateName);
              });
            ExplorationStatesService.registerOnStateDeletedCallback(
              (stateName: string) => {
                StateTopAnswersStatsService.onStateDeleted(stateName);
              });
            ExplorationStatesService.registerOnStateRenamedCallback(
              (oldName: string, newName: string) => {
                StateTopAnswersStatsService.onStateRenamed(oldName, newName);
              });
            ExplorationStatesService.registerOnStateInteractionSavedCallback(
              (state: State) => {
                StateTopAnswersStatsService.onStateInteractionSaved(state);
              });
          }

          await ExplorationImprovementsService.initAsync();
          await ExplorationImprovementsService.flushUpdatedTasksToBackend();

          ExplorationWarningsService.updateWarnings();
          $scope.$broadcast('refreshStateEditor');
        });
      };

      ctrl.getActiveTabName = function() {
        return RouterService.getActiveTabName();
      };

      var leaveTutorial = function() {
        EditabilityService.onEndTutorial();
        $scope.$apply();
        StateTutorialFirstTimeService.markEditorTutorialFinished();
        ctrl.tutorialInProgress = false;
      };

      ctrl.onSkipTutorial = function() {
        SiteAnalyticsService.registerSkipTutorialEvent(ctrl.explorationId);
        leaveTutorial();
      };

      ctrl.onFinishTutorial = function() {
        SiteAnalyticsService.registerFinishTutorialEvent(
          ctrl.explorationId);
        leaveTutorial();
      };

      ctrl.startTutorial = function() {
        RouterService.navigateToMainTab();
        // The $timeout wrapper is needed for all components on the page
        // to load, otherwise elements within ng-if's are not guaranteed to
        // be present on the page.
        $timeout(function() {
          EditabilityService.onStartTutorial();
          ctrl.tutorialInProgress = true;
        });
      };

      ctrl.showWelcomeExplorationModal = function() {
        $uibModal.open({
          templateUrl: UrlInterpolationService.getDirectiveTemplateUrl(
            '/pages/exploration-editor-page/modal-templates/' +
            'welcome-modal.template.html'),
          backdrop: true,
          controller: 'WelcomeModalController',
          windowClass: 'oppia-welcome-modal'
        }).result.then(function(explorationId) {
          SiteAnalyticsService.registerAcceptTutorialModalEvent(
            explorationId);
          ctrl.startTutorial();
        }, function(explorationId) {
          SiteAnalyticsService.registerDeclineTutorialModalEvent(
            explorationId);
          StateTutorialFirstTimeService.markEditorTutorialFinished();
        });
      };

      ctrl.getNavbarText = function() {
        return 'Exploration Editor';
      };

      ctrl.countWarnings = () => ExplorationWarningsService.countWarnings();
      ctrl.getWarnings = () => ExplorationWarningsService.getWarnings();
      ctrl.hasCriticalWarnings = () => (
        ExplorationWarningsService.hasCriticalWarnings);
      ctrl.selectMainTab = () => RouterService.navigateToMainTab();
      ctrl.selectTranslationTab = (
        () => RouterService.navigateToTranslationTab());
      ctrl.selectPreviewTab = () => RouterService.navigateToPreviewTab();
      ctrl.selectSettingsTab = () => RouterService.navigateToSettingsTab();
      ctrl.selectStatsTab = () => RouterService.navigateToStatsTab();
      ctrl.selectImprovementsTab = (
        () => RouterService.navigateToImprovementsTab());
      ctrl.selectHistoryTab = () => RouterService.navigateToHistoryTab();
      ctrl.selectFeedbackTab = () => RouterService.navigateToFeedbackTab();
      ctrl.getOpenThreadsCount = (
        () => ThreadDataService.getOpenThreadsCount());
      ctrl.showUserHelpModal = () => {
        var explorationId = ContextService.getExplorationId();
        SiteAnalyticsService.registerClickHelpButtonEvent(explorationId);
        var EDITOR_TUTORIAL_MODE = 'editor';
        var TRANSLATION_TUTORIAL_MODE = 'translation';
        $uibModal.open({
          templateUrl: UrlInterpolationService.getDirectiveTemplateUrl(
            '/pages/exploration-editor-page/modal-templates/' +
              'help-modal.template.html'),
          backdrop: true,
          controller: 'HelpModalController',
          windowClass: 'oppia-help-modal'
        }).result.then(mode => {
          if (mode === EDITOR_TUTORIAL_MODE) {
            $rootScope.$broadcast('openEditorTutorial');
          } else if (mode === TRANSLATION_TUTORIAL_MODE) {
            $rootScope.$broadcast('openTranslationTutorial');
          }
        }, () => {
          // Note to developers:
          // This callback is triggered when the Cancel button is clicked.
          // No further action is needed.
        });
      };

      ctrl.$onInit = function() {
        ctrl.directiveSubscriptions.add(
          ExplorationPropertyService.onExplorationPropertyChanged.subscribe(
            () => {
              setPageTitle();
            }
          )
        );
        ctrl.screenIsLarge = WindowDimensionsService.getWidth() >= 1024;
        BottomNavbarStatusService.markBottomNavbarStatus(true);

        ctrl.directiveSubscriptions.add(
          ExplorationSaveService.onInitExplorationPage.subscribe(
            (successCallback) => {
              ctrl.initExplorationPage().then(successCallback);
            }
          )
        );
        ctrl.directiveSubscriptions.add(
          ExplorationStatesService.onRefreshGraph.subscribe(() => {
            GraphDataService.recompute();
            ExplorationWarningsService.updateWarnings();
          }));
        $scope.$on('initExplorationPage', (unusedEvtData, successCallback) => {
          ctrl.initExplorationPage().then(successCallback);
        });
        ctrl.directiveSubscriptions.add(
          // eslint-disable-next-line max-len
          StateTutorialFirstTimeService.onEnterEditorForTheFirstTime.subscribe(() => {
            ctrl.showWelcomeExplorationModal();
          })
        );
        ctrl.directiveSubscriptions.add(
          StateTutorialFirstTimeService.onOpenEditorTutorial.subscribe(
            () => {
              ctrl.startTutorial();
            })
        );
        ctrl.EditabilityService = EditabilityService;
        ctrl.StateEditorService = StateEditorService;

        /** ********************************************************
         * Called on initial load of the exploration editor page.
         *********************************************************/
        LoaderService.showLoadingScreen('Loading');

        ctrl.explorationId = ContextService.getExplorationId();
        ctrl.explorationUrl = '/create/' + ctrl.explorationId;
        ctrl.explorationDownloadUrl = (
          '/createhandler/download/' + ctrl.explorationId);
        ctrl.revertExplorationUrl = (
          '/createhandler/revert/' + ctrl.explorationId);
        ctrl.areExplorationWarningsVisible = false;
        // The initExplorationPage function is written separately since it
        // is also called in $scope.$on when some external events are
        // triggered.
        ctrl.initExplorationPage();
        ctrl.EDITOR_TUTORIAL_OPTIONS = [{
          type: 'title',
          heading: 'Creating in Oppia',
          text: (
            'Explorations are learning experiences that you create using ' +
            'Oppia. Think of explorations as a conversation between a ' +
            'student and a tutor.')
        }, {
          type: 'function',
          fn: function(isGoingForward) {
            $('html, body').animate({
              scrollTop: (isGoingForward ? 0 : 20)
            }, 1000);
          }
        }, {
          type: 'element',
          selector: _ID_TUTORIAL_STATE_CONTENT,
          heading: 'Content',
          text: (
            '<p>An Oppia exploration is divided into several \'cards\'. ' +
            'The first part of a card is the <b>content</b>.</p>' +
            '<p>Use the content section to set the scene. ' +
            'Tell the learner a story, give them some information, ' +
            'and then ask a relevant question.</p>'),
          placement: 'bottom'
        }, {
          type: 'function',
          fn: function(isGoingForward) {
            var idToScrollTo = (
              isGoingForward ? _ID_TUTORIAL_STATE_INTERACTION :
              _ID_TUTORIAL_STATE_CONTENT);
            $('html, body').animate({
              scrollTop: angular.element(idToScrollTo).offset().top - 200
            }, 1000);
          }
        }, {
          type: 'title',
          selector: _ID_TUTORIAL_STATE_INTERACTION,
          heading: 'Interaction',
          text: (
            '<p>After you\'ve written the content of your conversation, ' +
            'choose an <b>interaction type</b>. ' +
            'An interaction is how you want your learner to respond ' +
            'to your question.</p> ' +
            '<p>Oppia has several built-in interactions, including:</p>' +
            '<ul>' +
            '  <li>' +
            '    Multiple Choice' +
            '  </li>' +
            '  <li>' +
            '    Text/Number input' +
            '  </li>' +
            '  <li>' +
            '    Code snippets' +
            '  </li>' +
            '</ul>' +
            'and more.')
        }, {
          type: 'function',
          fn: function(isGoingForward) {
            var idToScrollTo = (
              isGoingForward ? _ID_TUTORIAL_PREVIEW_TAB :
              _ID_TUTORIAL_STATE_INTERACTION);
            $('html, body').animate({
              scrollTop: angular.element(idToScrollTo).offset().top - 200
            }, 1000);
          }
        }, {
          type: 'title',
          heading: 'Responses',
          text: (
            'After the learner uses the interaction you created, it\'s ' +
            'your turn again to choose how your exploration will respond ' +
            'to their input. You can send a learner to a new card or ' +
            'have them repeat the same card, depending on how they answer.')
        }, {
          type: 'function',
          fn: function(isGoingForward) {
            var idToScrollTo = (
              isGoingForward ? _ID_TUTORIAL_PREVIEW_TAB :
              _ID_TUTORIAL_STATE_INTERACTION);
            $('html, body').animate({
              scrollTop: angular.element(idToScrollTo).offset().top - 200
            }, 1000);
          }
        }, {
          type: 'element',
          selector: _ID_TUTORIAL_PREVIEW_TAB,
          heading: 'Preview',
          text: (
            'At any time, you can click the <b>preview</b> button to ' +
            'play through your exploration.'),
          placement: 'bottom'
        }, saveButtonTutorialElement, {
          type: 'title',
          heading: 'Tutorial Complete',
          text: (
            '<h2>Now for the fun part...</h2>' +
            'That\'s the end of the tour! ' +
            'To finish up, here are some things we suggest: ' +
            '<ul>' +
            '  <li>' +
            '    Create your first card!' +
            '  </li>' +
            '  <li>' +
            '    Preview your exploration.' +
            '  </li>' +
            '  <li>' +
            '    Check out more resources in the ' +
            '    <a href="https://oppia.github.io/#/" target="_blank">' +
            '      Help Center.' +
            '    </a>' +
            '  </li>' +
            '</ul>')
        }];
        // Remove save from tutorial if user does not has edit rights for
        // exploration since in that case Save Draft button will not be
        // visible on the create page.
        UserExplorationPermissionsService.getPermissionsAsync()
          .then(function(permissions) {
            if (!permissions.canEdit) {
              var index = ctrl.EDITOR_TUTORIAL_OPTIONS.indexOf(
                saveButtonTutorialElement);
              ctrl.EDITOR_TUTORIAL_OPTIONS.splice(index, 1);
            }
          });

        let improvementsTabIsEnabled = false;
        $q.when(ExplorationImprovementsService.isImprovementsTabEnabledAsync())
          .then(improvementsTabIsEnabledResponse => {
            improvementsTabIsEnabled = improvementsTabIsEnabledResponse;
          });
        ctrl.isImprovementsTabEnabled = () => improvementsTabIsEnabled;

        // Replace the ng-joyride template with one that uses <[...]>
        // interpolators instead of/ {{...}} interpolators.
        var ngJoyrideTemplate = $templateCache.get(
          'ng-joyride-title-tplv1.html');
        ngJoyrideTemplate = ngJoyrideTemplate.replace(
          /\{\{/g, '<[').replace(/\}\}/g, ']>');
        $templateCache.put(
          'ng-joyride-title-tplv1.html', ngJoyrideTemplate);
        ctrl.tutorialInProgress = false;
      };
      ctrl.$onDestroy = function() {
        ctrl.directiveSubscriptions.unsubscribe();
      };
    }
  ]
});<|MERGE_RESOLUTION|>--- conflicted
+++ resolved
@@ -172,18 +172,10 @@
     'ExplorationTitleService', 'ExplorationWarningsService', 'GraphDataService',
     'PageTitleService', 'LoaderService', 'ParamChangesObjectFactory',
     'ParamSpecsObjectFactory', 'RouterService', 'SiteAnalyticsService',
-<<<<<<< HEAD
     'StateEditorService', 'StateTopAnswersStatsService',
     'StateTutorialFirstTimeService', 'ThreadDataService',
     'UrlInterpolationService', 'UserEmailPreferencesService',
-    'UserExplorationPermissionsService',
-=======
-    'StateClassifierMappingService', 'StateEditorService',
-    'StateTopAnswersStatsService', 'StateTutorialFirstTimeService',
-    'ThreadDataService', 'UrlInterpolationService',
-    'UserEmailPreferencesService', 'UserExplorationPermissionsService',
-    'WindowDimensionsService',
->>>>>>> 7b67c110
+    'UserExplorationPermissionsService', 'WindowDimensionsService',
     function(
         $q, $scope, $rootScope, $templateCache, $timeout, $uibModal,
         AutosaveInfoModalsService, BottomNavbarStatusService,
@@ -200,18 +192,10 @@
         ExplorationTitleService, ExplorationWarningsService, GraphDataService,
         PageTitleService, LoaderService, ParamChangesObjectFactory,
         ParamSpecsObjectFactory, RouterService, SiteAnalyticsService,
-<<<<<<< HEAD
         StateEditorService, StateTopAnswersStatsService,
         StateTutorialFirstTimeService, ThreadDataService,
         UrlInterpolationService, UserEmailPreferencesService,
-        UserExplorationPermissionsService) {
-=======
-        StateClassifierMappingService, StateEditorService,
-        StateTopAnswersStatsService, StateTutorialFirstTimeService,
-        ThreadDataService, UrlInterpolationService,
-        UserEmailPreferencesService, UserExplorationPermissionsService,
-        WindowDimensionsService) {
->>>>>>> 7b67c110
+        UserExplorationPermissionsService, WindowDimensionsService) {
       var ctrl = this;
       ctrl.directiveSubscriptions = new Subscription();
       var _ID_TUTORIAL_STATE_CONTENT = '#tutorialStateContent';
