// Copyright 2014 The Oppia Authors. All Rights Reserved.
//
// Licensed under the Apache License, Version 2.0 (the "License");
// you may not use this file except in compliance with the License.
// You may obtain a copy of the License at
//
//      http://www.apache.org/licenses/LICENSE-2.0
//
// Unless required by applicable law or agreed to in writing, software
// distributed under the License is distributed on an "AS-IS" BASIS,
// WITHOUT WARRANTIES OR CONDITIONS OF ANY KIND, either express or implied.
// See the License for the specific language governing permissions and
// limitations under the License.

/**
 * @fileoverview Component for the exploration editor page and the editor
 *               help tab in the navbar.
 */

<<<<<<< HEAD
require('components/on-screen-keyboard/on-screen-keyboard.component.ts');
require(
  'components/version-diff-visualization/' +
  'version-diff-visualization.component.ts');
require(
  'components/common-layout-directives/common-elements/' +
  'attribution-guide.component.ts');
require(
  'components/forms/custom-forms-directives/select2-dropdown.directive.ts');
require(
  'components/forms/schema-based-editors/schema-based-editor.component.ts');
require(
  'pages/exploration-editor-page/editor-navigation/' +
  'editor-navbar-breadcrumb.component.ts');
require(
  'pages/exploration-editor-page/editor-navigation/' +
  'editor-navigation.component.ts');
require(
  'pages/exploration-editor-page/exploration-objective-editor/' +
  'exploration-objective-editor.component.ts');
require(
  'pages/exploration-editor-page/exploration-save-and-publish-buttons/' +
  'exploration-save-and-publish-buttons.component.ts');
require(
  'pages/exploration-editor-page/exploration-title-editor/' +
  'exploration-title-editor.component.ts');
require(
  'pages/exploration-editor-page/param-changes-editor/' +
  'param-changes-editor.component.ts');
require(
  'pages/exploration-editor-page/editor-tab/' +
  'exploration-editor-tab.component.ts');
require('pages/exploration-editor-page/feedback-tab/feedback-tab.component.ts');
require('pages/exploration-editor-page/history-tab/history-tab.component.ts');
require(
  'pages/exploration-editor-page/improvements-tab/' +
  'improvements-tab.component.ts');
require('pages/exploration-editor-page/preview-tab/preview-tab.component.ts');
require('pages/exploration-editor-page/settings-tab/settings-tab.component.ts');
require(
  'pages/exploration-editor-page/statistics-tab/charts/pie-chart.component.ts');
require(
  'pages/exploration-editor-page/statistics-tab/statistics-tab.component.ts');
require(
  'pages/exploration-editor-page/translation-tab/translation-tab.component.ts');
require(
  'pages/exploration-player-page/learner-experience/' +
  'conversation-skin.component.ts');
require(
  'pages/exploration-player-page/layout-directives/' +
  'exploration-footer.component.ts');
require('value_generators/valueGeneratorsRequires.ts');

require('interactions/interactionsRequires.ts');
require('objects/objectComponentsRequires.ts');

require('domain/exploration/ParamChangesObjectFactory.ts');
require('domain/exploration/ParamSpecsObjectFactory.ts');
require('domain/utilities/url-interpolation.service.ts');
require(
  'pages/exploration-editor-page/services/autosave-info-modals.service.ts');
require('pages/exploration-editor-page/services/change-list.service.ts');
require(
  'pages/exploration-editor-page/services/' +
  'exploration-automatic-text-to-speech.service.ts');
require(
  'pages/exploration-editor-page/services/exploration-category.service.ts');
require(
  'pages/exploration-editor-page/services/' +
  'exploration-correctness-feedback.service.ts');
require('pages/exploration-editor-page/services/exploration-data.service.ts');
require(
  'pages/exploration-editor-page/services/' +
  'exploration-init-state-name.service.ts');
require(
  'pages/exploration-editor-page/services/' +
  'exploration-language-code.service.ts');
require(
  'pages/exploration-editor-page/services/' +
  'exploration-next-content-id-index.service.ts');
require(
  'pages/exploration-editor-page/services/exploration-objective.service.ts');
require(
  'pages/exploration-editor-page/services/' +
  'exploration-param-changes.service.ts');
require(
  'pages/exploration-editor-page/services/exploration-param-specs.service.ts');
require('pages/exploration-editor-page/services/exploration-rights.service.ts');
require('pages/exploration-editor-page/services/exploration-save.service.ts');
require('pages/exploration-editor-page/services/exploration-states.service.ts');
require('pages/exploration-editor-page/services/exploration-tags.service.ts');
require('pages/exploration-editor-page/services/exploration-title.service.ts');
require(
  'pages/exploration-editor-page/services/exploration-warnings.service.ts');
require('pages/exploration-editor-page/services/graph-data.service.ts');
require('pages/exploration-editor-page/services/router.service.ts');
require(
  'pages/exploration-editor-page/services/state-editor-refresh.service.ts');
require(
  'pages/exploration-player-page/services/state-classifier-mapping.service.ts');
require(
  'pages/exploration-editor-page/services/' +
  'state-tutorial-first-time.service.ts');
require(
  'pages/exploration-editor-page/services/user-email-preferences.service.ts');
require(
  'pages/exploration-editor-page/services/' +
  'user-exploration-permissions.service.ts');
require(
  'pages/exploration-editor-page/feedback-tab/services/' +
  'thread-data-backend-api.service.ts');
require(
  'components/state-editor/state-editor-properties-services/' +
  'state-editor.service.ts');
require('services/context.service.ts');
require('services/editability.service.ts');
require('services/exploration-features-backend-api.service.ts');
require('services/exploration-features.service.ts');
require('services/exploration-improvements.service.ts');
require('services/page-title.service.ts');
require('services/site-analytics.service.ts');
require('services/state-top-answers-stats-backend-api.service.ts');
require('services/state-top-answers-stats.service.ts');
require('services/prevent-page-unload-event.service.ts');

require(
  'pages/exploration-editor-page/exploration-editor-page.constants.ajs.ts');
require('pages/interaction-specs.constants.ajs.ts');
require('services/contextual/window-dimensions.service.ts');
require('services/bottom-navbar-status.service.ts');
require('services/internet-connectivity.service.ts');
require('services/alerts.service.ts');
require('services/user.service.ts');
require('services/ngb-modal.service.ts');

require('components/on-screen-keyboard/on-screen-keyboard.component');
import { Subscription } from 'rxjs';
import { WelcomeModalComponent } from './modal-templates/welcome-modal.component';
import { HelpModalComponent } from './modal-templates/help-modal.component';

angular.module('oppia').component('explorationEditorPage', {
  template: require('./exploration-editor-page.component.html'),
  controller: [
    '$location', '$q', '$rootScope', '$scope', 'AlertsService',
    'AutosaveInfoModalsService', 'BottomNavbarStatusService',
    'ChangeListService', 'ContextService',
    'EditabilityService', 'EntityTranslationsService',
    'ExplorationAutomaticTextToSpeechService',
    'ExplorationCategoryService', 'ExplorationCorrectnessFeedbackService',
    'ExplorationDataService', 'ExplorationFeaturesBackendApiService',
    'ExplorationFeaturesService', 'ExplorationImprovementsService',
    'ExplorationInitStateNameService', 'ExplorationLanguageCodeService',
    'ExplorationNextContentIdIndexService',
    'ExplorationObjectiveService', 'ExplorationParamChangesService',
    'ExplorationParamSpecsService', 'ExplorationPropertyService',
    'ExplorationRightsService', 'ExplorationSaveService',
    'ExplorationStatesService', 'ExplorationTagsService',
    'ExplorationTitleService', 'ExplorationWarningsService',
    'FocusManagerService', 'GraphDataService', 'InternetConnectivityService',
    'LoaderService', 'NgbModal',
    'PageTitleService', 'ParamChangesObjectFactory',
    'ParamSpecsObjectFactory', 'PreventPageUnloadEventService',
    'RouterService', 'SiteAnalyticsService',
    'StateClassifierMappingService',
    'StateEditorRefreshService', 'StateEditorService',
    'StateTutorialFirstTimeService',
    'ThreadDataBackendApiService',
    'UserEmailPreferencesService', 'UserExplorationPermissionsService',
    'UserService', 'WindowDimensionsService',
    function(
        $location, $q, $rootScope, $scope, AlertsService,
        AutosaveInfoModalsService, BottomNavbarStatusService,
        ChangeListService, ContextService,
        EditabilityService, EntityTranslationsService,
        ExplorationAutomaticTextToSpeechService,
        ExplorationCategoryService, ExplorationCorrectnessFeedbackService,
        ExplorationDataService, ExplorationFeaturesBackendApiService,
        ExplorationFeaturesService, ExplorationImprovementsService,
        ExplorationInitStateNameService, ExplorationLanguageCodeService,
        ExplorationNextContentIdIndexService,
        ExplorationObjectiveService, ExplorationParamChangesService,
        ExplorationParamSpecsService, ExplorationPropertyService,
        ExplorationRightsService, ExplorationSaveService,
        ExplorationStatesService, ExplorationTagsService,
        ExplorationTitleService, ExplorationWarningsService,
        FocusManagerService, GraphDataService, InternetConnectivityService,
        LoaderService, NgbModal, PageTitleService, ParamChangesObjectFactory,
        ParamSpecsObjectFactory, PreventPageUnloadEventService,
        RouterService, SiteAnalyticsService,
        StateClassifierMappingService,
        StateEditorRefreshService, StateEditorService,
        StateTutorialFirstTimeService,
        ThreadDataBackendApiService,
        UserEmailPreferencesService, UserExplorationPermissionsService,
        UserService, WindowDimensionsService) {
      var ctrl = this;
      var reconnectedMessageTimeoutMilliseconds = 4000;
      var disconnectedMessageTimeoutMilliseconds = 5000;
      ctrl.directiveSubscriptions = new Subscription();
      ctrl.autosaveIsInProgress = false;
      ctrl.connectedToInternet = true;
      ctrl.explorationEditorPageHasInitialized = false;

      // When the URL path changes, reroute to the appropriate tab in the
      // Exploration editor page if back and forward button pressed in browser.
      $rootScope.$watch(() => $location.path(), (newPath, oldPath) => {
        if (newPath !== '') {
          RouterService._changeTab(newPath);
          $rootScope.$applyAsync();
        }
      });

      var setDocumentTitle = function() {
        if (ExplorationTitleService.savedMemento) {
          PageTitleService.setDocumentTitle(
            ExplorationTitleService.savedMemento + ' - Oppia Editor');
        } else {
          PageTitleService.setDocumentTitle(
            'Untitled Exploration - Oppia Editor');
=======
import { Component, OnDestroy, OnInit } from '@angular/core';
import { downgradeComponent } from '@angular/upgrade/static';
import { Subscription } from 'rxjs';
import { WelcomeModalComponent } from './modal-templates/welcome-modal.component';
import { HelpModalComponent } from './modal-templates/help-modal.component';
import { WindowDimensionsService } from 'services/contextual/window-dimensions.service';
import { NgbModal } from '@ng-bootstrap/ng-bootstrap';
import { StateEditorService } from 'components/state-editor/state-editor-properties-services/state-editor.service';
import { ParamChangesObjectFactory } from 'domain/exploration/ParamChangesObjectFactory';
import { ParamSpecsBackendDict, ParamSpecsObjectFactory } from 'domain/exploration/ParamSpecsObjectFactory';
import { StateClassifierMappingService } from 'pages/exploration-player-page/services/state-classifier-mapping.service';
import { AlertsService } from 'services/alerts.service';
import { BottomNavbarStatusService } from 'services/bottom-navbar-status.service';
import { ContextService } from 'services/context.service';
import { EditabilityService } from 'services/editability.service';
import { ExplorationFeaturesBackendApiService } from 'services/exploration-features-backend-api.service';
import { ExplorationFeaturesService } from 'services/exploration-features.service';
import { ExplorationImprovementsService } from 'services/exploration-improvements.service';
import { InternetConnectivityService } from 'services/internet-connectivity.service';
import { LoaderService } from 'services/loader.service';
import { PageTitleService } from 'services/page-title.service';
import { PreventPageUnloadEventService } from 'services/prevent-page-unload-event.service';
import { SiteAnalyticsService } from 'services/site-analytics.service';
import { FocusManagerService } from 'services/stateful/focus-manager.service';
import { UserService } from 'services/user.service';
import { ThreadDataBackendApiService } from './feedback-tab/services/thread-data-backend-api.service';
import { AutosaveInfoModalsService } from './services/autosave-info-modals.service';
import { ChangeListService } from './services/change-list.service';
import { ExplorationAutomaticTextToSpeechService } from './services/exploration-automatic-text-to-speech.service';
import { ExplorationCategoryService } from './services/exploration-category.service';
import { ExplorationCorrectnessFeedbackService } from './services/exploration-correctness-feedback.service';
import { ExplorationDataService } from './services/exploration-data.service';
import { ExplorationInitStateNameService } from './services/exploration-init-state-name.service';
import { ExplorationLanguageCodeService } from './services/exploration-language-code.service';
import { ExplorationObjectiveService } from './services/exploration-objective.service';
import { ExplorationParamChangesService } from './services/exploration-param-changes.service';
import { ExplorationParamSpecsService } from './services/exploration-param-specs.service';
import { ExplorationPropertyService } from './services/exploration-property.service';
import { ExplorationRightsService } from './services/exploration-rights.service';
import { ExplorationSaveService } from './services/exploration-save.service';
import { ExplorationStatesService } from './services/exploration-states.service';
import { ExplorationTagsService } from './services/exploration-tags.service';
import { ExplorationTitleService } from './services/exploration-title.service';
import { ExplorationWarningsService } from './services/exploration-warnings.service';
import { GraphDataService } from './services/graph-data.service';
import { RouterService } from './services/router.service';
import { StateEditorRefreshService } from './services/state-editor-refresh.service';
import { StateTutorialFirstTimeService } from './services/state-tutorial-first-time.service';
import { UserEmailPreferencesService } from './services/user-email-preferences.service';
import { UserExplorationPermissionsService } from './services/user-exploration-permissions.service';
import { ExplorationChange } from 'domain/exploration/exploration-draft.model';
import { ParamChangeBackendDict } from 'domain/exploration/ParamChangeObjectFactory';
import { StateObjectsBackendDict } from 'domain/exploration/StatesObjectFactory';

interface ExplorationData {
  auto_tts_enabled: boolean;
  correctness_feedback_enabled: boolean;
  draft_changes: ExplorationChange[];
  is_version_of_draft_valid: boolean;
  init_state_name: string;
  param_changes: ParamChangeBackendDict[];
  param_specs: ParamSpecsBackendDict;
  states: StateObjectsBackendDict;
  title: string;
  language_code: string;
  draft_change_list_id: number;
  version: number;
  edits_allowed: boolean;
  exploration_is_linked_to_story: string;
  category: string;
  objective: string;
  tags: string;
  user: string;
  rights: {
    owner_names: string[];
    editor_names: string[];
    voice_artist_names: string[];
    viewer_names: string[];
    status: string;
    cloned_from: string;
    community_owned: boolean;
    viewable_if_private: boolean;
  };
  email_preferences: {
    mute_feedback_notifications: boolean;
    mute_suggestion_notifications: boolean;
  };
  show_state_editor_tutorial_on_load: boolean;
  show_state_translation_tutorial_on_load: boolean;
}

@Component({
  selector: 'exploration-editor-page',
  templateUrl: './exploration-editor-page.component.html'
})
export class ExplorationEditorPageComponent implements OnInit, OnDestroy {
  directiveSubscriptions = new Subscription();

  explorationIsLinkedToStory: boolean;
  screenIsLarge: boolean;
  explorationId: string;
  explorationUrl: string;
  revertExplorationUrl: string;
  checkRevertExplorationValidUrl: string;
  explorationDownloadUrl: string;
  improvementsTabIsEnabled: boolean;
  reconnectedMessageTimeoutMilliseconds: number = 4000;
  disconnectedMessageTimeoutMilliseconds: number = 5000;
  autosaveIsInProgress: boolean = false;
  connectedToInternet: boolean = true;
  explorationEditorPageHasInitialized: boolean = false;
  activeThread: string;
  warningsAreShown: boolean;
  currentUserIsCurriculumAdmin: boolean;
  currentUserIsModerator: boolean;
  currentUser: string;
  currentVersion: number;
  areExplorationWarningsVisible: boolean;
  isModalOpenable: boolean = true;

  constructor(
     private alertsService: AlertsService,
     private autosaveInfoModalsService: AutosaveInfoModalsService,
     private bottomNavbarStatusService: BottomNavbarStatusService,
     private changeListService: ChangeListService,
     private contextService: ContextService,
     private editabilityService: EditabilityService,
     private explorationAutomaticTextToSpeechService:
       ExplorationAutomaticTextToSpeechService,
     private explorationCategoryService: ExplorationCategoryService,
     private explorationCorrectnessFeedbackService:
       ExplorationCorrectnessFeedbackService,
     private explorationDataService: ExplorationDataService,
     private explorationFeaturesBackendApiService:
       ExplorationFeaturesBackendApiService,
     private explorationFeaturesService: ExplorationFeaturesService,
     private explorationImprovementsService: ExplorationImprovementsService,
     private explorationInitStateNameService: ExplorationInitStateNameService,
     private explorationLanguageCodeService: ExplorationLanguageCodeService,
     private explorationObjectiveService: ExplorationObjectiveService,
     private explorationParamChangesService: ExplorationParamChangesService,
     private explorationParamSpecsService: ExplorationParamSpecsService,
     private explorationPropertyService: ExplorationPropertyService,
     private explorationRightsService: ExplorationRightsService,
     private explorationSaveService: ExplorationSaveService,
     private explorationStatesService: ExplorationStatesService,
     private explorationTagsService: ExplorationTagsService,
     private explorationTitleService: ExplorationTitleService,
     private explorationWarningsService: ExplorationWarningsService,
     private focusManagerService: FocusManagerService,
     private graphDataService: GraphDataService,
     private internetConnectivityService: InternetConnectivityService,
     private loaderService: LoaderService,
     private ngbModal: NgbModal,
     private pageTitleService: PageTitleService,
     private paramChangesObjectFactory: ParamChangesObjectFactory,
     private paramSpecsObjectFactory: ParamSpecsObjectFactory,
     private preventPageUnloadEventService: PreventPageUnloadEventService,
     private routerService: RouterService,
     private siteAnalyticsService: SiteAnalyticsService,
     private stateClassifierMappingService: StateClassifierMappingService,
     private stateEditorRefreshService: StateEditorRefreshService,
     private stateEditorService: StateEditorService,
     private stateTutorialFirstTimeService: StateTutorialFirstTimeService,
     private threadDataBackendApiService: ThreadDataBackendApiService,
     private userEmailPreferencesService: UserEmailPreferencesService,
     private userExplorationPermissionsService:
       UserExplorationPermissionsService,
     private userService: UserService,
     private windowDimensionsService: WindowDimensionsService,
  ) { }

  setDocumentTitle(): void {
    if (this.explorationTitleService.savedMemento) {
      this.pageTitleService.setDocumentTitle(
        this.explorationTitleService.savedMemento + ' - Oppia Editor');
    } else {
      this.pageTitleService.setDocumentTitle(
        'Untitled Exploration - Oppia Editor');
    }
  }

  /** ******************************************
     * Methods affecting the graph visualization.
     ********************************************/
  toggleExplorationWarningVisibility(): void {
    this.areExplorationWarningsVisible = (
      !this.areExplorationWarningsVisible);
  }

  getExplorationUrl(explorationId: string): string {
    return explorationId ? ('/explore/' + explorationId) : '';
  }

  // Initializes the exploration page using data from the backend.
  // Called on page load.
  initExplorationPage(): Promise<void> {
    this.editabilityService.lockExploration(true);
    return Promise.all([
      this.explorationDataService.getDataAsync((explorationId, lostChanges) => {
        if (!this.autosaveInfoModalsService.isModalOpen()) {
          this.autosaveInfoModalsService.showLostChangesModal(
            lostChanges, explorationId);
>>>>>>> 82bc285e
        }
      }),
      this.explorationFeaturesBackendApiService.fetchExplorationFeaturesAsync(
        this.contextService.getExplorationId()),
      this.threadDataBackendApiService.getFeedbackThreadsAsync(),
      this.userService.getUserInfoAsync()
    ]).then(async(
        [explorationData, featuresData, _, userInfo]) => {
      if ((explorationData as ExplorationData).exploration_is_linked_to_story) {
        this.explorationIsLinkedToStory = true;
        this.contextService.setExplorationIsLinkedToStory();
      }

      this.explorationFeaturesService.init(explorationData, featuresData);

      this.stateClassifierMappingService.init(
        this.contextService.getExplorationId(), explorationData.version);
      this.explorationStatesService.init(explorationData.states);

      this.explorationTitleService.init(explorationData.title);
      this.explorationCategoryService.init(
        (explorationData as ExplorationData).category);
      this.explorationObjectiveService.init((
         explorationData as ExplorationData).objective);
      this.explorationLanguageCodeService.init(
        explorationData.language_code);
      this.explorationInitStateNameService.init(
        explorationData.init_state_name);
      this.explorationTagsService.init(
        (explorationData as ExplorationData).tags);
      this.explorationParamSpecsService.init(
        this.paramSpecsObjectFactory.createFromBackendDict(
            explorationData.param_specs as ParamSpecsBackendDict
        ));
      this.explorationParamChangesService.init(
        this.paramChangesObjectFactory.createFromBackendList(
          explorationData.param_changes));
      this.explorationAutomaticTextToSpeechService.init(
        explorationData.auto_tts_enabled);
      this.explorationCorrectnessFeedbackService.init(
        explorationData.correctness_feedback_enabled);
      if (explorationData.edits_allowed) {
        this.editabilityService.lockExploration(false);
      }

      this.currentUserIsCurriculumAdmin = userInfo.isCurriculumAdmin();
      this.currentUserIsModerator = userInfo.isModerator();
      this.currentUser = (explorationData as ExplorationData).user;
      this.currentVersion = explorationData.version;

      this.explorationRightsService.init(
        (explorationData as ExplorationData).rights.owner_names,
        (explorationData as ExplorationData).rights.editor_names,
        (explorationData as ExplorationData).rights.voice_artist_names,
        (explorationData as ExplorationData).rights.viewer_names,
        (explorationData as ExplorationData).rights.status,
        (explorationData as ExplorationData).rights.cloned_from,
        (explorationData as ExplorationData).rights.community_owned,
        (explorationData as ExplorationData).rights.viewable_if_private);
      this.userEmailPreferencesService.init(
        (
           explorationData as ExplorationData
        ).email_preferences.mute_feedback_notifications,
        (explorationData as ExplorationData).email_preferences
          .mute_suggestion_notifications);

      this.userExplorationPermissionsService.getPermissionsAsync()
        .then(permissions => {
          if (permissions.canEdit) {
            this.editabilityService.markEditable();
          }
<<<<<<< HEAD

          ExplorationFeaturesService.init(explorationData, featuresData);

          StateClassifierMappingService.init(
            ContextService.getExplorationId(), explorationData.version);
          ExplorationStatesService.init(
            explorationData.states,
            explorationData.exploration_is_linked_to_story);
          EntityTranslationsService.init(
            'exploration', ctrl.explorationId, explorationData.version);

          ExplorationTitleService.init(explorationData.title);
          ExplorationCategoryService.init(explorationData.category);
          ExplorationObjectiveService.init(explorationData.objective);
          ExplorationLanguageCodeService.init(
            explorationData.language_code);
          ExplorationInitStateNameService.init(
            explorationData.init_state_name);
          ExplorationTagsService.init(explorationData.tags);
          ExplorationParamSpecsService.init(
            ParamSpecsObjectFactory.createFromBackendDict(
              explorationData.param_specs));
          ExplorationParamChangesService.init(
            ParamChangesObjectFactory.createFromBackendList(
              explorationData.param_changes));
          ExplorationAutomaticTextToSpeechService.init(
            explorationData.auto_tts_enabled);
          ExplorationCorrectnessFeedbackService.init(
            explorationData.correctness_feedback_enabled);
          ExplorationNextContentIdIndexService.init(
            explorationData.next_content_id_index);
          if (explorationData.edits_allowed) {
            EditabilityService.lockExploration(false);
=======
          if (permissions.canVoiceover || permissions.canEdit) {
            this.editabilityService.markTranslatable();
>>>>>>> 82bc285e
          }
        });

      this.stateEditorService.updateExplorationWhitelistedStatus(
        featuresData.isExplorationWhitelisted);

      this.graphDataService.recompute();

      if (!this.stateEditorService.getActiveStateName() ||
                !this.explorationStatesService.getState(
                  this.stateEditorService.getActiveStateName())) {
        this.stateEditorService.setActiveStateName(
                this.explorationInitStateNameService.displayed as string);
      }

      if (!this.routerService.isLocationSetToNonStateEditorTab() &&
                !explorationData.states.hasOwnProperty(
                  this.routerService.getCurrentStateFromLocationPath())) {
        if (this.threadDataBackendApiService.getOpenThreadsCount() > 0) {
          this.routerService.navigateToFeedbackTab();
        } else {
          this.routerService.navigateToMainTab(null);
        }
      }

      // Initialize changeList by draft changes if they exist.
      if (explorationData.draft_changes !== null) {
        this.changeListService.loadAutosavedChangeList(
          explorationData.draft_changes);
      }

      if (explorationData.is_version_of_draft_valid === false &&
                explorationData.draft_changes !== null &&
                explorationData.draft_changes.length > 0) {
        // Show modal displaying lost changes if the version of draft
        // changes is invalid, and draft_changes is not `null`.
        this.autosaveInfoModalsService.showVersionMismatchModal(
          this.changeListService.getChangeList());
      }
      this.routerService.onRefreshStatisticsTab.emit();

      this.routerService.onRefreshVersionHistory.emit({
        forceRefresh: true
      });

      if (this.explorationStatesService.getState(
        this.stateEditorService.getActiveStateName())) {
        this.stateEditorRefreshService.onRefreshStateEditor.emit();
      }

      this.stateTutorialFirstTimeService.initEditor(
        (explorationData as ExplorationData).show_state_editor_tutorial_on_load,
        this.explorationId);

      if ((
         explorationData as ExplorationData
      ).show_state_translation_tutorial_on_load) {
        this.stateTutorialFirstTimeService
          .markTranslationTutorialNotSeenBefore();
      }

      // TODO(#13352): Initialize StateTopAnswersStatsService and register
      // relevant callbacks.
      await this.explorationImprovementsService.initAsync();
      await this.explorationImprovementsService.flushUpdatedTasksToBackend();

      this.explorationWarningsService.updateWarnings();
      this.stateEditorRefreshService.onRefreshStateEditor.emit();
      this.explorationEditorPageHasInitialized = true;
    });
  }

  getActiveTabName(): string {
    return this.routerService.getActiveTabName();
  }

  setFocusOnActiveTab(activeTab: string): void {
    if (activeTab === 'history') {
      this.focusManagerService.setFocus('usernameInputField');
    }
    if (activeTab === 'feedback') {
      if (!this.activeThread) {
        this.focusManagerService.setFocus('newThreadButton');
      }
      if (this.activeThread) {
        this.focusManagerService.setFocus('tmpMessageText');
      }
    }
  }

  startEditorTutorial(): void {
    this.editabilityService.onStartTutorial();

    if (this.routerService.getActiveTabName() !== 'main') {
      this.selectMainTab();
    } else {
      this.stateEditorRefreshService.onRefreshStateEditor.emit();
    }
  }

  startTranslationTutorial(): void {
    this.editabilityService.onStartTutorial();

    if (this.routerService.getActiveTabName() !== 'translation') {
      this.selectTranslationTab();
    } else {
      this.routerService.onRefreshTranslationTab.emit();
    }
  }

  showWelcomeExplorationModal(): void {
    if (this.isModalOpenable) {
      this.isModalOpenable = false;
      this.ngbModal.open(WelcomeModalComponent, {
        backdrop: true,
        windowClass: 'oppia-welcome-modal'
      }).result.then((explorationId) => {
        this.siteAnalyticsService.registerAcceptTutorialModalEvent(
          explorationId);
        this.startEditorTutorial();
        this.isModalOpenable = true;
      }, (explorationId) => {
        this.siteAnalyticsService.registerDeclineTutorialModalEvent(
          explorationId);
        this.stateTutorialFirstTimeService.markEditorTutorialFinished();
        this.isModalOpenable = true;
      });
    }
  }

  getNavbarText(): string {
    return 'Exploration Editor';
  }

  countWarnings(): number {
    return this.explorationWarningsService.countWarnings();
  }

  getWarnings(): object[] | string[] {
    return this.explorationWarningsService.getWarnings();
  }

  hasCriticalWarnings(): boolean {
    return this.explorationWarningsService.hasCriticalWarnings();
  }

  selectMainTab(): void {
    this.routerService.navigateToMainTab(null);
  }

  selectTranslationTab(): void {
    this.routerService.navigateToTranslationTab();
  }

  selectPreviewTab(): void {
    this.routerService.navigateToPreviewTab();
  }

  selectSettingsTab(): void {
    this.routerService.navigateToSettingsTab();
  }

  selectStatsTab(): void {
    this.routerService.navigateToStatsTab();
  }

  selectImprovementsTab(): void {
    this.routerService.navigateToImprovementsTab();
  }

  selectHistoryTab(): void {
    this.routerService.navigateToHistoryTab();
    this.setFocusOnActiveTab('history');
  }

  selectFeedbackTab(): void {
    this.routerService.navigateToFeedbackTab();
    this.setFocusOnActiveTab('feedback');
  }

  getOpenThreadsCount(): number {
    return this.threadDataBackendApiService.getOpenThreadsCount();
  }

  showUserHelpModal(): void {
    let explorationId = this.contextService.getExplorationId();
    this.siteAnalyticsService.registerClickHelpButtonEvent(explorationId);
    let EDITOR_TUTORIAL_MODE = 'editor';
    let TRANSLATION_TUTORIAL_MODE = 'translation';
    this.ngbModal.open(HelpModalComponent, {
      backdrop: true,
      windowClass: 'oppia-help-modal'
    }).result.then(mode => {
      if (mode === EDITOR_TUTORIAL_MODE) {
        this.stateTutorialFirstTimeService.onOpenEditorTutorial.emit();
      } else if (mode === TRANSLATION_TUTORIAL_MODE) {
        this.stateTutorialFirstTimeService.onOpenTranslationTutorial.emit();
      }
    }, () => {
      // Note to developers:
      // This callback is triggered when the Cancel button is clicked.
      // No further action is needed.
    });
  }

  isWarningsAreShown(value: boolean): void {
    this.warningsAreShown = value;
  }

  ngOnInit(): void {
    this.internetConnectivityService.startCheckingConnection();

    this.directiveSubscriptions.add(
      this.explorationPropertyService.onExplorationPropertyChanged.subscribe(
        () => {
          this.setDocumentTitle();
        }
      )
    );

    this.directiveSubscriptions.add(
      this.internetConnectivityService.onInternetStateChange.subscribe(
        internetAccessible => {
          this.connectedToInternet = internetAccessible;
          if (internetAccessible) {
            this.alertsService.addSuccessMessage(
              'Reconnected. Checking whether your changes are mergeable.',
              this.reconnectedMessageTimeoutMilliseconds);
            this.preventPageUnloadEventService.removeListener();
          } else {
            this.alertsService.addInfoMessage(
              'Looks like you are offline. ' +
                'You can continue working, and can save ' +
                'your changes once reconnected.',
              this.disconnectedMessageTimeoutMilliseconds);
            this.preventPageUnloadEventService.addListener();
            if (this.routerService.getActiveTabName() !== 'main') {
              this.selectMainTab();
            }
          }
        })
    );

    this.directiveSubscriptions.add(
      this.changeListService.autosaveIsInProgress$.subscribe(
        autosaveIsInProgress => {
          this.autosaveIsInProgress = autosaveIsInProgress;
        }
      )
    );

    this.screenIsLarge = (this.windowDimensionsService.getWidth() >= 1024);
    this.bottomNavbarStatusService.markBottomNavbarStatus(true);

    this.directiveSubscriptions.add(
      this.explorationSaveService.onInitExplorationPage.subscribe(
        () => {
          this.initExplorationPage();
        }
      )
    );

    this.directiveSubscriptions.add(
      this.explorationStatesService.onRefreshGraph.subscribe(() => {
        this.graphDataService.recompute();
        this.explorationWarningsService.updateWarnings();
      }));

    this.directiveSubscriptions.add(
      // eslint-disable-next-line max-len
      this.stateTutorialFirstTimeService.onEnterEditorForTheFirstTime.subscribe(() => {
        this.showWelcomeExplorationModal();
      })
    );

    this.directiveSubscriptions.add(
      this.stateTutorialFirstTimeService.onOpenEditorTutorial.subscribe(
        () => {
          this.startEditorTutorial();
        })
    );

    this.directiveSubscriptions.add(
      this.routerService.onRefreshTranslationTab.subscribe(() => {
      })
    );

    this.directiveSubscriptions.add(
      this.stateTutorialFirstTimeService.onOpenTranslationTutorial.subscribe(
        () => {
          this.startTranslationTutorial();
        })
    );

    /** ********************************************************
       * Called on initial load of the exploration editor page.
       *********************************************************/
    this.loaderService.showLoadingScreen('Loading');

    this.explorationId = this.contextService.getExplorationId();
    this.explorationUrl = '/create/' + this.explorationId;
    this.explorationDownloadUrl = (
      '/createhandler/download/' + this.explorationId);
    this.checkRevertExplorationValidUrl = (
      '/createhandler/check_revert_valid/' + this.explorationId);
    this.revertExplorationUrl = (
      '/createhandler/revert/' + this.explorationId);
    this.areExplorationWarningsVisible = false;

    // The initExplorationPage function is written separately since it
    // is also called in $scope.$on when some external events are
    // triggered.
    this.initExplorationPage();
    this.improvementsTabIsEnabled = false;

    Promise.resolve(
      this.explorationImprovementsService.isImprovementsTabEnabledAsync())
      .then(improvementsTabIsEnabledResponse => {
        this.improvementsTabIsEnabled = improvementsTabIsEnabledResponse;
      });

    this.initExplorationPage();
  }

  isImprovementsTabEnabled(): boolean {
    return this.improvementsTabIsEnabled;
  }

  ngOnDestroy(): void {
    this.directiveSubscriptions.unsubscribe();
  }
}

angular.module('oppia').directive('explorationEditorPage',
    downgradeComponent({
      component: ExplorationEditorPageComponent
    }) as angular.IDirectiveFactory);<|MERGE_RESOLUTION|>--- conflicted
+++ resolved
@@ -17,227 +17,6 @@
  *               help tab in the navbar.
  */
 
-<<<<<<< HEAD
-require('components/on-screen-keyboard/on-screen-keyboard.component.ts');
-require(
-  'components/version-diff-visualization/' +
-  'version-diff-visualization.component.ts');
-require(
-  'components/common-layout-directives/common-elements/' +
-  'attribution-guide.component.ts');
-require(
-  'components/forms/custom-forms-directives/select2-dropdown.directive.ts');
-require(
-  'components/forms/schema-based-editors/schema-based-editor.component.ts');
-require(
-  'pages/exploration-editor-page/editor-navigation/' +
-  'editor-navbar-breadcrumb.component.ts');
-require(
-  'pages/exploration-editor-page/editor-navigation/' +
-  'editor-navigation.component.ts');
-require(
-  'pages/exploration-editor-page/exploration-objective-editor/' +
-  'exploration-objective-editor.component.ts');
-require(
-  'pages/exploration-editor-page/exploration-save-and-publish-buttons/' +
-  'exploration-save-and-publish-buttons.component.ts');
-require(
-  'pages/exploration-editor-page/exploration-title-editor/' +
-  'exploration-title-editor.component.ts');
-require(
-  'pages/exploration-editor-page/param-changes-editor/' +
-  'param-changes-editor.component.ts');
-require(
-  'pages/exploration-editor-page/editor-tab/' +
-  'exploration-editor-tab.component.ts');
-require('pages/exploration-editor-page/feedback-tab/feedback-tab.component.ts');
-require('pages/exploration-editor-page/history-tab/history-tab.component.ts');
-require(
-  'pages/exploration-editor-page/improvements-tab/' +
-  'improvements-tab.component.ts');
-require('pages/exploration-editor-page/preview-tab/preview-tab.component.ts');
-require('pages/exploration-editor-page/settings-tab/settings-tab.component.ts');
-require(
-  'pages/exploration-editor-page/statistics-tab/charts/pie-chart.component.ts');
-require(
-  'pages/exploration-editor-page/statistics-tab/statistics-tab.component.ts');
-require(
-  'pages/exploration-editor-page/translation-tab/translation-tab.component.ts');
-require(
-  'pages/exploration-player-page/learner-experience/' +
-  'conversation-skin.component.ts');
-require(
-  'pages/exploration-player-page/layout-directives/' +
-  'exploration-footer.component.ts');
-require('value_generators/valueGeneratorsRequires.ts');
-
-require('interactions/interactionsRequires.ts');
-require('objects/objectComponentsRequires.ts');
-
-require('domain/exploration/ParamChangesObjectFactory.ts');
-require('domain/exploration/ParamSpecsObjectFactory.ts');
-require('domain/utilities/url-interpolation.service.ts');
-require(
-  'pages/exploration-editor-page/services/autosave-info-modals.service.ts');
-require('pages/exploration-editor-page/services/change-list.service.ts');
-require(
-  'pages/exploration-editor-page/services/' +
-  'exploration-automatic-text-to-speech.service.ts');
-require(
-  'pages/exploration-editor-page/services/exploration-category.service.ts');
-require(
-  'pages/exploration-editor-page/services/' +
-  'exploration-correctness-feedback.service.ts');
-require('pages/exploration-editor-page/services/exploration-data.service.ts');
-require(
-  'pages/exploration-editor-page/services/' +
-  'exploration-init-state-name.service.ts');
-require(
-  'pages/exploration-editor-page/services/' +
-  'exploration-language-code.service.ts');
-require(
-  'pages/exploration-editor-page/services/' +
-  'exploration-next-content-id-index.service.ts');
-require(
-  'pages/exploration-editor-page/services/exploration-objective.service.ts');
-require(
-  'pages/exploration-editor-page/services/' +
-  'exploration-param-changes.service.ts');
-require(
-  'pages/exploration-editor-page/services/exploration-param-specs.service.ts');
-require('pages/exploration-editor-page/services/exploration-rights.service.ts');
-require('pages/exploration-editor-page/services/exploration-save.service.ts');
-require('pages/exploration-editor-page/services/exploration-states.service.ts');
-require('pages/exploration-editor-page/services/exploration-tags.service.ts');
-require('pages/exploration-editor-page/services/exploration-title.service.ts');
-require(
-  'pages/exploration-editor-page/services/exploration-warnings.service.ts');
-require('pages/exploration-editor-page/services/graph-data.service.ts');
-require('pages/exploration-editor-page/services/router.service.ts');
-require(
-  'pages/exploration-editor-page/services/state-editor-refresh.service.ts');
-require(
-  'pages/exploration-player-page/services/state-classifier-mapping.service.ts');
-require(
-  'pages/exploration-editor-page/services/' +
-  'state-tutorial-first-time.service.ts');
-require(
-  'pages/exploration-editor-page/services/user-email-preferences.service.ts');
-require(
-  'pages/exploration-editor-page/services/' +
-  'user-exploration-permissions.service.ts');
-require(
-  'pages/exploration-editor-page/feedback-tab/services/' +
-  'thread-data-backend-api.service.ts');
-require(
-  'components/state-editor/state-editor-properties-services/' +
-  'state-editor.service.ts');
-require('services/context.service.ts');
-require('services/editability.service.ts');
-require('services/exploration-features-backend-api.service.ts');
-require('services/exploration-features.service.ts');
-require('services/exploration-improvements.service.ts');
-require('services/page-title.service.ts');
-require('services/site-analytics.service.ts');
-require('services/state-top-answers-stats-backend-api.service.ts');
-require('services/state-top-answers-stats.service.ts');
-require('services/prevent-page-unload-event.service.ts');
-
-require(
-  'pages/exploration-editor-page/exploration-editor-page.constants.ajs.ts');
-require('pages/interaction-specs.constants.ajs.ts');
-require('services/contextual/window-dimensions.service.ts');
-require('services/bottom-navbar-status.service.ts');
-require('services/internet-connectivity.service.ts');
-require('services/alerts.service.ts');
-require('services/user.service.ts');
-require('services/ngb-modal.service.ts');
-
-require('components/on-screen-keyboard/on-screen-keyboard.component');
-import { Subscription } from 'rxjs';
-import { WelcomeModalComponent } from './modal-templates/welcome-modal.component';
-import { HelpModalComponent } from './modal-templates/help-modal.component';
-
-angular.module('oppia').component('explorationEditorPage', {
-  template: require('./exploration-editor-page.component.html'),
-  controller: [
-    '$location', '$q', '$rootScope', '$scope', 'AlertsService',
-    'AutosaveInfoModalsService', 'BottomNavbarStatusService',
-    'ChangeListService', 'ContextService',
-    'EditabilityService', 'EntityTranslationsService',
-    'ExplorationAutomaticTextToSpeechService',
-    'ExplorationCategoryService', 'ExplorationCorrectnessFeedbackService',
-    'ExplorationDataService', 'ExplorationFeaturesBackendApiService',
-    'ExplorationFeaturesService', 'ExplorationImprovementsService',
-    'ExplorationInitStateNameService', 'ExplorationLanguageCodeService',
-    'ExplorationNextContentIdIndexService',
-    'ExplorationObjectiveService', 'ExplorationParamChangesService',
-    'ExplorationParamSpecsService', 'ExplorationPropertyService',
-    'ExplorationRightsService', 'ExplorationSaveService',
-    'ExplorationStatesService', 'ExplorationTagsService',
-    'ExplorationTitleService', 'ExplorationWarningsService',
-    'FocusManagerService', 'GraphDataService', 'InternetConnectivityService',
-    'LoaderService', 'NgbModal',
-    'PageTitleService', 'ParamChangesObjectFactory',
-    'ParamSpecsObjectFactory', 'PreventPageUnloadEventService',
-    'RouterService', 'SiteAnalyticsService',
-    'StateClassifierMappingService',
-    'StateEditorRefreshService', 'StateEditorService',
-    'StateTutorialFirstTimeService',
-    'ThreadDataBackendApiService',
-    'UserEmailPreferencesService', 'UserExplorationPermissionsService',
-    'UserService', 'WindowDimensionsService',
-    function(
-        $location, $q, $rootScope, $scope, AlertsService,
-        AutosaveInfoModalsService, BottomNavbarStatusService,
-        ChangeListService, ContextService,
-        EditabilityService, EntityTranslationsService,
-        ExplorationAutomaticTextToSpeechService,
-        ExplorationCategoryService, ExplorationCorrectnessFeedbackService,
-        ExplorationDataService, ExplorationFeaturesBackendApiService,
-        ExplorationFeaturesService, ExplorationImprovementsService,
-        ExplorationInitStateNameService, ExplorationLanguageCodeService,
-        ExplorationNextContentIdIndexService,
-        ExplorationObjectiveService, ExplorationParamChangesService,
-        ExplorationParamSpecsService, ExplorationPropertyService,
-        ExplorationRightsService, ExplorationSaveService,
-        ExplorationStatesService, ExplorationTagsService,
-        ExplorationTitleService, ExplorationWarningsService,
-        FocusManagerService, GraphDataService, InternetConnectivityService,
-        LoaderService, NgbModal, PageTitleService, ParamChangesObjectFactory,
-        ParamSpecsObjectFactory, PreventPageUnloadEventService,
-        RouterService, SiteAnalyticsService,
-        StateClassifierMappingService,
-        StateEditorRefreshService, StateEditorService,
-        StateTutorialFirstTimeService,
-        ThreadDataBackendApiService,
-        UserEmailPreferencesService, UserExplorationPermissionsService,
-        UserService, WindowDimensionsService) {
-      var ctrl = this;
-      var reconnectedMessageTimeoutMilliseconds = 4000;
-      var disconnectedMessageTimeoutMilliseconds = 5000;
-      ctrl.directiveSubscriptions = new Subscription();
-      ctrl.autosaveIsInProgress = false;
-      ctrl.connectedToInternet = true;
-      ctrl.explorationEditorPageHasInitialized = false;
-
-      // When the URL path changes, reroute to the appropriate tab in the
-      // Exploration editor page if back and forward button pressed in browser.
-      $rootScope.$watch(() => $location.path(), (newPath, oldPath) => {
-        if (newPath !== '') {
-          RouterService._changeTab(newPath);
-          $rootScope.$applyAsync();
-        }
-      });
-
-      var setDocumentTitle = function() {
-        if (ExplorationTitleService.savedMemento) {
-          PageTitleService.setDocumentTitle(
-            ExplorationTitleService.savedMemento + ' - Oppia Editor');
-        } else {
-          PageTitleService.setDocumentTitle(
-            'Untitled Exploration - Oppia Editor');
-=======
 import { Component, OnDestroy, OnInit } from '@angular/core';
 import { downgradeComponent } from '@angular/upgrade/static';
 import { Subscription } from 'rxjs';
@@ -291,6 +70,8 @@
 import { ExplorationChange } from 'domain/exploration/exploration-draft.model';
 import { ParamChangeBackendDict } from 'domain/exploration/ParamChangeObjectFactory';
 import { StateObjectsBackendDict } from 'domain/exploration/StatesObjectFactory';
+import { EntityTranslationsService } from 'services/entity-translations.services';
+import { ExplorationNextContentIdIndexService } from './services/exploration-next-content-id-index.service';
 
 interface ExplorationData {
   auto_tts_enabled: boolean;
@@ -306,7 +87,7 @@
   draft_change_list_id: number;
   version: number;
   edits_allowed: boolean;
-  exploration_is_linked_to_story: string;
+  exploration_is_linked_to_story: boolean;
   category: string;
   objective: string;
   tags: string;
@@ -327,6 +108,7 @@
   };
   show_state_editor_tutorial_on_load: boolean;
   show_state_translation_tutorial_on_load: boolean;
+  next_content_id_index: number;
 }
 
 @Component({
@@ -359,55 +141,58 @@
   isModalOpenable: boolean = true;
 
   constructor(
-     private alertsService: AlertsService,
-     private autosaveInfoModalsService: AutosaveInfoModalsService,
-     private bottomNavbarStatusService: BottomNavbarStatusService,
-     private changeListService: ChangeListService,
-     private contextService: ContextService,
-     private editabilityService: EditabilityService,
-     private explorationAutomaticTextToSpeechService:
-       ExplorationAutomaticTextToSpeechService,
-     private explorationCategoryService: ExplorationCategoryService,
-     private explorationCorrectnessFeedbackService:
-       ExplorationCorrectnessFeedbackService,
-     private explorationDataService: ExplorationDataService,
-     private explorationFeaturesBackendApiService:
-       ExplorationFeaturesBackendApiService,
-     private explorationFeaturesService: ExplorationFeaturesService,
-     private explorationImprovementsService: ExplorationImprovementsService,
-     private explorationInitStateNameService: ExplorationInitStateNameService,
-     private explorationLanguageCodeService: ExplorationLanguageCodeService,
-     private explorationObjectiveService: ExplorationObjectiveService,
-     private explorationParamChangesService: ExplorationParamChangesService,
-     private explorationParamSpecsService: ExplorationParamSpecsService,
-     private explorationPropertyService: ExplorationPropertyService,
-     private explorationRightsService: ExplorationRightsService,
-     private explorationSaveService: ExplorationSaveService,
-     private explorationStatesService: ExplorationStatesService,
-     private explorationTagsService: ExplorationTagsService,
-     private explorationTitleService: ExplorationTitleService,
-     private explorationWarningsService: ExplorationWarningsService,
-     private focusManagerService: FocusManagerService,
-     private graphDataService: GraphDataService,
-     private internetConnectivityService: InternetConnectivityService,
-     private loaderService: LoaderService,
-     private ngbModal: NgbModal,
-     private pageTitleService: PageTitleService,
-     private paramChangesObjectFactory: ParamChangesObjectFactory,
-     private paramSpecsObjectFactory: ParamSpecsObjectFactory,
-     private preventPageUnloadEventService: PreventPageUnloadEventService,
-     private routerService: RouterService,
-     private siteAnalyticsService: SiteAnalyticsService,
-     private stateClassifierMappingService: StateClassifierMappingService,
-     private stateEditorRefreshService: StateEditorRefreshService,
-     private stateEditorService: StateEditorService,
-     private stateTutorialFirstTimeService: StateTutorialFirstTimeService,
-     private threadDataBackendApiService: ThreadDataBackendApiService,
-     private userEmailPreferencesService: UserEmailPreferencesService,
-     private userExplorationPermissionsService:
-       UserExplorationPermissionsService,
-     private userService: UserService,
-     private windowDimensionsService: WindowDimensionsService,
+    private alertsService: AlertsService,
+    private autosaveInfoModalsService: AutosaveInfoModalsService,
+    private bottomNavbarStatusService: BottomNavbarStatusService,
+    private changeListService: ChangeListService,
+    private contextService: ContextService,
+    private editabilityService: EditabilityService,
+    private explorationAutomaticTextToSpeechService:
+      ExplorationAutomaticTextToSpeechService,
+    private explorationCategoryService: ExplorationCategoryService,
+    private explorationCorrectnessFeedbackService:
+      ExplorationCorrectnessFeedbackService,
+    private explorationDataService: ExplorationDataService,
+    private explorationFeaturesBackendApiService:
+      ExplorationFeaturesBackendApiService,
+    private explorationFeaturesService: ExplorationFeaturesService,
+    private explorationImprovementsService: ExplorationImprovementsService,
+    private explorationInitStateNameService: ExplorationInitStateNameService,
+    private explorationLanguageCodeService: ExplorationLanguageCodeService,
+    private explorationObjectiveService: ExplorationObjectiveService,
+    private explorationParamChangesService: ExplorationParamChangesService,
+    private explorationParamSpecsService: ExplorationParamSpecsService,
+    private explorationPropertyService: ExplorationPropertyService,
+    private explorationRightsService: ExplorationRightsService,
+    private explorationSaveService: ExplorationSaveService,
+    private explorationStatesService: ExplorationStatesService,
+    private explorationTagsService: ExplorationTagsService,
+    private explorationTitleService: ExplorationTitleService,
+    private explorationWarningsService: ExplorationWarningsService,
+    private entityTranslationsService: EntityTranslationsService,
+    private explorationNextContentIdIndexService:
+      ExplorationNextContentIdIndexService,
+    private focusManagerService: FocusManagerService,
+    private graphDataService: GraphDataService,
+    private internetConnectivityService: InternetConnectivityService,
+    private loaderService: LoaderService,
+    private ngbModal: NgbModal,
+    private pageTitleService: PageTitleService,
+    private paramChangesObjectFactory: ParamChangesObjectFactory,
+    private paramSpecsObjectFactory: ParamSpecsObjectFactory,
+    private preventPageUnloadEventService: PreventPageUnloadEventService,
+    private routerService: RouterService,
+    private siteAnalyticsService: SiteAnalyticsService,
+    private stateClassifierMappingService: StateClassifierMappingService,
+    private stateEditorRefreshService: StateEditorRefreshService,
+    private stateEditorService: StateEditorService,
+    private stateTutorialFirstTimeService: StateTutorialFirstTimeService,
+    private threadDataBackendApiService: ThreadDataBackendApiService,
+    private userEmailPreferencesService: UserEmailPreferencesService,
+    private userExplorationPermissionsService:
+      UserExplorationPermissionsService,
+    private userService: UserService,
+    private windowDimensionsService: WindowDimensionsService,
   ) { }
 
   setDocumentTitle(): void {
@@ -441,15 +226,14 @@
         if (!this.autosaveInfoModalsService.isModalOpen()) {
           this.autosaveInfoModalsService.showLostChangesModal(
             lostChanges, explorationId);
->>>>>>> 82bc285e
         }
       }),
       this.explorationFeaturesBackendApiService.fetchExplorationFeaturesAsync(
         this.contextService.getExplorationId()),
       this.threadDataBackendApiService.getFeedbackThreadsAsync(),
       this.userService.getUserInfoAsync()
-    ]).then(async(
-        [explorationData, featuresData, _, userInfo]) => {
+    ]).then(async (
+      [explorationData, featuresData, _, userInfo]) => {
       if ((explorationData as ExplorationData).exploration_is_linked_to_story) {
         this.explorationIsLinkedToStory = true;
         this.contextService.setExplorationIsLinkedToStory();
@@ -459,13 +243,17 @@
 
       this.stateClassifierMappingService.init(
         this.contextService.getExplorationId(), explorationData.version);
-      this.explorationStatesService.init(explorationData.states);
+      this.explorationStatesService.init(
+        explorationData.states,
+        (explorationData as ExplorationData).exploration_is_linked_to_story);
+      this.entityTranslationsService.init(
+        'exploration', this.explorationId, explorationData.version);
 
       this.explorationTitleService.init(explorationData.title);
       this.explorationCategoryService.init(
         (explorationData as ExplorationData).category);
       this.explorationObjectiveService.init((
-         explorationData as ExplorationData).objective);
+        explorationData as ExplorationData).objective);
       this.explorationLanguageCodeService.init(
         explorationData.language_code);
       this.explorationInitStateNameService.init(
@@ -474,7 +262,7 @@
         (explorationData as ExplorationData).tags);
       this.explorationParamSpecsService.init(
         this.paramSpecsObjectFactory.createFromBackendDict(
-            explorationData.param_specs as ParamSpecsBackendDict
+          explorationData.param_specs as ParamSpecsBackendDict
         ));
       this.explorationParamChangesService.init(
         this.paramChangesObjectFactory.createFromBackendList(
@@ -483,6 +271,8 @@
         explorationData.auto_tts_enabled);
       this.explorationCorrectnessFeedbackService.init(
         explorationData.correctness_feedback_enabled);
+      this.explorationNextContentIdIndexService.init(
+        explorationData.next_content_id_index);
       if (explorationData.edits_allowed) {
         this.editabilityService.lockExploration(false);
       }
@@ -503,7 +293,7 @@
         (explorationData as ExplorationData).rights.viewable_if_private);
       this.userEmailPreferencesService.init(
         (
-           explorationData as ExplorationData
+          explorationData as ExplorationData
         ).email_preferences.mute_feedback_notifications,
         (explorationData as ExplorationData).email_preferences
           .mute_suggestion_notifications);
@@ -513,44 +303,8 @@
           if (permissions.canEdit) {
             this.editabilityService.markEditable();
           }
-<<<<<<< HEAD
-
-          ExplorationFeaturesService.init(explorationData, featuresData);
-
-          StateClassifierMappingService.init(
-            ContextService.getExplorationId(), explorationData.version);
-          ExplorationStatesService.init(
-            explorationData.states,
-            explorationData.exploration_is_linked_to_story);
-          EntityTranslationsService.init(
-            'exploration', ctrl.explorationId, explorationData.version);
-
-          ExplorationTitleService.init(explorationData.title);
-          ExplorationCategoryService.init(explorationData.category);
-          ExplorationObjectiveService.init(explorationData.objective);
-          ExplorationLanguageCodeService.init(
-            explorationData.language_code);
-          ExplorationInitStateNameService.init(
-            explorationData.init_state_name);
-          ExplorationTagsService.init(explorationData.tags);
-          ExplorationParamSpecsService.init(
-            ParamSpecsObjectFactory.createFromBackendDict(
-              explorationData.param_specs));
-          ExplorationParamChangesService.init(
-            ParamChangesObjectFactory.createFromBackendList(
-              explorationData.param_changes));
-          ExplorationAutomaticTextToSpeechService.init(
-            explorationData.auto_tts_enabled);
-          ExplorationCorrectnessFeedbackService.init(
-            explorationData.correctness_feedback_enabled);
-          ExplorationNextContentIdIndexService.init(
-            explorationData.next_content_id_index);
-          if (explorationData.edits_allowed) {
-            EditabilityService.lockExploration(false);
-=======
           if (permissions.canVoiceover || permissions.canEdit) {
             this.editabilityService.markTranslatable();
->>>>>>> 82bc285e
           }
         });
 
@@ -560,15 +314,15 @@
       this.graphDataService.recompute();
 
       if (!this.stateEditorService.getActiveStateName() ||
-                !this.explorationStatesService.getState(
-                  this.stateEditorService.getActiveStateName())) {
+        !this.explorationStatesService.getState(
+          this.stateEditorService.getActiveStateName())) {
         this.stateEditorService.setActiveStateName(
-                this.explorationInitStateNameService.displayed as string);
+          this.explorationInitStateNameService.displayed as string);
       }
 
       if (!this.routerService.isLocationSetToNonStateEditorTab() &&
-                !explorationData.states.hasOwnProperty(
-                  this.routerService.getCurrentStateFromLocationPath())) {
+        !explorationData.states.hasOwnProperty(
+          this.routerService.getCurrentStateFromLocationPath())) {
         if (this.threadDataBackendApiService.getOpenThreadsCount() > 0) {
           this.routerService.navigateToFeedbackTab();
         } else {
@@ -583,8 +337,8 @@
       }
 
       if (explorationData.is_version_of_draft_valid === false &&
-                explorationData.draft_changes !== null &&
-                explorationData.draft_changes.length > 0) {
+        explorationData.draft_changes !== null &&
+        explorationData.draft_changes.length > 0) {
         // Show modal displaying lost changes if the version of draft
         // changes is invalid, and draft_changes is not `null`.
         this.autosaveInfoModalsService.showVersionMismatchModal(
@@ -606,7 +360,7 @@
         this.explorationId);
 
       if ((
-         explorationData as ExplorationData
+        explorationData as ExplorationData
       ).show_state_translation_tutorial_on_load) {
         this.stateTutorialFirstTimeService
           .markTranslationTutorialNotSeenBefore();
@@ -783,8 +537,8 @@
           } else {
             this.alertsService.addInfoMessage(
               'Looks like you are offline. ' +
-                'You can continue working, and can save ' +
-                'your changes once reconnected.',
+              'You can continue working, and can save ' +
+              'your changes once reconnected.',
               this.disconnectedMessageTimeoutMilliseconds);
             this.preventPageUnloadEventService.addListener();
             if (this.routerService.getActiveTabName() !== 'main') {
@@ -885,6 +639,6 @@
 }
 
 angular.module('oppia').directive('explorationEditorPage',
-    downgradeComponent({
-      component: ExplorationEditorPageComponent
-    }) as angular.IDirectiveFactory);+  downgradeComponent({
+    component: ExplorationEditorPageComponent
+  }) as angular.IDirectiveFactory);