// Copyright 2024 The Oppia Authors. All Rights Reserved.
//
// Licensed under the Apache License, Version 2.0 (the "License");
// you may not use this file except in compliance with the License.
// You may obtain a copy of the License at
//
//      http://www.apache.org/licenses/LICENSE-2.0
//
// Unless required by applicable law or agreed to in writing, software
// distributed under the License is distributed on an "AS-IS" BASIS,
// WITHOUT WARRANTIES OR CONDITIONS OF ANY KIND, either express or implied.
// See the License for the specific language governing permissions and
// limitations under the License.

/**
 * @fileoverview Component for updating translations of edited content.
 */

import {Component, Input} from '@angular/core';
import {NgbActiveModal, NgbModal} from '@ng-bootstrap/ng-bootstrap';
import {ConfirmOrCancelModal} from 'components/common-layout-directives/common-elements/confirm-or-cancel-modal.component';
import {ContextService} from 'services/context.service';
import {EntityBulkTranslationsBackendApiService} from '../services/entity-bulk-translations-backend-api.service';
import {EntityTranslationsService} from 'services/entity-translations.services';
import {LanguageUtilService} from 'domain/utilities/language-util.service';
import {TranslatedContent} from 'domain/exploration/TranslatedContentObjectFactory';
import {ChangeListService} from '../services/change-list.service';
import {
  ModifyTranslationOpportunity,
  TranslationModalComponent,
} from 'pages/contributor-dashboard-page/modal-templates/translation-modal.component';
import {TranslationLanguageService} from '../translation-tab/services/translation-language.service';
import {StateEditorService} from 'components/state-editor/state-editor-properties-services/state-editor.service';
import {EntityTranslation} from 'domain/translation/EntityTranslationObjectFactory';
<<<<<<< HEAD
=======
import {StateInteractionIdService} from 'components/state-editor/state-editor-properties-services/state-interaction-id.service';
>>>>>>> bf102814

interface LanguageCodeToContentTranslations {
  [languageCode: string]: TranslatedContent;
}

@Component({
  selector: 'oppia-exploration-modify-translations-modal',
  templateUrl: './exploration-modify-translations-modal.component.html',
})
export class ModifyTranslationsModalComponent extends ConfirmOrCancelModal {
  @Input() contentId!: string;
  @Input() contentValue!: string;
  explorationId!: string;
  explorationVersion!: number;
  contentTranslations: LanguageCodeToContentTranslations = {};
  contentHasDisplayableTranslations: boolean = false;
  allExistingTranslationsHaveBeenRemoved: boolean = false;
  languageIsCheckedStatusDict: {
    [languageCode: string]: boolean;
  } = {};
  translationsHaveLoaded: boolean = false;
<<<<<<< HEAD
=======
  interactionId?: string;
>>>>>>> bf102814

  constructor(
    private ngbActiveModal: NgbActiveModal,
    private ngbModal: NgbModal,
    private contextService: ContextService,
    private entityBulkTranslationsBackendApiService: EntityBulkTranslationsBackendApiService,
    private languageUtilService: LanguageUtilService,
    private entityTranslationsService: EntityTranslationsService,
    private changeListService: ChangeListService,
    private translationLanguageService: TranslationLanguageService,
<<<<<<< HEAD
    private stateEditorService: StateEditorService
=======
    private stateEditorService: StateEditorService,
    private stateInteractionIdService: StateInteractionIdService
>>>>>>> bf102814
  ) {
    super(ngbActiveModal);
  }

  ngOnInit(): void {
    this.explorationId = this.contextService.getExplorationId();
    this.explorationVersion =
      this.contextService.getExplorationVersion() as number;
    this.interactionId = this.stateInteractionIdService.savedMemento;

    // Populate the content translations via latest draft changes first,
    // in order to get the most recently updated translations.
    for (let language in this.entityTranslationsService
      .languageCodeToLatestEntityTranslations) {
      let translationContent =
        this.entityTranslationsService.languageCodeToLatestEntityTranslations[
          language
        ].getWrittenTranslation(this.contentId);
      if (translationContent) {
        this.contentTranslations[language] = translationContent;
      }
    }

    this.allExistingTranslationsHaveBeenRemoved = this.changeListService
      .getTranslationChangeList()
      .some(changeDict => {
        return (
          changeDict.cmd === 'remove_translations' &&
          changeDict.content_id === this.contentId
        );
      });

    // Populate the content translations via published translations from the backend.
    // These translations are used for a language when the published translations are
    // the latest translations available.
    if (!this.allExistingTranslationsHaveBeenRemoved) {
      this.entityBulkTranslationsBackendApiService
        .fetchEntityBulkTranslationsAsync(
          this.explorationId,
          'exploration',
          this.explorationVersion
        )
        .then(response => {
          for (let language in response) {
            let languageTranslations = response[language].translationMapping;
            if (
              this.contentId in languageTranslations &&
              !this.contentTranslations[language]
            ) {
              let translationDict = languageTranslations[this.contentId];
              this.contentTranslations[language] = new TranslatedContent(
                translationDict.translation,
                translationDict.dataFormat,
                translationDict.needsUpdate
              );
            }
            // Initialize the entity translations object to track future draft changes.
            if (
<<<<<<< HEAD
              !this.entityTranslationsService.languageCodeToLatestEntityTranslations.hasOwnProperty(
                language
              )
            ) {
              this.entityTranslationsService.languageCodeToLatestEntityTranslations[
=======
              !this.entityTranslationsService.languageCodeToEntityTranslations.hasOwnProperty(
                language
              )
            ) {
              this.entityTranslationsService.languageCodeToEntityTranslations[
>>>>>>> bf102814
                language
              ] = EntityTranslation.createFromBackendDict({
                entity_id: this.explorationId,
                entity_type: 'exploration',
                entity_version: response[language].entityVersion,
                language_code: language,
                translations: {},
              });
            }
          }
          this.updateTranslationDisplayContent();
        });
    } else {
      this.updateTranslationDisplayContent();
    }
  }

  updateTranslationDisplayContent(): void {
    this.changeListService.getTranslationChangeList().forEach(changeDict => {
      if (changeDict.cmd === 'mark_translation_needs_update_for_language') {
        if (changeDict.content_id === this.contentId) {
          this.contentTranslations[changeDict.language_code].needsUpdate = true;
        }
      }
    });

    Object.keys(this.contentTranslations).forEach(languageCode => {
      this.languageIsCheckedStatusDict[languageCode] = false;
    });
    this.contentHasDisplayableTranslations =
      this.doesContentHaveDisplayableTranslations();
    this.translationsHaveLoaded = true;
  }

  openTranslationEditor(languageCode: string): void {
    const modalRef = this.ngbModal.open(TranslationModalComponent, {
      size: 'lg',
      backdrop: 'static',
    });
    this.translationLanguageService.setActiveLanguageCode(languageCode);

    const modifyTranslationOpportunity: ModifyTranslationOpportunity = {
      id: this.explorationId,
      contentId: this.contentId,
      heading: this.stateEditorService.getActiveStateName() || '',
      subheading: 'Update Translation',
      textToTranslate: this.contentValue,
      currentContentTranslation: this.contentTranslations[languageCode],
<<<<<<< HEAD
=======
      interactionId: this.interactionId,
>>>>>>> bf102814
    };
    modalRef.componentInstance.modifyTranslationOpportunity =
      modifyTranslationOpportunity;

    modalRef.result.then(result => {
      if (result) {
        this.contentTranslations[languageCode].translation = result;
      }
    });
  }

  confirm(): void {
    for (let language in this.contentTranslations) {
      if (this.languageIsCheckedStatusDict[language] === true) {
        const updatedTranslatedContent = new TranslatedContent(
          this.contentTranslations[language].translation,
          this.contentTranslations[language].dataFormat,
          false
        );
        this.changeListService.editTranslation(
          this.contentId,
          language,
          updatedTranslatedContent
        );
<<<<<<< HEAD
        this.entityTranslationsService.languageCodeToLatestEntityTranslations[
=======
        this.entityTranslationsService.languageCodeToEntityTranslations[
>>>>>>> bf102814
          language
        ].updateTranslation(this.contentId, updatedTranslatedContent);
      } else {
        const updatedTranslatedContent = new TranslatedContent(
          this.contentTranslations[language].translation,
          this.contentTranslations[language].dataFormat,
          true
        );
        this.changeListService.markTranslationAsNeedingUpdateForLanguage(
          this.contentId,
          language
        );
<<<<<<< HEAD
        this.entityTranslationsService.languageCodeToLatestEntityTranslations[
=======
        this.entityTranslationsService.languageCodeToEntityTranslations[
>>>>>>> bf102814
          language
        ].updateTranslation(this.contentId, updatedTranslatedContent);
      }
    }
    this.ngbActiveModal.close();
  }

  cancel(): void {
    this.ngbActiveModal.dismiss();
  }

  getLanguageName(languageCode: string): string {
    return this.languageUtilService.getContentLanguageDescription(
      languageCode
    ) as string;
  }

  doesContentHaveDisplayableTranslations(): boolean {
    // Check if at least one translation is not stale and can be displayed.
    for (const translation of Object.values(this.contentTranslations)) {
      if (!translation.needsUpdate) {
        return true;
      }
    }
    return false;
  }
}<|MERGE_RESOLUTION|>--- conflicted
+++ resolved
@@ -32,10 +32,7 @@
 import {TranslationLanguageService} from '../translation-tab/services/translation-language.service';
 import {StateEditorService} from 'components/state-editor/state-editor-properties-services/state-editor.service';
 import {EntityTranslation} from 'domain/translation/EntityTranslationObjectFactory';
-<<<<<<< HEAD
-=======
 import {StateInteractionIdService} from 'components/state-editor/state-editor-properties-services/state-interaction-id.service';
->>>>>>> bf102814
 
 interface LanguageCodeToContentTranslations {
   [languageCode: string]: TranslatedContent;
@@ -57,10 +54,7 @@
     [languageCode: string]: boolean;
   } = {};
   translationsHaveLoaded: boolean = false;
-<<<<<<< HEAD
-=======
   interactionId?: string;
->>>>>>> bf102814
 
   constructor(
     private ngbActiveModal: NgbActiveModal,
@@ -71,12 +65,8 @@
     private entityTranslationsService: EntityTranslationsService,
     private changeListService: ChangeListService,
     private translationLanguageService: TranslationLanguageService,
-<<<<<<< HEAD
-    private stateEditorService: StateEditorService
-=======
     private stateEditorService: StateEditorService,
     private stateInteractionIdService: StateInteractionIdService
->>>>>>> bf102814
   ) {
     super(ngbActiveModal);
   }
@@ -135,19 +125,11 @@
             }
             // Initialize the entity translations object to track future draft changes.
             if (
-<<<<<<< HEAD
               !this.entityTranslationsService.languageCodeToLatestEntityTranslations.hasOwnProperty(
                 language
               )
             ) {
               this.entityTranslationsService.languageCodeToLatestEntityTranslations[
-=======
-              !this.entityTranslationsService.languageCodeToEntityTranslations.hasOwnProperty(
-                language
-              )
-            ) {
-              this.entityTranslationsService.languageCodeToEntityTranslations[
->>>>>>> bf102814
                 language
               ] = EntityTranslation.createFromBackendDict({
                 entity_id: this.explorationId,
@@ -196,10 +178,7 @@
       subheading: 'Update Translation',
       textToTranslate: this.contentValue,
       currentContentTranslation: this.contentTranslations[languageCode],
-<<<<<<< HEAD
-=======
       interactionId: this.interactionId,
->>>>>>> bf102814
     };
     modalRef.componentInstance.modifyTranslationOpportunity =
       modifyTranslationOpportunity;
@@ -224,11 +203,7 @@
           language,
           updatedTranslatedContent
         );
-<<<<<<< HEAD
         this.entityTranslationsService.languageCodeToLatestEntityTranslations[
-=======
-        this.entityTranslationsService.languageCodeToEntityTranslations[
->>>>>>> bf102814
           language
         ].updateTranslation(this.contentId, updatedTranslatedContent);
       } else {
@@ -241,11 +216,7 @@
           this.contentId,
           language
         );
-<<<<<<< HEAD
         this.entityTranslationsService.languageCodeToLatestEntityTranslations[
-=======
-        this.entityTranslationsService.languageCodeToEntityTranslations[
->>>>>>> bf102814
           language
         ].updateTranslation(this.contentId, updatedTranslatedContent);
       }
