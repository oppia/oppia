--- conflicted
+++ resolved
@@ -53,11 +53,8 @@
   const lostChanges = [{
     cmd: 'add_state',
     state_name: 'State name',
-<<<<<<< HEAD
     content_id_for_state_content: 'content_0',
-    content_id_for_default_outcome: 'default_outcome_1'
-  } as unknown as LostChange];
-=======
+    content_id_for_default_outcome: 'default_outcome_1',
     utilsService: new UtilsService,
     isEndingExploration: () => false,
     isAddingInteraction: () => false,
@@ -72,7 +69,6 @@
     getLanguage: () => 'en',
     getStatePropertyValue: (value1) => 'string'
   } as LostChange];
->>>>>>> 82bc285e
 
   beforeEach(waitForAsync(() => {
     TestBed.configureTestingModule({
