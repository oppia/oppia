// Copyright 2014 The Oppia Authors. All Rights Reserved.
//
// Licensed under the Apache License, Version 2.0 (the "License");
// you may not use this file except in compliance with the License.
// You may obtain a copy of the License at
//
//      http://www.apache.org/licenses/LICENSE-2.0
//
// Unless required by applicable law or agreed to in writing, software
// distributed under the License is distributed on an "AS-IS" BASIS,
// WITHOUT WARRANTIES OR CONDITIONS OF ANY KIND, either express or implied.
// See the License for the specific language governing permissions and
// limitations under the License.

/**
 * @fileoverview Unit tests for the component of the 'State Editor'.
 */

import { EventEmitter } from '@angular/core';
import { TestBed } from '@angular/core/testing';
import { AngularNameService } from
  'pages/exploration-editor-page/services/angular-name.service';
import { AnswerGroupObjectFactory } from
  'domain/exploration/AnswerGroupObjectFactory';
import { ExplorationFeaturesService } from
  'services/exploration-features.service';
import { FractionObjectFactory } from 'domain/objects/FractionObjectFactory';
import { HintObjectFactory } from 'domain/exploration/HintObjectFactory';
import { ImprovementsService } from 'services/improvements.service';
import { OutcomeObjectFactory } from
  'domain/exploration/OutcomeObjectFactory';
import { ParamChangeObjectFactory } from
  'domain/exploration/ParamChangeObjectFactory';
import { ParamChangesObjectFactory } from
  'domain/exploration/ParamChangesObjectFactory';
import { RecordedVoiceoversObjectFactory } from
  'domain/exploration/RecordedVoiceoversObjectFactory';
import { RuleObjectFactory } from 'domain/exploration/RuleObjectFactory';
import { SiteAnalyticsService } from 'services/site-analytics.service';
import { SolutionValidityService } from
  // eslint-disable-next-line max-len
  'pages/exploration-editor-page/editor-tab/services/solution-validity.service';
import { StateClassifierMappingService } from
  'pages/exploration-player-page/services/state-classifier-mapping.service';
import { StateEditorService } from
  // eslint-disable-next-line max-len
  'components/state-editor/state-editor-properties-services/state-editor.service';
import { SubtitledHtmlObjectFactory } from
  'domain/exploration/SubtitledHtmlObjectFactory';
import { UnitsObjectFactory } from 'domain/objects/UnitsObjectFactory';
import { VoiceoverObjectFactory } from
  'domain/exploration/VoiceoverObjectFactory';
import { WrittenTranslationObjectFactory } from
  'domain/exploration/WrittenTranslationObjectFactory';
import { WrittenTranslationsObjectFactory } from
  'domain/exploration/WrittenTranslationsObjectFactory';
import { SolutionObjectFactory } from
  'domain/exploration/SolutionObjectFactory';
import { SubtitledUnicode } from
  'domain/exploration/SubtitledUnicodeObjectFactory';

import { importAllAngularServices } from 'tests/unit-test-utils';
import { EditabilityService } from 'services/editability.service';

describe('Exploration editor tab component', function() {
  var ctrl;
  var $q = null;
  var $scope = null;
  var $rootScope = null;
  var $uibModal = null;
  var answerGroupObjectFactory = null;
  var editabilityService = null;
  var explorationFeaturesService = null;
  var explorationInitStateNameService = null;
  var explorationStatesService = null;
  var explorationWarningsService = null;
  var hintObjectFactory = null;
  var outcomeObjectFactory = null;
  var routerService = null;
  var siteAnalyticsService = null;
  var stateEditorRefreshService = null;
  var solutionObjectFactory = null;
  var stateEditorService = null;
  var subtitledHtmlObjectFactory = null;
  var userExplorationPermissionsService = null;

  var mockRefreshStateEditorEventEmitter = null;

  importAllAngularServices();

  beforeEach(function() {
    answerGroupObjectFactory = TestBed.get(AnswerGroupObjectFactory);
    explorationFeaturesService = TestBed.get(ExplorationFeaturesService);
    hintObjectFactory = TestBed.get(HintObjectFactory);
    outcomeObjectFactory = TestBed.get(OutcomeObjectFactory);
    solutionObjectFactory = TestBed.get(SolutionObjectFactory);
    subtitledHtmlObjectFactory = TestBed.get(SubtitledHtmlObjectFactory);
  });

  beforeEach(angular.mock.module('oppia', function($provide) {
    $provide.value('AngularNameService', TestBed.get(AngularNameService));
    $provide.value(
      'AnswerGroupObjectFactory', answerGroupObjectFactory);
    $provide.value(
<<<<<<< HEAD
=======
      'AnswerStatsObjectFactory', TestBed.get(AnswerStatsObjectFactory));
    $provide.value(
      'EditabilityService', TestBed.get(EditabilityService));
    $provide.value(
>>>>>>> 1b67cc23
      'ExplorationFeaturesService', explorationFeaturesService);
    $provide.value('FractionObjectFactory', TestBed.get(FractionObjectFactory));
    $provide.value('HintObjectFactory', hintObjectFactory);
    $provide.value('ImprovementsService', TestBed.get(ImprovementsService));
    $provide.value(
      'OutcomeObjectFactory', TestBed.get(OutcomeObjectFactory));
    $provide.value(
      'ParamChangeObjectFactory', TestBed.get(ParamChangeObjectFactory));
    $provide.value(
      'ParamChangesObjectFactory', TestBed.get(ParamChangesObjectFactory));
    $provide.value(
      'RecordedVoiceoversObjectFactory',
      TestBed.get(RecordedVoiceoversObjectFactory));
    $provide.value('RuleObjectFactory', TestBed.get(RuleObjectFactory));
    $provide.value('SiteAnalyticsService', TestBed.get(SiteAnalyticsService));
    $provide.value(
      'SolutionValidityService', TestBed.get(SolutionValidityService));
    $provide.value(
      'StateClassifierMappingService',
      TestBed.get(StateClassifierMappingService));
    $provide.value(
      'StateEditorService', TestBed.get(StateEditorService));
    $provide.value(
      'SubtitledHtmlObjectFactory', TestBed.get(SubtitledHtmlObjectFactory));
    $provide.value('UnitsObjectFactory', TestBed.get(UnitsObjectFactory));
    $provide.value(
      'VoiceoverObjectFactory', TestBed.get(VoiceoverObjectFactory));
    $provide.value(
      'WrittenTranslationObjectFactory',
      TestBed.get(WrittenTranslationObjectFactory));
    $provide.value(
      'WrittenTranslationsObjectFactory',
      TestBed.get(WrittenTranslationsObjectFactory));
    $provide.value('ExplorationDataService', {
      autosaveChangeList: function() {}
    });
  }));

  beforeEach(angular.mock.inject(function($injector, $componentController) {
    $q = $injector.get('$q');
    $rootScope = $injector.get('$rootScope');
    $uibModal = $injector.get('$uibModal');
    stateEditorService = $injector.get('StateEditorService');
    editabilityService = $injector.get('EditabilityService');
    explorationInitStateNameService = $injector.get(
      'ExplorationInitStateNameService');
    explorationStatesService = $injector.get('ExplorationStatesService');
    explorationWarningsService = $injector.get('ExplorationWarningsService');
    routerService = $injector.get('RouterService');
    siteAnalyticsService = $injector.get('SiteAnalyticsService');
    stateEditorRefreshService = $injector.get('StateEditorRefreshService');
    userExplorationPermissionsService = $injector.get(
      'UserExplorationPermissionsService'
    );
    mockRefreshStateEditorEventEmitter = new EventEmitter();
    spyOnProperty(
      stateEditorRefreshService, 'onRefreshStateEditor').and.returnValue(
      mockRefreshStateEditorEventEmitter);

    explorationStatesService.init({
      'First State': {
        content: {
          content_id: 'content',
          html: 'First State Content'
        },
        interaction: {
          id: 'TextInput',
          customization_args: {
            placeholder: {value: {
              content_id: 'ca_placeholder',
              unicode_str: ''
            }},
            rows: {value: 1}
          },
          answer_groups: [{
            rule_specs: [],
            outcome: {
              dest: 'unused',
              feedback: {
                content_id: 'feedback_1',
                html: ''
              },
              labelled_as_correct: false,
              param_changes: [],
              refresher_exploration_id: null
            }
          }],
          default_outcome: {
            dest: 'default',
            feedback: {
              content_id: 'default_outcome',
              html: ''
            },
            labelled_as_correct: false,
            param_changes: [],
            refresher_exploration_id: null
          },
          solution: {
            correct_answer: 'This is the correct answer',
            answer_is_exclusive: false,
            explanation: {
              html: 'Solution explanation',
              content_id: 'content_4'
            }
          },
          hints: []
        },
        next_content_id_index: 0,
        param_changes: [],
        solicit_answer_details: false,
        recorded_voiceovers: {
          voiceovers_mapping: {
            content: {},
            default_outcome: {},
            feedback_1: {
              en: {
                filename: 'myfile2.mp3',
                file_size_bytes: 120000,
                needs_update: false,
                duration_secs: 1.2
              }
            }
          }
        },
        written_translations: {
          translations_mapping: {
            content: {},
            default_outcome: {},
            feedback_1: {
              en: {
                html: 'This is a html',
                needs_update: false
              }
            }
          }
        }
      },
      'Second State': {
        content: {
          content_id: 'content',
          html: 'Second State Content'
        },
        recorded_voiceovers: {
          voiceovers_mapping: {
            content: {},
            default_outcome: {},
            feedback_1: {}
          }
        },
        interaction: {
          id: 'TextInput',
          customization_args: {
            placeholder: {value: {
              content_id: 'ca_placeholder',
              unicode_str: ''
            }},
            rows: {value: 1}
          },
          answer_groups: [{
            rule_specs: [],
            outcome: {
              dest: 'unused',
              feedback: {
                content_id: 'feedback_1',
                html: ''
              },
              labelled_as_correct: false,
              param_changes: [],
              refresher_exploration_id: null
            }
          }],
          default_outcome: {
            dest: 'default',
            feedback: {
              content_id: 'default_outcome',
              html: ''
            },
            labelled_as_correct: false,
            param_changes: [],
            refresher_exploration_id: null
          },
          hints: []
        },
        next_content_id_index: 0,
        param_changes: [],
        solicit_answer_details: false,
        written_translations: {
          translations_mapping: {
            content: {},
            default_outcome: {},
            feedback_1: {}
          }
        }
      }
    });

    $scope = $rootScope.$new();
    ctrl = $componentController('explorationEditorTab', {
      $scope: $scope
    });
    ctrl.$onInit();
  }));

  afterEach(() => {
    ctrl.$onDestroy();
  });

  it('should initialize controller properties after its initialization',
    function() {
      expect(ctrl.interactionIsShown).toBe(false);
    });

  it('should get state content placeholder text when init state name is equal' +
    ' to active state name', function() {
    stateEditorService.setActiveStateName('First State');
    explorationInitStateNameService.init('First State');

    expect(ctrl.getStateContentPlaceholder()).toBe(
      'This is the first card of your exploration. Use this space ' +
      'to introduce your topic and engage the learner, then ask ' +
      'them a question.');
  });

  it('should get state content placeholder text when init state name is' +
    ' different from active state name', function() {
    stateEditorService.setActiveStateName('First State');
    explorationInitStateNameService.init('Second State');

    expect(ctrl.getStateContentPlaceholder()).toBe(
      'You can speak to the learner here, then ask them a question.');
  });

  it('should get state content save button placeholder', function() {
    expect(ctrl.getStateContentSaveButtonPlaceholder()).toBe('Save Content');
  });

  it('should add state in exploration states', function() {
    spyOn(explorationStatesService, 'addState');

    ctrl.addState('Fourth State');

    expect(explorationStatesService.addState).toHaveBeenCalledWith(
      'Fourth State', null);
  });

  it('should refresh warnings', function() {
    spyOn(explorationWarningsService, 'updateWarnings');

    ctrl.refreshWarnings();

    expect(explorationWarningsService.updateWarnings).toHaveBeenCalled();
  });

  it('should save state content', function() {
    stateEditorService.setActiveStateName('First State');
    expect(explorationStatesService.getState('First State').content).toEqual(
      subtitledHtmlObjectFactory.createFromBackendDict({
        content_id: 'content',
        html: 'First State Content'
      }));

    var displayedValue = subtitledHtmlObjectFactory.createFromBackendDict({
      content_id: 'content',
      html: 'First State Content Changed'
    });
    ctrl.saveStateContent(displayedValue);

    expect(explorationStatesService.getState('First State').content).toEqual(
      displayedValue);
    expect(ctrl.interactionIsShown).toBe(true);
  });

  it('should save state interaction id', function() {
    stateEditorService.setActiveStateName('First State');
    stateEditorService.setInteraction(
      explorationStatesService.getState('First State').interaction);

    expect(stateEditorService.interaction.id).toBe('TextInput');

    var newInteractionId = 'Continue';
    ctrl.saveInteractionId(newInteractionId);

    expect(stateEditorService.interaction.id).toBe(newInteractionId);
  });

  it('should save state next content id index', function() {
    stateEditorService.setActiveStateName('First State');
    expect(
      explorationStatesService.getState('First State').nextContentIdIndex
    ).toEqual(0);

    ctrl.saveNextContentIdIndex(2);
    expect(
      explorationStatesService.getState('First State').nextContentIdIndex
    ).toBe(2);
  });

  it('should save interaction answer groups', function() {
    stateEditorService.setActiveStateName('First State');
    stateEditorService.setInteraction(
      explorationStatesService.getState('First State').interaction);

    expect(stateEditorService.interaction.answerGroups).toEqual([
      answerGroupObjectFactory.createFromBackendDict({
        rule_specs: [],
        outcome: {
          dest: 'unused',
          feedback: {
            content_id: 'feedback_1',
            html: ''
          },
          labelled_as_correct: false,
          param_changes: [],
          refresher_exploration_id: null
        }
      })]);

    var displayedValue = [answerGroupObjectFactory.createFromBackendDict({
      rule_specs: [],
      outcome: {
        dest: 'Second State',
        feedback: {
          content_id: 'feedback_1',
          html: ''
        },
        labelled_as_correct: false,
        param_changes: [],
        refresher_exploration_id: null
      },
      training_data: {},
      tagged_skill_misconception_id: ''
    })];
    ctrl.saveInteractionAnswerGroups(displayedValue);

    expect(stateEditorService.interaction.answerGroups).toEqual(displayedValue);
  });

  it('should save interaction default outcome', function() {
    stateEditorService.setActiveStateName('First State');
    stateEditorService.setInteraction(
      explorationStatesService.getState('First State').interaction);

    expect(stateEditorService.interaction.defaultOutcome).toEqual(
      outcomeObjectFactory.createFromBackendDict({
        dest: 'default',
        feedback: {
          content_id: 'default_outcome',
          html: ''
        },
        labelled_as_correct: false,
        param_changes: [],
        refresher_exploration_id: null
      }));

    var displayedValue = outcomeObjectFactory.createFromBackendDict({
      dest: 'Second State',
      feedback: {
        content_id: 'default_outcome_changed',
        html: 'This is the default outcome changed'
      },
      labelled_as_correct: false,
      param_changes: [],
      refresher_exploration_id: null
    });
    ctrl.saveInteractionDefaultOutcome(displayedValue);

    expect(stateEditorService.interaction.defaultOutcome).toEqual(
      displayedValue);
  });

  it('should save interaction customization args', function() {
    stateEditorService.setActiveStateName('First State');
    stateEditorService.setInteraction(
      explorationStatesService.getState('First State').interaction);

    expect(stateEditorService.interaction.customizationArgs).toEqual({
      rows: { value: 1 },
      placeholder: { value: new SubtitledUnicode('', 'ca_placeholder') }
    });

    var displayedValue = {
      placeholder: {
        value: new SubtitledUnicode('Placeholder value', 'ca_placeholder')
      },
      rows: {
        value: 2
      }
    };
    ctrl.saveInteractionCustomizationArgs(displayedValue);

    expect(stateEditorService.interaction.customizationArgs).toEqual(
      displayedValue);
  });

  it('should save interaction solution', function() {
    stateEditorService.setActiveStateName('First State');
    stateEditorService.setInteraction(
      explorationStatesService.getState('First State').interaction);

    expect(stateEditorService.interaction.solution).toEqual(
      solutionObjectFactory.createFromBackendDict({
        correct_answer: 'This is the correct answer',
        answer_is_exclusive: false,
        explanation: {
          html: 'Solution explanation',
          content_id: 'content_4'
        }
      }));

    var displayedValue = solutionObjectFactory.createFromBackendDict({
      correct_answer: 'This is the second correct answer',
      answer_is_exclusive: true,
      explanation: {
        html: 'Solution complete explanation',
        content_id: 'content_4'
      }
    });
    ctrl.saveSolution(displayedValue);

    expect(stateEditorService.interaction.solution).toEqual(
      displayedValue);
  });

  it('should save interaction hints', function() {
    stateEditorService.setActiveStateName('First State');
    stateEditorService.setInteraction(
      explorationStatesService.getState('First State').interaction);

    expect(stateEditorService.interaction.hints).toEqual([]);

    var displayedValue = [hintObjectFactory.createFromBackendDict({
      hint_content: {
        content_id: '',
        html: 'This is a hint'
      }
    })];
    ctrl.saveHints(displayedValue);

    expect(stateEditorService.interaction.hints).toEqual(
      displayedValue);
  });

  it('should save solicit answer details', function() {
    stateEditorService.setActiveStateName('First State');
    stateEditorService.setSolicitAnswerDetails(
      explorationStatesService.getState('First State').solicitAnswerDetails);

    expect(stateEditorService.solicitAnswerDetails).toBe(false);

    ctrl.saveSolicitAnswerDetails(true);

    expect(stateEditorService.solicitAnswerDetails).toBe(true);
  });

  it('should mark all audio as needing update when closing modal', function() {
    spyOn($uibModal, 'open').and.returnValue({
      result: $q.resolve()
    });
    stateEditorService.setActiveStateName('First State');

    expect(
      explorationStatesService.getState('First State')
        .recordedVoiceovers.voiceoversMapping.feedback_1.en.needsUpdate).toBe(
      false);
    expect(
      explorationStatesService.getState('First State')
        .writtenTranslations.translationsMapping.feedback_1.en.needsUpdate)
      .toBe(false);

    ctrl.showMarkAllAudioAsNeedingUpdateModalIfRequired(['feedback_1']);
    $scope.$apply();

    expect(
      explorationStatesService.getState('First State')
        .recordedVoiceovers.voiceoversMapping.feedback_1.en.needsUpdate).toBe(
      true);
    expect(
      explorationStatesService.getState('First State')
        .writtenTranslations.translationsMapping.feedback_1.en.needsUpdate)
      .toBe(true);
  });

  it('should not mark all audio as needing update when dismissing modal',
    function() {
      spyOn($uibModal, 'open').and.returnValue({
        result: $q.reject()
      });
      stateEditorService.setActiveStateName('First State');

      expect(
        explorationStatesService.getState('First State')
          .recordedVoiceovers.voiceoversMapping.feedback_1.en.needsUpdate).toBe(
        false);
      expect(
        explorationStatesService.getState('First State')
          .writtenTranslations.translationsMapping.feedback_1.en.needsUpdate)
        .toBe(false);

      ctrl.showMarkAllAudioAsNeedingUpdateModalIfRequired(['feedback_1']);
      $scope.$apply();

      expect(
        explorationStatesService.getState('First State')
          .recordedVoiceovers.voiceoversMapping.feedback_1.en.needsUpdate).toBe(
        false);
      expect(
        explorationStatesService.getState('First State')
          .writtenTranslations.translationsMapping.feedback_1.en.needsUpdate)
        .toBe(false);
    });

  it('should navigate to main tab in specific state name', function() {
    spyOn(routerService, 'navigateToMainTab');

    var stateName = 'Second State';
    ctrl.navigateToState(stateName);

    expect(routerService.navigateToMainTab).toHaveBeenCalledWith(stateName);
  });

  it('should evaluate if parameters are enabled', function() {
    var areParametersEnabledSpy = spyOn(
      explorationFeaturesService, 'areParametersEnabled');

    areParametersEnabledSpy.and.returnValue(true);
    expect(ctrl.areParametersEnabled()).toBe(true);

    areParametersEnabledSpy.and.returnValue(false);
    expect(ctrl.areParametersEnabled()).toBe(false);
  });

  it('should correctly broadcast the stateEditorInitialized flag with ' +
      'the state data', function() {
    stateEditorService.setActiveStateName('Second State');
    stateEditorService.updateStateInteractionEditorInitialised();
    stateEditorService.updateStateResponsesInitialised();
    stateEditorService.updateStateEditorDirectiveInitialised();

    mockRefreshStateEditorEventEmitter.emit();

    const stateEditorInitializedSpy = jasmine.createSpy(
      'stateEditorInitialized');
    let testsubscription =
      stateEditorService.onStateEditorInitialized.subscribe(
        stateEditorInitializedSpy);

    $scope.$apply();

    expect(stateEditorInitializedSpy).toHaveBeenCalledWith(
      explorationStatesService.getState('Second State')
    );

    testsubscription.unsubscribe();
  });

  it('should start tutorial if in tutorial mode on page load', () => {
    spyOn(ctrl, 'startTutorial');
    editabilityService.onStartTutorial();
    $scope.$apply();
    ctrl.initStateEditor();
    $scope.$apply();
    expect(ctrl.startTutorial).toHaveBeenCalled();
  });

  it('should not start tutorial if not in tutorial mode on page load', () => {
    spyOn(ctrl, 'startTutorial');
    editabilityService.onEndTutorial();
    $scope.$apply();
    ctrl.initStateEditor();
    $scope.$apply();
    expect(ctrl.startTutorial).not.toHaveBeenCalled();
  });

  it('should finish tutorial if finish tutorial button is clicked', () => {
    var registerFinishTutorialEventSpy = (
      spyOn(siteAnalyticsService, 'registerFinishTutorialEvent'));
    spyOn(editabilityService, 'onEndTutorial');
    editabilityService.onStartTutorial();
    $scope.$apply();
    ctrl.initStateEditor();
    $scope.$apply();
    ctrl.onFinishTutorial();
    expect(registerFinishTutorialEventSpy).toHaveBeenCalled();
    expect(editabilityService.onEndTutorial).toHaveBeenCalled();
    expect(ctrl.tutorialInProgress).toBe(false);
  });

  it('should skip tutorial if skip tutorial button is clicked', () => {
    var registerSkipTutorialEventSpy = (
      spyOn(siteAnalyticsService, 'registerSkipTutorialEvent'));
    spyOn(editabilityService, 'onEndTutorial');
    editabilityService.onStartTutorial();
    $scope.$apply();
    ctrl.initStateEditor();
    $scope.$apply();
    ctrl.onSkipTutorial();
    expect(registerSkipTutorialEventSpy).toHaveBeenCalled();
    expect(editabilityService.onEndTutorial).toHaveBeenCalled();
    expect(ctrl.tutorialInProgress).toBe(false);
  });

  // The describe block below tests all the possible functions
  // included on ctrl.EDITOR_TUTORIAL_OPTIONS array, which manipulates
  // with JQuery the 'save from tutorial' button.
  describe('when testing functions for JQuery manipulation from' +
    ' ctrl.EDITOR_TUTORIAL_OPTIONS array', () => {
    it('should change element scroll top when calling fn property' +
      ' function on index 1 of ctrl.EDITOR_TUTORIAL_OPTIONS array',
    () => {
      var element = angular.element('div');
      spyOn(window, '$').and.returnValue(element);

      var animateSpy = spyOn(element, 'animate').and.callThrough();

      ctrl.EDITOR_TUTORIAL_OPTIONS[1].fn(false);

      expect(animateSpy).toHaveBeenCalledWith({
        scrollTop: 20
      }, 1000);
    });

    it('should not change element scroll top when calling fn property' +
      ' function on index 1 of EDITOR_TUTORIAL_OPTIONS array', () => {
      var element = angular.element('div');
      spyOn(window, '$').and.returnValue(element);

      var animateSpy = spyOn(element, 'animate').and.callThrough();

      ctrl.EDITOR_TUTORIAL_OPTIONS[1].fn(true);

      expect(animateSpy).toHaveBeenCalledWith({
        scrollTop: 0
      }, 1000);
    });

    it('should change state interaction element scroll top when calling' +
      ' fn property function on index 3 of EDITOR_TUTORIAL_OPTIONS array',
    () => {
      var element = angular.element('div');
      spyOn(window, '$').and.returnValue(element);
      var animateSpy = spyOn(element, 'animate').and.callThrough();
      spyOn(angular, 'element')
        .withArgs('#tutorialStateContent').and.returnValue({
          // This throws "Type '{ top: number; }' is not assignable to type
          // 'JQLite | Coordinates'." This is because the actual 'offset'
          // functions returns more properties than the function we've
          // defined. We have only returned the properties we need
          // in 'offset' function.
          // @ts-expect-error
          offset: () => ({
            top: 5
          })
        });

      ctrl.EDITOR_TUTORIAL_OPTIONS[3].fn(false);

      expect(animateSpy).toHaveBeenCalledWith({
        scrollTop: (5 - 200)
      }, 1000);
    });

    it('should change state content element scroll top when calling fn' +
      ' property function on index 3 of EDITOR_TUTORIAL_OPTIONS array',
    () => {
      var element = angular.element('div');
      spyOn(window, '$').and.returnValue(element);
      var animateSpy = spyOn(element, 'animate').and.callThrough();
      spyOn(angular, 'element')
        .withArgs('#tutorialStateInteraction').and.returnValue({
          // This throws "Type '{ top: number; }' is not assignable to type
          // 'JQLite | Coordinates'." This is because the actual 'offset'
          // functions returns more properties than the function we've
          // defined. We have only returned the properties we need
          // in 'offset' function.
          // @ts-expect-error
          offset: () => ({
            top: 20
          })
        });

      ctrl.EDITOR_TUTORIAL_OPTIONS[3].fn(true);

      expect(animateSpy).toHaveBeenCalledWith({
        scrollTop: (20 - 200)
      }, 1000);
    });

    it('should change preview tab element scroll top when calling fn' +
      ' property function on index 5 of EDITOR_TUTORIAL_OPTIONS array',
    () => {
      var element = angular.element('div');
      spyOn(window, '$').and.returnValue(element);
      var animateSpy = spyOn(element, 'animate').and.callThrough();
      spyOn(angular, 'element')
        .withArgs('#tutorialPreviewTab').and.returnValue({
          // This throws "Type '{ top: number; }' is not assignable to type
          // 'JQLite | Coordinates'." This is because the actual 'offset'
          // functions returns more properties than the function we've
          // defined. We have only returned the properties we need
          // in 'offset' function.
          // @ts-expect-error
          offset: () => ({
            top: 5
          })
        });

      ctrl.EDITOR_TUTORIAL_OPTIONS[5].fn(true);

      expect(animateSpy).toHaveBeenCalledWith({
        scrollTop: (5 - 200)
      }, 1000);
    });

    it('should change state interaction element scroll top when calling' +
      ' fn property function on index 5 of EDITOR_TUTORIAL_OPTIONS array',
    () => {
      var element = angular.element('div');
      spyOn(window, '$').and.returnValue(element);
      var animateSpy = spyOn(element, 'animate').and.callThrough();
      spyOn(angular, 'element')
        .withArgs('#tutorialStateInteraction').and.returnValue({
          // This throws "Type '{ top: number; }' is not assignable to type
          // 'JQLite | Coordinates'." This is because the actual 'offset'
          // functions returns more properties than the function we've
          // defined. We have only returned the properties we need
          // in 'offset' function.
          // @ts-expect-error
          offset: () => ({
            top: 20
          })
        });

      ctrl.EDITOR_TUTORIAL_OPTIONS[5].fn(false);

      expect(animateSpy).toHaveBeenCalledWith({
        scrollTop: (20 - 200)
      }, 1000);
    });

    it('should change preview tabn element scroll top when calling fn' +
      ' property function on index 7 of EDITOR_TUTORIAL_OPTIONS array',
    () => {
      var element = angular.element('div');
      spyOn(window, '$').and.returnValue(element);
      var animateSpy = spyOn(element, 'animate').and.callThrough();
      spyOn(angular, 'element')
        .withArgs('#tutorialPreviewTab').and.returnValue({
          // This throws "Type '{ top: number; }' is not assignable to type
          // 'JQLite | Coordinates'." This is because the actual 'offset'
          // functions returns more properties than the function we've
          // defined. We have only returned the properties we need
          // in 'offset' function.
          // @ts-expect-error
          offset: () => ({
            top: 5
          })
        });

      ctrl.EDITOR_TUTORIAL_OPTIONS[7].fn(true);

      expect(animateSpy).toHaveBeenCalledWith({
        scrollTop: (5 - 200)
      }, 1000);
    });

    it('should change state interaction element scroll top when calling' +
      ' fn property function on index 7 of EDITOR_TUTORIAL_OPTIONS array',
    () => {
      var element = angular.element('div');
      spyOn(window, '$').and.returnValue(element);
      var animateSpy = spyOn(element, 'animate').and.callThrough();
      spyOn(angular, 'element')
        .withArgs('#tutorialStateInteraction').and.returnValue({
          // This throws "Type '{ top: number; }' is not assignable to type
          // 'JQLite | Coordinates'." This is because the actual 'offset'
          // functions returns more properties than the function we've
          // defined. We have only returned the properties we need
          // in 'offset' function.
          // @ts-expect-error
          offset: () => ({
            top: 20
          })
        });

      ctrl.EDITOR_TUTORIAL_OPTIONS[7].fn(false);

      expect(animateSpy).toHaveBeenCalledWith({
        scrollTop: (20 - 200)
      }, 1000);
    });

    it('should not remove save button element at index 9 when the user' +
      ' does have edit permissions', () => {
      spyOn(userExplorationPermissionsService, 'getPermissionsAsync').and
        .returnValue($q.resolve({
          canEdit: true
        }));
      ctrl.removeTutorialSaveButtonIfNoPermissions();
      $scope.$apply();
      expect(ctrl.EDITOR_TUTORIAL_OPTIONS[9].heading).toBe('Save');
    });

    it('should remove save button element at index 9 when the user does' +
      ' not have edit permissions', () => {
      spyOn(userExplorationPermissionsService, 'getPermissionsAsync').and
        .returnValue($q.resolve({
          canEdit: false
        }));
      ctrl.removeTutorialSaveButtonIfNoPermissions();
      $scope.$apply();
      expect(ctrl.EDITOR_TUTORIAL_OPTIONS[9].heading).not.toBe('Save');
    });
  });
});<|MERGE_RESOLUTION|>--- conflicted
+++ resolved
@@ -60,7 +60,6 @@
   'domain/exploration/SubtitledUnicodeObjectFactory';
 
 import { importAllAngularServices } from 'tests/unit-test-utils';
-import { EditabilityService } from 'services/editability.service';
 
 describe('Exploration editor tab component', function() {
   var ctrl;
@@ -102,13 +101,6 @@
     $provide.value(
       'AnswerGroupObjectFactory', answerGroupObjectFactory);
     $provide.value(
-<<<<<<< HEAD
-=======
-      'AnswerStatsObjectFactory', TestBed.get(AnswerStatsObjectFactory));
-    $provide.value(
-      'EditabilityService', TestBed.get(EditabilityService));
-    $provide.value(
->>>>>>> 1b67cc23
       'ExplorationFeaturesService', explorationFeaturesService);
     $provide.value('FractionObjectFactory', TestBed.get(FractionObjectFactory));
     $provide.value('HintObjectFactory', hintObjectFactory);
