--- conflicted
+++ resolved
@@ -1,141 +1,3 @@
-<<<<<<< HEAD
-// Copyright 2020 The Oppia Authors. All Rights Reserved.
-//
-// Licensed under the Apache License, Version 2.0 (the "License");
-// you may not use this file except in compliance with the License.
-// You may obtain a copy of the License at
-//
-//      http://www.apache.org/licenses/LICENSE-2.0
-//
-// Unless required by applicable law or agreed to in writing, software
-// distributed under the License is distributed on an "AS-IS" BASIS,
-// WITHOUT WARRANTIES OR CONDITIONS OF ANY KIND, either express or implied.
-// See the License for the specific language governing permissions and
-// limitations under the License.
-
-/**
- * @fileoverview Controller for add answer group modal.
- */
-
-import { EventBusGroup } from 'app-events/event-bus.service';
-import { ObjectFormValidityChangeEvent } from 'app-events/app-events';
-
-require(
-  'components/common-layout-directives/common-elements/' +
-  'confirm-or-cancel-modal.controller.ts');
-require(
-  'pages/exploration-editor-page/services/populate-rule-content-ids.service');
-require(
-  'components/state-editor/state-editor-properties-services/' +
-  'state-editor.service.ts');
-require('domain/exploration/OutcomeObjectFactory.ts');
-require('domain/exploration/RuleObjectFactory.ts');
-require('app-events/event-bus.service');
-require(
-  'pages/exploration-editor-page/services/editor-first-time-events.service.ts');
-require('services/generate-content-id.service.ts');
-
-angular.module('oppia').controller('AddAnswerGroupModalController', [
-  '$controller', '$rootScope', '$scope', '$uibModalInstance',
-  'EditorFirstTimeEventsService',
-  'EventBusService', 'GenerateContentIdService', 'OutcomeObjectFactory',
-  'PopulateRuleContentIdsService', 'RuleObjectFactory', 'StateEditorService',
-  'addState', 'currentInteractionId', 'stateName', 'COMPONENT_NAME_FEEDBACK',
-  'INTERACTION_SPECS',
-  function(
-      $controller, $rootScope, $scope, $uibModalInstance,
-      EditorFirstTimeEventsService,
-      EventBusService, GenerateContentIdService, OutcomeObjectFactory,
-      PopulateRuleContentIdsService, RuleObjectFactory, StateEditorService,
-      addState, currentInteractionId, stateName, COMPONENT_NAME_FEEDBACK,
-      INTERACTION_SPECS) {
-    $controller('ConfirmOrCancelModalController', {
-      $scope: $scope,
-      $uibModalInstance: $uibModalInstance
-    });
-    const eventBusGroup: EventBusGroup = new EventBusGroup(EventBusService);
-    $scope.modalId = Symbol();
-    $scope.isInvalid = false;
-    eventBusGroup.on(
-      ObjectFormValidityChangeEvent,
-      event => {
-        if (event.message.modalId === $scope.modalId) {
-          $scope.isInvalid = event.message.value;
-          $scope.$applyAsync();
-        }
-      });
-    $scope.feedbackEditorIsOpen = false;
-    $scope.addState = addState;
-    $scope.questionModeEnabled = (
-      StateEditorService.isInQuestionMode());
-    $scope.updateAnswerGroupFeedback = function(outcome) {
-      $scope.openFeedbackEditor();
-      $scope.tmpOutcome.feedback = outcome.feedback;
-      // TODO(#8521): Remove the use of $rootScope.$apply()
-      // once the controller is migrated to angular.
-      $rootScope.$apply();
-    };
-    $scope.updateTaggedMisconception = function(
-        taggedMisconception) {
-      $scope.tmpTaggedSkillMisconceptionId = (
-        `${taggedMisconception.skillId}-${
-          taggedMisconception.misconceptionId}`);
-    };
-    $scope.openFeedbackEditor = function() {
-      $scope.feedbackEditorIsOpen = true;
-    };
-    $scope.isCorrectnessFeedbackEnabled = function() {
-      return StateEditorService.getCorrectnessFeedbackEnabled();
-    };
-    // This returns false if the current interaction ID is null.
-    $scope.isCurrentInteractionLinear = function() {
-      return (
-        currentInteractionId &&
-        INTERACTION_SPECS[currentInteractionId].is_linear);
-    };
-    $scope.tmpRule = RuleObjectFactory.createNew(null, {}, {});
-    var feedbackContentId = GenerateContentIdService.getNextStateId(
-      COMPONENT_NAME_FEEDBACK);
-    $scope.tmpOutcome = OutcomeObjectFactory.createNew(
-      $scope.questionModeEnabled ? null : stateName,
-      feedbackContentId, '', []);
-    $scope.tmpTaggedSkillMisconceptionId = null;
-
-    $scope.isSelfLoopWithNoFeedback = function(tmpOutcome) {
-      return (
-        tmpOutcome.dest ===
-        stateName && !tmpOutcome.hasNonemptyFeedback());
-    };
-
-    $scope.isFeedbackLengthExceeded = function(tmpOutcome) {
-      // TODO(#13764): Edit this check after appropriate limits are found.
-      return (tmpOutcome.feedback._html.length > 10000);
-    };
-
-    $scope.addAnswerGroupForm = {};
-
-    $scope.saveResponse = function(reopen) {
-      PopulateRuleContentIdsService.populateNullRuleContentIds($scope.tmpRule);
-      StateEditorService.onSaveOutcomeDestDetails.emit();
-
-      EditorFirstTimeEventsService.registerFirstSaveRuleEvent();
-      // Close the modal and save it afterwards.
-      $uibModalInstance.close({
-        tmpRule: angular.copy($scope.tmpRule),
-        tmpOutcome: angular.copy($scope.tmpOutcome),
-        tmpTaggedSkillMisconceptionId: (
-          $scope.tmpOutcome.labelledAsCorrect ? null : (
-            $scope.tmpTaggedSkillMisconceptionId)),
-        reopen: reopen
-      });
-
-      $scope.$on('$destroy', function() {
-        eventBusGroup.unsubscribe();
-      });
-    };
-  }
-]);
-=======
 // Copyright 2020 The Oppia Authors. All Rights Reserved.
 //
 // Licensed under the Apache License, Version 2.0 (the "License");
@@ -277,5 +139,4 @@
       });
     };
   }
-]);
->>>>>>> cb2f7d4c
+]);