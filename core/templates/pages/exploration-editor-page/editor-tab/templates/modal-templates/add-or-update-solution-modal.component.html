<div class="modal-header e2e-test-add-or-update-solution-modal">
  <h3>{{ solutionType !== null ? 'Update Solution' : 'Add Solution' }}</h3>
</div>

<div class="modal-body">
  <div class="form-inline">
    <div class="oppia-rule-details-header">
      <select class="e2e-test-answer-is-exclusive-select"
              [(ngModel)]="tempAnsOption"
              (ngModelChange)="onAnswerChange()">
        <option *ngFor="let item of ansOptions">
          {{ item }}
        </option>
      </select> <strong> solution is...</strong>
      <br>
      <br>
      <div>
<<<<<<< HEAD
        <oppia-interaction-display classStr="protractor-test-interaction-html"
=======
        <angular-html-bind-wrapper classStr="e2e-test-interaction-html"
>>>>>>> 5eaca74e
                                   [htmlData]="correctAnswerEditorHtml">
        </oppia-interaction-display>
      </div>
      <br>
      <button class="md-button oppia-learner-confirm-button e2e-test-submit-answer-button"
              (click)="onSubmitFromSubmitButton()"
              *ngIf="data.correctAnswer === undefined && shouldAdditionalSubmitButtonBeShown()"
              [disabled]="isSubmitButtonDisabled()">
          Submit
      </button>
      <br>
      <div [hidden]="data.correctAnswer === undefined">
        <strong>Explanation:</strong>
        <schema-based-editor class="e2e-test-explanation-textarea"
                             [schema]="EXPLANATION_FORM_SCHEMA"
                             [(localValue)]="data.explanationHtml">
        </schema-based-editor>
      </div>
    </div>
  </div>
  <div *ngIf="isSolutionExplanationLengthExceeded(data.explanationHtml)" class="oppia-length-validation-error">
    The solution explanation is too long. Please use at most 3000 characters.
  </div>
</div>

<div class="modal-footer">
  <button class="btn btn-secondary" (click)="cancel()">Cancel</button>
  <button class="btn btn-success e2e-test-submit-solution-button"
          (click)="saveSolution()"
          [disabled]="data.correctAnswer === undefined || isSubmitButtonDisabled() || !data.explanationHtml || isSolutionExplanationLengthExceeded(data.explanationHtml)"
          title="Check if the solution corresponds to a correct answer and save it.">
    Check and Save Solution
  </button>
</div><|MERGE_RESOLUTION|>--- conflicted
+++ resolved
@@ -15,11 +15,7 @@
       <br>
       <br>
       <div>
-<<<<<<< HEAD
-        <oppia-interaction-display classStr="protractor-test-interaction-html"
-=======
-        <angular-html-bind-wrapper classStr="e2e-test-interaction-html"
->>>>>>> 5eaca74e
+        <oppia-interaction-display classStr="e2e-test-interaction-html"
                                    [htmlData]="correctAnswerEditorHtml">
         </oppia-interaction-display>
       </div>
