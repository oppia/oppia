--- conflicted
+++ resolved
@@ -41,16 +41,10 @@
     <br>
 
     <oppia-outcome-destination-editor [outcome]="tmpOutcome"
-<<<<<<< HEAD
-                                      ng-if="!questionModeEnabled"
-                                      [outcome-has-feedback]="!isLinearWithNoFeedback(tmpOutcome)"
-                                      [add-state]="addState">
-=======
                                       (get-changes)="getChanges()"
                                       ng-if="!questionModeEnabled"
                                       [outcome-has-feedback]="!isLinearWithNoFeedback(tmpOutcome)"
                                       (add-state)="addState($event)">
->>>>>>> 7b1701c7
     </oppia-outcome-destination-editor>
   </form>
 
