<<<<<<< HEAD
// Copyright 2020 The Oppia Authors. All Rights Reserved.
//
// Licensed under the Apache License, Version 2.0 (the 'License');
// you may not use this file except in compliance with the License.
// You may obtain a copy of the License at
//
//      http://www.apache.org/licenses/LICENSE-2.0
//
// Unless required by applicable law or agreed to in writing, software
// distributed under the License is distributed on an 'AS-IS' BASIS,
// WITHOUT WARRANTIES OR CONDITIONS OF ANY KIND, either express or implied.
// See the License for the specific language governing permissions and
// limitations under the License.

/**
 * @fileoverview Unit tests for AddAnswerGroupModalController.
 */

import { TestBed } from '@angular/core/testing';
import { EditorFirstTimeEventsService } from
  'pages/exploration-editor-page/services/editor-first-time-events.service';
import { StateEditorService } from
  // eslint-disable-next-line max-len
  'components/state-editor/state-editor-properties-services/state-editor.service';
import { GenerateContentIdService } from 'services/generate-content-id.service';
import { OutcomeObjectFactory } from 'domain/exploration/OutcomeObjectFactory';
import { RuleObjectFactory } from 'domain/exploration/RuleObjectFactory';

import { Subscription } from 'rxjs';
import { importAllAngularServices } from 'tests/unit-test-utils.ajs';
import { EventBusGroup, EventBusService } from 'app-events/event-bus.service';
import { ObjectFormValidityChangeEvent } from 'app-events/app-events';

describe('Add Answer Group Modal Controller', function() {
  importAllAngularServices();

  var $scope = null;
  var $uibModalInstance = null;
  var editorFirstTimeEventsService = null;
  var generateContentIdService = null;
  var outcomeObjectFactory = null;
  var ruleObjectFactory = null;
  var stateEditorService = null;

  var addState = null;
  var currentInteractionId = 'Continue';
  var existingContentIds = [];
  var stateName = 'State Name';
  var testSubscriptions: Subscription;

  const saveOutcomeDestDetailsSpy = jasmine.createSpy('saveOutcomeDestDetails');

  beforeEach(angular.mock.module('oppia'));

  beforeEach(function() {
    editorFirstTimeEventsService = TestBed.get(EditorFirstTimeEventsService);
    generateContentIdService = TestBed.get(GenerateContentIdService);
    outcomeObjectFactory = TestBed.get(OutcomeObjectFactory);
    ruleObjectFactory = TestBed.get(RuleObjectFactory);
    stateEditorService = TestBed.get(StateEditorService);
  });

  beforeEach(angular.mock.inject(function($injector, $controller) {
    var $rootScope = $injector.get('$rootScope');

    $uibModalInstance = jasmine.createSpyObj(
      '$uibModalInstance', ['close', 'dismiss']);

    spyOn(stateEditorService, 'isInQuestionMode').and.returnValue(true);

    $scope = $rootScope.$new();
    $controller('AddAnswerGroupModalController', {
      $scope: $scope,
      $uibModalInstance: $uibModalInstance,
      EditorFirstTimeEventsService: editorFirstTimeEventsService,
      GenerateContentIdService: generateContentIdService,
      OutcomeObjectFactory: outcomeObjectFactory,
      RuleObjectFactory: ruleObjectFactory,
      StateEditorService: stateEditorService,
      addState: addState,
      currentInteractionId: currentInteractionId,
      existingContentIds: existingContentIds,
      stateName: stateName
    });
  }));

  beforeEach(() => {
    testSubscriptions = new Subscription();
    testSubscriptions.add(stateEditorService.onSaveOutcomeDestDetails.subscribe(
      saveOutcomeDestDetailsSpy));
  });

  afterEach(() => {
    testSubscriptions.unsubscribe();
  });

  it('should initialize $scope properties after controller is initialized',
    function() {
      expect(true).toBe(true);
      expect($scope.feedbackEditorIsOpen).toBe(false);
      expect($scope.addState).toBe(addState);
      expect($scope.questionModeEnabled).toBe(true);
      expect($scope.tmpTaggedSkillMisconceptionId).toBe(null);
      expect($scope.addAnswerGroupForm).toEqual({});
    });

  it('should update answer group feedback', function() {
    expect($scope.feedbackEditorIsOpen).toBe(false);

    var feedback = 'New feedback';
    $scope.updateAnswerGroupFeedback({
      feedback: feedback
    });
    $scope.modalId = Symbol();
    const eventBusGroup = new EventBusGroup(TestBed.inject(EventBusService));
    eventBusGroup.emit(new ObjectFormValidityChangeEvent({
      value: true, modalId: $scope.modalId}));
    expect($scope.feedbackEditorIsOpen).toBe(true);
    expect($scope.tmpOutcome.feedback).toBe(feedback);
  });

  it('should update tagged misconception', function() {
    expect($scope.tmpTaggedSkillMisconceptionId).toBe(null);

    var taggedMisconception = {
      misconceptionId: 'mis_1',
      skillId: 'skill_1'
    };
    $scope.updateTaggedMisconception(taggedMisconception);

    expect($scope.tmpTaggedSkillMisconceptionId).toBe('skill_1-mis_1');
  });

  it('should check if correctness feedback is enabled', function() {
    spyOn(stateEditorService, 'getCorrectnessFeedbackEnabled').and
      .returnValue(true);
    expect($scope.isCorrectnessFeedbackEnabled()).toBe(true);
  });

  it('should check if current interaction is linear', function() {
    expect($scope.isCurrentInteractionLinear()).toBe(true);
  });

  it('should check if outcome has no feedback with self loop', function() {
    var outcome = outcomeObjectFactory.createNew(
      'State Name', '1', '', []);
    expect($scope.isSelfLoopWithNoFeedback(outcome)).toBe(true);

    var outcome2 = outcomeObjectFactory.createNew(
      'State Name', '1', 'Feedback Text', []);
    expect($scope.isSelfLoopWithNoFeedback(outcome2)).toBe(false);
  });

  it('should check if outcome feedback exceeds 10000 characters', () => {
    var outcome1 = outcomeObjectFactory.createNew(
      'State Name', '1', 'a'.repeat(10000), []);
    expect($scope.isFeedbackLengthExceeded(outcome1)).toBe(false);

    var outcome2 = outcomeObjectFactory.createNew(
      'State Name', '1', 'a'.repeat(10001), []);
    expect($scope.isFeedbackLengthExceeded(outcome2)).toBe(true);
  });

  it('should save answer group response when closing the modal', function() {
    $scope.saveResponse(null);

    expect(saveOutcomeDestDetailsSpy).toHaveBeenCalled();
    expect($uibModalInstance.close).toHaveBeenCalledWith({
      tmpRule: $scope.tmpRule,
      tmpOutcome: $scope.tmpOutcome,
      tmpTaggedSkillMisconceptionId: null,
      reopen: null
    });
  });
});
=======
// Copyright 2020 The Oppia Authors. All Rights Reserved.
//
// Licensed under the Apache License, Version 2.0 (the 'License');
// you may not use this file except in compliance with the License.
// You may obtain a copy of the License at
//
//      http://www.apache.org/licenses/LICENSE-2.0
//
// Unless required by applicable law or agreed to in writing, software
// distributed under the License is distributed on an 'AS-IS' BASIS,
// WITHOUT WARRANTIES OR CONDITIONS OF ANY KIND, either express or implied.
// See the License for the specific language governing permissions and
// limitations under the License.

/**
 * @fileoverview Unit tests for AddAnswerGroupModalController.
 */

import { TestBed } from '@angular/core/testing';
import { EditorFirstTimeEventsService } from
  'pages/exploration-editor-page/services/editor-first-time-events.service';
import { StateEditorService } from
  // eslint-disable-next-line max-len
  'components/state-editor/state-editor-properties-services/state-editor.service';
import { GenerateContentIdService } from 'services/generate-content-id.service';
import { OutcomeObjectFactory } from 'domain/exploration/OutcomeObjectFactory';
import { RuleObjectFactory } from 'domain/exploration/RuleObjectFactory';

import { Subscription } from 'rxjs';
import { importAllAngularServices } from 'tests/unit-test-utils.ajs';
import { EventBusGroup, EventBusService } from 'app-events/event-bus.service';
import { ObjectFormValidityChangeEvent } from 'app-events/app-events';

describe('Add Answer Group Modal Controller', function() {
  importAllAngularServices();

  var $scope = null;
  var $uibModalInstance = null;
  var editorFirstTimeEventsService = null;
  var generateContentIdService = null;
  var outcomeObjectFactory = null;
  var ruleObjectFactory = null;
  var stateEditorService = null;

  var addState = null;
  var currentInteractionId = 'Continue';
  var existingContentIds = [];
  var stateName = 'State Name';
  var testSubscriptions: Subscription;

  const saveOutcomeDestDetailsSpy = jasmine.createSpy('saveOutcomeDestDetails');

  beforeEach(angular.mock.module('oppia'));

  beforeEach(function() {
    editorFirstTimeEventsService = TestBed.get(EditorFirstTimeEventsService);
    generateContentIdService = TestBed.get(GenerateContentIdService);
    outcomeObjectFactory = TestBed.get(OutcomeObjectFactory);
    ruleObjectFactory = TestBed.get(RuleObjectFactory);
    stateEditorService = TestBed.get(StateEditorService);
  });

  beforeEach(angular.mock.inject(function($injector, $controller) {
    var $rootScope = $injector.get('$rootScope');

    $uibModalInstance = jasmine.createSpyObj(
      '$uibModalInstance', ['close', 'dismiss']);

    spyOn(stateEditorService, 'isInQuestionMode').and.returnValue(true);

    $scope = $rootScope.$new();
    $controller('AddAnswerGroupModalController', {
      $scope: $scope,
      $uibModalInstance: $uibModalInstance,
      EditorFirstTimeEventsService: editorFirstTimeEventsService,
      GenerateContentIdService: generateContentIdService,
      OutcomeObjectFactory: outcomeObjectFactory,
      RuleObjectFactory: ruleObjectFactory,
      StateEditorService: stateEditorService,
      addState: addState,
      currentInteractionId: currentInteractionId,
      existingContentIds: existingContentIds,
      stateName: stateName
    });
  }));

  beforeEach(() => {
    testSubscriptions = new Subscription();
    testSubscriptions.add(stateEditorService.onSaveOutcomeDestDetails.subscribe(
      saveOutcomeDestDetailsSpy));
  });

  afterEach(() => {
    testSubscriptions.unsubscribe();
  });

  it('should initialize $scope properties after controller is initialized',
    function() {
      expect(true).toBe(true);
      expect($scope.feedbackEditorIsOpen).toBe(false);
      expect($scope.addState).toBe(addState);
      expect($scope.questionModeEnabled).toBe(true);
      expect($scope.tmpTaggedSkillMisconceptionId).toBe(null);
      expect($scope.addAnswerGroupForm).toEqual({});
    });

  it('should update answer group feedback', function() {
    expect($scope.feedbackEditorIsOpen).toBe(false);

    var feedback = 'New feedback';
    $scope.updateAnswerGroupFeedback({
      feedback: feedback
    });
    $scope.modalId = Symbol();
    const eventBusGroup = new EventBusGroup(TestBed.inject(EventBusService));
    eventBusGroup.emit(new ObjectFormValidityChangeEvent({
      value: true, modalId: $scope.modalId}));
    expect($scope.feedbackEditorIsOpen).toBe(true);
    expect($scope.tmpOutcome.feedback).toBe(feedback);
  });

  it('should update tagged misconception', function() {
    expect($scope.tmpTaggedSkillMisconceptionId).toBe(null);

    var taggedMisconception = {
      misconceptionId: 'mis_1',
      skillId: 'skill_1'
    };
    $scope.updateTaggedMisconception(taggedMisconception);

    expect($scope.tmpTaggedSkillMisconceptionId).toBe('skill_1-mis_1');
  });

  it('should check if correctness feedback is enabled', function() {
    spyOn(stateEditorService, 'getCorrectnessFeedbackEnabled').and
      .returnValue(true);
    expect($scope.isCorrectnessFeedbackEnabled()).toBe(true);
  });

  it('should check if current interaction is linear', function() {
    expect($scope.isCurrentInteractionLinear()).toBe(true);
  });

  it('should check if outcome has no feedback with self loop', function() {
    var outcome = outcomeObjectFactory.createNew(
      'State Name', '1', '', []);
    expect($scope.isSelfLoopWithNoFeedback(outcome)).toBe(true);

    var outcome2 = outcomeObjectFactory.createNew(
      'State Name', '1', 'Feedback Text', []);
    expect($scope.isSelfLoopWithNoFeedback(outcome2)).toBe(false);
  });

  it('should check if outcome feedback exceeds 10000 characters', () => {
    var outcome1 = outcomeObjectFactory.createNew(
      'State Name', '1', 'a'.repeat(10000), []);
    expect($scope.isFeedbackLengthExceeded(outcome1)).toBe(false);

    var outcome2 = outcomeObjectFactory.createNew(
      'State Name', '1', 'a'.repeat(10001), []);
    expect($scope.isFeedbackLengthExceeded(outcome2)).toBe(true);
  });

  it('should save answer group response when closing the modal', function() {
    $scope.saveResponse(null);
    $scope.getChanges();

    expect(saveOutcomeDestDetailsSpy).toHaveBeenCalled();
    expect($uibModalInstance.close).toHaveBeenCalledWith({
      tmpRule: $scope.tmpRule,
      tmpOutcome: $scope.tmpOutcome,
      tmpTaggedSkillMisconceptionId: null,
      reopen: null
    });
  });
});
>>>>>>> cb2f7d4c
<|MERGE_RESOLUTION|>--- conflicted
+++ resolved
@@ -1,180 +1,3 @@
-<<<<<<< HEAD
-// Copyright 2020 The Oppia Authors. All Rights Reserved.
-//
-// Licensed under the Apache License, Version 2.0 (the 'License');
-// you may not use this file except in compliance with the License.
-// You may obtain a copy of the License at
-//
-//      http://www.apache.org/licenses/LICENSE-2.0
-//
-// Unless required by applicable law or agreed to in writing, software
-// distributed under the License is distributed on an 'AS-IS' BASIS,
-// WITHOUT WARRANTIES OR CONDITIONS OF ANY KIND, either express or implied.
-// See the License for the specific language governing permissions and
-// limitations under the License.
-
-/**
- * @fileoverview Unit tests for AddAnswerGroupModalController.
- */
-
-import { TestBed } from '@angular/core/testing';
-import { EditorFirstTimeEventsService } from
-  'pages/exploration-editor-page/services/editor-first-time-events.service';
-import { StateEditorService } from
-  // eslint-disable-next-line max-len
-  'components/state-editor/state-editor-properties-services/state-editor.service';
-import { GenerateContentIdService } from 'services/generate-content-id.service';
-import { OutcomeObjectFactory } from 'domain/exploration/OutcomeObjectFactory';
-import { RuleObjectFactory } from 'domain/exploration/RuleObjectFactory';
-
-import { Subscription } from 'rxjs';
-import { importAllAngularServices } from 'tests/unit-test-utils.ajs';
-import { EventBusGroup, EventBusService } from 'app-events/event-bus.service';
-import { ObjectFormValidityChangeEvent } from 'app-events/app-events';
-
-describe('Add Answer Group Modal Controller', function() {
-  importAllAngularServices();
-
-  var $scope = null;
-  var $uibModalInstance = null;
-  var editorFirstTimeEventsService = null;
-  var generateContentIdService = null;
-  var outcomeObjectFactory = null;
-  var ruleObjectFactory = null;
-  var stateEditorService = null;
-
-  var addState = null;
-  var currentInteractionId = 'Continue';
-  var existingContentIds = [];
-  var stateName = 'State Name';
-  var testSubscriptions: Subscription;
-
-  const saveOutcomeDestDetailsSpy = jasmine.createSpy('saveOutcomeDestDetails');
-
-  beforeEach(angular.mock.module('oppia'));
-
-  beforeEach(function() {
-    editorFirstTimeEventsService = TestBed.get(EditorFirstTimeEventsService);
-    generateContentIdService = TestBed.get(GenerateContentIdService);
-    outcomeObjectFactory = TestBed.get(OutcomeObjectFactory);
-    ruleObjectFactory = TestBed.get(RuleObjectFactory);
-    stateEditorService = TestBed.get(StateEditorService);
-  });
-
-  beforeEach(angular.mock.inject(function($injector, $controller) {
-    var $rootScope = $injector.get('$rootScope');
-
-    $uibModalInstance = jasmine.createSpyObj(
-      '$uibModalInstance', ['close', 'dismiss']);
-
-    spyOn(stateEditorService, 'isInQuestionMode').and.returnValue(true);
-
-    $scope = $rootScope.$new();
-    $controller('AddAnswerGroupModalController', {
-      $scope: $scope,
-      $uibModalInstance: $uibModalInstance,
-      EditorFirstTimeEventsService: editorFirstTimeEventsService,
-      GenerateContentIdService: generateContentIdService,
-      OutcomeObjectFactory: outcomeObjectFactory,
-      RuleObjectFactory: ruleObjectFactory,
-      StateEditorService: stateEditorService,
-      addState: addState,
-      currentInteractionId: currentInteractionId,
-      existingContentIds: existingContentIds,
-      stateName: stateName
-    });
-  }));
-
-  beforeEach(() => {
-    testSubscriptions = new Subscription();
-    testSubscriptions.add(stateEditorService.onSaveOutcomeDestDetails.subscribe(
-      saveOutcomeDestDetailsSpy));
-  });
-
-  afterEach(() => {
-    testSubscriptions.unsubscribe();
-  });
-
-  it('should initialize $scope properties after controller is initialized',
-    function() {
-      expect(true).toBe(true);
-      expect($scope.feedbackEditorIsOpen).toBe(false);
-      expect($scope.addState).toBe(addState);
-      expect($scope.questionModeEnabled).toBe(true);
-      expect($scope.tmpTaggedSkillMisconceptionId).toBe(null);
-      expect($scope.addAnswerGroupForm).toEqual({});
-    });
-
-  it('should update answer group feedback', function() {
-    expect($scope.feedbackEditorIsOpen).toBe(false);
-
-    var feedback = 'New feedback';
-    $scope.updateAnswerGroupFeedback({
-      feedback: feedback
-    });
-    $scope.modalId = Symbol();
-    const eventBusGroup = new EventBusGroup(TestBed.inject(EventBusService));
-    eventBusGroup.emit(new ObjectFormValidityChangeEvent({
-      value: true, modalId: $scope.modalId}));
-    expect($scope.feedbackEditorIsOpen).toBe(true);
-    expect($scope.tmpOutcome.feedback).toBe(feedback);
-  });
-
-  it('should update tagged misconception', function() {
-    expect($scope.tmpTaggedSkillMisconceptionId).toBe(null);
-
-    var taggedMisconception = {
-      misconceptionId: 'mis_1',
-      skillId: 'skill_1'
-    };
-    $scope.updateTaggedMisconception(taggedMisconception);
-
-    expect($scope.tmpTaggedSkillMisconceptionId).toBe('skill_1-mis_1');
-  });
-
-  it('should check if correctness feedback is enabled', function() {
-    spyOn(stateEditorService, 'getCorrectnessFeedbackEnabled').and
-      .returnValue(true);
-    expect($scope.isCorrectnessFeedbackEnabled()).toBe(true);
-  });
-
-  it('should check if current interaction is linear', function() {
-    expect($scope.isCurrentInteractionLinear()).toBe(true);
-  });
-
-  it('should check if outcome has no feedback with self loop', function() {
-    var outcome = outcomeObjectFactory.createNew(
-      'State Name', '1', '', []);
-    expect($scope.isSelfLoopWithNoFeedback(outcome)).toBe(true);
-
-    var outcome2 = outcomeObjectFactory.createNew(
-      'State Name', '1', 'Feedback Text', []);
-    expect($scope.isSelfLoopWithNoFeedback(outcome2)).toBe(false);
-  });
-
-  it('should check if outcome feedback exceeds 10000 characters', () => {
-    var outcome1 = outcomeObjectFactory.createNew(
-      'State Name', '1', 'a'.repeat(10000), []);
-    expect($scope.isFeedbackLengthExceeded(outcome1)).toBe(false);
-
-    var outcome2 = outcomeObjectFactory.createNew(
-      'State Name', '1', 'a'.repeat(10001), []);
-    expect($scope.isFeedbackLengthExceeded(outcome2)).toBe(true);
-  });
-
-  it('should save answer group response when closing the modal', function() {
-    $scope.saveResponse(null);
-
-    expect(saveOutcomeDestDetailsSpy).toHaveBeenCalled();
-    expect($uibModalInstance.close).toHaveBeenCalledWith({
-      tmpRule: $scope.tmpRule,
-      tmpOutcome: $scope.tmpOutcome,
-      tmpTaggedSkillMisconceptionId: null,
-      reopen: null
-    });
-  });
-});
-=======
 // Copyright 2020 The Oppia Authors. All Rights Reserved.
 //
 // Licensed under the Apache License, Version 2.0 (the 'License');
@@ -350,5 +173,4 @@
       reopen: null
     });
   });
-});
->>>>>>> cb2f7d4c
+});