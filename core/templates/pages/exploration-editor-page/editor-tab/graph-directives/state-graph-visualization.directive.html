--- conflicted
+++ resolved
@@ -150,15 +150,10 @@
                 <rect height="15" width="15" opacity="0" stroke-width="0"
                       ng-attr-x="<[node.x0 + node.width]>" ng-attr-y="<[node.y0]>"
                       transform="translate(0, -15)"
-<<<<<<< HEAD
-                      class="clickable oppia-clickable-extra"
-                      ng-click="onNodeDeletionClick(node.id)">
-=======
                       class="clickable"
                       style="fill: pink; cursor: pointer;"
                       ng-click="onNodeDeletionClick(node.id)"
                       aria-label="Delete <[getNodeTitle(node)]> card">
->>>>>>> 170bdeae
                 </rect>
                 <text ng-attr-dx="<[node.x0 + node.width]>" ng-attr-dy="<[node.y0]>" text-anchor="right">
                   x
