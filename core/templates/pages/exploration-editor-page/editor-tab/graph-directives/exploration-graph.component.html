<div ng-show="$ctrl.isGraphShown()" class="oppia-state-graph-animate-show">
  <div class="oppia-exp-graph-overview">
    <span class="oppia-exploration-overview-text">
      <strong>Exploration Overview</strong>
    </span>

    <md-card class="oppia-state-graph-card">
      <div class="oppia-state-graph-container protractor-test-exploration-graph">
        <div state-graph-visualization graph-data="$ctrl.getGraphData()" current-state-id="$ctrl.getActiveStateName()" on-click-function="$ctrl.onClickStateInMinimap" on-delete-function="$ctrl.deleteState" on-maximize-function="$ctrl.openStateGraphModal" allow-panning="true" center-at-current-state="true" class="h-100" is-editable="$ctrl.isEditable()" show-warning-sign="true">
        </div>
      </div>
    </md-card>
  </div>
  <div class="oppia-exp-graph-modal-icon-container" ng-click="$ctrl.openStateGraphModal()">
    <span class="material-icons">settings_overscan</span>
  </div>
</div>

<style>
  exploration-graph .oppia-exp-graph-modal-icon-container {
    display: none;
  }
  exploration-graph .oppia-exploration-overview-text {
    font-size: 16px;
  }
  exploration-graph .oppia-state-graph-card {
<<<<<<< HEAD
    background-color: white;
    margin: 20px 0; padding: 8px;
=======
    background-color: #FFF;
    margin: 20px 0;
    padding: 8px;
>>>>>>> d457ca65
  }
  @media screen and (max-width: 768px) {
    exploration-graph .oppia-exp-graph-overview {
      display: none;
    }
    exploration-graph .oppia-exp-graph-modal-icon-container {
      background-color: #FFF;
      border: 2px solid #707070;
      display: block;
      padding: 6px;
      position: absolute;
      right: 40px;
      top: 75px;
    }
    exploration-graph .oppia-exp-graph-modal-icon-container span {
      font-size: 26px;
    }
  }
</style><|MERGE_RESOLUTION|>--- conflicted
+++ resolved
@@ -24,14 +24,9 @@
     font-size: 16px;
   }
   exploration-graph .oppia-state-graph-card {
-<<<<<<< HEAD
-    background-color: white;
-    margin: 20px 0; padding: 8px;
-=======
     background-color: #FFF;
     margin: 20px 0;
     padding: 8px;
->>>>>>> d457ca65
   }
   @media screen and (max-width: 768px) {
     exploration-graph .oppia-exp-graph-overview {
