--- conflicted
+++ resolved
@@ -23,63 +23,6 @@
 import { JoyrideService } from 'ngx-joyride';
 import cloneDeep from 'lodash/cloneDeep';
 import { MarkAllAudioAndTranslationsAsNeedingUpdateModalComponent } from 'components/forms/forms-templates/mark-all-audio-and-translations-as-needing-update-modal.component';
-<<<<<<< HEAD
-
-angular.module('oppia').component('explorationEditorTab', {
-  bindings: {
-    explorationIsLinkedToStory: '='
-  },
-  template: require('./exploration-editor-tab.component.html'),
-  controller: [
-    '$rootScope', '$scope', '$templateCache', '$timeout', 'EditabilityService',
-    'ExplorationCorrectnessFeedbackService', 'ExplorationFeaturesService',
-    'ExplorationInitStateNameService',
-    'ExplorationNextContentIdIndexService', 'ExplorationStatesService',
-    'ExplorationWarningsService', 'FocusManagerService',
-    'GenerateContentIdService', 'GraphDataService', 'LoaderService', 'NgbModal',
-    'RouterService', 'SiteAnalyticsService', 'StateCardIsCheckpointService',
-    'StateEditorRefreshService', 'StateEditorService',
-    'StateTutorialFirstTimeService',
-    'UserExplorationPermissionsService',
-    function(
-        $rootScope, $scope, $templateCache, $timeout, EditabilityService,
-        ExplorationCorrectnessFeedbackService, ExplorationFeaturesService,
-        ExplorationInitStateNameService,
-        ExplorationNextContentIdIndexService, ExplorationStatesService,
-        ExplorationWarningsService, FocusManagerService,
-        GenerateContentIdService, GraphDataService, LoaderService, NgbModal,
-        RouterService, SiteAnalyticsService, StateCardIsCheckpointService,
-        StateEditorRefreshService, StateEditorService,
-        StateTutorialFirstTimeService,
-        UserExplorationPermissionsService) {
-      var ctrl = this;
-      ctrl.directiveSubscriptions = new Subscription();
-      ctrl.stateCardIsCheckpointService = StateCardIsCheckpointService;
-      // Replace the ng-joyride template with one that uses <[...]>
-      // interpolators instead of/ {{...}} interpolators.
-      var ngJoyrideTemplate = $templateCache.get(
-        'ng-joyride-title-tplv1.html');
-      ngJoyrideTemplate = ngJoyrideTemplate.replace(
-        /\{\{/g, '<[').replace(/\}\}/g, ']>');
-      $templateCache.put(
-        'ng-joyride-title-tplv1.html', ngJoyrideTemplate);
-
-      ctrl.isEditable = function() {
-        return EditabilityService.isEditable();
-      };
-
-      ctrl.getStateContentPlaceholder = function() {
-        if (
-          StateEditorService.getActiveStateName() ===
-          ExplorationInitStateNameService.savedMemento) {
-          return (
-            'This is the first card of your exploration. Use this space ' +
-            'to introduce your topic and engage the learner, then ask ' +
-            'them a question.');
-        } else {
-          return (
-            'You can speak to the learner here, then ask them a question.');
-=======
 import { StateTutorialFirstTimeService } from '../services/state-tutorial-first-time.service';
 import { EditabilityService } from 'services/editability.service';
 import { SiteAnalyticsService } from 'services/site-analytics.service';
@@ -102,6 +45,7 @@
 import { StateEditorRefreshService } from '../services/state-editor-refresh.service';
 import { LoaderService } from 'services/loader.service';
 import { GraphDataService } from '../services/graph-data.service';
+import { ExplorationNextContentIdIndexService } from '../services/exploration-next-content-id-index.service';
 
 @Component({
   selector: 'oppia-exploration-editor-tab',
@@ -131,26 +75,28 @@
     ];
 
     constructor(
-     private editabilityService: EditabilityService,
-     private stateTutorialFirstTimeService: StateTutorialFirstTimeService,
-     private siteAnalyticsService: SiteAnalyticsService,
-     private explorationStatesService: ExplorationStatesService,
-     private userExplorationPermissionsService:
-       UserExplorationPermissionsService,
-     private stateEditorService: StateEditorService,
-     private explorationFeaturesService: ExplorationFeaturesService,
-     private routerService: RouterService,
-     private ngbModal: NgbModal,
-     private stateCardIsCheckpointService: StateCardIsCheckpointService,
-     private explorationInitStateNameService: ExplorationInitStateNameService,
-     private explorationWarningsService: ExplorationWarningsService,
-     private explorationCorrectnessFeedbackService:
-       ExplorationCorrectnessFeedbackService,
-     private focusManagerService: FocusManagerService,
-     private stateEditorRefreshService: StateEditorRefreshService,
-     private loaderService: LoaderService,
-     private graphDataService: GraphDataService,
-     private joyride: JoyrideService,
+      private editabilityService: EditabilityService,
+      private explorationNextContentIdIndexService:
+        ExplorationNextContentIdIndexService,
+      private stateTutorialFirstTimeService: StateTutorialFirstTimeService,
+      private siteAnalyticsService: SiteAnalyticsService,
+      private explorationStatesService: ExplorationStatesService,
+      private userExplorationPermissionsService:
+        UserExplorationPermissionsService,
+      private stateEditorService: StateEditorService,
+      private explorationFeaturesService: ExplorationFeaturesService,
+      private routerService: RouterService,
+      private ngbModal: NgbModal,
+      private stateCardIsCheckpointService: StateCardIsCheckpointService,
+      private explorationInitStateNameService: ExplorationInitStateNameService,
+      private explorationWarningsService: ExplorationWarningsService,
+      private explorationCorrectnessFeedbackService:
+        ExplorationCorrectnessFeedbackService,
+      private focusManagerService: FocusManagerService,
+      private stateEditorRefreshService: StateEditorRefreshService,
+      private loaderService: LoaderService,
+      private graphDataService: GraphDataService,
+      private joyride: JoyrideService,
     ) { }
 
     startTutorial(): void {
@@ -159,7 +105,6 @@
         { steps: this.joyRideSteps,
           stepDefaultPosition: 'top',
           themeColor: '#212f23'
->>>>>>> 82bc285e
         }
       ).subscribe(
         (value) => {
@@ -189,136 +134,6 @@
              true ? this._ID_TUTORIAL_PREVIEW_TAB :
              this._ID_TUTORIAL_STATE_INTERACTION);
 
-<<<<<<< HEAD
-      ctrl.windowOnload = function() {
-        ctrl.TabName = RouterService.getActiveTabName();
-        if (ctrl.TabName === 'main') {
-          FocusManagerService.setFocus('oppiaEditableSection');
-        }
-        if (ctrl.TabName === 'feedback') {
-          FocusManagerService.setFocus('newThreadButton');
-        }
-        if (ctrl.TabName === 'history') {
-          FocusManagerService.setFocus('usernameInputField');
-        }
-      };
-
-      ctrl.recomputeGraph = function() {
-        GraphDataService.recompute();
-      };
-
-      ctrl.saveStateContent = function(displayedValue) {
-        ExplorationStatesService.saveStateContent(
-          StateEditorService.getActiveStateName(),
-          angular.copy(displayedValue));
-        // Show the interaction when the text content is saved, even if no
-        // content is entered.
-        ctrl.interactionIsShown = true;
-
-        $rootScope.$applyAsync();
-      };
-
-      ctrl.saveLinkedSkillId = function(displayedValue) {
-        ExplorationStatesService.saveLinkedSkillId(
-          StateEditorService.getActiveStateName(),
-          angular.copy(displayedValue));
-        StateEditorService.setLinkedSkillId(angular.copy(displayedValue));
-      };
-
-      ctrl.saveInteractionId = function(displayedValue) {
-        ExplorationStatesService.saveInteractionId(
-          StateEditorService.getActiveStateName(),
-          angular.copy(displayedValue));
-        StateEditorService.setInteractionId(angular.copy(displayedValue));
-      };
-
-      ctrl.saveInteractionAnswerGroups = function(newAnswerGroups) {
-        ExplorationStatesService.saveInteractionAnswerGroups(
-          StateEditorService.getActiveStateName(),
-          angular.copy(newAnswerGroups));
-
-        StateEditorService.setInteractionAnswerGroups(
-          angular.copy(newAnswerGroups));
-        ctrl.recomputeGraph();
-      };
-
-      ctrl.saveInteractionDefaultOutcome = function(newOutcome) {
-        ExplorationStatesService.saveInteractionDefaultOutcome(
-          StateEditorService.getActiveStateName(),
-          angular.copy(newOutcome));
-
-        StateEditorService.setInteractionDefaultOutcome(
-          angular.copy(newOutcome));
-        ctrl.recomputeGraph();
-      };
-
-      ctrl.saveInteractionCustomizationArgs = function(displayedValue) {
-        ExplorationStatesService.saveInteractionCustomizationArgs(
-          StateEditorService.getActiveStateName(),
-          angular.copy(displayedValue));
-
-        StateEditorService.setInteractionCustomizationArgs(
-          angular.copy(displayedValue));
-      };
-
-      ctrl.saveNextContentIdIndex = function() {
-        ExplorationNextContentIdIndexService.saveDisplayedValue();
-      };
-
-      ctrl.saveSolution = function(displayedValue) {
-        ExplorationStatesService.saveSolution(
-          StateEditorService.getActiveStateName(),
-          angular.copy(displayedValue));
-
-        StateEditorService.setInteractionSolution(
-          angular.copy(displayedValue));
-        ExplorationNextContentIdIndexService.saveDisplayedValue();
-      };
-
-      ctrl.saveHints = function(displayedValue) {
-        $rootScope.$applyAsync();
-        ExplorationStatesService.saveHints(
-          StateEditorService.getActiveStateName(),
-          angular.copy(displayedValue));
-
-        StateEditorService.setInteractionHints(
-          angular.copy(displayedValue));
-      };
-
-      ctrl.saveSolicitAnswerDetails = function(displayedValue) {
-        ExplorationStatesService.saveSolicitAnswerDetails(
-          StateEditorService.getActiveStateName(),
-          angular.copy(displayedValue));
-
-        StateEditorService.setSolicitAnswerDetails(
-          angular.copy(displayedValue));
-      };
-
-      ctrl.showMarkAllAudioAsNeedingUpdateModalIfRequired = function(
-          contentIds) {
-        var stateName = StateEditorService.getActiveStateName();
-        var state = ExplorationStatesService.getState(stateName);
-        var recordedVoiceovers = state.recordedVoiceovers;
-        const shouldPrompt = contentIds.some(contentId => {
-          return recordedVoiceovers.hasUnflaggedVoiceovers(contentId);
-        });
-        if (shouldPrompt) {
-          NgbModal.open(
-            MarkAllAudioAndTranslationsAsNeedingUpdateModalComponent, {
-              backdrop: 'static',
-            }).result.then(function() {
-            contentIds.forEach(contentId => {
-              if (recordedVoiceovers.hasUnflaggedVoiceovers(contentId)) {
-                recordedVoiceovers.markAllVoiceoversAsNeedingUpdate(
-                  contentId);
-                ExplorationStatesService.saveRecordedVoiceovers(
-                  stateName, recordedVoiceovers);
-              }
-            });
-          }, function() {
-            // This callback is triggered when the Cancel button is
-            // clicked. No further action is needed.
-=======
             $('html, body').animate({
               scrollTop: document.getElementById(idToScrollTo)?.offsetTop - 200
             }, 1000);
@@ -396,10 +211,8 @@
         cloneDeep(displayedValue));
     }
 
-    saveNextContentIdIndex(displayedValue: number): void {
-      this.explorationStatesService.saveNextContentIdIndex(
-        this.stateEditorService.getActiveStateName(),
-        cloneDeep(displayedValue));
+    saveNextContentIdIndex(): void {
+      this.explorationNextContentIdIndexService.saveDisplayedValue();
     }
 
     saveSolution(displayedValue: Solution | SubtitledHtml): void {
@@ -434,11 +247,8 @@
       let stateName = this.stateEditorService.getActiveStateName();
       let state = this.explorationStatesService.getState(stateName);
       let recordedVoiceovers = state.recordedVoiceovers;
-      let writtenTranslations = state.writtenTranslations;
       const shouldPrompt = contentIds.some(contentId => {
-        return (
-          recordedVoiceovers.hasUnflaggedVoiceovers(contentId) ||
-         writtenTranslations.hasUnflaggedWrittenTranslations(contentId));
+        return recordedVoiceovers.hasUnflaggedVoiceovers(contentId)
       });
 
       if (shouldPrompt) {
@@ -453,85 +263,11 @@
               this.explorationStatesService.saveRecordedVoiceovers(
                 stateName, recordedVoiceovers);
             }
-            if (writtenTranslations.hasUnflaggedWrittenTranslations(
-              contentId)) {
-              writtenTranslations.markAllTranslationsAsNeedingUpdate(
-                contentId);
-              this.explorationStatesService
-                .markWrittenTranslationsAsNeedingUpdate(
-                  contentId, stateName);
-            }
->>>>>>> 82bc285e
           });
         }, () => {
           // This callback is triggered when the Cancel button is
           // clicked. No further action is needed.
         });
-<<<<<<< HEAD
-        ctrl.interactionIsShown = false;
-
-        GenerateContentIdService.init(() => {
-          let indexToUse = ExplorationNextContentIdIndexService.displayed;
-          ExplorationNextContentIdIndexService.displayed += 1;
-          return indexToUse;
-        }, () => {
-          ExplorationNextContentIdIndexService.restoreFromMemento();
-        });
-      };
-      ctrl.$onDestroy = function() {
-        ctrl.directiveSubscriptions.unsubscribe();
-      };
-
-      var _ID_TUTORIAL_STATE_CONTENT = '#tutorialStateContent';
-      var _ID_TUTORIAL_STATE_INTERACTION = '#tutorialStateInteraction';
-      var _ID_TUTORIAL_PREVIEW_TAB = '#tutorialPreviewTab';
-      var _ID_TUTORIAL_SAVE_BUTTON = '#tutorialSaveButton';
-
-      var saveButtonTutorialElement = {
-        type: 'element',
-        selector: _ID_TUTORIAL_SAVE_BUTTON,
-        heading: 'Save',
-        text: (
-          'When you\'re done making changes, ' +
-          'be sure to save your work.<br><br>'),
-        placement: 'bottom'
-      };
-
-      ctrl.EDITOR_TUTORIAL_OPTIONS = [{
-        type: 'title',
-        heading: 'Creating in Oppia',
-        text: (
-          'Explorations are learning experiences that you create using ' +
-          'Oppia. Think of explorations as a conversation between a ' +
-          'student and a tutor.')
-      }, {
-        type: 'function',
-        fn: function(isGoingForward) {
-          $('html, body').animate({
-            scrollTop: (isGoingForward ? 0 : 20)
-          }, 1000);
-        }
-      }, {
-        type: 'element',
-        selector: _ID_TUTORIAL_STATE_CONTENT,
-        heading: 'Content',
-        text: (
-          '<p>An Oppia exploration is divided into several \'cards\'. ' +
-          'The first part of a card is the <b>content</b>.</p>' +
-          '<p>Use the content section to set the scene. ' +
-          'Tell the learner a story, give them some information, ' +
-          'and then ask a relevant question.</p>'),
-        placement: 'bottom'
-      }, {
-        type: 'function',
-        fn: function(isGoingForward) {
-          var idToScrollTo = (
-            isGoingForward ? _ID_TUTORIAL_STATE_INTERACTION :
-            _ID_TUTORIAL_STATE_CONTENT);
-          $('html, body').animate({
-            scrollTop: angular.element(idToScrollTo).offset().top - 200
-          }, 1000);
-=======
       }
     }
 
@@ -609,7 +345,6 @@
           let stateData = (
             this.explorationStatesService.getState(this.stateName));
           this.stateEditorService.onStateEditorInitialized.emit(stateData);
->>>>>>> 82bc285e
         }
 
         let content = this.explorationStatesService.getStateContentMemento(
