// Copyright 2014 The Oppia Authors. All Rights Reserved.
//
// Licensed under the Apache License, Version 2.0 (the "License");
// you may not use this file except in compliance with the License.
// You may obtain a copy of the License at
//
//      http://www.apache.org/licenses/LICENSE-2.0
//
// Unless required by applicable law or agreed to in writing, software
// distributed under the License is distributed on an "AS-IS" BASIS,
// WITHOUT WARRANTIES OR CONDITIONS OF ANY KIND, either express or implied.
// See the License for the specific language governing permissions and
// limitations under the License.

/**
 * @fileoverview Component for the Editor tab in the exploration editor page.
 */

import { Component, Input, OnDestroy, OnInit } from '@angular/core';
import { downgradeComponent } from '@angular/upgrade/static';
import { NgbModal } from '@ng-bootstrap/ng-bootstrap';
import { Subscription } from 'rxjs';
import { JoyrideService } from 'ngx-joyride';
import cloneDeep from 'lodash/cloneDeep';
import { StateTutorialFirstTimeService } from '../services/state-tutorial-first-time.service';
import { EditabilityService } from 'services/editability.service';
import { SiteAnalyticsService } from 'services/site-analytics.service';
import { ExplorationStatesService } from '../services/exploration-states.service';
import { UserExplorationPermissionsService } from '../services/user-exploration-permissions.service';
import { StateEditorService } from 'components/state-editor/state-editor-properties-services/state-editor.service';
import { RouterService } from '../services/router.service';
import { ExplorationFeaturesService } from 'services/exploration-features.service';
import { InteractionCustomizationArgs } from 'interactions/customization-args-defs';
import { Outcome } from 'domain/exploration/OutcomeObjectFactory';
import { AnswerGroup } from 'domain/exploration/AnswerGroupObjectFactory';
import { SubtitledHtml } from 'domain/exploration/subtitled-html.model';
import { Hint } from 'domain/exploration/HintObjectFactory';
import { Solution } from 'domain/exploration/SolutionObjectFactory';
import { StateCardIsCheckpointService } from 'components/state-editor/state-editor-properties-services/state-card-is-checkpoint.service';
import { ExplorationInitStateNameService } from '../services/exploration-init-state-name.service';
import { ExplorationWarningsService } from '../services/exploration-warnings.service';
import { ExplorationCorrectnessFeedbackService } from '../services/exploration-correctness-feedback.service';
import { FocusManagerService } from 'services/stateful/focus-manager.service';
import { StateEditorRefreshService } from '../services/state-editor-refresh.service';
import { LoaderService } from 'services/loader.service';
import { GraphDataService } from '../services/graph-data.service';
import { ExplorationNextContentIdIndexService } from '../services/exploration-next-content-id-index.service';
import { GenerateContentIdService } from 'services/generate-content-id.service';
import { VersionHistoryService } from '../services/version-history.service';
import { VersionHistoryBackendApiService } from '../services/version-history-backend-api.service';
import { ContextService } from 'services/context.service';

@Component({
  selector: 'oppia-exploration-editor-tab',
  templateUrl: './exploration-editor-tab.component.html'
})
export class ExplorationEditorTabComponent
    implements OnInit, OnDestroy {
    @Input() explorationIsLinkedToStory: boolean;

    directiveSubscriptions = new Subscription();
    TabName: string;
    interactionIsShown: boolean;
    _ID_TUTORIAL_STATE_INTERACTION = '#tutorialStateInteraction';
    _ID_TUTORIAL_PREVIEW_TAB = '#tutorialPreviewTab';
    tutorialInProgress: boolean;
    explorationId: string;
    stateName: string;
    index: number = 0;
    validationErrorIsShown: boolean = false;
    joyRideSteps: string[] = [
      'editorTabTourContainer',
      'editorTabTourContentEditorTab',
      'editorTabTourSlideStateInteractionEditorTab',
      'editorTabTourStateResponsesTab',
      'editorTabTourPreviewTab',
      'editorTabTourSaveDraft',
      'editorTabTourTutorialComplete'
    ];

    constructor(
<<<<<<< HEAD
      private editabilityService: EditabilityService,
      private explorationNextContentIdIndexService:
        ExplorationNextContentIdIndexService,
      private generateContentIdService: GenerateContentIdService,
      private stateTutorialFirstTimeService: StateTutorialFirstTimeService,
      private siteAnalyticsService: SiteAnalyticsService,
      private explorationStatesService: ExplorationStatesService,
      private userExplorationPermissionsService:
        UserExplorationPermissionsService,
      private stateEditorService: StateEditorService,
      private explorationFeaturesService: ExplorationFeaturesService,
      private routerService: RouterService,
      private ngbModal: NgbModal,
      private stateCardIsCheckpointService: StateCardIsCheckpointService,
      private explorationInitStateNameService: ExplorationInitStateNameService,
      private explorationWarningsService: ExplorationWarningsService,
      private explorationCorrectnessFeedbackService:
        ExplorationCorrectnessFeedbackService,
      private focusManagerService: FocusManagerService,
      private stateEditorRefreshService: StateEditorRefreshService,
      private loaderService: LoaderService,
      private graphDataService: GraphDataService,
      private joyride: JoyrideService,
      private versionHistoryService: VersionHistoryService,
      private versionHistoryBackendApiService: VersionHistoryBackendApiService,
      private contextService: ContextService
=======
     public editabilityService: EditabilityService,
     private stateTutorialFirstTimeService: StateTutorialFirstTimeService,
     private siteAnalyticsService: SiteAnalyticsService,
     private explorationStatesService: ExplorationStatesService,
     private userExplorationPermissionsService:
       UserExplorationPermissionsService,
     private stateEditorService: StateEditorService,
     private explorationFeaturesService: ExplorationFeaturesService,
     private routerService: RouterService,
     private ngbModal: NgbModal,
     public stateCardIsCheckpointService: StateCardIsCheckpointService,
     private explorationInitStateNameService: ExplorationInitStateNameService,
     private explorationWarningsService: ExplorationWarningsService,
     private explorationCorrectnessFeedbackService:
       ExplorationCorrectnessFeedbackService,
     private focusManagerService: FocusManagerService,
     private stateEditorRefreshService: StateEditorRefreshService,
     private loaderService: LoaderService,
     private graphDataService: GraphDataService,
     private joyride: JoyrideService,
     private versionHistoryService: VersionHistoryService,
     private versionHistoryBackendApiService: VersionHistoryBackendApiService,
     private contextService: ContextService
>>>>>>> c5649d71
    ) { }

    startTutorial(): void {
      this.tutorialInProgress = true;
      this.joyride.startTour(
        { steps: this.joyRideSteps,
          stepDefaultPosition: 'top',
          themeColor: '#212f23'
        }
      ).subscribe(
        (value) => {
          // This code make the joyride visible over navbar
          // by overriding the properties of joyride-step__holder class.
          document.querySelector<HTMLElement>(
            '.joyride-step__holder').style.zIndex = '1007';

          if (value.number === 2) {
            $('html, body').animate({
              scrollTop: (true ? 0 : 20)
            }, 1000);
          }

          if (value.number === 4) {
            let idToScrollTo = (
             true ? this._ID_TUTORIAL_PREVIEW_TAB :
             this._ID_TUTORIAL_STATE_INTERACTION);

            $('html, body').animate({
              scrollTop: document.getElementById(idToScrollTo)?.offsetTop - 200
            }, 1000);
          }

          if (value.number === 6) {
            let idToScrollTo = (
             true ? this._ID_TUTORIAL_PREVIEW_TAB :
             this._ID_TUTORIAL_STATE_INTERACTION);

            $('html, body').animate({
              scrollTop: document.getElementById(idToScrollTo)?.offsetTop - 200
            }, 1000);
          }
        },
        () => {},
        () => {
          this.siteAnalyticsService.registerFinishTutorialEvent(
            this.explorationId);
          this.leaveTutorial();
        },
      );
    }

    // // Remove save from tutorial if user does not has edit rights for
    // // exploration since in that case Save Draft button will not be
    // // visible on the create page.
    removeTutorialSaveButtonIfNoPermissions(): void {
      this.userExplorationPermissionsService.getPermissionsAsync()
        .then((permissions) => {
          if (!permissions.canEdit) {
            this.joyRideSteps = [
              'editorTabTourContainer',
              'editorTabTourContentEditorTab',
              'editorTabTourSlideStateInteractionEditorTab',
              'editorTabTourStateResponsesTab',
              'editorTabTourPreviewTab',
              'editorTabTourTutorialComplete'
            ];
          }
        });
    }

    leaveTutorial(): void {
      this.joyride.closeTour();
      this.editabilityService.onEndTutorial();
      this.stateTutorialFirstTimeService.markEditorTutorialFinished();
      this.tutorialInProgress = false;
    }

    saveInteractionId(displayedValue: string): void {
      this.explorationStatesService.saveInteractionId(
        this.stateEditorService.getActiveStateName(),
        cloneDeep(displayedValue));
      this.stateEditorService.setInteractionId(cloneDeep(displayedValue));
    }

    saveInteractionAnswerGroups(newAnswerGroups: AnswerGroup[]): void {
      this.explorationStatesService.saveInteractionAnswerGroups(
        this.stateEditorService.getActiveStateName(),
        cloneDeep(newAnswerGroups));

      this.stateEditorService.setInteractionAnswerGroups(
        cloneDeep(newAnswerGroups));
      this.recomputeGraph();
    }

    saveInteractionDefaultOutcome(newOutcome: Outcome): void {
      this.explorationStatesService.saveInteractionDefaultOutcome(
        this.stateEditorService.getActiveStateName(),
        cloneDeep(newOutcome));

      this.stateEditorService.setInteractionDefaultOutcome(
        cloneDeep(newOutcome));
      this.recomputeGraph();
    }

    saveInteractionCustomizationArgs(
        displayedValue: InteractionCustomizationArgs): void {
      this.explorationStatesService.saveInteractionCustomizationArgs(
        this.stateEditorService.getActiveStateName(),
        cloneDeep(displayedValue));

      this.stateEditorService.setInteractionCustomizationArgs(
        cloneDeep(displayedValue));
    }

    saveNextContentIdIndex(): void {
      this.explorationNextContentIdIndexService.saveDisplayedValue();
    }

    saveSolution(displayedValue: Solution | SubtitledHtml): void {
      this.explorationStatesService.saveSolution(
        this.stateEditorService.getActiveStateName(),
       cloneDeep(displayedValue) as SubtitledHtml);

      this.stateEditorService.setInteractionSolution(
       cloneDeep(displayedValue) as Solution);
    }

    saveHints(displayedValue: Hint[]): void {
      this.explorationStatesService.saveHints(
        this.stateEditorService.getActiveStateName(),
        cloneDeep(displayedValue));

      this.stateEditorService.setInteractionHints(
        cloneDeep(displayedValue));
    }

    saveSolicitAnswerDetails(displayedValue: boolean): void {
      this.explorationStatesService.saveSolicitAnswerDetails(
        this.stateEditorService.getActiveStateName(),
        cloneDeep(displayedValue));

      this.stateEditorService.setSolicitAnswerDetails(
        cloneDeep(displayedValue));
    }

    navigateToState(stateName: string): void {
      this.routerService.navigateToMainTab(stateName);
    }

    areParametersEnabled(): boolean {
      return this.explorationFeaturesService.areParametersEnabled();
    }

    onChangeCardIsCheckpoint(): void {
      let displayedValue = this.stateCardIsCheckpointService.displayed;
      this.explorationStatesService.saveCardIsCheckpoint(
        this.stateEditorService.getActiveStateName(),
        cloneDeep(displayedValue));
      this.stateEditorService.setCardIsCheckpoint(
        cloneDeep(displayedValue));
      this.stateCardIsCheckpointService.saveDisplayedValue();
    }

    isEditable(): boolean {
      return this.editabilityService.isEditable();
    }

    getStateContentPlaceholder(): string {
      if (
        this.stateEditorService.getActiveStateName() ===
       this.explorationInitStateNameService.savedMemento) {
        return (
          'This is the first card of your exploration. Use this space ' +
         'to introduce your topic and engage the learner, then ask ' +
         'them a question.');
      } else {
        return (
          'You can speak to the learner here, then ask them a question.');
      }
    }

    getStateContentSaveButtonPlaceholder(): string {
      return 'Save Content';
    }

    addState(newStateName: string): void {
      this.explorationStatesService.addState(newStateName, null);
    }

    refreshWarnings(): void {
      this.explorationWarningsService.updateWarnings();
    }

    getLastEditedVersionNumberInCaseOfError(): number {
      return (
        this.versionHistoryService.fetchedStateVersionNumbers[
          this.versionHistoryService
            .getCurrentPositionInStateVersionHistoryList()]);
    }

    initStateEditor(): void {
      this.stateName = this.stateEditorService.getActiveStateName();
      this.stateEditorService.setStateNames(
        this.explorationStatesService.getStateNames());
      this.stateEditorService.setCorrectnessFeedbackEnabled(
       this.explorationCorrectnessFeedbackService.isEnabled() as boolean);
      this.stateEditorService.setInQuestionMode(false);

      let stateData = this.explorationStatesService.getState(this.stateName);

      if (this.stateName && stateData) {
        // This.stateEditorService.checkEventListenerRegistrationStatus()
        // returns true if the event listeners of the state editor child
        // components have been registered.
        // In this case 'stateEditorInitialized' is broadcasted so that:
        // 1. state-editor directive can initialise the child
        //    components of the state editor.
        // 2. state-interaction-editor directive can initialise the
        //    child components of the interaction editor.

        if (
          this.stateEditorService.checkEventListenerRegistrationStatus() &&
       this.explorationStatesService.isInitialized()) {
          let stateData = (
            this.explorationStatesService.getState(this.stateName));
          this.stateEditorService.onStateEditorInitialized.emit(stateData);
        }

        let content = this.explorationStatesService.getStateContentMemento(
          this.stateName);
        if (content.html || stateData.interaction.id) {
          this.interactionIsShown = true;
        }

        this.versionHistoryService.resetStateVersionHistory();
        this.validationErrorIsShown = false;
        this.versionHistoryService.insertStateVersionHistoryData(
          this.versionHistoryService.getLatestVersionOfExploration(),
          stateData, '');

        if (
          this.versionHistoryService.getLatestVersionOfExploration() !== null
        ) {
          this.versionHistoryBackendApiService.fetchStateVersionHistoryAsync(
            this.contextService.getExplorationId(), stateData.name,
            this.versionHistoryService.getLatestVersionOfExploration()
          ).then((response) => {
            if (response !== null) {
              this.versionHistoryService.insertStateVersionHistoryData(
                response.lastEditedVersionNumber,
                response.stateInPreviousVersion,
                response.lastEditedCommitterUsername
              );
            } else {
              this.validationErrorIsShown = true;
            }
          });
        }

        this.loaderService.hideLoadingScreen();
        // $timeout is used to ensure that focus acts only after
        // element is visible in DOM.
        setTimeout(() => this.windowOnload(), 100);
      }

      if (this.editabilityService.inTutorialMode()) {
        this.startTutorial();
      }
    }

    windowOnload(): void {
      this.TabName = this.routerService.getActiveTabName();
      if (this.TabName === 'main') {
        this.focusManagerService.setFocus('oppiaEditableSection');
      }
      if (this.TabName === 'feedback') {
        this.focusManagerService.setFocus('newThreadButton');
      }
      if (this.TabName === 'history') {
        this.focusManagerService.setFocus('usernameInputField');
      }
    }

    recomputeGraph(): void {
      this.graphDataService.recompute();
    }

    saveStateContent(displayedValue: SubtitledHtml): void {
      this.explorationStatesService.saveStateContent(
        this.stateEditorService.getActiveStateName(),
        cloneDeep(displayedValue));
      // Show the interaction when the text content is saved, even if no
      // content is entered.
      this.interactionIsShown = true;
    }

    saveLinkedSkillId(displayedValue: string): void {
      this.explorationStatesService.saveLinkedSkillId(
        this.stateEditorService.getActiveStateName(),
        cloneDeep(displayedValue));

      this.stateEditorService.setLinkedSkillId(cloneDeep(displayedValue));
    }

    ngOnInit(): void {
      this.directiveSubscriptions.add(
        this.stateEditorRefreshService.onRefreshStateEditor.subscribe(() => {
          this.initStateEditor();
        })
      );

      this.explorationStatesService.registerOnStatesChangedCallback(() => {
        if (this.explorationStatesService.getStates()) {
          this.stateEditorService.setStateNames(
            this.explorationStatesService.getStateNames());
        }
      });

      this.interactionIsShown = false;
      this.removeTutorialSaveButtonIfNoPermissions();
      this.generateContentIdService.init(() => {
        let indexToUse = this.explorationNextContentIdIndexService.displayed;
        this.explorationNextContentIdIndexService.displayed += 1;
        return indexToUse;
      }, () => {
        this.explorationNextContentIdIndexService.restoreFromMemento();
      });
    }

    ngOnDestroy(): void {
      this.directiveSubscriptions.unsubscribe();
    }
}

angular.module('oppia').directive('oppiaExplorationEditorTab',
   downgradeComponent({
     component: ExplorationEditorTabComponent
   }) as angular.IDirectiveFactory);<|MERGE_RESOLUTION|>--- conflicted
+++ resolved
@@ -18,7 +18,6 @@
 
 import { Component, Input, OnDestroy, OnInit } from '@angular/core';
 import { downgradeComponent } from '@angular/upgrade/static';
-import { NgbModal } from '@ng-bootstrap/ng-bootstrap';
 import { Subscription } from 'rxjs';
 import { JoyrideService } from 'ngx-joyride';
 import cloneDeep from 'lodash/cloneDeep';
@@ -79,7 +78,6 @@
     ];
 
     constructor(
-<<<<<<< HEAD
       private editabilityService: EditabilityService,
       private explorationNextContentIdIndexService:
         ExplorationNextContentIdIndexService,
@@ -92,7 +90,6 @@
       private stateEditorService: StateEditorService,
       private explorationFeaturesService: ExplorationFeaturesService,
       private routerService: RouterService,
-      private ngbModal: NgbModal,
       private stateCardIsCheckpointService: StateCardIsCheckpointService,
       private explorationInitStateNameService: ExplorationInitStateNameService,
       private explorationWarningsService: ExplorationWarningsService,
@@ -106,31 +103,6 @@
       private versionHistoryService: VersionHistoryService,
       private versionHistoryBackendApiService: VersionHistoryBackendApiService,
       private contextService: ContextService
-=======
-     public editabilityService: EditabilityService,
-     private stateTutorialFirstTimeService: StateTutorialFirstTimeService,
-     private siteAnalyticsService: SiteAnalyticsService,
-     private explorationStatesService: ExplorationStatesService,
-     private userExplorationPermissionsService:
-       UserExplorationPermissionsService,
-     private stateEditorService: StateEditorService,
-     private explorationFeaturesService: ExplorationFeaturesService,
-     private routerService: RouterService,
-     private ngbModal: NgbModal,
-     public stateCardIsCheckpointService: StateCardIsCheckpointService,
-     private explorationInitStateNameService: ExplorationInitStateNameService,
-     private explorationWarningsService: ExplorationWarningsService,
-     private explorationCorrectnessFeedbackService:
-       ExplorationCorrectnessFeedbackService,
-     private focusManagerService: FocusManagerService,
-     private stateEditorRefreshService: StateEditorRefreshService,
-     private loaderService: LoaderService,
-     private graphDataService: GraphDataService,
-     private joyride: JoyrideService,
-     private versionHistoryService: VersionHistoryService,
-     private versionHistoryBackendApiService: VersionHistoryBackendApiService,
-     private contextService: ContextService
->>>>>>> c5649d71
     ) { }
 
     startTutorial(): void {
