// Copyright 2014 The Oppia Authors. All Rights Reserved.
//
// Licensed under the Apache License, Version 2.0 (the "License");
// you may not use this file except in compliance with the License.
// You may obtain a copy of the License at
//
//      http://www.apache.org/licenses/LICENSE-2.0
//
// Unless required by applicable law or agreed to in writing, software
// distributed under the License is distributed on an "AS-IS" BASIS,
// WITHOUT WARRANTIES OR CONDITIONS OF ANY KIND, either express or implied.
// See the License for the specific language governing permissions and
// limitations under the License.

/**
 * @fileoverview Unit tests for the controller of the 'State Editor'.
 */

import { EventEmitter } from '@angular/core';
import { TestBed } from '@angular/core/testing';
import { EditabilityService } from 'services/editability.service';
import { StateEditorService } from
  // eslint-disable-next-line max-len
  'components/state-editor/state-editor-properties-services/state-editor.service';
import { StateNameService } from
  'components/state-editor/state-editor-properties-services/state-name.service';
import { StateEditorRefreshService } from
  'pages/exploration-editor-page/services/state-editor-refresh.service';
import { ExplorationImprovementsTaskRegistryService } from
  'services/exploration-improvements-task-registry.service';
import { ExplorationStatsService } from 'services/exploration-stats.service';
import { HttpClientTestingModule } from '@angular/common/http/testing';

describe('State Name Editor component', function() {
  var ctrl = null;
  var $httpBackend = null;
  var $rootScope = null;
  var $scope = null;
  var editabilityService = null;
  var explorationStatesService = null;
  var routerService = null;
  var stateEditorService = null;
  var stateNameService = null;

  var mockExternalSaveEventEmitter = null;

  var mockExplorationData = {
    explorationId: 0,
    autosaveChangeList: function() {}
  };

  var autosaveDraftUrl = 'createhandler/autosave_draft/0';
  var validAutosaveResponse = {
    is_version_of_draft_valid: true
  };

  beforeEach(angular.mock.module('directiveTemplates'));

  beforeEach(function() {
    TestBed.configureTestingModule({
      imports: [HttpClientTestingModule]
    });

    editabilityService = TestBed.get(EditabilityService);
    stateEditorService = TestBed.get(StateEditorService);
    stateNameService = TestBed.get(StateNameService);
  });

  beforeEach(angular.mock.module('oppia', function($provide) {
    $provide.value('ExplorationDataService', mockExplorationData);
    $provide.value(
      'ExplorationImprovementsTaskRegistryService',
      TestBed.get(ExplorationImprovementsTaskRegistryService));
<<<<<<< HEAD
    $provide.value(
      'ExplorationStatsService', TestBed.get(ExplorationStatsService));
=======
    $provide.value('ExplorationStatsService',
      TestBed.get(ExplorationStatsService));
    $provide.value('StateEditorRefreshService',
      TestBed.get(StateEditorRefreshService));
>>>>>>> cdcd0303
    $provide.constant('INVALID_NAME_CHARS', '#@&^%$');
    mockExternalSaveEventEmitter = new EventEmitter();
    $provide.value('ExternalSaveService', {
      onExternalSave: mockExternalSaveEventEmitter
    });
  }));

  beforeEach(angular.mock.inject(function($injector, $componentController) {
    $httpBackend = $injector.get('$httpBackend');
    $rootScope = $injector.get('$rootScope');
    explorationStatesService = $injector.get('ExplorationStatesService');
    routerService = $injector.get('RouterService');

    spyOn(mockExplorationData, 'autosaveChangeList');
    spyOn(stateNameService, 'isStateNameEditorShown').and.returnValue(true);

    explorationStatesService.init({
      'First State': {
        content: {
          content_id: 'content',
          html: 'First State Content'
        },
        recorded_voiceovers: {
          voiceovers_mapping: {
            content: {},
            default_outcome: {}
          }
        },
        interaction: {
          id: null,
          answer_groups: [],
          default_outcome: {
            dest: 'Second State',
            feedback: {
              content_id: 'default_outcome',
              html: ''
            },
            param_changes: []
          },
          hints: []
        },
        param_changes: [],
        solicit_answer_details: false,
        written_translations: {
          translations_mapping: {
            content: {},
            default_outcome: {}
          }
        },
      },
      'Second State': {
        content: {
          content_id: 'content',
          html: 'Second State Content'
        },
        recorded_voiceovers: {
          voiceovers_mapping: {
            content: {},
            default_outcome: {}
          }
        },
        interaction: {
          id: null,
          answer_groups: [],
          default_outcome: {
            dest: 'Second State',
            feedback: {
              content_id: 'default_outcome',
              html: ''
            },
            param_changes: []
          },
          hints: []
        },
        param_changes: [],
        solicit_answer_details: false,
        written_translations: {
          translations_mapping: {
            content: {},
            default_outcome: {}
          }
        },
      },
      'Third State': {
        content: {
          content_id: 'content',
          html: 'This is some content.'
        },
        recorded_voiceovers: {
          voiceovers_mapping: {
            content: {},
            default_outcome: {}
          }
        },
        interaction: {
          id: null,
          answer_groups: [],
          default_outcome: {
            dest: 'Second State',
            feedback: {
              content_id: 'default_outcome',
              html: ''
            },
            param_changes: []
          },
          hints: []
        },
        param_changes: [{
          name: 'comparison',
          generator_id: 'Copier',
          customization_args: {
            value: 'something clever',
            parse_with_jinja: false
          }
        }],
        solicit_answer_details: false,
        written_translations: {
          translations_mapping: {
            content: {},
            default_outcome: {}
          }
        },
      }
    });

    $scope = $rootScope.$new();
    ctrl = $componentController('stateNameEditor', {
      $scope: $scope,
      EditabilityService: editabilityService,
      StateEditorService: stateEditorService,
      StateNameService: stateNameService
    });
    ctrl.$onInit();
  }));

  afterEach(() => {
    ctrl.$onDestroy();
  });

  it('should not save state name when it is longer than 50 characters',
    function() {
      expect(ctrl.saveStateName(
        'babababababababababababababababababababababababababab')).toBe(false);
    });

  it('should not save state names when it contains invalid characteres',
    function() {
      stateEditorService.setActiveStateName('Third State');
      ctrl.initStateNameEditor();
      expect(ctrl.saveStateName('#')).toBe(false);
    });

  it('should not save duplicate state names when trying to save a state' +
    ' that already exists', function() {
    expect(ctrl.saveStateName('Second State')).toBe(false);
  });

  it('should save state name and refresh to main tab when submitting' +
    ' state name form', function() {
    spyOn(routerService, 'navigateToMainTab');
    stateEditorService.setActiveStateName('First State');
    ctrl.initStateNameEditor();

    ctrl.saveStateNameAndRefresh('Fourth State');
    expect(routerService.navigateToMainTab).toHaveBeenCalled();
  });

  it('should save state names independently when editting more than one state',
    function() {
      stateEditorService.setActiveStateName('Third State');
      ctrl.saveStateName('Fourth State');
      expect(explorationStatesService.getState('Fourth State')).toBeTruthy();
      expect(explorationStatesService.getState('Third State')).toBeFalsy();

      stateEditorService.setActiveStateName('First State');
      ctrl.saveStateName('Fifth State');
      expect(explorationStatesService.getState('Fifth State')).toBeTruthy();
      expect(explorationStatesService.getState('First State')).toBeFalsy();
      expect(mockExplorationData.autosaveChangeList).toHaveBeenCalled();
      $httpBackend.expectPUT(autosaveDraftUrl).respond(validAutosaveResponse);
    });

  it('should not re-save state names when it did not changed', function() {
    stateEditorService.setActiveStateName('Second State');
    ctrl.initStateNameEditor();
    ctrl.openStateNameEditor();
    expect(ctrl.saveStateName('Second State')).toBe(false);
  });

  it('should not change state name when state name edits fail', function() {
    stateEditorService.setActiveStateName('Third State');
    ctrl.initStateNameEditor();
    ctrl.openStateNameEditor();

    // This is not a valid state name.
    ctrl.saveStateName('#!% State');
    expect(stateEditorService.getActiveStateName()).toEqual('Third State');
    expect(mockExplorationData.autosaveChangeList).not.toHaveBeenCalled();

    // Long state names will not save.
    ctrl.saveStateName(
      'This state name is too long to be saved. Try to be brief next time.'
    );
    expect(stateEditorService.getActiveStateName()).toEqual('Third State');
    expect(mockExplorationData.autosaveChangeList).not.toHaveBeenCalled();

    // This will not save because it is an already existing state name.
    ctrl.saveStateName('First State');
    expect(stateEditorService.getActiveStateName()).toEqual('Third State');
    expect(mockExplorationData.autosaveChangeList).not.toHaveBeenCalled();

    // Will not save because the memento is the same as the new state name.
    ctrl.saveStateName('Third State');
    expect(stateEditorService.getActiveStateName()).toEqual('Third State');
    expect(mockExplorationData.autosaveChangeList).not.toHaveBeenCalled();
  });

  it('should save state name when ExternalSave event occurs', function() {
    spyOn(ctrl, 'saveStateName');
    ctrl.tmpStateName = 'SampleState';
    mockExternalSaveEventEmitter.emit();
    expect(ctrl.saveStateName).toHaveBeenCalledWith('SampleState');
  });
});<|MERGE_RESOLUTION|>--- conflicted
+++ resolved
@@ -71,15 +71,10 @@
     $provide.value(
       'ExplorationImprovementsTaskRegistryService',
       TestBed.get(ExplorationImprovementsTaskRegistryService));
-<<<<<<< HEAD
     $provide.value(
       'ExplorationStatsService', TestBed.get(ExplorationStatsService));
-=======
-    $provide.value('ExplorationStatsService',
-      TestBed.get(ExplorationStatsService));
-    $provide.value('StateEditorRefreshService',
-      TestBed.get(StateEditorRefreshService));
->>>>>>> cdcd0303
+    $provide.value(
+      'StateEditorRefreshService', TestBed.get(StateEditorRefreshService));
     $provide.constant('INVALID_NAME_CHARS', '#@&^%$');
     mockExternalSaveEventEmitter = new EventEmitter();
     $provide.value('ExternalSaveService', {
