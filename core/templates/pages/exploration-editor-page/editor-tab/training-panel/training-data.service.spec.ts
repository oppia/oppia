// Copyright 2014 The Oppia Authors. All Rights Reserved.
//
// Licensed under the Apache License, Version 2.0 (the "License");
// you may not use this file except in compliance with the License.
// You may obtain a copy of the License at
//
//      http://www.apache.org/licenses/LICENSE-2.0
//
// Unless required by applicable law or agreed to in writing, software
// distributed under the License is distributed on an "AS-IS" BASIS,
// WITHOUT WARRANTIES OR CONDITIONS OF ANY KIND, either express or implied.
// See the License for the specific language governing permissions and
// limitations under the License.

/**
 * @fileoverview Unit tests for the training data service.
 */

// TODO(#7222): Remove the following block of unnnecessary imports once
// training-data.service.ts is upgraded to Angular 8.
<<<<<<< HEAD
import { AngularNameService } from 'pages/exploration-editor-page/services/angular-name.service';
import { AnswerClassificationResultObjectFactory } from 'domain/classifier/AnswerClassificationResultObjectFactory';
import { AnswerGroupsCacheService } from 'pages/exploration-editor-page/editor-tab/services/answer-groups-cache.service';
import { ClassifierObjectFactory } from 'domain/classifier/ClassifierObjectFactory';
import { ExplorationDraftObjectFactory } from 'domain/exploration/ExplorationDraftObjectFactory';
=======
import { AngularNameService } from
  'pages/exploration-editor-page/services/angular-name.service';
import { AnswerGroupsCacheService } from
  /* eslint-disable-next-line max-len */
  'pages/exploration-editor-page/editor-tab/services/answer-groups-cache.service';
import { AnswerGroupObjectFactory } from
  'domain/exploration/AnswerGroupObjectFactory';
>>>>>>> 2048c950
import { FractionObjectFactory } from 'domain/objects/FractionObjectFactory';
import { Outcome } from 'domain/exploration/Outcome.model';
import { SolutionValidityService } from 'pages/exploration-editor-page/editor-tab/services/solution-validity.service';
import { StateClassifierMappingService } from 'pages/exploration-player-page/services/state-classifier-mapping.service';
import { StateEditorService } from 'components/state-editor/state-editor-properties-services/state-editor.service';
import { UnitsObjectFactory } from 'domain/objects/UnitsObjectFactory';
import { UpgradedServices } from 'services/UpgradedServices';
// ^^^ This block is to be removed.

import { TranslatorProviderForTests } from 'tests/test.extras';

require('App.ts');
require('pages/exploration-editor-page/services/exploration-states.service.ts');
require(
  'pages/exploration-editor-page/editor-tab/services/responses.service.ts');
require(
  'pages/exploration-editor-page/editor-tab/training-panel/' +
  'training-data.service.ts');
require(
  'components/state-editor/state-editor-properties-services/' +
  'state-editor.service.ts');
require(
  'components/state-editor/state-editor-properties-services/' +
  'state-interaction-id.service.ts');

describe('TrainingDataService', function() {
  var siis, ecs, rs, tds, ess;
  var mockExplorationData;

  beforeEach(
    angular.mock.module('oppia', TranslatorProviderForTests));
  beforeEach(angular.mock.module('oppia', function($provide) {
    var ugs = new UpgradedServices();
    for (let [key, value] of Object.entries(ugs.getUpgradedServices())) {
      $provide.value(key, value);
    }
  }));

  beforeEach(function() {
    angular.mock.module('oppia');
    // Set a global value for INTERACTION_SPECS that will be used by all the
    // descendant dependencies.
    angular.mock.module(function($provide) {
      $provide.value('AngularNameService', new AngularNameService());
      $provide.value(
        'AnswerGroupsCacheService', new AnswerGroupsCacheService());
<<<<<<< HEAD
      $provide.value('ClassifierObjectFactory', new ClassifierObjectFactory());
      $provide.value(
        'ExplorationDraftObjectFactory', new ExplorationDraftObjectFactory());
=======
      $provide.value(
        'AnswerGroupObjectFactory', new AnswerGroupObjectFactory(
          new OutcomeObjectFactory(new SubtitledHtmlObjectFactory()),
          new RuleObjectFactory()));
>>>>>>> 2048c950
      $provide.value('FractionObjectFactory', new FractionObjectFactory());
      $provide.value('SolutionValidityService', new SolutionValidityService());
      $provide.value(
        'StateClassifierMappingService', new StateClassifierMappingService());
      $provide.value(
        'StateEditorService', new StateEditorService(
          new SolutionValidityService()));
      $provide.value('UnitsObjectFactory', new UnitsObjectFactory());
    });
    mockExplorationData = {
      explorationId: 0,
      autosaveChangeList: function() {}
    };
    angular.mock.module(function($provide) {
      $provide.value('ExplorationDataService', [mockExplorationData][0]);
    });
    spyOn(mockExplorationData, 'autosaveChangeList');
  });

  beforeEach(angular.mock.inject(function($injector, $rootScope) {
    siis = $injector.get('StateInteractionIdService');
    ecs = $injector.get('StateEditorService');
    ess = $injector.get('ExplorationStatesService');
    rs = $injector.get('ResponsesService');
    tds = $injector.get('TrainingDataService');

    // Set the currently loaded interaction ID.
    siis.savedMemento = 'TextInput';

    ess.init({
      State: {
        content: {
          content_id: 'content',
          html: 'State Content'
        },
        recorded_voiceovers: {
          voiceovers_mapping: {
            content: {},
            default_outcome: {},
            feedback_1: {}
          }
        },
        interaction: {
          id: 'TextInput',
          answer_groups: [{
            rule_specs: [{
              rule_type: 'Contains',
              inputs: {x: 'Test'}
            }],
            outcome: {
              dest: 'State',
              feedback: {
                content_id: 'feedback_1',
                html: 'Feedback'
              },
              labelled_as_correct: false,
              param_changes: [],
              refresher_exploration_id: null,
              missing_prerequisite_skill_id: null
            },
            training_data: [],
            tagged_skill_misconception_id: null
          }],
          customization_args: {
            placeholder: {
              value: {
                content_id: 'ca_placeholder_0',
                unicode_str: ''
              }
            },
            rows: { value: 1 }
          },
          default_outcome: {
            dest: 'State',
            feedback: {
              content_id: 'default_outcome',
              html: 'Default'
            },
            labelled_as_correct: false,
            param_changes: [],
            refresher_exploration_id: null,
            missing_prerequisite_skill_id: null
          },
          hints: [],
          confirmed_unclassified_answers: []
        },
        param_changes: [],
        solicit_answer_details: false,
        written_translations: {
          translations_mapping: {
            content: {},
            default_outcome: {},
            feedback_1: {}
          }
        },
      }
    });

    var state = ess.getState('State');
    rs.init({
      answerGroups: state.interaction.answerGroups,
      defaultOutcome: state.interaction.defaultOutcome,
      confirmedUnclassifiedAnswers: (
        state.interaction.confirmedUnclassifiedAnswers)
    });

    ecs.setActiveStateName('State');
  }));

  it('should be able to train answer groups and the default response',
    function() {
      // Training the first answer of a group should add a new classifier.
      tds.associateWithAnswerGroup(0, 'text answer');
      var state = ess.getState('State');
      expect(state.interaction.answerGroups[0].trainingData).toEqual([
        'text answer'
      ]);

      // Training a second answer to the same group should append the answer
      // to the training data.
      tds.associateWithAnswerGroup(0, 'second answer');
      state = ess.getState('State');
      expect(state.interaction.answerGroups[0].trainingData).toEqual([
        'text answer', 'second answer'
      ]);

      // Training the default response should add information to the confirmed
      // unclassified answers.
      tds.associateWithDefaultResponse('third answer');
      state = ess.getState('State');
      expect(state.interaction.confirmedUnclassifiedAnswers).toEqual([
        'third answer'
      ]);
      expect(tds.getTrainingDataOfAnswerGroup(0)).toEqual(
        ['text answer', 'second answer']);
    }
  );

  it('should be able to retrain answers between answer groups and the ' +
      'default outcome', function() {
    // Retraining an answer from the answer group to the default outcome
    // should remove it from the first, then add it to the second.
    tds.associateWithAnswerGroup(0, 'text answer');
    tds.associateWithAnswerGroup(0, 'second answer');
    tds.associateWithDefaultResponse('third answer');

    // Verify initial state.
    var state = ess.getState('State');
    expect(state.interaction.answerGroups[0].trainingData).toEqual([
      'text answer', 'second answer'
    ]);
    expect(state.interaction.confirmedUnclassifiedAnswers).toEqual([
      'third answer'
    ]);
    expect(tds.getTrainingDataOfAnswerGroup(0)).toEqual(
      ['text answer', 'second answer']);

    // Try to retrain the second answer (answer group -> default response).
    tds.associateWithDefaultResponse('second answer');
    state = ess.getState('State');
    expect(state.interaction.answerGroups[0].trainingData).toEqual([
      'text answer'
    ]);
    expect(state.interaction.confirmedUnclassifiedAnswers).toEqual([
      'third answer', 'second answer'
    ]);
    expect(tds.getTrainingDataOfAnswerGroup(0)).toEqual(
      ['text answer']);

    // Try to retrain the third answer (default response -> answer group).
    tds.associateWithAnswerGroup(0, 'third answer');
    state = ess.getState('State');
    expect(state.interaction.answerGroups[0].trainingData).toEqual([
      'text answer', 'third answer'
    ]);
    expect(state.interaction.confirmedUnclassifiedAnswers).toEqual([
      'second answer'
    ]);
    expect(tds.getTrainingDataOfAnswerGroup(0)).toEqual(
      ['text answer', 'third answer']);
  });

  it('should not be able to train duplicated answers', function() {
    tds.associateWithAnswerGroup(0, 'text answer');
    tds.associateWithDefaultResponse('second answer');

    // Verify initial state.
    var state = ess.getState('State');
    expect(state.interaction.answerGroups[0].trainingData).toEqual([
      'text answer'
    ]);
    expect(state.interaction.confirmedUnclassifiedAnswers).toEqual([
      'second answer'
    ]);
    expect(tds.getTrainingDataOfAnswerGroup(0)).toEqual(
      ['text answer']);

    // Training a duplicate answer for the answer group should change nothing.
    tds.associateWithAnswerGroup(0, 'text answer');
    state = ess.getState('State');
    expect(state.interaction.answerGroups[0].trainingData).toEqual([
      'text answer'
    ]);

    // Training a duplicate answer for the default response should change
    // nothing.
    tds.associateWithDefaultResponse('second answer');
    state = ess.getState('State');
    expect(state.interaction.answerGroups[0].trainingData).toEqual([
      'text answer'
    ]);
    expect(tds.getTrainingDataOfAnswerGroup(0)).toEqual(
      ['text answer']);
  });

  it('should get all potential outcomes of an interaction', function() {
    // First the answer group's outcome is listed, then the default.
    expect(tds.getAllPotentialOutcomes(ess.getState('State'))).toEqual([
      Outcome.createNew('State', 'feedback_1', 'Feedback', []),
      Outcome.createNew('State', 'default_outcome', 'Default', [])]);
  });

  it('should remove answer from training data associated with given answer ' +
      'group', function() {
    tds.associateWithAnswerGroup(0, 'text answer');
    tds.associateWithAnswerGroup(0, 'second answer');
    tds.associateWithAnswerGroup(0, 'another answer');

    var state = ess.getState('State');
    expect(state.interaction.answerGroups[0].trainingData).toEqual([
      'text answer', 'second answer', 'another answer'
    ]);

    tds.removeAnswerFromAnswerGroupTrainingData('second answer', 0);

    state = ess.getState('State');
    expect(state.interaction.answerGroups[0].trainingData).toEqual([
      'text answer', 'another answer'
    ]);
    expect(tds.getTrainingDataOfAnswerGroup(0)).toEqual(
      ['text answer', 'another answer']);
  });

  it('should correctly check whether answer is in confirmed unclassified ' +
      'answers', function() {
    tds.associateWithAnswerGroup(0, 'text answer');
    tds.associateWithAnswerGroup(0, 'another answer');
    tds.associateWithDefaultResponse('second answer');

    var state = ess.getState('State');
    expect(state.interaction.answerGroups[0].trainingData).toEqual([
      'text answer', 'another answer'
    ]);
    expect(state.interaction.confirmedUnclassifiedAnswers).toEqual([
      'second answer'
    ]);

    expect(tds.isConfirmedUnclassifiedAnswer('text answer')).toBe(false);
    expect(tds.isConfirmedUnclassifiedAnswer('second answer')).toBe(true);
    expect(tds.getTrainingDataOfAnswerGroup(0)).toEqual(
      ['text answer', 'another answer']);
  });

  it('should get all the training data answers', function() {
    tds.associateWithAnswerGroup(0, 'text answer');
    tds.associateWithAnswerGroup(0, 'another answer');
    tds.associateWithDefaultResponse('second answer');
    expect(tds.getTrainingDataAnswers()).toEqual([{
      answerGroupIndex: 0,
      answers: ['text answer', 'another answer']
    }]);
    expect(tds.getTrainingDataOfAnswerGroup(0)).toEqual(
      ['text answer', 'another answer']);
  });
});<|MERGE_RESOLUTION|>--- conflicted
+++ resolved
@@ -18,21 +18,8 @@
 
 // TODO(#7222): Remove the following block of unnnecessary imports once
 // training-data.service.ts is upgraded to Angular 8.
-<<<<<<< HEAD
 import { AngularNameService } from 'pages/exploration-editor-page/services/angular-name.service';
-import { AnswerClassificationResultObjectFactory } from 'domain/classifier/AnswerClassificationResultObjectFactory';
 import { AnswerGroupsCacheService } from 'pages/exploration-editor-page/editor-tab/services/answer-groups-cache.service';
-import { ClassifierObjectFactory } from 'domain/classifier/ClassifierObjectFactory';
-import { ExplorationDraftObjectFactory } from 'domain/exploration/ExplorationDraftObjectFactory';
-=======
-import { AngularNameService } from
-  'pages/exploration-editor-page/services/angular-name.service';
-import { AnswerGroupsCacheService } from
-  /* eslint-disable-next-line max-len */
-  'pages/exploration-editor-page/editor-tab/services/answer-groups-cache.service';
-import { AnswerGroupObjectFactory } from
-  'domain/exploration/AnswerGroupObjectFactory';
->>>>>>> 2048c950
 import { FractionObjectFactory } from 'domain/objects/FractionObjectFactory';
 import { Outcome } from 'domain/exploration/Outcome.model';
 import { SolutionValidityService } from 'pages/exploration-editor-page/editor-tab/services/solution-validity.service';
@@ -79,16 +66,6 @@
       $provide.value('AngularNameService', new AngularNameService());
       $provide.value(
         'AnswerGroupsCacheService', new AnswerGroupsCacheService());
-<<<<<<< HEAD
-      $provide.value('ClassifierObjectFactory', new ClassifierObjectFactory());
-      $provide.value(
-        'ExplorationDraftObjectFactory', new ExplorationDraftObjectFactory());
-=======
-      $provide.value(
-        'AnswerGroupObjectFactory', new AnswerGroupObjectFactory(
-          new OutcomeObjectFactory(new SubtitledHtmlObjectFactory()),
-          new RuleObjectFactory()));
->>>>>>> 2048c950
       $provide.value('FractionObjectFactory', new FractionObjectFactory());
       $provide.value('SolutionValidityService', new SolutionValidityService());
       $provide.value(
