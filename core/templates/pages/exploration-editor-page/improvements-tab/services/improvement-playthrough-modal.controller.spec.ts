// Copyright 2020 The Oppia Authors. All Rights Reserved.
//
// Licensed under the Apache License, Version 2.0 (the "License");
// you may not use this file except in compliance with the License.
// You may obtain a copy of the License at
//
//      http://www.apache.org/licenses/LICENSE-2.0
//
// Unless required by applicable law or agreed to in writing, software
// distributed under the License is distributed on an "AS-IS" BASIS,
// WITHOUT WARRANTIES OR CONDITIONS OF ANY KIND, either express or implied.
// See the License for the specific language governing permissions and
// limitations under the License.

/**
 * @fileoverview Unit tests for ImprovementPlaythoughModalController.
 */

// TODO(#7222): Remove the following block of unnnecessary imports once
// the code corresponding to the spec is upgraded to Angular 8.
import { UpgradedServices } from 'services/UpgradedServices';

import { AlertsService } from 'services/alerts.service';
import { Playthrough, PlaythroughObjectFactory } from
  'domain/statistics/PlaythroughObjectFactory';
import { LearnerAction, LearnerActionObjectFactory } from
  'domain/statistics/LearnerActionObjectFactory';

describe('Improvement Playthough Modal Controller', function() {
  var $controller = null;
  var $rootScope = null;
  var $scope = null;
  var $uibModalInstance = null;
  var alertsService: AlertsService = null;
  var learnerActionObjectFactory: LearnerActionObjectFactory = null;
  var playthroughObjectFactory: PlaythroughObjectFactory = null;
  var playthrough: Playthrough = null;
  var playthoughActions: LearnerAction[] = null;

  beforeEach(angular.mock.module('oppia', function($provide) {
    var ugs = new UpgradedServices();
    for (let [key, value] of Object.entries(ugs.getUpgradedServices())) {
      $provide.value(key, value);
    }
    $provide.value('ExplorationStatesService', {
      getState: () => ({ interaction: null })
    });
  }));

  beforeEach(angular.mock.inject(function($injector, _$controller_) {
    $controller = _$controller_;
    $rootScope = $injector.get('$rootScope');
    alertsService = $injector.get('AlertsService');
    learnerActionObjectFactory = $injector.get('LearnerActionObjectFactory');
    playthroughObjectFactory = $injector.get('PlaythroughObjectFactory');
  }));

<<<<<<< HEAD
      playthrough = PlaythroughObjectFactory.
        createNewMultipleIncorrectSubmissionsPlaythrough(
          0, '1', 1, {
            state_name: {
              value: 'state_name1'
            },
            time_spent_in_exp_in_msecs: {
              value: 200
            }
          }, playthoughActions
        );
=======
  describe('when playthough actions is less than max unrelated actions ' +
    'per block', function() {
    beforeEach(() => {
      playthoughActions = [
        learnerActionObjectFactory.createNewExplorationStartAction({
          state_name: {value: 'state_name1'}
        }),
        learnerActionObjectFactory.createNewExplorationStartAction({
          state_name: {value: 'state_name2'}
        }),
      ];

      playthrough = playthroughObjectFactory.createNew(
        '1', 1, 'MultipleIncorrectSubmissions', {
          state_name: {
            value: 'state_name1'
          },
          time_spent_in_exp_in_msecs: {
            value: 200
          }
        }, playthoughActions
      );
>>>>>>> 51988bc1

      $uibModalInstance = (
        jasmine.createSpyObj('$uibModalInstance', ['close', 'dismiss']));

      $scope = $rootScope.$new();
      $controller('ImprovementPlaythoughModalController', {
        $scope: $scope,
        $uibModalInstance: $uibModalInstance,
        playthrough: playthrough,
        playthroughIndex: 0
      });
    });

    it('should call init when controller is initialized', function() {
      expect($scope.playthroughIndex).toEqual(0);
      expect($scope.issueIsMultipleIncorrectSubmissions).toBeTrue();
      // After running $scope.expandActionsToRender.
      expect($scope.canExpandActions()).toBeFalse();

      // Run $scope.expandActionsToRender because canExpandActions is false.
      $scope.expandActionsToRender();
      expect($scope.canExpandActions()).toBeFalse();
    });

    it('should render issue table', function() {
      expect($scope.renderIssueTable()).toMatch(
        /<multiple-incorrect-submissions-issue final-block=".*"/,
        / action-start-index="1"><\/multiple-incorrect-submissions-issue>/);
    });

    it('should get actions to render', function() {
      expect($scope.getActionsToRender()).toEqual([]);
    });

    it('should evaluate if learner action needs to be highlighted', function() {
      expect($scope.isActionHighlighted(0)).toBeTrue();
      expect($scope.isActionHighlighted(1)).toBeTrue();
    });

    it('should render learner action', function() {
      expect($scope.renderLearnerAction(playthoughActions[0], 0)).toEqual(
        '0. Started exploration at card "state_name1".');
      expect($scope.renderLearnerAction(playthoughActions[1], 1)).toEqual(
        '1. Started exploration at card "state_name2".');
    });

    it('should dismiss modal', function() {
      var clearWarningsSpy = spyOn(
        alertsService, 'clearWarnings').and.callThrough();
      $scope.cancel();
      expect($uibModalInstance.dismiss).toHaveBeenCalledWith('cancel');
      expect(clearWarningsSpy).toHaveBeenCalled();
    });
  });

<<<<<<< HEAD
  describe('when playthough actions is greather than max unrelated actions' +
  ' per block', function() {
    var playthoughActions = [{
      actionType: 'ExplorationStart',
      actionCustomizationArgs: {
        state_name: {
          value: 'state_name1'
        }
      },
      schemaVersion: ''
    }, {
      actionType: 'ExplorationStart',
      actionCustomizationArgs: {
        state_name: {
          value: 'state_name2'
        }
      },
      schemaVersion: ''
    }, {
      actionType: 'ExplorationStart',
      actionCustomizationArgs: {
        state_name: {
          value: 'state_name3'
        }
      },
      schemaVersion: ''
    }, {
      actionType: 'ExplorationStart',
      actionCustomizationArgs: {
        state_name: {
          value: 'state_name4'
        }
      },
      schemaVersion: ''
    }, {
      actionType: 'ExplorationStart',
      actionCustomizationArgs: {
        state_name: {
          value: 'state_name5'
        }
      },
      schemaVersion: ''
    }, {
      actionType: 'ExplorationStart',
      actionCustomizationArgs: {
        state_name: {
          value: 'state_name6'
        }
      },
      schemaVersion: ''
    }];

    beforeEach(angular.mock.inject(function($injector, $controller) {
      PlaythroughObjectFactory = $injector.get('PlaythroughObjectFactory');
      AlertsService = $injector.get('AlertsService');

      playthrough = PlaythroughObjectFactory.createNewEarlyQuitPlaythrough(
        0, '1', 1, {
=======
  describe('when playthough actions is greater than max unrelated actions ' +
  'per block', function() {
    beforeEach(function() {
      playthoughActions = [
        learnerActionObjectFactory.createNewExplorationStartAction({
          state_name: {value: 'state_name1'}
        }),
        learnerActionObjectFactory.createNewExplorationStartAction({
          state_name: {value: 'state_name2'}
        }),
        learnerActionObjectFactory.createNewExplorationStartAction({
          state_name: {value: 'state_name3'}
        }),
        learnerActionObjectFactory.createNewExplorationStartAction({
          state_name: {value: 'state_name4'}
        }),
        learnerActionObjectFactory.createNewExplorationStartAction({
          state_name: {value: 'state_name5'}
        }),
        learnerActionObjectFactory.createNewExplorationStartAction({
          state_name: {value: 'state_name6'}
        }),
      ];

      playthrough = playthroughObjectFactory.createNew(
        '1', 1, 'EarlyQuit', {
>>>>>>> 51988bc1
          state_name: {
            value: 'state_name1'
          },
          time_spent_in_exp_in_msecs: {
            value: 200
          }
        }, playthoughActions
      );

      $uibModalInstance = jasmine.createSpyObj(
        '$uibModalInstance', ['close', 'dismiss']);

      $scope = $rootScope.$new();
      $controller('ImprovementPlaythoughModalController', {
        $scope: $scope,
        $uibModalInstance: $uibModalInstance,
        playthrough: playthrough,
        playthroughIndex: 0
      });
    });

    it('should call init when controller is initialized', function() {
      expect($scope.playthroughIndex).toEqual(0);
      expect($scope.issueIsMultipleIncorrectSubmissions).toBeFalse();
      expect($scope.canExpandActions()).toBeTrue();
    });

    it('should render issue table', function() {
      expect($scope.renderIssueTable()).toMatch(
        /<multiple-incorrect-submissions-issue final-block=".*"/,
        /action-start-index="3"><\/multiple-incorrect-submissions-issue>/);
    });

    it('should get actions to render', function() {
      expect($scope.getActionsToRender()).toEqual([
        playthoughActions[2], playthoughActions[3],
        playthoughActions[4], playthoughActions[5]]);
    });

    it('should evaluate if learner action needs to be highlighted',
      function() {
        expect($scope.isActionHighlighted(0)).toBeTrue();
        expect($scope.isActionHighlighted(2)).toBeTrue();
        expect($scope.isActionHighlighted(3)).toBeTrue();
        expect($scope.isActionHighlighted(4)).toBeTrue();
        expect($scope.isActionHighlighted(5)).toBeTrue();
      });

    it('should render learner action', function() {
      expect($scope.renderLearnerAction(playthoughActions[0], 0)).toEqual(
        '0. Started exploration at card "state_name1".');
      expect($scope.renderLearnerAction(playthoughActions[1], 1)).toEqual(
        '1. Started exploration at card "state_name2".');
      expect($scope.renderLearnerAction(playthoughActions[2], 2)).toEqual(
        '2. Started exploration at card "state_name3".');
      expect($scope.renderLearnerAction(playthoughActions[3], 3)).toEqual(
        '3. Started exploration at card "state_name4".');
      expect($scope.renderLearnerAction(playthoughActions[4], 4)).toEqual(
        '4. Started exploration at card "state_name5".');
      expect($scope.renderLearnerAction(playthoughActions[5], 5)).toEqual(
        '5. Started exploration at card "state_name6".');
    });

    it('should dismiss modal', function() {
      var clearWarningsSpy = spyOn(
        alertsService, 'clearWarnings').and.callThrough();
      $scope.cancel();
      expect($uibModalInstance.dismiss).toHaveBeenCalledWith('cancel');
      expect(clearWarningsSpy).toHaveBeenCalled();
    });
  });
});<|MERGE_RESOLUTION|>--- conflicted
+++ resolved
@@ -55,42 +55,29 @@
     playthroughObjectFactory = $injector.get('PlaythroughObjectFactory');
   }));
 
-<<<<<<< HEAD
-      playthrough = PlaythroughObjectFactory.
+  describe('when playthough actions is less than max unrelated actions ' +
+    'per block', function() {
+    beforeEach(() => {
+      playthoughActions = [
+        learnerActionObjectFactory.createNewExplorationStartAction({
+          state_name: {value: 'state_name1'}
+        }),
+        learnerActionObjectFactory.createNewExplorationStartAction({
+          state_name: {value: 'state_name2'}
+        }),
+      ];
+
+      playthrough = playthroughObjectFactory.
         createNewMultipleIncorrectSubmissionsPlaythrough(
-          0, '1', 1, {
+          '1', 1, {
             state_name: {
               value: 'state_name1'
             },
-            time_spent_in_exp_in_msecs: {
+            num_times_answered_incorrectly: {
               value: 200
             }
           }, playthoughActions
         );
-=======
-  describe('when playthough actions is less than max unrelated actions ' +
-    'per block', function() {
-    beforeEach(() => {
-      playthoughActions = [
-        learnerActionObjectFactory.createNewExplorationStartAction({
-          state_name: {value: 'state_name1'}
-        }),
-        learnerActionObjectFactory.createNewExplorationStartAction({
-          state_name: {value: 'state_name2'}
-        }),
-      ];
-
-      playthrough = playthroughObjectFactory.createNew(
-        '1', 1, 'MultipleIncorrectSubmissions', {
-          state_name: {
-            value: 'state_name1'
-          },
-          time_spent_in_exp_in_msecs: {
-            value: 200
-          }
-        }, playthoughActions
-      );
->>>>>>> 51988bc1
 
       $uibModalInstance = (
         jasmine.createSpyObj('$uibModalInstance', ['close', 'dismiss']));
@@ -146,66 +133,6 @@
     });
   });
 
-<<<<<<< HEAD
-  describe('when playthough actions is greather than max unrelated actions' +
-  ' per block', function() {
-    var playthoughActions = [{
-      actionType: 'ExplorationStart',
-      actionCustomizationArgs: {
-        state_name: {
-          value: 'state_name1'
-        }
-      },
-      schemaVersion: ''
-    }, {
-      actionType: 'ExplorationStart',
-      actionCustomizationArgs: {
-        state_name: {
-          value: 'state_name2'
-        }
-      },
-      schemaVersion: ''
-    }, {
-      actionType: 'ExplorationStart',
-      actionCustomizationArgs: {
-        state_name: {
-          value: 'state_name3'
-        }
-      },
-      schemaVersion: ''
-    }, {
-      actionType: 'ExplorationStart',
-      actionCustomizationArgs: {
-        state_name: {
-          value: 'state_name4'
-        }
-      },
-      schemaVersion: ''
-    }, {
-      actionType: 'ExplorationStart',
-      actionCustomizationArgs: {
-        state_name: {
-          value: 'state_name5'
-        }
-      },
-      schemaVersion: ''
-    }, {
-      actionType: 'ExplorationStart',
-      actionCustomizationArgs: {
-        state_name: {
-          value: 'state_name6'
-        }
-      },
-      schemaVersion: ''
-    }];
-
-    beforeEach(angular.mock.inject(function($injector, $controller) {
-      PlaythroughObjectFactory = $injector.get('PlaythroughObjectFactory');
-      AlertsService = $injector.get('AlertsService');
-
-      playthrough = PlaythroughObjectFactory.createNewEarlyQuitPlaythrough(
-        0, '1', 1, {
-=======
   describe('when playthough actions is greater than max unrelated actions ' +
   'per block', function() {
     beforeEach(function() {
@@ -230,9 +157,8 @@
         }),
       ];
 
-      playthrough = playthroughObjectFactory.createNew(
-        '1', 1, 'EarlyQuit', {
->>>>>>> 51988bc1
+      playthrough = playthroughObjectFactory.createNewEarlyQuitPlaythrough(
+        '1', 1, {
           state_name: {
             value: 'state_name1'
           },
