--- conflicted
+++ resolved
@@ -176,12 +176,8 @@
     StatisticsTabComponent,
     AddAudioTranslationModalComponent,
     AudioTranslationBarComponent,
-<<<<<<< HEAD
-=======
-    StateTranslationEditorComponent,
     StateVersionHistoryModalComponent,
     MetadataVersionHistoryModalComponent,
->>>>>>> e915b3dc
     ValueGeneratorEditorComponent,
     ParamChangesEditorComponent,
     StateTranslationComponent,
@@ -247,12 +243,8 @@
     StatisticsTabComponent,
     AddAudioTranslationModalComponent,
     AudioTranslationBarComponent,
-<<<<<<< HEAD
-=======
-    StateTranslationEditorComponent,
     StateVersionHistoryModalComponent,
     MetadataVersionHistoryModalComponent,
->>>>>>> e915b3dc
     ValueGeneratorEditorComponent,
     ParamChangesEditorComponent,
     StateTranslationComponent,
