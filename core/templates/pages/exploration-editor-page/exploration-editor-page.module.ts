--- conflicted
+++ resolved
@@ -67,13 +67,9 @@
     WelcomeModalComponent,
     StateDiffModalComponent,
     PostPublishModalComponent,
-<<<<<<< HEAD
-    EditorReloadingModalComponent,
     ConfirmDiscardChangesModalComponent,
-=======
     ExplorationPublishModalComponent,
     EditorReloadingModalComponent
->>>>>>> d62ede55
   ],
   entryComponents: [
     CkEditorCopyToolbarComponent,
@@ -87,13 +83,9 @@
     WelcomeModalComponent,
     StateDiffModalComponent,
     PostPublishModalComponent,
-<<<<<<< HEAD
-    EditorReloadingModalComponent,
     ConfirmDiscardChangesModalComponent,
-=======
     ExplorationPublishModalComponent,
     EditorReloadingModalComponent
->>>>>>> d62ede55
   ],
   providers: [
     {
