// Copyright 2019 The Oppia Authors. All Rights Reserved.
//
// Licensed under the Apache License, Version 2.0 (the "License");
// you may not use this file except in compliance with the License.
// You may obtain a copy of the License at
//
//      http://www.apache.org/licenses/LICENSE-2.0
//
// Unless required by applicable law or agreed to in writing, software
// distributed under the License is distributed on an "AS-IS" BASIS,
// WITHOUT WARRANTIES OR CONDITIONS OF ANY KIND, either express or implied.
// See the License for the specific language governing permissions and
// limitations under the License.

/**
 * @fileoverview Module for the exploration editor page.
 */

import { APP_INITIALIZER, NgModule, StaticProvider } from '@angular/core';
import { BrowserModule, HAMMER_GESTURE_CONFIG } from '@angular/platform-browser';
import { downgradeComponent } from '@angular/upgrade/static';
import { HttpClientModule } from '@angular/common/http';
import { HTTP_INTERCEPTORS } from '@angular/common/http';
import { RouterModule } from '@angular/router';
import { APP_BASE_HREF } from '@angular/common';

import { MatPaginatorModule } from '@angular/material/paginator';
import { SharedComponentsModule } from 'components/shared-component.module';
import { CkEditorCopyToolbarComponent } from 'components/ck-editor-helpers/ck-editor-copy-toolbar/ck-editor-copy-toolbar.component';
import { OppiaAngularRootComponent } from
  'components/oppia-angular-root.component';
import { platformFeatureInitFactory, PlatformFeatureService } from
  'services/platform-feature.service';
import { RequestInterceptor } from 'services/request-interceptor.service';
import { StateParamChangesEditorComponent } from './editor-tab/state-param-changes-editor/state-param-changes-editor.component';
import { DeleteStateSkillModalComponent } from './editor-tab/templates/modal-templates/delete-state-skill-modal.component';
import { ParamChangesEditorDirective } from './param-changes-editor/param-changes-editor.component';
import { SwitchContentLanguageRefreshRequiredModalComponent } from 'pages/exploration-player-page/switch-content-language-refresh-required-modal.component';
import { InteractionExtensionsModule } from 'interactions/interactions.module';
import { SaveVersionMismatchModalComponent } from './modal-templates/save-version-mismatch-modal.component';
import { SaveValidationFailModalComponent } from './modal-templates/save-validation-fail-modal.component';
import { ChangesInHumanReadableFormComponent } from './changes-in-human-readable-form/changes-in-human-readable-form.component';
import { LostChangesModalComponent } from './modal-templates/lost-changes-modal.component';
import { WelcomeModalComponent } from './modal-templates/welcome-modal.component';
import { BrowserAnimationsModule } from '@angular/platform-browser/animations';
import { StateDiffModalComponent } from './modal-templates/state-diff-modal.component';
import { PostPublishModalComponent } from './modal-templates/post-publish-modal.component';
import { ExplorationPublishModalComponent } from 'pages/exploration-editor-page/modal-templates/exploration-publish-modal.component';
import { EditorReloadingModalComponent } from './modal-templates/editor-reloading-modal.component';
import { ConfirmDiscardChangesModalComponent } from './modal-templates/confirm-discard-changes-modal.component';
import { CreateFeedbackThreadModalComponent } from './feedback-tab/templates/create-feedback-thread-modal.component';
import { PreviewSummaryTileModalComponent } from './settings-tab/templates/preview-summary-tile-modal.component';
import { WelcomeTranslationModalComponent } from './translation-tab/modal-templates/welcome-translation-modal.component';
import { DeleteExplorationModalComponent } from './settings-tab/templates/delete-exploration-modal.component';
import { RemoveRoleConfirmationModalComponent } from './settings-tab/templates/remove-role-confirmation-modal.component';
import { ReassignRoleConfirmationModalComponent } from './settings-tab/templates/reassign-role-confirmation-modal.component';
import { ModeratorUnpublishExplorationModalComponent } from './settings-tab/templates/moderator-unpublish-exploration-modal.component';
import { TransferExplorationOwnershipModalComponent } from './settings-tab/templates/transfer-exploration-ownership-modal.component';
import { HelpModalComponent } from './modal-templates/help-modal.component';
import { DeleteAudioTranslationModalComponent } from './translation-tab/modal-templates/delete-audio-translation-modal.component';
import { TranslationTabBusyModalComponent } from './translation-tab/modal-templates/translation-tab-busy-modal.component';
import { ConfirmDeleteStateModalComponent } from './editor-tab/templates/modal-templates/confirm-delete-state-modal.component';
import { PreviewSetParametersModalComponent } from './preview-tab/templates/preview-set-parameters-modal.component';
import { CheckRevertExplorationModalComponent } from './history-tab/modal-templates/check-revert-exploration-modal.component';
import { RevertExplorationModalComponent } from './history-tab/modal-templates/revert-exploration-modal.component';
import { ExplorationMetadataDiffModalComponent } from './modal-templates/exploration-metadata-diff-modal.component';
import { SmartRouterModule } from 'hybrid-router-module-provider';
import { AppErrorHandlerProvider } from 'pages/oppia-root/app-error-handler';
import { ExplorationTitleEditorComponent } from './exploration-title-editor/exploration-title-editor.component';
import { ExplorationObjectiveEditorComponent } from './exploration-objective-editor/exploration-objective-editor.component';
import { ExplorationMetadataModalComponent } from 'pages/exploration-editor-page/modal-templates/exploration-metadata-modal.component';
import { MatAutocompleteModule } from '@angular/material/autocomplete';
import { ExplorationSaveModalComponent } from './modal-templates/exploration-save-modal.component';
import { EditorNavbarBreadcrumbComponent } from './editor-navigation/editor-navbar-breadcrumb.component';
import { ExplorationGraphModalComponent } from './editor-tab/templates/modal-templates/exploration-graph-modal.component';
import { ExplorationGraphComponent } from './editor-tab/graph-directives/exploration-graph.component';
import { StateNameEditorComponent } from './editor-tab/state-name-editor/state-name-editor.component';
import { EditorNavigationComponent } from './editor-navigation/editor-navigation.component';
import { TeachOppiaModalComponent } from './editor-tab/templates/modal-templates/teach-oppia-modal.component';
import { SettingsTabComponent } from './settings-tab/settings-tab.component';
import { UnresolvedAnswersOverviewComponent } from './editor-tab/unresolved-answers-overview/unresolved-answers-overview.component';
<<<<<<< HEAD
=======
import { PreviewTabComponent } from './preview-tab/preview-tab.component';
import { HistoryTabComponent } from './history-tab/history-tab.component';
>>>>>>> 836ecb79

@NgModule({
  imports: [
    BrowserModule,
    BrowserAnimationsModule,
    HttpClientModule,
    InteractionExtensionsModule,
    // TODO(#13443): Remove smart router module provider once all pages are
    // migrated to angular router.
    SmartRouterModule,
    MatAutocompleteModule,
    ReactiveFormsModule,
    FormsModule,
<<<<<<< HEAD
=======
    MatPaginatorModule,
>>>>>>> 836ecb79
    RouterModule.forRoot([]),
    SharedComponentsModule,
    ToastrModule.forRoot(toastrConfig)
  ],
  declarations: [
    CkEditorCopyToolbarComponent,
    DeleteStateSkillModalComponent,
    ParamChangesEditorDirective,
    StateParamChangesEditorComponent,
    SwitchContentLanguageRefreshRequiredModalComponent,
    SaveVersionMismatchModalComponent,
    SaveValidationFailModalComponent,
    ChangesInHumanReadableFormComponent,
    LostChangesModalComponent,
    WelcomeModalComponent,
    StateDiffModalComponent,
    PostPublishModalComponent,
    ConfirmDiscardChangesModalComponent,
    ExplorationPublishModalComponent,
    EditorReloadingModalComponent,
    CreateFeedbackThreadModalComponent,
    PreviewSummaryTileModalComponent,
    DeleteExplorationModalComponent,
    RemoveRoleConfirmationModalComponent,
    ReassignRoleConfirmationModalComponent,
    ModeratorUnpublishExplorationModalComponent,
    TransferExplorationOwnershipModalComponent,
    HelpModalComponent,
    ConfirmDeleteStateModalComponent,
    PreviewSetParametersModalComponent,
    CheckRevertExplorationModalComponent,
    RevertExplorationModalComponent,
    WelcomeTranslationModalComponent,
    DeleteAudioTranslationModalComponent,
    TranslationTabBusyModalComponent,
    ExplorationMetadataDiffModalComponent,
    ExplorationTitleEditorComponent,
    ExplorationObjectiveEditorComponent,
    ExplorationMetadataModalComponent,
    ExplorationSaveModalComponent,
    EditorNavbarBreadcrumbComponent,
    ExplorationGraphModalComponent,
    ExplorationGraphComponent,
    StateNameEditorComponent,
    EditorNavigationComponent,
    TeachOppiaModalComponent,
    SettingsTabComponent,
<<<<<<< HEAD
    UnresolvedAnswersOverviewComponent
=======
    UnresolvedAnswersOverviewComponent,
    PreviewTabComponent,
    HistoryTabComponent
>>>>>>> 836ecb79
  ],
  entryComponents: [
    CkEditorCopyToolbarComponent,
    DeleteStateSkillModalComponent,
    StateParamChangesEditorComponent,
    SwitchContentLanguageRefreshRequiredModalComponent,
    SaveVersionMismatchModalComponent,
    SaveValidationFailModalComponent,
    ChangesInHumanReadableFormComponent,
    LostChangesModalComponent,
    WelcomeModalComponent,
    StateDiffModalComponent,
    PostPublishModalComponent,
    ConfirmDiscardChangesModalComponent,
    ExplorationPublishModalComponent,
    EditorReloadingModalComponent,
    CreateFeedbackThreadModalComponent,
    PreviewSummaryTileModalComponent,
    DeleteExplorationModalComponent,
    RemoveRoleConfirmationModalComponent,
    ReassignRoleConfirmationModalComponent,
    ModeratorUnpublishExplorationModalComponent,
    TransferExplorationOwnershipModalComponent,
    HelpModalComponent,
    ConfirmDeleteStateModalComponent,
    PreviewSetParametersModalComponent,
    CheckRevertExplorationModalComponent,
    RevertExplorationModalComponent,
    WelcomeTranslationModalComponent,
    DeleteAudioTranslationModalComponent,
    TranslationTabBusyModalComponent,
    ExplorationMetadataDiffModalComponent,
    ExplorationTitleEditorComponent,
    ExplorationObjectiveEditorComponent,
    ExplorationMetadataModalComponent,
    ExplorationSaveModalComponent,
    EditorNavbarBreadcrumbComponent,
    ExplorationGraphModalComponent,
    ExplorationGraphComponent,
    StateNameEditorComponent,
    EditorNavigationComponent,
    TeachOppiaModalComponent,
    SettingsTabComponent,
<<<<<<< HEAD
    UnresolvedAnswersOverviewComponent
=======
    UnresolvedAnswersOverviewComponent,
    PreviewTabComponent,
    HistoryTabComponent
>>>>>>> 836ecb79
  ],
  providers: [
    {
      provide: HTTP_INTERCEPTORS,
      useClass: RequestInterceptor,
      multi: true
    },
    {
      provide: APP_INITIALIZER,
      useFactory: platformFeatureInitFactory,
      deps: [PlatformFeatureService],
      multi: true
    },
    {
      provide: HAMMER_GESTURE_CONFIG,
      useClass: MyHammerConfig
    },
    AppErrorHandlerProvider,
    {
      provide: APP_BASE_HREF,
      useValue: '/'
    }
  ]
})
class ExplorationEditorPageModule {
  // Empty placeholder method to satisfy the `Compiler`.
  ngDoBootstrap() {}
}

import { platformBrowserDynamic } from '@angular/platform-browser-dynamic';
import { downgradeModule } from '@angular/upgrade/static';
import { ToastrModule } from 'ngx-toastr';
import { MyHammerConfig, toastrConfig } from 'pages/oppia-root/app.module';
import { FormsModule, ReactiveFormsModule } from '@angular/forms';

const bootstrapFnAsync = async(extraProviders: StaticProvider[]) => {
  const platformRef = platformBrowserDynamic(extraProviders);
  return platformRef.bootstrapModule(ExplorationEditorPageModule);
};
const downgradedModule = downgradeModule(bootstrapFnAsync);

declare var angular: ng.IAngularStatic;

angular.module('oppia').requires.push(downgradedModule);

angular.module('oppia').directive(
  // This directive is the downgraded version of the Angular component to
  // bootstrap the Angular 8.
  'oppiaAngularRoot',
  downgradeComponent({
    component: OppiaAngularRootComponent
  }) as angular.IDirectiveFactory);<|MERGE_RESOLUTION|>--- conflicted
+++ resolved
@@ -79,11 +79,8 @@
 import { TeachOppiaModalComponent } from './editor-tab/templates/modal-templates/teach-oppia-modal.component';
 import { SettingsTabComponent } from './settings-tab/settings-tab.component';
 import { UnresolvedAnswersOverviewComponent } from './editor-tab/unresolved-answers-overview/unresolved-answers-overview.component';
-<<<<<<< HEAD
-=======
 import { PreviewTabComponent } from './preview-tab/preview-tab.component';
 import { HistoryTabComponent } from './history-tab/history-tab.component';
->>>>>>> 836ecb79
 
 @NgModule({
   imports: [
@@ -97,10 +94,7 @@
     MatAutocompleteModule,
     ReactiveFormsModule,
     FormsModule,
-<<<<<<< HEAD
-=======
     MatPaginatorModule,
->>>>>>> 836ecb79
     RouterModule.forRoot([]),
     SharedComponentsModule,
     ToastrModule.forRoot(toastrConfig)
@@ -148,13 +142,9 @@
     EditorNavigationComponent,
     TeachOppiaModalComponent,
     SettingsTabComponent,
-<<<<<<< HEAD
-    UnresolvedAnswersOverviewComponent
-=======
     UnresolvedAnswersOverviewComponent,
     PreviewTabComponent,
     HistoryTabComponent
->>>>>>> 836ecb79
   ],
   entryComponents: [
     CkEditorCopyToolbarComponent,
@@ -198,13 +188,9 @@
     EditorNavigationComponent,
     TeachOppiaModalComponent,
     SettingsTabComponent,
-<<<<<<< HEAD
-    UnresolvedAnswersOverviewComponent
-=======
     UnresolvedAnswersOverviewComponent,
     PreviewTabComponent,
     HistoryTabComponent
->>>>>>> 836ecb79
   ],
   providers: [
     {
