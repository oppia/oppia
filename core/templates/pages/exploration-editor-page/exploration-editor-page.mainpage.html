<!DOCTYPE html>
<html ng-app="oppia" lang="<[currentLang]>" itemscope itemtype="http://schema.org/Organization">
  <head>
    @load('base-components/header.template.html', {"title": "Oppia"})

    <!-- Updated previous version to current version of google charts
    https://developers.google.com/chart/interactive/docs/basic_load_libs#update-library-loader-code -->
    <script type="text/javascript" src="https://www.gstatic.com/charts/loader.js"></script>
    <script type="text/javascript">
        if (window.google && window.google.charts) {
        google.charts.load('current', { packages: ['corechart'] });
      } else {
        throw new Error(
          'Could not load google visualization library. Are you offline?');
      }
    </script>
    <style>
      html, body {
        background-color: #eee;
      }
    </style>
  </head>
  <body>
    <oppia-root>
      <div ng-controller="Base">
<<<<<<< HEAD
        <div ng-if="!iframed">
          <div role="button" tabindex="0" ng-click="skipToMainContent()" class="oppia-skip-to-content protractor-test-skip-link">Skip to Main Content</div>
          <oppia-promo-bar>
          </oppia-promo-bar>
          <div ng-if="isBackgroundMaskActive()" class="ng-cloak oppia-background-mask">
          </div>

          <div class="oppia-base-container"
               ng-class="{'oppia-sidebar-menu-open': isSidebarShown(), 'oppia-sidebar-menu-closed': !isSidebarShown()}"
               ng-swipe-left="closeSidebarOnSwipe()" ng-swipe-disable-mouse="false">
            <div class="oppia-content-container protractor-test-content-container">
              <div id="wrapper">
                <div class="oppia-main-body">
                  <nav class="navbar navbar-expand navbar-light oppia-navbar oppia-prevent-selection" role="navigation"
                       headroom tolerance="0" offset="0">
                    <div class="navbar-container">
                      <oppia-top-navigation-bar></oppia-top-navigation-bar>
                      <div class="collapse navbar-collapse oppia-navbar-collapse ng-cloak">
                        <editor-navbar-breadcrumb></editor-navbar-breadcrumb>

                        <exploration-save-and-publish-buttons class="ml-auto"></exploration-save-and-publish-buttons>
                      </div>
                    </div>
                  </nav>

                  <div class="oppia-top-of-page-padding">
                  </div>

                  <div tabindex="0" aria-label="Oppia Main Content" id="oppia-main-content" class="protractor-test-main-content" ng-cloak>
                    <div class="oppia-toast-container toast-top-center">
                      <div ng-repeat="warning in (AlertsService.warnings | limitTo:5) track by $index" class="toast toast-warning oppia-toast">
                        <button type="button" class="toast-close-button" ng-click="AlertsService.deleteWarning(warning)" role="button">&times;</button>
                        <div class="toast-message">
                          <[warning.content]>
                        </div>
                      </div>
                    </div>

                    <div>
                      <div ng-repeat="message in AlertsService.messages track by $index">
                        <oppia-alert-message [message-object]="message" [message-index]="$index"></oppia-alert-message>
                      </div>
                    </div>

                    <div ng-show="loadingMessage"
                         class="oppia-loading-fullpage protractor-test-loading-fullpage">
                      <div class="oppia-align-center">
                        <span translate="<[loadingMessage]>"></span>
                        <span class="oppia-loading-dot-one">.</span>
                        <span class="oppia-loading-dot-two">.</span>
                        <span class="oppia-loading-dot-three">.</span>
                      </div>
                    </div>
                    <div ng-show="!loadingMessage">
                      <exploration-editor-page></exploration-editor-page>
                    </div>
                  </div>
                </div>

                <noscript>
                  <div class="oppia-page-cards-container">
                    <div class="md-default-theme oppia-page-card oppia-long-text">
                      <!-- Note to developers: We replicate the translated text inline because, without JavaScript enabled, the translation engine doesn't kick in.-->
                      <h2>
                        <span translate="I18N_SPLASH_JAVASCRIPT_ERROR_TITLE">We Need JavaScript in Your Browser</span>
                        <i class="material-icons">&#xE811;</i>
                      </h2>
                      <p translate="I18N_SPLASH_JAVASCRIPT_ERROR_DESCRIPTION"
                         translate-values="{hrefUrl: 'http://www.enable-javascript.com/'}">
                        Oppia is a free, open-source learning platform full of interactive activities called 'explorations'.  Sadly, Oppia requires JavaScript to be enabled in your web browser in order to function properly and your web browser has JavaScript disabled.  If you need help enabling JavaScript, <a href="http://www.enable-javascript.com">click here.</a>
                      </p>
                      <p translate="I18N_SPLASH_JAVASCRIPT_ERROR_THANKS">Thank you.</p>
                    </div>
                  </div>
                </noscript>
                <!-- TODO(#12518): Replace usage of top-navigation-wrapper component with top-navigation-bar-component -->
                <oppia-side-navigation-bar-wrapper></oppia-side-navigation-bar-wrapper>
                <editor-navigation></editor-navigation>
              </div>
            </div>
          </div>

          <div ng-if="DEV_MODE" class="oppia-dev-mode" ng-cloak>
            Dev Mode
          </div>

        </div>
=======
        <oppia-base-content>
          <navbar-breadcrumb>
            <editor-navbar-breadcrumb></editor-navbar-breadcrumb>
          </navbar-breadcrumb>

          <nav-options>
            <exploration-save-and-publish-buttons class="ml-auto"></exploration-save-and-publish-buttons>
          </nav-options>

          <content>
            <exploration-editor-page></exploration-editor-page>
          </content>

          <page-footer>
            <editor-navigation></editor-navigation>
          </page-footer>
        </oppia-base-content>
>>>>>>> 895df9a2
      </div>
    </oppia-root>
    @load('pages/footer_js_libs.html')
    <script src="/third_party/static/MathJax-2.7.5/MathJax.js?config=default"></script>
    @loadExtensions('interactions/dependency_html.html')
  </body>
</html><|MERGE_RESOLUTION|>--- conflicted
+++ resolved
@@ -23,95 +23,6 @@
   <body>
     <oppia-root>
       <div ng-controller="Base">
-<<<<<<< HEAD
-        <div ng-if="!iframed">
-          <div role="button" tabindex="0" ng-click="skipToMainContent()" class="oppia-skip-to-content protractor-test-skip-link">Skip to Main Content</div>
-          <oppia-promo-bar>
-          </oppia-promo-bar>
-          <div ng-if="isBackgroundMaskActive()" class="ng-cloak oppia-background-mask">
-          </div>
-
-          <div class="oppia-base-container"
-               ng-class="{'oppia-sidebar-menu-open': isSidebarShown(), 'oppia-sidebar-menu-closed': !isSidebarShown()}"
-               ng-swipe-left="closeSidebarOnSwipe()" ng-swipe-disable-mouse="false">
-            <div class="oppia-content-container protractor-test-content-container">
-              <div id="wrapper">
-                <div class="oppia-main-body">
-                  <nav class="navbar navbar-expand navbar-light oppia-navbar oppia-prevent-selection" role="navigation"
-                       headroom tolerance="0" offset="0">
-                    <div class="navbar-container">
-                      <oppia-top-navigation-bar></oppia-top-navigation-bar>
-                      <div class="collapse navbar-collapse oppia-navbar-collapse ng-cloak">
-                        <editor-navbar-breadcrumb></editor-navbar-breadcrumb>
-
-                        <exploration-save-and-publish-buttons class="ml-auto"></exploration-save-and-publish-buttons>
-                      </div>
-                    </div>
-                  </nav>
-
-                  <div class="oppia-top-of-page-padding">
-                  </div>
-
-                  <div tabindex="0" aria-label="Oppia Main Content" id="oppia-main-content" class="protractor-test-main-content" ng-cloak>
-                    <div class="oppia-toast-container toast-top-center">
-                      <div ng-repeat="warning in (AlertsService.warnings | limitTo:5) track by $index" class="toast toast-warning oppia-toast">
-                        <button type="button" class="toast-close-button" ng-click="AlertsService.deleteWarning(warning)" role="button">&times;</button>
-                        <div class="toast-message">
-                          <[warning.content]>
-                        </div>
-                      </div>
-                    </div>
-
-                    <div>
-                      <div ng-repeat="message in AlertsService.messages track by $index">
-                        <oppia-alert-message [message-object]="message" [message-index]="$index"></oppia-alert-message>
-                      </div>
-                    </div>
-
-                    <div ng-show="loadingMessage"
-                         class="oppia-loading-fullpage protractor-test-loading-fullpage">
-                      <div class="oppia-align-center">
-                        <span translate="<[loadingMessage]>"></span>
-                        <span class="oppia-loading-dot-one">.</span>
-                        <span class="oppia-loading-dot-two">.</span>
-                        <span class="oppia-loading-dot-three">.</span>
-                      </div>
-                    </div>
-                    <div ng-show="!loadingMessage">
-                      <exploration-editor-page></exploration-editor-page>
-                    </div>
-                  </div>
-                </div>
-
-                <noscript>
-                  <div class="oppia-page-cards-container">
-                    <div class="md-default-theme oppia-page-card oppia-long-text">
-                      <!-- Note to developers: We replicate the translated text inline because, without JavaScript enabled, the translation engine doesn't kick in.-->
-                      <h2>
-                        <span translate="I18N_SPLASH_JAVASCRIPT_ERROR_TITLE">We Need JavaScript in Your Browser</span>
-                        <i class="material-icons">&#xE811;</i>
-                      </h2>
-                      <p translate="I18N_SPLASH_JAVASCRIPT_ERROR_DESCRIPTION"
-                         translate-values="{hrefUrl: 'http://www.enable-javascript.com/'}">
-                        Oppia is a free, open-source learning platform full of interactive activities called 'explorations'.  Sadly, Oppia requires JavaScript to be enabled in your web browser in order to function properly and your web browser has JavaScript disabled.  If you need help enabling JavaScript, <a href="http://www.enable-javascript.com">click here.</a>
-                      </p>
-                      <p translate="I18N_SPLASH_JAVASCRIPT_ERROR_THANKS">Thank you.</p>
-                    </div>
-                  </div>
-                </noscript>
-                <!-- TODO(#12518): Replace usage of top-navigation-wrapper component with top-navigation-bar-component -->
-                <oppia-side-navigation-bar-wrapper></oppia-side-navigation-bar-wrapper>
-                <editor-navigation></editor-navigation>
-              </div>
-            </div>
-          </div>
-
-          <div ng-if="DEV_MODE" class="oppia-dev-mode" ng-cloak>
-            Dev Mode
-          </div>
-
-        </div>
-=======
         <oppia-base-content>
           <navbar-breadcrumb>
             <editor-navbar-breadcrumb></editor-navbar-breadcrumb>
@@ -129,7 +40,6 @@
             <editor-navigation></editor-navigation>
           </page-footer>
         </oppia-base-content>
->>>>>>> 895df9a2
       </div>
     </oppia-root>
     @load('pages/footer_js_libs.html')
