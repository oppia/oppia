<!DOCTYPE html>
<html ng-app="oppia" lang="<[currentLang]>" itemscope itemtype="http://schema.org/Organization">
  <head>
    @load('base-components/header.template.html', {"title": "Oppia"})

    <!-- Updated previous version to current version of google charts
    https://developers.google.com/chart/interactive/docs/basic_load_libs#update-library-loader-code -->
    <script type="text/javascript" src="https://www.gstatic.com/charts/loader.js"></script>
    <script type="text/javascript">
        if (window.google && window.google.charts) {
        google.charts.load('current', { packages: ['corechart'] });
      } else {
        throw new Error(
          'Could not load google visualization library. Are you offline?');
      }
    </script>
    <style>
      html, body {
        background-color: #eee;
      }
    </style>
  </head>
  <body>
    <oppia-root>
      <!-- The transclusion components are not used in this page due to some issue noticed in the translation tab.
        TODO(Jamesjay4199): Use transclusion components here #7359.
      -->
      <div ng-controller="Base">
        <div ng-if="!iframed">
          <div role="button" tabindex="0" ng-click="skipToMainContent()" class="oppia-skip-to-content protractor-test-skip-link">Skip to Main Content</div>
          <promo-bar>
          </promo-bar>
          <div ng-if="isBackgroundMaskActive()" class="ng-cloak oppia-background-mask">
          </div>

          <div class="oppia-base-container"
               ng-class="{'oppia-sidebar-menu-open': isSidebarShown(), 'oppia-sidebar-menu-closed': !isSidebarShown()}"
               ng-swipe-left="closeSidebarOnSwipe()" ng-swipe-disable-mouse="false">
<<<<<<< HEAD
            <div class="oppia-content-container">
=======
            <div class="oppia-content-container protractor-test-content-container">
>>>>>>> 0042aa54
              <div id="wrapper">
                <div class="oppia-main-body">
                  <nav class="navbar navbar-expand navbar-light oppia-navbar oppia-prevent-selection" role="navigation"
                       headroom tolerance="0" offset="0">
                    <div class="navbar-container">
                      <top-navigation-bar></top-navigation-bar>
                      <div class="collapse navbar-collapse oppia-navbar-collapse ng-cloak">
                        <editor-navbar-breadcrumb></editor-navbar-breadcrumb>

                        <exploration-save-and-publish-buttons class="ml-auto"></exploration-save-and-publish-buttons>
                        <editor-navigation></editor-navigation>
                      </div>
                    </div>
                  </nav>

                  <div class="oppia-top-of-page-padding">
                  </div>

                  <div tabindex="0" aria-label="Oppia Main Content" id="oppia-main-content" class="protractor-test-main-content" ng-cloak>
                    <div class="oppia-toast-container toast-top-center">
                      <div ng-repeat="warning in (AlertsService.warnings | limitTo:5) track by $index" class="toast toast-warning oppia-toast">
                        <button type="button" class="toast-close-button" ng-click="AlertsService.deleteWarning(warning)" role="button">&times;</button>
                        <div class="toast-message">
                          <[warning.content]>
                        </div>
                      </div>
                    </div>

                    <div>
                      <div ng-repeat="message in AlertsService.messages track by $index">
                        <alert-message message-object="message" message-index="$index"></alert-message>
                      </div>
                    </div>

                    <div ng-show="loadingMessage" class="oppia-loading-fullpage">
                      <div class="oppia-align-center">
                        <span translate="<[loadingMessage]>"></span>
                        <span class="oppia-loading-dot-one">.</span>
                        <span class="oppia-loading-dot-two">.</span>
                        <span class="oppia-loading-dot-three">.</span>
                      </div>
                    </div>
                    <div ng-show="!loadingMessage">
                      <exploration-editor-page></exploration-editor-page>
                    </div>
                  </div>
                </div>

                <noscript>
                  <div class="oppia-page-cards-container">
                    <div class="md-default-theme oppia-page-card oppia-long-text">
                      <!-- Note to developers: We replicate the translated text inline because, without JavaScript enabled, the translation engine doesn't kick in.-->
                      <h2>
                        <span translate="I18N_SPLASH_JAVASCRIPT_ERROR_TITLE">We Need JavaScript in Your Browser</span>
                        <i class="material-icons">&#xE811;</i>
                      </h2>
                      <p translate="I18N_SPLASH_JAVASCRIPT_ERROR_DESCRIPTION"
                         translate-values="{hrefUrl: 'http://www.enable-javascript.com/'}">
                        Oppia is a free, open-source learning platform full of interactive activities called 'explorations'.  Sadly, Oppia requires JavaScript to be enabled in your web browser in order to function properly and your web browser has JavaScript disabled.  If you need help enabling JavaScript, <a href="http://www.enable-javascript.com">click here.</a>
                      </p>
                      <p translate="I18N_SPLASH_JAVASCRIPT_ERROR_THANKS">Thank you.</p>
                    </div>
                  </div>
                </noscript>

                <side-navigation-bar></side-navigation-bar>
              </div>
            </div>
          </div>

          <div ng-if="DEV_MODE" class="oppia-dev-mode" ng-cloak>
            Dev Mode
          </div>

        </div>
      </div>

    </oppia-root>
    @load('pages/footer_js_libs.html')
<<<<<<< HEAD
    <script src="/third_party/static/MathJax-2.7.5/MathJax.js?config=TeX-AMS_SVG"></script>
=======
    <script src="/third_party/static/MathJax-2.7.5/MathJax.js?config=default"></script>
>>>>>>> 0042aa54
    @loadExtensions('interactions/dependency_html.html')
  </body>
</html><|MERGE_RESOLUTION|>--- conflicted
+++ resolved
@@ -36,11 +36,7 @@
           <div class="oppia-base-container"
                ng-class="{'oppia-sidebar-menu-open': isSidebarShown(), 'oppia-sidebar-menu-closed': !isSidebarShown()}"
                ng-swipe-left="closeSidebarOnSwipe()" ng-swipe-disable-mouse="false">
-<<<<<<< HEAD
-            <div class="oppia-content-container">
-=======
             <div class="oppia-content-container protractor-test-content-container">
->>>>>>> 0042aa54
               <div id="wrapper">
                 <div class="oppia-main-body">
                   <nav class="navbar navbar-expand navbar-light oppia-navbar oppia-prevent-selection" role="navigation"
@@ -120,11 +116,7 @@
 
     </oppia-root>
     @load('pages/footer_js_libs.html')
-<<<<<<< HEAD
-    <script src="/third_party/static/MathJax-2.7.5/MathJax.js?config=TeX-AMS_SVG"></script>
-=======
     <script src="/third_party/static/MathJax-2.7.5/MathJax.js?config=default"></script>
->>>>>>> 0042aa54
     @loadExtensions('interactions/dependency_html.html')
   </body>
 </html>