--- conflicted
+++ resolved
@@ -17,12 +17,10 @@
  */
 
 import { TestBed, fakeAsync, flushMicrotasks } from '@angular/core/testing';
-<<<<<<< HEAD
 
 import { StateEditorService } from
   // eslint-disable-next-line max-len
   'components/state-editor/state-editor-properties-services/state-editor.service';
-=======
 import { ContextService } from 'services/context.service';
 import { EditabilityService } from 'services/editability.service';
 import { ExplorationFeaturesBackendApiService } from
@@ -31,7 +29,6 @@
   'services/exploration-features.service';
 import { PageTitleService } from 'services/page-title.service';
 import { LoaderService } from 'services/loader.service';
->>>>>>> c8d2ecd8
 import { ParamChangesObjectFactory } from
   'domain/exploration/ParamChangesObjectFactory';
 import { ParamSpecsObjectFactory } from
@@ -57,15 +54,6 @@
 import { SiteAnalyticsService } from 'services/site-analytics.service';
 import { StateTopAnswersStatsBackendApiService } from
   'services/state-top-answers-stats-backend-api.service';
-<<<<<<< HEAD
-=======
-import { UserExplorationPermissionsService } from
-  'pages/exploration-editor-page/services/user-exploration-permissions.service';
-import { UrlInterpolationService } from
-  'domain/utilities/url-interpolation.service';
-import { StateTopAnswersStats } from
-  'domain/statistics/state-top-answers-stats-object.factory';
->>>>>>> c8d2ecd8
 
 require('pages/exploration-editor-page/exploration-editor-page.component.ts');
 
@@ -724,7 +712,6 @@
       });
     });
 
-<<<<<<< HEAD
   describe('Initializaing the improvements tab', () => {
     beforeEach(() => {
       spyOnAllFunctions(sas);
@@ -784,7 +771,9 @@
       flushMicrotasks();
 
       expect(ctrl.isImprovementsTabEnabled()).toBeTrue();
-=======
+    });
+  });
+
   describe('Should register stats hooks', () => {
     var userPermissions = {
       canEdit: false
@@ -858,7 +847,6 @@
       flushMicrotasks();
       expect(onStateInteractionSavedSpy)
         .toHaveBeenCalledWith(ess.getState('Introduction'));
->>>>>>> c8d2ecd8
     }));
   });
 });