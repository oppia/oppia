// Copyright 2020 The Oppia Authors. All Rights Reserved.
//
// Licensed under the Apache License, Version 2.0 (the "License");
// you may not use this file except in compliance with the License.
// You may obtain a copy of the License at
//
//      http://www.apache.org/licenses/LICENSE-2.0
//
// Unless required by applicable law or agreed to in writing, software
// distributed under the License is distributed on an "AS-IS" BASIS,
// WITHOUT WARRANTIES OR CONDITIONS OF ANY KIND, either express or implied.
// See the License for the specific language governing permissions and
// limitations under the License.

/**
 * @fileoverview Unit tests for exploration editor page component.
 */

import { EventEmitter } from '@angular/core';
import { TestBed, fakeAsync, flushMicrotasks } from '@angular/core/testing';

import { StateEditorService } from
  // eslint-disable-next-line max-len
  'components/state-editor/state-editor-properties-services/state-editor.service';
import { ParamChangesObjectFactory } from
  'domain/exploration/ParamChangesObjectFactory';
import { ParamSpecsObjectFactory } from
  'domain/exploration/ParamSpecsObjectFactory';
import { UrlInterpolationService } from
  'domain/utilities/url-interpolation.service';
import { UserExplorationPermissionsService } from
  'pages/exploration-editor-page/services/user-exploration-permissions.service';
import { StateClassifierMappingService } from
  'pages/exploration-player-page/services/state-classifier-mapping.service';
import { ContextService } from 'services/context.service';
import { EditabilityService } from 'services/editability.service';
import { ExplorationFeaturesBackendApiService } from
  'services/exploration-features-backend-api.service';
import { ExplorationFeaturesService } from
  'services/exploration-features.service';
import { LoaderService } from 'services/loader.service';
import { PageTitleService } from 'services/page-title.service';
import { SiteAnalyticsService } from 'services/site-analytics.service';
import { StateTopAnswersStatsBackendApiService } from
  'services/state-top-answers-stats-backend-api.service';

// TODO(#7222): Remove usage of UpgradedServices once upgraded to Angular 8.
import { UpgradedServices } from 'services/UpgradedServices';

require('pages/exploration-editor-page/exploration-editor-page.component.ts');

describe('Exploration editor page component', function() {
  var ctrl = null;

  var $q = null;
  var $rootScope = null;
  var $scope = null;
  var $timeout = null;
  var $uibModal = null;
  var aims = null;
  var cls = null;
  var cs = null;
  var efbas = null;
  var eis = null;
  var ers = null;
  var es = null;
  var eps = null;
  var ess = null;
  var ets = null;
  var ews = null;
  var gds = null;
  var pts = null;
  var rs = null;
  var sas = null;
  var ses = null;
  var stass = null;
  var stfts = null;
  var tds = null;
  var ueps = null;
  var refreshGraphEmitter = new EventEmitter();

  var mockOpenEditorTutorialEmitter = new EventEmitter();

  var explorationId = 'exp1';
  var explorationData = {
    exploration_is_linked_to_story: true,
    states: {
      Introduction: {
        param_changes: [],
        content: {
          html: '',
        },
        unresolved_answers: {},
        interaction: {
          customization_args: {},
          answer_groups: [],
          default_outcome: {
            param_changes: [],
            dest: 'Final',
            feedback: {
              content_id: 'content_1',
              html: ''
            },
          },
          confirmed_unclassified_answers: [],
          id: null,
          hints: [],
        },
        recorded_voiceovers: {
          voiceovers_mapping: {}
        },
        written_translations: {
          translations_mapping: {}
        },
      },
      Final: {
        param_changes: [],
        content: {
          html: '',
          audio_translations: {}
        },
        unresolved_answers: {},
        interaction: {
          customization_args: {},
          answer_groups: [],
          default_outcome: {
            param_changes: [],
            dest: 'Final',
            feedback: {
              html: '',
              audio_translations: {}
            }
          },
          confirmed_unclassified_answers: [],
          id: null,
          hints: []
        },
        recorded_voiceovers: {
          voiceovers_mapping: {}
        },
        written_translations: {
          translations_mapping: {}
        },
      }
    },
    title: 'Exploration Title',
    category: 'Exploration Category',
    objective: 'Exploration Objective',
    language_code: 'en',
    init_state_name: 'Introduction',
    tags: [],
    param_specs: [],
    param_changes: [],
    auto_tts_enabled: {},
    correctness_feedback_enabled: {},
    state_classifier_mapping: [],
    is_admin: true,
    is_moderator: true,
    user: {},
    version: '1',
    rights: {},
    email_preferences: {},
    draft_changes: [{}, {}, {}],
    is_version_of_draft_valid: null,
    show_state_editor_tutorial_on_load: true,
    show_state_translation_tutorial_on_load: true
  };
  var mockExplorationDataService = {
    getData: function(callback) {
      callback();
      return $q.resolve(explorationData);
    }
  };

  beforeEach(() => {
    TestBed.configureTestingModule({
      providers: [
        ContextService,
        EditabilityService,
        ExplorationFeaturesBackendApiService,
        ExplorationFeaturesService,
        PageTitleService,
        LoaderService,
        ParamChangesObjectFactory,
        ParamSpecsObjectFactory,
        SiteAnalyticsService,
        StateClassifierMappingService,
        StateEditorService,
        StateTopAnswersStatsBackendApiService,
        UserExplorationPermissionsService,
        UrlInterpolationService
      ]
    });
  });

  beforeEach(angular.mock.module('oppia', function($provide) {
    const ugs = new UpgradedServices();
    for (const [key, value] of Object.entries(ugs.getUpgradedServices())) {
      $provide.value(key, value);
    }
    $provide.value('ExplorationDataService', mockExplorationDataService);
  }));

  beforeEach(angular.mock.inject(function($injector, $componentController) {
    $q = $injector.get('$q');
    $rootScope = $injector.get('$rootScope');
    $timeout = $injector.get('$timeout');
    $uibModal = $injector.get('$uibModal');
    aims = $injector.get('AutosaveInfoModalsService');
    cls = $injector.get('ChangeListService');
    cs = $injector.get('ContextService');
    efbas = $injector.get('ExplorationFeaturesBackendApiService');
    eis = $injector.get('ExplorationImprovementsService');
    ers = $injector.get('ExplorationRightsService');
    es = $injector.get('EditabilityService');
    eps = $injector.get('ExplorationPropertyService');
    ess = $injector.get('ExplorationStatesService');
    ets = $injector.get('ExplorationTitleService');
    ews = $injector.get('ExplorationWarningsService');
    gds = $injector.get('GraphDataService');
    pts = $injector.get('PageTitleService');
    rs = $injector.get('RouterService');
    sas = $injector.get('SiteAnalyticsService');
    ses = $injector.get('StateEditorService');
    stass = $injector.get('StateTopAnswersStatsService');
    stfts = $injector.get('StateTutorialFirstTimeService');
    tds = $injector.get('ThreadDataService');
    ueps = $injector.get('UserExplorationPermissionsService');

    $scope = $rootScope.$new();
    ctrl = $componentController('explorationEditorPage');
  }));

  describe('when user permission is true and draft changes not valid', () => {
    beforeEach(() => {
      spyOnAllFunctions(sas);
      spyOn(cs, 'getExplorationId').and.returnValue(explorationId);
      spyOn(efbas, 'fetchExplorationFeatures').and.returnValue($q.resolve({}));
      spyOn(eis, 'initAsync').and.returnValue(Promise.resolve());
      spyOn(eis, 'flushUpdatedTasksToBackend')
        .and.returnValue(Promise.resolve());
      spyOn(ews, 'updateWarnings').and.callThrough();
      spyOn(gds, 'recompute').and.callThrough();
      spyOn(pts, 'setPageTitle').and.callThrough();
      spyOn(stass, 'initAsync').and.returnValue(Promise.resolve());
      spyOn(tds, 'getOpenThreadsCountAsync').and.returnValue($q.resolve(0));
      spyOn(ueps, 'getPermissionsAsync')
        .and.returnValue($q.resolve({canEdit: true, canVoiceover: true}));
      spyOnProperty(stfts, 'onOpenEditorTutorial').and.returnValue(
        mockOpenEditorTutorialEmitter);

      explorationData.is_version_of_draft_valid = false;

      ctrl.$onInit();
    });

    afterEach(() => {
      ctrl.$onDestroy();
    });

    it('should start tutorial on event of opening tutorial', () => {
      spyOn(ctrl, 'startTutorial');
      mockOpenEditorTutorialEmitter.emit();
      expect(ctrl.startTutorial).toHaveBeenCalled();
    });

    it('should mark exploration as editable and translatable', () => {
      spyOn(es, 'markEditable').and.callThrough();
      spyOn(es, 'markTranslatable').and.callThrough();
      $scope.$apply();

      expect(es.markEditable).toHaveBeenCalled();
      expect(es.markTranslatable).toHaveBeenCalled();
    });

    it('should set active state name when active state name does not exist' +
      ' on exploration', () => {
      spyOn(ses, 'getActiveStateName').and.returnValue(
        'State2');
      spyOn(ses, 'setActiveStateName').and.callThrough();
      $scope.$apply();

      expect(ses.setActiveStateName).toHaveBeenCalledWith(
        'Introduction');
    });

    it('should load change list by draft changes successfully', () => {
      spyOn(cls, 'loadAutosavedChangeList').and.callThrough();
      $scope.$apply();

      expect(cls.loadAutosavedChangeList).toHaveBeenCalledWith(
        explorationData.draft_changes);
    });

    it('should show mismatch version modal when draft change exists', () => {
      spyOn(aims, 'showVersionMismatchModal').and.callThrough();
      $scope.$apply();

      expect(aims.showVersionMismatchModal)
        .toHaveBeenCalled();
    });

    it('should navigate to main tab', () => {
      spyOn(rs, 'isLocationSetToNonStateEditorTab').and.returnValue(null);
      spyOn(rs, 'getCurrentStateFromLocationPath').and.returnValue(null);
      spyOn(rs, 'navigateToMainTab').and.callThrough();
      $scope.$apply();

      expect(rs.navigateToMainTab).toHaveBeenCalled();
    });
  });

  describe('when user permission is false and draft changes are true', () => {
    var mockExplorationPropertyChangedEventEmitter = new EventEmitter();

    beforeEach(() => {
      spyOnAllFunctions(sas);
      spyOn(cs, 'getExplorationId').and.returnValue(explorationId);
      spyOn(efbas, 'fetchExplorationFeatures').and.returnValue($q.resolve({}));
      spyOn(eis, 'initAsync').and.returnValue(Promise.resolve());
      spyOn(eis, 'flushUpdatedTasksToBackend')
        .and.returnValue(Promise.resolve());
<<<<<<< HEAD
      spyOnProperty(eps, 'onExplorationPropertyChanged').and.returnValue(
        mockExplorationPropertyChangedEventEmitter);
      spyOn(ews, 'updateWarnings').and.callThrough();
      spyOn(gds, 'recompute').and.callThrough();
=======
      spyOn(ews, 'updateWarnings');
      spyOn(gds, 'recompute');
>>>>>>> a9bb4452
      spyOn(pts, 'setPageTitle').and.callThrough();
      spyOn(stass, 'initAsync').and.returnValue(Promise.resolve());
      spyOn(tds, 'getOpenThreadsCountAsync').and.returnValue($q.resolve(1));
      spyOn(ueps, 'getPermissionsAsync')
        .and.returnValue($q.resolve({canEdit: false}));
      spyOnProperty(ess, 'onRefreshGraph').and.returnValue(refreshGraphEmitter);


      explorationData.is_version_of_draft_valid = true;

      ctrl.$onInit();
    });

    afterEach(() => {
      ctrl.$onDestroy();
    });

    it('should link exploration to story when initing exploration page', () => {
      spyOn(cs, 'setExplorationIsLinkedToStory').and.callThrough();
      $scope.$apply();

      expect(cs.setExplorationIsLinkedToStory)
        .toHaveBeenCalled();
    });

    it('should have ctrl properties correspond to backend data', () => {
      $scope.$apply();
      expect(ctrl.explorationUrl).toBe('/create/' + explorationId);
      expect(ctrl.explorationDownloadUrl).toBe(
        '/createhandler/download/' + explorationId);
      expect(ctrl.revertExplorationUrl).toBe(
        '/createhandler/revert/' + explorationId);
      expect(ctrl.areExplorationWarningsVisible).toBeFalse();

      expect(ctrl.currentUserIsAdmin).toBeTrue();
      expect(ctrl.currentUserIsModerator).toBeTrue();
      expect(ctrl.currentUser).toEqual(explorationData.user);
      expect(ctrl.currentVersion).toBe(explorationData.version);

      expect(ctrl.tutorialInProgress).toBeFalse();
    });

    it('should navigate to feedback tab', () => {
      spyOn(rs, 'isLocationSetToNonStateEditorTab').and.returnValue(null);
      spyOn(rs, 'getCurrentStateFromLocationPath').and.returnValue(null);
      spyOn(rs, 'navigateToFeedbackTab').and.callThrough();
      $scope.$apply();

      expect(rs.navigateToFeedbackTab).toHaveBeenCalled();
    });

    it('should react when exploration property changes', () => {
      ets.init('Exploration Title');
      mockExplorationPropertyChangedEventEmitter.emit();

      expect(pts.setPageTitle).toHaveBeenCalledWith(
        'Exploration Title - Oppia Editor');
    });

    it('should react when untitled exploration property changes', () => {
      ets.init('');
      mockExplorationPropertyChangedEventEmitter.emit();

      expect(pts.setPageTitle).toHaveBeenCalledWith(
        'Untitled Exploration - Oppia Editor');
    });

    it('should react when refreshing graph', () => {
      refreshGraphEmitter.emit();

      expect(gds.recompute).toHaveBeenCalled();
      expect(ews.updateWarnings).toHaveBeenCalled();
    });

    it('should react to initExplorationPage broadcasts', fakeAsync(() => {
      $scope.$apply();

      var successCallback = jasmine.createSpy('success');
      $rootScope.$broadcast('initExplorationPage', successCallback);

      // Need to flush and $apply twice to fire the callback. In practice, this
      // will occur seamlessly.
      flushMicrotasks();
      $scope.$apply();
      flushMicrotasks();
      $scope.$apply();

      expect(successCallback).toHaveBeenCalled();
    }));

    it('should accept tutorial when closing welcome exploration modal and' +
      ' then skip it', () => {
      spyOn(rs, 'navigateToMainTab').and.callThrough();
      spyOn($uibModal, 'open').and.returnValue({
        result: $q.resolve(explorationId)
      });

      expect(ctrl.tutorialInProgress).toBeFalse();

      ctrl.showWelcomeExplorationModal();
      $scope.$apply();

      expect(sas.registerAcceptTutorialModalEvent)
        .toHaveBeenCalledWith(explorationId);
      expect(rs.navigateToMainTab).toHaveBeenCalled();
      $timeout.flush();

      expect(ctrl.tutorialInProgress).toBeTrue();

      ctrl.onSkipTutorial();
      expect(sas.registerSkipTutorialEvent)
        .toHaveBeenCalledWith(explorationId);
      expect(ctrl.tutorialInProgress).toBeFalse();
    });

    it('should accept tutorial when closing welcome exploration modal and' +
      ' then finish it', () => {
      spyOn(rs, 'navigateToMainTab').and.callThrough();
      spyOn($uibModal, 'open').and.returnValue({
        result: $q.resolve(explorationId)
      });

      expect(ctrl.tutorialInProgress).toBeFalse();

      ctrl.showWelcomeExplorationModal();
      $scope.$apply();

      expect(sas.registerAcceptTutorialModalEvent)
        .toHaveBeenCalledWith(explorationId);
      expect(rs.navigateToMainTab).toHaveBeenCalled();
      $timeout.flush();

      expect(ctrl.tutorialInProgress).toBeTrue();

      ctrl.onFinishTutorial();
      expect(sas.registerFinishTutorialEvent)
        .toHaveBeenCalledWith(explorationId);
      expect(ctrl.tutorialInProgress).toBeFalse();
    });

    it('should dismiss tutorial if welcome exploration modal dismissed', () => {
      spyOn($uibModal, 'open').and.returnValue({
        result: $q.reject(explorationId)
      });

      expect(ctrl.tutorialInProgress).toBeFalse();

      ctrl.showWelcomeExplorationModal();
      $scope.$apply();

      expect(sas.registerDeclineTutorialModalEvent)
        .toHaveBeenCalled();
      expect(ctrl.tutorialInProgress).toBeFalse();
    });

    it('should toggle exploration warning visibility', () => {
      expect(ctrl.areExplorationWarningsVisible).toBeFalse();

      ctrl.toggleExplorationWarningVisibility();
      expect(ctrl.areExplorationWarningsVisible).toBeTrue();

      ctrl.toggleExplorationWarningVisibility();
      expect(ctrl.areExplorationWarningsVisible).toBeFalse();
    });

    it('should get exploration url', () => {
      expect(ctrl.getExplorationUrl(explorationId)).toBe('/explore/exp1');
      expect(ctrl.getExplorationUrl()).toBe('');
    });

    it('should get active tab name', () => {
      var activeTabNameSpy = spyOn(rs, 'getActiveTabName');

      activeTabNameSpy.and.returnValue('preview');
      expect(ctrl.getActiveTabName(activeTabNameSpy)).toBe('preview');

      activeTabNameSpy.and.returnValue('history');
      expect(ctrl.getActiveTabName(activeTabNameSpy)).toBe('history');
    });

    // The describe block below tests all the possible functions
    // included on ctrl.EDITOR_TUTORIAL_OPTIONS array, which manipulates
    // with JQuery the 'save from tutorial' button.
    describe('when testing functions for JQuery manipulation from' +
      ' ctrl.EDITOR_TUTORIAL_OPTIONS array', () => {
      it('should change element scroll top when calling fn property' +
        ' function on index 1 of ctrl.EDITOR_TUTORIAL_OPTIONS array',
      () => {
        var element = angular.element('div');
        spyOn(window, '$').and.returnValue(element);

        var animateSpy = spyOn(element, 'animate').and.callThrough();

        ctrl.EDITOR_TUTORIAL_OPTIONS[1].fn(false);

        expect(animateSpy).toHaveBeenCalledWith({
          scrollTop: 20
        }, 1000);
      });

      it('should not change element scroll top when calling fn property' +
        ' function on index 1 of EDITOR_TUTORIAL_OPTIONS array', () => {
        var element = angular.element('div');
        spyOn(window, '$').and.returnValue(element);

        var animateSpy = spyOn(element, 'animate').and.callThrough();

        ctrl.EDITOR_TUTORIAL_OPTIONS[1].fn(true);

        expect(animateSpy).toHaveBeenCalledWith({
          scrollTop: 0
        }, 1000);
      });

      it('should change state interaction element scroll top when calling' +
        ' fn property function on index 3 of EDITOR_TUTORIAL_OPTIONS array',
      () => {
        var element = angular.element('div');
        spyOn(window, '$').and.returnValue(element);
        var animateSpy = spyOn(element, 'animate').and.callThrough();
        spyOn(angular, 'element')
          .withArgs('#tutorialStateContent').and.returnValue({
            // This throws "Type '{ top: number; }' is not assignable to type
            // 'JQLite | Coordinates'." This is because the actual 'offset'
            // functions returns more properties than the function we've
            // defined. We have only returned the properties we need
            // in 'offset' function.
            // @ts-expect-error
            offset: () => ({
              top: 5
            })
          });

        ctrl.EDITOR_TUTORIAL_OPTIONS[3].fn(false);

        expect(animateSpy).toHaveBeenCalledWith({
          scrollTop: (5 - 200)
        }, 1000);
      });

      it('should change state content element scroll top when calling fn' +
        ' property function on index 3 of EDITOR_TUTORIAL_OPTIONS array',
      () => {
        var element = angular.element('div');
        spyOn(window, '$').and.returnValue(element);
        var animateSpy = spyOn(element, 'animate').and.callThrough();
        spyOn(angular, 'element')
          .withArgs('#tutorialStateInteraction').and.returnValue({
            // This throws "Type '{ top: number; }' is not assignable to type
            // 'JQLite | Coordinates'." This is because the actual 'offset'
            // functions returns more properties than the function we've
            // defined. We have only returned the properties we need
            // in 'offset' function.
            // @ts-expect-error
            offset: () => ({
              top: 20
            })
          });

        ctrl.EDITOR_TUTORIAL_OPTIONS[3].fn(true);

        expect(animateSpy).toHaveBeenCalledWith({
          scrollTop: (20 - 200)
        }, 1000);
      });

      it('should change preview tab element scroll top when calling fn' +
        ' property function on index 5 of EDITOR_TUTORIAL_OPTIONS array',
      () => {
        var element = angular.element('div');
        spyOn(window, '$').and.returnValue(element);
        var animateSpy = spyOn(element, 'animate').and.callThrough();
        spyOn(angular, 'element')
          .withArgs('#tutorialPreviewTab').and.returnValue({
            // This throws "Type '{ top: number; }' is not assignable to type
            // 'JQLite | Coordinates'." This is because the actual 'offset'
            // functions returns more properties than the function we've
            // defined. We have only returned the properties we need
            // in 'offset' function.
            // @ts-expect-error
            offset: () => ({
              top: 5
            })
          });

        ctrl.EDITOR_TUTORIAL_OPTIONS[5].fn(true);

        expect(animateSpy).toHaveBeenCalledWith({
          scrollTop: (5 - 200)
        }, 1000);
      });

      it('should change state interaction element scroll top when calling' +
        ' fn property function on index 5 of EDITOR_TUTORIAL_OPTIONS array',
      () => {
        var element = angular.element('div');
        spyOn(window, '$').and.returnValue(element);
        var animateSpy = spyOn(element, 'animate').and.callThrough();
        spyOn(angular, 'element')
          .withArgs('#tutorialStateInteraction').and.returnValue({
            // This throws "Type '{ top: number; }' is not assignable to type
            // 'JQLite | Coordinates'." This is because the actual 'offset'
            // functions returns more properties than the function we've
            // defined. We have only returned the properties we need
            // in 'offset' function.
            // @ts-expect-error
            offset: () => ({
              top: 20
            })
          });

        ctrl.EDITOR_TUTORIAL_OPTIONS[5].fn(false);

        expect(animateSpy).toHaveBeenCalledWith({
          scrollTop: (20 - 200)
        }, 1000);
      });

      it('should change preview tabn element scroll top when calling fn' +
        ' property function on index 7 of EDITOR_TUTORIAL_OPTIONS array',
      () => {
        var element = angular.element('div');
        spyOn(window, '$').and.returnValue(element);
        var animateSpy = spyOn(element, 'animate').and.callThrough();
        spyOn(angular, 'element')
          .withArgs('#tutorialPreviewTab').and.returnValue({
            // This throws "Type '{ top: number; }' is not assignable to type
            // 'JQLite | Coordinates'." This is because the actual 'offset'
            // functions returns more properties than the function we've
            // defined. We have only returned the properties we need
            // in 'offset' function.
            // @ts-expect-error
            offset: () => ({
              top: 5
            })
          });

        ctrl.EDITOR_TUTORIAL_OPTIONS[7].fn(true);

        expect(animateSpy).toHaveBeenCalledWith({
          scrollTop: (5 - 200)
        }, 1000);
      });

      it('should change state interaction element scroll top when calling' +
        ' fn property function on index 7 of EDITOR_TUTORIAL_OPTIONS array',
      () => {
        var element = angular.element('div');
        spyOn(window, '$').and.returnValue(element);
        var animateSpy = spyOn(element, 'animate').and.callThrough();
        spyOn(angular, 'element')
          .withArgs('#tutorialStateInteraction').and.returnValue({
            // This throws "Type '{ top: number; }' is not assignable to type
            // 'JQLite | Coordinates'." This is because the actual 'offset'
            // functions returns more properties than the function we've
            // defined. We have only returned the properties we need
            // in 'offset' function.
            // @ts-expect-error
            offset: () => ({
              top: 20
            })
          });

        ctrl.EDITOR_TUTORIAL_OPTIONS[7].fn(false);

        expect(animateSpy).toHaveBeenCalledWith({
          scrollTop: (20 - 200)
        }, 1000);
      });
    });
  });

  describe('Initializing improvements tab', () => {
    beforeEach(() => {
      spyOnAllFunctions(sas);
      spyOn(cs, 'getExplorationId').and.returnValue(explorationId);
      spyOn(efbas, 'fetchExplorationFeatures')
        .and.returnValue(Promise.resolve({}));
      spyOn(eis, 'initAsync').and.returnValue(Promise.resolve());
      spyOn(eis, 'flushUpdatedTasksToBackend')
        .and.returnValue(Promise.resolve());
      spyOn(ers, 'isPublic').and.returnValue(true);
      spyOn(ews, 'updateWarnings').and.callThrough();
      spyOn(gds, 'recompute').and.callThrough();
      spyOn(pts, 'setPageTitle').and.callThrough();
      spyOn(stass, 'initAsync').and.returnValue(Promise.resolve());
      spyOn(tds, 'getOpenThreadsCountAsync')
        .and.returnValue(Promise.resolve(1));
      spyOn(ueps, 'getPermissionsAsync')
        .and.returnValue(Promise.resolve({canEdit: true}));

      explorationData.is_version_of_draft_valid = true;
    });

    afterEach(() => {
      ctrl.$onDestroy();
    });

    it('should recognize when improvements tab is enabled', fakeAsync(() => {
      spyOn(eis, 'isImprovementsTabEnabledAsync').and.returnValue(
        Promise.resolve(true));

      ctrl.$onInit();
      flushMicrotasks();
      $scope.$apply();

      expect(ctrl.isImprovementsTabEnabled()).toBeTrue();
    }));

    it('should recognize when improvements tab is disabled', fakeAsync(() => {
      spyOn(eis, 'isImprovementsTabEnabledAsync').and.returnValue(
        Promise.resolve(false));

      ctrl.$onInit();
      flushMicrotasks();
      $scope.$apply();

      expect(ctrl.isImprovementsTabEnabled()).toBeFalse();
    }));
  });

  describe('State-change registration', () => {
    beforeEach(() => {
      spyOnAllFunctions(sas);
      spyOn(cs, 'getExplorationId').and.returnValue(explorationId);
      spyOn(efbas, 'fetchExplorationFeatures').and.returnValue($q.resolve({}));
      spyOn(eis, 'initAsync').and.returnValue(Promise.resolve());
      spyOn(eis, 'flushUpdatedTasksToBackend')
        .and.returnValue(Promise.resolve());
      spyOn(ers, 'isPublic').and.returnValue(true);
      spyOn(ews, 'updateWarnings').and.callThrough();
      spyOn(gds, 'recompute').and.callThrough();
      spyOn(pts, 'setPageTitle').and.callThrough();
      spyOn(stass, 'initAsync').and.returnValue(Promise.resolve());
      spyOn(tds, 'getOpenThreadsCountAsync').and.returnValue($q.resolve(1));
      spyOn(ueps, 'getPermissionsAsync')
        .and.returnValue($q.resolve({canEdit: false}));
      $scope.$apply();

      explorationData.is_version_of_draft_valid = true;

      ctrl.$onInit();
    });
    afterEach(() => {
      ctrl.$onDestroy();
    });

    afterEach(() => {
      ctrl.$onDestroy();
    });

    it('should callback state-added method for stats', fakeAsync(() => {
      let onStateAddedSpy = spyOn(stass, 'onStateAdded');
      spyOn(cls, 'addState');

      $scope.$apply();
      flushMicrotasks();

      ess.addState('Prologue');

      flushMicrotasks();
      expect(onStateAddedSpy).toHaveBeenCalledWith('Prologue');
    }));

    it('should callback state-deleted method for stats', fakeAsync(() => {
      let onStateDeletedSpy = spyOn(stass, 'onStateDeleted');
      spyOn(cls, 'deleteState');
      spyOn($uibModal, 'open').and.returnValue({result: Promise.resolve()});

      $scope.$apply();
      flushMicrotasks();

      ess.deleteState('Final');

      flushMicrotasks();
      expect(onStateDeletedSpy).toHaveBeenCalledWith('Final');
    }));

    it('should callback state-renamed method for stats', fakeAsync(() => {
      let onStateRenamedSpy = spyOn(stass, 'onStateRenamed');
      spyOn(cls, 'renameState');

      $scope.$apply();
      flushMicrotasks();

      ess.renameState('Introduction', 'Start');

      flushMicrotasks();
      expect(onStateRenamedSpy).toHaveBeenCalledWith('Introduction', 'Start');
    }));

    it('should callback interaction-changed method for stats', fakeAsync(() => {
      let onStateInteractionSavedSpy = spyOn(stass, 'onStateInteractionSaved');
      spyOn(cls, 'editStateProperty');

      $scope.$apply();
      flushMicrotasks();

      ess.saveInteractionAnswerGroups('Introduction', []);

      flushMicrotasks();
      expect(onStateInteractionSavedSpy)
        .toHaveBeenCalledWith(ess.getState('Introduction'));
    }));
  });
});<|MERGE_RESOLUTION|>--- conflicted
+++ resolved
@@ -320,15 +320,10 @@
       spyOn(eis, 'initAsync').and.returnValue(Promise.resolve());
       spyOn(eis, 'flushUpdatedTasksToBackend')
         .and.returnValue(Promise.resolve());
-<<<<<<< HEAD
       spyOnProperty(eps, 'onExplorationPropertyChanged').and.returnValue(
         mockExplorationPropertyChangedEventEmitter);
-      spyOn(ews, 'updateWarnings').and.callThrough();
-      spyOn(gds, 'recompute').and.callThrough();
-=======
       spyOn(ews, 'updateWarnings');
       spyOn(gds, 'recompute');
->>>>>>> a9bb4452
       spyOn(pts, 'setPageTitle').and.callThrough();
       spyOn(stass, 'initAsync').and.returnValue(Promise.resolve());
       spyOn(tds, 'getOpenThreadsCountAsync').and.returnValue($q.resolve(1));
