--- conflicted
+++ resolved
@@ -104,15 +104,10 @@
     $provide.value(
       'StateCustomizationArgsService',
       TestBed.get(StateCustomizationArgsService));
-<<<<<<< HEAD
+    $provide.value(
+      'StateEditorRefreshService', TestBed.get(StateEditorRefreshService));
     $provide.value(
       'StateInteractionIdService', TestBed.get(StateInteractionIdService));
-=======
-    $provide.value('StateEditorRefreshService',
-      TestBed.get(StateEditorRefreshService));
-    $provide.value('StateInteractionIdService',
-      TestBed.get(StateInteractionIdService));
->>>>>>> cdcd0303
     $provide.value('StateSolutionService', TestBed.get(StateSolutionService));
   }));
 
