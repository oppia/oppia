// Copyright 2020 The Oppia Authors. All Rights Reserved.
//
// Licensed under the Apache License, Version 2.0 (the "License");
// you may not use this file except in compliance with the License.
// You may obtain a copy of the License at
//
//      http://www.apache.org/licenses/LICENSE-2.0
//
// Unless required by applicable law or agreed to in writing, software
// distributed under the License is distributed on an "AS-IS" BASIS,
// WITHOUT WARRANTIES OR CONDITIONS OF ANY KIND, either express or implied.
// See the License for the specific language governing permissions and
// limitations under the License.

/**
 * @fileoverview Unit tests for explorationSaveAndPublishButtons.
 */

import { EventEmitter } from '@angular/core';
import { TestBed } from '@angular/core/testing';
import { HttpClientTestingModule } from '@angular/common/http/testing';

import { ContextService } from 'services/context.service';
import { SiteAnalyticsService } from 'services/site-analytics.service';
import { StateInteractionIdService } from
  // eslint-disable-next-line max-len
  'components/state-editor/state-editor-properties-services/state-interaction-id.service';
import { UserExplorationPermissionsService } from
  'pages/exploration-editor-page/services/user-exploration-permissions.service';
import { EditabilityService } from 'services/editability.service';
import { TextInputRulesService } from
  'interactions/TextInput/directives/text-input-rules.service';
import { OutcomeObjectFactory } from 'domain/exploration/OutcomeObjectFactory';
import { StateSolutionService } from
  // eslint-disable-next-line max-len
  'components/state-editor/state-editor-properties-services/state-solution.service';
import { AngularNameService } from
  'pages/exploration-editor-page/services/angular-name.service';
import { StateCustomizationArgsService } from
  // eslint-disable-next-line max-len
  'components/state-editor/state-editor-properties-services/state-customization-args.service';
import { ExplorationDiffService } from
  'pages/exploration-editor-page/services/exploration-diff.service';
import { StateEditorRefreshService } from
  'pages/exploration-editor-page/services/state-editor-refresh.service';
import { StatesObjectFactory } from 'domain/exploration/StatesObjectFactory';
import { ExplorationImprovementsTaskRegistryService } from
  'services/exploration-improvements-task-registry.service';
import { ExplorationStatsService } from 'services/exploration-stats.service';
import { ReadOnlyExplorationBackendApiService } from
  'domain/exploration/read-only-exploration-backend-api.service';
import { importAllAngularServices } from 'tests/unit-test-utils.ajs';
import { ChangeListService } from '../services/change-list.service';
import { ExplorationChange } from 'domain/exploration/exploration-draft.model';

describe('Exploration save and publish buttons component', function() {
  var ctrl = null;
  var $q = null;
  var $scope = null;
  let changeListService: ChangeListService = null;
  var $uibModal = null;
  var contextService = null;
<<<<<<< HEAD
  var cns = null;
=======
  var ics = null;
>>>>>>> 6be60dc1
  var explorationRightsService = null;
  var explorationSaveService = null;
  var explorationWarningsService = null;
  var editabilityService = null;
  var userExplorationPermissionsService = null;

  var mockExternalSaveEventEmitter = null;
  var mockConnectionServiceEmitter = new EventEmitter<boolean>();

  beforeEach(angular.mock.module('oppia'));

  importAllAngularServices();

  beforeEach(function() {
    TestBed.configureTestingModule({
      imports: [HttpClientTestingModule],
      providers: [
        ChangeListService
      ]
    });

    changeListService = TestBed.inject(ChangeListService);
    contextService = TestBed.get(ContextService);
    spyOn(contextService, 'getExplorationId').and.returnValue('exp1');
    editabilityService = TestBed.get(EditabilityService);
    userExplorationPermissionsService = TestBed.get(
      UserExplorationPermissionsService);
  });

  beforeEach(angular.mock.module('oppia', function($provide) {
    $provide.value('AngularNameService', TestBed.get(AngularNameService));
    $provide.value(
      'ExplorationDiffService', TestBed.get(ExplorationDiffService));
    $provide.value(
      'ExplorationImprovementsTaskRegistryService',
      TestBed.get(ExplorationImprovementsTaskRegistryService));
    $provide.value(
      'ExplorationStatsService', TestBed.get(ExplorationStatsService));
    mockExternalSaveEventEmitter = new EventEmitter();
    $provide.value('ExternalSaveService', {
      onExternalSave: mockExternalSaveEventEmitter
    });
    $provide.value(
      'TextInputRulesService',
      TestBed.get(TextInputRulesService));
    $provide.value(
      'OutcomeObjectFactory', TestBed.get(OutcomeObjectFactory));
    $provide.value('SiteAnalyticsService', TestBed.get(SiteAnalyticsService));
    $provide.value('StatesObjectFactory', TestBed.get(StatesObjectFactory));
    $provide.value(
      'StateCustomizationArgsService',
      TestBed.get(StateCustomizationArgsService));
    $provide.value(
      'StateEditorRefreshService', TestBed.get(StateEditorRefreshService));
    $provide.value(
      'StateInteractionIdService', TestBed.get(StateInteractionIdService));
    $provide.value('StateSolutionService', TestBed.get(StateSolutionService));
    $provide.value(
      'ReadOnlyExplorationBackendApiService',
      TestBed.get(ReadOnlyExplorationBackendApiService));
  }));

  beforeEach(angular.mock.inject(function($injector, $componentController) {
    $q = $injector.get('$q');
    var $rootScope = $injector.get('$rootScope');
    $uibModal = $injector.get('$uibModal');
    changeListService = $injector.get('ChangeListService');
<<<<<<< HEAD
    cns = $injector.get('ConnectionService');
=======
    ics = $injector.get('InternetConnectivityService');
>>>>>>> 6be60dc1
    explorationRightsService = $injector.get('ExplorationRightsService');
    explorationSaveService = $injector.get('ExplorationSaveService');
    explorationWarningsService = $injector.get('ExplorationWarningsService');

    spyOn(userExplorationPermissionsService, 'getPermissionsAsync').and
      .returnValue($q.resolve({
        canPublish: true
      }));
<<<<<<< HEAD
    spyOnProperty(cns, 'onInternetStateChange').and.returnValue(
=======
    spyOnProperty(ics, 'onInternetStateChange').and.returnValue(
>>>>>>> 6be60dc1
      mockConnectionServiceEmitter);
    spyOn(explorationSaveService, 'saveChanges').and
      .callFake((showCallback, hideCallback) => {
        showCallback();
        hideCallback();
        return $q.resolve();
      });
    spyOn(explorationSaveService, 'showPublishExplorationModal').and
      .callFake((showCallback, hideCallback) => {
        showCallback();
        hideCallback();
        return $q.resolve();
      });

    $scope = $rootScope.$new();
    ctrl = $componentController('explorationSaveAndPublishButtons', {
      $scope: $scope,
      $uibModal: $uibModal,
<<<<<<< HEAD
      ConnectionService: cns,
=======
      InternetConnectivityService: ics,
>>>>>>> 6be60dc1
      EditabilityService: editabilityService,
      UserExplorationPermissionsService: userExplorationPermissionsService
    });
    ctrl.$onInit();
    $scope.$apply();
  }));

  afterEach(() => {
    ctrl.$onDestroy();
  });

  it('should initialize $scope properties after controller initialization',
    function() {
      expect($scope.saveIsInProcess).toBe(false);
      expect($scope.publishIsInProcess).toBe(false);
      expect($scope.loadingDotsAreShown).toBe(false);
    });

  it('should save exploration when saving changes', function() {
    $scope.saveChanges();

    expect($scope.saveIsInProcess).toBe(true);

    $scope.$apply();

    expect($scope.saveIsInProcess).toBe(false);
    expect($scope.loadingDotsAreShown).toBe(false);
  });

  it('should publish exploration when show publish exploration is shown',
    function() {
      $scope.showPublishExplorationModal();

      expect($scope.publishIsInProcess).toBe(true);

      $scope.$apply();

      expect($scope.publishIsInProcess).toBe(false);
      expect($scope.loadingDotsAreShown).toBe(false);
    });

  it('should resolve the warnings before saving exploration when exploration' +
    ' has critical warnings', function() {
    spyOn(explorationWarningsService, 'hasCriticalWarnings').and.returnValue(1);
    expect($scope.getSaveButtonTooltip()).toBe('Please resolve the warnings.');
  });

  it('should save exploration draft when it has no warnings and exploration' +
    ' is private', function() {
    spyOn(explorationWarningsService, 'hasCriticalWarnings').and.returnValue(0);
    spyOn(explorationRightsService, 'isPrivate').and.returnValue(true);
    expect($scope.getSaveButtonTooltip()).toBe('Save Draft');
  });

  it('should publish exploration changes when it has no warnings and it is' +
    ' public', function() {
    spyOn(explorationWarningsService, 'hasCriticalWarnings').and.returnValue(0);
    spyOn(explorationRightsService, 'isPrivate').and.returnValue(false);
    expect($scope.getSaveButtonTooltip()).toBe('Publish Changes');
  });

  it('should ask user to resolve the warnings before publishing' +
    ' exploration when exploration has warnings', function() {
    spyOn(explorationWarningsService, 'countWarnings').and.returnValue(1);
    expect($scope.getPublishExplorationButtonTooltip()).toBe(
      'Please resolve the warnings before publishing.');
  });

  it('should save exploration changes before publishing it when trying to' +
    ' publish a changed exploration without saving it first', function() {
    spyOn(explorationWarningsService, 'countWarnings').and.returnValue(0);
    spyOn(changeListService, 'isExplorationLockedForEditing').and
      .returnValue(true);
    expect($scope.getPublishExplorationButtonTooltip()).toBe(
      'Please save your changes before publishing.');
  });

  it('should publish exploration when it is already saved', function() {
    spyOn(explorationWarningsService, 'countWarnings').and.returnValue(0);
    spyOn(changeListService, 'isExplorationLockedForEditing')
      .and.returnValue(false);
    expect($scope.getPublishExplorationButtonTooltip()).toBe(
      'Publish to Oppia Library');
  });

  it('should discard changes when exploration is changed', function() {
    spyOn(explorationSaveService, 'discardChanges');
    $scope.discardChanges();
    expect(explorationSaveService.discardChanges).toHaveBeenCalled();
  });

  it('should get whether exploration is saveable', function() {
    spyOn(explorationSaveService, 'isExplorationSaveable')
      .and.returnValue(true);
    expect($scope.isExplorationSaveable()).toBe(true);
  });

  it('should count changes made in an exploration', function() {
    spyOn(changeListService, 'getChangeList').and.returnValue(
      [{}, {}] as ExplorationChange[]);
    expect($scope.getChangeListLength()).toBe(2);
  });

  it('should save or publish exploration when editing outside tutorial mode' +
    ' and exploration is translatable', function() {
    spyOn(editabilityService, 'isEditableOutsideTutorialMode').and
      .returnValue(false);
    spyOn(editabilityService, 'isTranslatable').and.returnValue(true);
    expect($scope.isEditableOutsideTutorialMode()).toBe(true);
  });

  it('should save or publish exploration when editing outside tutorial mode' +
    ' and exploration is not translatable', function() {
    spyOn(editabilityService, 'isEditableOutsideTutorialMode').and
      .returnValue(true);
    spyOn(editabilityService, 'isTranslatable').and.returnValue(false);
    expect($scope.isEditableOutsideTutorialMode()).toBe(true);
  });

  it('should not save and publish exploration when editing inside tutorial' +
    ' mode and exploration is not translatable', function() {
    spyOn(editabilityService, 'isEditableOutsideTutorialMode').and
      .returnValue(false);
    spyOn(editabilityService, 'isTranslatable').and.returnValue(false);
    expect($scope.isEditableOutsideTutorialMode()).toBe(false);
  });

  it('should display publish button when the exploration is unpublished',
    function() {
      $scope.explorationCanBePublished = false;

      userExplorationPermissionsService.
        onUserExplorationPermissionsFetched.emit();
      $scope.$apply();

      expect(userExplorationPermissionsService.getPermissionsAsync)
        .toHaveBeenCalled();
      expect($scope.explorationCanBePublished).toBe(true);
    });

  it('should fetch userExplorationPermissions when ' +
    'showPublishExplorationModal is called', function() {
    var userPermissions = {
      canPublish: true
    };
    $scope.explorationCanBePublished = false;
    spyOn(userExplorationPermissionsService, 'fetchPermissionsAsync').and
      .returnValue($q.resolve(userPermissions));

    $scope.showPublishExplorationModal();
    $scope.$apply();

    expect($scope.publishIsInProcess).toBe(false);
    expect($scope.loadingDotsAreShown).toBe(false);
    expect(userExplorationPermissionsService.fetchPermissionsAsync)
      .toHaveBeenCalled();
    expect($scope.explorationCanBePublished).toBe(true);
  });

  it('should unsubscribe when onDestroy runs', function() {
    spyOn(ctrl.directiveSubscriptions, 'unsubscribe');

    ctrl.$onDestroy();

    expect(ctrl.directiveSubscriptions.unsubscribe).toHaveBeenCalled();
  });

  it('should open a exploration save prompt modal', function() {
    spyOn(changeListService, 'getChangeList').and.returnValue(new Array(51));
    spyOn($uibModal, 'open').and.returnValue({
      result: $q.resolve()
    });
    spyOn($scope, 'saveChanges');
    $scope.saveIsInProcess = false;

    $scope.getChangeListLength();
    $scope.$apply();

    expect($uibModal.open).toHaveBeenCalled();
    expect($scope.saveChanges).toHaveBeenCalled();
  });

  it('should open a exploration save prompt modal only once',
    function() {
      spyOn(changeListService, 'getChangeList').and.returnValue(new Array(51));
      spyOn($uibModal, 'open').and.returnValue({
        result: $q.reject()
      });
      spyOn($scope, 'saveChanges');
      $scope.saveIsInProcess = false;

      $scope.getChangeListLength();
      $scope.$apply();
      expect($uibModal.open).toHaveBeenCalledTimes(1);
      expect($scope.saveChanges).not.toHaveBeenCalled();
      $scope.getChangeListLength();
      $scope.$apply();

      expect($uibModal.open).toHaveBeenCalledTimes(1);
      expect($scope.saveChanges).not.toHaveBeenCalled();
    });

  it('should open a confirmation modal with rejection', function() {
    spyOn(changeListService, 'getChangeList').and.returnValue(new Array(51));
    spyOn($uibModal, 'open').and.returnValue({
      result: $q.reject()
    });
    spyOn($scope, 'saveChanges');
    $scope.saveIsInProcess = false;

    $scope.getChangeListLength();
    $scope.$apply();

    expect($uibModal.open).toHaveBeenCalled();
    expect($scope.saveChanges).not.toHaveBeenCalled();
  });

  it('should open a confirmation modal when save is in progress', function() {
    spyOn(changeListService, 'getChangeList').and.returnValue(new Array(51));
    spyOn($uibModal, 'open').and.returnValue({
      result: $q.reject()
    });
    spyOn($scope, 'saveChanges');
    $scope.saveIsInProcess = true;

    $scope.getChangeListLength();
    $scope.$apply();

    expect($uibModal.open).not.toHaveBeenCalled();
    expect($scope.saveChanges).not.toHaveBeenCalled();
  });

  it('should change connnection status to ONLINE when internet is connected',
    () => {
<<<<<<< HEAD
      $scope.isOffline = true;
      mockConnectionServiceEmitter.emit(true);
      $scope.$apply();
      expect($scope.isOffline).toBe(false);
    });
  it('should change connnection status to OFFLINE when internet disconnects',
    () => {
      $scope.isOffline = false;
      mockConnectionServiceEmitter.emit(false);
      $scope.$apply();
      expect($scope.isOffline).toBe(true);
=======
      $scope.connectedToInternet = false;
      mockConnectionServiceEmitter.emit(true);
      $scope.$apply();
      expect($scope.connectedToInternet).toBe(true);
    });

  it('should change connnection status to OFFLINE when internet disconnects',
    () => {
      $scope.connectedToInternet = true;
      mockConnectionServiceEmitter.emit(false);
      $scope.$apply();
      expect($scope.connectedToInternet).toBe(false);
      expect($scope.getSaveButtonTooltip()).toBe(
        'You can not save the exploration when offline.');
      expect($scope.getPublishExplorationButtonTooltip()).toBe(
        'You can not publish the exploration when offline.');
>>>>>>> 6be60dc1
    });
});<|MERGE_RESOLUTION|>--- conflicted
+++ resolved
@@ -60,11 +60,7 @@
   let changeListService: ChangeListService = null;
   var $uibModal = null;
   var contextService = null;
-<<<<<<< HEAD
-  var cns = null;
-=======
   var ics = null;
->>>>>>> 6be60dc1
   var explorationRightsService = null;
   var explorationSaveService = null;
   var explorationWarningsService = null;
@@ -132,11 +128,7 @@
     var $rootScope = $injector.get('$rootScope');
     $uibModal = $injector.get('$uibModal');
     changeListService = $injector.get('ChangeListService');
-<<<<<<< HEAD
-    cns = $injector.get('ConnectionService');
-=======
     ics = $injector.get('InternetConnectivityService');
->>>>>>> 6be60dc1
     explorationRightsService = $injector.get('ExplorationRightsService');
     explorationSaveService = $injector.get('ExplorationSaveService');
     explorationWarningsService = $injector.get('ExplorationWarningsService');
@@ -145,11 +137,7 @@
       .returnValue($q.resolve({
         canPublish: true
       }));
-<<<<<<< HEAD
-    spyOnProperty(cns, 'onInternetStateChange').and.returnValue(
-=======
     spyOnProperty(ics, 'onInternetStateChange').and.returnValue(
->>>>>>> 6be60dc1
       mockConnectionServiceEmitter);
     spyOn(explorationSaveService, 'saveChanges').and
       .callFake((showCallback, hideCallback) => {
@@ -168,11 +156,7 @@
     ctrl = $componentController('explorationSaveAndPublishButtons', {
       $scope: $scope,
       $uibModal: $uibModal,
-<<<<<<< HEAD
-      ConnectionService: cns,
-=======
       InternetConnectivityService: ics,
->>>>>>> 6be60dc1
       EditabilityService: editabilityService,
       UserExplorationPermissionsService: userExplorationPermissionsService
     });
@@ -407,19 +391,6 @@
 
   it('should change connnection status to ONLINE when internet is connected',
     () => {
-<<<<<<< HEAD
-      $scope.isOffline = true;
-      mockConnectionServiceEmitter.emit(true);
-      $scope.$apply();
-      expect($scope.isOffline).toBe(false);
-    });
-  it('should change connnection status to OFFLINE when internet disconnects',
-    () => {
-      $scope.isOffline = false;
-      mockConnectionServiceEmitter.emit(false);
-      $scope.$apply();
-      expect($scope.isOffline).toBe(true);
-=======
       $scope.connectedToInternet = false;
       mockConnectionServiceEmitter.emit(true);
       $scope.$apply();
@@ -436,6 +407,5 @@
         'You can not save the exploration when offline.');
       expect($scope.getPublishExplorationButtonTooltip()).toBe(
         'You can not publish the exploration when offline.');
->>>>>>> 6be60dc1
     });
 });