// Copyright 2020 The Oppia Authors. All Rights Reserved.
//
// Licensed under the Apache License, Version 2.0 (the "License");
// you may not use this file except in compliance with the License.
// You may obtain a copy of the License at
//
//      http://www.apache.org/licenses/LICENSE-2.0
//
// Unless required by applicable law or agreed to in writing, software
// distributed under the License is distributed on an "AS-IS" BASIS,
// WITHOUT WARRANTIES OR CONDITIONS OF ANY KIND, either express or implied.
// See the License for the specific language governing permissions and
// limitations under the License.

/**
 * @fileoverview Unit tests for explorationSaveAndPublishButtons.
 */

import { EventEmitter } from '@angular/core';
import { TestBed } from '@angular/core/testing';
import { HttpClientTestingModule } from '@angular/common/http/testing';

import { ContextService } from 'services/context.service';
import { SiteAnalyticsService } from 'services/site-analytics.service';
import { StateInteractionIdService } from
  // eslint-disable-next-line max-len
  'components/state-editor/state-editor-properties-services/state-interaction-id.service';
import { UserExplorationPermissionsService } from
  'pages/exploration-editor-page/services/user-exploration-permissions.service';
import { EditabilityService } from 'services/editability.service';
import { TextInputRulesService } from
  'interactions/TextInput/directives/text-input-rules.service';
import { OutcomeObjectFactory } from 'domain/exploration/OutcomeObjectFactory';
import { StateSolutionService } from
  // eslint-disable-next-line max-len
  'components/state-editor/state-editor-properties-services/state-solution.service';
import { AngularNameService } from
  'pages/exploration-editor-page/services/angular-name.service';
import { StateCustomizationArgsService } from
  // eslint-disable-next-line max-len
  'components/state-editor/state-editor-properties-services/state-customization-args.service';
import { ExplorationDiffService } from
  'pages/exploration-editor-page/services/exploration-diff.service';
import { StateEditorRefreshService } from
  'pages/exploration-editor-page/services/state-editor-refresh.service';
import { StatesObjectFactory } from 'domain/exploration/StatesObjectFactory';
import { ExplorationImprovementsTaskRegistryService } from
  'services/exploration-improvements-task-registry.service';
import { ExplorationStatsService } from 'services/exploration-stats.service';
import { ReadOnlyExplorationBackendApiService } from
  'domain/exploration/read-only-exploration-backend-api.service';
import { importAllAngularServices } from 'tests/unit-test-utils';
import { ChangeListService } from '../services/change-list.service';
import { ExplorationChange } from 'domain/exploration/exploration-draft.model';

describe('Exploration save and publish buttons component', function() {
  var ctrl = null;
  var $q = null;
  var $scope = null;
<<<<<<< HEAD
  let changeListService: ChangeListService = null;
=======
  var $uibModal = null;
  var changeListService = null;
>>>>>>> 13ac6aec
  var contextService = null;
  var explorationRightsService = null;
  var explorationSaveService = null;
  var explorationWarningsService = null;
  var editabilityService = null;
  var userExplorationPermissionsService = null;

  var mockExternalSaveEventEmitter = null;

  beforeEach(angular.mock.module('oppia'));

  importAllAngularServices();

  beforeEach(function() {
    TestBed.configureTestingModule({
      imports: [HttpClientTestingModule],
      providers: [
        ChangeListService
      ]
    });

    changeListService = TestBed.inject(ChangeListService);
    contextService = TestBed.get(ContextService);
    spyOn(contextService, 'getExplorationId').and.returnValue('exp1');
    editabilityService = TestBed.get(EditabilityService);
    userExplorationPermissionsService = TestBed.get(
      UserExplorationPermissionsService);
  });

  beforeEach(angular.mock.module('oppia', function($provide) {
    $provide.value('AngularNameService', TestBed.get(AngularNameService));
    $provide.value(
      'ExplorationDiffService', TestBed.get(ExplorationDiffService));
    $provide.value(
      'ExplorationImprovementsTaskRegistryService',
      TestBed.get(ExplorationImprovementsTaskRegistryService));
    $provide.value(
      'ExplorationStatsService', TestBed.get(ExplorationStatsService));
    mockExternalSaveEventEmitter = new EventEmitter();
    $provide.value('ExternalSaveService', {
      onExternalSave: mockExternalSaveEventEmitter
    });
    $provide.value(
      'TextInputRulesService',
      TestBed.get(TextInputRulesService));
    $provide.value(
      'OutcomeObjectFactory', TestBed.get(OutcomeObjectFactory));
    $provide.value('SiteAnalyticsService', TestBed.get(SiteAnalyticsService));
    $provide.value('StatesObjectFactory', TestBed.get(StatesObjectFactory));
    $provide.value(
      'StateCustomizationArgsService',
      TestBed.get(StateCustomizationArgsService));
    $provide.value(
      'StateEditorRefreshService', TestBed.get(StateEditorRefreshService));
    $provide.value(
      'StateInteractionIdService', TestBed.get(StateInteractionIdService));
    $provide.value('StateSolutionService', TestBed.get(StateSolutionService));
    $provide.value(
      'ReadOnlyExplorationBackendApiService',
      TestBed.get(ReadOnlyExplorationBackendApiService));
  }));

  beforeEach(angular.mock.inject(function($injector, $componentController) {
    $q = $injector.get('$q');
    var $rootScope = $injector.get('$rootScope');
<<<<<<< HEAD
=======
    $uibModal = $injector.get('$uibModal');
    changeListService = $injector.get('ChangeListService');
>>>>>>> 13ac6aec
    explorationRightsService = $injector.get('ExplorationRightsService');
    explorationSaveService = $injector.get('ExplorationSaveService');
    explorationWarningsService = $injector.get('ExplorationWarningsService');

    spyOn(userExplorationPermissionsService, 'getPermissionsAsync').and
      .returnValue($q.resolve({
        canPublish: true
      }));
    spyOn(explorationSaveService, 'saveChanges').and
      .callFake((showCallback, hideCallback) => {
        showCallback();
        hideCallback();
        return $q.resolve();
      });
    spyOn(explorationSaveService, 'showPublishExplorationModal').and
      .callFake((showCallback, hideCallback) => {
        showCallback();
        hideCallback();
        return $q.resolve();
      });

    $scope = $rootScope.$new();
    ctrl = $componentController('explorationSaveAndPublishButtons', {
      $scope: $scope,
      $uibModal: $uibModal,
      EditabilityService: editabilityService,
      UserExplorationPermissionsService: userExplorationPermissionsService
    });
    ctrl.$onInit();
    $scope.$apply();
  }));

  afterEach(() => {
    ctrl.$onDestroy();
  });

  it('should initialize $scope properties after controller initialization',
    function() {
      expect($scope.saveIsInProcess).toBe(false);
      expect($scope.publishIsInProcess).toBe(false);
      expect($scope.loadingDotsAreShown).toBe(false);
    });

  it('should save exploration when saving changes', function() {
    $scope.saveChanges();

    expect($scope.saveIsInProcess).toBe(true);

    $scope.$apply();

    expect($scope.saveIsInProcess).toBe(false);
    expect($scope.loadingDotsAreShown).toBe(false);
  });

  it('should publish exploration when show publish exploration is shown',
    function() {
      $scope.showPublishExplorationModal();

      expect($scope.publishIsInProcess).toBe(true);

      $scope.$apply();

      expect($scope.publishIsInProcess).toBe(false);
      expect($scope.loadingDotsAreShown).toBe(false);
    });

  it('should resolve the warnings before saving exploration when exploration' +
    ' has critical warnings', function() {
    spyOn(explorationWarningsService, 'hasCriticalWarnings').and.returnValue(1);
    expect($scope.getSaveButtonTooltip()).toBe('Please resolve the warnings.');
  });

  it('should save exploration draft when it has no warnings and exploration' +
    ' is private', function() {
    spyOn(explorationWarningsService, 'hasCriticalWarnings').and.returnValue(0);
    spyOn(explorationRightsService, 'isPrivate').and.returnValue(true);
    expect($scope.getSaveButtonTooltip()).toBe('Save Draft');
  });

  it('should publish exploration changes when it has no warnings and it is' +
    ' public', function() {
    spyOn(explorationWarningsService, 'hasCriticalWarnings').and.returnValue(0);
    spyOn(explorationRightsService, 'isPrivate').and.returnValue(false);
    expect($scope.getSaveButtonTooltip()).toBe('Publish Changes');
  });

  it('should ask user to resolve the warnings before publishing' +
    ' exploration when exploration has warnings', function() {
    spyOn(explorationWarningsService, 'countWarnings').and.returnValue(1);
    expect($scope.getPublishExplorationButtonTooltip()).toBe(
      'Please resolve the warnings before publishing.');
  });

  it('should save exploration changes before publishing it when trying to' +
    ' publish a changed exploration without saving it first', function() {
    spyOn(explorationWarningsService, 'countWarnings').and.returnValue(0);
    spyOn(changeListService, 'isExplorationLockedForEditing').and
      .returnValue(true);
    expect($scope.getPublishExplorationButtonTooltip()).toBe(
      'Please save your changes before publishing.');
  });

  it('should publish exploration when it is already saved', function() {
    spyOn(explorationWarningsService, 'countWarnings').and.returnValue(0);
    spyOn(changeListService, 'isExplorationLockedForEditing')
      .and.returnValue(false);
    expect($scope.getPublishExplorationButtonTooltip()).toBe(
      'Publish to Oppia Library');
  });

  it('should discard changes when exploration is changed', function() {
    spyOn(explorationSaveService, 'discardChanges');
    $scope.discardChanges();
    expect(explorationSaveService.discardChanges).toHaveBeenCalled();
  });

  it('should get whether exploration is saveable', function() {
    spyOn(explorationSaveService, 'isExplorationSaveable')
      .and.returnValue(true);
    expect($scope.isExplorationSaveable()).toBe(true);
  });

  it('should count changes made in an exploration', function() {
    spyOn(changeListService, 'getChangeList').and.returnValue(
      [{}, {}] as ExplorationChange[]);
    expect($scope.getChangeListLength()).toBe(2);
  });

  it('should save or publish exploration when editing outside tutorial mode' +
    ' and exploration is translatable', function() {
    spyOn(editabilityService, 'isEditableOutsideTutorialMode').and
      .returnValue(false);
    spyOn(editabilityService, 'isTranslatable').and.returnValue(true);
    expect($scope.isEditableOutsideTutorialMode()).toBe(true);
  });

  it('should save or publish exploration when editing outside tutorial mode' +
    ' and exploration is not translatable', function() {
    spyOn(editabilityService, 'isEditableOutsideTutorialMode').and
      .returnValue(true);
    spyOn(editabilityService, 'isTranslatable').and.returnValue(false);
    expect($scope.isEditableOutsideTutorialMode()).toBe(true);
  });

  it('should not save and publish exploration when editing inside tutorial' +
    ' mode and exploration is not translatable', function() {
    spyOn(editabilityService, 'isEditableOutsideTutorialMode').and
      .returnValue(false);
    spyOn(editabilityService, 'isTranslatable').and.returnValue(false);
    expect($scope.isEditableOutsideTutorialMode()).toBe(false);
  });

  it('should display publish button when the exploration is unpublished',
    function() {
      $scope.explorationCanBePublished = false;

      userExplorationPermissionsService.
        onUserExplorationPermissionsFetched.emit();
      $scope.$apply();

      expect(userExplorationPermissionsService.getPermissionsAsync)
        .toHaveBeenCalled();
      expect($scope.explorationCanBePublished).toBe(true);
    });

  it('should fetch userExplorationPermissions when ' +
    'showPublishExplorationModal is called', function() {
    var userPermissions = {
      canPublish: true
    };
    $scope.explorationCanBePublished = false;
    spyOn(userExplorationPermissionsService, 'fetchPermissionsAsync').and
      .returnValue($q.resolve(userPermissions));

    $scope.showPublishExplorationModal();
    $scope.$apply();

    expect($scope.publishIsInProcess).toBe(false);
    expect($scope.loadingDotsAreShown).toBe(false);
    expect(userExplorationPermissionsService.fetchPermissionsAsync)
      .toHaveBeenCalled();
    expect($scope.explorationCanBePublished).toBe(true);
  });

  it('should unsubscribe when onDestroy runs', function() {
    spyOn(ctrl.directiveSubscriptions, 'unsubscribe');

    ctrl.$onDestroy();

    expect(ctrl.directiveSubscriptions.unsubscribe).toHaveBeenCalled();
  });

  it('should open a exploration save prompt modal', function() {
    spyOn(changeListService, 'getChangeList').and.returnValue(new Array(51));
    spyOn($uibModal, 'open').and.returnValue({
      result: $q.resolve()
    });
    spyOn($scope, 'saveChanges');
    $scope.saveIsInProcess = false;

    $scope.getChangeListLength();
    $scope.$apply();

    expect($uibModal.open).toHaveBeenCalled();
    expect($scope.saveChanges).toHaveBeenCalled();
  });

  it('should open a exploration save prompt modal only once',
    function() {
      spyOn(changeListService, 'getChangeList').and.returnValue(new Array(51));
      spyOn($uibModal, 'open').and.returnValue({
        result: $q.reject()
      });
      spyOn($scope, 'saveChanges');
      $scope.saveIsInProcess = false;

      $scope.getChangeListLength();
      $scope.$apply();
      expect($uibModal.open).toHaveBeenCalledTimes(1);
      expect($scope.saveChanges).not.toHaveBeenCalled();
      $scope.getChangeListLength();
      $scope.$apply();

      expect($uibModal.open).toHaveBeenCalledTimes(1);
      expect($scope.saveChanges).not.toHaveBeenCalled();
    });

  it('should open a confirmation modal with rejection', function() {
    spyOn(changeListService, 'getChangeList').and.returnValue(new Array(51));
    spyOn($uibModal, 'open').and.returnValue({
      result: $q.reject()
    });
    spyOn($scope, 'saveChanges');
    $scope.saveIsInProcess = false;

    $scope.getChangeListLength();
    $scope.$apply();

    expect($uibModal.open).toHaveBeenCalled();
    expect($scope.saveChanges).not.toHaveBeenCalled();
  });

  it('should open a confirmation modal when save is in progress', function() {
    spyOn(changeListService, 'getChangeList').and.returnValue(new Array(51));
    spyOn($uibModal, 'open').and.returnValue({
      result: $q.reject()
    });
    spyOn($scope, 'saveChanges');
    $scope.saveIsInProcess = true;

    $scope.getChangeListLength();
    $scope.$apply();

    expect($uibModal.open).not.toHaveBeenCalled();
    expect($scope.saveChanges).not.toHaveBeenCalled();
  });
});<|MERGE_RESOLUTION|>--- conflicted
+++ resolved
@@ -57,12 +57,8 @@
   var ctrl = null;
   var $q = null;
   var $scope = null;
-<<<<<<< HEAD
   let changeListService: ChangeListService = null;
-=======
   var $uibModal = null;
-  var changeListService = null;
->>>>>>> 13ac6aec
   var contextService = null;
   var explorationRightsService = null;
   var explorationSaveService = null;
@@ -128,11 +124,8 @@
   beforeEach(angular.mock.inject(function($injector, $componentController) {
     $q = $injector.get('$q');
     var $rootScope = $injector.get('$rootScope');
-<<<<<<< HEAD
-=======
     $uibModal = $injector.get('$uibModal');
     changeListService = $injector.get('ChangeListService');
->>>>>>> 13ac6aec
     explorationRightsService = $injector.get('ExplorationRightsService');
     explorationSaveService = $injector.get('ExplorationSaveService');
     explorationWarningsService = $injector.get('ExplorationWarningsService');
