// Copyright 2020 The Oppia Authors. All Rights Reserved.
//
// Licensed under the Apache License, Version 2.0 (the "License");
// you may not use this file except in compliance with the License.
// You may obtain a copy of the License at
//
//      http://www.apache.org/licenses/LICENSE-2.0
//
// Unless required by applicable law or agreed to in writing, software
// distributed under the License is distributed on an "AS-IS" BASIS,
// WITHOUT WARRANTIES OR CONDITIONS OF ANY KIND, either express or implied.
// See the License for the specific language governing permissions and
// limitations under the License.

/**
 * @fileoverview Unit tests for previewTab.
 */

import { ComponentFixture, fakeAsync, flush, flushMicrotasks, TestBed, tick, waitForAsync } from '@angular/core/testing';
import { ParamChangeObjectFactory } from 'domain/exploration/ParamChangeObjectFactory';
import { StateObjectFactory } from 'domain/state/StateObjectFactory';
import { EventEmitter, NO_ERRORS_SCHEMA } from '@angular/core';
import { NgbModal, NgbModalRef } from '@ng-bootstrap/ng-bootstrap';
import { StateEditorService } from 'components/state-editor/state-editor-properties-services/state-editor.service';
import { EditableExplorationBackendApiService } from 'domain/exploration/editable-exploration-backend-api.service';
import { ExplorationEngineService } from 'pages/exploration-player-page/services/exploration-engine.service';
import { ExplorationPlayerStateService } from 'pages/exploration-player-page/services/exploration-player-state.service';
import { ContextService } from 'services/context.service';
import { ExplorationFeaturesService } from 'services/exploration-features.service';
import { ExplorationInitStateNameService } from '../services/exploration-init-state-name.service';
import { ExplorationParamChangesService } from '../services/exploration-param-changes.service';
import { ExplorationStatesService } from '../services/exploration-states.service';
import { GraphDataService } from '../services/graph-data.service';
import { ParameterMetadataService } from '../services/parameter-metadata.service';
import { PreviewTabComponent } from './preview-tab.component';
import { HttpClientTestingModule } from '@angular/common/http/testing';
import { ExplorationDataService } from '../services/exploration-data.service';
import { ExplorationBackendDict } from 'domain/exploration/ExplorationObjectFactory';
import { NumberAttemptsService } from 'pages/exploration-player-page/services/number-attempts.service';
import { RouterService } from '../services/router.service';


class MockNgbModalRef {
  componentInstance!: {
    manualParamChanges: null;
  };
}

class MockNgbModal {
  open(): object {
    return {
      result: Promise.resolve()
    };
  }
}

describe('Preview Tab Component', () => {
  let component: PreviewTabComponent;
  let fixture: ComponentFixture<PreviewTabComponent>;
  let ngbModal: NgbModal;
  let contextService: ContextService;
  let editableExplorationBackendApiService:
    EditableExplorationBackendApiService;
  let explorationEngineService: ExplorationEngineService;
  let explorationInitStateNameService: ExplorationInitStateNameService;
  let explorationFeaturesService: ExplorationFeaturesService;
  let explorationPlayerStateService: ExplorationPlayerStateService;
  let explorationParamChangesService: ExplorationParamChangesService;
  let explorationStatesService: ExplorationStatesService;
  let graphDataService: GraphDataService;
  let routerService: RouterService;
  let stateEditorService: StateEditorService;
  let stateObjectFactory: StateObjectFactory;
  let paramChangeObjectFactory: ParamChangeObjectFactory;
  let parameterMetadataService: ParameterMetadataService;
  let mockUpdateActiveStateIfInEditorEventEmitter = new EventEmitter();
  let mockPlayerStateChangeEventEmitter = new EventEmitter();
  let numberAttemptsService: NumberAttemptsService;

  let getUnsetParametersInfo: jasmine.Spy;
  let explorationId = 'exp1';
  let stateName = 'State1';
  let changeObjectName = 'change';
  let exploration = {
    auto_tts_enabled: false,
    correctness_feedback_enabled: true,
    draft_changes: [],
    is_version_of_draft_valid: false,
    init_state_name: stateName,
    param_changes: [],
    param_specs: {},
    states: {},
    title: 'Exploration Title',
    language_code: 'en',
    draft_change_list_id: 0,
  };
  let parameters = [{
    paramName: 'paramName1',
    stateName: null,
  }, {
    paramName: 'paramName2',
    stateName: null,
  }];

  beforeEach(waitForAsync(() => {
    TestBed.configureTestingModule({
      imports: [HttpClientTestingModule],
      declarations: [
        PreviewTabComponent
      ],
      providers: [
        {
          provide: NgbModal,
          useClass: MockNgbModal
        },
        {
          provide: ExplorationDataService,
          useValue: {
            getDataAsync: () => Promise.resolve({
              param_changes: [
                paramChangeObjectFactory
                  .createEmpty(changeObjectName).toBackendDict()
              ],
              states: [stateObjectFactory.createDefaultState(
                stateName, 'content_0', 'default_outcome_1')],
              init_state_name: stateName
            })
          }
        }
      ],
      schemas: [NO_ERRORS_SCHEMA]
    }).compileComponents();
  }));

  beforeEach(() => {
    fixture = TestBed.createComponent(PreviewTabComponent);
    component = fixture.componentInstance;
    numberAttemptsService = TestBed.inject(NumberAttemptsService);
    routerService = TestBed.inject(RouterService);
    paramChangeObjectFactory = TestBed.inject(ParamChangeObjectFactory);
    stateObjectFactory = TestBed.inject(StateObjectFactory);
    explorationEngineService = TestBed.inject(ExplorationEngineService);
    editableExplorationBackendApiService = TestBed.inject(
      EditableExplorationBackendApiService);
    explorationFeaturesService = TestBed.inject(ExplorationFeaturesService);
    explorationInitStateNameService = TestBed.inject(
      ExplorationInitStateNameService);
    explorationPlayerStateService = TestBed.inject(
      ExplorationPlayerStateService);
    explorationParamChangesService = TestBed.inject(
      ExplorationParamChangesService);
    explorationStatesService = TestBed.inject(ExplorationStatesService);
    graphDataService = TestBed.inject(GraphDataService);
    parameterMetadataService = TestBed.inject(ParameterMetadataService);
    stateEditorService = TestBed.inject(StateEditorService);

    ngbModal = TestBed.inject(NgbModal);
    contextService = TestBed.inject(ContextService);
    spyOn(contextService, 'getExplorationId').and.returnValue(explorationId);
    getUnsetParametersInfo = spyOn(
      parameterMetadataService, 'getUnsetParametersInfo');
    getUnsetParametersInfo.and.returnValue(
      parameters);
    spyOn(
      editableExplorationBackendApiService, 'fetchApplyDraftExplorationAsync')
      .and.returnValue(Promise.resolve(
        exploration as ExplorationBackendDict));
    explorationParamChangesService.savedMemento = [
      paramChangeObjectFactory.createEmpty(changeObjectName).toBackendDict()
    ];
    spyOnProperty(
      explorationEngineService,
      'onUpdateActiveStateIfInEditor').and.returnValue(
      mockUpdateActiveStateIfInEditorEventEmitter);
    spyOnProperty(
      explorationPlayerStateService,
      'onPlayerStateChange').and.returnValue(
      mockPlayerStateChangeEventEmitter);
    spyOn(explorationEngineService, 'initSettingsFromEditor').and.stub();

    explorationInitStateNameService.savedMemento = 'state';
    explorationParamChangesService.savedMemento = null;
  });

  it('should initialize controller properties after its initialization',
    fakeAsync(() => {
      spyOn(stateEditorService, 'getActiveStateName').and.returnValue('state');
      spyOn(explorationParamChangesService, 'init').and.stub();
      spyOn(explorationStatesService, 'init').and.stub();
      spyOn(explorationInitStateNameService, 'init').and.stub();
      spyOn(graphDataService, 'recompute').and.stub();
      // This throws "Type 'null' is not assignable to type 'State'."
      // We need to suppress this error because of the need to test validations.
      // @ts-ignore
      spyOn(explorationStatesService, 'getState').and.returnValue(null);
      spyOn(component, 'getManualParamChanges').and.returnValue(
        Promise.resolve([]));
      spyOn(component, 'loadPreviewState').and.stub();
      spyOn(ngbModal, 'open').and.returnValue({
        componentInstance: new MockNgbModalRef(),
        result: Promise.resolve()
      } as NgbModalRef);

      component.ngOnInit();
      tick();
      flush();

      // Get data from exploration data service.
      expect(component.isExplorationPopulated).toBe(false);
      expect(component.previewWarning).toBe('');

      component.ngOnDestroy();
    }));

  it('should initialize controller properties after its initialization',
    fakeAsync(() => {
      explorationInitStateNameService.savedMemento = 'state2';
      explorationParamChangesService.savedMemento = null;
      spyOn(stateEditorService, 'getActiveStateName').and.returnValue('state');
      spyOn(explorationParamChangesService, 'init').and.stub();
      spyOn(explorationStatesService, 'init').and.stub();
      spyOn(explorationInitStateNameService, 'init').and.stub();
      spyOn(graphDataService, 'recompute').and.stub();
      // This throws "Type 'null' is not assignable to type 'State'."
      // We need to suppress this error because of the need to test validations.
      // @ts-ignore
      spyOn(explorationStatesService, 'getState').and.returnValue(null);
      spyOn(component, 'getManualParamChanges').and.returnValue(
        Promise.resolve([]));
      spyOn(component, 'loadPreviewState').and.stub();
      spyOn(ngbModal, 'open').and.returnValue({
        componentInstance: new MockNgbModalRef(),
        result: Promise.resolve()
      } as NgbModalRef);

      component.ngOnInit();
      tick();
      mockUpdateActiveStateIfInEditorEventEmitter.emit('stateName');
      mockPlayerStateChangeEventEmitter.emit();
      tick();
      flush();

      // Get data from exploration data service.
      expect(component.isExplorationPopulated).toBe(false);
      expect(component.previewWarning).toBe(
        'Preview started from "state"');
    }));

  it('should initialize open ngbModal and navigate to mainTab',
    fakeAsync(() => {
      spyOn(explorationFeaturesService, 'areParametersEnabled')
        .and.returnValue(false);
      spyOn(routerService, 'navigateToMainTab');
      component.allParams = {};

      expect(component.showParameterSummary()).toBe(false);

      spyOn(ngbModal, 'open').and.returnValue({
        componentInstance: {
          manualParamChanges: null,
        },
        result: Promise.reject()
      } as NgbModalRef);

      component.loadPreviewState('', '');
      component.showSetParamsModal([], () => {});
      tick();
      tick();
      flush();
      flushMicrotasks();

      expect(ngbModal.open).toHaveBeenCalled();
      expect(routerService.navigateToMainTab).toHaveBeenCalled();
    }));

  it('should getManualParamChanges', fakeAsync(() => {
    spyOn(ngbModal, 'open').and.returnValue({
      componentInstance: {
        manualParamChanges: null,
      },
      result: Promise.resolve()
    } as NgbModalRef);
    component.getManualParamChanges('state');
    tick();
    flush();

    expect(ngbModal.open).toHaveBeenCalled();
  }));

  it('should exmpty getManualParamChanges', () => {
    spyOn(ngbModal, 'open').and.returnValue({
      componentInstance: {
        manualParamChanges: null,
      },
      result: Promise.resolve()
    } as NgbModalRef);
    getUnsetParametersInfo.and.returnValue([]);

    component.getManualParamChanges('state').then((value) => {
      expect(value).toEqual([]);
    });

    expect(ngbModal.open).not.toHaveBeenCalled();
  });

  it('should reset preview settings', fakeAsync(() => {
    spyOn(component, 'loadPreviewState');
    explorationInitStateNameService.savedMemento = 'state';
    spyOn(numberAttemptsService, 'reset').and.stub();
    spyOn(explorationEngineService, 'init').and.callFake(
<<<<<<< HEAD
      (value, value1, value2, value3, value4, value5, callback) => {
=======
      (value, value1, value2, value3, value4, callback) => {
        // This throws "Type 'null' is not assignable to type 'State'."
        // We need to suppress this error because of the need to test
        // validations.
        // @ts-ignore
>>>>>>> a4b176c8
        callback(null, null);
      });

    // Get data from exploration data service and resolve promise in open
    // modal.
    component.resetPreview();
    tick(300);
    flush();

    expect(component.loadPreviewState).toHaveBeenCalled();
  }));
});<|MERGE_RESOLUTION|>--- conflicted
+++ resolved
@@ -308,15 +308,11 @@
     explorationInitStateNameService.savedMemento = 'state';
     spyOn(numberAttemptsService, 'reset').and.stub();
     spyOn(explorationEngineService, 'init').and.callFake(
-<<<<<<< HEAD
       (value, value1, value2, value3, value4, value5, callback) => {
-=======
-      (value, value1, value2, value3, value4, callback) => {
         // This throws "Type 'null' is not assignable to type 'State'."
         // We need to suppress this error because of the need to test
         // validations.
         // @ts-ignore
->>>>>>> a4b176c8
         callback(null, null);
       });
 
