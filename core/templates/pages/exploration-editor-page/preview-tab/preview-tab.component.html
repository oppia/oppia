--- conflicted
+++ resolved
@@ -19,13 +19,8 @@
         </tr>
       </table>
     </div>
-<<<<<<< HEAD
-    <button class="btn-lg" (click)="resetPreview()">
-      <i class="material-icons oppia-reload-icon">&#xE5D5;</i>
-=======
     <button class="btn-lg" ng-click="$ctrl.resetPreview()">
       <i class="fas fa-redo oppia-reload-icon"></i>
->>>>>>> d9edb1be
       <span class="oppia-restart-text">Restart From Beginning</span>
     </button>
   </div>
@@ -97,13 +92,9 @@
   .oppia-param-column {
     padding: 1px 5px;
   }
-<<<<<<< HEAD
 
   .oppia-reload-icon {
-=======
-  preview-tab .oppia-reload-icon {
     font-size: 18px;
->>>>>>> d9edb1be
     margin-bottom: 2px;
   }
 
