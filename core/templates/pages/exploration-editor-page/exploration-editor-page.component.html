<ng-template #EditorTabTourPreviewTab>
  <h3 class="e2e-test-joyride-title" tabindex="0">Preview</h3>
  <p tabindex="0">At any time, you can click the <b>preview</b> button to play through your exploration.</p>
</ng-template>

<div class="navbar-helper">
  <div class="navbar-tabs">
    <div class="navbar-text">
      <h1>{{ getNavbarText() }}</h1>
      <span class="e2e-test-autosave-indicator autosave-indicator" *ngIf="autosaveIsInProgress">
        &emsp;Auto Saving ...
      </span>
    </div>
<<<<<<< HEAD
    <a role="button"
       tabindex="0"
       (click)="skipEditorNavbar()"
       (keydown.enter)="skipEditorNavbar()"
       class="oppia-skip-to-content e2e-test-skip-link">
      Skip Editor Navigation Bar
    </a>
    <div class="navbar-icons">
=======
    <ul class="navbar-icons">
>>>>>>> ce12885e
      <li [ngClass]="{'navbar-tab-active': getActiveTabName() === 'main', 'uib-dropdown': countWarnings()}" (click)="selectMainTab()"
          class="nav-item icon nav-list-item position-relative">
        <a href="#"
           class="nav-link navbar-tab e2e-test-main-tab"
           [ngbTooltip]="'Editor'"
           placement="{{countWarnings() ? 'left' : 'bottom'}}"
           role="button"
           aria-label="Exploration Editor Button">
          <i class="fas fa-pen navbar-tab-icon" [ngClass]="{'navbar-tab-active-icon': getActiveTabName() === 'main'}"></i>
        </a>
        <div [hidden]="!(countWarnings())" class="oppia-editor-warnings-indicator"
             (mouseover)="isWarningsAreShown(true)"
             (mouseleave)="isWarningsAreShown(false)"
             [ngClass]="{'oppia-editor-warnings-critical-color': hasCriticalWarnings(), 'oppia-editor-warnings-error-color': !hasCriticalWarnings()}">
          <span class="oppia-editor-warnings-count">
            {{ countWarnings() }}
          </span>
          <ul class="uib-dropdown-menu oppia-editor-warnings-box dropdown-menu exploration-editor-warning-box" *ngIf="warningsAreShown">
            <span class="oppia-editor-warnings-header">Warnings</span>
            <li class="oppia-editor-warnings-text" *ngFor="let warning of getWarnings(); index as index">
              <hr class="oppia-editor-warnings-separator">
              <span *ngIf="warning && (warning.type === 'critical')">
                <strong>{{ warning.message }}</strong>
              </span>
              <span *ngIf="warning && (warning.type !== 'critical')">
                {{ warning.message }}
              </span>
            </li>
          </ul>
        </div>
      </li>

      <li [ngClass]="{'navbar-tab-active': getActiveTabName() === 'translation', 'oppia-disabled-tab': !connectedToInternet || editabilityService.isLockedByAdmin()}" id="tutorialTranslationTab" class="nav-item icon nav-list-item e2e-test-translation-tab"
          (click)="!connectedToInternet || editabilityService.isLockedByAdmin() || selectTranslationTab()" [ngbTooltip]="'Translations does not work when offline.'" [disableTooltip]="connectedToInternet" placement="bottom">
        <a class="nav-link navbar-tab"
           [ngbTooltip]="'Translations'"
           placement="bottom"
           tabindex="0"
           aria-label="Exploration Translation Button"
           role="button"
           (keydown.enter)="!connectedToInternet || editabilityService.isLockedByAdmin() || selectTranslationTab()">
          <i class="fas fa-microphone navbar-tab-icon" [ngClass]="{'navbar-tab-active-icon': getActiveTabName() === 'translation'}"></i>
        </a>
      </li>

      <li [ngClass]="{'navbar-tab-active': getActiveTabName() === 'preview', 'oppia-disabled-tab': !connectedToInternet}" id="tutorialPreviewTab" class="nav-item icon nav-list-item e2e-test-preview-tab" joyrideStep="editorTabTourPreviewTab" [stepContent]="EditorTabTourPreviewTab"
          (click)="!connectedToInternet || selectPreviewTab()" [ngbTooltip]="'Preview does not work when offline.'" [disableTooltip]="connectedToInternet" placement="bottom">
        <a class="nav-link  navbar-tab"
           [ngbTooltip]="'Preview'"
           placement="bottom"
           tabindex="0"
           aria-label="Exploration Preview Button"
           role="button"
           (keydown.enter)="!connectedToInternet || selectPreviewTab()">
          <i class="fas fa-play navbar-tab-icon nav-bar-preview-icon" [ngClass]="{'navbar-tab-active-icon': getActiveTabName() === 'preview'}"></i>
        </a>
      </li>

      <li [ngClass]="{'navbar-tab-active': getActiveTabName() === 'settings', 'oppia-disabled-tab': !connectedToInternet}" class="nav-item icon nav-list-item e2e-test-settings-tab"
          (click)="!connectedToInternet || selectSettingsTab()" [ngbTooltip]="'Settings does not work when offline.'" [disableTooltip]="connectedToInternet" placement="bottom">
        <a class="nav-link  navbar-tab"
           [ngbTooltip]="'Settings'"
           placement="bottom"
           tabindex="0"
           aria-label="Exploration Setting Button"
           role="button"
           (keydown.enter)="!connectedToInternet || selectSettingsTab()">
          <i class="fas fa-cog navbar-tab-icon" [ngClass]="{'navbar-tab-active-icon': getActiveTabName() === 'settings'}"></i>
        </a>
      </li>

      <li [ngClass]="{'navbar-tab-active': getActiveTabName() === 'stats', 'oppia-disabled-tab': !connectedToInternet}" class="nav-item icon nav-list-item e2e-test-stats-tab"
          (click)="!connectedToInternet || selectStatsTab()" [ngbTooltip]="'Statistics does not work when offline.'" [disableTooltip]="connectedToInternet" placement="bottom">
        <a class="nav-link  navbar-tab"
           [ngbTooltip]="'Statistics'"
           placement="bottom"
           tabindex="0"
           aria-label="Exploration Statistics Button"
           role="button"
           (keydown.enter)="!connectedToInternet || selectStatsTab()">
          <i class="fas fa-poll navbar-tab-icon" [ngClass]="{'navbar-tab-active-icon': getActiveTabName() === 'stats'}"></i>
        </a>
      </li>

      <li *ngIf="isImprovementsTabEnabled() && screenIsLarge" [ngClass]="{'navbar-tab-active': getActiveTabName() === 'improvements', 'oppia-disabled-tab': !connectedToInternet}" class="nav-item icon nav-list-item e2e-test-improvements-tab"
          (click)="!connectedToInternet || selectImprovementsTab()"  [ngbTooltip]="'Improvements does not work when offline.'" [disableTooltip]="connectedToInternet" placement="bottom">
        <a class="nav-link  navbar-tab"
           [ngbTooltip]="'Improvements'"
           placement="bottom"
           tabindex="0"
           aria-label="Exploration Improvement Button"
           role="button"
           (keydown.enter)="!connectedToInternet || selectImprovementsTab()">
          <i class="material-icons navbar-tab-icon" [ngClass]="{'navbar-tab-active-icon': getActiveTabName() === 'improvements'}">trending_up</i>
        </a>
      </li>

      <li [ngClass]="{'navbar-tab-active': getActiveTabName() === 'history', 'oppia-disabled-tab': !connectedToInternet}" class="nav-item icon nav-list-item e2e-test-history-tab"
          (click)="!connectedToInternet || selectHistoryTab()"  [ngbTooltip]="'History does not work when offline.'" [disableTooltip]="connectedToInternet" placement="bottom">
        <a class="nav-link  navbar-tab"
           [ngbTooltip]="'History'"
           placement="bottom"
           tabindex="0"
           aria-label="Exploration History Button"
           role="button"
           (keydown.enter)="!connectedToInternet || selectHistoryTab()">
          <i class="fas fa-clock navbar-tab-icon" [ngClass]="{'navbar-tab-active-icon': getActiveTabName() === 'history'}"></i>
        </a>
      </li>

      <li [ngClass]="{'navbar-tab-active': getActiveTabName() === 'feedback', 'oppia-disabled-tab': !connectedToInternet}" class="nav-item icon nav-list-item e2e-test-feedback-tab"
          (click)="!connectedToInternet || selectFeedbackTab()" [ngbTooltip]="'Feedback does not work when offline.'" [disableTooltip]="connectedToInternet" placement="bottom">
        <a class="nav-link  navbar-tab"
           [ngbTooltip]="'Feedback'"
           placement="bottom"
           tabindex="0"
           aria-label="Exploration Feedback Button"
           role="button"
           (keydown.enter)="!connectedToInternet || selectFeedbackTab()">
          <i class="fas fa-comment-alt navbar-tab-icon" [ngClass]="{'navbar-tab-active-icon': getActiveTabName() === 'feedback'}"></i>
        </a>
        <div [hidden]="!(getOpenThreadsCount())" class="oppia-exploration-open-threads-indicator oppia-exploration-open-threads-color">
          <span class="oppia-exploration-open-threads-count">
              {{ getOpenThreadsCount() }}
          </span>
        </div>
      </li>

      <li [ngClass]="{'oppia-disabled-tab': !connectedToInternet}" class="nav-item icon nav-list-item" (click)="!connectedToInternet || showUserHelpModal()"
          [ngbTooltip]="'Help does not work when offline.'" [disableTooltip]="connectedToInternet" placement="bottom">
        <a href="#"
           [ngbTooltip]="'Help'"
           tabindex="0"
           (keydown.enter)="!connectedToInternet || showUserHelpModal()"
           placement="bottom"
           class="nav-link oppia-editor-navbar-tab-anchor"
           role="button"
           aria-label="Exploration Help Button">
          <i class="fas fa-question-circle navbar-tab-icon"></i>
        </a>
      </li>
    </ul>
  </div>
  <div *ngIf="explorationEditorPageHasInitialized && editabilityService.isLockedByAdmin()" class="exploration-locked-for-editing-banner">
    This exploration is currently locked to new edits. Please contact an admin for assistance.
  </div>
</div>
<div class="exploration-editor-content">
  <div class="container-fluid oppia-editor-page-container">
    <div class="row" *ngIf="explorationRightsService.isCloned()">
      <div class="col-lg-12 col-md-12 col-sm-12">
        <div class="oppia-align-center uib-alert alert-warning oppia-alert-warning">
          <strong>Note:</strong> This is a private, unpublishable copy of a
          <a [href]="getExplorationUrl(explorationRightsService.clonedFrom())" target="_blank" rel="noopener">public exploration</a>.
        </div>
      </div>
    </div>

    <oppia-exploration-editor-tab *ngIf="getActiveTabName() === 'main'" [explorationIsLinkedToStory]="explorationIsLinkedToStory">
    </oppia-exploration-editor-tab>

    <oppia-translation-tab *ngIf="getActiveTabName() === 'translation'">
    </oppia-translation-tab>
    <!-- This is an *ngIf, so that the preview loads the latest version of the exploration each time the tab is accessed. -->
    <oppia-preview-tab *ngIf="getActiveTabName() === 'preview'" class="e2e-test-preview-tab">
    </oppia-preview-tab>

    <oppia-statistics-tab *ngIf="getActiveTabName() === 'stats'">
    </oppia-statistics-tab>

    <oppia-improvements-tab *ngIf="isImprovementsTabEnabled()"
                            [hidden]="!(getActiveTabName() === 'improvements')">
    </oppia-improvements-tab>

    <oppia-settings-tab [hidden]="!(getActiveTabName() === 'settings')"
                        [currentUserIsCurriculumAdmin]="currentUserIsCurriculumAdmin"
                        [currentUserIsModerator]="currentUserIsModerator">
    </oppia-settings-tab>

    <oppia-history-tab [hidden]="!(getActiveTabName() === 'history')">
    </oppia-history-tab>

    <oppia-feedback-tab [hidden]="!(getActiveTabName() === 'feedback')">
    </oppia-feedback-tab>
  </div>
</div>

<oppia-on-screen-keyboard></oppia-on-screen-keyboard>

<!-- These definitions must be included exactly once on the page for the graph SVGs to work in Firefox. -->
<svg width="0" height="0">
  <defs>
    <marker id="arrowhead" viewBox="0 0 18 18" refX="10" refY="3"
            markerWidth="10" markerHeight="6" orient="auto">
      <path d="M 0 0 L 10 4 L 0 8 z" fill="grey"></path>
    </marker>
    <marker id="arrowhead-green" viewBox="0 0 18 18" refX="10" refY="3"
            markerWidth="10" markerHeight="6" orient="auto">
      <path d="M 0 0 L 10 4 L 0 8 z" fill="#1F7D1F"></path>
    </marker>
    <marker id="arrowhead-red" viewBox="0 0 18 18" refX="10" refY="3"
            markerWidth="10" markerHeight="6" orient="auto">
      <path d="M 0 0 L 10 4 L 0 8 z" fill="#B22222"></path>
    </marker>
    <linearGradient id="nodegradient" x1="0%" x2="100%" y1="0%" y2="0%">
      <stop offset="0%" class="oppia-stop"></stop>
      <stop offset="100%" class="oppia-stop"></stop>
    </linearGradient>
  </defs>
</svg>

<style>
  .autosave-indicator {
    font-size: 75%;
  }

  .exploration-editor-content {
    margin-top: 95px;
  }

  .exploration-locked-for-editing-banner {
    background-color: #6c757d;
    color: #fff;
    padding: 5px;
  }

  .navbar-helper {
    background-color: #00609c;
    box-shadow: 0 2px 4px rgba(0, 0, 0, 0.14), 0 2px 4px rgba(0, 0, 0, 0.23);
    height: 70px;
    margin-bottom: 20px;
    position: fixed;
    text-align: center;
    top: 56px;
    width: 100%;
    z-index: 1010;
  }

  .navbar-tabs {
    display: flex;
    flex-wrap: wrap;
    height: 100%;
    justify-content: space-between;
    text-align: center;
  }

  .navbar-tab-icon {
    color: #fff;
    display: block;
    font-size: 26px;
    width: 100%;
  }

  .navbar-tab span {
    color: #fff;
    font-size: 12px;
  }

  .oppia-editor-warnings-box {
    cursor: default;
    max-width: none;
  }

  .navbar-tab-active {
    background-color: #e6e6e6;
    box-shadow: 0 3px 2px 0 #e6e6e6;
  }

  .navbar-tab-active-icon {
    color: #00609c;
  }

  .exploration-editor-warning-box {
    display: block;
  }

  .oppia-exploration-open-threads-indicator {
    border-radius: 50%;
    bottom: 5px;
    height: 15px;
    position: absolute;
    right: 3px;
    text-align: center;
  }

  .oppia-exploration-open-threads-color {
    background-color: #4078c0;
  }

  .oppia-exploration-open-threads-count {
    background-color: #4078c0;
    border: 1px solid;
    border-radius: 10px;
    bottom: 8px;
    color: white;
    font-size: 12px;
    height: 16px;
    line-height: 16px;
    padding: 0 5px;
    position: relative;
    text-shadow: 0 1px rgba(0, 0, 0, 0.25);
  }

  .nav-bar-preview-icon {
    font-size: 20px;
  }

  @media screen and (max-width: 768px) {
    .navbar-helper {
      display: none;
    }
  }

  .navbar-text {
    align-items: center;
    display: flex;
    margin-left: 3%;
  }

  .navbar-text h1 {
    color: #fff;
    font-family: Capriola, Roboto, Arial, sans-serif;
    font-size: 20px;
  }

  .navbar-icons {
    display: flex;
    margin-bottom: 0;
    margin-right: 5%;
  }

  .nav-list-item {
    align-items: center;
    cursor: pointer;
    display: flex;
    justify-content: center;
    width: 90px;
  }

  .navbar-icons .nav-list-item:hover {
    background-color: #4eb0c0;
  }

  .oppia-alert-warning {
    padding: 2px;
    width: 90%;
  }

  .oppia-stop {
    stop-color: #8fbc8f;
    stop-opacity: 1;
  }

  .oppia-disabled-tab {
    opacity: 0.5;
  }

  @media screen and (max-width: 1000px) {
    .navbar-text {
      display: none;
    }
    .navbar-icons {
      margin: 0 auto;
    }
  }
  @media screen and (max-width: 800px) {
    .navbar-helper {
      position: inherit;
    }
    .navbar-tabs {
      justify-content: center;
    }
    .exploration-editor-content {
      margin-top: 0;
    }
  }
</style><|MERGE_RESOLUTION|>--- conflicted
+++ resolved
@@ -11,7 +11,6 @@
         &emsp;Auto Saving ...
       </span>
     </div>
-<<<<<<< HEAD
     <a role="button"
        tabindex="0"
        (click)="skipEditorNavbar()"
@@ -19,10 +18,7 @@
        class="oppia-skip-to-content e2e-test-skip-link">
       Skip Editor Navigation Bar
     </a>
-    <div class="navbar-icons">
-=======
     <ul class="navbar-icons">
->>>>>>> ce12885e
       <li [ngClass]="{'navbar-tab-active': getActiveTabName() === 'main', 'uib-dropdown': countWarnings()}" (click)="selectMainTab()"
           class="nav-item icon nav-list-item position-relative">
         <a href="#"
