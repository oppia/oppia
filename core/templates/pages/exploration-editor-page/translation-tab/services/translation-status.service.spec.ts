// Copyright 2019 The Oppia Authors. All Rights Reserved.
//
// Licensed under the Apache License, Version 2.0 (the "License");
// you may not use this file except in compliance with the License.
// You may obtain a copy of the License at
//
//      http://www.apache.org/licenses/LICENSE-2.0
//
// Unless required by applicable law or agreed to in writing, software
// distributed under the License is distributed on an "AS-IS" BASIS,
// WITHOUT WARRANTIES OR CONDITIONS OF ANY KIND, either express or implied.
// See the License for the specific language governing permissions and
// limitations under the License.

/**
 * @fileoverview Unit test for the Translation status service.
 */

import { discardPeriodicTasks, fakeAsync, flush, TestBed, tick } from '@angular/core/testing';
import { ExplorationDataService } from 'pages/exploration-editor-page/services/exploration-data.service';
import { ExplorationStatesService } from 'pages/exploration-editor-page/services/exploration-states.service';
import { TranslationLanguageService } from 'pages/exploration-editor-page/translation-tab/services/translation-language.service';
import { TranslationStatusService } from 'pages/exploration-editor-page/translation-tab/services/translation-status.service';
import { TranslationTabActiveModeService } from 'pages/exploration-editor-page/translation-tab/services/translation-tab-active-mode.service';
import { StateWrittenTranslationsService } from 'components/state-editor/state-editor-properties-services/state-written-translations.service';
import { NgbModal } from '@ng-bootstrap/ng-bootstrap';
import { HttpClientTestingModule } from '@angular/common/http/testing';
import { StateRecordedVoiceoversService } from 'components/state-editor/state-editor-properties-services/state-recorded-voiceovers.service';
import { GenerateContentIdService } from 'services/generate-content-id.service';
import { EntityTranslationsService } from 'services/entity-translations.services';
import { EntityTranslation } from 'domain/translation/EntityTranslationObjectFactory';


class MockNgbModal {
  open() {
    return {
      result: Promise.resolve()
    };
  }
}

describe('Translation status service', () => {
  let tss: TranslationStatusService;
<<<<<<< HEAD
  let ess = null;
  let srvs = null;
  let ttams = null;
  let tls = null;
  let entityTranslationsService = null;
  let generateContentIdService = null;
=======
  let ess: ExplorationStatesService;
  let srvs: StateRecordedVoiceoversService;
  let swts: StateWrittenTranslationsService;
  let ttams: TranslationTabActiveModeService;
  let tls: TranslationLanguageService;
>>>>>>> a4b176c8
  let ALL_ASSETS_AVAILABLE_COLOR = '#16A765';
  let FEW_ASSETS_AVAILABLE_COLOR = '#E9B330';
  let NO_ASSETS_AVAILABLE_COLOR = '#D14836';
  let statesWithAudioDict = null;


  beforeEach(() => {
    TestBed.configureTestingModule({
      imports: [HttpClientTestingModule],
      providers: [
        TranslationStatusService,
        TranslationLanguageService,
        StateRecordedVoiceoversService,
        StateWrittenTranslationsService,
        TranslationTabActiveModeService,
        ExplorationStatesService,
        GenerateContentIdService,
        {
          provide: NgbModal,
          useClass: MockNgbModal
        },
        {
          provide: ExplorationDataService,
          useValue: {
            explorationId: 0,
            autosaveChangeListAsync() {
              return;
            }
          }
        }
      ]
    });

    tss = TestBed.inject(TranslationStatusService);
    ess = TestBed.inject(ExplorationStatesService);
    ttams = TestBed.inject(TranslationTabActiveModeService);
    tls = TestBed.inject(TranslationLanguageService);
    srvs = TestBed.inject(StateRecordedVoiceoversService);
    entityTranslationsService = TestBed.inject(EntityTranslationsService);
    generateContentIdService = TestBed.inject(GenerateContentIdService);
    let currentIndex = 9;
    generateContentIdService.init(() => currentIndex++, () => { });
  });

  beforeEach(fakeAsync(() => {
    statesWithAudioDict = {
      First: {
        content: {
          html: '<p>This is first card.</p>',
          content_id: 'content_0'
        },
        recorded_voiceovers: {
          voiceovers_mapping: {
            content_0: {},
            default_outcome_1: {},
            feedback_3: {
              en: {
                needs_update: false,
                filename: 'filename1.mp3',
                file_size_bytes: 43467,
                duration_secs: 4.3
              }
            },
            feedback_2: {},
            rule_input_4: {}
          }
        },
        interaction: {
          answer_groups: [{
            tagged_skill_misconception_id: null,
            outcome: {
              refresher_exploration_id: null,
              param_changes: [],
              labelled_as_correct: false,
              feedback: {
                html: '<p>This is feedback1</p>',
                content_id: 'feedback_2'
              },
              missing_prerequisite_skill_id: null,
              dest_if_really_stuck: null,
              dest: 'Second'
            },
            rule_specs: [{
              rule_type: 'Equals',
              inputs: {x: 0}
            }],
            training_data: []
          },
          {
            tagged_skill_misconception_id: null,
            outcome: {
              refresher_exploration_id: null,
              param_changes: [],
              labelled_as_correct: false,
              feedback: {
                html: '<p>This is feedback2</p>',
                content_id: 'feedback_3'
              },
              missing_prerequisite_skill_id: null,
              dest_if_really_stuck: null,
              dest: 'First'
            },
            rule_specs: [{
              rule_type: 'Equals',
              inputs: {x: 1}
            }],
            training_data: []
          }],
          solution: null,
          hints: [],
          id: 'MultipleChoiceInput',
          customization_args: {
            choices: {
              value: ['<p>1</p>', '<p>2</p>']
            },
            showChoicesInShuffledOrder: {value: false}
          },
          default_outcome: {
            refresher_exploration_id: null,
            param_changes: [],
            labelled_as_correct: false,
            feedback: {
              html: '',
              content_id: 'default_outcome_1'
            },
            missing_prerequisite_skill_id: null,
            dest_if_really_stuck: null,
            dest: 'First'
          },
          confirmed_unclassified_answers: []
        },
        linked_skill_id: null,
        solicit_answer_details: false,
        classifier_model_id: null,
        param_changes: [],
        next_content_id_index: 0,
        card_is_checkpoint: false,
      },
      Second: {
        content: {
          html: '<p>This is second card</p>',
          content_id: 'content_5'
        },
        recorded_voiceovers: {
          voiceovers_mapping: {
            content_5: {},
            default_outcome_6: {},
            feedback_7: {}
          }
        },
        interaction: {
          answer_groups: [{
            tagged_skill_misconception_id: null,
            outcome: {
              refresher_exploration_id: null,
              param_changes: [],
              labelled_as_correct: false,
              feedback: {
                html: '',
                content_id: 'feedback_7'
              },
              missing_prerequisite_skill_id: null,
              dest_if_really_stuck: null,
              dest: 'Third'
            },
            rule_specs: [{
              rule_type: 'Equals',
              inputs: {x: 0}
            }],
            training_data: []
          }],
          solution: null,
          hints: [],
          id: 'MultipleChoiceInput',
          customization_args: {
            choices: {
              value: ['<p>1</p>'],
            },
            showChoicesInShuffledOrder: {value: false}
          },
          default_outcome: {
            refresher_exploration_id: null,
            param_changes: [],
            labelled_as_correct: false,
            feedback: {
              html: '',
              content_id: 'default_outcome_6'
            },
            missing_prerequisite_skill_id: null,
            dest_if_really_stuck: null,
            dest: 'Second'
          },
          confirmed_unclassified_answers: []
        },
        linked_skill_id: null,
        solicit_answer_details: false,
        classifier_model_id: null,
        param_changes: [],
        next_content_id_index: 0,
        card_is_checkpoint: false,
      },
      Third: {
        content: {
          html: 'Congratulations, you have finished!',
          content_id: 'content_8'
        },
        recorded_voiceovers: {
          voiceovers_mapping: {
            content_8: {
              en: {
                needs_update: false,
                filename: 'content-en-s86jb5zajs.mp3',
                file_size_bytes: 38870,
                duration_secs: 38.8
              }
            }
          }
        },
        interaction: {
          answer_groups: [],
          solution: null,
          hints: [],
          id: 'EndExploration',
          customization_args: {
            recommendedExplorationIds: {
              value: []
            }
          },
          default_outcome: null,
          confirmed_unclassified_answers: []
        },
        linked_skill_id: null,
        solicit_answer_details: false,
        classifier_model_id: null,
        param_changes: [],
        next_content_id_index: 0,
        card_is_checkpoint: false,
      }
    };
    ess.init(statesWithAudioDict);
    ttams.activateVoiceoverMode();
    tls.setActiveLanguageCode('en');
    spyOn(entityTranslationsService, 'refreshEntityTranslationsAsync')
      .and.returnValue(Promise.resolve(EntityTranslation.createFromBackendDict({
        entity_id: 'exp_id',
        entity_type: 'exploration',
        entity_version: 5,
        language_code: 'hi',
        translations: {
          feedback_3: {
            content_format: 'html',
            content_value: '<p>This is feedback 1.</p>',
            needs_update: false
          }
        }
      }
      )));
    tss.refresh();
    tick();
  }));

  it('should initialize service properly', () => {
    tss.ngOnInit();

    expect(tss.explorationVoiceoverContentNotAvailableCount).toEqual(0);
    expect(tss.explorationTranslationContentNotAvailableCount).toEqual(0);
    expect(tss.explorationTranslationContentRequiredCount).toEqual(0);
    expect(tss.explorationVoiceoverContentRequiredCount).toEqual(0);
  });

  it('should return a correct list of state names for which audio needs ' +
      'update', () => {
    ttams.activateVoiceoverMode();
    var statesNeedingAudioUpdate = tss.getAllStatesNeedUpdatewarning();
    // To check that initially no state contains audio that needs update.
    expect(Object.keys(statesNeedingAudioUpdate).length).toBe(0);
    srvs.init('First', ess.getRecordedVoiceoversMemento('First'));
    var value = srvs.displayed;
    value.toggleNeedsUpdateAttribute('feedback_3', 'en');
    srvs.saveDisplayedValue();
    ess.saveRecordedVoiceovers('First', value);
    tss.refresh();
    tss.getAllStateStatusColors();

    statesNeedingAudioUpdate = tss.getAllStatesNeedUpdatewarning();
    // To check that "First" state contains audio that needs update.
    expect(Object.keys(statesNeedingAudioUpdate).length).toBe(1);
    expect(Object.keys(statesNeedingAudioUpdate)[0]).toBe('First');
  });

  it('should return a correct list of state names for which translation ' +
      'needs update', fakeAsync(() => {
    ttams.activateTranslationMode();
    tls.setActiveLanguageCode('hi');
    var statesNeedingTranslationUpdate = tss.getAllStatesNeedUpdatewarning();
    expect(Object.keys(statesNeedingTranslationUpdate).length).toBe(0);

    entityTranslationsService.refreshEntityTranslationsAsync = (
      jasmine.createSpy().and.returnValue(Promise.resolve(
        EntityTranslation.createFromBackendDict({
          entity_id: 'exp_id',
          entity_type: 'exploration',
          entity_version: 5,
          language_code: 'hi',
          translations: {
            feedback_3: {
              content_format: 'html',
              content_value: '<p>This is feedback 1.</p>',
              needs_update: true
            },
            feedback_2: {
              content_format: 'html',
              content_value: '<p>This is first card.</p>',
              needs_update: true
            }
          }
        })
      ))
    );

    tss.refresh();
    tick();
    statesNeedingTranslationUpdate = tss.getAllStatesNeedUpdatewarning();
    expect(Object.keys(statesNeedingTranslationUpdate).length).toBe(1);
    expect(Object.keys(statesNeedingTranslationUpdate)[0]).toBe('First');
  }));

  it('should return a correct count of audio and translations required in ' +
      'an exploration', fakeAsync(() => {
    ttams.activateVoiceoverMode();
    var explorationAudioRequiredCount = (
      tss.getExplorationContentRequiredCount());
    expect(explorationAudioRequiredCount).toBe(8);

    ttams.activateTranslationMode();
    tls.setActiveLanguageCode('hi');
    var explorationTranslationsRequiredCount = (
      tss.getExplorationContentRequiredCount());
    expect(explorationTranslationsRequiredCount).toBe(9);

    // To test changes after adding a new state.
    ess.addState('Fourth', () => {});
    ess.saveInteractionId('Third', 'MultipleChoiceInput');
    ess.saveInteractionId('Fourth', 'EndExploration');

    ttams.activateVoiceoverMode();
    tls.setActiveLanguageCode('en');
    var explorationAudioRequiredCount = (
      tss.getExplorationContentRequiredCount());
    expect(explorationAudioRequiredCount).toBe(8);

    ttams.activateTranslationMode();
    tls.setActiveLanguageCode('hi');
    tss.refresh();
    tick();
    flush();

    var explorationTranslationsRequiredCount = (
      tss.getExplorationContentRequiredCount());
    expect(explorationTranslationsRequiredCount).toBe(10);
    discardPeriodicTasks();
  }));

  it('should return a correct count of audio not available in an exploration',
    () => {
      ttams.activateVoiceoverMode();
      var explorationAudioNotAvailableCount = tss
        .getExplorationContentNotAvailableCount();
      expect(explorationAudioNotAvailableCount).toBe(6);

      ess.addState('Fourth', () => {});
      ess.saveInteractionId('Third', 'MultipleChoiceInput');
      ess.saveInteractionId('Fourth', 'EndExploration');
      tss.refresh();

      explorationAudioNotAvailableCount = (
        tss.getExplorationContentNotAvailableCount());
      expect(explorationAudioNotAvailableCount).toBe(7);
    });

  it('should return a correct count of translations not available in an ' +
      'exploration', fakeAsync(() => {
    ttams.activateTranslationMode();
    tls.setActiveLanguageCode('hi');
    var explorationTranslationNotAvailableCount = (
      tss.getExplorationContentNotAvailableCount());
    expect(explorationTranslationNotAvailableCount).toBe(6);

    ess.addState('Fourth', () => {});
    ess.saveInteractionId('Third', 'MultipleChoiceInput');
    ess.saveInteractionId('Fourth', 'EndExploration');

    ttams.activateTranslationMode();
    tss.refresh();
    tick();
    flush();

    explorationTranslationNotAvailableCount = (
      tss.getExplorationContentNotAvailableCount());
    expect(explorationTranslationNotAvailableCount).toBe(9);
    discardPeriodicTasks();
  }));

  it('should return correct status color for audio availability in the ' +
      'active state components', () => {
    ttams.activateVoiceoverMode();
    srvs.init('First', ess.getRecordedVoiceoversMemento('First'));
    var activeStateComponentStatus = tss
      .getActiveStateComponentStatusColor('content');
    expect(activeStateComponentStatus).toBe(NO_ASSETS_AVAILABLE_COLOR);
    activeStateComponentStatus = tss
      .getActiveStateComponentStatusColor('feedback');
    expect(activeStateComponentStatus).toBe(FEW_ASSETS_AVAILABLE_COLOR);
    // To test changes after adding an audio translation to "content"
    // in the first state.
<<<<<<< HEAD
    srvs.displayed.addVoiceover('content_0', 'en', 'file.mp3', 1000);
=======
    srvs.displayed.addVoiceover('content', 'en', 'file.mp3', 1000, 1000);
>>>>>>> a4b176c8
    srvs.saveDisplayedValue();
    var value = srvs.displayed;
    ess.saveRecordedVoiceovers('First', value);
    activeStateComponentStatus = tss
      .getActiveStateComponentStatusColor('content');
    expect(activeStateComponentStatus).toBe(ALL_ASSETS_AVAILABLE_COLOR);
    srvs.init('Second', ess.getRecordedVoiceoversMemento('Second'));
    activeStateComponentStatus = tss
      .getActiveStateComponentStatusColor('content');
    expect(activeStateComponentStatus).toBe(NO_ASSETS_AVAILABLE_COLOR);
    activeStateComponentStatus = tss
      .getActiveStateComponentStatusColor('feedback');
    expect(activeStateComponentStatus).toBe(NO_ASSETS_AVAILABLE_COLOR);
    srvs.init('Third', ess.getRecordedVoiceoversMemento('Third'));
    activeStateComponentStatus = tss
      .getActiveStateComponentStatusColor('content');
    expect(activeStateComponentStatus).toBe(ALL_ASSETS_AVAILABLE_COLOR);
  });

  it('should return correct status color for translations availability in ' +
      'the active state components', fakeAsync(() => {
    ttams.activateTranslationMode();
    tls.setActiveLanguageCode('hi');
    srvs.init('First', ess.getRecordedVoiceoversMemento('First'));
    tss.refresh();
    tick();

    var activeStateComponentStatus = (
      tss.getActiveStateComponentStatusColor('content'));
    expect(activeStateComponentStatus).toBe(NO_ASSETS_AVAILABLE_COLOR);
    activeStateComponentStatus = (
      tss.getActiveStateComponentStatusColor('feedback'));
    expect(activeStateComponentStatus).toBe(FEW_ASSETS_AVAILABLE_COLOR);

    tss.entityTranslation = EntityTranslation.createFromBackendDict({
      entity_id: 'exp_id',
      entity_type: 'exploration',
      entity_version: 5,
      language_code: 'hi',
      translations: {
        content_0: {
          content_format: 'html',
          content_value: '<p>This is content.</p>',
          needs_update: false
        },
        feedback_2: {
          content_format: 'html',
          content_value: '<p>This is first card.</p>',
          needs_update: false
        }
      }
    });

    activeStateComponentStatus = (
      tss.getActiveStateComponentStatusColor('content'));
    expect(activeStateComponentStatus).toBe(ALL_ASSETS_AVAILABLE_COLOR);
    activeStateComponentStatus = (
      tss.getActiveStateComponentStatusColor('feedback'));
    expect(activeStateComponentStatus).toBe(FEW_ASSETS_AVAILABLE_COLOR);
  }));

  it('should correctly return whether active state component audio needs ' +
      'update', () => {
    ttams.activateVoiceoverMode();
    srvs.init('First', ess.getRecordedVoiceoversMemento('First'));
    var activeStateComponentNeedsUpdateStatus = tss
      .getActiveStateComponentNeedsUpdateStatus('feedback');
    // To check that initially the state component "feedback" does not
    // contain audio that needs update.
    expect(activeStateComponentNeedsUpdateStatus).toBe(false);
    var value = srvs.displayed;
    // To test changes after changing "needs update" status of an audio.
    value.toggleNeedsUpdateAttribute('feedback_3', 'en');
    srvs.saveDisplayedValue();
    ess.saveRecordedVoiceovers('First', value);
    activeStateComponentNeedsUpdateStatus = tss
      .getActiveStateComponentNeedsUpdateStatus('feedback');
    // To check that the state component "feedback" contains audio that
    // needs update.
    expect(activeStateComponentNeedsUpdateStatus).toBe(true);
  });

  it('should correctly return whether active state component translation ' +
      'needs update', fakeAsync((() => {
    ttams.activateTranslationMode();
    tls.setActiveLanguageCode('hi');
    srvs.init('First', ess.getRecordedVoiceoversMemento('First'));

    var activeStateComponentNeedsUpdateStatus = (
      tss.getActiveStateComponentNeedsUpdateStatus('feedback'));
    expect(activeStateComponentNeedsUpdateStatus).toBe(false);

    tss.refresh();
    tick();

    tss.entityTranslation.markTranslationAsNeedingUpdate('feedback_3');
    activeStateComponentNeedsUpdateStatus = (
      tss.getActiveStateComponentNeedsUpdateStatus('feedback'));
    expect(activeStateComponentNeedsUpdateStatus).toBe(true);
  })));

  it('should return correct audio availability status color of a contentId ' +
      'of active state', () => {
    ttams.activateVoiceoverMode();
    srvs.init('First', ess.getRecordedVoiceoversMemento('First'));
    var activeStateContentIdStatusColor = tss
      .getActiveStateContentIdStatusColor('content_0');
    expect(activeStateContentIdStatusColor).toBe(NO_ASSETS_AVAILABLE_COLOR);
    activeStateContentIdStatusColor = tss
      .getActiveStateContentIdStatusColor('feedback_2');
    expect(activeStateContentIdStatusColor).toBe(NO_ASSETS_AVAILABLE_COLOR);
    activeStateContentIdStatusColor = tss
      .getActiveStateContentIdStatusColor('feedback_3');
    expect(activeStateContentIdStatusColor).toBe(ALL_ASSETS_AVAILABLE_COLOR);
    var value = srvs.displayed;
    // To test changes after adding an audio translation to "content"
    // in the first state.
<<<<<<< HEAD
    value.addVoiceover('content_0', 'en', 'file.mp3', 1000);
=======
    value.addVoiceover('content', 'en', 'file.mp3', 1000, 1000);
>>>>>>> a4b176c8
    srvs.saveDisplayedValue();
    ess.saveRecordedVoiceovers('First', value);
    activeStateContentIdStatusColor = tss
      .getActiveStateContentIdStatusColor('content_0');
    expect(activeStateContentIdStatusColor).toBe(ALL_ASSETS_AVAILABLE_COLOR);
    srvs.init('Second', ess.getRecordedVoiceoversMemento('Second'));
    activeStateContentIdStatusColor = tss
      .getActiveStateContentIdStatusColor('content_5');
    expect(activeStateContentIdStatusColor).toBe(NO_ASSETS_AVAILABLE_COLOR);
    activeStateContentIdStatusColor = tss
      .getActiveStateContentIdStatusColor('feedback_7');
    expect(activeStateContentIdStatusColor).toBe(NO_ASSETS_AVAILABLE_COLOR);
    srvs.init('Third', ess.getRecordedVoiceoversMemento('Third'));
    activeStateContentIdStatusColor = tss
      .getActiveStateContentIdStatusColor('content_8');
    expect(activeStateContentIdStatusColor).toBe(ALL_ASSETS_AVAILABLE_COLOR);
  });

  it('should return correct translation availability status color of a ' +
      'contentId of active state', fakeAsync(() => {
    ttams.activateTranslationMode();
    tls.setActiveLanguageCode('hi');
    tss.refresh();
    tick();

    var activeStateContentIdStatusColor = (
      tss.getActiveStateContentIdStatusColor('content_0'));
    expect(activeStateContentIdStatusColor).toBe(NO_ASSETS_AVAILABLE_COLOR);
    activeStateContentIdStatusColor = (
      tss.getActiveStateContentIdStatusColor('feedback_2'));
    expect(activeStateContentIdStatusColor).toBe(
      NO_ASSETS_AVAILABLE_COLOR);
    activeStateContentIdStatusColor = (
      tss.getActiveStateContentIdStatusColor('feedback_3'));
    expect(activeStateContentIdStatusColor).toBe(
      ALL_ASSETS_AVAILABLE_COLOR);
  }));

  it('should return correct needs update status of voice-over of active ' +
      'state contentId', () => {
    ttams.activateVoiceoverMode();
    srvs.init('First', ess.getRecordedVoiceoversMemento('First'));
    var activeStateContentIdNeedsUpdateStatus = tss
      .getActiveStateContentIdNeedsUpdateStatus('feedback_3');
      // To check that initially the state content id "feedback" does not
      // contain audio that needs update.
    expect(activeStateContentIdNeedsUpdateStatus).toBe(false);

    var value = srvs.displayed;
    value.toggleNeedsUpdateAttribute('feedback_3', 'en');
    srvs.saveDisplayedValue();
    activeStateContentIdNeedsUpdateStatus = (
      tss.getActiveStateContentIdNeedsUpdateStatus('feedback_3'));
    // To check that the state content id "feedback" contains audio that
    // needs update.
    expect(activeStateContentIdNeedsUpdateStatus).toBe(true);
  });

  it('should return correct needs update status of translation of active ' +
      'state contentId', fakeAsync(() => {
    ttams.activateTranslationMode();
    tls.setActiveLanguageCode('hi');
    var activeStateContentIdNeedsUpdateStatus = (
      tss.getActiveStateContentIdNeedsUpdateStatus('feedback_3'));
    expect(activeStateContentIdNeedsUpdateStatus).toBe(false);

    tss.refresh();
    tick();

    tss.entityTranslation.markTranslationAsNeedingUpdate('feedback_3');
    activeStateContentIdNeedsUpdateStatus = (
      tss.getActiveStateContentIdNeedsUpdateStatus('feedback_3'));
    expect(activeStateContentIdNeedsUpdateStatus).toBe(true);
  }));
});<|MERGE_RESOLUTION|>--- conflicted
+++ resolved
@@ -41,20 +41,13 @@
 
 describe('Translation status service', () => {
   let tss: TranslationStatusService;
-<<<<<<< HEAD
-  let ess = null;
-  let srvs = null;
-  let ttams = null;
-  let tls = null;
-  let entityTranslationsService = null;
-  let generateContentIdService = null;
-=======
+  let entityTranslationsService: EntityTranslationsService;
+  let generateContentIdService: GenerateContentIdService;
   let ess: ExplorationStatesService;
   let srvs: StateRecordedVoiceoversService;
-  let swts: StateWrittenTranslationsService;
   let ttams: TranslationTabActiveModeService;
   let tls: TranslationLanguageService;
->>>>>>> a4b176c8
+
   let ALL_ASSETS_AVAILABLE_COLOR = '#16A765';
   let FEW_ASSETS_AVAILABLE_COLOR = '#E9B330';
   let NO_ASSETS_AVAILABLE_COLOR = '#D14836';
@@ -294,7 +287,7 @@
         card_is_checkpoint: false,
       }
     };
-    ess.init(statesWithAudioDict);
+    ess.init(statesWithAudioDict, false);
     ttams.activateVoiceoverMode();
     tls.setActiveLanguageCode('en');
     spyOn(entityTranslationsService, 'refreshEntityTranslationsAsync')
@@ -470,11 +463,7 @@
     expect(activeStateComponentStatus).toBe(FEW_ASSETS_AVAILABLE_COLOR);
     // To test changes after adding an audio translation to "content"
     // in the first state.
-<<<<<<< HEAD
-    srvs.displayed.addVoiceover('content_0', 'en', 'file.mp3', 1000);
-=======
-    srvs.displayed.addVoiceover('content', 'en', 'file.mp3', 1000, 1000);
->>>>>>> a4b176c8
+    srvs.displayed.addVoiceover('content_0', 'en', 'file.mp3', 1000, 1000);
     srvs.saveDisplayedValue();
     var value = srvs.displayed;
     ess.saveRecordedVoiceovers('First', value);
@@ -592,11 +581,7 @@
     var value = srvs.displayed;
     // To test changes after adding an audio translation to "content"
     // in the first state.
-<<<<<<< HEAD
-    value.addVoiceover('content_0', 'en', 'file.mp3', 1000);
-=======
-    value.addVoiceover('content', 'en', 'file.mp3', 1000, 1000);
->>>>>>> a4b176c8
+    value.addVoiceover('content_0', 'en', 'file.mp3', 1000, 1000);
     srvs.saveDisplayedValue();
     ess.saveRecordedVoiceovers('First', value);
     activeStateContentIdStatusColor = tss
