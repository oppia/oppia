--- conflicted
+++ resolved
@@ -50,18 +50,12 @@
   ngOnInit(): void {
     this.explorationId = this.contextService.getExplorationId();
     this.siteAnalyticsService.registerTutorialModalOpenEvent(
-<<<<<<< HEAD
-      this.explorationId);
-    this.translationWelcomeImgUrl = this.urlInterpolationService
-      .getStaticCopyrightedImageUrl('/general/editor_welcome.svg');
-=======
       this.explorationId
     );
     this.translationWelcomeImgUrl =
-      this.urlInterpolationService.getStaticImageUrl(
+      this.urlInterpolationService.getStaticCopyrightedImageUrl(
         '/general/editor_welcome.svg'
       );
     this.welcomeHeading?.nativeElement.focus();
->>>>>>> d54f9069
   }
 }