--- conflicted
+++ resolved
@@ -38,24 +38,14 @@
   },
   template: require('./translator-overview.component.html'),
   controller: [
-<<<<<<< HEAD
     '$scope', '$window', 'ContextService', 'ExplorationLanguageCodeService',
     'FocusManagerService', 'LanguageUtilService',
-=======
-    '$scope', '$window', 'ExplorationLanguageCodeService',
-    'FocusManagerService', 'GraphDataService', 'LanguageUtilService',
->>>>>>> 940969c1
     'RouterService', 'StateEditorService', 'TranslationLanguageService',
     'TranslationStatusService', 'TranslationTabActiveModeService',
     'DEFAULT_AUDIO_LANGUAGE',
     function(
-<<<<<<< HEAD
         $scope, $window, ContextService, ExplorationLanguageCodeService,
         FocusManagerService, LanguageUtilService,
-=======
-        $scope, $window, ExplorationLanguageCodeService,
-        FocusManagerService, GraphDataService, LanguageUtilService,
->>>>>>> 940969c1
         RouterService, StateEditorService, TranslationLanguageService,
         TranslationStatusService, TranslationTabActiveModeService,
         DEFAULT_AUDIO_LANGUAGE) {
