// Copyright 2020 The Oppia Authors. All Rights Reserved.
//
// Licensed under the Apache License, Version 2.0 (the "License");
// you may not use this file except in compliance with the License.
// You may obtain a copy of the License at
//
//      http://www.apache.org/licenses/LICENSE-2.0
//
// Unless required by applicable law or agreed to in writing, software
// distributed under the License is distributed on an "AS-IS" BASIS,
// WITHOUT WARRANTIES OR CONDITIONS OF ANY KIND, either express or implied.
// See the License for the specific language governing permissions and
// limitations under the License.

/**
 * @fileoverview Unit tests for Audio Translation Bar directive.
 */

import { EventEmitter } from '@angular/core';
import { TestBed, waitForAsync } from '@angular/core/testing';
import { StateRecordedVoiceoversService } from
  // eslint-disable-next-line max-len
  'components/state-editor/state-editor-properties-services/state-recorded-voiceovers.service';
import { SiteAnalyticsService } from 'services/site-analytics.service';
import { RecordedVoiceovers } from 'domain/exploration/recorded-voiceovers.model';
import { EditabilityService } from 'services/editability.service';
import { AlertsService } from 'services/alerts.service';
import { AudioPlayerService } from 'services/audio-player.service';

import WaveSurfer from 'wavesurfer.js';
import $ from 'jquery';

// TODO(#7222): Remove the following block of unnnecessary imports once
// the code corresponding to the spec is upgraded to Angular 8.
import { importAllAngularServices } from 'tests/unit-test-utils';
// ^^^ This block is to be removed.

require(
  'pages/exploration-editor-page/translation-tab/audio-translation-bar/' +
  'audio-translation-bar.directive.ts');

describe('Audio translation bar directive', function() {
  var ctrl = null;
  var $interval = null;
  var $q = null;
  var $rootScope = null;
  var $scope = null;
  var $uibModal = null;
  var alertsService = null;
  var assetsBackendApiService = null;
  var audioPlayerService: AudioPlayerService = null;
  var contextService = null;
  var editabilityService = null;
  var explorationStatesService = null;
  var siteAnalyticsService = null;
  var stateEditorService = null;
  var stateRecordedVoiceoversService = null;
  var translationLanguageService = null;
  var translationTabActiveContentIdService = null;
  var userExplorationPermissionsService = null;
  var userService = null;
  var voiceoverRecordingService = null;

  var stateName = 'State1';
  var explorationId = 'exp1';
  var isTranslatableSpy = null;

  var mockExternalSaveEventEmitter = null;

  var mockActiveContentIdChangedEventEmitter = new EventEmitter();
  var mockActiveLanguageChangedEventEmitter = new EventEmitter();
  var mockShowTranslationTabBusyModalEventEmitter = new EventEmitter();

  beforeEach(angular.mock.module('oppia'));

  beforeEach(angular.mock.module('directiveTemplates'));
  importAllAngularServices();
  beforeEach(() => {
    alertsService = TestBed.inject(AlertsService);
    editabilityService = TestBed.inject(EditabilityService);
    siteAnalyticsService = TestBed.inject(SiteAnalyticsService);
    stateRecordedVoiceoversService = TestBed.inject(
      StateRecordedVoiceoversService);
  });

  beforeEach(angular.mock.module('oppia', function($provide) {
    mockExternalSaveEventEmitter = new EventEmitter();
    $provide.value('ExternalSaveService', {
      onExternalSave: mockExternalSaveEventEmitter
    });
  }));

  beforeEach(angular.mock.inject(function($injector) {
    $interval = $injector.get('$interval');
    $q = $injector.get('$q');
    $rootScope = $injector.get('$rootScope');
    $scope = $rootScope.$new();
    $uibModal = $injector.get('$uibModal');
    assetsBackendApiService = $injector.get('AssetsBackendApiService');
    audioPlayerService = $injector.get('AudioPlayerService');
    contextService = $injector.get('ContextService');
    spyOn(contextService, 'getExplorationId').and.returnValue(explorationId);
    explorationStatesService = $injector.get('ExplorationStatesService');
    stateEditorService = $injector.get('StateEditorService');
    translationLanguageService = $injector.get('TranslationLanguageService');
    translationTabActiveContentIdService = $injector.get(
      'TranslationTabActiveContentIdService');
    voiceoverRecordingService = $injector.get('VoiceoverRecordingService');

    isTranslatableSpy = spyOn(editabilityService, 'isTranslatable');
    isTranslatableSpy.and.returnValue(false);
    spyOn(translationLanguageService, 'getActiveLanguageCode').and
      .returnValue('en');
    spyOn(translationTabActiveContentIdService, 'getActiveContentId').and
      .returnValue('content');
    spyOn(stateEditorService, 'getActiveStateName').and.returnValue(
      stateName);
    // This method is being mocked because this spec only handles with
    // recordedvoiceovers and not all the exploration.
    spyOn(explorationStatesService, 'saveRecordedVoiceovers').and
      .callFake(function() {});

    spyOnProperty(
      translationTabActiveContentIdService,
      'onActiveContentIdChanged').and.returnValue(
      mockActiveContentIdChangedEventEmitter);

    spyOnProperty(
      translationLanguageService, 'onActiveLanguageChanged').and.returnValue(
      mockActiveLanguageChangedEventEmitter);

    spyOnProperty(
      stateEditorService,
      'onShowTranslationTabBusyModal').and.returnValue(
      mockShowTranslationTabBusyModalEventEmitter);

    stateRecordedVoiceoversService.init(
      stateName, RecordedVoiceovers.createFromBackendDict({
        voiceovers_mapping: {
          content: {
            en: {
              duration_secs: 0,
              filename: '',
              file_size_bytes: 0,
              needs_update: false
            }
          }
        }
      }));

    var directive = $injector.get('audioTranslationBarDirective')[0];
    ctrl = $injector.instantiate(directive.controller, {
      $scope: $scope,
      AlertsService: alertsService,
      StateRecordedVoiceoversService: stateRecordedVoiceoversService
    });
    ctrl.$onInit();
    $scope.getVoiceoverRecorder();
  }));

  afterEach(function() {
    $rootScope.$broadcast('$destroy');
  });

  it('should evaluate $scope properties after audio bar initialization',
    function() {
      expect($scope.languageCode).toBe('en');
      expect($scope.contentId).toBe('content');
    });

  it('should not check and start recording when user deny access',
    function() {
      spyOn(voiceoverRecordingService, 'status').and.returnValue({
        isAvailable: true
      });
      spyOn(voiceoverRecordingService, 'startRecordingAsync').and.returnValue(
        $q.reject());

      $scope.checkAndStartRecording();
      $scope.$apply();

      expect($scope.unsupportedBrowser).toBe(false);
      expect($scope.recordingPermissionDenied).toBe(true);
      expect($scope.cannotRecord).toBe(true);
    });

  it('should not check and start recording when voiceover recorder is' +
    ' not available', function() {
    spyOn(voiceoverRecordingService, 'status').and.returnValue({
      isAvailable: false
    });
    spyOn(voiceoverRecordingService, 'startRecordingAsync').and.returnValue(
      $q.resolve());
    $scope.checkAndStartRecording();

    expect($scope.unsupportedBrowser).toBe(true);
    expect($scope.cannotRecord).toBe(true);
  });

  it('should stop recording when reaching recording time limit', function() {
    spyOn(voiceoverRecordingService, 'status').and.returnValue({
      isAvailable: true
    });
    spyOn(voiceoverRecordingService, 'startRecordingAsync').and.returnValue(
      $q.resolve());
    spyOn($scope.voiceoverRecorder, 'getMp3Data').and.returnValue(
      $q.resolve([]));
    var waveSurferObjSpy = {
      load: () => {},
      on: () => {},
      pause: () => {},
      play: () => {},
    };
    // This throws "Argument of type '{ load: () => void; ... }'
    // is not assignable to parameter of type 'WaveSurfer'."
    // This is because the actual 'WaveSurfer.create` function returns a
    // object with around 50 more properties than `waveSurferObjSpy`.
    // We are suppressing this error because we have defined the properties
    // we need for this test in 'waveSurferObjSpy' object.
    // @ts-expect-error
    spyOn(WaveSurfer, 'create').and.returnValue(waveSurferObjSpy);

    $scope.checkAndStartRecording();
    $scope.$apply();

    $scope.elapsedTime = 298;
    $interval.flush(1000);

    expect($scope.recordingComplete).toBe(true);
    expect($scope.unsupportedBrowser).toBe(false);
    expect($scope.showRecorderWarning).toBe(true);
    expect($scope.recordingPermissionDenied).toBe(false);
    expect($scope.cannotRecord).toBe(false);
    expect($scope.selectedRecording).toBe(true);

    expect($scope.getTranslationTabBusyMessage()).toBe(
      'You haven\'t saved your recording. Please save or ' +
      'cancel the recording.');
  });

  it('should stop record when content id changes', function() {
    spyOn(voiceoverRecordingService, 'status').and.returnValue({
      isAvailable: true,
      isRecording: true
    });
    spyOn(voiceoverRecordingService, 'startRecordingAsync').and.returnValue(
      $q.resolve());
    spyOn(voiceoverRecordingService, 'stopRecord');
    spyOn(voiceoverRecordingService, 'closeRecorder');

    $scope.checkAndStartRecording();
    $scope.$apply();

    mockActiveContentIdChangedEventEmitter.emit();

    expect(voiceoverRecordingService.stopRecord).toHaveBeenCalled();
    expect(voiceoverRecordingService.closeRecorder).toHaveBeenCalled();

    expect($scope.getTranslationTabBusyMessage()).toBe(
      'You haven\'t finished recording. Please stop ' +
      'recording and either save or cancel the recording.');
  });

  it('should stop record when language changes', function() {
    spyOn(voiceoverRecordingService, 'status').and.returnValue({
      isAvailable: true,
      isRecording: true
    });
    spyOn(voiceoverRecordingService, 'startRecordingAsync').and.returnValue(
      $q.resolve());
    spyOn(voiceoverRecordingService, 'stopRecord');
    spyOn(voiceoverRecordingService, 'closeRecorder');

    $scope.checkAndStartRecording();
    $scope.$apply();

    mockActiveLanguageChangedEventEmitter.emit();

    expect(voiceoverRecordingService.stopRecord).toHaveBeenCalled();
    expect(voiceoverRecordingService.closeRecorder).toHaveBeenCalled();
  });

  it('should open translation busy modal on event', () => {
    spyOn($uibModal, 'open').and.callThrough();
    mockShowTranslationTabBusyModalEventEmitter.emit();
    expect($uibModal.open).toHaveBeenCalled();
  });

  it('should stop record when externalSave flag is broadcasted', function() {
    spyOn(voiceoverRecordingService, 'status').and.returnValue({
      isAvailable: true,
      isRecording: true
    });
    spyOn(voiceoverRecordingService, 'startRecordingAsync').and.returnValue(
      $q.resolve());
    spyOn(voiceoverRecordingService, 'stopRecord');
    spyOn(voiceoverRecordingService, 'closeRecorder');
    spyOn(audioPlayerService, 'stop');
    spyOn(audioPlayerService, 'clear');

    $scope.checkAndStartRecording();
    $scope.$apply();

    mockExternalSaveEventEmitter.emit();

    expect(voiceoverRecordingService.stopRecord).toHaveBeenCalled();
    expect(voiceoverRecordingService.closeRecorder).toHaveBeenCalled();
    expect(audioPlayerService.stop).toHaveBeenCalled();
    expect(audioPlayerService.clear).toHaveBeenCalled();
    expect($scope.audioBlob).toBe(null);
  });

  it('should toggle audio needs update', function() {
    spyOn(
      stateRecordedVoiceoversService.displayed, 'toggleNeedsUpdateAttribute');

    $scope.toggleAudioNeedsUpdate();
    expect(
      stateRecordedVoiceoversService.displayed.toggleNeedsUpdateAttribute)
      .toHaveBeenCalled();
    expect($scope.audioNeedsUpdate).toBe(true);

    $scope.toggleAudioNeedsUpdate();
    expect(
      stateRecordedVoiceoversService.displayed.toggleNeedsUpdateAttribute)
      .toHaveBeenCalled();
    expect($scope.audioNeedsUpdate).toBe(false);
  });

  it('should play and pause unsaved audio when wave surfer calls on method' +
    ' callback', function() {
    spyOn($scope.voiceoverRecorder, 'getMp3Data').and.returnValue(
      $q.resolve([]));
    var waveSurferObjSpy = {
      load: () => {},
      on: (evt, callback) => {
        callback();
      },
      pause: () => {},
      play: () => {},
    };
    spyOn(waveSurferObjSpy, 'play');
    // This throws "Argument of type '{ load: () => void; ... }'
    // is not assignable to parameter of type 'WaveSurfer'."
    // This is because the actual 'WaveSurfer.create` function returns a
    // object with around 50 more properties than `waveSurferObjSpy`.
    // We are suppressing this error because we have defined the properties
    // we need for this test in 'waveSurferObjSpy' object.
    // @ts-expect-error
    spyOn(WaveSurfer, 'create').and.returnValue(waveSurferObjSpy);
    $scope.stopRecording();
    $scope.$apply();

    $scope.playAndPauseUnsavedAudio();
    expect($scope.unsavedAudioIsPlaying).toBe(false);
    expect(waveSurferObjSpy.play).toHaveBeenCalled();
  });

  it('should play and pause unsaved audio when wave surfer on method does' +
    ' not call the callbacl', function() {
    spyOn($scope.voiceoverRecorder, 'getMp3Data').and.returnValue(
      $q.resolve([]));
    var waveSurferObjSpy = {
      load: () => {},
      on: () => {},
      pause: () => {},
      play: () => {},
    };
    spyOn(waveSurferObjSpy, 'play');
    spyOn(waveSurferObjSpy, 'pause');
    // This throws "Argument of type '{ load: () => void; ... }'
    // is not assignable to parameter of type 'WaveSurfer'."
    // This is because the actual 'WaveSurfer.create` function returns a
    // object with around 50 more properties than `waveSurferObjSpy`.
    // We are suppressing this error because we have defined the properties
    // we need for this test in 'waveSurferObjSpy' object.
    // @ts-expect-error
    spyOn(WaveSurfer, 'create').and.returnValue(waveSurferObjSpy);
    $scope.stopRecording();
    $scope.$apply();

    $scope.playAndPauseUnsavedAudio();
    expect($scope.unsavedAudioIsPlaying).toBe(true);
    expect(waveSurferObjSpy.play).toHaveBeenCalled();

    $scope.playAndPauseUnsavedAudio();
    expect($scope.unsavedAudioIsPlaying).toBe(false);
    expect(waveSurferObjSpy.pause).toHaveBeenCalled();
  });

  it('should toggle start and stop recording on keyup event', function() {
    $scope.canVoiceover = true;
    $scope.isAudioAvailable = false;

    spyOn(siteAnalyticsService, 'registerStartAudioRecordingEvent');

    var keyEvent = new KeyboardEvent('keyup', { code: 'KeyR' });
    document.body.dispatchEvent(keyEvent);

    expect(siteAnalyticsService.registerStartAudioRecordingEvent)
      .toHaveBeenCalled();

    spyOn(voiceoverRecordingService, 'status').and.returnValue({
      isAvailable: true,
      isRecording: true
    });
    spyOn($scope.voiceoverRecorder, 'getMp3Data').and.returnValue(
      $q.resolve([]));
    var waveSurferObjSpy = {
      load: () => {},
      on: () => {},
      pause: () => {},
      play: () => {},
    };
    // This throws "Argument of type '{ load: () => void; ... }'
    // is not assignable to parameter of type 'WaveSurfer'."
    // This is because the actual 'WaveSurfer.create` function returns a
    // object with around 50 more properties than `waveSurferObjSpy`.
    // We are suppressing this error because we have defined the properties
    // we need for this test in 'waveSurferObjSpy' object.
    // @ts-expect-error
    spyOn(WaveSurfer, 'create').and.returnValue(waveSurferObjSpy);

    document.body.dispatchEvent(keyEvent);

    expect($scope.recordingComplete).toBe(true);

    // Reset value to not affect other specs.
    $scope.canVoiceover = false;
  });

  it('should not toggle start and stop recording on keyup event', function() {
    $scope.canVoiceover = false;

    spyOn(siteAnalyticsService, 'registerStartAudioRecordingEvent');

    var keyEvent = new KeyboardEvent('keyup', { code: 'KeyR' });
    document.body.dispatchEvent(keyEvent);

    expect(siteAnalyticsService.registerStartAudioRecordingEvent)
      .not.toHaveBeenCalled();
  });

  it('should rerecord successfully', function() {
    $scope.reRecord();
    $scope.$apply();

    expect($scope.selectedRecording).toBe(false);
  });

  it('should cancel recording successfully', function() {
    $scope.cancelRecording();

    expect($scope.selectedRecording).toBe(false);
    expect($scope.audioIsUpdating).toBe(false);
    expect($scope.audioBlob).toBe(null);
    expect($scope.showRecorderWarning).toBe(false);
  });

  it('should save recorded audio successfully', function() {
    $scope.updateAudio();
    $scope.$apply();

    spyOn(siteAnalyticsService, 'registerSaveRecordedAudioEvent');
    spyOn(alertsService, 'addSuccessMessage');
    spyOn(stateRecordedVoiceoversService.displayed, 'addVoiceover');
    spyOn(assetsBackendApiService, 'saveAudio').and.returnValue($q.resolve({
      duration_secs: 90
    }));
    $scope.saveRecordedAudio();

    expect(siteAnalyticsService.registerSaveRecordedAudioEvent)
      .toHaveBeenCalled();
    expect($scope.audioIsCurrentlyBeingSaved).toBe(true);
    $scope.$apply();

    expect(stateRecordedVoiceoversService.displayed.addVoiceover)
      .toHaveBeenCalled();
    expect($scope.durationSecs).toBe(90);
    expect($scope.audioIsCurrentlyBeingSaved).toBe(false);
    expect(alertsService.addSuccessMessage).toHaveBeenCalledWith(
      'Succesfuly uploaded recorded audio.');
  });

  it('should use reject handler when saving recorded audio fails',
    function() {
      spyOn(siteAnalyticsService, 'registerSaveRecordedAudioEvent');
      spyOn(alertsService, 'addWarning');
      spyOn(assetsBackendApiService, 'saveAudio').and.returnValue($q.reject({
        error: 'It was not possible to save the recorded audio'
      }));
      $scope.saveRecordedAudio();

      expect(siteAnalyticsService.registerSaveRecordedAudioEvent)
        .toHaveBeenCalled();
      $scope.$apply();

      expect($scope.audioIsCurrentlyBeingSaved).toBe(false);
      expect(alertsService.addWarning).toHaveBeenCalledWith(
        'It was not possible to save the recorded audio');
    });

  it('should open translation tab busy modal with $uibModal',
    function() {
      spyOn($uibModal, 'open').and.callThrough();

      $scope.openTranslationTabBusyModal();

      expect($uibModal.open).toHaveBeenCalled();
    });

  it('should close translation tab busy modal with promise resolve',
    function() {
      spyOn($q, 'resolve').and.callThrough();
      spyOn($uibModal, 'open').and.returnValue({
        result: $q.resolve()
      });

      mockShowTranslationTabBusyModalEventEmitter.emit();
      $scope.$apply();

      expect($q.resolve).toHaveBeenCalled();
    });

  it('should dismiss translation tab busy modal with promise reject',
    function() {
      spyOn($q, 'reject').and.callThrough();
      spyOn($uibModal, 'open').and.returnValue({
        result: $q.reject()
      });

      mockShowTranslationTabBusyModalEventEmitter.emit();
      $scope.$apply();

      expect($q.reject).toHaveBeenCalled();
    });

  it('should play a loaded audio translation', function() {
    spyOn(audioPlayerService, 'isPlaying').and.returnValue(false);
    spyOn(audioPlayerService, 'isTrackLoaded').and.returnValue(true);
    spyOn(audioPlayerService, 'play');

    expect($scope.isPlayingUploadedAudio()).toBe(false);
    $scope.playPauseUploadedAudioTranslation('en');

    expect($scope.audioTimerIsShown).toBe(true);
    expect(audioPlayerService.play).toHaveBeenCalled();
  });

  it('should play a not loaded audio translation', function() {
    spyOn(audioPlayerService, 'isPlaying').and.returnValue(false);
    spyOn(audioPlayerService, 'isTrackLoaded').and.returnValue(false);
    spyOn(audioPlayerService, 'loadAsync').and.returnValue($q.resolve());
    spyOn(audioPlayerService, 'play');

    expect($scope.isPlayingUploadedAudio()).toBe(false);
    $scope.playPauseUploadedAudioTranslation('en');
    $scope.$apply();

    expect($scope.audioLoadingIndicatorIsShown).toBe(false);
    expect($scope.audioIsLoading).toBe(false);
    expect($scope.audioTimerIsShown).toBe(true);
    expect(audioPlayerService.play).toHaveBeenCalled();
  });

  it('should pause ongoing audio translation', function() {
    spyOn(audioPlayerService, 'isPlaying').and.returnValue(true);
    spyOn(audioPlayerService, 'pause');

    expect($scope.isPlayingUploadedAudio()).toBe(true);
    $scope.playPauseUploadedAudioTranslation('en');

    expect(audioPlayerService.pause).toHaveBeenCalled();
  });

  it('should get set progress audio timer', function() {
    const setCurrentTimeSpy = spyOn(audioPlayerService, 'setCurrentTime');
    setCurrentTimeSpy.and.returnValue(undefined);
    $scope.setProgress({value: 100});
    expect(setCurrentTimeSpy).toHaveBeenCalledWith(100);
  });

  it('should delete audio when closing delete audio translation modal',
    function() {
      spyOn(stateRecordedVoiceoversService.displayed, 'deleteVoiceover');
      spyOn($uibModal, 'open').and.returnValue({
        result: $q.resolve()
      });

      $scope.openDeleteAudioTranslationModal();
      $scope.$apply();

      expect(stateRecordedVoiceoversService.displayed.deleteVoiceover)
        .toHaveBeenCalled();
      expect(explorationStatesService.saveRecordedVoiceovers)
        .toHaveBeenCalled();
    });

  it('should not delete audio when dismissing delete audio translation' +
    ' modal', function() {
    spyOn(stateRecordedVoiceoversService.displayed, 'deleteVoiceover');
    spyOn($uibModal, 'open').and.returnValue({
      result: $q.reject()
    });

    $scope.openDeleteAudioTranslationModal();
    $scope.$apply();

    expect(stateRecordedVoiceoversService.displayed.deleteVoiceover)
      .not.toHaveBeenCalled();
  });

  it('should add audio translation when closing add audio translation modal',
    function() {
      spyOn(stateRecordedVoiceoversService.displayed, 'deleteVoiceover');
      spyOn(stateRecordedVoiceoversService.displayed, 'addVoiceover').and
        .callFake(function() {});
      spyOn($uibModal, 'open').and.returnValue({
        result: $q.resolve({
          durationSecs: 100
        })
      });

      $scope.openAddAudioTranslationModal();
      $scope.$apply();

      expect(stateRecordedVoiceoversService.displayed.deleteVoiceover)
        .toHaveBeenCalled();
      expect(stateRecordedVoiceoversService.displayed.addVoiceover)
        .toHaveBeenCalled();
      expect($scope.durationSecs).toBe(0);
    });

  it('should not add audio translation when dismissing add audio' +
    ' translation modal', function() {
    spyOn(alertsService, 'clearWarnings');
    spyOn($uibModal, 'open').and.returnValue({
      result: $q.reject()
    });
    $scope.openAddAudioTranslationModal();
    $scope.$apply();

    expect(alertsService.clearWarnings).toHaveBeenCalled();
  });

  it('should apply changed when view update emits', waitForAsync(() => {
    const applyAsyncSpy = spyOn($scope, '$applyAsync');
    audioPlayerService.viewUpdate.emit();
<<<<<<< HEAD
=======
    audioPlayerService.onAudioStop.next();
>>>>>>> b3dce7e1
    expect(applyAsyncSpy).toHaveBeenCalled();
  }));

  describe('when compiling html element', function() {
    var compiledElement = null;
    var mainBodyDivMock = null;
    var translationTabDivMock = null;
    var dropAreaMessageDivMock = null;
    var scope = null;

    beforeEach(angular.mock.inject(function($injector, $compile) {
      $q = $injector.get('$q');
      $rootScope = $injector.get('$rootScope');
      $scope = $rootScope.$new();
      $uibModal = $injector.get('$uibModal');
      userExplorationPermissionsService = $injector.get(
        'UserExplorationPermissionsService');
      userService = $injector.get('UserService');

      spyOn(userService, 'getUserInfoAsync').and.returnValue(
        $q.resolve({
          isLoggedIn: () => true
        }));
      spyOn(userExplorationPermissionsService, 'getPermissionsAsync').and
        .returnValue($q.resolve({
          canVoiceover: true
        }));
      stateRecordedVoiceoversService.init(
        stateName, RecordedVoiceovers.createFromBackendDict({
          voiceovers_mapping: {
            content: {
              en: {
                duration_secs: 0,
                filename: '',
                file_size_bytes: 0,
                needs_update: false
              }
            }
          }
        }));

      dropAreaMessageDivMock = document.createElement('div');
      dropAreaMessageDivMock.classList.add('oppia-drop-area-message');

      translationTabDivMock = $(document.createElement('div'));
      mainBodyDivMock = $(document.createElement('div'));

      var jQuerySpy = spyOn(window, '$');

      jQuerySpy
        .withArgs('.oppia-translation-tab').and.returnValue(
          translationTabDivMock)
        .withArgs('.oppia-main-body').and.returnValue(mainBodyDivMock);
      jQuerySpy.and.callThrough();

      var element = angular.element(
        '<audio-translation-bar is-translation-tab-busy="true">' +
        '</audio-translation-bar>');

      compiledElement = $compile(element)($scope);
      $rootScope.$digest();

      scope = compiledElement[0].getControllerScope();
    }));

    it('should trigger dragover event in translation tab element', function() {
      translationTabDivMock.triggerHandler('dragover');

      expect(scope.dropAreaIsAccessible).toBe(true);
      expect(scope.userIsGuest).toBe(false);
    });

    it('should trigger drop event in translation tab element and open add' +
      ' audio translation modal', function() {
      translationTabDivMock.triggerHandler('dragover');

      spyOn($uibModal, 'open').and.callThrough();
      translationTabDivMock.triggerHandler({
        originalEvent: {
          dataTransfer: {
            files: []
          }
        },
        preventDefault: () => {},
        stopPropagation: () => {},
        target: dropAreaMessageDivMock,
        type: 'drop',
      });
      expect(scope.dropAreaIsAccessible)
        .toBe(false);
      $scope.$apply();

      expect($uibModal.open).toHaveBeenCalled();
    });

    it('should trigger dragleave event in main body element', function() {
      mainBodyDivMock.triggerHandler({
        pageX: 0,
        pageY: 0,
        preventDefault: () => {},
        type: 'dragleave'
      });

      expect(compiledElement[0].getControllerScope().dropAreaIsAccessible)
        .toBe(false);
      expect(compiledElement[0].getControllerScope().userIsGuest).toBe(false);
    });
  });
});<|MERGE_RESOLUTION|>--- conflicted
+++ resolved
@@ -646,10 +646,7 @@
   it('should apply changed when view update emits', waitForAsync(() => {
     const applyAsyncSpy = spyOn($scope, '$applyAsync');
     audioPlayerService.viewUpdate.emit();
-<<<<<<< HEAD
-=======
     audioPlayerService.onAudioStop.next();
->>>>>>> b3dce7e1
     expect(applyAsyncSpy).toHaveBeenCalled();
   }));
 
