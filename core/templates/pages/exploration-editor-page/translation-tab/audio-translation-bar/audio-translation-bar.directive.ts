--- conflicted
+++ resolved
@@ -407,11 +407,7 @@
             var audioTranslation = getAvailableAudio(
               $scope.contentId, $scope.languageCode);
             if (audioTranslation) {
-<<<<<<< HEAD
-              (AudioPlayerService.loadAsync(audioTranslation.filename))
-=======
               AudioPlayerService.loadAsync(audioTranslation.filename)
->>>>>>> 70a18c38
                 .then(function() {
                   $scope.audioLoadingIndicatorIsShown = false;
                   $scope.audioIsLoading = false;
