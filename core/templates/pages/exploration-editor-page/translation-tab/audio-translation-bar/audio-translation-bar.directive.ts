--- conflicted
+++ resolved
@@ -402,24 +402,14 @@
             var audioTranslation = getAvailableAudio(
               $scope.contentId, $scope.languageCode);
             if (audioTranslation) {
-<<<<<<< HEAD
               (AudioPlayerService.load(audioTranslation.filename))
                 .then(function() {
-=======
-              AudioPlayerService.loadAsync(audioTranslation.filename).then(
-                function() {
->>>>>>> 40a8f823
                   $scope.audioLoadingIndicatorIsShown = false;
                   $scope.audioIsLoading = false;
                   $scope.audioTimerIsShown = true;
                   AudioPlayerService.play();
                   $scope.$applyAsync();
-<<<<<<< HEAD
                 });
-=======
-                }
-              );
->>>>>>> 40a8f823
             }
           };
 
@@ -582,14 +572,11 @@
                 $scope.$applyAsync();
               })
             );
-<<<<<<< HEAD
-=======
             ctrl.directiveSubscriptions.add(
               AudioPlayerService.onAudioStop.subscribe(() => {
                 $scope.$applyAsync();
               })
             );
->>>>>>> 40a8f823
             $scope.initAudioBar();
           };
           ctrl.$onDestroy = function() {
