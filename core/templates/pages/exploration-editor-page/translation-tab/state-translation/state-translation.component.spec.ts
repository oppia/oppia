--- conflicted
+++ resolved
@@ -71,14 +71,11 @@
   'interactions/Continue/directives/continue-rules.service';
 import { EventEmitter } from '@angular/core';
 import { ExternalSaveService } from 'services/external-save.service';
-<<<<<<< HEAD
 import { RatioObjectFactory } from
   'domain/objects/RatioObjectFactory';
-=======
 import { SubtitledUnicodeObjectFactory } from
   'domain/exploration/SubtitledUnicodeObjectFactory';
 
->>>>>>> 77f9ba0e
 
 describe('State translation component', function() {
   var ctrl = null;
