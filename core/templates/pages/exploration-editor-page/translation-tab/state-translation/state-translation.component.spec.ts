// Copyright 2020 The Oppia Authors. All Rights Reserved.
//
// Licensed under the Apache License, Version 2.0 (the "License");
// you may not use this file except in compliance with the License.
// You may obtain a copy of the License at
//
//      http://www.apache.org/licenses/LICENSE-2.0
//
// Unless required by applicable law or agreed to in writing, software
// distributed under the License is distributed on an "AS-IS" BASIS,
// WITHOUT WARRANTIES OR CONDITIONS OF ANY KIND, either express or implied.
// See the License for the specific language governing permissions and
// limitations under the License.

/**
 * @fileoverview Unit tests for stateTranslation.
 */

import { TestBed } from '@angular/core/testing';
import { HttpClientTestingModule } from '@angular/common/http/testing';
import { CkEditorCopyContentService } from
  'components/ck-editor-helpers/ck-editor-copy-content-service';
import { AngularNameService } from
  'pages/exploration-editor-page/services/angular-name.service';
import { AnswerGroupsCacheService } from
  // eslint-disable-next-line max-len
  'pages/exploration-editor-page/editor-tab/services/answer-groups-cache.service';
import { TextInputRulesService } from
  'interactions/TextInput/directives/text-input-rules.service';
import { OutcomeObjectFactory } from 'domain/exploration/OutcomeObjectFactory';
import { StateCustomizationArgsService } from
  // eslint-disable-next-line max-len
  'components/state-editor/state-editor-properties-services/state-customization-args.service';
import { StateInteractionIdService } from
  // eslint-disable-next-line max-len
  'components/state-editor/state-editor-properties-services/state-interaction-id.service';
import { StateSolutionService } from
  // eslint-disable-next-line max-len
  'components/state-editor/state-editor-properties-services/state-solution.service';
import { StateEditorService } from
  // eslint-disable-next-line max-len
  'components/state-editor/state-editor-properties-services/state-editor.service';
import { StateRecordedVoiceoversService } from
  // eslint-disable-next-line max-len
  'components/state-editor/state-editor-properties-services/state-recorded-voiceovers.service';
import { StateWrittenTranslationsService } from
  // eslint-disable-next-line max-len
  'components/state-editor/state-editor-properties-services/state-written-translations.service';
import { StateEditorRefreshService } from
  'pages/exploration-editor-page/services/state-editor-refresh.service.ts';
import { ExplorationStatsService } from 'services/exploration-stats.service';
import { ExplorationImprovementsTaskRegistryService } from
  'services/exploration-improvements-task-registry.service';
import { RecordedVoiceoversObjectFactory } from
  'domain/exploration/RecordedVoiceoversObjectFactory';
import { SubtitledHtmlObjectFactory } from
  'domain/exploration/SubtitledHtmlObjectFactory';
import { AnswerGroupObjectFactory } from
  'domain/exploration/AnswerGroupObjectFactory';
import { WrapTextWithEllipsisPipe } from
  'filters/string-utility-filters/wrap-text-with-ellipsis.pipe';
import { ConvertToPlainTextPipe } from
  'filters/string-utility-filters/convert-to-plain-text.pipe';
import { FractionObjectFactory } from
  'domain/objects/FractionObjectFactory';
import { NumberWithUnitsObjectFactory } from
  'domain/objects/NumberWithUnitsObjectFactory';
import { ContinueValidationService } from
  'interactions/Continue/directives/continue-validation.service';
import { ContinueRulesService } from
  'interactions/Continue/directives/continue-rules.service';
import { EventEmitter } from '@angular/core';
import { ExternalSaveService } from 'services/external-save.service';
import { SubtitledUnicodeObjectFactory } from
  'domain/exploration/SubtitledUnicodeObjectFactory';


describe('State translation component', function() {
  var ctrl = null;
  var $rootScope = null;
  var $scope = null;
  var answerGroupObjectFactory = null;
  var ckEditorCopyContentService = null;
  var explorationStatesService = null;
  var outcomeObjectFactory = null;
  var recordedVoiceoversObjectFactory = null;
  var routerService = null;
  var stateEditorService = null;
  var stateRecordedVoiceoversService = null;
  var subtitledHtmlObjectFactory = null;
  var subtitledUnicodeObjectFactory = null;
  var translationLanguageService = null;
  var translationTabActiveContentIdService = null;
  var translationTabActiveModeService = null;
  var explorationHtmlFormatterService = null;

  var explorationState1 = {
    Introduction: {
      content: {
        content_id: 'content_1',
        html: 'Introduction Content'
      },
      interaction: {
        id: 'TextInput',
        customization_args: {
          placeholder: {
            value: {
              content_id: 'ca_placeholder',
              unicode_str: ''
            }
          },
          rows: {
            value: 1
          }
        },
        answer_groups: [{
          rule_types_to_inputs: {},
          rule_input_translations: {},
          outcome: {
            dest: 'unused',
            feedback: {
              content_id: 'feedback_1',
              html: ''
            },
          }
        }, {
          rule_types_to_inputs: {},
          rule_input_translations: {},
          outcome: {
            dest: 'unused',
            feedback: {
              content_id: 'feedback_2',
              html: ''
            },
          }
        }],
        default_outcome: {
          dest: 'default',
          feedback: {
            content_id: 'default_outcome',
            html: 'Default Outcome'
          },
        },
        solution: {
          correct_answer: 'This is the correct answer',
          answer_is_exclusive: false,
          explanation: {
            html: 'Solution explanation',
            content_id: 'solution_1'
          }
        },
        hints: [{
          hint_content: {
            html: 'Hint 1',
            content_id: 'hint_1'
          }
        }, {
          hint_content: {
            html: 'Hint 2',
            content_id: 'hint_2'
          }
        }]
      },
      next_content_id_index: 0,
      param_changes: [],
      solicit_answer_details: false,
      recorded_voiceovers: {
        voiceovers_mapping: {}
      },
      written_translations: {
        translations_mapping: {
          content_1: {
            en: {
              data_format: 'html',
              translation: 'Translation',
              needs_update: false
            }
          },
          ca_placeholder: {}
        }
      }
    }
  };
  var explorationState2 = {
    Introduction: {
      content: {
        content_id: 'content_1',
        html: 'Introduction Content'
      },
      interaction: {
        id: 'TextInput',
        customization_args: {
          placeholder: {
            value: {
              content_id: 'ca_placeholder',
              unicode_str: ''
            }
          },
          rows: {
            value: 1
          }
        },
        answer_groups: [],
        default_outcome: {
          dest: 'default',
          feedback: {
            content_id: 'default_outcome',
            html: 'Default Outcome'
          },
        },
        solution: {
          correct_answer: 'This is the correct answer',
          answer_is_exclusive: false,
          explanation: {
            html: 'Solution explanation',
            content_id: 'solution_1'
          }
        },
        hints: [{
          hint_content: {
            html: 'Hint 1',
            content_id: 'hint_1'
          }
        }, {
          hint_content: {
            html: 'Hint 2',
            content_id: 'hint_2'
          }
        }]
      },
      next_content_id_index: 0,
      param_changes: [],
      solicit_answer_details: false,
      recorded_voiceovers: {
        voiceovers_mapping: {}
      },
      written_translations: {
        translations_mapping: {
          content_1: {
            en: {
              data_format: 'html',
              translation: 'Translation',
              needs_update: false
            }
          }
        }
      }
    }
  };
  var explorationState3 = {
    Introduction: {
      content: {
        content_id: 'content_1',
        html: 'Introduction Content'
      },
      interaction: {
        id: 'Continue',
        customization_args: {
          buttonText: {
            value: {
              content_id: 'ca_placeholder',
              unicode_str: 'Button text value'
            }
          }
        },
        answer_groups: [],
        default_outcome: {
          dest: 'default',
          feedback: {
            content_id: 'default_outcome',
            html: 'Default Outcome'
          },
        },
        solution: {
          correct_answer: 'This is the correct answer',
          answer_is_exclusive: false,
          explanation: {
            html: 'Solution explanation',
            content_id: 'solution_1'
          }
        },
        hints: [{
          hint_content: {
            html: 'Hint 1',
            content_id: 'hint_1'
          }
        }, {
          hint_content: {
            html: 'Hint 2',
            content_id: 'hint_2'
          }
        }]
      },
      next_content_id_index: 0,
      param_changes: [],
      solicit_answer_details: false,
      recorded_voiceovers: {
        voiceovers_mapping: {}
      },
      written_translations: {
        translations_mapping: {
          content_1: {
            en: {
              data_format: 'html',
              translation: 'Translation',
              needs_update: false
            }
          }
        }
      }
    }
  };
  var explorationState4 = {
    Introduction: {
      content: {
        content_id: 'content_1',
        html: 'Introduction Content'
      },
      interaction: {
        id: 'TextInput',
        customization_args: {
          placeholder: {
            value: {
              content_id: '',
              unicode_str: ''
            }
          },
          rows: {
            value: 1
          }
        },
        answer_groups: [],
        hints: []
      },
      next_content_id_index: 0,
      param_changes: [],
      solicit_answer_details: false,
      recorded_voiceovers: {
        voiceovers_mapping: {}
      },
      written_translations: {
        translations_mapping: {
          content_1: {
            en: {
              data_format: 'html',
              translation: 'Translation',
              needs_update: false
            }
          }
        }
      }
    }
  };
  var recordedVoiceovers = {
    voiceovers_mapping: {
      content: {},
      default_outcome: {},
      content_1: {},
      feedback_1: {},
      hint_1: {},
      solution: {},
      solution_1: {},
      ca_placeholder: {},
      ca_fakePlaceholder: {}
    }
  };

  var refreshStateTranslationEmitter = new EventEmitter();
  var showTranslationTabBusyModalEmitter = new EventEmitter();

  beforeEach(angular.mock.module('oppia', function($provide) {
    $provide.value('AngularNameService', TestBed.get(AngularNameService));
    $provide.value(
      'AnswerGroupsCacheService', TestBed.get(AnswerGroupsCacheService));
    $provide.value(
      'ContinueValidationService', TestBed.get(ContinueValidationService));
    $provide.value(
      'ContinueRulesService', TestBed.get(ContinueRulesService));
    $provide.value(
      'ExplorationImprovementsTaskRegistryService',
      TestBed.get(ExplorationImprovementsTaskRegistryService));
    $provide.value(
      'ExplorationStatsService', TestBed.get(ExplorationStatsService));
    $provide.value('ExternalSaveService', TestBed.get(ExternalSaveService));
    $provide.value('FractionObjectFactory', TestBed.get(FractionObjectFactory));
    $provide.value(
      'NumberWithUnitsObjectFactory',
      TestBed.get(NumberWithUnitsObjectFactory));
    $provide.value(
      'TextInputRulesService',
      TestBed.get(TextInputRulesService));
    $provide.value(
      'OutcomeObjectFactory', outcomeObjectFactory);
    $provide.value(
      'StateCustomizationArgsService',
      TestBed.get(StateCustomizationArgsService));
    $provide.value(
      'StateInteractionIdService', TestBed.get(StateInteractionIdService));
    $provide.value(
      'StateEditorRefreshService', TestBed.get(StateEditorRefreshService));
    $provide.value(
      'StateRecordedVoiceoversService', stateRecordedVoiceoversService);
    $provide.value('StateSolutionService', TestBed.get(StateSolutionService));
    $provide.value(
      'StateWrittenTranslationsService',
      TestBed.get(StateWrittenTranslationsService));
  }));

  beforeEach(function() {
    TestBed.configureTestingModule({
      imports: [HttpClientTestingModule],
      providers: [WrapTextWithEllipsisPipe, ConvertToPlainTextPipe]
    });

    answerGroupObjectFactory = TestBed.get(AnswerGroupObjectFactory);
    ckEditorCopyContentService = TestBed.get(CkEditorCopyContentService);
    outcomeObjectFactory = TestBed.get(OutcomeObjectFactory);
    recordedVoiceoversObjectFactory = TestBed.get(
      RecordedVoiceoversObjectFactory);
    stateEditorService = TestBed.get(StateEditorService);
    spyOnProperty(stateEditorService, 'onRefreshStateTranslation').and
      .returnValue(refreshStateTranslationEmitter);
    stateRecordedVoiceoversService = TestBed.get(
      StateRecordedVoiceoversService);
    subtitledHtmlObjectFactory = TestBed.get(SubtitledHtmlObjectFactory);
    subtitledUnicodeObjectFactory = TestBed.get(SubtitledUnicodeObjectFactory);
  });

  afterEach(function() {
    ctrl.$onDestroy();
  });

  describe('when translation tab is not busy and voiceover mode is' +
    ' active', function() {
    beforeEach(angular.mock.inject(function($injector, $componentController) {
      var $filter = $injector.get('$filter');
      $rootScope = $injector.get('$rootScope');
      explorationStatesService = $injector.get('ExplorationStatesService');
      routerService = $injector.get('RouterService');
      translationLanguageService = $injector.get('TranslationLanguageService');
      translationTabActiveContentIdService = $injector.get(
        'TranslationTabActiveContentIdService');
      translationTabActiveModeService = $injector.get(
        'TranslationTabActiveModeService');

      spyOn(ckEditorCopyContentService, 'copyModeActive').and
        .returnValue(true);
      spyOn(translationLanguageService, 'getActiveLanguageCode').and
        .returnValue('en');
      spyOn(translationTabActiveModeService, 'isVoiceoverModeActive').and
        .returnValue(true);
      spyOn(stateEditorService, 'getActiveStateName').and.returnValue(
        'Introduction');
      explorationStatesService.init(explorationState1);
      stateRecordedVoiceoversService.init(
        'Introduction', recordedVoiceoversObjectFactory.createFromBackendDict(
          recordedVoiceovers));

      $scope = $rootScope.$new();
      ctrl = $componentController('stateTranslation', {
        $filter: $filter,
        $rootScope: $rootScope,
        $scope: $scope,
        CkEditorCopyContentService: ckEditorCopyContentService,
        StateEditorService: stateEditorService
      }, {
        isTranslationTabBusy: false
      });
      ctrl.$onInit();
    }));

    it('should init state translation when refreshing page', function() {
      spyOn(translationTabActiveContentIdService, 'setActiveContent');
      refreshStateTranslationEmitter.emit();

      expect($scope.isActive('content')).toBe(true);
      expect($scope.isDisabled('content')).toBe(false);
      expect(translationTabActiveContentIdService.setActiveContent)
        .toHaveBeenCalledWith('content_1', 'html');
    });

    it('should navigate to a given state', function() {
      spyOn(routerService, 'navigateToMainTab');
      $scope.navigateToState('Introduction');

      expect(routerService.navigateToMainTab).toHaveBeenCalledWith(
        'Introduction');
    });

    it('should get customization argument translatable customization' +
      ' arguments', () => {
      let content = subtitledHtmlObjectFactory.createDefault('', '');
      let translatableCa = (
        $scope.getInteractionCustomizationArgTranslatableContents({
          testingCustArgs: {
            value: {
              innerValue: content
            }
          }
        })
      );
      expect(translatableCa).toEqual([{
        name: 'Testing Cust Args > Inner Value',
        content
      }]);
    });

    it('should broadcast copy to ck editor when clicking on content',
      function() {
        spyOn(ckEditorCopyContentService, 'broadcastCopy').and
          .callFake(() => {});

        var mockEvent = {
          stopPropagation: jasmine.createSpy('stopPropagation', () => {}),
          target: {}
        };
        $scope.onContentClick(mockEvent);

        expect(mockEvent.stopPropagation).toHaveBeenCalled();
        expect(ckEditorCopyContentService.broadcastCopy).toHaveBeenCalledWith(
          mockEvent.target);
      });

    it('should activate content tab when clicking on tab', function() {
      spyOn(translationTabActiveContentIdService, 'setActiveContent');
      $scope.onTabClick('content');

      expect($scope.isActive('content')).toBe(true);
      expect($scope.isDisabled('content')).toBe(false);
      expect(translationTabActiveContentIdService.setActiveContent)
        .toHaveBeenCalledWith('content_1', 'html');
      expect($scope.tabStatusColorStyle('content')).toEqual({
        'border-top-color': '#D14836'
      });
      expect($scope.tabNeedUpdatesStatus('content')).toBe(false);
      expect($scope.contentIdNeedUpdates('content_1')).toBe(false);
      expect($scope.contentIdStatusColorStyle('content_1')).toEqual({
        'border-left': '3px solid #D14836'
      });
    });

    it('should activate interaction custimization arguments tab when ' +
       'clicking on tab', function() {
      spyOn(translationTabActiveContentIdService, 'setActiveContent');
      $scope.onTabClick('ca');

      expect($scope.isActive('ca')).toBe(true);
      expect($scope.isDisabled('ca')).toBe(false);
      expect(translationTabActiveContentIdService.setActiveContent)
        .toHaveBeenCalledWith('ca_placeholder', 'unicode');
      expect($scope.tabStatusColorStyle('ca')).toEqual({
        'border-top-color': '#D14836'
      });
      expect($scope.tabNeedUpdatesStatus('ca')).toBe(false);
      expect($scope.contentIdNeedUpdates('ca_placeholder')).toBe(false);
      expect($scope.contentIdStatusColorStyle('ca_placeholder')).toEqual({
        'border-left': '3px solid #D14836'
      });
    });

    it('should activate feedback tab when clicking on tab', function() {
      spyOn(translationTabActiveContentIdService, 'setActiveContent');
      $scope.onTabClick('feedback');

      expect($scope.isActive('feedback')).toBe(true);
      expect($scope.isDisabled('feedback')).toBe(false);
      expect(translationTabActiveContentIdService.setActiveContent)
        .toHaveBeenCalledWith('feedback_1', 'html');
      expect($scope.tabStatusColorStyle('feedback')).toEqual({
        'border-top-color': '#D14836'
      });
      expect($scope.tabNeedUpdatesStatus('feedback')).toBe(false);
      expect($scope.contentIdNeedUpdates('feedback_1')).toBe(false);
      expect($scope.contentIdStatusColorStyle('feedback_1')).toEqual({
        'border-left': '3px solid #D14836'
      });
    });

    it('should activate hint tab when clicking on tab', function() {
      spyOn(translationTabActiveContentIdService, 'setActiveContent');
      $scope.onTabClick('hint');

      expect($scope.isActive('hint')).toBe(true);
      expect($scope.isDisabled('hint')).toBe(false);
      expect(translationTabActiveContentIdService.setActiveContent)
        .toHaveBeenCalledWith('hint_1', 'html');
      expect($scope.tabStatusColorStyle('hint')).toEqual({
        'border-top-color': '#D14836'
      });
      expect($scope.tabNeedUpdatesStatus('hint')).toBe(false);
      expect($scope.contentIdNeedUpdates('hint_1')).toBe(false);
      expect($scope.contentIdStatusColorStyle('hint_1')).toEqual({
        'border-left': '3px solid #D14836'
      });
    });

    it('should activate solution tab when clicking on tab', function() {
      spyOn(translationTabActiveContentIdService, 'setActiveContent');
      $scope.onTabClick('solution');

      expect($scope.isActive('solution')).toBe(true);
      expect($scope.isDisabled('solution')).toBe(false);
      expect(translationTabActiveContentIdService.setActiveContent)
        .toHaveBeenCalledWith('solution_1', 'html');
      expect($scope.tabStatusColorStyle('solution')).toEqual({
        'border-top-color': '#D14836'
      });
      expect($scope.tabNeedUpdatesStatus('solution')).toBe(false);
      expect($scope.contentIdNeedUpdates('solution')).toBe(false);
      expect($scope.contentIdStatusColorStyle('solution_1')).toEqual({
        'border-left': '3px solid #D14836'
      });
    });

    it('should change active hint index ', function() {
      $scope.onTabClick('hint');

      spyOn(translationTabActiveContentIdService, 'setActiveContent');
      $scope.changeActiveHintIndex(1);

      expect(translationTabActiveContentIdService.setActiveContent)
        .toHaveBeenCalledWith('hint_2', 'html');
    });

    it('should not change active hint index if it is equal to the current one',
      function() {
        $scope.onTabClick('hint');

        spyOn(translationTabActiveContentIdService, 'setActiveContent');
        $scope.changeActiveHintIndex(0);

        expect(translationTabActiveContentIdService.setActiveContent).not
          .toHaveBeenCalled();
      });

    it('should change active answer group index ', function() {
      $scope.onTabClick('feedback');

      spyOn(translationTabActiveContentIdService, 'setActiveContent');
      $scope.changeActiveAnswerGroupIndex(1);

      expect(translationTabActiveContentIdService.setActiveContent)
        .toHaveBeenCalledWith('feedback_2', 'html');
    });

    it('should not change active customization argument index if it is equal' +
      ' to the current one',
    function() {
      $scope.onTabClick('ca');

      spyOn(translationTabActiveContentIdService, 'setActiveContent');
      $scope.changeActiveCustomizationArgContentIndex(0);

      expect(translationTabActiveContentIdService.setActiveContent).not
        .toHaveBeenCalled();
    });

    it('should change active answer group index to default outcome when' +
      ' index provided is equal to answer groups length', function() {
      $scope.onTabClick('feedback');

      spyOn(translationTabActiveContentIdService, 'setActiveContent');
      $scope.changeActiveAnswerGroupIndex(2);

      expect(translationTabActiveContentIdService.setActiveContent)
        .toHaveBeenCalledWith('default_outcome', 'html');
    });

    it('should not change active hint index if it is equal to the current one',
      function() {
        $scope.onTabClick('feedback');

        spyOn(translationTabActiveContentIdService, 'setActiveContent');
        $scope.changeActiveAnswerGroupIndex(0);

        expect(translationTabActiveContentIdService.setActiveContent).not
          .toHaveBeenCalled();
      });

    it('should get subtitled html data translation', function() {
      var subtitledObject = subtitledHtmlObjectFactory.createFromBackendDict({
        content_id: 'content_1',
        html: 'This is the html'
      });
      expect($scope.getRequiredHtml(subtitledObject)).toBe('Translation');
      expect($scope.getSubtitledContentSummary(subtitledObject)).toBe(
        'This is the html');
    });

    it('should get empty content message when text translations haven\'t' +
      ' been added yet', function() {
      expect($scope.getEmptyContentMessage()).toBe(
        'The translation for this section has not been created yet.' +
        ' Switch to translation mode to add a text translation.');
    });

    it('should get summary default outcome when outcome is linear',
      function() {
        expect($scope.summarizeDefaultOutcome(
          outcomeObjectFactory.createNew(
            'unused', '1', 'Feedback Text', []), 'Continue', 0, true))
          .toBe('[When the button is clicked] Feedback Text');
      });

    it('should get summary default outcome when answer group count' +
      ' is greater than 0', function() {
      expect($scope.summarizeDefaultOutcome(
        outcomeObjectFactory.createNew(
          'unused', '1', 'Feedback Text', []), 'TextInput', 1, true))
        .toBe('[All other answers] Feedback Text');
    });

    it('should get summary default outcome when answer group count' +
      ' is equal to 0', function() {
      expect($scope.summarizeDefaultOutcome(
        outcomeObjectFactory.createNew(
          'unused', '1', 'Feedback Text', []), 'TextInput', 0, true))
        .toBe('[All answers] Feedback Text');
    });

    it('should get an empty summary when default outcome is a falsy value',
      function() {
        expect($scope.summarizeDefaultOutcome(null, 'Continue', 0, true))
          .toBe('');
      });

    it('should get summary answer group', function() {
      expect($scope.summarizeAnswerGroup(
        answerGroupObjectFactory.createNew(
          outcomeObjectFactory.createNew('unused', '1', 'Feedback text', []),
          'Training data text', '0'), '1', {}, true))
        .toBe('[Answer] Feedback text');
    });
  });

  describe('when translation tab is busy and voiceover mode is not' +
    ' activate', function() {
    beforeEach(angular.mock.inject(function($injector, $componentController) {
      $rootScope = $injector.get('$rootScope');
      explorationStatesService = $injector.get('ExplorationStatesService');
      translationLanguageService = $injector.get('TranslationLanguageService');
      translationTabActiveContentIdService = $injector.get(
        'TranslationTabActiveContentIdService');
      translationTabActiveModeService = $injector.get(
        'TranslationTabActiveModeService');

      spyOn(translationLanguageService, 'getActiveLanguageCode').and
        .returnValue('en');
      spyOn(translationTabActiveModeService, 'isVoiceoverModeActive').and
        .returnValue(false);
      spyOn(stateEditorService, 'getActiveStateName').and.returnValue(
        'Introduction');
      spyOnProperty(stateEditorService, 'onShowTranslationTabBusyModal').and
        .returnValue(showTranslationTabBusyModalEmitter);
      explorationStatesService.init(explorationState1);
      stateRecordedVoiceoversService.init(
        'Introduction', recordedVoiceoversObjectFactory.createFromBackendDict(
          recordedVoiceovers));

      $scope = $rootScope.$new();
      ctrl = $componentController('stateTranslation', {
        $rootScope: $rootScope,
        $scope: $scope,
        CkEditorCopyContentService: ckEditorCopyContentService,
        StateEditorService: stateEditorService
      }, {
        isTranslationTabBusy: true
      });
      ctrl.$onInit();
    }));

    it('should open translation tab busy modal when clicking on content' +
      ' tab', function() {
      spyOn(showTranslationTabBusyModalEmitter, 'emit');
      spyOn(translationTabActiveContentIdService, 'setActiveContent');
      $scope.onTabClick('content');

      expect(showTranslationTabBusyModalEmitter.emit).toHaveBeenCalled();
      expect(translationTabActiveContentIdService.setActiveContent).not
        .toHaveBeenCalled();
    });

    it('should open translation tab busy modal when clicking on interaction' +
      'customization arguments tab', function() {
      spyOn(showTranslationTabBusyModalEmitter, 'emit');
      spyOn(translationTabActiveContentIdService, 'setActiveContent');
      $scope.onTabClick('ca');

      expect(showTranslationTabBusyModalEmitter.emit).toHaveBeenCalled();
      expect(translationTabActiveContentIdService.setActiveContent).not
        .toHaveBeenCalled();
    });

    it('should open translation tab busy modal when clicking on feedback' +
      ' tab', function() {
      spyOn(showTranslationTabBusyModalEmitter, 'emit');
      spyOn(translationTabActiveContentIdService, 'setActiveContent');
      $scope.onTabClick('feedback');

      expect(showTranslationTabBusyModalEmitter.emit).toHaveBeenCalled();
      expect(translationTabActiveContentIdService.setActiveContent).not
        .toHaveBeenCalled();
    });

    it('should open translation tab busy modal when clicking on hint' +
      ' tab', function() {
      spyOn(showTranslationTabBusyModalEmitter, 'emit');
      spyOn(translationTabActiveContentIdService, 'setActiveContent');
      $scope.onTabClick('hint');

      expect(showTranslationTabBusyModalEmitter.emit).toHaveBeenCalled();
      expect(translationTabActiveContentIdService.setActiveContent).not
        .toHaveBeenCalled();
    });

    it('should open translation tab busy modal when clicking on solution' +
      ' tab', function() {
      spyOn(showTranslationTabBusyModalEmitter, 'emit');
      spyOn(translationTabActiveContentIdService, 'setActiveContent');
      $scope.onTabClick('solution');

      expect(showTranslationTabBusyModalEmitter.emit).toHaveBeenCalled();
      expect(translationTabActiveContentIdService.setActiveContent).not
        .toHaveBeenCalled();
    });

    it('should open translation tab busy modal when trying to change' +
      ' active hint index ', function() {
      spyOn(showTranslationTabBusyModalEmitter, 'emit');
      spyOn(translationTabActiveContentIdService, 'setActiveContent');
      $scope.changeActiveHintIndex(1);

      expect(showTranslationTabBusyModalEmitter.emit).toHaveBeenCalled();
      expect(translationTabActiveContentIdService.setActiveContent).not
        .toHaveBeenCalled();
    });

    it('should open translation tab busy modal when trying to change' +
      ' active answer group index ', function() {
      spyOn(showTranslationTabBusyModalEmitter, 'emit');
      spyOn(translationTabActiveContentIdService, 'setActiveContent');
      $scope.changeActiveAnswerGroupIndex(1);

      expect(showTranslationTabBusyModalEmitter.emit).toHaveBeenCalled();
      expect(translationTabActiveContentIdService.setActiveContent).not
        .toHaveBeenCalled();
    });

    it('should open translation tab busy modal when trying to change' +
      ' interaction customization argument index', function() {
      spyOn(showTranslationTabBusyModalEmitter, 'emit');
      spyOn(translationTabActiveContentIdService, 'setActiveContent');
      $scope.changeActiveCustomizationArgContentIndex(0);

      expect(showTranslationTabBusyModalEmitter.emit).toHaveBeenCalled();
      expect(translationTabActiveContentIdService.setActiveContent).not
        .toHaveBeenCalled();
    });

    it('should get subtitled data', function() {
      var subtitledObject = subtitledHtmlObjectFactory.createFromBackendDict({
        content_id: 'content_1',
        html: 'This is the html'
      });
      expect($scope.getRequiredHtml(subtitledObject)).toBe('This is the html');
      expect($scope.getSubtitledContentSummary(subtitledObject)).toBe(
        'This is the html');

      subtitledObject = subtitledUnicodeObjectFactory.createFromBackendDict(
        {
          content_id: 'content_1',
          unicode_str: 'This is the unicode'
        });
      expect($scope.getSubtitledContentSummary(subtitledObject)).toBe(
        'This is the unicode');
    });

    it('should get content message warning that there is not text available' +
      ' to translate', function() {
      expect($scope.getEmptyContentMessage()).toBe(
        'There is no text available to translate.');
    });
  });

  describe('when state has default outcome and no answer groups', function() {
    beforeEach(angular.mock.inject(function($injector, $componentController) {
      var $filter = $injector.get('$filter');
      $rootScope = $injector.get('$rootScope');
      explorationStatesService = $injector.get('ExplorationStatesService');
      routerService = $injector.get('RouterService');
      translationLanguageService = $injector.get('TranslationLanguageService');
      translationTabActiveContentIdService = $injector.get(
        'TranslationTabActiveContentIdService');
      translationTabActiveModeService = $injector.get(
        'TranslationTabActiveModeService');

      spyOn(stateEditorService, 'getActiveStateName').and.returnValue(
        'Introduction');
      explorationStatesService.init(explorationState2);
      stateRecordedVoiceoversService.init(
        'Introduction', recordedVoiceoversObjectFactory.createFromBackendDict(
          recordedVoiceovers));

      $scope = $rootScope.$new();
      ctrl = $componentController('stateTranslation', {
        $filter: $filter,
        $rootScope: $rootScope,
        $scope: $scope,
        CkEditorCopyContentService: ckEditorCopyContentService,
        StateEditorService: stateEditorService
      }, {
        isTranslationTabBusy: false
      });
      ctrl.$onInit();
    }));

    it('should activate feedback tab with default outcome when' +
      ' clicking on tab', function() {
      spyOn(translationTabActiveContentIdService, 'setActiveContent');
      $scope.onTabClick('feedback');

      expect($scope.isActive('feedback')).toBe(true);
      expect($scope.isDisabled('feedback')).toBe(false);
      expect(translationTabActiveContentIdService.setActiveContent)
        .toHaveBeenCalledWith('default_outcome', 'html');
    });
  });

  describe('when state\'s property is_linear is true', function() {
    beforeEach(angular.mock.inject(function($injector, $componentController) {
      $rootScope = $injector.get('$rootScope');
      explorationStatesService = $injector.get('ExplorationStatesService');
      routerService = $injector.get('RouterService');
      translationLanguageService = $injector.get('TranslationLanguageService');
      translationTabActiveContentIdService = $injector.get(
        'TranslationTabActiveContentIdService');
      translationTabActiveModeService = $injector.get(
        'TranslationTabActiveModeService');

      spyOn(stateEditorService, 'getActiveStateName').and.returnValue(
        'Introduction');
      explorationStatesService.init(explorationState3);
      stateRecordedVoiceoversService.init(
        'Introduction', recordedVoiceoversObjectFactory.createFromBackendDict(
          recordedVoiceovers));

      $scope = $rootScope.$new();
      ctrl = $componentController('stateTranslation', {
        $rootScope: $rootScope,
        $scope: $scope,
        CkEditorCopyContentService: ckEditorCopyContentService,
        StateEditorService: stateEditorService
      }, {
        isTranslationTabBusy: false
      });
      ctrl.$onInit();
    }));

    it('should evaluate content tab as enabled', function() {
      expect($scope.isDisabled('content')).toBe(false);
    });

    it('should evaluate feedback tab as disabled', function() {
      expect($scope.isDisabled('feedback')).toBe(true);
    });

    it('should evaluate hint tab as disabled', function() {
      expect($scope.isDisabled('hint')).toBe(true);
    });


    it('should evaluate solution tab as disabled', function() {
      expect($scope.isDisabled('solution')).toBe(true);
    });
  });

  describe('when state has a multiple choice interaction with no hints, ' +
           'solution or outcome', function() {
    beforeEach(angular.mock.inject(function($injector, $componentController) {
      $rootScope = $injector.get('$rootScope');
      explorationStatesService = $injector.get('ExplorationStatesService');
      routerService = $injector.get('RouterService');
      translationLanguageService = $injector.get('TranslationLanguageService');
      translationTabActiveContentIdService = $injector.get(
        'TranslationTabActiveContentIdService');
      translationTabActiveModeService = $injector.get(
        'TranslationTabActiveModeService');
      explorationHtmlFormatterService = $injector.get(
        'ExplorationHtmlFormatterService');

      spyOn(stateEditorService, 'getActiveStateName').and.returnValue(
        'Introduction');

      // Because the customization arguments we are passing for testing are
      // invalid, we will skip getInteractionHtml(), which would error
      // otherwise.
      spyOn(
        explorationHtmlFormatterService, 'getInteractionHtml'
      ).and.returnValue('');
      // These customization arguments are invalid. However, it is required to
      // test an edge case that could occur in the future (customization
      // argument value being a dictionary).
      spyOn(
        explorationStatesService, 'getInteractionCustomizationArgsMemento'
      ).and.returnValue({
        testCa: {
          value: {
            unicode: subtitledUnicodeObjectFactory.createDefault('', 'ca_0'),
            html: [subtitledHtmlObjectFactory.createDefault('', 'ca_1')]
          }
        }
      });
      explorationStatesService.init(explorationState4);
<<<<<<< HEAD
      stateRecordedVoiceoversService.init(
        'Introduction', recordedVoiceoversObjectFactory.createFromBackendDict(
          recordedVoiceovers));
=======
      stateRecordedVoiceoversService.init('Introduction',
        recordedVoiceoversObjectFactory.createFromBackendDict(
          {
            voiceovers_mapping: {
              content: {},
              default_outcome: {},
              content_1: {},
              feedback_1: {},
              hint_1: {},
              solution: {},
              solution_1: {},
              ca_0: {},
              ca_1: {}
            }
          }));
>>>>>>> 77f9ba0e

      $scope = $rootScope.$new();
      ctrl = $componentController('stateTranslation', {
        $rootScope: $rootScope,
        $scope: $scope,
        CkEditorCopyContentService: ckEditorCopyContentService,
        StateEditorService: stateEditorService
      }, {
        isTranslationTabBusy: false
      });
      ctrl.$onInit();
    }));

    it('should evaluate feedback tab as disabled', function() {
      expect($scope.isDisabled('feedback')).toBe(true);
    });

    it('should evaluate hint tab as disabled', function() {
      expect($scope.isDisabled('hint')).toBe(true);
    });

    it('should evaluate solution tab as disabled', function() {
      expect($scope.isDisabled('solution')).toBe(true);
    });

    it('should change active customization argument index ', function() {
      $scope.onTabClick('ca');
      spyOn(translationTabActiveContentIdService, 'setActiveContent');

      $scope.changeActiveCustomizationArgContentIndex(1);
      expect(translationTabActiveContentIdService.setActiveContent)
        .toHaveBeenCalledWith('ca_1', 'html');

      $scope.changeActiveCustomizationArgContentIndex(0);
      expect(translationTabActiveContentIdService.setActiveContent)
        .toHaveBeenCalledWith('ca_0', 'unicode');
    });
  });
});<|MERGE_RESOLUTION|>--- conflicted
+++ resolved
@@ -1011,13 +1011,8 @@
         }
       });
       explorationStatesService.init(explorationState4);
-<<<<<<< HEAD
       stateRecordedVoiceoversService.init(
         'Introduction', recordedVoiceoversObjectFactory.createFromBackendDict(
-          recordedVoiceovers));
-=======
-      stateRecordedVoiceoversService.init('Introduction',
-        recordedVoiceoversObjectFactory.createFromBackendDict(
           {
             voiceovers_mapping: {
               content: {},
@@ -1031,7 +1026,6 @@
               ca_1: {}
             }
           }));
->>>>>>> 77f9ba0e
 
       $scope = $rootScope.$new();
       ctrl = $componentController('stateTranslation', {
