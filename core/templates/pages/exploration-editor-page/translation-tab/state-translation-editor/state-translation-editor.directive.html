--- conflicted
+++ resolved
@@ -32,15 +32,9 @@
   </div>
 
   <div ng-if="translationEditorIsOpen" class="protractor-test-state-translation-editor">
-<<<<<<< HEAD
-    <schema-based-editor schema="HTML_SCHEMA" local-value="activeWrittenTranslation.html">
-    </schema-based-editor>
-    <div class="oppia-save-button-container">
-=======
     <ck-editor-copy-toolbar></ck-editor-copy-toolbar>
     <schema-based-editor schema="HTML_SCHEMA" local-value="activeWrittenTranslation.html"></schema-based-editor>
     <div style="margin-top: 2px;">
->>>>>>> 7d310237
       <button type="button"
               class="btn btn-success oppia-save-state-item-button float-right protractor-test-save-translation"
               ng-click="onSaveTranslationButtonClicked()">
