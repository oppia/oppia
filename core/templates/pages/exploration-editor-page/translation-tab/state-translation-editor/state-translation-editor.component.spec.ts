// Copyright 2020 The Oppia Authors. All Rights Reserved.
//
// Licensed under the Apache License, Version 2.0 (the 'License');
// you may not use this file except in compliance with the License.
// You may obtain a copy of the License at
//
//      http://www.apache.org/licenses/LICENSE-2.0
//
// Unless required by applicable law or agreed to in writing, software
// distributed under the License is distributed on an 'AS-IS' BASIS,
// WITHOUT WARRANTIES OR CONDITIONS OF ANY KIND, either express or implied.
// See the License for the specific language governing permissions and
// limitations under the License.

/**
 * @fileoverview Unit tests for stateTranslationEditor.
 */

import { TestBed } from '@angular/core/testing';
import { StateEditorService } from
  // eslint-disable-next-line max-len
  'components/state-editor/state-editor-properties-services/state-editor.service';
import { StateWrittenTranslationsService } from
  // eslint-disable-next-line max-len
  'components/state-editor/state-editor-properties-services/state-written-translations.service';
import { StateRecordedVoiceoversService } from
  // eslint-disable-next-line max-len
  'components/state-editor/state-editor-properties-services/state-recorded-voiceovers.service';
import { WrittenTranslationObjectFactory } from
  'domain/exploration/WrittenTranslationObjectFactory';
import { StateObjectFactory } from 'domain/state/StateObjectFactory';
import { EventEmitter } from '@angular/core';

describe('State Translation Editor Component', function() {
  var $q = null;
  var $rootScope = null;
  var $scope = null;
  var $uibModal = null;
  var editabilityService = null;
  var explorationStatesService = null;
  var stateEditorService = null;
  var stateObjectFactory = null;
  var stateWrittenTranslationsService = null;
  var translationLanguageService = null;
  var translationTabActiveContentIdService = null;
  var writtenTranslationObjectFactory = null;

  var mockActiveContentIdChangedEventEmitter = new EventEmitter();
  var mockActiveLanguageChangedEventEmitter = new EventEmitter();

  var stateName = 'State1';
  var state = {
    classifier_model_id: '1',
    content: {
      content_id: 'content1',
      html: 'This is a html text'
    },
    interaction: {
      answer_groups: [{
        outcome: {
          dest: 'outcome 1',
          feedback: {
            content_id: 'content2',
            html: ''
          },
          labelled_as_correct: true,
          param_changes: [],
          refresher_exploration_id: null
        },
        rule_input_translations: {},
        rule_types_to_inputs: {},
        tagged_skill_misconception_id: ''
      }, {
        outcome: {
          dest: 'outcome 2',
          feedback: {
            content_id: 'content3',
            html: ''
          },
          labelled_as_correct: true,
          param_changes: [],
          refresher_exploration_id: null
        },
        rule_input_translations: {},
        rule_types_to_inputs: {},
        tagged_skill_misconception_id: ''
      }],
      confirmed_unclassified_answers: null,
      customization_args: {},
      hints: [],
      id: null,
      solution: {
        answer_is_exclusive: false,
        correct_answer: 'This is the correct answer',
        explanation: {
          content_id: 'content1',
          html: 'This is a html text'
        }
      }
    },
    param_changes: [],
    recorded_voiceovers: {
      voiceovers_mapping: {
        content_1: {
          en: {
            needs_update: false,
          },
          es: {
            needs_update: true,
          }
        }
      }
    },
    solicit_answer_details: true,
    written_translations: {
      translations_mapping: {}
    },
  };
  var stateObj = null;
  var ctrl = null;

  beforeEach(angular.mock.module('oppia'));

  beforeEach(function() {
    stateEditorService = TestBed.get(StateEditorService);
    stateObjectFactory = TestBed.get(StateObjectFactory);
    stateWrittenTranslationsService = TestBed.get(
      StateWrittenTranslationsService);
    writtenTranslationObjectFactory = TestBed.get(
      WrittenTranslationObjectFactory);
  });

  beforeEach(angular.mock.module('oppia', function($provide) {
    $provide.value('StateRecordedVoiceoversService', TestBed.get(
      StateRecordedVoiceoversService));
    $provide.value('StateWrittenTranslationsService',
      stateWrittenTranslationsService);
  }));

  describe('when has written translation', function() {
    beforeEach(angular.mock.inject(function($injector, $componentController) {
      $q = $injector.get('$q');
      $rootScope = $injector.get('$rootScope');
      $uibModal = $injector.get('$uibModal');
      editabilityService = $injector.get('EditabilityService');
      explorationStatesService = $injector.get('ExplorationStatesService');
      translationLanguageService = $injector.get('TranslationLanguageService');
      translationTabActiveContentIdService = $injector.get(
        'TranslationTabActiveContentIdService');

      spyOn(stateEditorService, 'getActiveStateName').and.returnValue(
        stateName);
      spyOn(editabilityService, 'isEditable').and.returnValue(true);
      stateObj = stateObjectFactory.createFromBackendDict(stateName, state);
      spyOn(explorationStatesService, 'getState').and.returnValue(stateObj);
      spyOn(explorationStatesService, 'saveWrittenTranslations').and.callFake(
        () => {});

      spyOnProperty(translationLanguageService,
        'onActiveLanguageChanged').and.returnValue(
        mockActiveLanguageChangedEventEmitter);
      spyOnProperty(translationTabActiveContentIdService,
        'onActiveContentIdChanged').and.returnValue(
        mockActiveLanguageChangedEventEmitter);

      stateWrittenTranslationsService.init(stateName, {
        hasWrittenTranslation: () => true,
        getWrittenTranslation: () => (
          writtenTranslationObjectFactory.createFromBackendDict({
            data_format: 'html',
            translation: 'This is a html',
            needs_update: true
          })
        ),
        updateWrittenTranslationHtml: () => {}
      });

      $scope = $rootScope.$new();
      ctrl = $componentController('stateTranslationEditor', {
        $scope: $scope,
        StateEditorService: stateEditorService,
        StateWrittenTranslationsService: stateWrittenTranslationsService,
        WrittenTranslationObjectFactory: writtenTranslationObjectFactory
      });
      ctrl.$onInit();
    }));

    afterEach(() => {
      ctrl.$onDestroy();
    });

    it('should evaluate $scope properties after controller initialization',
      function() {
        expect($scope.translationEditorIsOpen).toBe(false);
        expect($scope.activeWrittenTranslation).toEqual(
          writtenTranslationObjectFactory.createFromBackendDict({
            data_format: 'html',
            translation: 'This is a html',
            needs_update: true
          }));
      });

    it('should not update state\'s recorded voiceovers after broadcasting' +
      ' externalSave when written translation doesn\'t need udpdate',
    function() {
      $scope.openTranslationEditor();
      expect($scope.translationEditorIsOpen).toBe(true);
      stateWrittenTranslationsService.displayed = {
        hasWrittenTranslation: () => true,
        getWrittenTranslation: () => (
          writtenTranslationObjectFactory.createFromBackendDict({
            data_format: 'html',
            translation: 'This is a second html',
            needs_update: true
          })
        )
      };
      spyOn(translationTabActiveContentIdService, 'getActiveContentId').and
        .returnValue('content_1');
      spyOn(translationLanguageService, 'getActiveLanguageCode').and
        .returnValue('es');
      spyOn($uibModal, 'open');

      $rootScope.$broadcast('externalSave');

      expect($uibModal.open).not.toHaveBeenCalled();
    });

    it('should update state\'s recorded voiceovers after broadcasting' +
      ' externalSave event when closing modal', function() {
      $scope.openTranslationEditor();
      expect($scope.translationEditorIsOpen).toBe(true);
      stateWrittenTranslationsService.displayed = {
        hasWrittenTranslation: () => true,
        getWrittenTranslation: () => (
          writtenTranslationObjectFactory.createFromBackendDict({
            data_format: 'html',
            translation: 'This is a second html',
            needs_update: true
          })
        )
      };
      spyOn(translationTabActiveContentIdService, 'getActiveContentId').and
        .returnValue('content_1');
      spyOn(translationLanguageService, 'getActiveLanguageCode').and
        .returnValue('en');
      spyOn($uibModal, 'open').and.returnValue({
        result: $q.resolve()
      });

      expect(
        stateObj.recordedVoiceovers.getBindableVoiceovers('content_1')
          .en.needsUpdate).toBe(false);

      $rootScope.$broadcast('externalSave');
      $scope.$apply();

      expect(
        stateObj.recordedVoiceovers.getBindableVoiceovers('content_1')
          .en.needsUpdate).toBe(true);
    });

    it('should update state\'s recorded voiceovers after broadcasting' +
    ' externalSave event when dismissing modal', function() {
      $scope.openTranslationEditor();
      expect($scope.translationEditorIsOpen).toBe(true);
      stateWrittenTranslationsService.displayed = {
        hasWrittenTranslation: () => true,
        getWrittenTranslation: () => (
          writtenTranslationObjectFactory.createFromBackendDict({
            data_format: 'html',
            translation: 'This is a second html',
            needs_update: true
          })
        )
      };
      spyOn(translationTabActiveContentIdService, 'getActiveContentId').and
        .returnValue('content_1');
      spyOn(translationLanguageService, 'getActiveLanguageCode').and
        .returnValue('en');
      spyOn($uibModal, 'open').and.returnValue({
        result: $q.reject()
      });

      expect(
        stateObj.recordedVoiceovers.getBindableVoiceovers('content_1')
          .en.needsUpdate).toBe(false);

      $rootScope.$broadcast('externalSave');
      $scope.$apply();

      expect(
        stateObj.recordedVoiceovers.getBindableVoiceovers('content_1')
          .en.needsUpdate).toBe(false);
    });

    it('should update written translation html when clicking on save' +
      ' translation button', function() {
      spyOn(
        stateWrittenTranslationsService.displayed,
        'updateWrittenTranslationHtml').and.callThrough();
      $scope.onSaveTranslationButtonClicked();

      expect(
        stateWrittenTranslationsService.displayed.updateWrittenTranslationHtml)
        .toHaveBeenCalled();
    });

    it('should cancel edit and restore values', function() {
      stateWrittenTranslationsService.displayed = {
        hasWrittenTranslation: () => true,
        getWrittenTranslation: () => (
          writtenTranslationObjectFactory.createFromBackendDict({
            data_format: 'html',
            translation: 'This is a second html',
            needs_update: true
          })
        )
      };
      $scope.cancelEdit();

      expect(
        stateWrittenTranslationsService.displayed.getWrittenTranslation()
          .getHtml()
      ).toBe('This is a html');
    });

    it('should init editor when changing active content id language',
      function() {
<<<<<<< HEAD
        $rootScope.$broadcast('activeContentIdChanged', 'html');
=======
        mockActiveContentIdChangedEventEmitter.emit();
>>>>>>> bc323a52
        expect($scope.translationEditorIsOpen).toBe(false);
        expect($scope.activeWrittenTranslation).toEqual(
          writtenTranslationObjectFactory.createFromBackendDict({
            data_format: 'html',
            translation: 'This is a html',
            needs_update: true
          }));
      });

    it('should init editor when changing active language', function() {
      mockActiveLanguageChangedEventEmitter.emit();
      expect($scope.translationEditorIsOpen).toBe(false);
      expect($scope.activeWrittenTranslation).toEqual(
        writtenTranslationObjectFactory.createFromBackendDict({
          data_format: 'html',
          translation: 'This is a html',
          needs_update: true
        }));
    });
  });

  describe('when hasn\'t written translation', function() {
    beforeEach(angular.mock.inject(function($injector, $componentController) {
      $q = $injector.get('$q');
      $rootScope = $injector.get('$rootScope');
      $uibModal = $injector.get('$uibModal');
      editabilityService = $injector.get('EditabilityService');
      explorationStatesService = $injector.get('ExplorationStatesService');
      translationLanguageService = $injector.get('TranslationLanguageService');
      translationTabActiveContentIdService = $injector.get(
        'TranslationTabActiveContentIdService');

      spyOn(stateEditorService, 'getActiveStateName').and.returnValue(
        stateName);
      spyOn(editabilityService, 'isEditable').and.returnValue(true);
      stateObj = stateObjectFactory.createFromBackendDict(stateName, state);
      spyOn(explorationStatesService, 'getState').and.returnValue(stateObj);
      spyOn(explorationStatesService, 'saveWrittenTranslations').and.callFake(
        () => {});

      stateWrittenTranslationsService.init(stateName, {
        hasWrittenTranslation: () => false,
        getWrittenTranslation: () => (
          writtenTranslationObjectFactory.createFromBackendDict({
            data_format: 'html',
            translation: 'This is a html',
            needs_update: true
          })
        ),
        addWrittenTranslation: () => {}
      });

      $scope = $rootScope.$new();
      ctrl = $componentController('stateTranslationEditor', {
        $scope: $scope,
        StateEditorService: stateEditorService,
        StateWrittenTranslationsService: stateWrittenTranslationsService,
        WrittenTranslationObjectFactory: writtenTranslationObjectFactory
      });
      ctrl.$onInit();
    }));

    afterEach(() => {
      ctrl.$onDestroy();
    });


    it('should evaluate $scope properties after controller initialization',
      function() {
        expect($scope.translationEditorIsOpen).toBe(false);
        expect($scope.activeWrittenTranslation).toBe(null);
      });

    it('should open translation editor when is editable', function() {
      $scope.openTranslationEditor();
      expect($scope.translationEditorIsOpen).toBe(true);
      expect($scope.activeWrittenTranslation).toEqual(
        writtenTranslationObjectFactory.createNew('html', ''));
    });

    it('should add written translation html when clicking on save' +
      ' translation button', function() {
      $scope.openTranslationEditor();
      spyOn(
        stateWrittenTranslationsService.displayed,
        'addWrittenTranslation').and.callThrough();
      spyOn(translationTabActiveContentIdService, 'getActiveContentId').and
        .returnValue('content_1');
      spyOn(translationLanguageService, 'getActiveLanguageCode').and
        .returnValue('es');
      $scope.onSaveTranslationButtonClicked();

      expect(
        stateWrittenTranslationsService.displayed.addWrittenTranslation)
        .toHaveBeenCalled();
    });
  });
});<|MERGE_RESOLUTION|>--- conflicted
+++ resolved
@@ -172,7 +172,7 @@
             needs_update: true
           })
         ),
-        updateWrittenTranslationHtml: () => {}
+        updateWrittenTranslation: () => {}
       });
 
       $scope = $rootScope.$new();
@@ -298,11 +298,11 @@
       ' translation button', function() {
       spyOn(
         stateWrittenTranslationsService.displayed,
-        'updateWrittenTranslationHtml').and.callThrough();
+        'updateWrittenTranslation').and.callThrough();
       $scope.onSaveTranslationButtonClicked();
 
       expect(
-        stateWrittenTranslationsService.displayed.updateWrittenTranslationHtml)
+        stateWrittenTranslationsService.displayed.updateWrittenTranslation)
         .toHaveBeenCalled();
     });
 
@@ -327,11 +327,7 @@
 
     it('should init editor when changing active content id language',
       function() {
-<<<<<<< HEAD
-        $rootScope.$broadcast('activeContentIdChanged', 'html');
-=======
-        mockActiveContentIdChangedEventEmitter.emit();
->>>>>>> bc323a52
+        mockActiveContentIdChangedEventEmitter.emit('html');
         expect($scope.translationEditorIsOpen).toBe(false);
         expect($scope.activeWrittenTranslation).toEqual(
           writtenTranslationObjectFactory.createFromBackendDict({
