// Copyright 2020 The Oppia Authors. All Rights Reserved.
//
// Licensed under the Apache License, Version 2.0 (the 'License');
// you may not use this file except in compliance with the License.
// You may obtain a copy of the License at
//
//      http://www.apache.org/licenses/LICENSE-2.0
//
// Unless required by applicable law or agreed to in writing, software
// distributed under the License is distributed on an 'AS-IS' BASIS,
// WITHOUT WARRANTIES OR CONDITIONS OF ANY KIND, either express or implied.
// See the License for the specific language governing permissions and
// limitations under the License.

/**
 * @fileoverview Unit tests for stateTranslationEditor.
 */

import { EventEmitter } from '@angular/core';
import { TestBed } from '@angular/core/testing';
import { StateEditorService } from
  // eslint-disable-next-line max-len
  'components/state-editor/state-editor-properties-services/state-editor.service';
import { StateWrittenTranslationsService } from
  // eslint-disable-next-line max-len
  'components/state-editor/state-editor-properties-services/state-written-translations.service';
import { StateRecordedVoiceoversService } from
  // eslint-disable-next-line max-len
  'components/state-editor/state-editor-properties-services/state-recorded-voiceovers.service';
import { WrittenTranslationObjectFactory } from
  'domain/exploration/WrittenTranslationObjectFactory';
import { StateObjectFactory } from 'domain/state/StateObjectFactory';
import { EventEmitter } from '@angular/core';

describe('State Translation Editor Component', function() {
  var ctrl = null;
  var $q = null;
  var $rootScope = null;
  var $scope = null;
  var $uibModal = null;
  var editabilityService = null;
  var explorationStatesService = null;
  var stateEditorService = null;
  var stateObjectFactory = null;
  var stateWrittenTranslationsService = null;
  var translationLanguageService = null;
  var translationTabActiveContentIdService = null;
  var writtenTranslationObjectFactory = null;

<<<<<<< HEAD
  var mockExternalSaveEventEmitter = null;
=======
  var mockActiveContentIdChangedEventEmitter = new EventEmitter();
  var mockActiveLanguageChangedEventEmitter = new EventEmitter();
>>>>>>> dc6ba216

  var stateName = 'State1';
  var state = {
    classifier_model_id: '1',
    content: {
      content_id: 'content1',
      html: 'This is a html text'
    },
    interaction: {
      answer_groups: [{
        outcome: {
          dest: 'outcome 1',
          feedback: {
            content_id: 'content2',
            html: ''
          },
          labelled_as_correct: true,
          param_changes: [],
          refresher_exploration_id: null
        },
        rule_input_translations: {},
        rule_types_to_inputs: {},
        tagged_skill_misconception_id: ''
      }, {
        outcome: {
          dest: 'outcome 2',
          feedback: {
            content_id: 'content3',
            html: ''
          },
          labelled_as_correct: true,
          param_changes: [],
          refresher_exploration_id: null
        },
        rule_input_translations: {},
        rule_types_to_inputs: {},
        tagged_skill_misconception_id: ''
      }],
      confirmed_unclassified_answers: null,
      customization_args: {},
      hints: [],
      id: null,
      solution: {
        answer_is_exclusive: false,
        correct_answer: 'This is the correct answer',
        explanation: {
          content_id: 'content1',
          html: 'This is a html text'
        }
      }
    },
    param_changes: [],
    recorded_voiceovers: {
      voiceovers_mapping: {
        content_1: {
          en: {
            needs_update: false,
          },
          es: {
            needs_update: true,
          }
        }
      }
    },
    solicit_answer_details: true,
    written_translations: {
      translations_mapping: {}
    },
  };
  var stateObj = null;
  var ctrl = null;

  beforeEach(angular.mock.module('oppia'));

  beforeEach(function() {
    stateEditorService = TestBed.get(StateEditorService);
    stateObjectFactory = TestBed.get(StateObjectFactory);
    stateWrittenTranslationsService = TestBed.get(
      StateWrittenTranslationsService);
    writtenTranslationObjectFactory = TestBed.get(
      WrittenTranslationObjectFactory);
  });

  beforeEach(angular.mock.module('oppia', function($provide) {
    mockExternalSaveEventEmitter = new EventEmitter();
    $provide.value('ExternalSaveService', {
      onExternalSave: mockExternalSaveEventEmitter
    });
    $provide.value('StateRecordedVoiceoversService', TestBed.get(
      StateRecordedVoiceoversService));
    $provide.value('StateWrittenTranslationsService',
      stateWrittenTranslationsService);
  }));

  describe('when has written translation', function() {
    beforeEach(angular.mock.inject(function($injector, $componentController) {
      $q = $injector.get('$q');
      $rootScope = $injector.get('$rootScope');
      $uibModal = $injector.get('$uibModal');
      editabilityService = $injector.get('EditabilityService');
      explorationStatesService = $injector.get('ExplorationStatesService');
      translationLanguageService = $injector.get('TranslationLanguageService');
      translationTabActiveContentIdService = $injector.get(
        'TranslationTabActiveContentIdService');

      spyOn(stateEditorService, 'getActiveStateName').and.returnValue(
        stateName);
      spyOn(editabilityService, 'isEditable').and.returnValue(true);
      stateObj = stateObjectFactory.createFromBackendDict(stateName, state);
      spyOn(explorationStatesService, 'getState').and.returnValue(stateObj);
      spyOn(explorationStatesService, 'saveWrittenTranslations').and.callFake(
        () => {});

      spyOnProperty(translationLanguageService,
        'onActiveLanguageChanged').and.returnValue(
        mockActiveLanguageChangedEventEmitter);
      spyOnProperty(translationTabActiveContentIdService,
        'onActiveContentIdChanged').and.returnValue(
        mockActiveLanguageChangedEventEmitter);

      stateWrittenTranslationsService.init(stateName, {
        hasWrittenTranslation: () => true,
        getWrittenTranslation: () => (
          writtenTranslationObjectFactory.createFromBackendDict({
            data_format: 'html',
            translation: 'This is a html',
            needs_update: true
          })
        ),
        updateWrittenTranslationHtml: () => {}
      });

      $scope = $rootScope.$new();
      ctrl = $componentController('stateTranslationEditor', {
        $scope: $scope,
        StateEditorService: stateEditorService,
        StateWrittenTranslationsService: stateWrittenTranslationsService,
        WrittenTranslationObjectFactory: writtenTranslationObjectFactory
      });
      ctrl.$onInit();
    }));

    afterEach(() => {
      ctrl.$onDestroy();
    });

    it('should evaluate $scope properties after controller initialization',
      function() {
        expect($scope.translationEditorIsOpen).toBe(false);
        expect($scope.activeWrittenTranslation).toEqual(
          writtenTranslationObjectFactory.createFromBackendDict({
            data_format: 'html',
            translation: 'This is a html',
            needs_update: true
          }));
      });

    it('should not update state\'s recorded voiceovers after broadcasting' +
      ' externalSave when written translation doesn\'t need udpdate',
    function() {
      $scope.openTranslationEditor();
      expect($scope.translationEditorIsOpen).toBe(true);
      stateWrittenTranslationsService.displayed = {
        hasWrittenTranslation: () => true,
        getWrittenTranslation: () => (
          writtenTranslationObjectFactory.createFromBackendDict({
            data_format: 'html',
            translation: 'This is a second html',
            needs_update: true
          })
        )
      };
      spyOn(translationTabActiveContentIdService, 'getActiveContentId').and
        .returnValue('content_1');
      spyOn(translationLanguageService, 'getActiveLanguageCode').and
        .returnValue('es');
      spyOn($uibModal, 'open');

      mockExternalSaveEventEmitter.emit();

      expect($uibModal.open).not.toHaveBeenCalled();
    });

    it('should update state\'s recorded voiceovers after broadcasting' +
      ' externalSave event when closing modal', function() {
      $scope.openTranslationEditor();
      expect($scope.translationEditorIsOpen).toBe(true);
      stateWrittenTranslationsService.displayed = {
        hasWrittenTranslation: () => true,
        getWrittenTranslation: () => (
          writtenTranslationObjectFactory.createFromBackendDict({
            data_format: 'html',
            translation: 'This is a second html',
            needs_update: true
          })
        )
      };
      spyOn(translationTabActiveContentIdService, 'getActiveContentId').and
        .returnValue('content_1');
      spyOn(translationLanguageService, 'getActiveLanguageCode').and
        .returnValue('en');
      spyOn($uibModal, 'open').and.returnValue({
        result: $q.resolve()
      });

      expect(
        stateObj.recordedVoiceovers.getBindableVoiceovers('content_1')
          .en.needsUpdate).toBe(false);

      mockExternalSaveEventEmitter.emit();
      $scope.$apply();

      expect(
        stateObj.recordedVoiceovers.getBindableVoiceovers('content_1')
          .en.needsUpdate).toBe(true);
    });

    it('should update state\'s recorded voiceovers after broadcasting' +
    ' externalSave event when dismissing modal', function() {
      $scope.openTranslationEditor();
      expect($scope.translationEditorIsOpen).toBe(true);
      stateWrittenTranslationsService.displayed = {
        hasWrittenTranslation: () => true,
        getWrittenTranslation: () => (
          writtenTranslationObjectFactory.createFromBackendDict({
            data_format: 'html',
            translation: 'This is a second html',
            needs_update: true
          })
        )
      };
      spyOn(translationTabActiveContentIdService, 'getActiveContentId').and
        .returnValue('content_1');
      spyOn(translationLanguageService, 'getActiveLanguageCode').and
        .returnValue('en');
      spyOn($uibModal, 'open').and.returnValue({
        result: $q.reject()
      });

      expect(
        stateObj.recordedVoiceovers.getBindableVoiceovers('content_1')
          .en.needsUpdate).toBe(false);

      mockExternalSaveEventEmitter.emit();
      $scope.$apply();

      expect(
        stateObj.recordedVoiceovers.getBindableVoiceovers('content_1')
          .en.needsUpdate).toBe(false);
    });

    it('should update written translation html when clicking on save' +
      ' translation button', function() {
      spyOn(
        stateWrittenTranslationsService.displayed,
        'updateWrittenTranslationHtml').and.callThrough();
      $scope.onSaveTranslationButtonClicked();

      expect(
        stateWrittenTranslationsService.displayed.updateWrittenTranslationHtml)
        .toHaveBeenCalled();
    });

    it('should cancel edit and restore values', function() {
      stateWrittenTranslationsService.displayed = {
        hasWrittenTranslation: () => true,
        getWrittenTranslation: () => (
          writtenTranslationObjectFactory.createFromBackendDict({
            data_format: 'html',
            translation: 'This is a second html',
            needs_update: true
          })
        )
      };
      $scope.cancelEdit();

      expect(
        stateWrittenTranslationsService.displayed.getWrittenTranslation()
          .getHtml()
      ).toBe('This is a html');
    });

    it('should init editor when changing active content id language',
      function() {
        mockActiveContentIdChangedEventEmitter.emit();
        expect($scope.translationEditorIsOpen).toBe(false);
        expect($scope.activeWrittenTranslation).toEqual(
          writtenTranslationObjectFactory.createFromBackendDict({
            data_format: 'html',
            translation: 'This is a html',
            needs_update: true
          }));
      });

    it('should init editor when changing active language', function() {
      mockActiveLanguageChangedEventEmitter.emit();
      expect($scope.translationEditorIsOpen).toBe(false);
      expect($scope.activeWrittenTranslation).toEqual(
        writtenTranslationObjectFactory.createFromBackendDict({
          data_format: 'html',
          translation: 'This is a html',
          needs_update: true
        }));
    });
  });

  describe('when hasn\'t written translation', function() {
    beforeEach(angular.mock.inject(function($injector, $componentController) {
      $q = $injector.get('$q');
      $rootScope = $injector.get('$rootScope');
      $uibModal = $injector.get('$uibModal');
      editabilityService = $injector.get('EditabilityService');
      explorationStatesService = $injector.get('ExplorationStatesService');
      translationLanguageService = $injector.get('TranslationLanguageService');
      translationTabActiveContentIdService = $injector.get(
        'TranslationTabActiveContentIdService');

      spyOn(stateEditorService, 'getActiveStateName').and.returnValue(
        stateName);
      spyOn(editabilityService, 'isEditable').and.returnValue(true);
      stateObj = stateObjectFactory.createFromBackendDict(stateName, state);
      spyOn(explorationStatesService, 'getState').and.returnValue(stateObj);
      spyOn(explorationStatesService, 'saveWrittenTranslations').and.callFake(
        () => {});

      stateWrittenTranslationsService.init(stateName, {
        hasWrittenTranslation: () => false,
        getWrittenTranslation: () => (
          writtenTranslationObjectFactory.createFromBackendDict({
            data_format: 'html',
            translation: 'This is a html',
            needs_update: true
          })
        ),
        addWrittenTranslation: () => {}
      });

      $scope = $rootScope.$new();
      ctrl = $componentController('stateTranslationEditor', {
        $scope: $scope,
        StateEditorService: stateEditorService,
        StateWrittenTranslationsService: stateWrittenTranslationsService,
        WrittenTranslationObjectFactory: writtenTranslationObjectFactory
      });
      ctrl.$onInit();
    }));

    afterEach(() => {
      ctrl.$onDestroy();
    });

<<<<<<< HEAD
=======

>>>>>>> dc6ba216
    it('should evaluate $scope properties after controller initialization',
      function() {
        expect($scope.translationEditorIsOpen).toBe(false);
        expect($scope.activeWrittenTranslation).toBe(null);
      });

    it('should open translation editor when is editable', function() {
      $scope.openTranslationEditor();
      expect($scope.translationEditorIsOpen).toBe(true);
      expect($scope.activeWrittenTranslation).toEqual(
        writtenTranslationObjectFactory.createNew('html', ''));
    });

    it('should add written translation html when clicking on save' +
      ' translation button', function() {
      $scope.openTranslationEditor();
      spyOn(
        stateWrittenTranslationsService.displayed,
        'addWrittenTranslation').and.callThrough();
      spyOn(translationTabActiveContentIdService, 'getActiveContentId').and
        .returnValue('content_1');
      spyOn(translationLanguageService, 'getActiveLanguageCode').and
        .returnValue('es');
      $scope.onSaveTranslationButtonClicked();

      expect(
        stateWrittenTranslationsService.displayed.addWrittenTranslation)
        .toHaveBeenCalled();
    });
  });
});<|MERGE_RESOLUTION|>--- conflicted
+++ resolved
@@ -47,12 +47,10 @@
   var translationTabActiveContentIdService = null;
   var writtenTranslationObjectFactory = null;
 
-<<<<<<< HEAD
   var mockExternalSaveEventEmitter = null;
-=======
+
   var mockActiveContentIdChangedEventEmitter = new EventEmitter();
   var mockActiveLanguageChangedEventEmitter = new EventEmitter();
->>>>>>> dc6ba216
 
   var stateName = 'State1';
   var state = {
@@ -404,10 +402,6 @@
       ctrl.$onDestroy();
     });
 
-<<<<<<< HEAD
-=======
-
->>>>>>> dc6ba216
     it('should evaluate $scope properties after controller initialization',
       function() {
         expect($scope.translationEditorIsOpen).toBe(false);
