// Copyright 2020 The Oppia Authors. All Rights Reserved.
//
// Licensed under the Apache License, Version 2.0 (the "License");
// you may not use this file except in compliance with the License.
// You may obtain a copy of the License at
//
//      http://www.apache.org/licenses/LICENSE-2.0
//
// Unless required by applicable law or agreed to in writing, software
// distributed under the License is distributed on an "AS-IS" BASIS,
// WITHOUT WARRANTIES OR CONDITIONS OF ANY KIND, either express or implied.
// See the License for the specific language governing permissions and
// limitations under the License.

/**
 * @fileoverview Unit tests for translationTab.
 */

import { fakeAsync, TestBed, tick } from '@angular/core/testing';
import { EventEmitter } from '@angular/core';
import { HttpClientTestingModule } from '@angular/common/http/testing';
import { SiteAnalyticsService } from 'services/site-analytics.service';
import { LoaderService } from 'services/loader.service';
import { AngularNameService } from
  'pages/exploration-editor-page/services/angular-name.service';
import { TextInputRulesService } from
  'interactions/TextInput/directives/text-input-rules.service';
import { OutcomeObjectFactory } from 'domain/exploration/OutcomeObjectFactory';
import { StateSolutionService } from
  // eslint-disable-next-line max-len
  'components/state-editor/state-editor-properties-services/state-solution.service';
import { StateCustomizationArgsService } from
  // eslint-disable-next-line max-len
  'components/state-editor/state-editor-properties-services/state-customization-args.service';
import { StateInteractionIdService } from
  // eslint-disable-next-line max-len
  'components/state-editor/state-editor-properties-services/state-interaction-id.service';
import { ExplorationImprovementsTaskRegistryService } from
  'services/exploration-improvements-task-registry.service';
import { ExplorationStatsService } from 'services/exploration-stats.service';
import { StateRecordedVoiceoversService } from
  // eslint-disable-next-line max-len
  'components/state-editor/state-editor-properties-services/state-recorded-voiceovers.service';
import { StateWrittenTranslationsService } from
  // eslint-disable-next-line max-len
  'components/state-editor/state-editor-properties-services/state-written-translations.service';
import { ContextService } from 'services/context.service';
import { UserExplorationPermissionsService } from
  'pages/exploration-editor-page/services/user-exploration-permissions.service';
import { StateEditorRefreshService } from
  'pages/exploration-editor-page/services/state-editor-refresh.service';
import { ExternalSaveService } from 'services/external-save.service';
import { ReadOnlyExplorationBackendApiService } from 'domain/exploration/read-only-exploration-backend-api.service';
import { NgbModalRef } from '@ng-bootstrap/ng-bootstrap';

import $ from 'jquery';

// TODO(#7222): Remove the following block of unnnecessary imports once
// the code corresponding to the spec is upgraded to Angular 8.
import { importAllAngularServices } from 'tests/unit-test-utils.ajs';
// ^^^ This block is to be removed.

fdescribe('Translation tab component', function() {
  var ctrl = null;
  var $q = null;
  var $scope = null;
  var ngbModal = null;
  var contextService = null;
  var editabilityService = null;
  var explorationStatesService = null;
  var loaderService = null;
  var routerService = null;
  var siteAnalyticsService = null;
  var stateEditorService = null;
  var stateTutorialFirstTimeService = null;
  var userExplorationPermissionsService = null;

  var refreshTranslationTabEmitter = new EventEmitter();
  var enterTranslationForTheFirstTimeEmitter = new EventEmitter();

  importAllAngularServices();

  beforeEach(function() {
    TestBed.configureTestingModule({
      imports: [HttpClientTestingModule]
    });
    contextService = TestBed.get(ContextService);
    loaderService = TestBed.get(LoaderService);
    siteAnalyticsService = TestBed.get(SiteAnalyticsService);
    userExplorationPermissionsService = TestBed.get(
      UserExplorationPermissionsService);
  });

  beforeEach(angular.mock.module('oppia', function($provide) {
    $provide.value('AngularNameService', TestBed.get(AngularNameService));
    $provide.value(
      'ExplorationImprovementsTaskRegistryService',
      TestBed.get(ExplorationImprovementsTaskRegistryService));
    $provide.value(
      'ExplorationStatsService', TestBed.get(ExplorationStatsService));
    $provide.value('ExternalSaveService', TestBed.get(ExternalSaveService));
    $provide.value(
      'TextInputRulesService',
      TestBed.get(TextInputRulesService));
    $provide.value(
      'OutcomeObjectFactory', TestBed.get(OutcomeObjectFactory));
    $provide.value(
      'StateCustomizationArgsService',
      TestBed.get(StateCustomizationArgsService));
    $provide.value(
      'StateInteractionIdService', TestBed.get(StateInteractionIdService));
    $provide.value(
      'StateEditorRefreshService', TestBed.get(StateEditorRefreshService));
    $provide.value(
      'StateRecordedVoiceoversService',
      TestBed.get(StateRecordedVoiceoversService));
    $provide.value('StateSolutionService', TestBed.get(StateSolutionService));
    $provide.value(
      'StateWrittenTranslationsService',
      TestBed.get(StateWrittenTranslationsService));
    $provide.value(
      'ReadOnlyExplorationBackendApiService',
      TestBed.get(ReadOnlyExplorationBackendApiService));
    $provide.value('NgbModal', {
      open: () => {
        return {
          result: Promise.resolve()
        };
      }
    });
    $provide.value('ContextService', {
      getExplorationId: () => {
        return 'exp1';
      }
    });
  }));

  beforeEach(angular.mock.inject(function($injector, $componentController) {
    $q = $injector.get('$q');
    var $rootScope = $injector.get('$rootScope');
    editabilityService = $injector.get('EditabilityService');
    explorationStatesService = $injector.get('ExplorationStatesService');
    routerService = $injector.get('RouterService');
    stateEditorService = $injector.get('StateEditorService');
    ngbModal = $injector.get('NgbModal');
    stateTutorialFirstTimeService = $injector.get(
      'StateTutorialFirstTimeService');

    spyOn(stateEditorService, 'getActiveStateName').and.returnValue(
      'Introduction');
    spyOnProperty(
      stateTutorialFirstTimeService, 'onEnterTranslationForTheFirstTime')
      .and.returnValue(enterTranslationForTheFirstTimeEmitter);
    spyOnProperty(routerService, 'onRefreshTranslationTab')
      .and.returnValue(refreshTranslationTabEmitter);

    explorationStatesService.init({
      Introduction: {
        content: {
          content_id: 'content',
          html: 'Introduction Content'
        },
        interaction: {
          id: 'TextInput',
          customization_args: {
            placeholder: {value: {
              content_id: 'ca_placeholder',
              unicode_str: ''
            }},
            rows: {value: 1}
          },
          answer_groups: [{
            rule_specs: [],
            outcome: {
              dest: 'unused',
              feedback: {
                content_id: 'feedback_1',
                html: ''
              },
              labelled_as_correct: false,
              param_changes: [],
              refresher_exploration_id: null
            }
          }],
          default_outcome: {
            dest: 'default',
            feedback: {
              content_id: 'default_outcome',
              html: ''
            },
            labelled_as_correct: false,
            param_changes: [],
            refresher_exploration_id: null
          },
          solution: {
            correct_answer: 'This is the correct answer',
            answer_is_exclusive: false,
            explanation: {
              html: 'Solution explanation',
              content_id: 'content_4'
            }
          },
          hints: []
        },
        linked_skill_id: null,
        next_content_id_index: 0,
        param_changes: [],
        solicit_answer_details: false,
        recorded_voiceovers: {
          voiceovers_mapping: {
            content: {},
            default_outcome: {},
            feedback_1: {
              en: {
                filename: 'myfile2.mp3',
                file_size_bytes: 120000,
                needs_update: false,
                duration_secs: 1.2
              }
            }
          }
        },
        written_translations: {
          translations_mapping: {
            content: {},
            default_outcome: {},
            feedback_1: {
              en: {
                html: 'This is a html',
                needs_update: false
              }
            }
          }
        }
      }
    });

    $scope = $rootScope.$new();
    ctrl = $componentController('translationTab', {
      $scope: $scope,
      ContextService: contextService,
      LoaderService: loaderService,
      SiteAnalyticsService: siteAnalyticsService,
      UserExplorationPermissionsService: userExplorationPermissionsService
    });
  }));

  afterEach(function() {
    ctrl.$onDestroy();
  });

  it('should initialize $scope properties after controller is initialized',
    function() {
      spyOn(contextService, 'getExplorationId').and.returnValue('exp1');
      spyOn(userExplorationPermissionsService, 'getPermissionsAsync').and
        .returnValue($q.resolve({
          canVoiceover: true
        }));

      ctrl.$onInit();
      $scope.$apply();

      expect($scope.isTranslationTabBusy).toBe(false);
      expect($scope.showTranslationTabSubDirectives).toBe(false);
      expect($scope.tutorialInProgress).toBe(false);
    });

  it('should load translation tab data when translation tab page is' +
    ' refreshed', function() {
    spyOn(contextService, 'getExplorationId').and.returnValue('exp1');
    spyOn(userExplorationPermissionsService, 'getPermissionsAsync').and
      .returnValue($q.resolve({
        canVoiceover: true
      }));

    ctrl.$onInit();
    $scope.$apply();

    spyOn(loaderService, 'hideLoadingScreen');
    refreshTranslationTabEmitter.emit();

    expect($scope.showTranslationTabSubDirectives).toBe(true);
    expect(loaderService.hideLoadingScreen).toHaveBeenCalled();
  });

  it('should start tutorial if in tutorial mode on page load with' +
    ' permissions', () => {
    spyOn(contextService, 'getExplorationId').and.returnValue('exp1');
    spyOn(userExplorationPermissionsService, 'getPermissionsAsync').and
      .returnValue($q.resolve({
        canVoiceover: true
      }));
    spyOn($scope, 'startTutorial').and.callThrough();

    editabilityService.onStartTutorial();
    ctrl.$onInit();
    $scope.$apply();
    $scope.initTranslationTab();
    $scope.$apply();

    expect(editabilityService.inTutorialMode()).toBe(true);
    expect($scope.startTutorial).toHaveBeenCalled();
    expect($scope.tutorialInProgress).toBe(true);
  });

  it('should not start tutorial if in tutorial mode on page load but' +
    ' no permissions', () => {
    spyOn(contextService, 'getExplorationId').and.returnValue('exp1');
    spyOn(userExplorationPermissionsService, 'getPermissionsAsync').and
      .returnValue($q.resolve(null));

    editabilityService.onStartTutorial();
    ctrl.$onInit();
    $scope.$apply();
    $scope.initTranslationTab();
    $scope.$apply();

    expect(editabilityService.inTutorialMode()).toBe(true);
    expect($scope.tutorialInProgress).toBe(false);
  });

  it('should not start tutorial if not in tutorial mode on page load', () => {
    spyOn(contextService, 'getExplorationId').and.returnValue('exp1');
    spyOn(userExplorationPermissionsService, 'getPermissionsAsync').and
      .returnValue($q.resolve({
        canVoiceover: true
      }));

    editabilityService.onEndTutorial();
    ctrl.$onInit();
    $scope.$apply();
    $scope.initTranslationTab();
    $scope.$apply();

    expect(editabilityService.inTutorialMode()).toBe(false);
    expect($scope.tutorialInProgress).toBe(false);
  });

  it('should finish tutorial on clicking the end tutorial button when' +
    ' it has already started', function() {
    spyOn(contextService, 'getExplorationId').and.returnValue('exp1');
    spyOn(userExplorationPermissionsService, 'getPermissionsAsync').and
      .returnValue($q.resolve({
        canVoiceover: true
      }));

    ctrl.$onInit();
    $scope.$apply();
    editabilityService.onStartTutorial();
    $scope.$apply();

    spyOn(editabilityService, 'onEndTutorial');
    spyOn(stateTutorialFirstTimeService, 'markTranslationTutorialFinished');

    $scope.onFinishTutorial();

    expect(editabilityService.onEndTutorial).toHaveBeenCalled();
    expect(stateTutorialFirstTimeService.markTranslationTutorialFinished)
      .toHaveBeenCalled();
    expect($scope.tutorialInProgress).toBe(false);
  });

  it('should skip tutorial when the skip tutorial button is clicked',
    function() {
      spyOn(contextService, 'getExplorationId').and.returnValue('exp1');
      spyOn(userExplorationPermissionsService, 'getPermissionsAsync').and
        .returnValue($q.resolve({
          canVoiceover: true
        }));

      ctrl.$onInit();
      $scope.$apply();
      editabilityService.onStartTutorial();
      $scope.$apply();

      spyOn(editabilityService, 'onEndTutorial');
      spyOn(stateTutorialFirstTimeService, 'markTranslationTutorialFinished');

      $scope.onSkipTutorial();

      expect(editabilityService.onEndTutorial).toHaveBeenCalled();
      expect(stateTutorialFirstTimeService.markTranslationTutorialFinished)
        .toHaveBeenCalled();
      expect($scope.tutorialInProgress).toBe(false);
    });
  
  it('should start tutorial when welcome translation modal is closed',
    fakeAsync(() => {
      spyOn(contextService, 'getExplorationId').and.returnValue('exp1');
      spyOn(userExplorationPermissionsService, 'getPermissionsAsync').and
        .returnValue($q.resolve({
          canVoiceover: true
        }));

      ctrl.$onInit();
      $scope.$apply();

      spyOn(siteAnalyticsService, 'registerAcceptTutorialModalEvent');
      spyOn(ngbModal, 'open').and.returnValue({
        result: Promise.resolve('exp1')
      } as NgbModalRef);
      enterTranslationForTheFirstTimeEmitter.emit();
      tick();
      $scope.$apply();

      expect(siteAnalyticsService.registerAcceptTutorialModalEvent)
        .toHaveBeenCalled();
    }));
  
  it('should finish translation tutorial when welcome translation modal is' +
    ' dismissed', fakeAsync(() => {
<<<<<<< HEAD
    spyOn(contextService, 'getExplorationId').and.returnValue('exp1');
=======
    console.log("1"+contextService.getExplorationId());
>>>>>>> 2c4e9479
    ctrl.$onInit();
    console.log("2"+contextService.getExplorationId());

    spyOn(stateTutorialFirstTimeService, 'markTranslationTutorialFinished')
      .and.stub();
    console.log("3"+contextService.getExplorationId());
    spyOn(siteAnalyticsService, 'registerDeclineTutorialModalEvent').and.stub();
    console.log("4"+contextService.getExplorationId());
    spyOn(ngbModal, 'open').and.returnValue({
      result: Promise.reject('exp1')
    } as NgbModalRef);
    console.log("5"+contextService.getExplorationId());
    enterTranslationForTheFirstTimeEmitter.emit();
    console.log("6"+contextService.getExplorationId());
    tick();
    console.log("7"+contextService.getExplorationId());
    $scope.$apply();
    console.log("8"+contextService.getExplorationId());

    expect(siteAnalyticsService.registerDeclineTutorialModalEvent)
      .toHaveBeenCalledWith('exp1');
    console.log("9"+contextService.getExplorationId());
    expect(stateTutorialFirstTimeService.markTranslationTutorialFinished)
      .toHaveBeenCalled();
    console.log("10"+contextService.getExplorationId());
  }));

  describe('TRANSLATION_TUTORIAL_OPTIONS', function() {
    it('should animate html and body to 0px top when calling function' +
      ' from option 1', function() {
      spyOn(contextService, 'getExplorationId').and.returnValue('exp1');
      ctrl.$onInit();

      var elementMock = $(document.createElement('div'));
      spyOn(window, '$').withArgs('html, body').and.returnValue(elementMock);
      spyOn(elementMock, 'animate');

      $scope.TRANSLATION_TUTORIAL_OPTIONS[1].fn(true);

      expect(elementMock.animate).toHaveBeenCalledWith({
        scrollTop: 0
      }, 1000);
    });

    it('should animate html and body to 20px top when calling function' +
      ' from option 1', function() {
      spyOn(contextService, 'getExplorationId').and.returnValue('exp1');
      ctrl.$onInit();

      var elementMock = $(document.createElement('div'));
      spyOn(window, '$').withArgs('html, body').and.returnValue(elementMock);
      spyOn(elementMock, 'animate');

      $scope.TRANSLATION_TUTORIAL_OPTIONS[1].fn(false);

      expect(elementMock.animate).toHaveBeenCalledWith({
        scrollTop: 20
      }, 1000);
    });

    it('should set new top value to element with tutorialTranslationOverview' +
      ' id when calling function from option 3', function() {
      spyOn(contextService, 'getExplorationId').and.returnValue('exp1');
      ctrl.$onInit();

      var elementMock = $(document.createElement('div'));
      spyOn(window, '$').withArgs('html, body').and.returnValue(elementMock);
      spyOn(elementMock, 'animate');

      spyOn(angular, 'element').withArgs('#tutorialTranslationOverview')
        .and.returnValue({
          // This throws "Type '{ top: number; }' is not assignable to type
          // 'JQLite | Coordinates'". We need to suppress this error because
          // angular element have more properties than offset and top.
          // @ts-expect-error
          offset: () => ({
            top: 210
          })
        });

      $scope.TRANSLATION_TUTORIAL_OPTIONS[3].fn(true);

      expect(elementMock.animate).toHaveBeenCalledWith({
        scrollTop: 10
      }, 1000);
    });

    it('should set new top value to element with tutorialTranslationLanguage' +
    ' id when calling function from option 3', function() {
      spyOn(contextService, 'getExplorationId').and.returnValue('exp1');
      ctrl.$onInit();

      var elementMock = $(document.createElement('div'));
      spyOn(window, '$').withArgs('html, body').and.returnValue(elementMock);
      spyOn(elementMock, 'animate');

      spyOn(angular, 'element').withArgs('#tutorialTranslationLanguage')
        .and.returnValue({
          // This throws "Type '{ top: number; }' is not assignable to type
          // 'JQLite | Coordinates'". We need to suppress this error because
          // angular element have more properties than offset and top.
          // @ts-expect-error
          offset: () => ({
            top: 250
          })
        });

      $scope.TRANSLATION_TUTORIAL_OPTIONS[3].fn(false);

      expect(elementMock.animate).toHaveBeenCalledWith({
        scrollTop: 50
      }, 1000);
    });

    it('should set new top value to element with tutorialTranslationState' +
      ' id when calling function from option 5', function() {
      spyOn(contextService, 'getExplorationId').and.returnValue('exp1');
      ctrl.$onInit();

      var elementMock = $(document.createElement('div'));
      spyOn(window, '$').withArgs('html, body').and.returnValue(elementMock);
      spyOn(elementMock, 'animate');

      spyOn(angular, 'element').withArgs('#tutorialTranslationState')
        .and.returnValue({
          // This throws "Type '{ top: number; }' is not assignable to type
          // 'JQLite | Coordinates'". We need to suppress this error because
          // angular element have more properties than offset and top.
          // @ts-expect-error
          offset: () => ({
            top: 210
          })
        });

      $scope.TRANSLATION_TUTORIAL_OPTIONS[5].fn(true);

      expect(elementMock.animate).toHaveBeenCalledWith({
        scrollTop: 10
      }, 1000);
    });

    it('should set new top value to element with tutorialTranslationOverview' +
      ' id when calling function from option 5', function() {
      spyOn(contextService, 'getExplorationId').and.returnValue('exp1');
      ctrl.$onInit();

      var elementMock = $(document.createElement('div'));
      spyOn(window, '$').withArgs('html, body').and.returnValue(elementMock);
      spyOn(elementMock, 'animate');

      spyOn(angular, 'element').withArgs('#tutorialTranslationOverview')
        .and.returnValue({
          // This throws "Type '{ top: number; }' is not assignable to type
          // 'JQLite | Coordinates'". We need to suppress this error because
          // angular element have more properties than offset and top.
          // @ts-expect-error
          offset: () => ({
            top: 250
          })
        });

      $scope.TRANSLATION_TUTORIAL_OPTIONS[5].fn(false);

      expect(elementMock.animate).toHaveBeenCalledWith({
        scrollTop: 50
      }, 1000);
    });

    it('should animate html and body to 0px top when calling function' +
      ' from option 7', function() {
      spyOn(contextService, 'getExplorationId').and.returnValue('exp1');
      ctrl.$onInit();

      var elementMock = $(document.createElement('div'));
      spyOn(window, '$').withArgs('html, body').and.returnValue(elementMock);
      spyOn(elementMock, 'animate');

      $scope.TRANSLATION_TUTORIAL_OPTIONS[7].fn(true);

      expect(elementMock.animate).toHaveBeenCalledWith({
        scrollTop: 0
      }, 1000);
    });

    it('should animate html and body to 20px top when calling function' +
      ' from option 7', function() {
      spyOn(contextService, 'getExplorationId').and.returnValue('exp1');
      ctrl.$onInit();

      var elementMock = $(document.createElement('div'));
      spyOn(window, '$').withArgs('html, body').and.returnValue(elementMock);
      spyOn(elementMock, 'animate');

      $scope.TRANSLATION_TUTORIAL_OPTIONS[7].fn(false);

      expect(elementMock.animate).toHaveBeenCalledWith({
        scrollTop: 20
      }, 1000);
    });

    it('should animate html and body to 0px top when calling function' +
      ' from option 9', function() {
      spyOn(contextService, 'getExplorationId').and.returnValue('exp1');
      ctrl.$onInit();

      var elementMock = $(document.createElement('div'));
      spyOn(window, '$').withArgs('html, body').and.returnValue(elementMock);
      spyOn(elementMock, 'animate');

      $scope.TRANSLATION_TUTORIAL_OPTIONS[9].fn(true);

      expect(elementMock.animate).toHaveBeenCalledWith({
        scrollTop: 0
      }, 1000);
    });

    it('should animate html and body to 20px top when calling function' +
      ' from option 9', function() {
      spyOn(contextService, 'getExplorationId').and.returnValue('exp1');
      ctrl.$onInit();

      var elementMock = $(document.createElement('div'));
      spyOn(window, '$').withArgs('html, body').and.returnValue(elementMock);
      spyOn(elementMock, 'animate');

      $scope.TRANSLATION_TUTORIAL_OPTIONS[9].fn(false);

      expect(elementMock.animate).toHaveBeenCalledWith({
        scrollTop: 20
      }, 1000);
    });

    it('should animate html and body to 0px top when calling function' +
      ' from option 11', function() {
      ctrl.$onInit();

      var elementMock = $(document.createElement('div'));
      spyOn(window, '$').withArgs('html, body').and.returnValue(elementMock);
      spyOn(elementMock, 'animate');

      $scope.TRANSLATION_TUTORIAL_OPTIONS[11].fn(true);

      expect(elementMock.animate).toHaveBeenCalledWith({
        scrollTop: 0
      }, 1000);
    });

    it('should animate html and body to 20px top when calling function' +
      ' from option 11', function() {
      spyOn(contextService, 'getExplorationId').and.returnValue('exp1');
      ctrl.$onInit();

      var elementMock = $(document.createElement('div'));
      spyOn(window, '$').withArgs('html, body').and.returnValue(elementMock);
      spyOn(elementMock, 'animate');

      $scope.TRANSLATION_TUTORIAL_OPTIONS[11].fn(false);

      expect(elementMock.animate).toHaveBeenCalledWith({
        scrollTop: 20
      }, 1000);
    });
  });
});<|MERGE_RESOLUTION|>--- conflicted
+++ resolved
@@ -409,36 +409,23 @@
   
   it('should finish translation tutorial when welcome translation modal is' +
     ' dismissed', fakeAsync(() => {
-<<<<<<< HEAD
     spyOn(contextService, 'getExplorationId').and.returnValue('exp1');
-=======
-    console.log("1"+contextService.getExplorationId());
->>>>>>> 2c4e9479
     ctrl.$onInit();
-    console.log("2"+contextService.getExplorationId());
 
     spyOn(stateTutorialFirstTimeService, 'markTranslationTutorialFinished')
       .and.stub();
-    console.log("3"+contextService.getExplorationId());
     spyOn(siteAnalyticsService, 'registerDeclineTutorialModalEvent').and.stub();
-    console.log("4"+contextService.getExplorationId());
     spyOn(ngbModal, 'open').and.returnValue({
       result: Promise.reject('exp1')
     } as NgbModalRef);
-    console.log("5"+contextService.getExplorationId());
     enterTranslationForTheFirstTimeEmitter.emit();
-    console.log("6"+contextService.getExplorationId());
     tick();
-    console.log("7"+contextService.getExplorationId());
-    $scope.$apply();
-    console.log("8"+contextService.getExplorationId());
+    $scope.$apply();
 
     expect(siteAnalyticsService.registerDeclineTutorialModalEvent)
       .toHaveBeenCalledWith('exp1');
-    console.log("9"+contextService.getExplorationId());
     expect(stateTutorialFirstTimeService.markTranslationTutorialFinished)
       .toHaveBeenCalled();
-    console.log("10"+contextService.getExplorationId());
   }));
 
   describe('TRANSLATION_TUTORIAL_OPTIONS', function() {
