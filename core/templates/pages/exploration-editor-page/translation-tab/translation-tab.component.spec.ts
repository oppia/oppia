// Copyright 2020 The Oppia Authors. All Rights Reserved.
//
// Licensed under the Apache License, Version 2.0 (the "License");
// you may not use this file except in compliance with the License.
// You may obtain a copy of the License at
//
//      http://www.apache.org/licenses/LICENSE-2.0
//
// Unless required by applicable law or agreed to in writing, software
// distributed under the License is distributed on an "AS-IS" BASIS,
// WITHOUT WARRANTIES OR CONDITIONS OF ANY KIND, either express or implied.
// See the License for the specific language governing permissions and
// limitations under the License.

/**
 * @fileoverview Unit tests for translationTab.
 */

import { ComponentFixture, fakeAsync, TestBed, tick, waitForAsync } from '@angular/core/testing';
import { EventEmitter, NO_ERRORS_SCHEMA } from '@angular/core';
import { HttpClientTestingModule } from '@angular/common/http/testing';
import { SiteAnalyticsService } from 'services/site-analytics.service';
import { LoaderService } from 'services/loader.service';
import { ContextService } from 'services/context.service';
import { UserExplorationPermissionsService } from 'pages/exploration-editor-page/services/user-exploration-permissions.service';
import { NgbModal, NgbModalRef } from '@ng-bootstrap/ng-bootstrap';
import { StateEditorService } from 'components/state-editor/state-editor-properties-services/state-editor.service';
import { EditabilityService } from 'services/editability.service';
import { ExplorationStatesService } from '../services/exploration-states.service';
import { RouterService } from '../services/router.service';
import { StateTutorialFirstTimeService } from '../services/state-tutorial-first-time.service';
import { TranslationTabComponent } from './translation-tab.component';
import { ExplorationPermissions } from 'domain/exploration/exploration-permissions.model';
import {
  JoyrideDirective,
  JoyrideOptionsService,
  JoyrideService,
  JoyrideStepsContainerService,
  JoyrideStepService
} from 'ngx-joyride';

class MockNgbModal {
  open() {
    return {
      result: Promise.resolve()
    };
  }
}

class MockContextservice {
  getExplorationId() {
    return 'exp1';
  }
}

describe('Translation tab component', () => {
  let component: TranslationTabComponent;
  let fixture: ComponentFixture<TranslationTabComponent>;
  let ngbModal: NgbModal;
  let contextService: ContextService;
  let editabilityService: EditabilityService;
  let explorationStatesService: ExplorationStatesService;
  let loaderService: LoaderService;
  let routerService: RouterService;
  let siteAnalyticsService: SiteAnalyticsService;
  let stateEditorService: StateEditorService;
  let stateTutorialFirstTimeService: StateTutorialFirstTimeService;
  let userExplorationPermissionsService: UserExplorationPermissionsService;
  let refreshTranslationTabEmitter = new EventEmitter<void>();
  let enterTranslationForTheFirstTimeEmitter = new EventEmitter<void>();

  class MockJoyrideService {
    startTour() {
      return {
        subscribe: (value1, value2, value3) => {
          value1({number: 2});
          value1({number: 4});
          value1({number: 6});
          value1({number: 8});
          value2();
          value3();
        }
      };
    }

    closeTour() {}
  }

  beforeEach(waitForAsync(() => {
    TestBed.configureTestingModule({
      imports: [
        HttpClientTestingModule
      ],
      declarations: [
        TranslationTabComponent,
        JoyrideDirective,
      ],
      providers: [
        JoyrideStepService,
        JoyrideOptionsService,
        JoyrideStepsContainerService,
        {
          provide: JoyrideService,
          useClass: MockJoyrideService,
        },
        {
          provide: NgbModal,
          useClass: MockNgbModal
        },
        {
          provide: ContextService,
          useClass: MockContextservice
        }
      ],
      schemas: [NO_ERRORS_SCHEMA]
    }).compileComponents();
  }));

  beforeEach(() => {
    fixture = TestBed.createComponent(TranslationTabComponent);
    component = fixture.componentInstance;

    contextService = TestBed.inject(ContextService);
    loaderService = TestBed.inject(LoaderService);
    siteAnalyticsService = TestBed.inject(SiteAnalyticsService);
    userExplorationPermissionsService = TestBed.inject(
      UserExplorationPermissionsService);
    editabilityService = TestBed.inject(EditabilityService);
    explorationStatesService = TestBed.inject(ExplorationStatesService);
    routerService = TestBed.inject(RouterService);
    stateEditorService = TestBed.inject(StateEditorService);
    ngbModal = TestBed.inject(NgbModal);
    stateTutorialFirstTimeService = TestBed.inject(
      StateTutorialFirstTimeService);

    spyOn(contextService, 'getExplorationId').and.returnValue('exp1');
    spyOn(stateEditorService, 'getActiveStateName').and.returnValue(
      'Introduction');
    spyOnProperty(
      stateTutorialFirstTimeService, 'onEnterTranslationForTheFirstTime')
      .and.returnValue(enterTranslationForTheFirstTimeEmitter);
    spyOnProperty(routerService, 'onRefreshTranslationTab')
      .and.returnValue(refreshTranslationTabEmitter);
    let element = document.createElement('div');
    spyOn(document, 'querySelector').and.returnValue((
      element as HTMLElement));

    explorationStatesService.init({
      Introduction: {
        classifier_model_id: null,
        card_is_checkpoint: null,
        content: {
          content_id: 'content',
          html: 'Introduction Content'
        },
        interaction: {
          confirmed_unclassified_answers: null,
          id: 'TextInput',
          customization_args: {
            placeholder: {value: {
              content_id: 'ca_placeholder',
              unicode_str: ''
            }},
            rows: {value: 1}
          },
          answer_groups: [{
            rule_specs: [],
            training_data: null,
            tagged_skill_misconception_id: null,
            outcome: {
              missing_prerequisite_skill_id: null,
              dest: 'unused',
              dest_if_really_stuck: null,
              feedback: {
                content_id: 'feedback_1',
                html: ''
              },
              labelled_as_correct: false,
              param_changes: [],
              refresher_exploration_id: null
            }
          }],
          default_outcome: {
            missing_prerequisite_skill_id: null,
            dest: 'default',
            dest_if_really_stuck: null,
            feedback: {
              content_id: 'default_outcome',
              html: ''
            },
            labelled_as_correct: false,
            param_changes: [],
            refresher_exploration_id: null
          },
          solution: {
            correct_answer: 'This is the correct answer',
            answer_is_exclusive: false,
            explanation: {
              html: 'Solution explanation',
              content_id: 'content_4'
            }
          },
          hints: []
        },
        linked_skill_id: null,
        param_changes: [],
        solicit_answer_details: false,
        recorded_voiceovers: {
          voiceovers_mapping: {
            content: {},
            default_outcome: {},
            feedback_1: {
              en: {
                filename: 'myfile2.mp3',
                file_size_bytes: 120000,
                needs_update: false,
                duration_secs: 1.2
              }
            }
          }
<<<<<<< HEAD
        }
      }
    }, false);
=======
        },
        written_translations: {
          translations_mapping: {
            content: {},
            default_outcome: {},
            feedback_1: {
            }
          }
        }
      }
    });
    fixture.detectChanges();
  });
>>>>>>> 113ef4fe

  afterEach(() => {
    component.ngOnDestroy();
  });

  it('should initialize component properties after controller is initialized',
    () => {
      spyOn(userExplorationPermissionsService, 'getPermissionsAsync').and
        .returnValue(Promise.resolve({
          canVoiceover: true
        } as ExplorationPermissions));

      component.ngOnInit();

      expect(component.isTranslationTabBusy).toBe(false);
      expect(component.showTranslationTabSubDirectives).toBe(false);
      expect(component.tutorialInProgress).toBe(false);
    });

  it('should load translation tab data when translation tab page is' +
    ' refreshed', fakeAsync(() => {
    spyOn(loaderService, 'hideLoadingScreen');
    spyOn(userExplorationPermissionsService, 'getPermissionsAsync').and
      .returnValue(Promise.resolve({
        canVoiceover: true
      } as ExplorationPermissions));

    component.ngOnInit();
    tick();

    refreshTranslationTabEmitter.emit();
    tick();

    expect(component.showTranslationTabSubDirectives).toBe(true);
    expect(loaderService.hideLoadingScreen).toHaveBeenCalled();
  }));

  it('should start tutorial if in tutorial mode on page load with' +
    ' permissions', fakeAsync(() => {
    component.permissions = {
      canVoiceover: true
    };
    spyOn(userExplorationPermissionsService, 'getPermissionsAsync').and
      .returnValue(Promise.resolve({
        canVoiceover: true
      } as ExplorationPermissions));

    spyOn(component, 'startTutorial').and.callThrough();

    editabilityService.onStartTutorial();
    component.ngOnInit();
    component.initTranslationTab();
    component.startTutorial();


    expect(editabilityService.inTutorialMode()).toBe(false);
    expect(component.startTutorial).toHaveBeenCalled();
    expect(component.tutorialInProgress).toBe(false);
  }));

  it('should not start tutorial if in tutorial mode on page load but' +
    ' no permissions', () => {
    component.permissions = {
      canVoiceover: true
    };

    spyOn(userExplorationPermissionsService, 'getPermissionsAsync').and
      .returnValue(Promise.resolve(null));

    editabilityService.onStartTutorial();
    component.ngOnInit();

    component.initTranslationTab();

    expect(editabilityService.inTutorialMode()).toBe(false);
    expect(component.tutorialInProgress).toBe(false);
  });

  it('should not start tutorial if not in tutorial mode on page load', () => {
    spyOn(userExplorationPermissionsService, 'getPermissionsAsync').and
      .returnValue(Promise.resolve({
        canVoiceover: true
      } as ExplorationPermissions));

    editabilityService.onEndTutorial();
    component.ngOnInit();

    component.initTranslationTab();

    expect(editabilityService.inTutorialMode()).toBe(false);
    expect(component.tutorialInProgress).toBe(false);
  });

  it('should finish tutorial on clicking the end tutorial button when' +
    ' it has already started', fakeAsync(() => {
    spyOn(editabilityService, 'onEndTutorial');
    spyOn(stateTutorialFirstTimeService, 'markTranslationTutorialFinished');
    spyOn(userExplorationPermissionsService, 'getPermissionsAsync').and
      .returnValue(Promise.resolve({
        canVoiceover: true
      } as ExplorationPermissions));

    component.ngOnInit();

    editabilityService.onStartTutorial();
    component.leaveTutorial();

    expect(component.tutorialInProgress).toBe(false);
    expect(stateTutorialFirstTimeService.markTranslationTutorialFinished)
      .toHaveBeenCalled();
  }));

  it('should skip tutorial when the skip tutorial button is clicked',
    fakeAsync(() => {
      spyOn(editabilityService, 'onEndTutorial');
      spyOn(stateTutorialFirstTimeService, 'markTranslationTutorialFinished');
      spyOn(userExplorationPermissionsService, 'getPermissionsAsync').and
        .returnValue(Promise.resolve({
          canVoiceover: true
        } as ExplorationPermissions));

      component.ngOnInit();

      editabilityService.onStartTutorial();
      component.leaveTutorial();

      expect(component.tutorialInProgress).toBe(false);
      expect(stateTutorialFirstTimeService.markTranslationTutorialFinished)
        .toHaveBeenCalled();
    }));

  it('should start tutorial when welcome translation modal is closed',
    fakeAsync(() => {
      spyOn(userExplorationPermissionsService, 'getPermissionsAsync').and
        .returnValue(Promise.resolve({
          canVoiceover: true
        } as ExplorationPermissions));

      component.ngOnInit();

      spyOn(siteAnalyticsService, 'registerAcceptTutorialModalEvent');
      spyOn(ngbModal, 'open').and.returnValue({
        result: Promise.resolve('exp1')
      } as NgbModalRef);
      enterTranslationForTheFirstTimeEmitter.emit();
      tick();

      expect(siteAnalyticsService.registerAcceptTutorialModalEvent)
        .toHaveBeenCalled();
    }));

  it('should finish translation tutorial when welcome translation modal is' +
    ' dismissed', fakeAsync(() => {
    spyOn(userExplorationPermissionsService, 'getPermissionsAsync').and
      .returnValue(Promise.resolve({
        canVoiceover: true
      } as ExplorationPermissions));
    component.ngOnInit();

    spyOn(stateTutorialFirstTimeService, 'markTranslationTutorialFinished')
      .and.stub();
    spyOn(siteAnalyticsService, 'registerDeclineTutorialModalEvent').and.stub();
    spyOn(ngbModal, 'open').and.returnValue({
      result: Promise.reject('exp1')
    } as NgbModalRef);
    enterTranslationForTheFirstTimeEmitter.emit();
    tick();


    expect(siteAnalyticsService.registerDeclineTutorialModalEvent)
      .toHaveBeenCalledWith('exp1');
    expect(stateTutorialFirstTimeService.markTranslationTutorialFinished)
      .toHaveBeenCalled();
  }));

  it('should not start tutorial', () => {
    component.tutorialInProgress = false;
    component.permissions = null;
    component.startTutorial();

    expect(component.tutorialInProgress).toBe(false);
  });
});<|MERGE_RESOLUTION|>--- conflicted
+++ resolved
@@ -218,25 +218,11 @@
               }
             }
           }
-<<<<<<< HEAD
         }
       }
     }, false);
-=======
-        },
-        written_translations: {
-          translations_mapping: {
-            content: {},
-            default_outcome: {},
-            feedback_1: {
-            }
-          }
-        }
-      }
-    });
     fixture.detectChanges();
   });
->>>>>>> 113ef4fe
 
   afterEach(() => {
     component.ngOnDestroy();
