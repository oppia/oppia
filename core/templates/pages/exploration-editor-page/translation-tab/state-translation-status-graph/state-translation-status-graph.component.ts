--- conflicted
+++ resolved
@@ -66,14 +66,7 @@
 
     if (stateName && stateData) {
       this.stateRecordedVoiceoversService.init(
-<<<<<<< HEAD
-        this.stateEditorService.getActiveStateName(),
-        stateData.recordedVoiceovers);
-=======
         stateName, stateData.recordedVoiceovers);
-      this.stateWrittenTranslationsService.init(
-        stateName, stateData.writtenTranslations);
->>>>>>> a4b176c8
       this.stateEditorService.onRefreshStateTranslation.emit();
     }
     this.routerService.onCenterGraph.emit();
