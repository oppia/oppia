// Copyright 2018 The Oppia Authors. All Rights Reserved.
//
// Licensed under the Apache License, Version 2.0 (the "License");
// you may not use this file except in compliance with the License.
// You may obtain a copy of the License at
//
//      http://www.apache.org/licenses/LICENSE-2.0
//
// Unless required by applicable law or agreed to in writing, software
// distributed under the License is distributed on an "AS-IS" BASIS,
// WITHOUT WARRANTIES OR CONDITIONS OF ANY KIND, either express or implied.
// See the License for the specific language governing permissions and
// limitations under the License.

/**
 * @fileoverview Component for the translation tab.
 */

import { Component, OnDestroy, OnInit } from '@angular/core';
import { downgradeComponent } from '@angular/upgrade/static';
import { NgbModal } from '@ng-bootstrap/ng-bootstrap';
import { JoyrideService } from 'ngx-joyride';
import { Subscription } from 'rxjs';
import { WelcomeTranslationModalComponent } from 'pages/exploration-editor-page/translation-tab/modal-templates/welcome-translation-modal.component';
import { StateEditorService } from 'components/state-editor/state-editor-properties-services/state-editor.service';
import { StateRecordedVoiceoversService } from 'components/state-editor/state-editor-properties-services/state-recorded-voiceovers.service';
import { StateWrittenTranslationsService } from 'components/state-editor/state-editor-properties-services/state-written-translations.service';
import { ContextService } from 'services/context.service';
import { EditabilityService } from 'services/editability.service';
import { LoaderService } from 'services/loader.service';
import { SiteAnalyticsService } from 'services/site-analytics.service';
import { ExplorationStatesService } from '../services/exploration-states.service';
import { RouterService } from '../services/router.service';
import { StateTutorialFirstTimeService } from '../services/state-tutorial-first-time.service';
import { UserExplorationPermissionsService } from '../services/user-exploration-permissions.service';
import { TranslationTabActiveModeService } from './services/translation-tab-active-mode.service';

<<<<<<< HEAD
angular.module('oppia').component('translationTab', {
  template: require('./translation-tab.component.html'),
  controller: [
    '$rootScope', '$scope', '$templateCache',
    'ContextService', 'EditabilityService', 'ExplorationStatesService',
    'LoaderService', 'NgbModal', 'RouterService', 'SiteAnalyticsService',
    'StateEditorService', 'StateRecordedVoiceoversService',
    'StateTutorialFirstTimeService', 'TranslationTabActiveModeService',
    'UserExplorationPermissionsService',
    function(
        $rootScope, $scope, $templateCache,
        ContextService, EditabilityService, ExplorationStatesService,
        LoaderService, NgbModal, RouterService, SiteAnalyticsService,
        StateEditorService, StateRecordedVoiceoversService,
        StateTutorialFirstTimeService, TranslationTabActiveModeService,
        UserExplorationPermissionsService) {
      var ctrl = this;
      ctrl.directiveSubscriptions = new Subscription();
      var _ID_TUTORIAL_TRANSLATION_LANGUAGE =
        '#tutorialTranslationLanguage';
      var _ID_TUTORIAL_TRANSLATION_STATE = '#tutorialTranslationState';
      var _ID_TUTORIAL_TRANSLATION_OVERVIEW = (
        '#tutorialTranslationOverview');
      // Replace the ng-joyride template with one that uses
      // <[...]> interpolators instead of/ {{...}} interpolators.
      var ngJoyrideTemplate = (
        $templateCache.get('ng-joyride-title-tplv1.html'));
      ngJoyrideTemplate = ngJoyrideTemplate.replace(
        /\{\{/g, '<[').replace(/\}\}/g, ']>');

      $scope.initTranslationTab = function() {
        StateTutorialFirstTimeService.initTranslation(
          ContextService.getExplorationId());
        var stateName = StateEditorService.getActiveStateName();
        StateRecordedVoiceoversService.init(
          stateName, ExplorationStatesService.getRecordedVoiceoversMemento(
            stateName));
        $scope.showTranslationTabSubDirectives = true;
        TranslationTabActiveModeService.activateVoiceoverMode();
        LoaderService.hideLoadingScreen();
=======
@Component({
  selector: 'oppia-translation-tab',
  templateUrl: './translation-tab.component.html'
})
export class TranslationTabComponent implements OnInit, OnDestroy {
  directiveSubscriptions = new Subscription();

  _ID_TUTORIAL_TRANSLATION_LANGUAGE: string = (
    '#tutorialTranslationLanguage');
>>>>>>> 113ef4fe

  _ID_TUTORIAL_TRANSLATION_STATE: string = (
    '#tutorialTranslationState');

  _ID_TUTORIAL_TRANSLATION_OVERVIEW: string = (
    '#tutorialTranslationOverview');

  isTranslationTabBusy: boolean;
  tutorialInProgress: boolean;
  showTranslationTabSubDirectives: boolean;
  permissions: {
    canVoiceover: boolean;
  };

  constructor(
    private contextService: ContextService,
    private editabilityService: EditabilityService,
    private explorationStatesService: ExplorationStatesService,
    private loaderService: LoaderService,
    private ngbModal: NgbModal,
    private routerService: RouterService,
    private siteAnalyticsService: SiteAnalyticsService,
    private stateEditorService: StateEditorService,
    private stateRecordedVoiceoversService: StateRecordedVoiceoversService,
    private stateTutorialFirstTimeService: StateTutorialFirstTimeService,
    private stateWrittenTranslationsService: StateWrittenTranslationsService,
    private translationTabActiveModeService: TranslationTabActiveModeService,
    private userExplorationPermissionsService:
      UserExplorationPermissionsService,
    private joyride: JoyrideService,
  ) { }

  initTranslationTab(): void {
    this.stateTutorialFirstTimeService.initTranslation(
      this.contextService.getExplorationId());
    let stateName = this.stateEditorService.getActiveStateName();
    this.stateRecordedVoiceoversService.init(
      stateName, this.explorationStatesService.getRecordedVoiceoversMemento(
        stateName));
    this.stateWrittenTranslationsService.init(
      stateName, this.explorationStatesService.getWrittenTranslationsMemento(
        stateName));
    this.showTranslationTabSubDirectives = true;
    this.translationTabActiveModeService.activateVoiceoverMode();
    this.loaderService.hideLoadingScreen();

    if (this.editabilityService.inTutorialMode()) {
      this.startTutorial();
    }
  }

  leaveTutorial(): void {
    this.editabilityService.onEndTutorial();
    this.stateTutorialFirstTimeService.markTranslationTutorialFinished();
    this.tutorialInProgress = false;
  }

  startTutorial(): void {
    if (this.permissions === null) {
      return;
    }
    if (this.permissions.canVoiceover) {
      this.tutorialInProgress = true;
      this.joyride.startTour(
        { steps: [
          'translationTabTourContainer',
          'translationTabOverview',
          'translationTabStatusGraph',
          'translationTabCardOptions',
          'translationTabRecordingOverview',
          'translationTabReRecordingOverview',
          'translationTabTutorialComplete'
        ],
        stepDefaultPosition: 'bottom',
        themeColor: '#212f23',
        }
      ).subscribe(
        (value) => {
          // This code make the joyride visible over navbar
          // by overriding the properties of joyride-step__holder class.
          document.querySelector<HTMLElement>(
            '.joyride-step__holder').style.zIndex = '1007';
        },
        (value) => {},
        () => {
          this.leaveTutorial();
        }
      );
    }
  }

  showWelcomeTranslationModal(): void {
    this.ngbModal.open(WelcomeTranslationModalComponent, {
      backdrop: true,
      windowClass: 'oppia-welcome-modal'
    }).result.then((explorationId) => {
      this.siteAnalyticsService.registerAcceptTutorialModalEvent(
        explorationId);
      this.startTutorial();
    }, (explorationId) => {
      this.siteAnalyticsService.registerDeclineTutorialModalEvent(
        explorationId);
      this.stateTutorialFirstTimeService.markTranslationTutorialFinished();
    });
  }

  ngOnInit(): void {
    this.loaderService.showLoadingScreen('Loading');
    this.isTranslationTabBusy = false;
    this.showTranslationTabSubDirectives = false;
    this.tutorialInProgress = false;

    this.directiveSubscriptions.add(
      this.routerService.onRefreshTranslationTab.subscribe(
        () => {
          this.initTranslationTab();
        }
      )
    );

    this.userExplorationPermissionsService.getPermissionsAsync()
      .then((explorationPermissions) => {
        this.permissions = explorationPermissions;
      });

    this.directiveSubscriptions.add(
      // eslint-disable-next-line max-len
      this.stateTutorialFirstTimeService.onEnterTranslationForTheFirstTime.subscribe(
        () => this.showWelcomeTranslationModal()
      )
    );
  }

  ngOnDestroy(): void {
    this.directiveSubscriptions.unsubscribe();
  }
}

angular.module('oppia').directive('oppiaTranslationTab',
  downgradeComponent({
    component: TranslationTabComponent
  }) as angular.IDirectiveFactory);<|MERGE_RESOLUTION|>--- conflicted
+++ resolved
@@ -24,7 +24,6 @@
 import { WelcomeTranslationModalComponent } from 'pages/exploration-editor-page/translation-tab/modal-templates/welcome-translation-modal.component';
 import { StateEditorService } from 'components/state-editor/state-editor-properties-services/state-editor.service';
 import { StateRecordedVoiceoversService } from 'components/state-editor/state-editor-properties-services/state-recorded-voiceovers.service';
-import { StateWrittenTranslationsService } from 'components/state-editor/state-editor-properties-services/state-written-translations.service';
 import { ContextService } from 'services/context.service';
 import { EditabilityService } from 'services/editability.service';
 import { LoaderService } from 'services/loader.service';
@@ -35,48 +34,6 @@
 import { UserExplorationPermissionsService } from '../services/user-exploration-permissions.service';
 import { TranslationTabActiveModeService } from './services/translation-tab-active-mode.service';
 
-<<<<<<< HEAD
-angular.module('oppia').component('translationTab', {
-  template: require('./translation-tab.component.html'),
-  controller: [
-    '$rootScope', '$scope', '$templateCache',
-    'ContextService', 'EditabilityService', 'ExplorationStatesService',
-    'LoaderService', 'NgbModal', 'RouterService', 'SiteAnalyticsService',
-    'StateEditorService', 'StateRecordedVoiceoversService',
-    'StateTutorialFirstTimeService', 'TranslationTabActiveModeService',
-    'UserExplorationPermissionsService',
-    function(
-        $rootScope, $scope, $templateCache,
-        ContextService, EditabilityService, ExplorationStatesService,
-        LoaderService, NgbModal, RouterService, SiteAnalyticsService,
-        StateEditorService, StateRecordedVoiceoversService,
-        StateTutorialFirstTimeService, TranslationTabActiveModeService,
-        UserExplorationPermissionsService) {
-      var ctrl = this;
-      ctrl.directiveSubscriptions = new Subscription();
-      var _ID_TUTORIAL_TRANSLATION_LANGUAGE =
-        '#tutorialTranslationLanguage';
-      var _ID_TUTORIAL_TRANSLATION_STATE = '#tutorialTranslationState';
-      var _ID_TUTORIAL_TRANSLATION_OVERVIEW = (
-        '#tutorialTranslationOverview');
-      // Replace the ng-joyride template with one that uses
-      // <[...]> interpolators instead of/ {{...}} interpolators.
-      var ngJoyrideTemplate = (
-        $templateCache.get('ng-joyride-title-tplv1.html'));
-      ngJoyrideTemplate = ngJoyrideTemplate.replace(
-        /\{\{/g, '<[').replace(/\}\}/g, ']>');
-
-      $scope.initTranslationTab = function() {
-        StateTutorialFirstTimeService.initTranslation(
-          ContextService.getExplorationId());
-        var stateName = StateEditorService.getActiveStateName();
-        StateRecordedVoiceoversService.init(
-          stateName, ExplorationStatesService.getRecordedVoiceoversMemento(
-            stateName));
-        $scope.showTranslationTabSubDirectives = true;
-        TranslationTabActiveModeService.activateVoiceoverMode();
-        LoaderService.hideLoadingScreen();
-=======
 @Component({
   selector: 'oppia-translation-tab',
   templateUrl: './translation-tab.component.html'
@@ -86,7 +43,6 @@
 
   _ID_TUTORIAL_TRANSLATION_LANGUAGE: string = (
     '#tutorialTranslationLanguage');
->>>>>>> 113ef4fe
 
   _ID_TUTORIAL_TRANSLATION_STATE: string = (
     '#tutorialTranslationState');
@@ -112,7 +68,6 @@
     private stateEditorService: StateEditorService,
     private stateRecordedVoiceoversService: StateRecordedVoiceoversService,
     private stateTutorialFirstTimeService: StateTutorialFirstTimeService,
-    private stateWrittenTranslationsService: StateWrittenTranslationsService,
     private translationTabActiveModeService: TranslationTabActiveModeService,
     private userExplorationPermissionsService:
       UserExplorationPermissionsService,
@@ -125,9 +80,6 @@
     let stateName = this.stateEditorService.getActiveStateName();
     this.stateRecordedVoiceoversService.init(
       stateName, this.explorationStatesService.getRecordedVoiceoversMemento(
-        stateName));
-    this.stateWrittenTranslationsService.init(
-      stateName, this.explorationStatesService.getWrittenTranslationsMemento(
         stateName));
     this.showTranslationTabSubDirectives = true;
     this.translationTabActiveModeService.activateVoiceoverMode();
