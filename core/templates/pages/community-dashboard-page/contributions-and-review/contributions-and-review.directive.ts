// Copyright 2019 The Oppia Authors. All Rights Reserved.
//
// Licensed under the Apache License, Version 2.0 (the "License");
// you may not use this file except in compliance with the License.
// You may obtain a copy of the License at
//
//      http://www.apache.org/licenses/LICENSE-2.0
//
// Unless required by applicable law or agreed to in writing, software
// distributed under the License is distributed on an "AS-IS" BASIS,
// WITHOUT WARRANTIES OR CONDITIONS OF ANY KIND, either express or implied.
// See the License for the specific language governing permissions and
// limitations under the License.

/**
 * @fileoverview Directive for showing and reviewing contributions.
 */

require('base-components/base-content.directive.ts');
require(
  'components/forms/schema-based-editors/schema-based-editor.directive.ts');
require(
  'components/question-directives/question-editor/' +
  'question-editor.directive.ts');
require('directives/angular-html-bind.directive.ts');
require('domain/question/QuestionObjectFactory.ts');
require('domain/skill/MisconceptionObjectFactory.ts');
require('domain/skill/skill-backend-api.service.ts');
require('filters/format-rte-preview.filter.ts');
require('interactions/interactionsQuestionsRequires.ts');
require('objects/objectComponentsRequires.ts');
require(
  'pages/community-dashboard-page/login-required-message/' +
  'login-required-message.directive.ts');
require(
  'pages/community-dashboard-page/modal-templates/' +
  'question-suggestion-review-modal.controller.ts');
require(
  'pages/community-dashboard-page/modal-templates/' +
  'translation-suggestion-review-modal.controller.ts');

require(
  'pages/community-dashboard-page/services/' +
  'contribution-and-review.service.ts');
require('services/alerts.service.ts');
require('services/context.service.ts');
require('services/suggestion-modal.service.ts');

angular.module('oppia').directive('contributionsAndReview', [
  'UrlInterpolationService', function(
      UrlInterpolationService) {
    return {
      restrict: 'E',
      scope: {},
      bindToController: {},
      templateUrl: UrlInterpolationService.getDirectiveTemplateUrl(
        '/pages/community-dashboard-page/contributions-and-review/' +
        'contributions-and-review.directive.html'),
      controllerAs: '$ctrl',
      controller: [
        '$filter', '$uibModal', 'AlertsService', 'ContextService',
        'ContributionAndReviewService', 'MisconceptionObjectFactory',
        'QuestionObjectFactory', 'SkillBackendApiService', 'UserService',
        'ENTITY_TYPE',
        function(
            $filter, $uibModal, AlertsService, ContextService,
            ContributionAndReviewService, MisconceptionObjectFactory,
            QuestionObjectFactory, SkillBackendApiService, UserService,
            ENTITY_TYPE) {
          var ctrl = this;
          var SUGGESTION_LABELS = {
            review: {
              text: 'Awaiting review',
              color: '#eeeeee'
            },
            accepted: {
              text: 'Accepted',
              color: '#8ed274'
            },
            rejected: {
              text: 'Rejected',
              color: '#e76c8c'
            }
          };

          var getQuestionContributionsSummary = function() {
            var questionContributionsSummaryList = [];
            Object.keys(ctrl.contributions).forEach(function(key) {
              var suggestion = ctrl.contributions[key].suggestion;
              var details = ctrl.contributions[key].details;
              var change = suggestion.change;
              var requiredData = {
                id: suggestion.suggestion_id,
                heading: $filter('formatRtePreview')(
                  change.question_dict.question_state_data.content.html),
                subheading: details.skill_description,
                labelText: SUGGESTION_LABELS[suggestion.status].text,
                labelColor: SUGGESTION_LABELS[suggestion.status].color,
                actionButtonTitle: (
                  ctrl.activeReviewTab === ctrl.SUGGESTION_TYPE_QUESTION ?
                    'Review' :
                    'View'
                )
              };
              questionContributionsSummaryList.push(requiredData);
            });
            return questionContributionsSummaryList;
          };

          var getTranslationContributionsSummary = function() {
            var translationContributionsSummaryList = [];
            Object.keys(ctrl.contributions).forEach(function(key) {
              var suggestion = ctrl.contributions[key].suggestion;
              var details = ctrl.contributions[key].details;
              var change = suggestion.change;
              var requiredData = {
                id: suggestion.suggestion_id,
                heading: $filter('formatRtePreview')(change.translation_html),
                subheading: (details.topic_name + ' / ' + details.story_title +
                  ' / ' + details.chapter_title),
                labelText: SUGGESTION_LABELS[suggestion.status].text,
                labelColor: SUGGESTION_LABELS[suggestion.status].color,
                actionButtonTitle: (
                  ctrl.activeReviewTab ===
                  ctrl.SUGGESTION_TYPE_TRANSLATE ?
                    'Review' :
                    'View'
                )
              };
              translationContributionsSummaryList.push(requiredData);
            });
            return translationContributionsSummaryList;
          };

          var resolveSuggestionSuccess = function(suggestionId) {
            AlertsService.addSuccessMessage('Submitted suggestion review.');
            ctrl.contributionSummaries = (
              ctrl.contributionSummaries.filter(function(suggestion) {
                if (suggestion.id === suggestionId) {
                  return false;
                }
                return true;
              }));
          };

          var _showQuestionSuggestionModal = function(
              suggestion, contributionDetails, reviewable,
              misconceptionsBySkill) {
            var _templateUrl = UrlInterpolationService.getDirectiveTemplateUrl(
              '/pages/community-dashboard-page/modal-templates/' +
              'question-suggestion-review.directive.html');
            var targetId = suggestion.target_id;
            var suggestionId = suggestion.suggestion_id;
            var authorName = suggestion.author_name;
            var questionHeader = contributionDetails.skill_description;
            var question = QuestionObjectFactory.createFromBackendDict(
              suggestion.change.question_dict);
            var contentHtml = question.getStateData().content.getHtml();
            var skillRubrics = contributionDetails.skill_rubrics;
            var skillDifficulty = suggestion.change.skill_difficulty;

            $uibModal.open({
              templateUrl: _templateUrl,
              backdrop: true,
              size: 'lg',
              resolve: {
                authorName: function() {
                  return authorName;
                },
                contentHtml: function() {
                  return contentHtml;
                },
                question: function() {
                  return question;
                },
                questionHeader: function() {
                  return questionHeader;
                },
                reviewable: function() {
                  return reviewable;
                },
                skillRubrics: function() {
                  return skillRubrics;
                },
                skillDifficulty: function() {
                  return skillDifficulty;
                }
              },
<<<<<<< HEAD
              controller: [
                '$scope', '$uibModalInstance', 'SuggestionModalService',
                'question', 'reviewable', 'SKILL_DIFFICULTY_LABEL_TO_FLOAT',
                function($scope, $uibModalInstance, SuggestionModalService,
                    question, reviewable, SKILL_DIFFICULTY_LABEL_TO_FLOAT) {
                  const init = () => {
                    $scope.authorName = authorName;
                    $scope.contentHtml = contentHtml;
                    $scope.reviewable = reviewable;
                    $scope.reviewMessage = '';
                    $scope.question = question;
                    $scope.questionHeader = questionHeader;
                    $scope.questionStateData = question.getStateData();
                    $scope.questionId = question.getId();
                    $scope.canEditQuestion = false;
                    $scope.misconceptionsBySkill = misconceptionsBySkill;
                    $scope.skillDifficultyLabel = getSkillDifficultyLabel();
                    $scope.skillRubricExplanation = getRubricExplanation(
                      $scope.skillDifficultyLabel);
                  };

                  $scope.questionChanged = function() {
                    $scope.validationError = null;
                  };

                  $scope.accept = function() {
                    SuggestionModalService.acceptSuggestion(
                      $uibModalInstance,
                      {
                        action: SuggestionModalService.ACTION_ACCEPT_SUGGESTION,
                        reviewMessage: $scope.reviewMessage,
                        skillDifficulty: skillDifficulty
                      });
                  };

                  $scope.reject = function() {
                    SuggestionModalService.rejectSuggestion(
                      $uibModalInstance,
                      {
                        action: SuggestionModalService.ACTION_REJECT_SUGGESTION,
                        reviewMessage: $scope.reviewMessage
                      });
                  };

                  $scope.cancel = function() {
                    SuggestionModalService.cancelSuggestion($uibModalInstance);
                  };

                  const getSkillDifficultyLabel = () => {
                    const skillDifficultyFloatToLabel = invertMap(
                      SKILL_DIFFICULTY_LABEL_TO_FLOAT);
                    return skillDifficultyFloatToLabel[skillDifficulty];
                  };

                  const getRubricExplanation = skillDifficultyLabel => {
                    for (const rubric of skillRubrics) {
                      if (rubric.difficulty === skillDifficultyLabel) {
                        return rubric.explanation;
                      }
                    }
                    return 'This rubric has not yet been specified.';
                  };

                  const invertMap = originalMap => {
                    return Object.keys(originalMap).reduce(
                      (invertedMap, key) => {
                        invertedMap[originalMap[key]] = key;
                        return invertedMap;
                      },
                      {}
                    );
                  };

                  init();
                }
              ]
=======
              controller: 'QuestionSuggestionReviewModalController'
>>>>>>> 685cb938
            }).result.then(function(result) {
              ContributionAndReviewService.resolveSuggestiontoSkill(
                targetId, suggestionId, result.action, result.reviewMessage,
                result.skillDifficulty, resolveSuggestionSuccess);
            }, function() {
              // Note to developers:
              // This callback is triggered when the Cancel button is clicked.
              // No further action is needed.
            });
          };

          var _showTranslationSuggestionModal = function(
              targetId, suggestionId, contentHtml, translationHtml,
              reviewable) {
            // We need to set the context here so that the rte fetches images
            // for the given ENTITY_TYPE and targetId.
            ContextService.setCustomEntityContext(
              ENTITY_TYPE.EXPLORATION, targetId);
            var _templateUrl = UrlInterpolationService.getDirectiveTemplateUrl(
              '/pages/community-dashboard-page/modal-templates/' +
              'translation-suggestion-review.directive.html');

            $uibModal.open({
              templateUrl: _templateUrl,
              backdrop: true,
              size: 'lg',
              resolve: {
                translationHtml: function() {
                  return translationHtml;
                },
                contentHtml: function() {
                  return contentHtml;
                },
                reviewable: function() {
                  return reviewable;
                }
              },
              controller: 'TranslationSuggestionReviewModalController'
            }).result.then(function(result) {
              ContributionAndReviewService.resolveSuggestiontoExploration(
                targetId, suggestionId, result.action, result.reviewMessage,
                result.commitMessage, resolveSuggestionSuccess);
            }, function() {
              // Note to developers:
              // This callback is triggered when the Cancel button is clicked.
              // No further action is needed.
            });
          };

          ctrl.onClickViewSuggestion = function(suggestionId) {
            var suggestion = ctrl.contributions[suggestionId].suggestion;
            if (suggestion.suggestion_type === ctrl.SUGGESTION_TYPE_QUESTION) {
              var reviewable =
                ctrl.activeReviewTab === ctrl.SUGGESTION_TYPE_QUESTION;
              var contributionDetails = (
                ctrl.contributions[suggestionId].details);
              var skillId = suggestion.change.skill_id;
              SkillBackendApiService.fetchSkill(skillId).then((skillDict) => {
                var misconceptionsBySkill = {};
                var skill = skillDict.skill;
                misconceptionsBySkill[skill.id] = (
                  skill.misconceptions.map((misconceptionDict) => {
                    return (
                      MisconceptionObjectFactory.createFromBackendDict(
                        misconceptionDict));
                  })
                );
                _showQuestionSuggestionModal(
                  suggestion, contributionDetails, reviewable,
                  misconceptionsBySkill);
              });
            }
            if (suggestion.suggestion_type === ctrl.SUGGESTION_TYPE_TRANSLATE) {
              var reviewable =
                ctrl.activeReviewTab === ctrl.SUGGESTION_TYPE_TRANSLATE;
              _showTranslationSuggestionModal(
                suggestion.target_id, suggestion.suggestion_id,
                suggestion.change.content_html,
                suggestion.change.translation_html, reviewable);
            }
          };

          ctrl.switchToContributionsTab = function(suggestionType) {
            ctrl.activeReviewTab = '';
            ctrl.contributionsDataLoading = true;
            ctrl.contributionSummaries = [];
            if (suggestionType === ctrl.SUGGESTION_TYPE_QUESTION) {
              ctrl.activeContributionTab = ctrl.SUGGESTION_TYPE_QUESTION;
              ContributionAndReviewService.getUserCreatedQuestionSuggestions(
                function(suggestionIdToSuggestions) {
                  ctrl.contributions = suggestionIdToSuggestions;
                  ctrl.contributionSummaries = (
                    getQuestionContributionsSummary());
                  ctrl.contributionsDataLoading = false;
                });
            }
            if (suggestionType === ctrl.SUGGESTION_TYPE_TRANSLATE) {
              ctrl.activeContributionTab = ctrl.SUGGESTION_TYPE_TRANSLATE;
              ContributionAndReviewService
                .getUserCreatedTranslationSuggestions(
                  function(suggestionIdToSuggestions) {
                    ctrl.contributions = suggestionIdToSuggestions;
                    ctrl.contributionSummaries = (
                      getTranslationContributionsSummary());
                    ctrl.contributionsDataLoading = false;
                  });
            }
          };

          ctrl.switchToReviewTab = function(suggestionType) {
            ctrl.activeContributionTab = '';
            ctrl.contributionsDataLoading = true;
            ctrl.contributionSummaries = [];

            if (suggestionType === ctrl.SUGGESTION_TYPE_QUESTION) {
              ctrl.activeReviewTab = ctrl.SUGGESTION_TYPE_QUESTION;
              ContributionAndReviewService.getReviewableQuestionSuggestions(
                function(suggestionIdToSuggestions) {
                  ctrl.contributions = suggestionIdToSuggestions;
                  ctrl.contributionSummaries = (
                    getQuestionContributionsSummary());
                  ctrl.contributionsDataLoading = false;
                }
              );
            }
            if (suggestionType === ctrl.SUGGESTION_TYPE_TRANSLATE) {
              ctrl.activeReviewTab = ctrl.SUGGESTION_TYPE_TRANSLATE;
              ContributionAndReviewService
                .getReviewableTranslationSuggestions(
                  function(suggestionIdToSuggestions) {
                    ctrl.contributions = suggestionIdToSuggestions;
                    ctrl.contributionSummaries = (
                      getTranslationContributionsSummary());
                    ctrl.contributionsDataLoading = false;
                  });
            }
          };

          ctrl.$onInit = function() {
            ctrl.userDetailsLoading = true;
            ctrl.userIsLoggedIn = false;
            ctrl.contributions = {};
            ctrl.contributionSummaries = [];
            ctrl.contributionsDataLoading = true;
            ctrl.SUGGESTION_TYPE_QUESTION = 'add_question';
            ctrl.SUGGESTION_TYPE_TRANSLATE = 'translate_content';
            ctrl.activeReviewTab = '';
            ctrl.reviewTabs = [];
            ctrl.activeContributionTab = '';
            ctrl.contributionTabs = [
              {
                suggestionType: ctrl.SUGGESTION_TYPE_QUESTION,
                text: 'Questions'
              },
              {
                suggestionType: ctrl.SUGGESTION_TYPE_TRANSLATE,
                text: 'Translations'
              }
            ];
            UserService.getUserInfoAsync().then(function(userInfo) {
              ctrl.userIsLoggedIn = userInfo.isLoggedIn();
              ctrl.userDetailsLoading = false;
              if (ctrl.userIsLoggedIn) {
                UserService.getUserCommunityRightsData().then(
                  function(UserCommunityRights) {
                    var userCanReviewTranslationSuggestionsInLanguages = (
                      UserCommunityRights
                        .can_review_translation_for_language_codes);
                    var userCanReviewQuestionSuggestions = (
                      UserCommunityRights.can_review_questions);
                    if (userCanReviewQuestionSuggestions) {
                      ctrl.reviewTabs.push({
                        suggestionType: ctrl.SUGGESTION_TYPE_QUESTION,
                        text: 'Review Questions'
                      });
                    }
                    if (
                      userCanReviewTranslationSuggestionsInLanguages
                        .length > 0) {
                      ctrl.reviewTabs.push({
                        suggestionType: ctrl.SUGGESTION_TYPE_TRANSLATE,
                        text: 'Review Translations'
                      });
                    }
                    if (ctrl.reviewTabs.length > 0) {
                      ctrl.switchToReviewTab(ctrl.reviewTabs[0].suggestionType);
                    } else {
                      ctrl.switchToContributionsTab(
                        ctrl.SUGGESTION_TYPE_QUESTION);
                    }
                  });
              }
            });
          };
        }
      ]
    };
  }]);<|MERGE_RESOLUTION|>--- conflicted
+++ resolved
@@ -170,6 +170,9 @@
                 contentHtml: function() {
                   return contentHtml;
                 },
+                misconceptionsBySkill: function() {
+                  return misconceptionsBySkill;
+                },
                 question: function() {
                   return question;
                 },
@@ -186,86 +189,7 @@
                   return skillDifficulty;
                 }
               },
-<<<<<<< HEAD
-              controller: [
-                '$scope', '$uibModalInstance', 'SuggestionModalService',
-                'question', 'reviewable', 'SKILL_DIFFICULTY_LABEL_TO_FLOAT',
-                function($scope, $uibModalInstance, SuggestionModalService,
-                    question, reviewable, SKILL_DIFFICULTY_LABEL_TO_FLOAT) {
-                  const init = () => {
-                    $scope.authorName = authorName;
-                    $scope.contentHtml = contentHtml;
-                    $scope.reviewable = reviewable;
-                    $scope.reviewMessage = '';
-                    $scope.question = question;
-                    $scope.questionHeader = questionHeader;
-                    $scope.questionStateData = question.getStateData();
-                    $scope.questionId = question.getId();
-                    $scope.canEditQuestion = false;
-                    $scope.misconceptionsBySkill = misconceptionsBySkill;
-                    $scope.skillDifficultyLabel = getSkillDifficultyLabel();
-                    $scope.skillRubricExplanation = getRubricExplanation(
-                      $scope.skillDifficultyLabel);
-                  };
-
-                  $scope.questionChanged = function() {
-                    $scope.validationError = null;
-                  };
-
-                  $scope.accept = function() {
-                    SuggestionModalService.acceptSuggestion(
-                      $uibModalInstance,
-                      {
-                        action: SuggestionModalService.ACTION_ACCEPT_SUGGESTION,
-                        reviewMessage: $scope.reviewMessage,
-                        skillDifficulty: skillDifficulty
-                      });
-                  };
-
-                  $scope.reject = function() {
-                    SuggestionModalService.rejectSuggestion(
-                      $uibModalInstance,
-                      {
-                        action: SuggestionModalService.ACTION_REJECT_SUGGESTION,
-                        reviewMessage: $scope.reviewMessage
-                      });
-                  };
-
-                  $scope.cancel = function() {
-                    SuggestionModalService.cancelSuggestion($uibModalInstance);
-                  };
-
-                  const getSkillDifficultyLabel = () => {
-                    const skillDifficultyFloatToLabel = invertMap(
-                      SKILL_DIFFICULTY_LABEL_TO_FLOAT);
-                    return skillDifficultyFloatToLabel[skillDifficulty];
-                  };
-
-                  const getRubricExplanation = skillDifficultyLabel => {
-                    for (const rubric of skillRubrics) {
-                      if (rubric.difficulty === skillDifficultyLabel) {
-                        return rubric.explanation;
-                      }
-                    }
-                    return 'This rubric has not yet been specified.';
-                  };
-
-                  const invertMap = originalMap => {
-                    return Object.keys(originalMap).reduce(
-                      (invertedMap, key) => {
-                        invertedMap[originalMap[key]] = key;
-                        return invertedMap;
-                      },
-                      {}
-                    );
-                  };
-
-                  init();
-                }
-              ]
-=======
               controller: 'QuestionSuggestionReviewModalController'
->>>>>>> 685cb938
             }).result.then(function(result) {
               ContributionAndReviewService.resolveSuggestiontoSkill(
                 targetId, suggestionId, result.action, result.reviewMessage,
