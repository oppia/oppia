--- conflicted
+++ resolved
@@ -27,20 +27,18 @@
   'components/question-directives/question-editor/' +
   'question-editor.directive.ts');
 require(
-<<<<<<< HEAD
   'pages/community-dashboard-page/login-required-message/' +
   'login-required-message.directive.ts');
 require(
   'pages/community-dashboard-page/opportunities-list/' +
   'opportunities-list.directive.ts');
-
-=======
+require(
   'pages/community-dashboard-page/modal-templates/' +
   'question-suggestion-editor-modal.controller.ts');
 require(
   'pages/topic-editor-page/modal-templates/' +
   'question-opportunities-select-skill-and-difficulty-modal.controller.ts');
->>>>>>> 685cb938
+
 require(
   'components/question-directives/questions-list/' +
   'questions-list.constants.ajs.ts');
@@ -69,27 +67,13 @@
       'question-opportunities.directive.html'),
       controllerAs: '$ctrl',
       controller: [
-<<<<<<< HEAD
-        '$rootScope', '$scope', '$uibModal', 'AlertsService',
-        'ContributionOpportunitiesService', 'MisconceptionObjectFactory',
-        'QuestionObjectFactory', 'QuestionSuggestionService',
-        'QuestionUndoRedoService', 'SkillBackendApiService',
-        'SkillObjectFactory', 'UserService',
-        function(
-            $rootScope, $scope, $uibModal, AlertsService,
-            ContributionOpportunitiesService, MisconceptionObjectFactory,
-            QuestionObjectFactory, QuestionSuggestionService,
-            QuestionUndoRedoService, SkillBackendApiService,
-            SkillObjectFactory, UserService) {
-=======
         '$rootScope', '$uibModal', 'AlertsService',
         'ContributionOpportunitiesService', 'QuestionObjectFactory',
-        'QuestionUndoRedoService',
+        'QuestionUndoRedoService', 'UserService',
         function(
             $rootScope, $uibModal, AlertsService,
             ContributionOpportunitiesService, QuestionObjectFactory,
-            QuestionUndoRedoService) {
->>>>>>> 685cb938
+            QuestionUndoRedoService, UserService) {
           const ctrl = this;
           let userIsLoggedIn = false;
 
