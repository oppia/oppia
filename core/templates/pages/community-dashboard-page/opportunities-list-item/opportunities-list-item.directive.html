--- conflicted
+++ resolved
@@ -1,13 +1,6 @@
 <div class="oppia-opportunities-list-item protractor-test-opportunity-list-item">
   <div class="oppia-opportunities-details">
     <div class="oppia-opportunities-subheading oppia-animate-fadein">
-<<<<<<< HEAD
-      <span title="<[$ctrl.opportunity.subheading]>" ng-show="!$ctrl.opportunityDataIsLoading"><[$ctrl.opportunity.subheading | wrapTextWithEllipsis : 25]></span>
-      <lazy-loading ng-show="$ctrl.opportunityDataIsLoading"></lazy-loading>
-    </div>
-    <div class="oppia-opportunities-heading oppia-animate-fadein">
-      <span title="<[$ctrl.opportunity.heading]>" ng-show="!$ctrl.opportunityDataIsLoading"><[$ctrl.opportunity.heading | wrapTextWithEllipsis : $ctrl.opportunityHeadingTruncationLength]></span>
-=======
       <span class="protractor-test-opportunity-list-item-subheading" ng-show="!$ctrl.opportunityDataIsLoading"><[$ctrl.opportunity.subheading | wrapTextWithEllipsis : 25]></span>
       <lazy-loading ng-show="$ctrl.opportunityDataIsLoading"></lazy-loading>
     </div>
@@ -16,7 +9,6 @@
             ng-show="!$ctrl.opportunityDataIsLoading">
         <[$ctrl.opportunity.heading | wrapTextWithEllipsis : 30]>
       </span>
->>>>>>> 2939c797
       <lazy-loading ng-show="$ctrl.opportunityDataIsLoading"></lazy-loading>
     </div>
   </div>
