--- conflicted
+++ resolved
@@ -33,15 +33,8 @@
   'pages/community-dashboard-page/services/' +
   'contribution-opportunities.service.ts');
 require('pages/community-dashboard-page/services/translate-text.service.ts');
-<<<<<<< HEAD
-require(
-  'pages/exploration-editor-page/translation-tab/services/' +
-  'translation-language.service.ts');
-require('services/alerts.service.ts');
 require('services/context.service.ts');
 require('services/image-local-storage.service.ts');
-=======
->>>>>>> 685cb938
 
 angular.module('oppia').directive(
   'translationOpportunities', ['UrlInterpolationService', function(
@@ -55,23 +48,13 @@
       'translation-opportunities.directive.html'),
       controllerAs: '$ctrl',
       controller: [
-<<<<<<< HEAD
-        '$rootScope', '$scope', '$uibModal', 'AlertsService', 'ContextService',
+        '$rootScope', '$scope', '$uibModal', 'ContextService'
         'ContributionOpportunitiesService', 'ImageLocalStorageService',
         'TranslateTextService', 'TranslationLanguageService', 'UserService',
         function(
-            $rootScope, $scope, $uibModal, AlertsService, ContextService,
+            $rootScope, $scope, $uibModal, ContextService
             ContributionOpportunitiesService, ImageLocalStorageService,
             TranslateTextService, TranslationLanguageService, UserService) {
-=======
-        '$rootScope', '$scope', '$uibModal',
-        'ContributionOpportunitiesService', 'TranslateTextService',
-        'TranslationLanguageService', 'UserService',
-        function(
-            $rootScope, $scope, $uibModal,
-            ContributionOpportunitiesService, TranslateTextService,
-            TranslationLanguageService, UserService) {
->>>>>>> 685cb938
           var ctrl = this;
           var userIsLoggedIn = false;
           var getOpportunitySummary = function(expId) {
@@ -137,93 +120,8 @@
                   return userIsLoggedIn;
                 }
               },
-<<<<<<< HEAD
-              controller: [
-                '$controller', '$scope', '$uibModalInstance', 'ContextService',
-                'ImageLocalStorageService', 'opportunity', 'userIsLoggedIn',
-                'ENTITY_TYPE',
-                function(
-                    $controller, $scope, $uibModalInstance, ContextService,
-                    ImageLocalStorageService, opportunity, userIsLoggedIn,
-                    ENTITY_TYPE) {
-                  $controller('ConfirmOrCancelModalController', {
-                    $scope: $scope,
-                    $uibModalInstance: $uibModalInstance
-                  });
-                  // We need to set the context here so that the rte fetches
-                  // images for the given ENTITY_TYPE and targetId.
-                  ContextService.setCustomEntityContext(
-                    ENTITY_TYPE.EXPLORATION, opportunity.id);
-                  $scope.userIsLoggedIn = userIsLoggedIn;
-                  $scope.uploadingTranslation = false;
-                  $scope.activeWrittenTranslation = {};
-                  $scope.activeWrittenTranslation.html = '';
-                  $scope.HTML_SCHEMA = {
-                    type: 'html',
-                    ui_config: {
-                      hide_complex_extensions: 'true'
-                    }
-                  };
-                  $scope.subheading = opportunity.subheading;
-                  $scope.heading = opportunity.heading;
-                  $scope.loadingData = true;
-                  $scope.moreAvailable = false;
-                  $scope.textToTranslate = '';
-                  $scope.languageDescription = (
-                    TranslationLanguageService.getActiveLanguageDescription());
-                  TranslateTextService.init(
-                    opportunity.id,
-                    TranslationLanguageService.getActiveLanguageCode(),
-                    function() {
-                      var textAndAvailability = (
-                        TranslateTextService.getTextToTranslate());
-                      $scope.textToTranslate = textAndAvailability.text;
-                      $scope.moreAvailable = textAndAvailability.more;
-                      $scope.loadingData = false;
-                    });
-
-                  $scope.skipActiveTranslation = function() {
-                    var textAndAvailability = (
-                      TranslateTextService.getTextToTranslate());
-                    $scope.textToTranslate = textAndAvailability.text;
-                    $scope.moreAvailable = textAndAvailability.more;
-                    $scope.activeWrittenTranslation.html = '';
-                  };
-
-                  $scope.suggestTranslatedText = function() {
-                    if (!$scope.uploadingTranslation && !$scope.loadingData) {
-                      $scope.uploadingTranslation = true;
-                      var imagesData = (
-                        ImageLocalStorageService.getStoredImagesData());
-                      TranslateTextService.suggestTranslatedText(
-                        imagesData, $scope.activeWrittenTranslation.html,
-                        TranslationLanguageService.getActiveLanguageCode(),
-                        function() {
-                          AlertsService.addSuccessMessage(
-                            'Submitted translation for review.');
-                          if ($scope.moreAvailable) {
-                            var textAndAvailability = (
-                              TranslateTextService.getTextToTranslate());
-                            $scope.textToTranslate = textAndAvailability.text;
-                            $scope.moreAvailable = textAndAvailability.more;
-                          }
-                          $scope.activeWrittenTranslation.html = '';
-                          $scope.uploadingTranslation = false;
-                        });
-                    }
-                    if (!$scope.moreAvailable) {
-                      $uibModalInstance.close();
-                    }
-                  };
-                }
-              ]
-            }).result.then(function() {
-              ContextService.resetImageSaveDestination();
-            }, function() {
-=======
               controller: 'TranslationModalController'
             }).result.then(function() {}, function() {
->>>>>>> 685cb938
               // Note to developers:
               // This callback is triggered when the Cancel button is clicked.
               // No further action is needed.
