// Copyright 2019 The Oppia Authors. All Rights Reserved.
//
// Licensed under the Apache License, Version 2.0 (the "License");
// you may not use this file except in compliance with the License.
// You may obtain a copy of the License at
//
//      http://www.apache.org/licenses/LICENSE-2.0
//
// Unless required by applicable law or agreed to in writing, software
// distributed under the License is distributed on an "AS-IS" BASIS,
// WITHOUT WARRANTIES OR CONDITIONS OF ANY KIND, either express or implied.
// See the License for the specific language governing permissions and
// limitations under the License.

/**
 * @fileoverview Directive for the translation opportunities.
 */

require('components/ck-editor-helpers/ck-editor-4-rte.directive.ts');
require('components/ck-editor-helpers/ck-editor-4-widgets.initializer.ts');
require(
  'components/forms/schema-based-editors/schema-based-editor.directive.ts');
require('directives/angular-html-bind.directive.ts');
require('directives/mathjax-bind.directive.ts');
require(
<<<<<<< HEAD
  'pages/community-dashboard-page/login-required-message/' +
  'login-required-message.directive.ts');
=======
  'pages/community-dashboard-page/modal-templates/' +
  'translation-modal.controller.ts');
>>>>>>> 685cb938
require(
  'pages/community-dashboard-page/opportunities-list/' +
  'opportunities-list.directive.ts');

require(
  'pages/community-dashboard-page/services/' +
  'contribution-opportunities.service.ts');
require('pages/community-dashboard-page/services/translate-text.service.ts');

angular.module('oppia').directive(
  'translationOpportunities', ['UrlInterpolationService', function(
      UrlInterpolationService) {
    return {
      restrict: 'E',
      scope: {},
      bindToController: {},
      templateUrl: UrlInterpolationService.getDirectiveTemplateUrl(
        '/pages/community-dashboard-page/translation-opportunities/' +
      'translation-opportunities.directive.html'),
      controllerAs: '$ctrl',
      controller: [
        '$rootScope', '$scope', '$uibModal',
        'ContributionOpportunitiesService', 'TranslateTextService',
        'TranslationLanguageService', 'UserService',
        function(
            $rootScope, $scope, $uibModal,
            ContributionOpportunitiesService, TranslateTextService,
            TranslationLanguageService, UserService) {
          var ctrl = this;
          var userIsLoggedIn = false;
          var getOpportunitySummary = function(expId) {
            for (var index in ctrl.opportunities) {
              if (ctrl.opportunities[index].id === expId) {
                return ctrl.opportunities[index];
              }
            }
          };

          var updateWithNewOpportunities = function(opportunities, more) {
            for (var index in opportunities) {
              var opportunity = opportunities[index];
              var subheading = opportunity.getOpportunitySubheading();
              var heading = opportunity.getOpportunityHeading();
              var totalContentCount = opportunity.getContentCount();
              var languageCode = (
                TranslationLanguageService.getActiveLanguageCode());
              var languageDescription = (
                TranslationLanguageService.getActiveLanguageDescription());
              var progressPercentage = (
                opportunity.getTranslationProgressPercentage(languageCode));

              ctrl.opportunities.push({
                id: opportunity.getExplorationId(),
                heading: heading,
                subheading: subheading,
                progressPercentage: progressPercentage.toFixed(2),
                actionButtonTitle: 'Translate'
              });
            }
            ctrl.moreOpportunitiesAvailable = more;
            ctrl.opportunitiesAreLoading = false;
            // TODO(#8521): Remove the use of $rootScope.$apply().
            $rootScope.$apply();
          };

          ctrl.onLoadMoreOpportunities = function() {
            if (
              !ctrl.opportunitiesAreLoading &&
                ctrl.moreOpportunitiesAvailable) {
              ctrl.opportunitiesAreLoading = true;
              ContributionOpportunitiesService.getMoreTranslationOpportunities(
                TranslationLanguageService.getActiveLanguageCode(),
                updateWithNewOpportunities);
            }
          };

          ctrl.onClickButton = function(expId) {
            if (!userIsLoggedIn) {
              ContributionOpportunitiesService.showRequiresLoginModal();
              return;
            }
            var opportunity = getOpportunitySummary(expId);
            $uibModal.open({
              templateUrl: UrlInterpolationService.getDirectiveTemplateUrl(
                '/pages/community-dashboard-page/modal-templates/' +
                'translation-modal.directive.html'),
              backdrop: 'static',
              size: 'lg',
              resolve: {
                opportunity: function() {
                  return opportunity;
                }
              },
<<<<<<< HEAD
              controller: [
                '$controller', '$scope', '$uibModalInstance', 'ContextService',
                'opportunity', 'ENTITY_TYPE',
                function(
                    $controller, $scope, $uibModalInstance, ContextService,
                    opportunity, ENTITY_TYPE) {
                  $controller('ConfirmOrCancelModalController', {
                    $scope: $scope,
                    $uibModalInstance: $uibModalInstance
                  });
                  // We need to set the context here so that the rte fetches
                  // images for the given ENTITY_TYPE and targetId.
                  ContextService.setCustomEntityContext(
                    ENTITY_TYPE.EXPLORATION, opportunity.id);
                  $scope.uploadingTranslation = false;
                  $scope.activeWrittenTranslation = {};
                  $scope.activeWrittenTranslation.html = '';
                  $scope.HTML_SCHEMA = {
                    type: 'html',
                    ui_config: {
                      hide_complex_extensions: 'true'
                    }
                  };
                  $scope.subheading = opportunity.subheading;
                  $scope.heading = opportunity.heading;
                  $scope.loadingData = true;
                  $scope.moreAvailable = false;
                  $scope.textToTranslate = '';
                  $scope.languageDescription = (
                    TranslationLanguageService.getActiveLanguageDescription());
                  TranslateTextService.init(
                    opportunity.id,
                    TranslationLanguageService.getActiveLanguageCode(),
                    function() {
                      var textAndAvailability = (
                        TranslateTextService.getTextToTranslate());
                      $scope.textToTranslate = textAndAvailability.text;
                      $scope.moreAvailable = textAndAvailability.more;
                      $scope.loadingData = false;
                    });

                  $scope.skipActiveTranslation = function() {
                    var textAndAvailability = (
                      TranslateTextService.getTextToTranslate());
                    $scope.textToTranslate = textAndAvailability.text;
                    $scope.moreAvailable = textAndAvailability.more;
                    $scope.activeWrittenTranslation.html = '';
                  };

                  $scope.suggestTranslatedText = function() {
                    if (!$scope.uploadingTranslation && !$scope.loadingData) {
                      $scope.uploadingTranslation = true;
                      TranslateTextService.suggestTranslatedText(
                        $scope.activeWrittenTranslation.html,
                        TranslationLanguageService.getActiveLanguageCode(),
                        function() {
                          AlertsService.addSuccessMessage(
                            'Submitted translation for review.');
                          if ($scope.moreAvailable) {
                            var textAndAvailability = (
                              TranslateTextService.getTextToTranslate());
                            $scope.textToTranslate = textAndAvailability.text;
                            $scope.moreAvailable = textAndAvailability.more;
                          }
                          $scope.activeWrittenTranslation.html = '';
                          $scope.uploadingTranslation = false;
                        });
                    }
                    if (!$scope.moreAvailable) {
                      $uibModalInstance.close();
                    }
                  };
                }
              ]
=======
              controller: 'TranslationModalController'
>>>>>>> 685cb938
            }).result.then(function() {}, function() {
              // Note to developers:
              // This callback is triggered when the Cancel button is clicked.
              // No further action is needed.
            });
          };
          ctrl.$onInit = function() {
            $scope.$on('activeLanguageChanged', function() {
              ctrl.opportunities = [];
              ctrl.opportunitiesAreLoading = true;
              ctrl.moreOpportunitiesAvailable = true;
              ContributionOpportunitiesService.getTranslationOpportunities(
                TranslationLanguageService.getActiveLanguageCode(),
                updateWithNewOpportunities);
            });
            ctrl.opportunities = [];
            ctrl.opportunitiesAreLoading = true;
            ctrl.moreOpportunitiesAvailable = true;
            ctrl.progressBarRequired = true;

            UserService.getUserInfoAsync().then(function(userInfo) {
              userIsLoggedIn = userInfo.isLoggedIn();
            });
            ContributionOpportunitiesService.getTranslationOpportunities(
              TranslationLanguageService.getActiveLanguageCode(),
              updateWithNewOpportunities);
          };
        }
      ]
    };
  }]);<|MERGE_RESOLUTION|>--- conflicted
+++ resolved
@@ -23,13 +23,12 @@
 require('directives/angular-html-bind.directive.ts');
 require('directives/mathjax-bind.directive.ts');
 require(
-<<<<<<< HEAD
   'pages/community-dashboard-page/login-required-message/' +
   'login-required-message.directive.ts');
-=======
+require(
   'pages/community-dashboard-page/modal-templates/' +
   'translation-modal.controller.ts');
->>>>>>> 685cb938
+
 require(
   'pages/community-dashboard-page/opportunities-list/' +
   'opportunities-list.directive.ts');
@@ -123,84 +122,7 @@
                   return opportunity;
                 }
               },
-<<<<<<< HEAD
-              controller: [
-                '$controller', '$scope', '$uibModalInstance', 'ContextService',
-                'opportunity', 'ENTITY_TYPE',
-                function(
-                    $controller, $scope, $uibModalInstance, ContextService,
-                    opportunity, ENTITY_TYPE) {
-                  $controller('ConfirmOrCancelModalController', {
-                    $scope: $scope,
-                    $uibModalInstance: $uibModalInstance
-                  });
-                  // We need to set the context here so that the rte fetches
-                  // images for the given ENTITY_TYPE and targetId.
-                  ContextService.setCustomEntityContext(
-                    ENTITY_TYPE.EXPLORATION, opportunity.id);
-                  $scope.uploadingTranslation = false;
-                  $scope.activeWrittenTranslation = {};
-                  $scope.activeWrittenTranslation.html = '';
-                  $scope.HTML_SCHEMA = {
-                    type: 'html',
-                    ui_config: {
-                      hide_complex_extensions: 'true'
-                    }
-                  };
-                  $scope.subheading = opportunity.subheading;
-                  $scope.heading = opportunity.heading;
-                  $scope.loadingData = true;
-                  $scope.moreAvailable = false;
-                  $scope.textToTranslate = '';
-                  $scope.languageDescription = (
-                    TranslationLanguageService.getActiveLanguageDescription());
-                  TranslateTextService.init(
-                    opportunity.id,
-                    TranslationLanguageService.getActiveLanguageCode(),
-                    function() {
-                      var textAndAvailability = (
-                        TranslateTextService.getTextToTranslate());
-                      $scope.textToTranslate = textAndAvailability.text;
-                      $scope.moreAvailable = textAndAvailability.more;
-                      $scope.loadingData = false;
-                    });
-
-                  $scope.skipActiveTranslation = function() {
-                    var textAndAvailability = (
-                      TranslateTextService.getTextToTranslate());
-                    $scope.textToTranslate = textAndAvailability.text;
-                    $scope.moreAvailable = textAndAvailability.more;
-                    $scope.activeWrittenTranslation.html = '';
-                  };
-
-                  $scope.suggestTranslatedText = function() {
-                    if (!$scope.uploadingTranslation && !$scope.loadingData) {
-                      $scope.uploadingTranslation = true;
-                      TranslateTextService.suggestTranslatedText(
-                        $scope.activeWrittenTranslation.html,
-                        TranslationLanguageService.getActiveLanguageCode(),
-                        function() {
-                          AlertsService.addSuccessMessage(
-                            'Submitted translation for review.');
-                          if ($scope.moreAvailable) {
-                            var textAndAvailability = (
-                              TranslateTextService.getTextToTranslate());
-                            $scope.textToTranslate = textAndAvailability.text;
-                            $scope.moreAvailable = textAndAvailability.more;
-                          }
-                          $scope.activeWrittenTranslation.html = '';
-                          $scope.uploadingTranslation = false;
-                        });
-                    }
-                    if (!$scope.moreAvailable) {
-                      $uibModalInstance.close();
-                    }
-                  };
-                }
-              ]
-=======
               controller: 'TranslationModalController'
->>>>>>> 685cb938
             }).result.then(function() {}, function() {
               // Note to developers:
               // This callback is triggered when the Cancel button is clicked.
