<oppia-loading-message [message]="loadingMessage"></oppia-loading-message>
<div class="save-default-values-button">
  <button
          class="btn btn-primary"
          (click)="saveDefaultValueToStorage()">
    Save default values to storage
  </button>
</div>
<div *ngFor="let platformParameter of platformParameters;" class="container oppia-page-card oppia-long-text oppia-admin-parameters e2e-test-platform-param">
  <div class="row oppia-parameter-name">
    <div class="col-10">
      <h2 class="e2e-test-parameter-name">{{platformParameter.name}}</h2>
    </div>
    <div class="col-2 oppia-edit-param-button">
      <div *ngIf="!platformParametersInEditMode.get(platformParameter.name)" (click)="shiftToEditMode(platformParameter)">
        <button>Click to edit</button>
      </div>
    </div>
  </div>
  <div class="row oppia-parameter-top-margin">
    <div class="col-2"><b>Description:</b></div>
    <div class="col-10 oppia-description-content">{{platformParameter.description}}</div>
  </div>
  <div class="row oppia-parameter-top-margin">
<<<<<<< HEAD
    <div class="col-2"><b>Default:</b></div>
    <div *ngIf="platformParameter.rules.length === 0" class="col-10">
      <schema-based-editor [schema]="getPlatformParamSchema(platformParameter.dataType, platformParameter.name)" [(ngModel)]="platformParameter.defaultValue">
      </schema-based-editor>
    </div>
    <div *ngIf="platformParameter.rules.length !== 0" class="col-10">{{platformParameter.defaultValue}}</div>
  </div>
  <div class="row oppia-parameter-top-margin">
=======
>>>>>>> d16fdf23
    <div class="col-2">
      <b>Rules:</b>
    </div>
  </div>
  <div class="row oppia-parameter-top-margin oppia-parameter-bottom-margin">
    <div class="admin-note">Note: The first rule that matches client criteria will be chosen.</div>
  </div>
  <div *ngIf="platformParameter.rules.length === 0" class="oppia-flex-center oppia-parameter-top-margin oppia-parameter-bottom-margin e2e-test-no-rule-indicator">
    No rule.
  </div>
  <div class="row oppia-parameter-top-margin">
    <div class="col-1"></div>
    <div class="col-11">
      <!-- Rules -->
<<<<<<< HEAD
      <div *ngFor="let rule of platformParameter.rules; index as ruleIndex" class="container oppia-parameter-bottom-margin">
        <div class="row">
          <div class="col-1"></div>
          <div class="col-10 oppia-rule-container">
            <div class="row">
              <div class="col-2"><b>If Matched:</b></div>
              <div class="col-10">
                <schema-based-editor [schema]="getPlatformParamSchema(platformParameter.dataType, platformParameter.name)" [(ngModel)]="rule.valueWhenMatched">
                </schema-based-editor>
=======
      <div class="container oppia-rules-section">
        <div *ngFor="let rule of platformParameter.rules; index as ruleIndex" class="oppia-parameter-bottom-margin oppia-rule-item">
          <div class="row">
            <div class="col-12" *ngIf="!platformParametersInEditMode.get(platformParameter.name)">
              <div class="row oppia-rule-item-header">
                <div class="col-6" >
                  {{platformParameterNameToRulesReadonlyData.get(platformParameter.name)[ruleIndex]}}
                </div>
                <div class="col-3">
                  {{ rule.valueWhenMatched }}
                </div>
>>>>>>> d16fdf23
              </div>
            </div>
            <div class="col-12" *ngIf="platformParametersInEditMode.get(platformParameter.name)">
              <div class="row">
                <div class="col-10">
                  <div class="oppia-rule-container">
                    <div class="row oppia-parameter-top-margin">
                      <div class="col-12"><b>If:</b></div>
                    </div>
                    <div class="row oppia-parameter-top-margin">
                      <div class="col-12">
                        <div *ngIf="rule.filters.length === 0" class="oppia-flex-center">No filter.</div>
                        <!-- Filters -->
                        <div *ngFor="let filter of rule.filters; index as filterIndex" class="container">
                          <div *ngIf="filterIndex > 0" class="row">
                            <div class="col-12 oppia-conjunction-indicator">
                              <div class="horizontal-line"></div>
                              AND
                              <div class="horizontal-line"></div>
                            </div>
                          </div>
                          <div class="row">
                            <div class="col-1"></div>
                            <div class="col-10 oppia-filter-container">
                              <div class="row">
                                <div class="col-4">
                                  <select [(ngModel)]="filter.type"
                                          (change)="clearFilterConditions(filter)">
                                    <option *ngFor="let filterType of availableFilterTypes"
                                            [value]="filterType.toString()">
                                      {{filterTypeToContext[filterType].displayName}}
                                    </option>
                                  </select>
                                </div>
                                <div class="col-1">...</div>
                                <div class="col-7">
                                  <!-- Conditions -->
                                  <div *ngIf="filter.conditions.length === 0">
                                    No condition specified.
                                  </div>
                                  <div *ngIf="filter.conditions.length !== 0">
                                    <ng-container *ngFor="let condition of filter.conditions; index as conditionIndex">
                                      <div class="row" *ngIf="conditionIndex > 0">
                                        <div class="col-2"></div>
                                        <div class="col-10 oppia-condition-conjunction-indicator">
                                          OR
                                        </div>
                                      </div>
                                      <div class="row">
                                        <div class="col-8 oppia-condition-container">
                                          <div class="oppia-condition-operator-margin">
                                            <select [(ngModel)]="filter.conditions[conditionIndex][0]">
                                              <option *ngFor="let op of filterTypeToContext[filter.type].operators"
                                                      [value]="op">
                                                {{op}}
                                              </option>
                                            </select>
                                          </div>
                                          <ng-container *ngIf="!!filterTypeToContext[filter.type].options">
                                            <select [(ngModel)]="filter.conditions[conditionIndex][1]" class="e2e-test-server-mode-selector">
                                              <ng-container *ngFor="let option of filterTypeToContext[filter.type].options">
                                                <option *ngIf="!filterTypeToContext[filter.type].optionFilter || filterTypeToContext[filter.type].optionFilter(platformParameter, option)"
                                                        [value]="option">
                                                  {{option}}
                                                </option>
                                              </ng-container>
                                            </select>
                                          </ng-container>
                                          <ng-container *ngIf="!filterTypeToContext[filter.type].options">
                                            <input [(ngModel)]="filter.conditions[conditionIndex][1]"
                                                   [placeholder]="filterTypeToContext[filter.type].placeholder"
                                                   class="oppia-condition-input">
                                            <ng-container *ngIf="filterTypeToContext[filter.type].inputRegex">
                                              <span class="oppia-input-error"
                                                    *ngIf="!filterTypeToContext[filter.type].inputRegex.test(filter.conditions[conditionIndex][1])">
                                                <div class="input-error-symbol">!</div>
                                                <div class="tooltip">
                                                  Expected to match {{filterTypeToContext[filter.type].inputRegex}}
                                                </div>
                                              </span>
                                            </ng-container>
                                          </ng-container>
                                        </div>
                                        <div class="col-1">
                                          <button class="btn btn-secondary" (click)="removeCondition(filter, conditionIndex)"><i class="fas fa-times"></i></button>
                                        </div>
                                      </div>
                                    </ng-container>
                                  </div>
                                  <div class="oppia-parameter-top-margin">
                                    <button class="btn btn-secondary e2e-test-add-condition-button" (click)="addNewCondition(filter)">
                                      Add New Condition
                                    </button>
                                  </div>
                                </div>
                              </div>
                            </div>
                            <div *ngIf="rule.filters.length > 1" class="col-1 oppia-flex-center">
                              <button class="btn btn-secondary" (click)="removeFilter(rule, filterIndex)"><i class="fas fa-times"></i></button>
                            </div>
                          </div>
                        </div>
                        <div class="container">
                          <div class="row oppia-parameter-top-margin">
                            <div class="col-1"></div>
                            <button class="btn btn-secondary" (click)="addNewFilter(rule)">Add New Filter</button>
                          </div>
                        </div>
                      </div>
                    </div>
                    <div class="row oppia-parameter-top-margin">
                      <div class="col-4"><b>then set the value to:</b></div>
                      <div class="col-6">
                        <schema-based-editor [schema]="getPlatformParamSchema(platformParameter.dataType)" [(ngModel)]="rule.valueWhenMatched">
                        </schema-based-editor>
                      </div>
                    </div>
                  </div>
                </div>
                <div class="col-2">
                  <div class="row">
                    <div *ngIf="ruleIndex === 0 || ruleIndex === platformParameter.rules.length - 1" class="col-4"></div>
                    <div *ngIf="ruleIndex > 0" class="col-4 oppia-rule-moving-buttons-container">
                      <button class="btn btn-secondary"
                              (click)="moveRuleUp(platformParameter, ruleIndex)">
                        ↑
                      </button>
                    </div>
                    <div *ngIf="ruleIndex + 1 < platformParameter.rules.length" class="col-4 oppia-rule-moving-buttons-container">
                      <button class="btn btn-secondary"
                              (click)="moveRuleDown(platformParameter, ruleIndex)">
                        ↓
                      </button>
                    </div>
                    <div class="col-4 oppia-flex-vertical-center">
                      <button class="btn btn-secondary e2e-test-remove-rule-button"
                              (click)="removeRule(platformParameter, ruleIndex)">
                        <i class="fas fa-times"></i>
                      </button>
                    </div>
                  </div>
                </div>
              </div>
            </div>
          </div>
        </div>
      </div>
    </div>
  </div>
  <div *ngIf="platformParametersInEditMode.get(platformParameter.name)" class="oppia-flex-center oppia-parameter-bottom-margin">
    <button class="btn btn-secondary e2e-test-parameter-add-rule-button"
            (click)="addNewRuleToBottom(platformParameter)">
      Add Rule
    </button>
  </div>
  <div class="row oppia-parameter-top-margin">
    <div class="col-2"><b>Default value:</b></div>
    <div *ngIf="platformParametersInEditMode.get(platformParameter.name)" class="col-9">
      <schema-based-editor [schema]="getPlatformParamSchema(platformParameter.dataType)" [(ngModel)]="platformParameter.defaultValue">
      </schema-based-editor>
    </div>
    <div *ngIf="!platformParametersInEditMode.get(platformParameter.name)" class="col-10">{{platformParameter.defaultValue}}</div>
  </div>
  <div class="row oppia-control-buttons-container oppia-parameter-top-margin">
    <!-- Control Buttons -->
    <button
            class="btn btn-secondary"
            (click)="clearChanges(platformParameter); shiftToReadMode(platformParameter)">
      Cancel
    </button>
    <div class="save-button-container" (mouseover)="setWarningsAreShown(true)" (mouseleave)="setWarningsAreShown(false)">
      <button class="btn btn-primary"
              (click)="updateParameterRulesAsync(platformParameter) && shiftToReadMode(platformParameter)"
              [disabled]="!isPlatformParamChanged(platformParameter) || getWarnings(platformParameter).length > 0">
        Save
      </button>
      <li class="uib-dropdown nav-item icon nav-list-item">
        <ul class="uib-dropdown-menu oppia-editor-warnings-box dropdown-menu warning-box" *ngIf="warningsAreShown && getWarnings(platformParameter).length > 0">
          <span class="oppia-editor-warnings-header">Please fix the errors below before saving</span>
          <li class="oppia-editor-warnings-text" *ngFor="let warning of getWarnings(platformParameter); index as index">
            <hr class="oppia-editor-warnings-separator">
            <span *ngIf="warning">
              {{ warning }}
            </span>
          </li>
        </ul>
      </li>
    </div>
  </div>
</div>

<div *ngIf="platformParameters.length === 0 && platformParametersAreFetched" class="oppia-page-card oppia-long-text oppia-admin-parameters oppia-empty-indicator e2e-test-no-parameter">
  No platform parameters are available.
</div>


<style>
  .save-button-container {
    display: inline-block;
    position: relative;
  }

  .save-button-container .uib-dropdown {
    left: 0;
    opacity: 0;
    position: absolute;
    top: 100%;
    transition: opacity 0.3s, visibility 0.3s;
    visibility: hidden;
    z-index: 1;
  }

  .save-button-container:hover .uib-dropdown {
    opacity: 1;
    visibility: visible;
  }

  .warning-box {
    display: block;
  }

  .oppia-editor-warnings-box {
    background: #fcf8e3;
    cursor: default;
    max-width: none;
  }

  .oppia-edit-param-button {
    padding: 15px;
    text-align: center;
  }

  .oppia-rules-section {
    display: block;
  }

  .oppia-rule-item {
    border: solid 1px #ccc;
    display: block;
  }

  .oppia-rule-item-header {
    align-content: center;
    display: flex;
    justify-content: space-between;
    padding: 16px;
  }

  .save-default-values-button {
    align-items: center;
    display: flex;
    float: right;
    font-size: 12px;
    justify-content: space-between;
    margin-top: 20px;
  }

  .oppia-admin-parameters .oppia-flex-center {
    align-items: center;
    display: flex;
    justify-content: center;
  }

  .oppia-condition-button-margin {
    margin-right: 17px;
  }

  .oppia-condition-operator-margin {
    margin-right: 40px;
  }

  .oppia-flex-right {
    align-items: end;
    display: flex;
    justify-content: end;
  }

  .oppia-admin-parameters .oppia-flex-horizon-center {
    display: flex;
    justify-content: center;
  }

  .oppia-admin-parameters .oppia-flex-vertical-center {
    padding: 1px;
    padding-top: 10px;
  }

  .oppia-admin-parameters .oppia-control-buttons-container {
    align-items: center;
    border-top: 1px solid #dee2e6;
    display: flex;
    justify-content: flex-end;
    margin-right: 5px;
    padding-top: 10px;
  }

  .oppia-admin-parameters .oppia-control-buttons-container button {
    margin-left: 5px;
  }

  .oppia-admin-parameters .oppia-conjunction-indicator {
    align-items: center;
    display: flex;
    font-size: 12px;
    justify-content: space-between;
    margin-bottom: 10px;
    margin-top: 10px;
    width: 100%;
  }

  .oppia-admin-parameters .oppia-conjunction-indicator > .horizontal-line {
    border-bottom: 1px dotted #dee2e6;
    flex-grow: 1;
    height: 0;
  }

  .oppia-admin-parameters .oppia-condition-conjunction-indicator {
    font-size: 12px;
    margin-bottom: 10px;
    margin-top: 10px;
  }

  .oppia-admin-parameters .oppia-input-error {
    margin-left: 15px;
    position: relative;
  }

  .oppia-admin-parameters .oppia-input-error .input-error-symbol {
    color: #ff6347;
    font-weight: bold;
  }

  .oppia-admin-parameters .oppia-input-error .tooltip {
    background-color: #f5f5f5;
    border: 1px solid #ff6347;
    border-radius: 3px;
    display: none;
    font-size: 14px;
    left: -50%;
    opacity: 0;
    padding: 5px;
    position: absolute;
    width: 200px;
  }

  .oppia-admin-parameters .oppia-input-error:hover .tooltip {
    display: inherit;
    opacity: 1;
  }

  .oppia-admin-parameters .oppia-parameter-top-margin {
    margin-top: 10px;
  }

  .oppia-admin-parameters .oppia-parameter-bottom-margin {
    margin-bottom: 15px;
  }

  .oppia-admin-parameters .oppia-parameter-name {
    border-bottom: 1px solid #dee2e6;
  }

  .oppia-admin-parameters .oppia-description-content {
    overflow-wrap: anywhere;
  }

  .oppia-admin-parameters .oppia-condition-container {
    align-items: center;
    display: flex;
    justify-content: flex-start;
  }

  .oppia-admin-parameters .oppia-filter-container {
    border: 1px solid #dee2e6;
    padding-bottom: 10px;
    padding-top: 10px;
  }

  .oppia-admin-parameters .oppia-rule-container {
    border: 1px solid #a8a8a8;
    padding-bottom: 10px;
    padding-left: 10px;
    padding-top: 10px;
  }

  .oppia-admin-parameters.oppia-empty-indicator {
    max-width: 1050px;
  }

  .oppia-admin-parameters .oppia-condition-input {
    max-width: 100px;
  }

  .oppia-admin-parameters .oppia-rule-moving-buttons-container {
    padding: 1px;
    padding-top: 10px;
  }

  .oppia-admin-parameters .admin-note {
    display: flex;
    font-weight: bold;
    justify-content: center;
    width: 100%;
  }

  .e2e-test-angular-dummy-parameter-indicator {
    bottom: 10px;
  }

</style><|MERGE_RESOLUTION|>--- conflicted
+++ resolved
@@ -22,17 +22,6 @@
     <div class="col-10 oppia-description-content">{{platformParameter.description}}</div>
   </div>
   <div class="row oppia-parameter-top-margin">
-<<<<<<< HEAD
-    <div class="col-2"><b>Default:</b></div>
-    <div *ngIf="platformParameter.rules.length === 0" class="col-10">
-      <schema-based-editor [schema]="getPlatformParamSchema(platformParameter.dataType, platformParameter.name)" [(ngModel)]="platformParameter.defaultValue">
-      </schema-based-editor>
-    </div>
-    <div *ngIf="platformParameter.rules.length !== 0" class="col-10">{{platformParameter.defaultValue}}</div>
-  </div>
-  <div class="row oppia-parameter-top-margin">
-=======
->>>>>>> d16fdf23
     <div class="col-2">
       <b>Rules:</b>
     </div>
@@ -47,17 +36,6 @@
     <div class="col-1"></div>
     <div class="col-11">
       <!-- Rules -->
-<<<<<<< HEAD
-      <div *ngFor="let rule of platformParameter.rules; index as ruleIndex" class="container oppia-parameter-bottom-margin">
-        <div class="row">
-          <div class="col-1"></div>
-          <div class="col-10 oppia-rule-container">
-            <div class="row">
-              <div class="col-2"><b>If Matched:</b></div>
-              <div class="col-10">
-                <schema-based-editor [schema]="getPlatformParamSchema(platformParameter.dataType, platformParameter.name)" [(ngModel)]="rule.valueWhenMatched">
-                </schema-based-editor>
-=======
       <div class="container oppia-rules-section">
         <div *ngFor="let rule of platformParameter.rules; index as ruleIndex" class="oppia-parameter-bottom-margin oppia-rule-item">
           <div class="row">
@@ -69,7 +47,6 @@
                 <div class="col-3">
                   {{ rule.valueWhenMatched }}
                 </div>
->>>>>>> d16fdf23
               </div>
             </div>
             <div class="col-12" *ngIf="platformParametersInEditMode.get(platformParameter.name)">
@@ -183,7 +160,7 @@
                     <div class="row oppia-parameter-top-margin">
                       <div class="col-4"><b>then set the value to:</b></div>
                       <div class="col-6">
-                        <schema-based-editor [schema]="getPlatformParamSchema(platformParameter.dataType)" [(ngModel)]="rule.valueWhenMatched">
+                        <schema-based-editor [schema]="getPlatformParamSchema(platformParameter.dataType, platformParameter.name)" [(ngModel)]="rule.valueWhenMatched">
                         </schema-based-editor>
                       </div>
                     </div>
@@ -228,7 +205,7 @@
   <div class="row oppia-parameter-top-margin">
     <div class="col-2"><b>Default value:</b></div>
     <div *ngIf="platformParametersInEditMode.get(platformParameter.name)" class="col-9">
-      <schema-based-editor [schema]="getPlatformParamSchema(platformParameter.dataType)" [(ngModel)]="platformParameter.defaultValue">
+      <schema-based-editor [schema]="getPlatformParamSchema(platformParameter.dataType, platformParameter.name)" [(ngModel)]="platformParameter.defaultValue">
       </schema-based-editor>
     </div>
     <div *ngIf="!platformParametersInEditMode.get(platformParameter.name)" class="col-10">{{platformParameter.defaultValue}}</div>
