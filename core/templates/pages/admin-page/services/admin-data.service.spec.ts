// Copyright 2019 The Oppia Authors. All Rights Reserved.
//
// Licensed under the Apache License, Version 2.0 (the "License");
// you may not use this file except in compliance with the License.
// You may obtain a copy of the License at
//
//      http://www.apache.org/licenses/LICENSE-2.0
//
// Unless required by applicable law or agreed to in writing, software
// distributed under the License is distributed on an "AS-IS" BASIS,
// WITHOUT WARRANTIES OR CONDITIONS OF ANY KIND, either express or implied.
// See the License for the specific language governing permissions and
// limitations under the License.

/**
 * @fileoverview Tests for AdminDataService.
 */

import {
  HttpClientTestingModule,
  HttpTestingController,
} from '@angular/common/http/testing';
import {TestBed, fakeAsync, flushMicrotasks} from '@angular/core/testing';

import {PlatformParameterFilterType} from 'domain/platform-parameter/platform-parameter-filter.model';
import {PlatformParameter} from 'domain/platform-parameter/platform-parameter.model';
import {AdminDataService} from 'pages/admin-page/services/admin-data.service';
import {
  AdminPageData,
  AdminPageDataBackendDict,
} from 'domain/admin/admin-backend-api.service';
import {CreatorTopicSummary} from 'domain/topic/creator-topic-summary.model';
import {SkillSummary} from 'domain/skill/skill-summary.model';

describe('Admin Data Service', () => {
  let adminDataService: AdminDataService;
  let httpTestingController: HttpTestingController;
  var sampleAdminData: AdminPageDataBackendDict = {
    role_to_actions: {
      guest: ['action for guest'],
    },
    topic_summaries: [
      {
        topic_model_created_on: 1591196558882.194,
        uncategorized_skill_count: 0,
        name: 'Empty Topic',
        additional_story_count: 0,
        total_skill_count: 0,
        version: 1,
        canonical_story_count: 0,
        subtopic_count: 0,
        description: '',
        id: 'VqgPTpt7JyJy',
        topic_model_last_updated: 1591196558882.2,
        language_code: 'en',
        thumbnail_filename: 'image.svg',
        thumbnail_bg_color: '#C6DCDA',
        total_published_node_count: 10,
        url_fragment: 'topicurlfrag',
        can_edit_topic: false,
        is_published: false,
        total_upcoming_chapters_count: 1,
        total_overdue_chapters_count: 1,
        total_chapter_counts_for_each_story: [5, 4],
        published_chapter_counts_for_each_story: [3, 4],
      },
    ],
    updatable_roles: ['TOPIC_MANAGER'],
    human_readable_current_time: 'June 03 15:31:20',
    demo_collections: [],
    demo_exploration_ids: ['19'],
    demo_explorations: [['0', 'welcome.yaml']],
    viewable_roles: ['TOPIC_MANAGER'],
    human_readable_roles: {
      FULL_USER: 'full user',
      TOPIC_MANAGER: 'topic manager',
    },
    platform_params_dicts: [
      {
        name: 'dummy_parameter',
        description: 'This is a dummy platform parameter.',
        data_type: 'string',
        rules: [
          {
            filters: [
              {
                type: PlatformParameterFilterType.PlatformType,
                conditions: [['=', 'Web'] as [string, string]],
              },
            ],
            value_when_matched: '',
          },
        ],
        rule_schema_version: 1,
        default_value: '',
      },
    ],
<<<<<<< HEAD
    user_group_models_dict: {
      UserGroup1: ['User1', 'User2', 'User3'],
      UserGroup2: ['User4', 'User5'],
      UserGroup3: ['User6', 'User7', 'User8'],
    },
    all_users_usernames: [
      'User1',
      'User2',
      'User3',
      'User4',
      'User5',
      'User6',
      'User7',
      'User8',
    ],
=======
    skill_list: [],
>>>>>>> 98b722f5
  };
  let adminDataResponse: AdminPageData;

  beforeEach(() => {
    TestBed.configureTestingModule({
      imports: [HttpClientTestingModule],
      providers: [AdminDataService],
    });
    adminDataService = TestBed.get(AdminDataService);
    httpTestingController = TestBed.get(HttpTestingController);
    adminDataResponse = {
      demoExplorations: sampleAdminData.demo_explorations,
      demoCollections: sampleAdminData.demo_collections,
      demoExplorationIds: sampleAdminData.demo_exploration_ids,
      updatableRoles: sampleAdminData.updatable_roles,
      roleToActions: sampleAdminData.role_to_actions,
      viewableRoles: sampleAdminData.viewable_roles,
      humanReadableRoles: sampleAdminData.human_readable_roles,
      topicSummaries: sampleAdminData.topic_summaries.map(
        CreatorTopicSummary.createFromBackendDict
      ),
      platformParameters: sampleAdminData.platform_params_dicts.map(dict =>
        PlatformParameter.createFromBackendDict(dict)
      ),
<<<<<<< HEAD
      userGroups: sampleAdminData.user_group_models_dict,
      allUsersUsernames: sampleAdminData.all_users_usernames,
=======
      skillList: sampleAdminData.skill_list.map(dict =>
        SkillSummary.createFromBackendDict(dict)
      ),
>>>>>>> 98b722f5
    };
  });

  afterEach(() => {
    httpTestingController.verify();
  });

  it('should return the correct admin data', fakeAsync(() => {
    adminDataService.getDataAsync().then(function (response) {
      expect(response).toEqual(adminDataResponse);
    });

    var req = httpTestingController.expectOne('/adminhandler');
    expect(req.request.method).toEqual('GET');
    req.flush(sampleAdminData);

    flushMicrotasks();
  }));

  it('should cache the response and not make a second request', fakeAsync(() => {
    adminDataService.getDataAsync();

    var req = httpTestingController.expectOne('/adminhandler');
    expect(req.request.method).toEqual('GET');
    req.flush(sampleAdminData);

    flushMicrotasks();

    adminDataService.getDataAsync().then(function (response) {
      expect(response).toEqual(adminDataResponse);
    });

    httpTestingController.expectNone('/adminhandler');
  }));
});<|MERGE_RESOLUTION|>--- conflicted
+++ resolved
@@ -95,7 +95,6 @@
         default_value: '',
       },
     ],
-<<<<<<< HEAD
     user_group_models_dict: {
       UserGroup1: ['User1', 'User2', 'User3'],
       UserGroup2: ['User4', 'User5'],
@@ -111,9 +110,7 @@
       'User7',
       'User8',
     ],
-=======
     skill_list: [],
->>>>>>> 98b722f5
   };
   let adminDataResponse: AdminPageData;
 
@@ -138,14 +135,11 @@
       platformParameters: sampleAdminData.platform_params_dicts.map(dict =>
         PlatformParameter.createFromBackendDict(dict)
       ),
-<<<<<<< HEAD
       userGroups: sampleAdminData.user_group_models_dict,
       allUsersUsernames: sampleAdminData.all_users_usernames,
-=======
       skillList: sampleAdminData.skill_list.map(dict =>
         SkillSummary.createFromBackendDict(dict)
       ),
->>>>>>> 98b722f5
     };
   });
 
