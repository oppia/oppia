--- conflicted
+++ resolved
@@ -16,289 +16,170 @@
  * @fileoverview Component for editing user roles.
  */
 
-import { Component, OnInit } from '@angular/core';
-import { NgbModal } from '@ng-bootstrap/ng-bootstrap';
-import { downgradeComponent } from '@angular/upgrade/static';
-<<<<<<< HEAD
-import { AdminDataService } from '../services/admin-data.service';
-import { AdminBackendApiService } from 'domain/admin/admin-backend-api.service';
-import { TopicManagerRoleEditorModalComponent } from './topic-manager-role-editor-modal.component';
-import { AlertsService } from 'services/alerts.service';
-=======
-import { AppConstants } from 'app.constants';
-import { AdminBackendApiService, RoleToActionsBackendResponse, UserRolesBackendResponse } from 'domain/admin/admin-backend-api.service';
-import { CreatorTopicSummary } from 'domain/topic/creator-topic-summary.model';
-import { AdminDataService } from '../services/admin-data.service';
-import { AdminTaskManagerService } from '../services/admin-task-manager.service';
+ import { Component, OnInit } from '@angular/core';
+ import { NgbModal } from '@ng-bootstrap/ng-bootstrap';
+ import { downgradeComponent } from '@angular/upgrade/static';
+ import { AdminDataService } from '../services/admin-data.service';
+ import { AdminBackendApiService } from 'domain/admin/admin-backend-api.service';
+ import { TopicManagerRoleEditorModalComponent } from './topic-manager-role-editor-modal.component';
+ import { AlertsService } from 'services/alerts.service';
 
-export interface ViewUserRolesAction {
-  filterCriterion: string;
-  role: string;
-  username: string;
-  isValid: () => boolean;
-}
+ @Component({
+   selector: 'oppia-admin-roles-tab',
+   templateUrl: './admin-roles-tab.component.html'
+ })
+ export class AdminRolesTabComponent implements OnInit {
+   UPDATABLE_ROLES = null;
+   VIEWABLE_ROLES = null;
+   topicSummaries = null;
+   roleToActions = null;
+   rolesFetched = false;
 
-export interface UpdateRoleAction {
-  newRole: string;
-  username: string;
-  topicId: string;
-  isValid: () => boolean;
-}
+   selectingNewRole = false;
+   username = '';
+   userRoles = [];
+   possibleRolesToAdd = [];
+   managerInTopicsWithId = [];
+   roleInUpdate = null;
+   errorMessage = null;
+   changingBannedVlaue = false;
+   userIsBanned = false;
+   startedEditingRole = false;
 
-export interface AdminRolesFormData {
-  viewUserRoles: ViewUserRolesAction;
-  updateRole: UpdateRoleAction;
-}
->>>>>>> 264c2c09
+   constructor(
+     private adminDataService: AdminDataService,
+     private adminBackendApiService: AdminBackendApiService,
+     private alertsService: AlertsService,
+     private modalService: NgbModal
+   ) {}
 
-@Component({
-  selector: 'oppia-admin-roles-tab',
-  templateUrl: './admin-roles-tab.component.html'
-})
-<<<<<<< HEAD
-export class AdminRolesTabComponent implements OnInit {
-  UPDATABLE_ROLES = null;
-  VIEWABLE_ROLES = null;
-  topicSummaries = null;
-  roleToActions = null;
-  rolesFetched = false;
+   startEditing(): void {
+     this.startedEditingRole = true;
+     this.adminBackendApiService.viewUsersRoleAsync(
+       'username', null, this.username).then((userRoles) => {
+       this.rolesFetched = true;
+       this.userRoles = userRoles.roles;
+       this.managerInTopicsWithId = userRoles.topic_ids;
+       this.userIsBanned = userRoles.banned;
+     });
+   }
 
-  selectingNewRole = false;
-  username = '';
-  userRoles = [];
-  possibleRolesToAdd = [];
-  managerInTopicsWithId = [];
-  roleInUpdate = null;
-  errorMessage = null;
-  changingBannedVlaue = false;
-  userIsBanned = false;
-  startedEditingRole = false;
-=======
-export class AdminRolesTabComponent {
-  @Output() setStatusMessage: EventEmitter<string> = new EventEmitter();
-  userRolesResult: UserRolesBackendResponse = null;
-  resultRolesVisible: boolean = false;
-  topicSummaries: CreatorTopicSummary[] = null;
-  roleToActions: RoleToActionsBackendResponse = null;
-  formData: AdminRolesFormData;
+   addRole(): void {
+     this.possibleRolesToAdd = Object.keys(this.UPDATABLE_ROLES).filter(
+       role => !this.userRoles.includes(role));
+     this.selectingNewRole = true;
+   }
 
-  USER_FILTER_CRITERION_USERNAME = AppConstants.USER_FILTER_CRITERION_USERNAME;
-  USER_FILTER_CRITERION_ROLE = AppConstants.USER_FILTER_CRITERION_ROLE;
-  UPDATABLE_ROLES: UserRolesBackendResponse = {};
-  VIEWABLE_ROLES: UserRolesBackendResponse = {};
->>>>>>> 264c2c09
+   removeRole(roleToRemove: string): void {
+     this.roleInUpdate = roleToRemove;
+     let removeFromAllTopics = roleToRemove === 'TOPIC_MANAGER';
+     var roleIndex = this.userRoles.indexOf(roleToRemove);
+     this.adminBackendApiService.removeUserRoleAsync(
+       roleToRemove, this.username, null, removeFromAllTopics).then(() => {
+       if (removeFromAllTopics) {
+         this.managerInTopicsWithId = [];
+       }
+       this.userRoles.splice(roleIndex, 1);
+       this.roleInUpdate = null;
+     });
+   }
 
-  constructor(
-    private adminDataService: AdminDataService,
-<<<<<<< HEAD
-    private adminBackendApiService: AdminBackendApiService,
-    private alertsService: AlertsService,
-    private modalService: NgbModal
-  ) {}
+   openTopicManagerRoleEditor(): void {
+     const modalRef = this.modalService.open(
+       TopicManagerRoleEditorModalComponent);
+     modalRef.componentInstance.managerInTopicsWithId = (
+       this.managerInTopicsWithId);
+     modalRef.componentInstance.username = this.username;
+     let topicIdToName = {};
+     this.topicSummaries.forEach(
+       topicSummary => topicIdToName[topicSummary.id] = topicSummary.name);
+     modalRef.componentInstance.topicIdToName = topicIdToName;
+     modalRef.result.then(managerInTopicsWithId => {
+       this.managerInTopicsWithId = managerInTopicsWithId;
+       if (
+         !this.userRoles.includes('TOPIC_MANAGER') &&
+         managerInTopicsWithId.length) {
+         this.userRoles.push('TOPIC_MANAGER');
+       }
+       this.selectingNewRole = false;
+     });
+   }
 
-  startEditing(): void {
-    this.startedEditingRole = true;
-    this.adminBackendApiService.viewUsersRoleAsync(
-      'username', null, this.username).then((userRoles) => {
-      this.rolesFetched = true;
-      this.userRoles = userRoles.roles;
-      this.managerInTopicsWithId = userRoles.topic_ids;
-      this.userIsBanned = userRoles.banned;
-=======
-    private adminTaskManagerService: AdminTaskManagerService,
-  ) {}
+   addNewRole(role: string): void {
+     if (role === 'TOPIC_MANAGER') {
+       this.openTopicManagerRoleEditor();
+       return;
+     }
+     this.roleInUpdate = role;
+     this.userRoles.push(role);
+     this.selectingNewRole = false;
 
-  ngOnInit(): void {
-    this.refreshFormData();
-    this.setStatusMessage.emit('');
-    this.adminDataService.getDataAsync().then((adminDataObject) => {
-      this.UPDATABLE_ROLES = adminDataObject.updatableRoles;
-      this.VIEWABLE_ROLES = adminDataObject.viewableRoles;
-      this.topicSummaries = adminDataObject.topicSummaries;
-      this.roleToActions = adminDataObject.roleToActions;
->>>>>>> 264c2c09
-    });
-  }
+     this.adminBackendApiService.addUserRoleAsync(
+       role, this.username, null).then(() => {
+       this.roleInUpdate = null;
+     }, data => {
+       var transformedData = data.responseText.substring(5);
+       var parsedResponse = JSON.parse(transformedData);
+       this.alertsService.addWarning(
+         parsedResponse.error || 'Error communicating with server.');
+     });
+   }
 
-  addRole(): void {
-    this.possibleRolesToAdd = Object.keys(this.UPDATABLE_ROLES).filter(
-      role => !this.userRoles.includes(role));
-    this.selectingNewRole = true;
-  }
+   markUserBanned(): void {
+     this.changingBannedVlaue = true;
+     this.adminBackendApiService.markUserBannedAsync(this.username).then(() => {
+       this.changingBannedVlaue = false;
+       this.userIsBanned = true;
+       this.userRoles = [];
+     }, data => {
+       var transformedData = data.responseText.substring(5);
+       var parsedResponse = JSON.parse(transformedData);
+       this.alertsService.addWarning(
+         parsedResponse.error || 'Error communicating with server.');
+     });
+   }
 
-<<<<<<< HEAD
-  removeRole(roleToRemove: string): void {
-    this.roleInUpdate = roleToRemove;
-    let removeFromAllTopics = roleToRemove === 'TOPIC_MANAGER';
-    var roleIndex = this.userRoles.indexOf(roleToRemove);
-    this.adminBackendApiService.removeUserRoleAsync(
-      roleToRemove, this.username, null, removeFromAllTopics).then(() => {
-      if (removeFromAllTopics) {
-        this.managerInTopicsWithId = [];
-      }
-      this.userRoles.splice(roleIndex, 1);
-      this.roleInUpdate = null;
-    });
-  }
+   unmarkUserBanned(): void {
+     this.changingBannedVlaue = true;
+     this.adminBackendApiService.unmarkUserBannedAsync(
+       this.username).then((response) => {
+       this.changingBannedVlaue = false;
+       this.userIsBanned = false;
+       this.startEditing();
+     }, data => {
+       var transformedData = data.responseText.substring(5);
+       var parsedResponse = JSON.parse(transformedData);
+       this.alertsService.addWarning(
+         parsedResponse.error || 'Error communicating with server.');
+     });
+   }
 
-  openTopicManagerRoleEditor(): void {
-    const modalRef = this.modalService.open(
-      TopicManagerRoleEditorModalComponent);
-    modalRef.componentInstance.managerInTopicsWithId = (
-      this.managerInTopicsWithId);
-    modalRef.componentInstance.username = this.username;
-    let topicIdToName = {};
-    this.topicSummaries.forEach(
-      topicSummary => topicIdToName[topicSummary.id] = topicSummary.name);
-    modalRef.componentInstance.topicIdToName = topicIdToName;
-    modalRef.result.then(managerInTopicsWithId => {
-      this.managerInTopicsWithId = managerInTopicsWithId;
-      if (
-        !this.userRoles.includes('TOPIC_MANAGER') &&
-        managerInTopicsWithId.length) {
-        this.userRoles.push('TOPIC_MANAGER');
-=======
-  submitRoleViewForm(formResponse: ViewUserRolesAction): void {
-    if (this.adminTaskManagerService.isTaskRunning()) {
-      return;
-    }
+   clearEditor(): void {
+     this.topicSummaries = null;
+     this.rolesFetched = false;
+     this.selectingNewRole = false;
+     this.username = '';
+     this.userRoles = [];
+     this.possibleRolesToAdd = [];
+     this.managerInTopicsWithId = [];
+     this.roleInUpdate = null;
+     this.changingBannedVlaue = false;
+     this.userIsBanned = false;
+     this.startedEditingRole = false;
+   }
 
-    this.setStatusMessage.emit('Processing query...');
+   ngOnInit(): void {
+     this.roleToActions = null;
+     this.adminDataService.getDataAsync().then(adminDataObject => {
+       this.UPDATABLE_ROLES = adminDataObject.updatableRoles;
+       this.VIEWABLE_ROLES = adminDataObject.viewableRoles;
+       this.topicSummaries = adminDataObject.topicSummaries;
+       this.roleToActions = adminDataObject.roleToActions;
+     });
+   }
+ }
 
-    this.adminTaskManagerService.startTask();
-    this.userRolesResult = {};
-    this.adminBackendApiService.viewUsersRoleAsync(
-      formResponse.filterCriterion, formResponse.role,
-      formResponse.username
-    ).then((userRoles) => {
-      this.userRolesResult = userRoles;
-      if (Object.keys(this.userRolesResult).length === 0) {
-        this.resultRolesVisible = false;
-        this.setStatusMessage.emit('No results.');
-      } else {
-        this.resultRolesVisible = true;
-        this.setStatusMessage.emit('Success.');
->>>>>>> 264c2c09
-      }
-      this.selectingNewRole = false;
-    });
-  }
-
-<<<<<<< HEAD
-  addNewRole(role: string): void {
-    if (role === 'TOPIC_MANAGER') {
-      this.openTopicManagerRoleEditor();
-      return;
-    }
-    this.roleInUpdate = role;
-    this.userRoles.push(role);
-    this.selectingNewRole = false;
-
-    this.adminBackendApiService.addUserRoleAsync(
-      role, this.username, null).then(() => {
-      this.roleInUpdate = null;
-    }, data => {
-      var transformedData = data.responseText.substring(5);
-      var parsedResponse = JSON.parse(transformedData);
-      this.alertsService.addWarning(
-        parsedResponse.error || 'Error communicating with server.');
-    });
-  }
-
-  markUserBanned(): void {
-    this.changingBannedVlaue = true;
-    this.adminBackendApiService.markUserBannedAsync(this.username).then(() => {
-      this.changingBannedVlaue = false;
-      this.userIsBanned = true;
-      this.userRoles = [];
-    }, data => {
-      var transformedData = data.responseText.substring(5);
-      var parsedResponse = JSON.parse(transformedData);
-      this.alertsService.addWarning(
-        parsedResponse.error || 'Error communicating with server.');
-    });
-  }
-
-  unmarkUserBanned(): void {
-    this.changingBannedVlaue = true;
-    this.adminBackendApiService.unmarkUserBannedAsync(
-      this.username).then((response) => {
-      this.changingBannedVlaue = false;
-      this.userIsBanned = false;
-      this.startEditing();
-    }, data => {
-      var transformedData = data.responseText.substring(5);
-      var parsedResponse = JSON.parse(transformedData);
-      this.alertsService.addWarning(
-        parsedResponse.error || 'Error communicating with server.');
-    });
-  }
-
-  clearEditor(): void {
-    this.topicSummaries = null;
-    this.rolesFetched = false;
-    this.selectingNewRole = false;
-    this.username = '';
-    this.userRoles = [];
-    this.possibleRolesToAdd = [];
-    this.managerInTopicsWithId = [];
-    this.roleInUpdate = null;
-    this.changingBannedVlaue = false;
-    this.userIsBanned = false;
-    this.startedEditingRole = false;
-  }
-
-  ngOnInit(): void {
-    this.roleToActions = null;
-    this.adminDataService.getDataAsync().then(adminDataObject => {
-      this.UPDATABLE_ROLES = adminDataObject.updatableRoles;
-      this.VIEWABLE_ROLES = adminDataObject.viewableRoles;
-      this.topicSummaries = adminDataObject.topicSummaries;
-      this.roleToActions = adminDataObject.roleToActions;
-    });
-=======
-  refreshFormData(): void {
-    this.formData = {
-      viewUserRoles: {
-        filterCriterion: AppConstants.USER_FILTER_CRITERION_ROLE,
-        role: null,
-        username: '',
-        isValid: function() {
-          if (this.filterCriterion ===
-            AppConstants.USER_FILTER_CRITERION_ROLE) {
-            return Boolean(this.role);
-          }
-          if (this.filterCriterion ===
-            AppConstants.USER_FILTER_CRITERION_USERNAME) {
-            return Boolean(this.username);
-          }
-          return false;
-        }
-      },
-      updateRole: {
-        newRole: null,
-        username: '',
-        topicId: null,
-        isValid: function() {
-          if (this.newRole === 'TOPIC_MANAGER') {
-            return Boolean(this.topicId);
-          } else if (this.newRole) {
-            return Boolean(this.username);
-          }
-          return false;
-        }
-      }
-    };
-  }
-
-  clearResults(): void {
-    this.resultRolesVisible = false;
-    this.userRolesResult = {};
->>>>>>> 264c2c09
-  }
-}
-
-angular.module('oppia').directive('oppiaAdminRolesTab',
-  downgradeComponent({
-    component: AdminRolesTabComponent
-  }) as angular.IDirectiveFactory);+ angular.module('oppia').directive('oppiaAdminRolesTab',
+   downgradeComponent({
+     component: AdminRolesTabComponent
+   }) as angular.IDirectiveFactory);