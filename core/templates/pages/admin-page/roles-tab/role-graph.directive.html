--- conflicted
+++ resolved
@@ -103,11 +103,7 @@
               Select Method
             </label>
             <div class="col-md-8 ml-auto">
-<<<<<<< HEAD
-              <select id="$ctrl.formData.viewContributionReviewers.filterCriterion" ng-model="$ctrl.formData.viewContributionReviewers.filterCriterion" class="form-control">
-=======
-              <select id="$ctrl.formData.viewCommunityReviewers.filterCriterion" ng-model="$ctrl.formData.viewCommunityReviewers.filterCriterion" class="form-control protractor-test-reviewer-role-method">
->>>>>>> 23fe0be9
+              <select id="$ctrl.formData.viewContributionReviewers.filterCriterion" ng-model="$ctrl.formData.viewContributionReviewers.filterCriterion" class="form-control protractor-test-reviewer-role-method">
                 <option value="<[$ctrl.USER_FILTER_CRITERION_ROLE]>">By Role</option>
                 <option value="<[$ctrl.USER_FILTER_CRITERION_USERNAME]>">By Username</option>
               </select>
@@ -117,11 +113,7 @@
                ng-if="$ctrl.formData.viewContributionReviewers.filterCriterion===$ctrl.USER_FILTER_CRITERION_ROLE">
             <label for="review-categories-input" class="col-md-4 col-lg-4 col-sm-4 col-form-label">Select Role</label>
             <div class="col-md-8 col-lg-8 col-sm-8 ml-auto">
-<<<<<<< HEAD
-              <select id="review-categories-input" sng-options="roleString as roleName for (roleName, roleString) in $ctrl.REVIEW_CATEGORIES" ng-model="$ctrl.formData.viewContributionReviewers.category" class="form-control">
-=======
-              <select id="review-categories-input" ng-options="roleString as roleName for (roleName, roleString) in $ctrl.REVIEW_CATEGORIES" ng-model="$ctrl.formData.viewCommunityReviewers.category" class="form-control protractor-test-reviewer-role-value">
->>>>>>> 23fe0be9
+              <select id="review-categories-input" ng-options="roleString as roleName for (roleName, roleString) in $ctrl.REVIEW_CATEGORIES" ng-model="$ctrl.formData.viewContributionReviewers.category" class="form-control protractor-test-reviewer-role-value">
               </select>
             </div>
           </div>
@@ -145,13 +137,8 @@
             </div>
           </div>
 
-<<<<<<< HEAD
-          <button type="submit" class="btn btn-success"
+          <button type="submit" class="btn btn-success protractor-test-view-reviewer-role-button"
                   ng-disabled="!$ctrl.formData.viewContributionReviewers.isValid()"
-=======
-          <button type="submit" class="btn btn-success protractor-test-view-reviewer-role-button"
-                  ng-disabled="!$ctrl.formData.viewCommunityReviewers.isValid()"
->>>>>>> 23fe0be9
                   value="view role">
             View Role
           </button>
@@ -176,11 +163,7 @@
               </tbody>
             </table>
           </div>
-<<<<<<< HEAD
-          <div ng-if="$ctrl.formData.viewContributionReviewers.filterCriterion===$ctrl.USER_FILTER_CRITERION_ROLE">
-=======
-          <div ng-if="$ctrl.formData.viewCommunityReviewers.filterCriterion===$ctrl.USER_FILTER_CRITERION_ROLE" class="protractor-test-reviewer-roles-result">
->>>>>>> 23fe0be9
+          <div ng-if="$ctrl.formData.viewContributionReviewers.filterCriterion===$ctrl.USER_FILTER_CRITERION_ROLE" class="protractor-test-reviewer-roles-result">
             <strong>Usernames:</strong> <[$ctrl.result.usernames]>
           </div>
         </div>
@@ -192,22 +175,14 @@
           <div class="d-xl-inline-flex form-group">
             <label for="add-reviewer-username-input" class="col-md-4 col-lg-4 col-sm-4 col-form-label">Enter Username</label>
             <div class="col-md-8 col-lg-8 col-sm-8 ml-auto">
-<<<<<<< HEAD
-              <input type="text" id="add-reviewer-username-input" placeholder="Enter username" ng-model="$ctrl.formData.addContributionReviewer.username" class="form-control">
-=======
-              <input type="text" id="add-reviewer-username-input" placeholder="Enter username" ng-model="$ctrl.formData.addCommunityReviewer.username" class="form-control protractor-test-add-reviewer-username">
->>>>>>> 23fe0be9
+              <input type="text" id="add-reviewer-username-input" placeholder="Enter username" ng-model="$ctrl.formData.addContributionReviewer.username" class="form-control protractor-test-add-reviewer-username">
             </div>
           </div>
 
           <div class="d-xl-inline-flex form-group">
             <label for="add-contribution-reviewer" class="col-md-4 col-lg-4 col-sm-4 col-form-label">Allow reviewing</label>
             <div class="col-md-8 col-lg-8 col-sm-8 ml-auto">
-<<<<<<< HEAD
-              <select id="add-contribution-reviewer" ng-options="value as key for (key, value) in $ctrl.REVIEW_CATEGORIES" ng-model="$ctrl.formData.addContributionReviewer.category" class="form-control">
-=======
-              <select id="add-community-reviewer" ng-options="value as key for (key, value) in $ctrl.REVIEW_CATEGORIES" ng-model="$ctrl.formData.addCommunityReviewer.category" class="form-control protractor-test-select-reviewer-role">
->>>>>>> 23fe0be9
+              <select id="add-contribution-reviewer" ng-options="value as key for (key, value) in $ctrl.REVIEW_CATEGORIES" ng-model="$ctrl.formData.addContributionReviewer.category" class="form-control protractor-test-select-reviewer-role">
               </select>
             </div>
           </div>
@@ -223,13 +198,8 @@
             </div>
           </div>
           <button type="submit"
-<<<<<<< HEAD
-                  class="btn btn-success"
+                  class="btn btn-success protractor-test-add-reviewer-form-submit-button"
                   ng-disabled="!$ctrl.formData.addContributionReviewer.isValid()"
-=======
-                  class="btn btn-success protractor-test-add-reviewer-form-submit-button"
-                  ng-disabled="!$ctrl.formData.addCommunityReviewer.isValid()"
->>>>>>> 23fe0be9
                   value="update role">Add Reviewer
           </button>
         </form>
