--- conflicted
+++ resolved
@@ -38,15 +38,11 @@
   <div class="navbar-container" style="background-color: #00376d">
     <div class="navbar-header protractor-test-navbar-header float-left">
       <a class="oppia-navbar-brand-name oppia-transition-200 float-left" href="/community-library">
-<<<<<<< HEAD
         <picture>
           <source type="image/webp" ng-srcset="<[$ctrl.getStaticImageUrl('/logo/288x128_logo_white.webp')]>">
           <source type="image/png" ng-srcset="<[$ctrl.getStaticImageUrl('/logo/288x128_logo_white.png')]>">
           <img ng-src="<[$ctrl.getStaticImageUrl('/logo/288x128_logo_white.png')]>" class="oppia-logo" ng-class="'oppia-logo-wide'">
         </picture>
-=======
-        <img ng-src="<[$ctrl.logoWhiteImgUrl]>" class="oppia-logo" ng-class="'oppia-logo-wide'" alt="Oppia Logo">
->>>>>>> 04e384b9
       </a>
       <ul class="nav navbar-nav oppia-navbar-breadcrumb">
         <li>
