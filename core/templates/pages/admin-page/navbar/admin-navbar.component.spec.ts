// Copyright 2021 The Oppia Authors. All Rights Reserved.
//
// Licensed under the Apache License, Version 2.0 (the "License");
// you may not use this file except in compliance with the License.
// You may obtain a copy of the License at
//
//      http://www.apache.org/licenses/LICENSE-2.0
//
// Unless required by applicable law or agreed to in writing, software
// distributed under the License is distributed on an "AS-IS" BASIS,
// WITHOUT WARRANTIES OR CONDITIONS OF ANY KIND, either express or implied.
// See the License for the specific language governing permissions and
// limitations under the License.

/**
 * @fileoverview Unit tests for admin navbar component.
 */

import {HttpClientTestingModule} from '@angular/common/http/testing';
import {
  async,
  ComponentFixture,
  fakeAsync,
  TestBed,
  tick,
} from '@angular/core/testing';
import {APP_BASE_HREF} from '@angular/common';
import {RouterModule} from '@angular/router';
import {UserInfo} from 'domain/user/user-info.model';
import {SmartRouterModule} from 'hybrid-router-module-provider';

import {UserService} from 'services/user.service';
import {AdminRouterService} from '../services/admin-router.service';
import {AdminNavbarComponent} from './admin-navbar.component';

describe('Admin Navbar component', () => {
  let component: AdminNavbarComponent;
  let userService: UserService;
  let adminRouterService: AdminRouterService;
  let userProfilePngImage = 'path-to-png-profile-pic';
  let userProfileWebpImage = 'path-to-webp-profile-pic';
  let userInfo = {
    isModerator: () => true,
    getUsername: () => 'username1',
    isSuperAdmin: () => true,
  };
  let imagePath = '/path/to/image.png';
  let profileUrl = '/profile/username1';
  let fixture: ComponentFixture<AdminNavbarComponent>;

  beforeEach(async(() => {
    TestBed.configureTestingModule({
      imports: [
        HttpClientTestingModule,
        // TODO(#13443): Remove hybrid router module provider once all pages are
        // migrated to angular router.
        SmartRouterModule,
        RouterModule.forRoot([]),
      ],
      declarations: [AdminNavbarComponent],
      providers: [
        {
          provide: APP_BASE_HREF,
          useValue: '/',
        },
      ],
    }).compileComponents();

    fixture = TestBed.createComponent(AdminNavbarComponent);
    component = fixture.componentInstance;
    userService = TestBed.get(UserService);
    adminRouterService = TestBed.get(AdminRouterService);
    fixture.detectChanges();

    spyOn(userService, 'getProfileImageDataUrl').and.returnValue([
      userProfilePngImage,
      userProfileWebpImage,
    ]);
  }));

  it('should initialize component properties correctly', fakeAsync(() => {
    spyOn(userService, 'getUserInfoAsync').and.resolveTo(userInfo as UserInfo);

    component.ngOnInit();
    tick();

    expect(component.profilePicturePngDataUrl).toBe(userProfilePngImage);
    expect(component.profilePictureWebpDataUrl).toBe(userProfileWebpImage);
    expect(component.getStaticImageUrl(imagePath)).toBe(
      '/assets/images/path/to/image.png'
    );
    expect(component.username).toBe('username1');
    expect(component.isModerator).toBe(true);
    expect(component.isSuperAdmin).toBe(true);
    expect(component.profileUrl).toEqual(profileUrl);
    expect(component.logoutUrl).toEqual('/logout');
    expect(component.profileDropdownIsActive).toBe(false);
    expect(component.dropdownMenuIsActive).toBe(false);
  }));

  it('should throw error if username is invalid', fakeAsync(() => {
    let userInfo = {
      isModerator: () => true,
      getUsername: () => null,
      isSuperAdmin: () => true,
    };
    spyOn(userService, 'getUserInfoAsync').and.resolveTo(userInfo as UserInfo);

    expect(() => {
      component.ngOnInit();
      tick();
    }).not.toThrowError('Cannot fetch username.');
  }));

  it('should be routed to the activities tab by default', fakeAsync(() => {
    spyOn(userService, 'getUserInfoAsync').and.resolveTo(userInfo as UserInfo);

    component.ngOnInit();
    tick();

    expect(component.isActivitiesTabOpen()).toBe(true);
<<<<<<< HEAD
=======
    expect(component.isConfigTabOpen()).toBe(false);
    expect(component.isPlatformParamsTabOpen()).toBe(false);
    expect(component.isRolesTabOpen()).toBe(false);
    expect(component.isMiscTabOpen()).toBe(false);
  }));

  it('should be routed to the config tab', fakeAsync(() => {
    spyOn(userService, 'getUserInfoAsync').and.resolveTo(userInfo as UserInfo);

    component.ngOnInit();
    tick();

    expect(component.isActivitiesTabOpen()).toBe(true);
    expect(component.isConfigTabOpen()).toBe(false);
    expect(component.isPlatformParamsTabOpen()).toBe(false);
    expect(component.isRolesTabOpen()).toBe(false);
    expect(component.isMiscTabOpen()).toBe(false);

    adminRouterService.showTab('#/config');

    expect(component.isActivitiesTabOpen()).toBe(false);
    expect(component.isConfigTabOpen()).toBe(true);
>>>>>>> 93e9cf6a
    expect(component.isPlatformParamsTabOpen()).toBe(false);
    expect(component.isRolesTabOpen()).toBe(false);
    expect(component.isMiscTabOpen()).toBe(false);
  }));

  it('should be routed to the platform params tab', fakeAsync(() => {
    spyOn(userService, 'getUserInfoAsync').and.resolveTo(userInfo as UserInfo);

    component.ngOnInit();
    tick();

    expect(component.isActivitiesTabOpen()).toBe(true);
    expect(component.isPlatformParamsTabOpen()).toBe(false);
    expect(component.isRolesTabOpen()).toBe(false);
    expect(component.isMiscTabOpen()).toBe(false);

    adminRouterService.showTab('#/platform-parameters');

    expect(component.isActivitiesTabOpen()).toBe(false);
    expect(component.isPlatformParamsTabOpen()).toBe(true);
    expect(component.isRolesTabOpen()).toBe(false);
    expect(component.isMiscTabOpen()).toBe(false);
  }));

  it('should be routed to the roles tab', fakeAsync(() => {
    spyOn(userService, 'getUserInfoAsync').and.resolveTo(userInfo as UserInfo);

    component.ngOnInit();
    tick();

    expect(component.isActivitiesTabOpen()).toBe(true);
    expect(component.isPlatformParamsTabOpen()).toBe(false);
    expect(component.isRolesTabOpen()).toBe(false);
    expect(component.isMiscTabOpen()).toBe(false);

    adminRouterService.showTab('#/roles');

    expect(component.isActivitiesTabOpen()).toBe(false);
    expect(component.isPlatformParamsTabOpen()).toBe(false);
    expect(component.isRolesTabOpen()).toBe(true);
    expect(component.isMiscTabOpen()).toBe(false);
  }));

  it('should be routed to the misc tab', fakeAsync(() => {
    spyOn(userService, 'getUserInfoAsync').and.resolveTo(userInfo as UserInfo);

    component.ngOnInit();
    tick();

    expect(component.isActivitiesTabOpen()).toBe(true);
    expect(component.isPlatformParamsTabOpen()).toBe(false);
    expect(component.isRolesTabOpen()).toBe(false);
    expect(component.isMiscTabOpen()).toBe(false);

    adminRouterService.showTab('#/misc');

    expect(component.isActivitiesTabOpen()).toBe(false);
    expect(component.isPlatformParamsTabOpen()).toBe(false);
    expect(component.isRolesTabOpen()).toBe(false);
    expect(component.isMiscTabOpen()).toBe(true);
  }));

  it('should set profileDropdownIsActive to true', fakeAsync(() => {
    spyOn(userService, 'getUserInfoAsync').and.resolveTo(userInfo as UserInfo);

    component.ngOnInit();
    tick();

    expect(component.profileDropdownIsActive).toBe(false);

    component.activateProfileDropdown();

    expect(component.profileDropdownIsActive).toBe(true);
  }));

  it('should set profileDropdownIsActive to false', fakeAsync(() => {
    spyOn(userService, 'getUserInfoAsync').and.resolveTo(userInfo as UserInfo);

    component.ngOnInit();
    tick();

    component.profileDropdownIsActive = true;

    expect(component.profileDropdownIsActive).toBe(true);

    component.deactivateProfileDropdown();

    expect(component.profileDropdownIsActive).toBe(false);
  }));

  it('should set dropdownMenuIsActive to true', fakeAsync(() => {
    spyOn(userService, 'getUserInfoAsync').and.resolveTo(userInfo as UserInfo);

    component.ngOnInit();
    tick();

    expect(component.dropdownMenuIsActive).toBe(false);

    component.activateDropdownMenu();

    expect(component.dropdownMenuIsActive).toBe(true);
  }));

  it('should set dropdownMenuIsActive to false', fakeAsync(() => {
    spyOn(userService, 'getUserInfoAsync').and.resolveTo(userInfo as UserInfo);

    component.ngOnInit();
    tick();

    component.dropdownMenuIsActive = true;

    expect(component.dropdownMenuIsActive).toBe(true);

    component.deactivateDropdownMenu();

    expect(component.dropdownMenuIsActive).toBe(false);
  }));
});<|MERGE_RESOLUTION|>--- conflicted
+++ resolved
@@ -119,31 +119,6 @@
     tick();
 
     expect(component.isActivitiesTabOpen()).toBe(true);
-<<<<<<< HEAD
-=======
-    expect(component.isConfigTabOpen()).toBe(false);
-    expect(component.isPlatformParamsTabOpen()).toBe(false);
-    expect(component.isRolesTabOpen()).toBe(false);
-    expect(component.isMiscTabOpen()).toBe(false);
-  }));
-
-  it('should be routed to the config tab', fakeAsync(() => {
-    spyOn(userService, 'getUserInfoAsync').and.resolveTo(userInfo as UserInfo);
-
-    component.ngOnInit();
-    tick();
-
-    expect(component.isActivitiesTabOpen()).toBe(true);
-    expect(component.isConfigTabOpen()).toBe(false);
-    expect(component.isPlatformParamsTabOpen()).toBe(false);
-    expect(component.isRolesTabOpen()).toBe(false);
-    expect(component.isMiscTabOpen()).toBe(false);
-
-    adminRouterService.showTab('#/config');
-
-    expect(component.isActivitiesTabOpen()).toBe(false);
-    expect(component.isConfigTabOpen()).toBe(true);
->>>>>>> 93e9cf6a
     expect(component.isPlatformParamsTabOpen()).toBe(false);
     expect(component.isRolesTabOpen()).toBe(false);
     expect(component.isMiscTabOpen()).toBe(false);
