// Copyright 2021 The Oppia Authors. All Rights Reserved.
//
// Licensed under the Apache License, Version 2.0 (the "License");
// you may not use this file except in compliance with the License.
// You may obtain a copy of the License at
//
//      http://www.apache.org/licenses/LICENSE-2.0
//
// Unless required by applicable law or agreed to in writing, software
// distributed under the License is distributed on an "AS-IS" BASIS,
// WITHOUT WARRANTIES OR CONDITIONS OF ANY KIND, either express or implied.
// See the License for the specific language governing permissions and
// limitations under the License.

/**
 * @fileoverview Component for the miscellaneous tab in the admin panel.
 */

import {ENTER} from '@angular/cdk/keycodes';
import {
  Component,
  EventEmitter,
  Output,
  ViewChild,
  ElementRef,
} from '@angular/core';

import cloneDeep from 'lodash/cloneDeep';
import isEqual from 'lodash/isEqual';
import {Subscription} from 'rxjs';

import {AppConstants} from 'app.constants';
import {AdminBackendApiService} from 'domain/admin/admin-backend-api.service';
import {AdminDataService} from 'pages/admin-page/services/admin-data.service';
<<<<<<< HEAD
import {AlertsService} from 'services/alerts.service';
=======
>>>>>>> 3e65ebbf
import {WindowRef} from 'services/contextual/window-ref.service';
import {AdminPageConstants} from '../admin-page.constants';
import {AdminTaskManagerService} from '../services/admin-task-manager.service';
import {LoaderService} from 'services/loader.service';

@Component({
  selector: 'oppia-admin-misc-tab',
  templateUrl: './admin-misc-tab.component.html',
})
export class AdminMiscTabComponent {
<<<<<<< HEAD
  @ViewChild('userInputToAddUserToGroup') userInputToAddUserToGroup!: (
    ElementRef<HTMLInputElement>);
=======
  @ViewChild('userInputToAddUserToGroup')
  userInputToAddUserToGroup!: ElementRef<HTMLInputElement>;
>>>>>>> 3e65ebbf
  @Output() setStatusMessage: EventEmitter<string> = new EventEmitter();
  DATA_EXTRACTION_QUERY_HANDLER_URL: string =
    '/explorationdataextractionhandler';

  irreversibleActionMessage: string =
    'This action is irreversible. Are you sure?';

  // These properties are initialized using Angular lifecycle hooks
  // and we need to do non-null assertion. For more information, see
  // https://github.com/oppia/oppia/wiki/Guide-on-defining-types#ts-7-1
  dataExtractionQueryStatusMessage!: string;
  oldUsername!: string;
  newUsername!: string;
  usernameToGrant!: string;
  usernameToRevoke!: string;
  userIdToGet!: string;
  userIdToDelete!: string;
  usernameToDelete!: string;
  expVersion!: number;
  stateName!: string;
  numAnswers!: number;
  expId!: string;
  topicIdForRegeneratingOpportunities!: string;
  expIdToRollback!: string;
  blogPostId!: string;
  authorUsername!: string;
  publishedOn!: string;
  showDataExtractionQueryStatus: boolean = false;
  MAX_USERNAME_LENGTH: number = AppConstants.MAX_USERNAME_LENGTH;
  message: string = '';
  expIdToGetInteractionIdsFor!: string;
  explorationInteractionIds: string[] = [];
  directiveSubscriptions = new Subscription();
  loadingMessage: string = '';
<<<<<<< HEAD
  selectedUserGroup: string = '';
=======
>>>>>>> 3e65ebbf
  newUserGroupName: string = '';
  separatorKeysCodes: number[] = [ENTER];
  userGroupToUsersMapBackup: Record<string, string[]> = {};
  userGroupsToUsers: Record<string, string[]> = {};
<<<<<<< HEAD
=======
  userGroupIdsToDetailsShowRecord: Record<string, boolean> = {};
  allUsersUsernames: string[] = [];
  userInUserGroupValidationError: string = '';
  userGroupValidationError: string = '';
>>>>>>> 3e65ebbf

  constructor(
    private adminBackendApiService: AdminBackendApiService,
    private adminDataService: AdminDataService,
    private adminTaskManagerService: AdminTaskManagerService,
<<<<<<< HEAD
    private alertsService: AlertsService,
=======
>>>>>>> 3e65ebbf
    private windowRef: WindowRef,
    private loaderService: LoaderService
  ) {}

  async fetchUserGroupData(): Promise<void> {
    const data = await this.adminDataService.getDataAsync();
    this.userGroupsToUsers = data.userGroups;
<<<<<<< HEAD
    this.userGroupToUsersMapBackup = cloneDeep(this.userGroupsToUsers);
    this.loaderService.hideLoadingScreen();
  }

  resetUserGroups(): void {
    if (this.areUserGroupsUpdated()) {
      if (
        !this.windowRef.nativeWindow.confirm(
          'This will revert all changes you made. Are you sure?'
        )
      ) {
        return;
      }
      this.userGroupsToUsers = cloneDeep(this.userGroupToUsersMapBackup);
    }
  }

  areUserGroupsUpdated(): boolean {
    return !isEqual(this.userGroupsToUsers, this.userGroupToUsersMapBackup);
  }

  getUserGroups(): string[] {
    let userGroups: string[] = [];
    for (let key in this.userGroupsToUsers) {
      userGroups.push(key);
    }
    return userGroups;
  }

  addUserToSelectedGroup(event: {value: string}): void {
=======
    this.allUsersUsernames = data.allUsersUsernames;
    this.userGroupToUsersMapBackup = cloneDeep(this.userGroupsToUsers);
    for (let userGroup in this.userGroupsToUsers) {
      this.userGroupIdsToDetailsShowRecord[userGroup] = false;
    }
    this.loaderService.hideLoadingScreen();
  }

  toggleUserGroupDetailsSection(userGroupId: string): void {
    let currentValue = this.userGroupIdsToDetailsShowRecord[userGroupId];
    this.userGroupIdsToDetailsShowRecord[userGroupId] =
      currentValue === true ? false : true;
    for (let useGroup in this.userGroupIdsToDetailsShowRecord) {
      if (useGroup === userGroupId) {
        continue;
      }
      this.userGroupIdsToDetailsShowRecord[useGroup] = false;
    }
  }

  deleteUserGroup(userGroupId: string): void {
    delete this.userGroupsToUsers[userGroupId];
    delete this.userGroupIdsToDetailsShowRecord[userGroupId];
  }

  removeUserFromUserGroup(userGroupId: string, username: string): void {
    let usersOfSelectedUserGroup: string[] =
      this.userGroupsToUsers[userGroupId];
    this.userGroupsToUsers[userGroupId] = usersOfSelectedUserGroup.filter(
      obj => obj !== username
    );
  }

  addUserToUserGroup(event: {value: string}, userGroupId: string): void {
    this.userInUserGroupValidationError = '';
>>>>>>> 3e65ebbf
    const value = (event.value || '').trim();
    if (!value || value === '') {
      return;
    }

<<<<<<< HEAD
    if (this.userGroupsToUsers[this.selectedUserGroup].includes(value)) {
      this.alertsService.addWarning(
        `The user ${value} already exists in the user ` +
          `group ${this.selectedUserGroup}.`
      );
      return;
    }
    this.userGroupsToUsers[this.selectedUserGroup].push(value);
    this.userInputToAddUserToGroup.nativeElement.value = '';
  }

  removeUserFromSelectedGroup(username: string): void {
    let usersOfSelectedUserGroup: string[] =
      this.userGroupsToUsers[this.selectedUserGroup];
    this.userGroupsToUsers[this.selectedUserGroup] =
      usersOfSelectedUserGroup.filter(obj => obj !== username);
  }

  removeUserGroup(): void {
    delete this.userGroupsToUsers[this.selectedUserGroup];
    this.selectedUserGroup = '';
  }

  addUserGroup(): void {
    if (this.newUserGroupName.trim() in this.userGroupsToUsers) {
      this.alertsService.addWarning(
        `The user group ${this.newUserGroupName} already exists.`
      );
=======
    if (this.userGroupsToUsers[userGroupId].includes(value)) {
      this.userInUserGroupValidationError = `The user '${value}' already exists in the user group '${userGroupId}'.`;
      return;
    }
    if (!this.allUsersUsernames.includes(value)) {
      this.userInUserGroupValidationError = `The user with username '${value}' does not exists.`;
      return;
    }
    this.userGroupsToUsers[userGroupId].push(value);
    this.userInputToAddUserToGroup.nativeElement.value = '';
  }

  addUserGroup(): void {
    if (this.newUserGroupName.trim() in this.userGroupsToUsers) {
      this.userGroupValidationError = '';
      this.userGroupValidationError = `The user group '${this.newUserGroupName}' already exists.`;
>>>>>>> 3e65ebbf
      return;
    }

    if (this.newUserGroupName.trim() !== '') {
      this.userGroupsToUsers[this.newUserGroupName.trim()] = [];
<<<<<<< HEAD
      this.selectedUserGroup = this.newUserGroupName.trim();
=======
      this.userGroupIdsToDetailsShowRecord[this.newUserGroupName.trim()] =
        false;
>>>>>>> 3e65ebbf
      this.newUserGroupName = '';
    }
  }

<<<<<<< HEAD
  getUsersForSelectedUserGroup(): string[] {
    if (this.selectedUserGroup in this.userGroupsToUsers) {
      return this.userGroupsToUsers[this.selectedUserGroup];
    }
    return [];
=======
  onUserGroupUserInputChange(): void {
    this.userInUserGroupValidationError = '';
  }

  onUserGroupInputChange(): void {
    this.userGroupValidationError = '';
  }

  areUserGroupsUpdated(): boolean {
    return !isEqual(this.userGroupsToUsers, this.userGroupToUsersMapBackup);
>>>>>>> 3e65ebbf
  }

  updateUserGroups(): void {
    if (!this.areUserGroupsUpdated()) {
      return;
    }

    if (
      this.adminTaskManagerService.isTaskRunning() ||
      !this.windowRef.nativeWindow.confirm(this.irreversibleActionMessage)
    ) {
      return;
    }

    this.setStatusMessage.emit('Updating UserGroups...');

    this.adminTaskManagerService.startTask();
    this.adminBackendApiService
      .updateUserGroupsAsync(this.userGroupsToUsers)
      .then(
        () => {
          this.setStatusMessage.emit('UserGroups successfully updated.');
          this.userGroupToUsersMapBackup = cloneDeep(this.userGroupsToUsers);
          this.adminTaskManagerService.finishTask();
        },
        errorResponse => {
          this.setStatusMessage.emit(`Server error: ${errorResponse}`);
          this.adminTaskManagerService.finishTask();
        }
      );
  }

<<<<<<< HEAD
=======
  resetUserGroups(): void {
    if (this.areUserGroupsUpdated()) {
      if (
        !this.windowRef.nativeWindow.confirm(
          'This will revert all changes you made. Are you sure?'
        )
      ) {
        return;
      }
      this.userGroupsToUsers = cloneDeep(this.userGroupToUsersMapBackup);
      this.userGroupIdsToDetailsShowRecord = {};
      for (let userGroup in this.userGroupsToUsers) {
        this.userGroupIdsToDetailsShowRecord[userGroup] = false;
      }
    }
  }

>>>>>>> 3e65ebbf
  clearSearchIndex(): void {
    if (
      this.adminTaskManagerService.isTaskRunning() ||
      !this.windowRef.nativeWindow.confirm(this.irreversibleActionMessage)
    ) {
      return;
    }

    this.setStatusMessage.emit('Clearing search index...');

    this.adminTaskManagerService.startTask();
    this.adminBackendApiService.clearSearchIndexAsync().then(
      () => {
        this.setStatusMessage.emit('Index successfully cleared.');
        this.adminTaskManagerService.finishTask();
      },
      errorResponse => {
        this.setStatusMessage.emit('Server error: ' + errorResponse);
        this.adminTaskManagerService.finishTask();
      }
    );
  }

  regenerateOpportunitiesRelatedToTopic(): void {
    if (
      this.adminTaskManagerService.isTaskRunning() ||
      !this.windowRef.nativeWindow.confirm(this.irreversibleActionMessage)
    ) {
      return;
    }
    this.setStatusMessage.emit('Regenerating opportunities...');
    this.adminBackendApiService
      .regenerateOpportunitiesRelatedToTopicAsync(
        this.topicIdForRegeneratingOpportunities
      )
      .then(
        response => {
          this.setStatusMessage.emit(
            'No. of opportunities model created: ' + response
          );
        },
        errorResponse => {
          this.setStatusMessage.emit('Server error: ' + errorResponse);
        }
      );
  }

  rollbackExploration(): void {
    if (
      this.adminTaskManagerService.isTaskRunning() ||
      !this.windowRef.nativeWindow.confirm(this.irreversibleActionMessage)
    ) {
      return;
    }
    this.setStatusMessage.emit(
      `Rollingback exploration ${this.expIdToRollback}...`
    );
    this.adminBackendApiService
      .rollbackExplorationToSafeState(this.expIdToRollback)
      .then(
        response => {
          this.setStatusMessage.emit(
            'Exploration rolledback to version: ' + response
          );
        },
        errorResponse => {
          this.setStatusMessage.emit('Server error: ' + errorResponse);
        }
      );
  }

  uploadTopicSimilaritiesFile(): void {
    // 'getElementById' can return null if the element provided as
    // an argument is invalid.
    let element = document.getElementById(
      'topicSimilaritiesFile'
    ) as HTMLInputElement;
    if (element === null) {
      throw new Error('No element with id topicSimilaritiesFile found.');
    }
    if (element.files === null) {
      throw new Error('No files found.');
    }
    let file = element.files[0];
    let reader = new FileReader();
    reader.onload = e => {
      let data = (e.target as FileReader).result;
      this.adminBackendApiService
        .uploadTopicSimilaritiesAsync(data as string)
        .then(
          () => {
            this.setStatusMessage.emit(
              'Topic similarities uploaded successfully.'
            );
          },
          errorResponse => {
            this.setStatusMessage.emit('Server error: ' + errorResponse);
          }
        );
    };
    reader.readAsText(file);
  }

  downloadTopicSimilaritiesFile(): void {
    this.windowRef.nativeWindow.location.href =
      AdminPageConstants.ADMIN_TOPICS_CSV_DOWNLOAD_HANDLER_URL;
  }

  setDataExtractionQueryStatusMessage(message: string): void {
    this.showDataExtractionQueryStatus = true;
    this.dataExtractionQueryStatusMessage = message;
  }

  sendDummyMailToAdmin(): void {
    this.adminBackendApiService.sendDummyMailToAdminAsync().then(
      () => {
        this.setStatusMessage.emit('Success! Mail sent to admin.');
      },
      errorResponse => {
        this.setStatusMessage.emit('Server error: ' + errorResponse);
      }
    );
  }

  updateUsername(): void {
    this.setStatusMessage.emit('Updating username...');
    this.adminBackendApiService
      .updateUserNameAsync(this.oldUsername, this.newUsername)
      .then(
        () => {
          this.setStatusMessage.emit(
            'Successfully renamed ' +
              this.oldUsername +
              ' to ' +
              this.newUsername +
              '!'
          );
        },
        errorResponse => {
          this.setStatusMessage.emit('Server error: ' + errorResponse);
        }
      );
  }

  updateBlogPostData(): void {
    this.setStatusMessage.emit('Updating blog post data...');
    this.adminBackendApiService
      .updateBlogPostDataAsync(
        this.blogPostId,
        this.authorUsername,
        this.publishedOn
      )
      .then(
        () => {
          this.setStatusMessage.emit('Successfully updated blog post data');
        },
        errorResponse => {
          this.setStatusMessage.emit('Server error: ' + errorResponse);
        }
      );
  }

  regenerateTopicSummaries(): void {
    this.setStatusMessage.emit('Regenerating all topic summaries...');
    this.adminBackendApiService.regenerateTopicSummariesAsync().then(
      () => {
        this.setStatusMessage.emit(
          'Successfully regenerated all topic summaries.'
        );
      },
      errorResponse => {
        this.setStatusMessage.emit('Server error: ' + errorResponse);
      }
    );
  }

  getNumberOfPendingDeletionRequestModels(): void {
    this.setStatusMessage.emit(
      'Getting the number of users that are being deleted...'
    );
    this.adminBackendApiService.getNumberOfPendingDeletionRequestAsync().then(
      pendingDeletionRequests => {
        this.setStatusMessage.emit(
          'The number of users that are being deleted is: ' +
            pendingDeletionRequests.number_of_pending_deletion_models
        );
      },
      errorResponse => {
        this.setStatusMessage.emit('Server error: ' + errorResponse);
      }
    );
  }

  grantSuperAdminPrivileges(): void {
    this.setStatusMessage.emit('Communicating with Firebase server...');
    this.adminBackendApiService
      .grantSuperAdminPrivilegesAsync(this.usernameToGrant)
      .then(
        () => {
          this.setStatusMessage.emit('Success!');
        },
        errorResponse => {
          this.setStatusMessage.emit(
            'Server error: ' + errorResponse.error.error
          );
        }
      );
  }

  revokeSuperAdminPrivileges(): void {
    this.setStatusMessage.emit('Communicating with Firebase server...');
    this.adminBackendApiService
      .revokeSuperAdminPrivilegesAsync(this.usernameToRevoke)
      .then(
        () => {
          this.setStatusMessage.emit('Success!');
        },
        errorResponse => {
          this.setStatusMessage.emit(
            'Server error: ' + errorResponse.error.error
          );
        }
      );
  }

  getModelsRelatedToUser(): void {
    this.setStatusMessage.emit('Getting the models related to user...');
    this.adminBackendApiService
      .getModelsRelatedToUserAsync(this.userIdToGet)
      .then(
        isModal => {
          if (isModal) {
            this.setStatusMessage.emit(
              'Some related models exist, see logs ' +
                'to find out the exact models'
            );
          } else {
            this.setStatusMessage.emit('No related models exist');
          }
        },
        errorResponse => {
          this.setStatusMessage.emit('Server error: ' + errorResponse);
        }
      );
  }

  deleteUser(): void {
    this.setStatusMessage.emit('Starting the deletion of the user...');
    this.adminBackendApiService
      .deleteUserAsync(this.userIdToDelete, this.usernameToDelete)
      .then(
        () => {
          this.setStatusMessage.emit('The deletion process was started.');
        },
        errorResponse => {
          this.setStatusMessage.emit('Server error: ' + errorResponse);
        }
      );
  }

  submitQuery(): void {
    let STATUS_PENDING =
      'Data extraction query has been submitted. Please wait.';

    this.setDataExtractionQueryStatusMessage(STATUS_PENDING);

    let downloadUrl = this.DATA_EXTRACTION_QUERY_HANDLER_URL + '?';

    downloadUrl += 'exp_id=' + encodeURIComponent(this.expId);
    downloadUrl += '&exp_version=' + encodeURIComponent(this.expVersion);
    downloadUrl += '&state_name=' + encodeURIComponent(this.stateName);
    downloadUrl += '&num_answers=' + encodeURIComponent(this.numAnswers);

    this.windowRef.nativeWindow.open(downloadUrl);
  }

  retrieveExplorationInteractionIds(): void {
    this.explorationInteractionIds = [];
    this.setStatusMessage.emit('Retrieving interactions in exploration ...');
    this.adminBackendApiService
      .retrieveExplorationInteractionIdsAsync(this.expIdToGetInteractionIdsFor)
      .then(
        response => {
          if (response.interaction_ids.length > 0) {
            this.setStatusMessage.emit(
              'Successfully fetched interactionIds in exploration.'
            );
            this.explorationInteractionIds = response.interaction_ids;
          } else {
            this.setStatusMessage.emit(
              'No interactionIds found in exploration.'
            );
          }
        },
        errorResponse => {
          this.setStatusMessage.emit('Server error: ' + errorResponse);
        }
      );
  }

  resetForm(): void {
    this.expId = '';
    this.expVersion = 0;
    this.stateName = '';
    this.numAnswers = 0;
    this.showDataExtractionQueryStatus = false;
  }

  ngOnInit(): void {
    this.directiveSubscriptions.add(
      this.loaderService.onLoadingMessageChange.subscribe((message: string) => {
        this.loadingMessage = message;
      })
    );
    this.loaderService.showLoadingScreen('Loading');
    this.fetchUserGroupData();
  }
}<|MERGE_RESOLUTION|>--- conflicted
+++ resolved
@@ -32,10 +32,6 @@
 import {AppConstants} from 'app.constants';
 import {AdminBackendApiService} from 'domain/admin/admin-backend-api.service';
 import {AdminDataService} from 'pages/admin-page/services/admin-data.service';
-<<<<<<< HEAD
-import {AlertsService} from 'services/alerts.service';
-=======
->>>>>>> 3e65ebbf
 import {WindowRef} from 'services/contextual/window-ref.service';
 import {AdminPageConstants} from '../admin-page.constants';
 import {AdminTaskManagerService} from '../services/admin-task-manager.service';
@@ -46,13 +42,8 @@
   templateUrl: './admin-misc-tab.component.html',
 })
 export class AdminMiscTabComponent {
-<<<<<<< HEAD
-  @ViewChild('userInputToAddUserToGroup') userInputToAddUserToGroup!: (
-    ElementRef<HTMLInputElement>);
-=======
   @ViewChild('userInputToAddUserToGroup')
   userInputToAddUserToGroup!: ElementRef<HTMLInputElement>;
->>>>>>> 3e65ebbf
   @Output() setStatusMessage: EventEmitter<string> = new EventEmitter();
   DATA_EXTRACTION_QUERY_HANDLER_URL: string =
     '/explorationdataextractionhandler';
@@ -87,30 +78,19 @@
   explorationInteractionIds: string[] = [];
   directiveSubscriptions = new Subscription();
   loadingMessage: string = '';
-<<<<<<< HEAD
-  selectedUserGroup: string = '';
-=======
->>>>>>> 3e65ebbf
   newUserGroupName: string = '';
   separatorKeysCodes: number[] = [ENTER];
   userGroupToUsersMapBackup: Record<string, string[]> = {};
   userGroupsToUsers: Record<string, string[]> = {};
-<<<<<<< HEAD
-=======
   userGroupIdsToDetailsShowRecord: Record<string, boolean> = {};
   allUsersUsernames: string[] = [];
   userInUserGroupValidationError: string = '';
   userGroupValidationError: string = '';
->>>>>>> 3e65ebbf
 
   constructor(
     private adminBackendApiService: AdminBackendApiService,
     private adminDataService: AdminDataService,
     private adminTaskManagerService: AdminTaskManagerService,
-<<<<<<< HEAD
-    private alertsService: AlertsService,
-=======
->>>>>>> 3e65ebbf
     private windowRef: WindowRef,
     private loaderService: LoaderService
   ) {}
@@ -118,9 +98,113 @@
   async fetchUserGroupData(): Promise<void> {
     const data = await this.adminDataService.getDataAsync();
     this.userGroupsToUsers = data.userGroups;
-<<<<<<< HEAD
+    this.allUsersUsernames = data.allUsersUsernames;
     this.userGroupToUsersMapBackup = cloneDeep(this.userGroupsToUsers);
+    for (let userGroup in this.userGroupsToUsers) {
+      this.userGroupIdsToDetailsShowRecord[userGroup] = false;
+    }
     this.loaderService.hideLoadingScreen();
+  }
+
+  toggleUserGroupDetailsSection(userGroupId: string): void {
+    let currentValue = this.userGroupIdsToDetailsShowRecord[userGroupId];
+    this.userGroupIdsToDetailsShowRecord[userGroupId] =
+      currentValue === true ? false : true;
+    for (let useGroup in this.userGroupIdsToDetailsShowRecord) {
+      if (useGroup === userGroupId) {
+        continue;
+      }
+      this.userGroupIdsToDetailsShowRecord[useGroup] = false;
+    }
+  }
+
+  deleteUserGroup(userGroupId: string): void {
+    delete this.userGroupsToUsers[userGroupId];
+    delete this.userGroupIdsToDetailsShowRecord[userGroupId];
+  }
+
+  removeUserFromUserGroup(userGroupId: string, username: string): void {
+    let usersOfSelectedUserGroup: string[] =
+      this.userGroupsToUsers[userGroupId];
+    this.userGroupsToUsers[userGroupId] = usersOfSelectedUserGroup.filter(
+      obj => obj !== username
+    );
+  }
+
+  addUserToUserGroup(event: {value: string}, userGroupId: string): void {
+    this.userInUserGroupValidationError = '';
+    const value = (event.value || '').trim();
+    if (!value || value === '') {
+      return;
+    }
+
+    if (this.userGroupsToUsers[userGroupId].includes(value)) {
+      this.userInUserGroupValidationError = `The user '${value}' already exists in the user group '${userGroupId}'.`;
+      return;
+    }
+    if (!this.allUsersUsernames.includes(value)) {
+      this.userInUserGroupValidationError = `The user with username '${value}' does not exists.`;
+      return;
+    }
+    this.userGroupsToUsers[userGroupId].push(value);
+    this.userInputToAddUserToGroup.nativeElement.value = '';
+  }
+
+  addUserGroup(): void {
+    if (this.newUserGroupName.trim() in this.userGroupsToUsers) {
+      this.userGroupValidationError = '';
+      this.userGroupValidationError = `The user group '${this.newUserGroupName}' already exists.`;
+      return;
+    }
+
+    if (this.newUserGroupName.trim() !== '') {
+      this.userGroupsToUsers[this.newUserGroupName.trim()] = [];
+      this.userGroupIdsToDetailsShowRecord[this.newUserGroupName.trim()] =
+        false;
+      this.newUserGroupName = '';
+    }
+  }
+
+  onUserGroupUserInputChange(): void {
+    this.userInUserGroupValidationError = '';
+  }
+
+  onUserGroupInputChange(): void {
+    this.userGroupValidationError = '';
+  }
+
+  areUserGroupsUpdated(): boolean {
+    return !isEqual(this.userGroupsToUsers, this.userGroupToUsersMapBackup);
+  }
+
+  updateUserGroups(): void {
+    if (!this.areUserGroupsUpdated()) {
+      return;
+    }
+
+    if (
+      this.adminTaskManagerService.isTaskRunning() ||
+      !this.windowRef.nativeWindow.confirm(this.irreversibleActionMessage)
+    ) {
+      return;
+    }
+
+    this.setStatusMessage.emit('Updating UserGroups...');
+
+    this.adminTaskManagerService.startTask();
+    this.adminBackendApiService
+      .updateUserGroupsAsync(this.userGroupsToUsers)
+      .then(
+        () => {
+          this.setStatusMessage.emit('UserGroups successfully updated.');
+          this.userGroupToUsersMapBackup = cloneDeep(this.userGroupsToUsers);
+          this.adminTaskManagerService.finishTask();
+        },
+        errorResponse => {
+          this.setStatusMessage.emit(`Server error: ${errorResponse}`);
+          this.adminTaskManagerService.finishTask();
+        }
+      );
   }
 
   resetUserGroups(): void {
@@ -133,188 +217,6 @@
         return;
       }
       this.userGroupsToUsers = cloneDeep(this.userGroupToUsersMapBackup);
-    }
-  }
-
-  areUserGroupsUpdated(): boolean {
-    return !isEqual(this.userGroupsToUsers, this.userGroupToUsersMapBackup);
-  }
-
-  getUserGroups(): string[] {
-    let userGroups: string[] = [];
-    for (let key in this.userGroupsToUsers) {
-      userGroups.push(key);
-    }
-    return userGroups;
-  }
-
-  addUserToSelectedGroup(event: {value: string}): void {
-=======
-    this.allUsersUsernames = data.allUsersUsernames;
-    this.userGroupToUsersMapBackup = cloneDeep(this.userGroupsToUsers);
-    for (let userGroup in this.userGroupsToUsers) {
-      this.userGroupIdsToDetailsShowRecord[userGroup] = false;
-    }
-    this.loaderService.hideLoadingScreen();
-  }
-
-  toggleUserGroupDetailsSection(userGroupId: string): void {
-    let currentValue = this.userGroupIdsToDetailsShowRecord[userGroupId];
-    this.userGroupIdsToDetailsShowRecord[userGroupId] =
-      currentValue === true ? false : true;
-    for (let useGroup in this.userGroupIdsToDetailsShowRecord) {
-      if (useGroup === userGroupId) {
-        continue;
-      }
-      this.userGroupIdsToDetailsShowRecord[useGroup] = false;
-    }
-  }
-
-  deleteUserGroup(userGroupId: string): void {
-    delete this.userGroupsToUsers[userGroupId];
-    delete this.userGroupIdsToDetailsShowRecord[userGroupId];
-  }
-
-  removeUserFromUserGroup(userGroupId: string, username: string): void {
-    let usersOfSelectedUserGroup: string[] =
-      this.userGroupsToUsers[userGroupId];
-    this.userGroupsToUsers[userGroupId] = usersOfSelectedUserGroup.filter(
-      obj => obj !== username
-    );
-  }
-
-  addUserToUserGroup(event: {value: string}, userGroupId: string): void {
-    this.userInUserGroupValidationError = '';
->>>>>>> 3e65ebbf
-    const value = (event.value || '').trim();
-    if (!value || value === '') {
-      return;
-    }
-
-<<<<<<< HEAD
-    if (this.userGroupsToUsers[this.selectedUserGroup].includes(value)) {
-      this.alertsService.addWarning(
-        `The user ${value} already exists in the user ` +
-          `group ${this.selectedUserGroup}.`
-      );
-      return;
-    }
-    this.userGroupsToUsers[this.selectedUserGroup].push(value);
-    this.userInputToAddUserToGroup.nativeElement.value = '';
-  }
-
-  removeUserFromSelectedGroup(username: string): void {
-    let usersOfSelectedUserGroup: string[] =
-      this.userGroupsToUsers[this.selectedUserGroup];
-    this.userGroupsToUsers[this.selectedUserGroup] =
-      usersOfSelectedUserGroup.filter(obj => obj !== username);
-  }
-
-  removeUserGroup(): void {
-    delete this.userGroupsToUsers[this.selectedUserGroup];
-    this.selectedUserGroup = '';
-  }
-
-  addUserGroup(): void {
-    if (this.newUserGroupName.trim() in this.userGroupsToUsers) {
-      this.alertsService.addWarning(
-        `The user group ${this.newUserGroupName} already exists.`
-      );
-=======
-    if (this.userGroupsToUsers[userGroupId].includes(value)) {
-      this.userInUserGroupValidationError = `The user '${value}' already exists in the user group '${userGroupId}'.`;
-      return;
-    }
-    if (!this.allUsersUsernames.includes(value)) {
-      this.userInUserGroupValidationError = `The user with username '${value}' does not exists.`;
-      return;
-    }
-    this.userGroupsToUsers[userGroupId].push(value);
-    this.userInputToAddUserToGroup.nativeElement.value = '';
-  }
-
-  addUserGroup(): void {
-    if (this.newUserGroupName.trim() in this.userGroupsToUsers) {
-      this.userGroupValidationError = '';
-      this.userGroupValidationError = `The user group '${this.newUserGroupName}' already exists.`;
->>>>>>> 3e65ebbf
-      return;
-    }
-
-    if (this.newUserGroupName.trim() !== '') {
-      this.userGroupsToUsers[this.newUserGroupName.trim()] = [];
-<<<<<<< HEAD
-      this.selectedUserGroup = this.newUserGroupName.trim();
-=======
-      this.userGroupIdsToDetailsShowRecord[this.newUserGroupName.trim()] =
-        false;
->>>>>>> 3e65ebbf
-      this.newUserGroupName = '';
-    }
-  }
-
-<<<<<<< HEAD
-  getUsersForSelectedUserGroup(): string[] {
-    if (this.selectedUserGroup in this.userGroupsToUsers) {
-      return this.userGroupsToUsers[this.selectedUserGroup];
-    }
-    return [];
-=======
-  onUserGroupUserInputChange(): void {
-    this.userInUserGroupValidationError = '';
-  }
-
-  onUserGroupInputChange(): void {
-    this.userGroupValidationError = '';
-  }
-
-  areUserGroupsUpdated(): boolean {
-    return !isEqual(this.userGroupsToUsers, this.userGroupToUsersMapBackup);
->>>>>>> 3e65ebbf
-  }
-
-  updateUserGroups(): void {
-    if (!this.areUserGroupsUpdated()) {
-      return;
-    }
-
-    if (
-      this.adminTaskManagerService.isTaskRunning() ||
-      !this.windowRef.nativeWindow.confirm(this.irreversibleActionMessage)
-    ) {
-      return;
-    }
-
-    this.setStatusMessage.emit('Updating UserGroups...');
-
-    this.adminTaskManagerService.startTask();
-    this.adminBackendApiService
-      .updateUserGroupsAsync(this.userGroupsToUsers)
-      .then(
-        () => {
-          this.setStatusMessage.emit('UserGroups successfully updated.');
-          this.userGroupToUsersMapBackup = cloneDeep(this.userGroupsToUsers);
-          this.adminTaskManagerService.finishTask();
-        },
-        errorResponse => {
-          this.setStatusMessage.emit(`Server error: ${errorResponse}`);
-          this.adminTaskManagerService.finishTask();
-        }
-      );
-  }
-
-<<<<<<< HEAD
-=======
-  resetUserGroups(): void {
-    if (this.areUserGroupsUpdated()) {
-      if (
-        !this.windowRef.nativeWindow.confirm(
-          'This will revert all changes you made. Are you sure?'
-        )
-      ) {
-        return;
-      }
-      this.userGroupsToUsers = cloneDeep(this.userGroupToUsersMapBackup);
       this.userGroupIdsToDetailsShowRecord = {};
       for (let userGroup in this.userGroupsToUsers) {
         this.userGroupIdsToDetailsShowRecord[userGroup] = false;
@@ -322,7 +224,6 @@
     }
   }
 
->>>>>>> 3e65ebbf
   clearSearchIndex(): void {
     if (
       this.adminTaskManagerService.isTaskRunning() ||
