--- conflicted
+++ resolved
@@ -49,14 +49,7 @@
         const MEMORY_CACHE_HANDLER_URL = '/memorycacheadminhandler';
         const UPDATE_USERNAME_HANDLER_URL = '/updateusernamehandler';
         const NUMBER_OF_DELETION_REQUEST_HANDLER_URL = (
-<<<<<<< HEAD
-          '/numberofpendingdeletionrequests');
-        const DELETE_ACCOUNT_HANDLER_URL = '/deleteaccounthandler';
-        const VERIFY_ACCOUNT_DELETED_HANDLER_URL = (
-          '/verifyaccountdeletedhandler');
-=======
           '/numberofdeletionrequestshandler');
->>>>>>> b99d7daf
         const irreversibleActionMessage = (
           'This action is irreversible. Are you sure?');
 
@@ -216,20 +209,11 @@
 
         ctrl.getNumberOfPendingDeletionRequestModels = function() {
           ctrl.setStatusMessage(
-<<<<<<< HEAD
-            'Getting the number of PendingDeletionRequestModels...');
-          $http.get(
-            NUMBER_OF_DELETION_REQUEST_HANDLER_URL, {email: ctrl.email}).then(
-            function(response) {
-              ctrl.setStatusMessage(
-                'The number of PendingDeletionRequestModels is:' +
-=======
             'Getting the number of users that are being deleted...');
           $http.get(NUMBER_OF_DELETION_REQUEST_HANDLER_URL).then(
             function(response) {
               ctrl.setStatusMessage(
                 'The number of users that are being deleted is: ' +
->>>>>>> b99d7daf
                 response.data.number_of_pending_deletion_models);
             },
             function(errorResponse) {
@@ -239,38 +223,6 @@
           );
         };
 
-<<<<<<< HEAD
-        ctrl.deleteAccount = function() {
-          ctrl.setStatusMessage('Running the deletion...');
-          $http.post(DELETE_ACCOUNT_HANDLER_URL, {email: ctrl.email}).then(
-            function(response) {
-              ctrl.setStatusMessage(
-                'Deletion run with result:' + response.data.result);
-            },
-            function(errorResponse) {
-              ctrl.setStatusMessage(
-                'Server error: ' + errorResponse.data.error);
-            }
-          );
-        };
-
-        ctrl.verifyAccountDeleted = function() {
-          ctrl.setStatusMessage('Running the verification...');
-          $http.post(
-            VERIFY_ACCOUNT_DELETED_HANDLER_URL, {email: ctrl.email}).then(
-            function(response) {
-              ctrl.setStatusMessage(
-                'Verification run with result:' + response.data.result);
-            },
-            function(errorResponse) {
-              ctrl.setStatusMessage(
-                'Server error: ' + errorResponse.data.error);
-            }
-          );
-        };
-
-=======
->>>>>>> b99d7daf
         ctrl.submitQuery = function() {
           var STATUS_PENDING = (
             'Data extraction query has been submitted. Please wait.');
