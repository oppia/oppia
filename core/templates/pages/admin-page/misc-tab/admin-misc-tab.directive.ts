// Copyright 2016 The Oppia Authors. All Rights Reserved.
//
// Licensed under the Apache License, Version 2.0 (the "License");
// you may not use this file except in compliance with the License.
// You may obtain a copy of the License at
//
//      http://www.apache.org/licenses/LICENSE-2.0
//
// Unless required by applicable law or agreed to in writing, software
// distributed under the License is distributed on an "AS-IS" BASIS,
// WITHOUT WARRANTIES OR CONDITIONS OF ANY KIND, either express or implied.
// See the License for the specific language governing permissions and
// limitations under the License.

/**
 * @fileoverview Directive for the miscellaneous tab in the admin panel.
 */

require('domain/utilities/url-interpolation.service.ts');
require('pages/admin-page/services/admin-data.service.ts');
require('pages/admin-page/services/admin-task-manager.service.ts');

<<<<<<< HEAD
=======
require('services/image-upload-helper.service.ts');
require('services/alerts.service.ts');
require('services/contextual/logger.service');
require('mathjaxConfig.ts');
>>>>>>> 0042aa54
require('constants.ts');
require('pages/admin-page/admin-page.constants.ajs.ts');

angular.module('oppia').directive('adminMiscTab', [
<<<<<<< HEAD
  '$http', '$window', 'AdminTaskManagerService', 'UrlInterpolationService',
  'ADMIN_HANDLER_URL', 'ADMIN_TOPICS_CSV_DOWNLOAD_HANDLER_URL',
  'MAX_USERNAME_LENGTH',
  function(
      $http, $window, AdminTaskManagerService, UrlInterpolationService,
      ADMIN_HANDLER_URL, ADMIN_TOPICS_CSV_DOWNLOAD_HANDLER_URL,
      MAX_USERNAME_LENGTH) {
=======
  '$http', '$rootScope', '$window', 'AdminDataService',
  'AdminTaskManagerService', 'AlertsService', 'ImageUploadHelperService',
  'LoggerService', 'UrlInterpolationService', 'ADMIN_HANDLER_URL',
  'ADMIN_TOPICS_CSV_DOWNLOAD_HANDLER_URL', 'MAX_USERNAME_LENGTH',
  function(
      $http, $rootScope, $window, AdminDataService,
      AdminTaskManagerService, AlertsService, ImageUploadHelperService,
      LoggerService, UrlInterpolationService, ADMIN_HANDLER_URL,
      ADMIN_TOPICS_CSV_DOWNLOAD_HANDLER_URL, MAX_USERNAME_LENGTH) {
>>>>>>> 0042aa54
    return {
      restrict: 'E',
      scope: {},
      bindToController: {
        setStatusMessage: '='
      },
      templateUrl: UrlInterpolationService.getDirectiveTemplateUrl(
        '/pages/admin-page/misc-tab/admin-misc-tab.directive.html'),
      controllerAs: '$ctrl',
      controller: [function() {
        var ctrl = this;
        var DATA_EXTRACTION_QUERY_HANDLER_URL = (
          '/explorationdataextractionhandler');
        var SEND_DUMMY_MAIL_HANDLER_URL = (
          '/senddummymailtoadminhandler');
        var UPDATE_USERNAME_HANDLER_URL = '/updateusernamehandler';
<<<<<<< HEAD

=======
        var ADMIN_MATH_SVG_IMAGE_GENERATION_HANDLER = '/adminmathsvghandler';
>>>>>>> 0042aa54
        var irreversibleActionMessage = (
          'This action is irreversible. Are you sure?');

        ctrl.MAX_USERNAME_LENGTH = MAX_USERNAME_LENGTH;

        ctrl.clearSearchIndex = function() {
          if (AdminTaskManagerService.isTaskRunning()) {
            return;
          }
          if (!$window.confirm(irreversibleActionMessage)) {
            return;
          }

          ctrl.setStatusMessage('Clearing search index...');

          AdminTaskManagerService.startTask();
          $http.post(ADMIN_HANDLER_URL, {
            action: 'clear_search_index'
          }).then(function() {
            ctrl.setStatusMessage('Index successfully cleared.');
            AdminTaskManagerService.finishTask();
          }, function(errorResponse) {
            ctrl.setStatusMessage(
              'Server error: ' + errorResponse.data.error);
            AdminTaskManagerService.finishTask();
          });
        };

        ctrl.flushMigrationBotContributions = function() {
          if (AdminTaskManagerService.isTaskRunning()) {
            return;
          }
          if (!$window.confirm(irreversibleActionMessage)) {
            return;
          }

          ctrl.setStatusMessage('Flushing migration bot contributions...');

          AdminTaskManagerService.startTask();
          $http.post(ADMIN_HANDLER_URL, {
            action: 'flush_migration_bot_contribution_data'
          }).then(function() {
            ctrl.setStatusMessage(
              'Migration bot contributions successfully flushed.');
            AdminTaskManagerService.finishTask();
          }, function(errorResponse) {
            ctrl.setStatusMessage(
              'Server error: ' + errorResponse.data.error);
            AdminTaskManagerService.finishTask();
          });
        };

        ctrl.regenerateOpportunitiesRelatedToTopic = function() {
          if (AdminTaskManagerService.isTaskRunning()) {
            return;
          }
          if (!$window.confirm(irreversibleActionMessage)) {
            return;
          }
          ctrl.regenerationMessage = 'Regenerating opportunities...';
          $http.post(ADMIN_HANDLER_URL, {
            action: 'regenerate_topic_related_opportunities',
            topic_id: ctrl.topicIdForRegeneratingOpportunities
          }).then(function(response) {
            ctrl.regenerationMessage = (
              'No. of opportunities model created: ' +
              response.data.opportunities_count);
          }, function(errorResponse) {
            ctrl.regenerationMessage = (
              'Server error: ' + errorResponse.data.error);
          });
        };

        ctrl.uploadTopicSimilaritiesFile = function() {
          var file = (
            <HTMLInputElement>document.getElementById(
              'topicSimilaritiesFile')).files[0];
          var reader = new FileReader();
          reader.onload = function(e) {
            var data = (<FileReader>e.target).result;
            $http.post(ADMIN_HANDLER_URL, {
              action: 'upload_topic_similarities',
              data: data
            }).then(function() {
              ctrl.setStatusMessage(
                'Topic similarities uploaded successfully.');
            }, function(errorResponse) {
              ctrl.setStatusMessage(
                'Server error: ' + errorResponse.data.error);
            });
          };
          reader.readAsText(file);
        };

        ctrl.downloadTopicSimilaritiesFile = function() {
          $window.location.href = ADMIN_TOPICS_CSV_DOWNLOAD_HANDLER_URL;
        };

        var setDataExtractionQueryStatusMessage = function(message) {
          ctrl.showDataExtractionQueryStatus = true;
          ctrl.dataExtractionQueryStatusMessage = message;
        };


        ctrl.sendDummyMailToAdmin = function() {
          $http.post(SEND_DUMMY_MAIL_HANDLER_URL)
            .then(function(response) {
              ctrl.setStatusMessage('Success! Mail sent to admin.');
            }, function(errorResponse) {
              ctrl.setStatusMessage(
                'Server error: ' + errorResponse.data.error);
            });
        };

<<<<<<< HEAD
=======
        // TODO(#10045): Remove this function once all the math-rich text
        // components in explorations have a valid math SVG stored in the
        // datastore.
        var convertLatexToSvgFile = function(inputLatexString) {
          return new Promise((resolve, reject) => {
            var emptyDiv = document.createElement('div');
            var outputElement = angular.element(emptyDiv);
            // We need to append the element with a script tag so that Mathjax
            // can typeset and convert this element. The typesetting is not
            // possible if we don't add a script tag. The code below is similar
            // to how the math equations are rendered in the mathjaxBind
            // directive (see mathjax-bind.directive.ts).
            var $script = angular.element(
              '<script type="math/tex">'
            ).html(inputLatexString === undefined ? '' : inputLatexString);
            outputElement.html('');
            outputElement.append($script);
            // Naturally MathJax works asynchronously, but we can add processes
            // which we want to happen synchronously into the MathJax Hub Queue.
            MathJax.Hub.Queue(['Typeset', MathJax.Hub, outputElement[0]]);
            MathJax.Hub.Queue(function() {
              var svgString = (
                outputElement[0].getElementsByTagName('svg')[0].outerHTML);
              var cleanedSvgString = (
                ImageUploadHelperService.cleanMathExpressionSvgString(
                  svgString));
              var dimensions = (
                ImageUploadHelperService.
                  extractDimensionsFromMathExpressionSvgString(
                    cleanedSvgString));
              // We need use unescape and encodeURIComponent in order to
              // handle the case when SVGs have non-ascii unicode characters.
              var dataURI = (
                'data:image/svg+xml;base64,' +
                btoa(unescape(encodeURIComponent(cleanedSvgString))));

              var invalidTagsAndAttributes = (
                ImageUploadHelperService.getInvalidSvgTagsAndAttrs(dataURI));
              var tags = invalidTagsAndAttributes.tags;
              var attrs = invalidTagsAndAttributes.attrs;
              if (tags.length === 0 && attrs.length === 0) {
                var resampledFile = (
                  ImageUploadHelperService.convertImageDataToImageFile(
                    dataURI));
                var date = new Date();
                var now = date.getTime();
                // This temporary Id will be used for adding and retrieving the
                // raw image for each LaTeX string from the request body. For
                // more details refer to the docstring in
                // sendMathSvgsToBackend() in AdminBackendApiService.
                var latexId = (
                  now.toString(36).substr(2, 6) +
                  Math.random().toString(36).substr(4));
                resolve ({
                  file: resampledFile,
                  dimensions: {
                    encoded_height_string: dimensions.height,
                    encoded_width_string: dimensions.width,
                    encoded_vertical_padding_string: dimensions.verticalPadding
                  },
                  latexId: latexId
                });
              } else {
                AlertsService.addWarning(
                  'SVG failed validation for LaTeX ' + inputLatexString);
                reject();
              }
            });
            // This will catch and log any error that occurs internally in
            // MathJax.
            MathJax.Hub.Register.MessageHook(
              'Math Processing Error', function(message) {
                LoggerService.error(message[2]);
                LoggerService.error('Cannot convert Latex:' + inputLatexString);
                reject();
              });
          });
        };

        var latexMapping;
        var expIdToLatexMapping = null;
        var numberOfLatexStrings = 0;
        ctrl.generateSvgs = async function() {
          var countOfSvgsGenerated = 0;
          latexMapping = {};
          for (var expId in expIdToLatexMapping) {
            var latexStrings = expIdToLatexMapping[expId];
            latexMapping[expId] = {};
            for (var i = 0; i < latexStrings.length; i++) {
              LoggerService.info(
                'Trying to generate SVG for Latex: ' +
                latexStrings[i] + '  Exploration: ' + expId );
              var svgFile = await convertLatexToSvgFile(latexStrings[i]);
              countOfSvgsGenerated++;
              LoggerService.info(
                'generated ' + countOfSvgsGenerated.toString() + ' SVGs' +
                ' out of ' + numberOfLatexStrings.toString());
              latexMapping[expId][latexStrings[i]] = svgFile;
            }
            if (numberOfLatexStrings === countOfSvgsGenerated) {
              ctrl.setStatusMessage(
                'SVGs generated for ' + countOfSvgsGenerated.toString() +
                ' LaTeX strings .');
              $rootScope.$apply();
            }
          }
        };

        // TODO(#10045): Remove this function once all the math-rich text
        // components in explorations have a valid math SVG stored in the
        // datastore.
        ctrl.fetchAndGenerateSvgsForExplorations = function() {
          $http.get(ADMIN_MATH_SVG_IMAGE_GENERATION_HANDLER).then(
            function(response) {
              var numberOfExplorationsFetched = 0;
              numberOfLatexStrings = 0;
              expIdToLatexMapping = (
                response.data.latex_strings_to_exp_id_mapping);
              for (var expId in expIdToLatexMapping) {
                numberOfExplorationsFetched++;
                numberOfLatexStrings += Object.keys(
                  expIdToLatexMapping[expId]).length;
              }
              ctrl.setStatusMessage(
                numberOfLatexStrings.toString() +
                ' LaTeX strings fetched from backend for ' +
                numberOfExplorationsFetched.toString() + ' explorations.' +
                ' Generating SVGs.....');
              ctrl.generateSvgs();
            });
        };
        // TODO(#10045): Remove this function once all the math-rich text
        // components in explorations have a valid math SVG stored in the
        // datastore.
        ctrl.saveSvgsToBackend = function() {
          AdminDataService.sendMathSvgsToBackendAsync(
            latexMapping).then(
            function(response) {
              var numberOfExplorationsUpdated = (
                response.number_of_explorations_updated);
              var numberOfExplorationsLeftToUpdate = (
                response.number_of_explorations_left_to_update);
              ctrl.setStatusMessage(
                'Successfully updated ' + numberOfExplorationsUpdated +
                ' explorations, ' + numberOfExplorationsLeftToUpdate + ' left');
              $rootScope.$apply();
            }, function(errorResponse) {
              ctrl.setStatusMessage(
                'Server error:' + errorResponse.data.error);
              $rootScope.$apply();
            });
        };

>>>>>>> 0042aa54
        ctrl.updateUsername = function() {
          ctrl.setStatusMessage('Updating username...');
          $http.put(
            UPDATE_USERNAME_HANDLER_URL, {
              old_username: ctrl.oldUsername,
              new_username: ctrl.newUsername
            }).then(
            function(response) {
              ctrl.setStatusMessage(
                'Successfully renamed ' + ctrl.oldUsername + ' to ' +
                  ctrl.newUsername + '!');
            }, function(errorResponse) {
              ctrl.setStatusMessage(
                'Server error: ' + errorResponse.data.error);
            }
          );
        };

        ctrl.submitQuery = function() {
          var STATUS_PENDING = (
            'Data extraction query has been submitted. Please wait.');
          var STATUS_FINISHED = 'Loading the extracted data ...';
          var STATUS_FAILED = 'Error, ';

          setDataExtractionQueryStatusMessage(STATUS_PENDING);

          var downloadUrl = DATA_EXTRACTION_QUERY_HANDLER_URL + '?';

          downloadUrl += 'exp_id=' + encodeURIComponent(ctrl.expId);
          downloadUrl += '&exp_version=' + encodeURIComponent(
            ctrl.expVersion);
          downloadUrl += '&state_name=' + encodeURIComponent(
            ctrl.stateName);
          downloadUrl += '&num_answers=' + encodeURIComponent(
            ctrl.numAnswers);

          $window.open(downloadUrl);
        };

        ctrl.resetForm = function() {
          ctrl.expId = '';
          ctrl.expVersion = 0;
          ctrl.stateName = '';
          ctrl.numAnswers = 0;
          ctrl.showDataExtractionQueryStatus = false;
        };
        ctrl.$onInit = function() {
          ctrl.topicIdForRegeneratingOpportunities = null;
          ctrl.regenerationMessage = null;
          ctrl.oldUsername = null;
          ctrl.newUsername = null;
        };
      }]
    };
  }
]);<|MERGE_RESOLUTION|>--- conflicted
+++ resolved
@@ -20,26 +20,14 @@
 require('pages/admin-page/services/admin-data.service.ts');
 require('pages/admin-page/services/admin-task-manager.service.ts');
 
-<<<<<<< HEAD
-=======
 require('services/image-upload-helper.service.ts');
 require('services/alerts.service.ts');
 require('services/contextual/logger.service');
 require('mathjaxConfig.ts');
->>>>>>> 0042aa54
 require('constants.ts');
 require('pages/admin-page/admin-page.constants.ajs.ts');
 
 angular.module('oppia').directive('adminMiscTab', [
-<<<<<<< HEAD
-  '$http', '$window', 'AdminTaskManagerService', 'UrlInterpolationService',
-  'ADMIN_HANDLER_URL', 'ADMIN_TOPICS_CSV_DOWNLOAD_HANDLER_URL',
-  'MAX_USERNAME_LENGTH',
-  function(
-      $http, $window, AdminTaskManagerService, UrlInterpolationService,
-      ADMIN_HANDLER_URL, ADMIN_TOPICS_CSV_DOWNLOAD_HANDLER_URL,
-      MAX_USERNAME_LENGTH) {
-=======
   '$http', '$rootScope', '$window', 'AdminDataService',
   'AdminTaskManagerService', 'AlertsService', 'ImageUploadHelperService',
   'LoggerService', 'UrlInterpolationService', 'ADMIN_HANDLER_URL',
@@ -49,7 +37,6 @@
       AdminTaskManagerService, AlertsService, ImageUploadHelperService,
       LoggerService, UrlInterpolationService, ADMIN_HANDLER_URL,
       ADMIN_TOPICS_CSV_DOWNLOAD_HANDLER_URL, MAX_USERNAME_LENGTH) {
->>>>>>> 0042aa54
     return {
       restrict: 'E',
       scope: {},
@@ -66,11 +53,7 @@
         var SEND_DUMMY_MAIL_HANDLER_URL = (
           '/senddummymailtoadminhandler');
         var UPDATE_USERNAME_HANDLER_URL = '/updateusernamehandler';
-<<<<<<< HEAD
-
-=======
         var ADMIN_MATH_SVG_IMAGE_GENERATION_HANDLER = '/adminmathsvghandler';
->>>>>>> 0042aa54
         var irreversibleActionMessage = (
           'This action is irreversible. Are you sure?');
 
@@ -185,8 +168,6 @@
             });
         };
 
-<<<<<<< HEAD
-=======
         // TODO(#10045): Remove this function once all the math-rich text
         // components in explorations have a valid math SVG stored in the
         // datastore.
@@ -340,7 +321,6 @@
             });
         };
 
->>>>>>> 0042aa54
         ctrl.updateUsername = function() {
           ctrl.setStatusMessage('Updating username...');
           $http.put(
