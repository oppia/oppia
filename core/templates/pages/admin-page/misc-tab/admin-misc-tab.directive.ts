--- conflicted
+++ resolved
@@ -44,18 +44,6 @@
         const ctrl = this;
         const DATA_EXTRACTION_QUERY_HANDLER_URL = (
           '/explorationdataextractionhandler');
-<<<<<<< HEAD
-=======
-        const SEND_DUMMY_MAIL_HANDLER_URL = (
-          '/senddummymailtoadminhandler');
-        const MEMORY_CACHE_HANDLER_URL = '/memorycacheadminhandler';
-        const UPDATE_USERNAME_HANDLER_URL = '/updateusernamehandler';
-        const NUMBER_OF_DELETION_REQUEST_HANDLER_URL = (
-          '/numberofdeletionrequestshandler');
-        const VERIFY_USER_MODELS_DELETED_HANDLER_URL = (
-          '/verifyusermodelsdeletedhandler');
-        const DELETE_USER_HANDLER_URL = '/deleteuserhandler';
->>>>>>> 39479e19
         const irreversibleActionMessage = (
           'This action is irreversible. Are you sure?');
 
