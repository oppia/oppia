--- conflicted
+++ resolved
@@ -78,11 +78,7 @@
   <div class="oppia-query-form">
     <form class="form" ng-submit="$ctrl.fetchAndGenerateSvgsForExplorations()">
       <div class="form-group row">
-<<<<<<< HEAD
-        <input type="submit" value="Fetch" class="protractor-test-fetch-svg-button">
-=======
-        <input type="submit" value="Start">
->>>>>>> 94de1728
+        <input type="submit" value="Start" class="protractor-test-fetch-svg-button">
       </div>
     </form>
 
@@ -91,11 +87,7 @@
   <div class="oppia-query-form">
     <form class="form" ng-submit="$ctrl.stopGeneration()">
       <div class="form-group row">
-<<<<<<< HEAD
-        <input type="submit" value="Save" class="protractor-test-save-svg-button">
-=======
-        <input type="submit" value="Stop">
->>>>>>> 94de1728
+        <input type="submit" value="Stop" class="protractor-test-stop-svg-button">
       </div>
     </form>
   </div>
