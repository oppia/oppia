--- conflicted
+++ resolved
@@ -107,50 +107,6 @@
     </div>
   </md-card>
 
-<<<<<<< HEAD
-  <md-card class="oppia-admin-page-card oppia-page-card oppia-long-text">
-    <h3>Generate SVGs for exploration</h3>
-    <h3>Number of explorations left to update: <[$ctrl.numberOfExplorationsLeftToUpdate]></h3>
-    <h3>Generate and save SVGs for exploration</h3>
-    <div class="oppia-query-form">
-      <form class="form" ng-submit="$ctrl.fetchAndGenerateSvgsForExplorations()">
-        <div class="form-group row">
-          <input type="submit" value="Start">
-        </div>
-      </form>
-
-    </div>
-    <h3>Stop generating SVGs</h3>
-    <div class="oppia-query-form">
-      <form class="form" ng-submit="$ctrl.stopGeneration()">
-        <div class="form-group row">
-          <input type="submit" value="Stop">
-        </div>
-      </form>
-    </div>
-
-  </md-card>
-
-  <md-card class="oppia-admin-page-card oppia-page-card oppia-long-text">
-    <h3>Generate SVGs for suggestions</h3>
-    <div class="oppia-query-form">
-      <form class="form" ng-submit="$ctrl.fetchAndGenerateSvgsForSuggestions()">
-        <div class="form-group row">
-          <input type="submit" value="Fetch">
-        </div>
-      </form>
-
-    </div>
-    <h3>Save the SVGs for suggestions</h3>
-    <div class="oppia-query-form">
-      <form class="form" ng-submit="$ctrl.saveSuggestionSvgsToBackend()">
-        <div class="form-group row">
-          <input type="submit" value="Save">
-        </div>
-      </form>
-    </div>
-  </md-card>
-
   <md-card class="oppia-admin-page-card oppia-page-card oppia-long-text">
     <h3>Update username</h3>
     <div class="oppia-query-form">
@@ -170,26 +126,6 @@
     </div>
   </md-card>
 </div>
-=======
-<md-card class="oppia-admin-page-card oppia-page-card oppia-long-text">
-  <h3>Update username</h3>
-  <div class="oppia-query-form">
-    <form class="form" ng-submit="$ctrl.updateUsername()">
-      <div class="form-group row">
-        <label>Old username:</label>
-        <input type="text" ng-model="$ctrl.oldUsername" required="true">
-      </div>
-      <div class="form-group row">
-        <label>New username:</label>
-        <input type="text" ng-model="$ctrl.newUsername" required="true" maxlength="<[$ctrl.MAX_USERNAME_LENGTH]>">
-      </div>
-      <div class="form-group row">
-        <input type="submit" value="Update">
-      </div>
-    </form>
-  </div>
-</md-card>
->>>>>>> cdcd0303
 
 <style>
   .oppia-admin-page-card {
