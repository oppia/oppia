// Copyright 2019 The Oppia Authors. All Rights Reserved.
//
// Licensed under the Apache License, Version 2.0 (the "License");
// you may not use this file except in compliance with the License.
// You may obtain a copy of the License at
//
//      http://www.apache.org/licenses/LICENSE-2.0
//
// Unless required by applicable law or agreed to in writing, software
// distributed under the License is distributed on an "AS-IS" BASIS,
// WITHOUT WARRANTIES OR CONDITIONS OF ANY KIND, either express or implied.
// See the License for the specific language governing permissions and
// limitations under the License.

/**
 * @fileoverview Module for the admin page.
 */

import { APP_INITIALIZER, NgModule, StaticProvider } from '@angular/core';
import { FormsModule } from '@angular/forms';
import { BrowserModule } from '@angular/platform-browser';
import { downgradeComponent } from '@angular/upgrade/static';
import { HttpClientModule } from '@angular/common/http';
import { HTTP_INTERCEPTORS } from '@angular/common/http';
import { RequestInterceptor } from 'services/request-interceptor.service';
import { SharedComponentsModule } from 'components/shared-component.module';
import { AdminFeaturesTabComponent } from
  'pages/admin-page/features-tab/admin-features-tab.component';
import { AdminNavbarComponent } from './navbar/admin-navbar.component';
import { AdminDevModeActivitiesTabComponent } from './activities-tab/admin-dev-mode-activities-tab.component';
import { OppiaAngularRootComponent } from
  'components/oppia-angular-root.component';
import { OppiaAdminProdModeActivitiesTabComponent } from
  './activities-tab/admin-prod-mode-activities-tab.component';
import { platformFeatureInitFactory, PlatformFeatureService } from
  'services/platform-feature.service';
import { RolesAndActionsVisualizerComponent } from './roles-tab/roles-and-actions-visualizer.component';
<<<<<<< HEAD
import { RolesEditorComponent } from './roles-tab/admin-roles-tab.component';
import { TopicManagerRoleEditorModalComponent } from './roles-tab/topic-manager-role-editor-modal.component';

=======
import { AdminMiscTabComponent } from './misc-tab/admin-misc-tab.component';
import { AdminRolesTabComponent } from './roles-tab/admin-roles-tab.component';
import { AdminConfigTabComponent } from './config-tab/admin-config-tab.component';
import { AdminPageComponent } from './admin-page.component';
import { SharedFormsModule } from 'components/forms/shared-forms.module';
>>>>>>> 7ae971d4

@NgModule({
  imports: [
    BrowserModule,
    FormsModule,
    HttpClientModule,
    SharedComponentsModule,
<<<<<<< HEAD
=======
    SharedFormsModule
>>>>>>> 7ae971d4
  ],
  declarations: [
    OppiaAdminProdModeActivitiesTabComponent,
    OppiaAngularRootComponent,
    AdminConfigTabComponent,
    AdminFeaturesTabComponent,
    AdminMiscTabComponent,
    AdminNavbarComponent,
    AdminPageComponent,
    AdminRolesTabComponent,
    AdminDevModeActivitiesTabComponent,
    RolesAndActionsVisualizerComponent,
    RolesEditorComponent,
    TopicManagerRoleEditorModalComponent
  ],
  entryComponents: [
    OppiaAdminProdModeActivitiesTabComponent,
    OppiaAngularRootComponent,
    AdminConfigTabComponent,
    AdminFeaturesTabComponent,
    AdminMiscTabComponent,
    AdminNavbarComponent,
    AdminPageComponent,
    AdminRolesTabComponent,
    AdminDevModeActivitiesTabComponent,
    RolesAndActionsVisualizerComponent,
    RolesEditorComponent,
    TopicManagerRoleEditorModalComponent
  ],
  providers: [
    {
      provide: HTTP_INTERCEPTORS,
      useClass: RequestInterceptor,
      multi: true
    },
    {
      provide: APP_INITIALIZER,
      useFactory: platformFeatureInitFactory,
      deps: [PlatformFeatureService],
      multi: true
    }
  ]
})
class AdminPageModule {
  // Empty placeholder method to satisfy the `Compiler`.
  ngDoBootstrap() {}
}

import { platformBrowserDynamic } from '@angular/platform-browser-dynamic';
import { downgradeModule } from '@angular/upgrade/static';

const bootstrapFnAsync = async(extraProviders: StaticProvider[]) => {
  const platformRef = platformBrowserDynamic(extraProviders);
  return platformRef.bootstrapModule(AdminPageModule);
};
const downgradedModule = downgradeModule(bootstrapFnAsync);

declare var angular: ng.IAngularStatic;

angular.module('oppia').requires.push(downgradedModule);

angular.module('oppia').directive(
  // This directive is the downgraded version of the Angular component to
  // bootstrap the Angular 8.
  'oppiaAngularRoot',
  downgradeComponent({
    component: OppiaAngularRootComponent
  }) as angular.IDirectiveFactory);<|MERGE_RESOLUTION|>--- conflicted
+++ resolved
@@ -35,17 +35,12 @@
 import { platformFeatureInitFactory, PlatformFeatureService } from
   'services/platform-feature.service';
 import { RolesAndActionsVisualizerComponent } from './roles-tab/roles-and-actions-visualizer.component';
-<<<<<<< HEAD
-import { RolesEditorComponent } from './roles-tab/admin-roles-tab.component';
-import { TopicManagerRoleEditorModalComponent } from './roles-tab/topic-manager-role-editor-modal.component';
-
-=======
 import { AdminMiscTabComponent } from './misc-tab/admin-misc-tab.component';
 import { AdminRolesTabComponent } from './roles-tab/admin-roles-tab.component';
 import { AdminConfigTabComponent } from './config-tab/admin-config-tab.component';
 import { AdminPageComponent } from './admin-page.component';
+import { TopicManagerRoleEditorModalComponent } from './roles-tab/topic-manager-role-editor-modal.component';
 import { SharedFormsModule } from 'components/forms/shared-forms.module';
->>>>>>> 7ae971d4
 
 @NgModule({
   imports: [
@@ -53,10 +48,7 @@
     FormsModule,
     HttpClientModule,
     SharedComponentsModule,
-<<<<<<< HEAD
-=======
     SharedFormsModule
->>>>>>> 7ae971d4
   ],
   declarations: [
     OppiaAdminProdModeActivitiesTabComponent,
@@ -69,7 +61,6 @@
     AdminRolesTabComponent,
     AdminDevModeActivitiesTabComponent,
     RolesAndActionsVisualizerComponent,
-    RolesEditorComponent,
     TopicManagerRoleEditorModalComponent
   ],
   entryComponents: [
@@ -83,7 +74,6 @@
     AdminRolesTabComponent,
     AdminDevModeActivitiesTabComponent,
     RolesAndActionsVisualizerComponent,
-    RolesEditorComponent,
     TopicManagerRoleEditorModalComponent
   ],
   providers: [
