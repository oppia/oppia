--- conflicted
+++ resolved
@@ -243,7 +243,6 @@
     filter.conditions.splice(0);
   }
 
-<<<<<<< HEAD
   get isDummyFeatureEnabled(): boolean {
     return this.featureService.status.DummyFeature.isEnabled;
   }
@@ -254,10 +253,7 @@
     }
   }
 
-  isFeatureFlagRulesChanged(feature: PlatformParameter) {
-=======
   isFeatureFlagRulesChanged(feature: PlatformParameter): boolean {
->>>>>>> 6fc762e0
     const original = this.featureFlagNameToBackupMap.get(feature.name);
     return !isEqual(original.rules, feature.rules);
   }
