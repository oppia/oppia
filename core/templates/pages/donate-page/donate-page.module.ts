// Copyright 2019 The Oppia Authors. All Rights Reserved.
//
// Licensed under the Apache License, Version 2.0 (the "License");
// you may not use this file except in compliance with the License.
// You may obtain a copy of the License at
//
//      http://www.apache.org/licenses/LICENSE-2.0
//
// Unless required by applicable law or agreed to in writing, software
// distributed under the License is distributed on an "AS-IS" BASIS,
// WITHOUT WARRANTIES OR CONDITIONS OF ANY KIND, either express or implied.
// See the License for the specific language governing permissions and
// limitations under the License.

/**
 * @fileoverview Module for the donate page.
 */

import 'core-js/es7/reflect';
import 'zone.js';

angular.module('oppia', [
  require('angular-cookies'), 'headroom', 'ngSanitize', 'ngTouch',
  'pascalprecht.translate', 'toastr', 'ui.bootstrap'
]);

import { ObjectsDomainConstants } from
  'domain/objects/objects-domain.constants';

import { HttpClientModule } from '@angular/common/http';
import { HTTP_INTERCEPTORS } from '@angular/common/http';
<<<<<<< HEAD
import { NgModule, StaticProvider } from '@angular/core';
import { BrowserModule } from '@angular/platform-browser';
=======
import { downgradeComponent } from '@angular/upgrade/static';
>>>>>>> f8025dfe

import { platformBrowserDynamic } from '@angular/platform-browser-dynamic';
import { downgradeModule } from '@angular/upgrade/static';
import { AppConstants } from 'app.constants';

import { SharedComponentsModule } from 'components/shared-component.module';
import { InteractionsExtensionsConstants } from
  'interactions/interactions-extension.constants';

import { RequestInterceptor } from 'services/request-interceptor.service';
<<<<<<< HEAD

import { DonatePageComponent } from './donate-page.component';
=======
import { SharedComponentsModule } from 'components/shared-component.module';
import { OppiaAngularRootComponent } from
  'components/oppia-angular-root.component';
>>>>>>> f8025dfe

@NgModule({
  imports: [
    BrowserModule,
    HttpClientModule,
    SharedComponentsModule
  ],
  declarations: [
    DonatePageComponent,
    OppiaAngularRootComponent
  ],
  entryComponents: [
    DonatePageComponent,
    OppiaAngularRootComponent
  ],
  providers: [
    AppConstants,
    InteractionsExtensionsConstants,
    ObjectsDomainConstants,
    {
      provide: HTTP_INTERCEPTORS,
      useClass: RequestInterceptor,
      multi: true
    }
  ]
})
class DonatePageModule {
  // Empty placeholder method to satisfy the `Compiler`.
  ngDoBootstrap() {}
}


const bootstrapFn = (extraProviders: StaticProvider[]) => {
  const platformRef = platformBrowserDynamic(extraProviders);
  return platformRef.bootstrapModule(DonatePageModule);
};
const downgradedModule = downgradeModule(bootstrapFn);

angular.module('oppia').requires.push(downgradedModule);

angular.module('oppia').directive(
  // This directive is the downgraded version of the Angular component to
  // bootstrap the Angular 8.
  'oppiaAngularRoot',
  downgradeComponent({
    component: OppiaAngularRootComponent
  }) as angular.IDirectiveFactory);<|MERGE_RESOLUTION|>--- conflicted
+++ resolved
@@ -29,30 +29,22 @@
 
 import { HttpClientModule } from '@angular/common/http';
 import { HTTP_INTERCEPTORS } from '@angular/common/http';
-<<<<<<< HEAD
 import { NgModule, StaticProvider } from '@angular/core';
 import { BrowserModule } from '@angular/platform-browser';
-=======
+import { platformBrowserDynamic } from '@angular/platform-browser-dynamic';
 import { downgradeComponent } from '@angular/upgrade/static';
->>>>>>> f8025dfe
 
-import { platformBrowserDynamic } from '@angular/platform-browser-dynamic';
-import { downgradeModule } from '@angular/upgrade/static';
 import { AppConstants } from 'app.constants';
 
+import { OppiaAngularRootComponent } from
+  'components/oppia-angular-root.component';
 import { SharedComponentsModule } from 'components/shared-component.module';
 import { InteractionsExtensionsConstants } from
   'interactions/interactions-extension.constants';
 
 import { RequestInterceptor } from 'services/request-interceptor.service';
-<<<<<<< HEAD
 
 import { DonatePageComponent } from './donate-page.component';
-=======
-import { SharedComponentsModule } from 'components/shared-component.module';
-import { OppiaAngularRootComponent } from
-  'components/oppia-angular-root.component';
->>>>>>> f8025dfe
 
 @NgModule({
   imports: [
@@ -84,6 +76,7 @@
   ngDoBootstrap() {}
 }
 
+import { downgradeModule } from '@angular/upgrade/static';
 
 const bootstrapFn = (extraProviders: StaticProvider[]) => {
   const platformRef = platformBrowserDynamic(extraProviders);
