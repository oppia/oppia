--- conflicted
+++ resolved
@@ -83,7 +83,6 @@
                 </div>
               </div>
             </div>
-<<<<<<< HEAD
           </div>
         </div>
       </div>
@@ -246,7 +245,7 @@
       <div class="row">
         <div class="col-md-8">
           <img class="oppia-donate-page-avatar-img" [src]="OPPIA_AVATAR_IMAGE_URL" alt="">
-=======
+
             <div class="donate-our-learners">
               <!--Add the learners heading and carousel here-->
               <p></p>
@@ -277,7 +276,6 @@
       <div class="donation-box">
         <div class="donation-box-iframe">
           <donation-box></donation-box>
->>>>>>> 0b31776b
         </div>
       </div>
     </div>
