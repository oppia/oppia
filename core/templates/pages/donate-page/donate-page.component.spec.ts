// Copyright 2020 The Oppia Authors. All Rights Reserved.
//
// Licensed under the Apache License, Version 2.0 (the "License");
// you may not use this file except in compliance with the License.
// You may obtain a copy of the License at
//
//      http://www.apache.org/licenses/LICENSE-2.0
//
// Unless required by applicable law or agreed to in writing, software
// distributed under the License is distributed on an "AS-IS" BASIS,
// WITHOUT WARRANTIES OR CONDITIONS OF ANY KIND, either express or implied.
// See the License for the specific language governing permissions and
// limitations under the License.

/**
 * @fileoverview Unit tests for donate page.
 */

import { TestBed } from '@angular/core/testing';
<<<<<<< HEAD
import { EventEmitter, NO_ERRORS_SCHEMA } from '@angular/core';
import { TranslateService } from '@ngx-translate/core';
=======
import { CUSTOM_ELEMENTS_SCHEMA } from '@angular/core';
>>>>>>> 0b31776b

import { DonatePageComponent } from './donate-page.component';
import { UrlInterpolationService } from 'domain/utilities/url-interpolation.service';
import { WindowRef } from 'services/contextual/window-ref.service';
import { MockTranslatePipe } from 'tests/unit-test-utils';
<<<<<<< HEAD
import { PageTitleService } from 'services/page-title.service';
=======
>>>>>>> 0b31776b
import { NgbModal } from '@ng-bootstrap/ng-bootstrap';
import { DonationBoxModalComponent } from './donation-box/donation-box-modal.component';
import { ThanksForDonatingModalComponent } from './thanks-for-donating-modal.component';

class MockWindowRef {
  _window = {
    location: {
      _href: '',
      search: '',
      get href() {
        return this._href;
      },
      set href(val) {
        this._href = val;
      },
      replace: (val: string) => {}
    },
    gtag: () => {},
    onhashchange: () => {}
  };

  get nativeWindow() {
    return this._window;
  }
}

describe('Donate page', () => {
  let component: DonatePageComponent;
  let windowRef: MockWindowRef;
  let ngbModal: NgbModal;
  let urlInterpolationService: UrlInterpolationService;

  beforeEach(() => {
    windowRef = new MockWindowRef();
    TestBed.configureTestingModule({
      declarations: [
        DonatePageComponent,
        MockTranslatePipe
      ],
      providers: [
        UrlInterpolationService,
        { provide: WindowRef, useValue: windowRef },
      ],
      schemas: [CUSTOM_ELEMENTS_SCHEMA]
    }).compileComponents();
  });

  beforeEach(() => {
    const donatePageComponent = TestBed.createComponent(DonatePageComponent);
    component = donatePageComponent.componentInstance;
<<<<<<< HEAD
    translateService = TestBed.inject(TranslateService);
    pageTitleService = TestBed.inject(PageTitleService);
=======
>>>>>>> 0b31776b
    ngbModal = TestBed.inject(NgbModal);
    urlInterpolationService = TestBed.inject(UrlInterpolationService);
    spyOn(ngbModal, 'open');
  });

  it('should get image path', () => {
    spyOn(urlInterpolationService, 'getStaticImageUrl');

<<<<<<< HEAD
  it('should get image set', () => {
    spyOn(component, 'getStaticImageUrl');

    component.getImageSet('abc', 'png');

    expect(component.getStaticImageUrl).toHaveBeenCalled();
=======
    component.getStaticImageUrl('abc.webp');

    expect(urlInterpolationService.getStaticImageUrl).toHaveBeenCalledWith(
      'abc.webp');
>>>>>>> 0b31776b
  });

  it('should show thank you modal on query parameters change', () => {
    windowRef.nativeWindow.location.search = '';
    component.ngOnInit();
    expect(ngbModal.open).not.toHaveBeenCalled();

    windowRef.nativeWindow.location.search = '?random';
    component.ngOnInit();
    expect(ngbModal.open).not.toHaveBeenCalled();

    windowRef.nativeWindow.location.search = '?thanks';
    component.ngOnInit();
    expect(ngbModal.open).toHaveBeenCalledWith(
      ThanksForDonatingModalComponent,
      {
        backdrop: 'static',
        size: 'xl',
      }
    );
  });

  it('should open donation box modal', () => {
    component.openDonationBoxModal();

    expect(ngbModal.open).toHaveBeenCalledWith(
      DonationBoxModalComponent, {
        backdrop: 'static',
        size: 'xl',
        windowClass: 'donation-box-modal',
      }
    );
  });
});<|MERGE_RESOLUTION|>--- conflicted
+++ resolved
@@ -17,21 +17,16 @@
  */
 
 import { TestBed } from '@angular/core/testing';
-<<<<<<< HEAD
 import { EventEmitter, NO_ERRORS_SCHEMA } from '@angular/core';
 import { TranslateService } from '@ngx-translate/core';
-=======
 import { CUSTOM_ELEMENTS_SCHEMA } from '@angular/core';
->>>>>>> 0b31776b
+
 
 import { DonatePageComponent } from './donate-page.component';
 import { UrlInterpolationService } from 'domain/utilities/url-interpolation.service';
 import { WindowRef } from 'services/contextual/window-ref.service';
 import { MockTranslatePipe } from 'tests/unit-test-utils';
-<<<<<<< HEAD
 import { PageTitleService } from 'services/page-title.service';
-=======
->>>>>>> 0b31776b
 import { NgbModal } from '@ng-bootstrap/ng-bootstrap';
 import { DonationBoxModalComponent } from './donation-box/donation-box-modal.component';
 import { ThanksForDonatingModalComponent } from './thanks-for-donating-modal.component';
@@ -82,11 +77,8 @@
   beforeEach(() => {
     const donatePageComponent = TestBed.createComponent(DonatePageComponent);
     component = donatePageComponent.componentInstance;
-<<<<<<< HEAD
     translateService = TestBed.inject(TranslateService);
     pageTitleService = TestBed.inject(PageTitleService);
-=======
->>>>>>> 0b31776b
     ngbModal = TestBed.inject(NgbModal);
     urlInterpolationService = TestBed.inject(UrlInterpolationService);
     spyOn(ngbModal, 'open');
@@ -95,19 +87,17 @@
   it('should get image path', () => {
     spyOn(urlInterpolationService, 'getStaticImageUrl');
 
-<<<<<<< HEAD
+
   it('should get image set', () => {
     spyOn(component, 'getStaticImageUrl');
 
     component.getImageSet('abc', 'png');
 
     expect(component.getStaticImageUrl).toHaveBeenCalled();
-=======
     component.getStaticImageUrl('abc.webp');
 
     expect(urlInterpolationService.getStaticImageUrl).toHaveBeenCalledWith(
       'abc.webp');
->>>>>>> 0b31776b
   });
 
   it('should show thank you modal on query parameters change', () => {
