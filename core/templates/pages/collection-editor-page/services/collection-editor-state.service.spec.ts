--- conflicted
+++ resolved
@@ -18,21 +18,10 @@
 
 // TODO(#7222): Remove the following block of unnnecessary imports once
 // collection-editor-state.service.ts is upgraded to Angular 8.
-<<<<<<< HEAD
-import { CollectionNodeObjectFactory } from
-  'domain/collection/collection-node-object.factory';
-import { CollectionObjectFactory } from
-  'domain/collection/CollectionObjectFactory';
-import { CollectionPlaythroughObjectFactory } from
-  'domain/collection/CollectionPlaythroughObjectFactory';
+import { Collection } from
+  'domain/collection/collection.model';
 import { CollectionRights } from
   'domain/collection/collection-rights.model';
-=======
-import { Collection } from
-  'domain/collection/collection.model';
-import { CollectionRightsObjectFactory } from
-  'domain/collection/CollectionRightsObjectFactory';
->>>>>>> a63fe8aa
 import { UpgradedServices } from 'services/UpgradedServices';
 // ^^^ This block is to be removed.
 
@@ -46,11 +35,6 @@
 
 describe('Collection editor state service', function() {
   var CollectionEditorStateService = null;
-<<<<<<< HEAD
-  var collectionObjectFactory = null;
-=======
-  var collectionRightsObjectFactory = null;
->>>>>>> a63fe8aa
   var CollectionUpdateService = null;
   var fakeEditableCollectionBackendApiService = null;
   var fakeCollectionRightsBackendApiService = null;
@@ -119,18 +103,6 @@
 
   beforeEach(angular.mock.module('oppia'));
   beforeEach(angular.mock.module('oppia', function($provide) {
-    $provide.value(
-<<<<<<< HEAD
-      'CollectionNodeObjectFactory', new CollectionNodeObjectFactory());
-    $provide.value(
-      'CollectionObjectFactory', new CollectionObjectFactory(
-        new CollectionNodeObjectFactory(),
-        new CollectionPlaythroughObjectFactory()));
-=======
-      'CollectionRightsObjectFactory', new CollectionRightsObjectFactory());
->>>>>>> a63fe8aa
-  }));
-  beforeEach(angular.mock.module('oppia', function($provide) {
     var ugs = new UpgradedServices();
     for (let [key, value] of Object.entries(ugs.getUpgradedServices())) {
       $provide.value(key, value);
@@ -155,12 +127,6 @@
   beforeEach(angular.mock.inject(function($injector) {
     CollectionEditorStateService = $injector.get(
       'CollectionEditorStateService');
-<<<<<<< HEAD
-    collectionObjectFactory = $injector.get('CollectionObjectFactory');
-=======
-    collectionRightsObjectFactory = $injector.get(
-      'CollectionRightsObjectFactory');
->>>>>>> a63fe8aa
     CollectionUpdateService = $injector.get('CollectionUpdateService');
     $q = $injector.get('$q');
     $rootScope = $injector.get('$rootScope');
