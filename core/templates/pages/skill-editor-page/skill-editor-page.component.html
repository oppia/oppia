--- conflicted
+++ resolved
@@ -30,15 +30,9 @@
             <i class="fa fa-book navbar-tab-icon" ng-class="{'navbar-tab-active-icon': $ctrl.getActiveTabName() === 'questions'}"></i>
           </a>
         </li>
-<<<<<<< HEAD
-        <li class="navbar-tab icon">
-          <a ng-click="$ctrl.selectPreviewTab()" class="nav-link" uib-tooltip="Preview (new tab)" tooltip-placement="bottom" tabindex="0">
-            <i class="material-icons">&#xE037;</i><span>Preview</span>
-=======
         <li class="navbar-tab icon nav-list-item" ng-class="{'navbar-tab-active': $ctrl.getActiveTabName() === 'preview'}">
-          <a ng-click="$ctrl.selectPreviewTab()" class="nav-link" uib-tooltip="Preview" tooltip-placement="bottom">
+          <a ng-click="$ctrl.selectPreviewTab()" class="nav-link" uib-tooltip="Preview" tooltip-placement="bottom" tabindex="0">
             <i class="material-icons navbar-tab-icon" ng-class="{'navbar-tab-active-icon': $ctrl.getActiveTabName() === 'preview'}">&#xE037;</i>
->>>>>>> 34cad4d1
           </a>
         </li>
       </div>
