// Copyright 2018 The Oppia Authors. All Rights Reserved.
//
// Licensed under the Apache License, Version 2.0 (the "License");
// you may not use this file except in compliance with the License.
// You may obtain a copy of the License at
//
//      http://www.apache.org/licenses/LICENSE-2.0
//
// Unless required by applicable law or agreed to in writing, software
// distributed under the License is distributed on an "AS-IS" BASIS,
// WITHOUT WARRANTIES OR CONDITIONS OF ANY KIND, either express or implied.
// See the License for the specific language governing permissions and
// limitations under the License.

/**
 * @fileoverview Directive for the navbar of the skill editor.
 */

<<<<<<< HEAD
import { SavePendingChangesModalComponent } from 'components/save-pending-changes/save-pending-changes-modal.component';
import { Subscription } from 'rxjs';
=======
import { Subscription } from 'rxjs';
import { SavePendingChangesModalComponent } from '../modal-templates/save-pending-changes-modal.component';
>>>>>>> cb2b8ad2

require(
  'components/common-layout-directives/common-elements/' +
  'confirm-or-cancel-modal.controller.ts');
require(
  'components/common-layout-directives/common-elements/' +
  'loading-dots.component.ts');

require('domain/editor/undo_redo/undo-redo.service.ts');
require('domain/utilities/url-interpolation.service.ts');
require('pages/skill-editor-page/services/skill-editor-routing.service.ts');
require('pages/skill-editor-page/services/skill-editor-state.service.ts');
require('services/alerts.service.ts');
require('services/contextual/url.service.ts');
require('services/ngb-modal.service.ts');

require('pages/skill-editor-page/skill-editor-page.constants.ajs.ts');

angular.module('oppia').directive('skillEditorNavbar', [
  'UrlInterpolationService', function(UrlInterpolationService) {
    return {
      restrict: 'E',
      templateUrl: UrlInterpolationService.getDirectiveTemplateUrl(
        '/pages/skill-editor-page/navbar/skill-editor-navbar.directive.html'),
      controller: [
        '$rootScope', '$scope', '$uibModal', 'AlertsService', 'NgbModal',
        'SkillEditorRoutingService', 'SkillEditorStateService',
        'SkillUpdateService', 'UndoRedoService', 'UrlService',
        function(
            $rootScope, $scope, $uibModal, AlertsService, NgbModal,
            SkillEditorRoutingService, SkillEditorStateService,
            SkillUpdateService, UndoRedoService, UrlService) {
          var ctrl = this;
          ctrl.directiveSubscriptions = new Subscription();
          var ACTIVE_TAB_EDITOR = 'Editor';
          var ACTIVE_TAB_QUESTIONS = 'Questions';
          var ACTIVE_TAB_PREVIEW = 'Preview';
          $scope.getActiveTabName = function() {
            return SkillEditorRoutingService.getActiveTabName();
          };

          $scope.isLoadingSkill = function() {
            return SkillEditorStateService.isLoadingSkill();
          };

          $scope.isSaveInProgress = function() {
            return SkillEditorStateService.isSavingSkill();
          };

          $scope.getChangeListCount = function() {
            return UndoRedoService.getChangeCount();
          };

          $scope.discardChanges = function() {
            UndoRedoService.clearChanges();
            SkillEditorStateService.loadSkill(UrlService.getSkillIdFromUrl());
          };

          $scope.getWarningsCount = function() {
            return SkillEditorStateService.getSkillValidationIssues().length;
          };

          $scope.isSkillSaveable = function() {
            return (
              $scope.getChangeListCount() > 0 &&
              $scope.getWarningsCount() === 0
            );
          };

          $scope.saveChanges = function() {
            $uibModal.open({
              templateUrl: UrlInterpolationService.getDirectiveTemplateUrl(
                '/pages/skill-editor-page/modal-templates/' +
                'skill-editor-save-modal.directive.html'),
              backdrop: 'static',
              controller: 'ConfirmOrCancelModalController'
            }).result.then(function(commitMessage) {
              SkillEditorStateService.saveSkill(commitMessage, () => {
                AlertsService.addSuccessMessage('Changes Saved.');
                $rootScope.$applyAsync();
              });
            }, function() {
              // Note to developers:
              // This callback is triggered when the Cancel button is clicked.
              // No further action is needed.
            });
          };

          $scope.toggleNavigationOptions = function() {
            $scope.showNavigationOptions = !$scope.showNavigationOptions;
          };
          $scope.selectMainTab = function() {
            $scope.activeTab = ACTIVE_TAB_EDITOR;
            SkillEditorRoutingService.navigateToMainTab();
          };
          $scope.selectPreviewTab = function() {
            $scope.activeTab = ACTIVE_TAB_PREVIEW;
            SkillEditorRoutingService.navigateToPreviewTab();
          };
          $scope.toggleSkillEditOptions = function() {
            $scope.showSkillEditOptions = !$scope.showSkillEditOptions;
          };
          $scope.selectQuestionsTab = function() {
            // This check is needed because if a skill has unsaved changes to
            // misconceptions, then these will be reflected in the questions
            // created at that time, but if page is refreshed/changes are
            // discarded, the misconceptions won't be saved, but there will be
            // some questions with these now non-existent misconceptions.
            if (UndoRedoService.getChangeCount() > 0) {
              const modalRef = NgbModal.open(
                SavePendingChangesModalComponent, {
                  backdrop: true
                });

              modalRef.componentInstance.body = (
                'Please save all pending ' +
                'changes before viewing the questions list.');

              modalRef.result.then(null, function() {
                // Note to developers:
                // This callback is triggered when the Cancel button is clicked.
                // No further action is needed.
              });
            } else {
              $scope.activeTab = ACTIVE_TAB_QUESTIONS;
              SkillEditorRoutingService.navigateToQuestionsTab();
            }
          };

          ctrl.$onInit = function() {
            $scope.activeTab = ACTIVE_TAB_EDITOR;
            ctrl.directiveSubscriptions.add(
              SkillEditorStateService.onSkillChange.subscribe(
                () => {
                  ctrl.skill = SkillEditorStateService.getSkill();
                  $rootScope.$applyAsync();
                }),
              SkillUpdateService.onPrerequisiteSkillChange.subscribe(
                () => {
                  $scope.$applyAsync();
                }
              )
            );
          };
        }]
    };
  }
]);<|MERGE_RESOLUTION|>--- conflicted
+++ resolved
@@ -16,13 +16,8 @@
  * @fileoverview Directive for the navbar of the skill editor.
  */
 
-<<<<<<< HEAD
+import { Subscription } from 'rxjs';
 import { SavePendingChangesModalComponent } from 'components/save-pending-changes/save-pending-changes-modal.component';
-import { Subscription } from 'rxjs';
-=======
-import { Subscription } from 'rxjs';
-import { SavePendingChangesModalComponent } from '../modal-templates/save-pending-changes-modal.component';
->>>>>>> cb2b8ad2
 
 require(
   'components/common-layout-directives/common-elements/' +
