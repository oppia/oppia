// Copyright 2021 The Oppia Authors. All Rights Reserved.
//
// Licensed under the Apache License, Version 2.0 (the "License");
// you may not use this file except in compliance with the License.
// You may obtain a copy of the License at
//
//      http://www.apache.org/licenses/LICENSE-2.0
//
// Unless required by applicable law or agreed to in writing, software
// distributed under the License is distributed on an "AS-IS" BASIS,
// WITHOUT WARRANTIES OR CONDITIONS OF ANY KIND, either express or implied.
// See the License for the specific language governing permissions and
// limitations under the License.

/**
 * @fileoverview Component for the navbar breadcrumb of the skill editor.
 */

<<<<<<< HEAD
import { Component } from '@angular/core';
import { SkillEditorStateService } from 'pages/skill-editor-page/services/skill-editor-state.service';
=======
import {Component} from '@angular/core';
import {downgradeComponent} from '@angular/upgrade/static';
import {SkillEditorStateService} from 'pages/skill-editor-page/services/skill-editor-state.service';
>>>>>>> c52076f6

@Component({
  selector: 'oppia-skill-editor-navbar-breadcrumb',
  templateUrl: './skill-editor-navbar-breadcrumb.component.html',
  styleUrls: [],
})
export class SkillEditorNavbarBreadcrumbComponent {
  constructor(private skillEditorStateService: SkillEditorStateService) {}

  getTruncatedDescription(): string {
    const skill = this.skillEditorStateService.getSkill();
    const skillDescription = skill
      ? skill.getDescription()
      : 'Skill description loading';
    let truncatedDescription = skillDescription.substr(0, 35);
    if (skillDescription.length > 35) {
      truncatedDescription += '...';
    }
    return truncatedDescription;
  }
<<<<<<< HEAD
}
=======
}

angular
  .module('oppia')
  .directive(
    'oppiaSkillEditorNavbarBreadcrumb',
    downgradeComponent({component: SkillEditorNavbarBreadcrumbComponent})
  );
>>>>>>> c52076f6
<|MERGE_RESOLUTION|>--- conflicted
+++ resolved
@@ -16,14 +16,8 @@
  * @fileoverview Component for the navbar breadcrumb of the skill editor.
  */
 
-<<<<<<< HEAD
-import { Component } from '@angular/core';
-import { SkillEditorStateService } from 'pages/skill-editor-page/services/skill-editor-state.service';
-=======
 import {Component} from '@angular/core';
-import {downgradeComponent} from '@angular/upgrade/static';
 import {SkillEditorStateService} from 'pages/skill-editor-page/services/skill-editor-state.service';
->>>>>>> c52076f6
 
 @Component({
   selector: 'oppia-skill-editor-navbar-breadcrumb',
@@ -44,15 +38,4 @@
     }
     return truncatedDescription;
   }
-<<<<<<< HEAD
-}
-=======
-}
-
-angular
-  .module('oppia')
-  .directive(
-    'oppiaSkillEditorNavbarBreadcrumb',
-    downgradeComponent({component: SkillEditorNavbarBreadcrumbComponent})
-  );
->>>>>>> c52076f6
+}