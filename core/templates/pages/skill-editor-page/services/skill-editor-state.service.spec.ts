--- conflicted
+++ resolved
@@ -339,9 +339,8 @@
 
   it('should not save the skill if there are no pending changes',
     () => {
-      const skillloaded = skillEditorStateService.loadSkill('skill_id_1');
-
-      console.log(skillloaded, "======skillloaded")
+      skillEditorStateService.loadSkill('skill_id_1');
+
       expect(skillEditorStateService.saveSkill(
         'commit message', ()=> {})).toBe(false);
     });
@@ -383,7 +382,6 @@
   );
 
   fit('should indicate a skill is no longer saving after an error',
-<<<<<<< HEAD
   fakeAsync(() => {
       skillEditorStateService.loadSkill('skill_id_1');
       skillUpdateService.setSkillDescription(
@@ -394,34 +392,13 @@
       fakeSkillBackendApiService.failure = 'Internal 500 error';
 
 
-      skillEditorStateService.saveSkill('commit message');
+      skillEditorStateService.saveSkill('commit message', () => {});
 
       expect(skillEditorStateService.isSavingSkill()).toBe(true);
       tick(1000);
 
       expect(skillEditorStateService.isSavingSkill()).toBe(false);
     }));
-=======
-    () => {
-      skillEditorStateService.loadSkill('skill_id_1');
-      skillUpdateService.setSkillDescription(
-        skillEditorStateService.getSkill(), 'new description');
-      // tick(1000);
-
-      expect(skillEditorStateService.isSavingSkill()).toBe(false);
-      console.log(skillEditorStateService.isSavingSkill(), "===============skillEditorStateService.isSavingSkill(flase)")
-      fakeSkillBackendApiService.failure = 'Internal 500 error';
-
-      skillEditorStateService.saveSkill('commit message', ()=> {});
-
-      console.log(skillEditorStateService.isSavingSkill(), "===============skillEditorStateService.isSavingSkill() true")
-      expect(skillEditorStateService.isSavingSkill()).toBe(true);
-      // tick(1000);
-
-      console.log(skillEditorStateService.isSavingSkill(), "===============skillEditorStateService.isSavingSkill()false")
-      expect(skillEditorStateService.isSavingSkill()).toBe(false);
-    });
->>>>>>> a31e6ac0
 
   it('should request to load the skill rights from the backend',
     () => {
