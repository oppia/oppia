<md-card class="oppia-editor-card-with-avatar oppia-editor-card-with-avatar-extra">
  <div class="oppia-editor-card-body">
<<<<<<< HEAD
    <div class="oppia-editor-card-section">
      <strong class="oppia-rubrics-text">Rubrics</strong>
      <div>
=======
    <div class="oppia-editor-card-section edit-rubrics-header">
      <div class="oppia-skill-rubrics-header">
        <strong>Rubrics</strong>
        <i ng-click="toggleRubricsList()"
           class="fa fa-angle-down"
           ng-if="!rubricsListIsShown"
           aria-hidden="true">
        </i>
        <i ng-click="toggleRubricsList()"
           class="fa fa-angle-up"
           ng-if="rubricsListIsShown"
           aria-hidden="true">
        </i>
      </div>
      <div ng-if="rubricsListIsShown">
>>>>>>> baaf74cf
        <rubrics-editor rubrics="skill.getRubrics()"
                        on-save-rubric="onSaveRubric"
                        new-skill-being-created="false">
        </rubrics-editor>
      </div>
    </div>
  </div>
</md-card>

<style>
<<<<<<< HEAD
  .oppia-editor-card-with-avatar-extra {
    margin-bottom: 5vh;
  }
  .oppia-rubrics-text {
    font-size: 1.4em;
=======
  skill-rubrics-editor .edit-rubrics-header strong {
    font-size: 16px;
  }
  skill-rubrics-editor .oppia-skill-rubrics-header {
    display: flex;
    justify-content: space-between;
  }
  skill-rubrics-editor .oppia-skill-rubrics-header i {
    display: none;
  }

  @media screen and (max-width: 768px) {
    skill-rubrics-editor .oppia-skill-rubrics-header i {
      display: block;
    }
>>>>>>> baaf74cf
  }
</style><|MERGE_RESOLUTION|>--- conflicted
+++ resolved
@@ -1,10 +1,5 @@
 <md-card class="oppia-editor-card-with-avatar oppia-editor-card-with-avatar-extra">
   <div class="oppia-editor-card-body">
-<<<<<<< HEAD
-    <div class="oppia-editor-card-section">
-      <strong class="oppia-rubrics-text">Rubrics</strong>
-      <div>
-=======
     <div class="oppia-editor-card-section edit-rubrics-header">
       <div class="oppia-skill-rubrics-header">
         <strong>Rubrics</strong>
@@ -20,7 +15,6 @@
         </i>
       </div>
       <div ng-if="rubricsListIsShown">
->>>>>>> baaf74cf
         <rubrics-editor rubrics="skill.getRubrics()"
                         on-save-rubric="onSaveRubric"
                         new-skill-being-created="false">
@@ -31,13 +25,6 @@
 </md-card>
 
 <style>
-<<<<<<< HEAD
-  .oppia-editor-card-with-avatar-extra {
-    margin-bottom: 5vh;
-  }
-  .oppia-rubrics-text {
-    font-size: 1.4em;
-=======
   skill-rubrics-editor .edit-rubrics-header strong {
     font-size: 16px;
   }
@@ -53,6 +40,5 @@
     skill-rubrics-editor .oppia-skill-rubrics-header i {
       display: block;
     }
->>>>>>> baaf74cf
   }
 </style>