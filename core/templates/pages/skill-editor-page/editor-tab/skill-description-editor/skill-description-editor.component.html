<div class="oppia-editor-card-body">
  <div class="oppia-editor-card-section skill-description-container">
    <strong class="heading-text">Skill Description</strong>
    <div class="oppia-input-box-subtitle">
      <i>This is the name of the skill as visible to learners and other creators.</i>
    </div>
    <br>
<<<<<<< HEAD
    <p [ngClass]="{'has-error': !(tmpSkillDescription.length > 0)}">
      <input type="text" aria-label="Skill Description" class="form-control protractor-test-skill-description-field" *ngIf="canEditSkillDescription()"
=======
    <p [ngClass]="{'has-error': !tmpSkillDescription.length > 0}">
      <input type="text" aria-label="Skill Description" class="form-control e2e-test-skill-description-field" *ngIf="canEditSkillDescription()"
>>>>>>> 67910ebc
             [(ngModel)]="tmpSkillDescription" (change)="resetErrorMsg()" (blur)="saveSkillDescription(tmpSkillDescription)"
             [attr.maxlength]="MAX_CHARS_IN_SKILL_DESCRIPTION" ng-trim="false">
      <span class="oppia-input-box-subtitle">
        <i>
          Skill description should be at most {{ MAX_CHARS_IN_SKILL_DESCRIPTION }} characters.
        </i>
      </span>
      <span *ngIf="errorMsg" class="skill-description-error-message">
        <i>
          {{ errorMsg }}
        </i>
      </span>
      <span *ngIf="!canEditSkillDescription()">{{ tmpSkillDescription }}</span>
    </p>
  </div>
</div>
<style>
  span.skill-description-error-message {
    color: #f00;
    display: block;
    font-size: 0.8em;
  }

  @media screen and (max-width: 768px) {
    skill-description-editor .skill-description-container {
      padding: 0;
    }
  }
</style><|MERGE_RESOLUTION|>--- conflicted
+++ resolved
@@ -5,13 +5,8 @@
       <i>This is the name of the skill as visible to learners and other creators.</i>
     </div>
     <br>
-<<<<<<< HEAD
     <p [ngClass]="{'has-error': !(tmpSkillDescription.length > 0)}">
-      <input type="text" aria-label="Skill Description" class="form-control protractor-test-skill-description-field" *ngIf="canEditSkillDescription()"
-=======
-    <p [ngClass]="{'has-error': !tmpSkillDescription.length > 0}">
       <input type="text" aria-label="Skill Description" class="form-control e2e-test-skill-description-field" *ngIf="canEditSkillDescription()"
->>>>>>> 67910ebc
              [(ngModel)]="tmpSkillDescription" (change)="resetErrorMsg()" (blur)="saveSkillDescription(tmpSkillDescription)"
              [attr.maxlength]="MAX_CHARS_IN_SKILL_DESCRIPTION" ng-trim="false">
       <span class="oppia-input-box-subtitle">
