--- conflicted
+++ resolved
@@ -1,34 +1,8 @@
-<<<<<<< HEAD
-<md-card class="oppia-editor-card-with-avatar">
-  <div class="oppia-editor-card-body">
-    <div class="oppia-editor-card-section">
-      <strong class="skill-description-text">Skill Description</strong>
-      <div class="description-subtitle">
-        This is the name of the skill as visible to learners and other creators.
-      </div>
-      <p ng-class="{'has-error': !tmpSkillDescription.length > 0}">
-        <input type="text" class="form-control protractor-test-skill-description-field" ng-if="canEditSkillDescription()"
-               ng-model="tmpSkillDescription" ng-change="resetErrorMsg()" ng-blur="saveSkillDescription(tmpSkillDescription)"
-               maxlength="<[MAX_CHARS_IN_SKILL_DESCRIPTION]>" ng-trim="false">
-        <span class="oppia-input-box-subtitle">
-          <i>
-            Skill description should be at most <[MAX_CHARS_IN_SKILL_DESCRIPTION]> characters.
-          </i>
-        </span>
-        <span ng-if="errorMsg" class="skill-description-error-message">
-          <i>
-            <[errorMsg]>
-          </i>
-        </span>
-        <span ng-if="!canEditSkillDescription()"><[tmpSkillDescription]></span>
-      </p>
-=======
 <div class="oppia-editor-card-body">
   <div class="oppia-editor-card-section">
     <strong class="heading-text">Skill Description</strong>
     <div class="description-subtitle">
       This is the name of the skill as visible to learners and other creators.
->>>>>>> baaf74cf
     </div>
     <p ng-class="{'has-error': !tmpSkillDescription.length > 0}">
       <input type="text" class="form-control protractor-test-skill-description-field" ng-if="canEditSkillDescription()"
@@ -62,12 +36,7 @@
     font-size: 0.8em;
   }
 
-<<<<<<< HEAD
-  skill-description-editor .skill-description-text {
-    font-size: 1.4em;
-=======
   skill-description-editor .heading-text {
     font-size: 16px;
->>>>>>> baaf74cf
   }
 </style>