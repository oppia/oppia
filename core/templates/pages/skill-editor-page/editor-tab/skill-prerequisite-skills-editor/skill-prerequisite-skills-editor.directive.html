<md-card class="oppia-editor-card-with-avatar">
  <div class="oppia-editor-card-body">
    <div class="oppia-editor-card-section">
<<<<<<< HEAD
      <strong class="oppia-prerequisite-skills-text">Prerequisite Skills</strong>
      <div>
        <md-card class="skill-id" ng-repeat="skillId in skill.getPrerequisiteSkillIds()">
          <div class="skill-description-card">
            <span class="oppia-remove-skill-container" ng-click="removeSkillId(skillId)" aria-hidden="true">
              <i class="material-icons md-18 oppia-remove-skill-icon">&#xE14C;</i>
=======
      <div class="oppia-prerequisite-skills-header">
        <strong class="heading-text">
          Prerequisite Skills
        </strong>
        <i ng-click="togglePrerequisiteSkills()"
           class="fa fa-angle-down"
           ng-if="!prerequisiteSkillsAreShown"
           aria-hidden="true">
        </i>
        <i ng-click="togglePrerequisiteSkills()"
           class="fa fa-angle-up"
           ng-if="prerequisiteSkillsAreShown"
           aria-hidden="true">
        </i>
      </div>
      <div ng-if="prerequisiteSkillsAreShown">
        <md-card class="skill-id" ng-repeat="skillId in skill.getPrerequisiteSkillIds()">
          <div class="skill-description-card">
            <span ng-click="removeSkillId(skillId)" aria-hidden="true">
              <i class="material-icons md-18">&#xE14C;</i>
>>>>>>> baaf74cf
            </span>
            <a ng-href="<[getSkillEditorUrl(skillId)]>" target="_blank" rel="noopener"><[skillIdToSummaryMap[skillId]]></a>
          </div>
        </md-card>
        <button class="btn oppia-add-prerequisite-skill-button" ng-click="addSkill()">+ ADD PREREQUISITE SKILL</button>
      </div>
    </div>
  </div>
</md-card>
<style>
  skill-prerequisite-skills-editor .skill-id {
    background-color: #efefef;
    margin-left: 0;
  }
  skill-prerequisite-skills-editor .oppia-add-prerequisite-skill-button {
    background-color: #058CA6;
    color: #FFFFFF;
  }
  skill-prerequisite-skills-editor .heading-text {
    font-size: 16px;
  }
  skill-prerequisite-skills-editor .skill-id:hover {
    background-color: #e0e0e0;
  }
  skill-prerequisite-skills-editor .skill-description-card {
    height: 2.5em;
    padding-left: 10px;
    padding-top: 10px;
  }
<<<<<<< HEAD
  .oppia-prerequisite-skills-text {
    font-size: 1.4em;
  }
  .oppia-remove-skill-container {
    float: right;
  }
  .oppia-remove-skill-icon {
    color: red;
=======
  skill-prerequisite-skills-editor .oppia-prerequisite-skills-header {
    display: flex;
    justify-content: space-between;
  }
  skill-prerequisite-skills-editor .oppia-prerequisite-skills-header i {
    display: none;
  }

  @media screen and (max-width: 768px) {
    skill-prerequisite-skills-editor .oppia-prerequisite-skills-header i {
      display: block;
    }
>>>>>>> baaf74cf
  }
</style><|MERGE_RESOLUTION|>--- conflicted
+++ resolved
@@ -1,14 +1,6 @@
 <md-card class="oppia-editor-card-with-avatar">
   <div class="oppia-editor-card-body">
     <div class="oppia-editor-card-section">
-<<<<<<< HEAD
-      <strong class="oppia-prerequisite-skills-text">Prerequisite Skills</strong>
-      <div>
-        <md-card class="skill-id" ng-repeat="skillId in skill.getPrerequisiteSkillIds()">
-          <div class="skill-description-card">
-            <span class="oppia-remove-skill-container" ng-click="removeSkillId(skillId)" aria-hidden="true">
-              <i class="material-icons md-18 oppia-remove-skill-icon">&#xE14C;</i>
-=======
       <div class="oppia-prerequisite-skills-header">
         <strong class="heading-text">
           Prerequisite Skills
@@ -29,7 +21,6 @@
           <div class="skill-description-card">
             <span ng-click="removeSkillId(skillId)" aria-hidden="true">
               <i class="material-icons md-18">&#xE14C;</i>
->>>>>>> baaf74cf
             </span>
             <a ng-href="<[getSkillEditorUrl(skillId)]>" target="_blank" rel="noopener"><[skillIdToSummaryMap[skillId]]></a>
           </div>
@@ -59,16 +50,6 @@
     padding-left: 10px;
     padding-top: 10px;
   }
-<<<<<<< HEAD
-  .oppia-prerequisite-skills-text {
-    font-size: 1.4em;
-  }
-  .oppia-remove-skill-container {
-    float: right;
-  }
-  .oppia-remove-skill-icon {
-    color: red;
-=======
   skill-prerequisite-skills-editor .oppia-prerequisite-skills-header {
     display: flex;
     justify-content: space-between;
@@ -81,6 +62,5 @@
     skill-prerequisite-skills-editor .oppia-prerequisite-skills-header i {
       display: block;
     }
->>>>>>> baaf74cf
   }
 </style>