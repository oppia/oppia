// Copyright 2018 The Oppia Authors. All Rights Reserved.
//
// Licensed under the Apache License, Version 2.0 (the "License");
// you may not use this file except in compliance with the License.
// You may obtain a copy of the License at
//
//      http://www.apache.org/licenses/LICENSE-2.0
//
// Unless required by applicable law or agreed to in writing, software
// distributed under the License is distributed on an "AS-IS" BASIS,
// WITHOUT WARRANTIES OR CONDITIONS OF ANY KIND, either express or implied.
// See the License for the specific language governing permissions and
// limitations under the License.

/**
 * @fileoverview Directive for the skill prerequisite skills editor.
 */

require('components/skill-selector/select-skill-modal.controller.ts');
require(
  'components/skill-selector/skill-selector.directive.ts');

require('domain/skill/skill-update.service.ts');
require('domain/utilities/url-interpolation.service.ts');
require('pages/skill-editor-page/services/skill-editor-state.service.ts');
require('services/alerts.service.ts');
require(
  'domain/topics_and_skills_dashboard/' +
  'topics-and-skills-dashboard-backend-api.service.ts');

require('pages/skill-editor-page/skill-editor-page.constants.ajs.ts');

angular.module('oppia').directive('skillPrerequisiteSkillsEditor', [
  'SkillEditorStateService', 'SkillUpdateService',
  'TopicsAndSkillsDashboardBackendApiService', 'UrlInterpolationService',
  function(
      SkillEditorStateService, SkillUpdateService
      , TopicsAndSkillsDashboardBackendApiService, UrlInterpolationService) {
    return {
      restrict: 'E',
      scope: {},
      templateUrl: UrlInterpolationService.getDirectiveTemplateUrl(
        '/pages/skill-editor-page/editor-tab/' +
        'skill-prerequisite-skills-editor/' +
        'skill-prerequisite-skills-editor.directive.html'),
      controller: [
        '$scope', '$filter', '$uibModal', 'AlertsService',
        function(
            $scope, $filter, $uibModal, AlertsService) {
          var ctrl = this;
          var categorizedSkills = null;
          TopicsAndSkillsDashboardBackendApiService.fetchDashboardData().then(
            function(response) {
              categorizedSkills = response.categorized_skills_dict;
            });
          var groupedSkillSummaries =
            SkillEditorStateService.getGroupedSkillSummaries();

          $scope.removeSkillId = function(skillId) {
            SkillUpdateService.deletePrerequisiteSkill($scope.skill, skillId);
          };

          $scope.getSkillEditorUrl = function(skillId) {
            return '/skill_editor/' + skillId;
          };

          $scope.addSkill = function() {
            // This contains the summaries of skill in the same topic as
            // the current skill as the initial entries followed by the others.
            var skillsInSameTopicCount =
              groupedSkillSummaries.current.length;
            var sortedSkillSummaries = groupedSkillSummaries.current.concat(
              groupedSkillSummaries.others);

            $uibModal.open({
              templateUrl: UrlInterpolationService.getDirectiveTemplateUrl(
                '/components/skill-selector/select-skill-modal.template.html'),
              backdrop: true,
<<<<<<< HEAD
              controller: [
                '$controller', '$scope', '$uibModalInstance',
                function($controller, $scope, $uibModalInstance) {
                  $controller('ConfirmOrCancelModalController', {
                    $scope: $scope,
                    $uibModalInstance: $uibModalInstance
                  });

                  $scope.skillSummaries = sortedSkillSummaries;
                  $scope.selectedSkillId = null;
                  $scope.save = function() {
                    $scope.confirm($scope.selectedSkillId);
                  };
                  $scope.countOfSkillsToPrioritize = skillsInSameTopicCount;
                  $scope.categorizedSkills = categorizedSkills;
                  $scope.allowSkillsFromOtherTopics = true;
                }
              ], windowClass: 'skill-select-modal',
              size: 'xl'
=======
              resolve: {
                skillsInSameTopicCount: () => skillsInSameTopicCount,
                sortedSkillSummaries: () => sortedSkillSummaries
              },
              controller: 'SelectSkillModalController'
>>>>>>> 6c37e827
            }).result.then(function(skillId) {
              if (skillId === $scope.skill.getId()) {
                AlertsService.addInfoMessage(
                  'A skill cannot be a prerequisite of itself', 5000);
                return;
              }
              for (var idx in $scope.skill.getPrerequisiteSkillIds()) {
                if ($scope.skill.getPrerequisiteSkillIds()[idx] === skillId) {
                  AlertsService.addInfoMessage(
                    'Given skill is already a prerequisite skill', 5000);
                  return;
                }
              }
              SkillUpdateService.addPrerequisiteSkill($scope.skill, skillId);
            }, function() {
              // Note to developers:
              // This callback is triggered when the Cancel button is clicked.
              // No further action is needed.
            });
          };

          ctrl.$onInit = function() {
            $scope.skill = SkillEditorStateService.getSkill();
            $scope.skillIdToSummaryMap = {};

            for (var name in groupedSkillSummaries) {
              var skillSummaries = groupedSkillSummaries[name];
              for (var idx in skillSummaries) {
                $scope.skillIdToSummaryMap[skillSummaries[idx].id] =
                  skillSummaries[idx].description;
              }
            }
          };
        }]
    };
  }
]);<|MERGE_RESOLUTION|>--- conflicted
+++ resolved
@@ -76,33 +76,12 @@
               templateUrl: UrlInterpolationService.getDirectiveTemplateUrl(
                 '/components/skill-selector/select-skill-modal.template.html'),
               backdrop: true,
-<<<<<<< HEAD
-              controller: [
-                '$controller', '$scope', '$uibModalInstance',
-                function($controller, $scope, $uibModalInstance) {
-                  $controller('ConfirmOrCancelModalController', {
-                    $scope: $scope,
-                    $uibModalInstance: $uibModalInstance
-                  });
-
-                  $scope.skillSummaries = sortedSkillSummaries;
-                  $scope.selectedSkillId = null;
-                  $scope.save = function() {
-                    $scope.confirm($scope.selectedSkillId);
-                  };
-                  $scope.countOfSkillsToPrioritize = skillsInSameTopicCount;
-                  $scope.categorizedSkills = categorizedSkills;
-                  $scope.allowSkillsFromOtherTopics = true;
-                }
-              ], windowClass: 'skill-select-modal',
-              size: 'xl'
-=======
               resolve: {
                 skillsInSameTopicCount: () => skillsInSameTopicCount,
-                sortedSkillSummaries: () => sortedSkillSummaries
+                sortedSkillSummaries: () => sortedSkillSummaries,
+                categorizedSkills: () => categorizedSkills
               },
               controller: 'SelectSkillModalController'
->>>>>>> 6c37e827
             }).result.then(function(skillId) {
               if (skillId === $scope.skill.getId()) {
                 AlertsService.addInfoMessage(
