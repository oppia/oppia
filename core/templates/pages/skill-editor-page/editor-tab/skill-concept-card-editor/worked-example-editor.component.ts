--- conflicted
+++ resolved
@@ -16,12 +16,7 @@
  * @fileoverview Component for the worked example editor.
  */
 
-<<<<<<< HEAD
-import { ChangeDetectorRef, Component, Input, OnInit } from '@angular/core';
-=======
 import {ChangeDetectorRef, Component, Input, OnInit} from '@angular/core';
-import {downgradeComponent} from '@angular/upgrade/static';
->>>>>>> c52076f6
 import cloneDeep from 'lodash/cloneDeep';
 import {SkillUpdateService} from 'domain/skill/skill-update.service';
 import {SkillEditorStateService} from 'pages/skill-editor-page/services/skill-editor-state.service';
@@ -159,15 +154,4 @@
     this.workedExampleExplanationMemento = null;
     this.explanationEditorIsOpen = false;
   }
-<<<<<<< HEAD
-}
-=======
-}
-
-angular
-  .module('oppia')
-  .directive(
-    'oppiaWorkedExampleEditor',
-    downgradeComponent({component: WorkedExampleEditorComponent})
-  );
->>>>>>> c52076f6
+}