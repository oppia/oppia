// Copyright 2018 The Oppia Authors. All Rights Reserved.
//
// Licensed under the Apache License, Version 2.0 (the "License");
// you may not use this file except in compliance with the License.
// You may obtain a copy of the License at
//
//      http://www.apache.org/licenses/LICENSE-2.0
//
// Unless required by applicable law or agreed to in writing, software
// distributed under the License is distributed on an "AS-IS" BASIS,
// WITHOUT WARRANTIES OR CONDITIONS OF ANY KIND, either express or implied.
// See the License for the specific language governing permissions and
// limitations under the License.

/**
 * @fileoverview Directive for the skill misconceptions editor.
 */

require('components/common-layout-directives/common-elements/' +
  'confirm-or-cancel-modal.controller.ts');
require(
  'components/state-directives/answer-group-editor/' +
  'summary-list-header.directive.ts');
require(
  'pages/skill-editor-page/editor-tab/skill-misconceptions-editor/' +
  'misconception-editor.directive.ts');

require('domain/skill/MisconceptionObjectFactory.ts');
require('domain/skill/skill-update.service.ts');
require('domain/utilities/url-interpolation.service.ts');
require('pages/skill-editor-page/services/skill-editor-state.service.ts');

require('pages/skill-editor-page/skill-editor-page.constants.ajs.ts');

angular.module('oppia').directive('skillMisconceptionsEditor', [
  'SkillEditorStateService', 'SkillUpdateService', 'UrlInterpolationService',
  function(
      SkillEditorStateService, SkillUpdateService, UrlInterpolationService) {
    return {
      restrict: 'E',
      scope: {},
      templateUrl: UrlInterpolationService.getDirectiveTemplateUrl(
        '/pages/skill-editor-page/editor-tab/skill-misconceptions-editor/' +
        'skill-misconceptions-editor.directive.html'),
      controller: [
        '$scope', '$filter', '$uibModal', '$rootScope',
        'MisconceptionObjectFactory', 'EVENT_SKILL_REINITIALIZED',
        'MAX_CHARS_IN_MISCONCEPTION_NAME',
        function(
            $scope, $filter, $uibModal, $rootScope,
            MisconceptionObjectFactory, EVENT_SKILL_REINITIALIZED,
            MAX_CHARS_IN_MISCONCEPTION_NAME) {
          var ctrl = this;
          $scope.isEditable = function() {
            return true;
          };

          $scope.changeActiveMisconceptionIndex = function(idx) {
            if (idx === $scope.activeMisconceptionIndex) {
              $scope.activeMisconceptionIndex = null;
            } else {
              $scope.activeMisconceptionIndex = idx;
            }
          };

          $scope.getMisconceptionSummary = function(misconception) {
            return misconception.getName();
          };

          $scope.openDeleteMisconceptionModal = function(index, evt) {
            $uibModal.open({
              templateUrl: UrlInterpolationService.getDirectiveTemplateUrl(
                '/pages/skill-editor-page/modal-templates/' +
                'delete-misconception-modal.directive.html'),
              backdrop: 'static',
              controller: [
                '$controller', '$scope', '$uibModalInstance',
                function($controller, $scope, $uibModalInstance) {
                  $controller('ConfirmOrCancelModalController', {
                    $scope: $scope,
                    $uibModalInstance: $uibModalInstance
                  });

                  $scope.skill = SkillEditorStateService.getSkill();

                  $scope.confirm = function() {
                    $uibModalInstance.close({
                      id: $scope.skill.getMisconceptionAtIndex(index).getId()
                    });
                  };
                }]
            }).result.then(function(result) {
              SkillUpdateService.deleteMisconception($scope.skill, result.id);
              $scope.misconceptions = $scope.skill.getMisconceptions();
              $scope.activeMisconceptionIndex = null;
            }, function() {
              // Note to developers:
              // This callback is triggered when the Cancel button is clicked.
              // No further action is needed.
            });
          };

          $scope.openAddMisconceptionModal = function() {
            $uibModal.open({
              templateUrl: UrlInterpolationService.getDirectiveTemplateUrl(
                '/pages/skill-editor-page/modal-templates/' +
                'add-misconception-modal.directive.html'),
              backdrop: 'static',
              controller: [
<<<<<<< HEAD
                '$controller', '$scope', '$uibModalInstance',
                'MISCONCEPTION_NAME_CHAR_LIMIT',
                function(
                    $controller, $scope, $uibModalInstance,
                    MISCONCEPTION_NAME_CHAR_LIMIT) {
                  $controller('ConfirmOrCancelModalController', {
                    $scope: $scope,
                    $uibModalInstance: $uibModalInstance
                  });
=======
                '$scope', '$uibModalInstance',
                'MAX_CHARS_IN_MISCONCEPTION_NAME',
                function(
                    $scope, $uibModalInstance,
                    MAX_CHARS_IN_MISCONCEPTION_NAME) {
>>>>>>> d268ccf9
                  $scope.skill = SkillEditorStateService.getSkill();
                  $scope.MAX_CHARS_IN_MISCONCEPTION_NAME =
                    MAX_CHARS_IN_MISCONCEPTION_NAME;
                  $scope.MISCONCEPTION_PROPERTY_FORM_SCHEMA = {
                    type: 'html',
                    ui_config: {
                      startupFocusEnabled: false
                    }
                  };

                  $scope.MISCONCEPTION_FEEDBACK_PROPERTY_FORM_SCHEMA = {
                    type: 'html',
                    ui_config: {
                      hide_complex_extensions: true,
                      startupFocusEnabled: false
                    }
                  };

                  $scope.misconceptionName = '';
                  $scope.misconceptionNotes = '';
                  $scope.misconceptionFeedback = '';
                  $scope.misconceptionMustBeAddressed = true;

                  $scope.saveMisconception = function() {
                    var newMisconceptionId =
                      $scope.skill.getNextMisconceptionId();
                    $uibModalInstance.close({
                      misconception: MisconceptionObjectFactory.create(
                        newMisconceptionId,
                        $scope.misconceptionName,
                        $scope.misconceptionNotes,
                        $scope.misconceptionFeedback,
                        $scope.misconceptionMustBeAddressed)
                    });
                  };
                }]
            }).result.then(function(result) {
              SkillUpdateService.addMisconception(
                $scope.skill, result.misconception);
              $scope.misconceptions = $scope.skill.getMisconceptions();
            }, function() {
              // Note to developers:
              // This callback is triggered when the Cancel button is clicked.
              // No further action is needed.
            });
          };
          ctrl.$onInit = function() {
            $scope.skill = SkillEditorStateService.getSkill();
            $scope.misconceptions = $scope.skill.getMisconceptions();
            $scope.$on(EVENT_SKILL_REINITIALIZED, function() {
              $scope.misconceptions = $scope.skill.getMisconceptions();
            });
          };
        }]
    };
  }
]);<|MERGE_RESOLUTION|>--- conflicted
+++ resolved
@@ -107,23 +107,15 @@
                 'add-misconception-modal.directive.html'),
               backdrop: 'static',
               controller: [
-<<<<<<< HEAD
                 '$controller', '$scope', '$uibModalInstance',
-                'MISCONCEPTION_NAME_CHAR_LIMIT',
+                'MAX_CHARS_IN_MISCONCEPTION_NAME',
                 function(
                     $controller, $scope, $uibModalInstance,
-                    MISCONCEPTION_NAME_CHAR_LIMIT) {
+                    MAX_CHARS_IN_MISCONCEPTION_NAME) {
                   $controller('ConfirmOrCancelModalController', {
                     $scope: $scope,
                     $uibModalInstance: $uibModalInstance
                   });
-=======
-                '$scope', '$uibModalInstance',
-                'MAX_CHARS_IN_MISCONCEPTION_NAME',
-                function(
-                    $scope, $uibModalInstance,
-                    MAX_CHARS_IN_MISCONCEPTION_NAME) {
->>>>>>> d268ccf9
                   $scope.skill = SkillEditorStateService.getSkill();
                   $scope.MAX_CHARS_IN_MISCONCEPTION_NAME =
                     MAX_CHARS_IN_MISCONCEPTION_NAME;
