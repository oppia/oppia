--- conflicted
+++ resolved
@@ -1,42 +1,6 @@
 <md-card class="oppia-editor-card-with-avatar">
   <div class="oppia-editor-card-body">
     <div class="oppia-editor-card-section">
-<<<<<<< HEAD
-      <strong class="oppia-misconceptions-text">Misconceptions</strong>
-      <div class="oppia-misconceptions-text-container">
-        <span class="oppia-misconceptions-explanation-text">
-          <i>
-            These misconceptions represent common mistakes that are made by students when trying to apply this skill.
-          </i>
-        </span>
-      </div>
-      <div ng-if="misconceptions.length > 0" class="oppia-option-list-container">
-        <ul class="nav oppia-option-list nav-stacked nav-pills"
-            role="tablist"
-            ng-model="misconceptions">
-          <li ng-repeat="misconception in misconceptions"
-              ng-class="{'active': activeMisconceptionIndex === $index, 'last-element': $index === misconceptions.length - 1}"
-              class="oppia-rule-block oppia-prevent-selection oppia-prevent-selection-extra protractor-test-misconception-list-item">
-            <a ng-click="changeActiveMisconceptionIndex($index)"
-               class="oppia-rule-tab protractor-test-misconception-<[$index]>"
-               ng-class="{'oppia-rule-tab-active': activeMisconceptionIndex === $index}">
-              <summary-list-header index="$index"
-                                   disable-sorting="true"
-                                   summary="getMisconceptionSummary(misconception)"
-                                   short-summary="getMisconceptionSummary(misconception)"
-                                   is-active="$index === activeMisconceptionIndex"
-                                   is-delete-available="isEditable"
-                                   on-delete-fn="openDeleteMisconceptionModal">
-              </summary-list-header>
-            </a>
-
-            <div ng-if="activeMisconceptionIndex === $index">
-              <div class="oppia-editor-card-section">
-                <misconception-editor misconception="skill.findMisconceptionById(misconception.getId())"
-                                      index="$index"
-                                      is-editable="isEditable">
-                </misconception-editor>
-=======
       <div class="oppia-misconception-card-header">
         <strong class="heading-text">Misconceptions</strong>
         <i ng-click="toggleMisconceptionLists()"
@@ -86,7 +50,6 @@
                                         is-editable="isEditable">
                   </misconception-editor>
                 </div>
->>>>>>> baaf74cf
               </div>
             </li>
           </ul>
@@ -97,14 +60,6 @@
           + ADD MISCONCEPTION
         </button>
       </div>
-<<<<<<< HEAD
-      <button type="button"
-              class="btn protractor-test-add-misconception-modal-button oppia-add-misconception-modal-button"
-              ng-click="openAddMisconceptionModal()">
-        + Add Misconception
-      </button>
-=======
->>>>>>> baaf74cf
     </div>
   </div>
 </md-card>
@@ -112,27 +67,6 @@
   skill-misconceptions-editor .last-element {
     border-bottom: 1px solid #ccc;
   }
-<<<<<<< HEAD
-  .oppia-misconceptions-text {
-    font-size: 1.4em;
-  }
-  .oppia-misconceptions-text-container {
-    color: #595959;
-    padding-bottom: 12px;
-  }
-  .oppia-misconceptions-explanation-text {
-    font-size: .79em;
-  }
-  .oppia-option-list-container {
-    padding-bottom: 10px;
-  }
-  .oppia-prevent-selection-extra {
-    margin-top: 0;
-  }
-  .oppia-add-misconception-modal-button {
-    background-color: rgba(5,140,166,0.9);
-    color: white;
-=======
 
   skill-misconceptions-editor .add-skill-misconception-button {
     background-color: #058CA6;
@@ -165,6 +99,5 @@
     skill-misconceptions-editor .oppia-misconception-card-header i {
       display: block;
     }
->>>>>>> baaf74cf
   }
 </style>