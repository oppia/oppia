--- conflicted
+++ resolved
@@ -378,10 +378,26 @@
   {
     path: AppConstants.PAGES_REGISTERED_WITH_FRONTEND.BLOG_POST_PAGE.ROUTE,
     pathMatch: 'full',
-<<<<<<< HEAD
-    loadChildren: () => import(
-      'pages/blog-post-page/blog-post-page.module')
-      .then(m => m.BlogPostPageModule)
+    loadChildren: () =>
+      import('pages/blog-post-page/blog-post-page.module').then(
+        m => m.BlogPostPageModule
+      ),
+  },
+  {
+    path: AppConstants.PAGES_REGISTERED_WITH_FRONTEND.VOICEOVER_ADMIN.ROUTE,
+    loadChildren: () =>
+      import('pages/voiceover-admin-page/voiceover-admin-page.module').then(
+        m => m.VoiceoverAdminPageModule
+      ),
+    canActivate: [IsLoggedInGuard],
+  },
+  {
+    path: AppConstants.PAGES_REGISTERED_WITH_FRONTEND.COLLECTION_PLAYER.ROUTE,
+    pathMatch: 'full',
+    loadChildren: () =>
+      import('pages/collection-player-page/collection-player-page.module').then(
+        m => m.CollectionPlayerPageModule
+      ),
   },
   {
     path:
@@ -391,29 +407,6 @@
       .then(m => m.SkillEditorPageModule),
     canActivate: [IsLoggedInGuard]
   }
-=======
-    loadChildren: () =>
-      import('pages/blog-post-page/blog-post-page.module').then(
-        m => m.BlogPostPageModule
-      ),
-  },
-  {
-    path: AppConstants.PAGES_REGISTERED_WITH_FRONTEND.VOICEOVER_ADMIN.ROUTE,
-    loadChildren: () =>
-      import('pages/voiceover-admin-page/voiceover-admin-page.module').then(
-        m => m.VoiceoverAdminPageModule
-      ),
-    canActivate: [IsLoggedInGuard],
-  },
-  {
-    path: AppConstants.PAGES_REGISTERED_WITH_FRONTEND.COLLECTION_PLAYER.ROUTE,
-    pathMatch: 'full',
-    loadChildren: () =>
-      import('pages/collection-player-page/collection-player-page.module').then(
-        m => m.CollectionPlayerPageModule
-      ),
-  },
->>>>>>> c52076f6
 ];
 
 // Register stewards landing pages.
