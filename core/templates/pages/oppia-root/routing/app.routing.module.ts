// Copyright 2021 The Oppia Authors. All Rights Reserved.
//
// Licensed under the Apache License, Version 2.0 (the "License");
// you may not use this file except in compliance with the License.
// You may obtain a copy of the License at
//
//      http://www.apache.org/licenses/LICENSE-2.0
//
// Unless required by applicable law or agreed to in writing, software
// distributed under the License is distributed on an "AS-IS" BASIS,
// WITHOUT WARRANTIES OR CONDITIONS OF ANY KIND, either express or implied.
// See the License for the specific language governing permissions and
// limitations under the License.

/**
 * @fileoverview Root routing module.
 */

import { APP_BASE_HREF } from '@angular/common';
import { NgModule } from '@angular/core';
import { Route, RouterModule } from '@angular/router';
import { AppConstants } from 'app.constants';

// All paths must be defined in constants.ts file.
// Otherwise pages will have false 404 status code.
const routes: Route[] = [
  {
    path: AppConstants.PAGES_REGISTERED_WITH_FRONTEND.ABOUT.ROUTE,
    loadChildren: () => import('pages/about-page/about-page.module')
      .then(m => m.AboutPageModule)
<<<<<<< HEAD
  },
  {
    path: AppConstants.PAGES_REGISTERED_WITH_FRONTEND.CONTACT.ROUTE,
    loadChildren: () => import('pages/contact-page/contact-page.module')
      .then(m => m.ContactPageModule)
  },
  {
    path: AppConstants.PAGES_REGISTERED_WITH_FRONTEND.DONATE.ROUTE,
    loadChildren: () => import('pages/donate-page/donate-page.module')
      .then(m => m.DonatePageModule)
  },
  {
    path: AppConstants.PAGES_REGISTERED_WITH_FRONTEND.GET_STARTED.ROUTE,
    loadChildren: () => import('pages/get-started-page/get-started-page.module')
      .then(m => m.GetStartedPageModule)
  },
  {
    path: AppConstants.PAGES_REGISTERED_WITH_FRONTEND.LICENSE.ROUTE,
    loadChildren: () => import('pages/license-page/license.module')
      .then(m => m.LicensePageModule)
  },
  {
    path: AppConstants.PAGES_REGISTERED_WITH_FRONTEND.LOGIN.ROUTE,
    loadChildren: () => import('pages/login-page/login-page.module')
      .then(m => m.LoginPageModule)
  },
  {
    path: AppConstants.PAGES_REGISTERED_WITH_FRONTEND.LOGOUT.ROUTE,
    loadChildren: () => import('pages/logout-page/logout-page.module')
      .then(m => m.LogoutPageModule)
  },
  {
    path: AppConstants.PAGES_REGISTERED_WITH_FRONTEND.PARTNERSHIPS.ROUTE,
    loadChildren: () => import(
      'pages/partnerships-page/partnerships-page.module')
      .then(m => m.PartnershipsPageModule)
  },
  {
    path: AppConstants.PAGES_REGISTERED_WITH_FRONTEND.PLAYBOOK.ROUTE,
    loadChildren: () => import('pages/participation-playbook/playbook.module')
      .then(m => m.PlaybookPageModule)
  },
  {
    path: AppConstants.PAGES_REGISTERED_WITH_FRONTEND.PRIVACY.ROUTE,
    loadChildren: () => import('pages/privacy-page/privacy-page.module')
      .then(m => m.PrivacyPageModule)
  },
  {
    path: AppConstants.PAGES_REGISTERED_WITH_FRONTEND.TEACH.ROUTE,
    loadChildren: () => import('pages/teach-page/teach-page.module')
      .then(m => m.TeachPageModule)
  },
  {
    path: AppConstants.PAGES_REGISTERED_WITH_FRONTEND.TERMS.ROUTE,
    loadChildren: () => import('pages/terms-page/terms-page.module')
      .then(m => m.TermsPageModule)
  },
  {
    path: AppConstants.PAGES_REGISTERED_WITH_FRONTEND.THANKS.ROUTE,
    loadChildren: () => import('pages/thanks-page/thanks-page.module')
      .then(m => m.ThanksPageModule)
  },
  {
    path: '**',
    loadChildren: () => import(
      'pages/error-pages/error-404/error-404-page.module').then(
      m => m.Error404PageModule)
=======
>>>>>>> b793aee9
  }
];

// Register all routes for topic landing page.
for (let key in AppConstants.AVAILABLE_LANDING_PAGES) {
  for (let i = 0; i < AppConstants.AVAILABLE_LANDING_PAGES[key].length; i++) {
    routes.push({
      path: key + '/' + AppConstants.AVAILABLE_LANDING_PAGES[key][i],
      loadChildren: () => import(
        'pages/landing-pages/topic-landing-page/topic-landing-page.module')
        .then(m => m.TopicLandingPageModule)
    });
  }
}

// '**' wildcard route must be kept at the end,as it can override all other
// routes.
routes.push({
  path: '**',
  loadChildren: () => import(
    'pages/error-pages/error-404/error-404-page.module').then(
    m => m.Error404PageModule)
});

@NgModule({
  imports: [
    RouterModule.forRoot(routes)
  ],
  exports: [
    RouterModule
  ],
  providers: [
    {
      provide: APP_BASE_HREF,
      useValue: '/'
    }
  ]
})
export class AppRoutingModule {}<|MERGE_RESOLUTION|>--- conflicted
+++ resolved
@@ -28,7 +28,6 @@
     path: AppConstants.PAGES_REGISTERED_WITH_FRONTEND.ABOUT.ROUTE,
     loadChildren: () => import('pages/about-page/about-page.module')
       .then(m => m.AboutPageModule)
-<<<<<<< HEAD
   },
   {
     path: AppConstants.PAGES_REGISTERED_WITH_FRONTEND.CONTACT.ROUTE,
@@ -96,8 +95,6 @@
     loadChildren: () => import(
       'pages/error-pages/error-404/error-404-page.module').then(
       m => m.Error404PageModule)
-=======
->>>>>>> b793aee9
   }
 ];
 
