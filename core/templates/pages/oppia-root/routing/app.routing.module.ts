// Copyright 2021 The Oppia Authors. All Rights Reserved.
//
// Licensed under the Apache License, Version 2.0 (the "License");
// you may not use this file except in compliance with the License.
// You may obtain a copy of the License at
//
//      http://www.apache.org/licenses/LICENSE-2.0
//
// Unless required by applicable law or agreed to in writing, software
// distributed under the License is distributed on an "AS-IS" BASIS,
// WITHOUT WARRANTIES OR CONDITIONS OF ANY KIND, either express or implied.
// See the License for the specific language governing permissions and
// limitations under the License.

/**
 * @fileoverview Root routing module.
 */

import {APP_BASE_HREF} from '@angular/common';
import {NgModule} from '@angular/core';
import {Route, RouterModule} from '@angular/router';
import {AppConstants} from 'app.constants';
import {IsLoggedInGuard} from 'pages/lightweight-oppia-root/routing/guards/is-logged-in.guard';
import {IsNewLessonPlayerGuard} from 'pages/exploration-player-page/new-lesson-player/lesson-player-flag.guard';

// All paths must be defined in constants.ts file.
// Otherwise pages will have false 404 status code.
const routes: Route[] = [
  {
    path: AppConstants.PAGES_REGISTERED_WITH_FRONTEND.ADMIN.ROUTE,
    loadChildren: () =>
      import('pages/admin-page/admin-page.module').then(m => m.AdminPageModule),
    canActivate: [IsLoggedInGuard],
  },
  {
    path: AppConstants.PAGES_REGISTERED_WITH_FRONTEND.COLLECTION_EDITOR.ROUTE,
    loadChildren: () =>
      import('pages/collection-editor-page/collection-editor-page.module').then(
        m => m.CollectionEditorPageModule
      ),
    canActivate: [IsLoggedInGuard],
  },
  {
    path: AppConstants.PAGES_REGISTERED_WITH_FRONTEND.MODERATOR.ROUTE,
    loadChildren: () =>
      import('pages/moderator-page/moderator-page.module').then(
        m => m.ModeratorPageModule
      ),
    canActivate: [IsLoggedInGuard],
  },
  {
    path: AppConstants.PAGES_REGISTERED_WITH_FRONTEND.BLOG_ADMIN.ROUTE,
    loadChildren: () =>
      import('pages/blog-admin-page/blog-admin-page.module').then(
        m => m.BlogAdminPageModule
      ),
    canActivate: [IsLoggedInGuard],
  },
  {
    path: AppConstants.PAGES_REGISTERED_WITH_FRONTEND.BLOG_DASHBOARD.ROUTE,
    loadChildren: () =>
      import('pages/blog-dashboard-page/blog-dashboard-page.module').then(
        m => m.BlogDashboardPageModule
      ),
    canActivate: [IsLoggedInGuard],
  },
  {
    path: AppConstants.PAGES_REGISTERED_WITH_FRONTEND.EMAIL_DASHBOARD.ROUTE,
    loadChildren: () =>
      import('pages/email-dashboard-pages/email-dashboard-page.module').then(
        m => m.EmailDashboardPageModule
      ),
    canActivate: [IsLoggedInGuard],
  },
  {
    path: AppConstants.PAGES_REGISTERED_WITH_FRONTEND.DIAGNOSTIC_TEST_PLAYER
      .ROUTE,
    loadChildren: () =>
      import(
        'pages/diagnostic-test-player-page/diagnostic-test-player-page.module'
      ).then(m => m.DiagnosticTestPlayerPageModule),
  },
  {
    path: AppConstants.PAGES_REGISTERED_WITH_FRONTEND.CLASSROOM.ROUTE,
    pathMatch: 'full',
    loadChildren: () =>
      import('pages/classroom-page/classroom-page.module').then(
        m => m.ClassroomPageModule
      ),
  },
  {
    path: AppConstants.PAGES_REGISTERED_WITH_FRONTEND.CURRICULUM_ADMIN.ROUTE,
    loadChildren: () =>
      import('pages/classroom-admin-page/classroom-admin-page.module').then(
        m => m.ClassroomAdminPageModule
      ),
    canActivate: [IsLoggedInGuard],
  },
  {
    path: AppConstants.PAGES_REGISTERED_WITH_FRONTEND.LEARNER_DASHBOARD.ROUTE,
    loadChildren: () =>
      import('pages/learner-dashboard-page/learner-dashboard-page.module').then(
        m => m.LearnerDashboardPageModule
      ),
    canActivate: [IsLoggedInGuard],
  },
  {
    path: AppConstants.PAGES_REGISTERED_WITH_FRONTEND.LEARNER_GROUP_EDITOR
      .ROUTE,
    loadChildren: () =>
      import(
        'pages/learner-group-pages/edit-group/edit-learner-group-page.module'
      ).then(m => m.EditLearnerGroupPageModule),
    canActivate: [IsLoggedInGuard],
  },
  {
    path: AppConstants.PAGES_REGISTERED_WITH_FRONTEND.FACILITATOR_DASHBOARD
      .ROUTE,
    loadChildren: () =>
      import(
        'pages/facilitator-dashboard-page/facilitator-dashboard-page.module'
      ).then(m => m.FacilitatorDashboardPageModule),
    canActivate: [IsLoggedInGuard],
  },
  {
    path: AppConstants.PAGES_REGISTERED_WITH_FRONTEND.LEARNER_GROUP_CREATOR
      .ROUTE,
    loadChildren: () =>
      import(
        'pages/learner-group-pages/create-group/create-learner-group-page.module'
      ).then(m => m.CreateLearnerGroupPageModule),
    canActivate: [IsLoggedInGuard],
  },
  {
    path: AppConstants.PAGES_REGISTERED_WITH_FRONTEND.ABOUT.ROUTE,
    loadChildren: () =>
      import('pages/about-page/about-page.module').then(m => m.AboutPageModule),
  },
  {
    path: AppConstants.PAGES_REGISTERED_WITH_FRONTEND.ABOUT_FOUNDATION.ROUTE,
    loadChildren: () =>
      import('pages/about-foundation-page/about-foundation-page.module').then(
        m => m.AboutFoundationPageModule
      ),
  },
  {
    path: AppConstants.PAGES_REGISTERED_WITH_FRONTEND
      .CONTRIBUTOR_DASHBOARD_ADMIN.ROUTE,
    loadChildren: () =>
      import(
        'pages/contributor-dashboard-admin-page' +
          '/contributor-dashboard-admin-page.module'
      ).then(m => m.ContributorDashboardAdminPageModule),
    canActivate: [IsLoggedInGuard],
  },
  {
    path: AppConstants.PAGES_REGISTERED_WITH_FRONTEND.EXPLORATION_PLAYER.ROUTE,
    loadChildren: () =>
      import(
        'pages/exploration-player-page/exploration-player-page.module'
      ).then(m => m.ExplorationPlayerPageModule),
  },
  {
    path: AppConstants.PAGES_REGISTERED_WITH_FRONTEND.EXPLORATION_PLAYER_EMBED
      .ROUTE,
    loadChildren: () =>
      import(
        'pages/exploration-player-page/exploration-player-page.module'
      ).then(m => m.ExplorationPlayerPageModule),
  },
  {
    path: AppConstants.PAGES_REGISTERED_WITH_FRONTEND.NEW_LESSON_PLAYER.ROUTE,
    loadChildren: () =>
      import(
        'pages/exploration-player-page/new-lesson-player' +
          '/lesson-player-page.module'
      ).then(m => m.NewLessonPlayerPageModule),
    canActivate: [IsNewLessonPlayerGuard],
  },
  {
    path: AppConstants.PAGES_REGISTERED_WITH_FRONTEND.ANDROID.ROUTE,
    loadChildren: () =>
      import('pages/android-page/android-page.module').then(
        m => m.AndroidPageModule
      ),
  },
  {
    path: AppConstants.PAGES_REGISTERED_WITH_FRONTEND.DELETE_ACCOUNT.ROUTE,
    pathMatch: 'full',
    loadChildren: () =>
      import('pages/delete-account-page/delete-account-page.module').then(
        m => m.DeleteAccountPageModule
      ),
  },
  {
    path: AppConstants.PAGES_REGISTERED_WITH_FRONTEND.PENDING_ACCOUNT_DELETION
      .ROUTE,
    loadChildren: () =>
      import(
        'pages/pending-account-deletion-page/' +
          'pending-account-deletion-page.module'
      ).then(m => m.PendingAccountDeletionPageModule),
  },
  {
    path: AppConstants.PAGES_REGISTERED_WITH_FRONTEND.PREFERENCES.ROUTE,
    pathMatch: 'full',
    loadChildren: () =>
      import('pages/preferences-page/preferences-page.module').then(
        m => m.PreferencesPageModule
      ),
  },
  {
    path: AppConstants.PAGES_REGISTERED_WITH_FRONTEND.FEEDBACK_UPDATES.ROUTE,
    pathMatch: 'full',
    loadChildren: () =>
      import('pages/feedback-updates-page/feedback-updates-page.module').then(
        m => m.FeedbackUpdatesPageModule
      ),
  },
  {
    path: AppConstants.PAGES_REGISTERED_WITH_FRONTEND.PROFILE.ROUTE,
    loadChildren: () =>
      import('pages/profile-page/profile-page.module').then(
        m => m.ProfilePageModule
      ),
  },
  {
    path: AppConstants.PAGES_REGISTERED_WITH_FRONTEND.RELEASE_COORDINATOR_PAGE
      .ROUTE,
    loadChildren: () =>
      import(
        'pages/release-coordinator-page/release-coordinator-page.module'
      ).then(m => m.ReleaseCoordinatorPageModule),
  },
  {
    path: AppConstants.PAGES_REGISTERED_WITH_FRONTEND.LIBRARY_INDEX.ROUTE,
    pathMatch: 'full',
    loadChildren: () =>
      import('pages/library-page/library-page.module').then(
        m => m.LibraryPageModule
      ),
  },
  {
    path: AppConstants.PAGES_REGISTERED_WITH_FRONTEND.LIBRARY_SEARCH.ROUTE,
    pathMatch: 'full',
    loadChildren: () =>
      import('pages/library-page/library-page.module').then(
        m => m.LibraryPageModule
      ),
  },
  {
    path: AppConstants.PAGES_REGISTERED_WITH_FRONTEND.LIBRARY_RECENTLY_PUBLISHED
      .ROUTE,
    pathMatch: 'full',
    loadChildren: () =>
      import('pages/library-page/library-page.module').then(
        m => m.LibraryPageModule
      ),
  },
  {
    path: AppConstants.PAGES_REGISTERED_WITH_FRONTEND.LIBRARY_TOP_RATED.ROUTE,
    pathMatch: 'full',
    loadChildren: () =>
      import('pages/library-page/library-page.module').then(
        m => m.LibraryPageModule
      ),
  },
  {
    path: AppConstants.PAGES_REGISTERED_WITH_FRONTEND.STORY_VIEWER.ROUTE,
    pathMatch: 'full',
    loadChildren: () =>
      import('pages/story-viewer-page/story-viewer-page.module').then(
        m => m.StoryViewerPageModule
      ),
  },
  {
    path: AppConstants.PAGES_REGISTERED_WITH_FRONTEND.CONTACT.ROUTE,
    loadChildren: () =>
      import('pages/contact-page/contact-page.module').then(
        m => m.ContactPageModule
      ),
  },
  {
    path: AppConstants.PAGES_REGISTERED_WITH_FRONTEND.DONATE.ROUTE,
    loadChildren: () =>
      import('pages/donate-page/donate-page.module').then(
        m => m.DonatePageModule
      ),
  },
  {
    path: AppConstants.PAGES_REGISTERED_WITH_FRONTEND.GET_STARTED.ROUTE,
    loadChildren: () =>
      import('pages/get-started-page/get-started-page.module').then(
        m => m.GetStartedPageModule
      ),
  },
  {
    path: AppConstants.PAGES_REGISTERED_WITH_FRONTEND.LICENSE.ROUTE,
    loadChildren: () =>
      import('pages/license-page/license.module').then(
        m => m.LicensePageModule
      ),
  },
  {
    path: AppConstants.PAGES_REGISTERED_WITH_FRONTEND.LOGIN.ROUTE,
    loadChildren: () =>
      import('pages/login-page/login-page.module').then(m => m.LoginPageModule),
  },
  {
    path: AppConstants.PAGES_REGISTERED_WITH_FRONTEND.LOGOUT.ROUTE,
    loadChildren: () =>
      import('pages/logout-page/logout-page.module').then(
        m => m.LogoutPageModule
      ),
  },
  {
    path: AppConstants.PAGES_REGISTERED_WITH_FRONTEND.PARTNERSHIPS.ROUTE,
    loadChildren: () =>
      import('pages/partnerships-page/partnerships-page.module').then(
        m => m.PartnershipsPageModule
      ),
  },
  {
    path: AppConstants.PAGES_REGISTERED_WITH_FRONTEND.PLAYBOOK.ROUTE,
    loadChildren: () =>
      import('pages/participation-playbook/playbook.module').then(
        m => m.PlaybookPageModule
      ),
  },
  {
    path: AppConstants.PAGES_REGISTERED_WITH_FRONTEND.PRIVACY.ROUTE,
    loadChildren: () =>
      import('pages/privacy-page/privacy-page.module').then(
        m => m.PrivacyPageModule
      ),
  },
  {
    path: AppConstants.PAGES_REGISTERED_WITH_FRONTEND.SIGNUP.ROUTE,
    loadChildren: () =>
      import('pages/signup-page/signup-page.module').then(
        m => m.SignupPageModule
      ),
  },
  {
    path: AppConstants.PAGES_REGISTERED_WITH_FRONTEND.TEACH.ROUTE,
    loadChildren: () =>
      import('pages/teach-page/teach-page.module').then(m => m.TeachPageModule),
  },
  {
    path: AppConstants.PAGES_REGISTERED_WITH_FRONTEND.TERMS.ROUTE,
    loadChildren: () =>
      import('pages/terms-page/terms-page.module').then(m => m.TermsPageModule),
  },
  {
    path: AppConstants.PAGES_REGISTERED_WITH_FRONTEND.THANKS.ROUTE,
    loadChildren: () =>
      import('pages/thanks-page/thanks-page.module').then(
        m => m.ThanksPageModule
      ),
  },
  {
    path: AppConstants.PAGES_REGISTERED_WITH_FRONTEND.VOLUNTEER.ROUTE,
    loadChildren: () =>
      import('pages/volunteer-page/volunteer-page.module').then(
        m => m.VolunteerPageModule
      ),
  },
  {
    path: AppConstants.PAGES_REGISTERED_WITH_FRONTEND.LEARNER_GROUP_VIEWER
      .ROUTE,
    pathMatch: 'full',
    loadChildren: () =>
      import(
        'pages/learner-group-pages/view-group/view-learner-group-page.module'
      ).then(m => m.ViewLearnerGroupPageModule),
  },
  {
    path: AppConstants.PAGES_REGISTERED_WITH_FRONTEND.BLOG_HOMEPAGE.ROUTE,
    pathMatch: 'full',
    loadChildren: () =>
      import('pages/blog-home-page/blog-home-page.module').then(
        m => m.BlogHomePageModule
      ),
  },
  {
    path: AppConstants.PAGES_REGISTERED_WITH_FRONTEND.BLOG_HOMEPAGE_SEARCH
      .ROUTE,
    pathMatch: 'full',
    loadChildren: () =>
      import('pages/blog-home-page/blog-home-page.module').then(
        m => m.BlogHomePageModule
      ),
  },
  {
    path: AppConstants.PAGES_REGISTERED_WITH_FRONTEND.BLOG_AUTHOR_PROFILE_PAGE
      .ROUTE,
    pathMatch: 'full',
    loadChildren: () =>
      import(
        'pages/blog-author-profile-page/blog-author-profile-page.module'
      ).then(m => m.BlogAuthorProfilePageModule),
  },
  {
    path: AppConstants.PAGES_REGISTERED_WITH_FRONTEND.BLOG_POST_PAGE.ROUTE,
    pathMatch: 'full',
<<<<<<< HEAD
    loadChildren: () =>
      import('pages/blog-post-page/blog-post-page.module').then(
        m => m.BlogPostPageModule
      ),
  },
  {
    path: AppConstants.PAGES_REGISTERED_WITH_FRONTEND.VOICEOVER_ADMIN.ROUTE,
    loadChildren: () =>
      import('pages/voiceover-admin-page/voiceover-admin-page.module').then(
        m => m.VoiceoverAdminPageModule
      ),
    canActivate: [IsLoggedInGuard],
  },
  {
    path: AppConstants.PAGES_REGISTERED_WITH_FRONTEND.COLLECTION_PLAYER.ROUTE,
    pathMatch: 'full',
    loadChildren: () =>
      import('pages/collection-player-page/collection-player-page.module').then(
        m => m.CollectionPlayerPageModule
      ),
  },
=======
    loadChildren: () => import(
      'pages/blog-post-page/blog-post-page.module')
      .then(m => m.BlogPostPageModule)
  },
  {
    path: (
      AppConstants.PAGES_REGISTERED_WITH_FRONTEND.EXPLORATION_EDITOR.ROUTE
    ),
    pathMatch: 'full',
    loadChildren: () => import(
      'pages/exploration-editor-page/exploration-editor-page.module')
      .then(m => m.ExplorationEditorPageModule)
  }
>>>>>>> 0ee4686c
];

// Register stewards landing pages.
for (let i = 0; i < AppConstants.STEWARDS_LANDING_PAGE.ROUTES.length; i++) {
  // Redirect old stewards landing pages to volunteer page.
  routes.push({
    path: AppConstants.STEWARDS_LANDING_PAGE.ROUTES[i],
<<<<<<< HEAD
    loadChildren: () =>
      import('pages/volunteer-page/volunteer-page.module').then(
        m => m.VolunteerPageModule
      ),
=======
    loadChildren: () => import(
      'pages/volunteer-page/volunteer-page.module').then(
        m => m.VolunteerPageModule)
>>>>>>> 0ee4686c
  });
}

// Register all routes for topic landing page.
for (let key in AppConstants.AVAILABLE_LANDING_PAGES) {
  for (let i = 0; i < AppConstants.AVAILABLE_LANDING_PAGES[key].length; i++) {
    routes.push({
      path: key + '/' + AppConstants.AVAILABLE_LANDING_PAGES[key][i],
      loadChildren: () =>
        import(
          'pages/landing-pages/topic-landing-page/topic-landing-page.module'
        ).then(m => m.TopicLandingPageModule),
    });
  }
}

// Error routes.
routes.push(
  // Route to register all the custom error pages on oppia.
  {
<<<<<<< HEAD
    path: `${AppConstants.PAGES_REGISTERED_WITH_FRONTEND.ERROR.ROUTE}/:status_code`,
    loadChildren: () =>
      import('pages/error-pages/error-page.module').then(
        m => m.ErrorPageModule
      ),
=======
    path: `${AppConstants.PAGES_REGISTERED_WITH_FRONTEND
      .ERROR.ROUTE}/:status_code`,
    loadChildren: () => import(
      'pages/error-pages/error-page.module').then(
        m => m.ErrorPageModule)
>>>>>>> 0ee4686c
  },
  // '**' wildcard route must be kept at the end,as it can override all other
  // routes.
  // Add error page for not found routes.
  {
    path: '**',
<<<<<<< HEAD
    loadChildren: () =>
      import('pages/error-pages/error-page.module').then(
        m => m.ErrorPageModule
      ),
=======
    loadChildren: () => import(
      'pages/error-pages/error-page.module').then(
        m => m.ErrorPageModule)
>>>>>>> 0ee4686c
  }
);

@NgModule({
  imports: [RouterModule.forRoot(routes)],
  exports: [RouterModule],
  providers: [
    {
      provide: APP_BASE_HREF,
      useValue: '/',
    },
  ],
})
export class AppRoutingModule { }<|MERGE_RESOLUTION|>--- conflicted
+++ resolved
@@ -403,7 +403,6 @@
   {
     path: AppConstants.PAGES_REGISTERED_WITH_FRONTEND.BLOG_POST_PAGE.ROUTE,
     pathMatch: 'full',
-<<<<<<< HEAD
     loadChildren: () =>
       import('pages/blog-post-page/blog-post-page.module').then(
         m => m.BlogPostPageModule
@@ -424,11 +423,6 @@
       import('pages/collection-player-page/collection-player-page.module').then(
         m => m.CollectionPlayerPageModule
       ),
-  },
-=======
-    loadChildren: () => import(
-      'pages/blog-post-page/blog-post-page.module')
-      .then(m => m.BlogPostPageModule)
   },
   {
     path: (
@@ -439,7 +433,6 @@
       'pages/exploration-editor-page/exploration-editor-page.module')
       .then(m => m.ExplorationEditorPageModule)
   }
->>>>>>> 0ee4686c
 ];
 
 // Register stewards landing pages.
@@ -447,16 +440,9 @@
   // Redirect old stewards landing pages to volunteer page.
   routes.push({
     path: AppConstants.STEWARDS_LANDING_PAGE.ROUTES[i],
-<<<<<<< HEAD
-    loadChildren: () =>
-      import('pages/volunteer-page/volunteer-page.module').then(
-        m => m.VolunteerPageModule
-      ),
-=======
     loadChildren: () => import(
       'pages/volunteer-page/volunteer-page.module').then(
         m => m.VolunteerPageModule)
->>>>>>> 0ee4686c
   });
 }
 
@@ -477,35 +463,21 @@
 routes.push(
   // Route to register all the custom error pages on oppia.
   {
-<<<<<<< HEAD
     path: `${AppConstants.PAGES_REGISTERED_WITH_FRONTEND.ERROR.ROUTE}/:status_code`,
     loadChildren: () =>
       import('pages/error-pages/error-page.module').then(
         m => m.ErrorPageModule
       ),
-=======
-    path: `${AppConstants.PAGES_REGISTERED_WITH_FRONTEND
-      .ERROR.ROUTE}/:status_code`,
-    loadChildren: () => import(
-      'pages/error-pages/error-page.module').then(
-        m => m.ErrorPageModule)
->>>>>>> 0ee4686c
   },
   // '**' wildcard route must be kept at the end,as it can override all other
   // routes.
   // Add error page for not found routes.
   {
     path: '**',
-<<<<<<< HEAD
     loadChildren: () =>
       import('pages/error-pages/error-page.module').then(
         m => m.ErrorPageModule
       ),
-=======
-    loadChildren: () => import(
-      'pages/error-pages/error-page.module').then(
-        m => m.ErrorPageModule)
->>>>>>> 0ee4686c
   }
 );
 
