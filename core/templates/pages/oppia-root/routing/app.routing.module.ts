// Copyright 2021 The Oppia Authors. All Rights Reserved.
//
// Licensed under the Apache License, Version 2.0 (the "License");
// you may not use this file except in compliance with the License.
// You may obtain a copy of the License at
//
//      http://www.apache.org/licenses/LICENSE-2.0
//
// Unless required by applicable law or agreed to in writing, software
// distributed under the License is distributed on an "AS-IS" BASIS,
// WITHOUT WARRANTIES OR CONDITIONS OF ANY KIND, either express or implied.
// See the License for the specific language governing permissions and
// limitations under the License.

/**
 * @fileoverview Root routing module.
 */

import { APP_BASE_HREF } from '@angular/common';
import { NgModule } from '@angular/core';
import { Route, RouterModule } from '@angular/router';
import { AppConstants } from 'app.constants';


// All paths must be defined in constants.ts file.
// Otherwise pages will have false 404 status code.
const routes: Route[] = [
  {
    path: AppConstants.PAGES_REGISTERED_WITH_FRONTEND.ABOUT.ROUTE,
    loadChildren: () => import('pages/about-page/about-page.module')
      .then(m => m.AboutPageModule)
  },
  {
    path: AppConstants.PAGES_REGISTERED_WITH_FRONTEND.ABOUT_FOUNDATION.ROUTE,
    loadChildren: () => import(
      'pages/about-foundation-page/about-foundation-page.module')
      .then(m => m.AboutFoundationPageModule)
  },
  {
    path: AppConstants.PAGES_REGISTERED_WITH_FRONTEND.EXPLORATION_PLAYER.ROUTE,
    loadChildren: () => import(
      'pages/exploration-player-page/exploration-player-page.module')
      .then(m => m.ExplorationPlayerPageModule)
  },
  {
    path: (
      AppConstants.PAGES_REGISTERED_WITH_FRONTEND
        .EXPLORATION_PLAYER_EMBED.ROUTE),
    loadChildren: () => import(
      'pages/exploration-player-page/exploration-player-page.module')
      .then(m => m.ExplorationPlayerPageModule)
  },
  {
    path: AppConstants.PAGES_REGISTERED_WITH_FRONTEND.ANDROID.ROUTE,
    loadChildren: () => import('pages/android-page/android-page.module')
      .then(m => m.AndroidPageModule)
  },
  {
    path: AppConstants.PAGES_REGISTERED_WITH_FRONTEND.DELETE_ACCOUNT.ROUTE,
    pathMatch: 'full',
    loadChildren: () => import(
      'pages/delete-account-page/delete-account-page.module')
      .then(m => m.DeleteAccountPageModule)
  },
  {
    path: (
      AppConstants.PAGES_REGISTERED_WITH_FRONTEND.PENDING_ACCOUNT_DELETION.ROUTE
    ),
    loadChildren: () => import(
      'pages/pending-account-deletion-page/' +
      'pending-account-deletion-page.module')
      .then(m => m.PendingAccountDeletionPageModule)
  },
  {
    path: AppConstants.PAGES_REGISTERED_WITH_FRONTEND.PREFERENCES.ROUTE,
    pathMatch: 'full',
    loadChildren: () => import('pages/preferences-page/preferences-page.module')
      .then(m => m.PreferencesPageModule)
  },
  {
    path: AppConstants.PAGES_REGISTERED_WITH_FRONTEND.PROFILE.ROUTE,
    loadChildren: () => import('pages/profile-page/profile-page.module')
      .then(m => m.ProfilePageModule)
  },
  {
    path: (
      AppConstants.PAGES_REGISTERED_WITH_FRONTEND.RELEASE_COORDINATOR_PAGE.ROUTE
    ),
    loadChildren: () => import(
      'pages/release-coordinator-page/release-coordinator-page.module')
      .then(m => m.ReleaseCoordinatorPageModule)
  },
  {
    path: AppConstants.PAGES_REGISTERED_WITH_FRONTEND.LIBRARY_INDEX.ROUTE,
    pathMatch: 'full',
    loadChildren: () => import('pages/library-page/library-page.module')
      .then(m => m.LibraryPageModule)
  },
  {
    path: AppConstants.PAGES_REGISTERED_WITH_FRONTEND.LIBRARY_SEARCH.ROUTE,
    pathMatch: 'full',
    loadChildren: () => import('pages/library-page/library-page.module')
      .then(m => m.LibraryPageModule)
  },
  {
    path: (
      AppConstants.PAGES_REGISTERED_WITH_FRONTEND.LIBRARY_RECENTLY_PUBLISHED
        .ROUTE
    ),
    pathMatch: 'full',
    loadChildren: () => import('pages/library-page/library-page.module')
      .then(m => m.LibraryPageModule)
  },
  {
    path: AppConstants.PAGES_REGISTERED_WITH_FRONTEND.LIBRARY_TOP_RATED.ROUTE,
    pathMatch: 'full',
    loadChildren: () => import('pages/library-page/library-page.module')
      .then(m => m.LibraryPageModule)
  },
  {
    path: AppConstants.PAGES_REGISTERED_WITH_FRONTEND.STORY_VIEWER.ROUTE,
    pathMatch: 'full',
    loadChildren: () => import(
      'pages/story-viewer-page/story-viewer-page.module')
      .then(m => m.StoryViewerPageModule)
  },
  {
    path: AppConstants.PAGES_REGISTERED_WITH_FRONTEND.CONTACT.ROUTE,
    loadChildren: () => import('pages/contact-page/contact-page.module')
      .then(m => m.ContactPageModule)
  },
  {
    path: AppConstants.PAGES_REGISTERED_WITH_FRONTEND.DONATE.ROUTE,
    loadChildren: () => import('pages/donate-page/donate-page.module')
      .then(m => m.DonatePageModule)
  },
  {
    path: AppConstants.PAGES_REGISTERED_WITH_FRONTEND.GET_STARTED.ROUTE,
    loadChildren: () => import('pages/get-started-page/get-started-page.module')
      .then(m => m.GetStartedPageModule)
  },
  {
    path: AppConstants.PAGES_REGISTERED_WITH_FRONTEND.LICENSE.ROUTE,
    loadChildren: () => import('pages/license-page/license.module')
      .then(m => m.LicensePageModule)
  },
  {
    path: AppConstants.PAGES_REGISTERED_WITH_FRONTEND.LOGIN.ROUTE,
    loadChildren: () => import('pages/login-page/login-page.module')
      .then(m => m.LoginPageModule)
  },
  {
    path: AppConstants.PAGES_REGISTERED_WITH_FRONTEND.LOGOUT.ROUTE,
    loadChildren: () => import('pages/logout-page/logout-page.module')
      .then(m => m.LogoutPageModule)
  },
  {
    path: AppConstants.PAGES_REGISTERED_WITH_FRONTEND.PARTNERSHIPS.ROUTE,
    loadChildren: () => import(
      'pages/partnerships-page/partnerships-page.module')
      .then(m => m.PartnershipsPageModule)
  },
  {
    path: AppConstants.PAGES_REGISTERED_WITH_FRONTEND.PLAYBOOK.ROUTE,
    loadChildren: () => import('pages/participation-playbook/playbook.module')
      .then(m => m.PlaybookPageModule)
  },
  {
    path: AppConstants.PAGES_REGISTERED_WITH_FRONTEND.PRIVACY.ROUTE,
    loadChildren: () => import('pages/privacy-page/privacy-page.module')
      .then(m => m.PrivacyPageModule)
  },
  {
    path: AppConstants.PAGES_REGISTERED_WITH_FRONTEND.SIGNUP.ROUTE,
    loadChildren: () => import('pages/signup-page/signup-page.module')
      .then(m => m.SignupPageModule)
  },
  {
    path: AppConstants.PAGES_REGISTERED_WITH_FRONTEND.TEACH.ROUTE,
    loadChildren: () => import('pages/teach-page/teach-page.module')
      .then(m => m.TeachPageModule)
  },
  {
    path: AppConstants.PAGES_REGISTERED_WITH_FRONTEND.TERMS.ROUTE,
    loadChildren: () => import('pages/terms-page/terms-page.module')
      .then(m => m.TermsPageModule)
  },
  {
    path: AppConstants.PAGES_REGISTERED_WITH_FRONTEND.THANKS.ROUTE,
    loadChildren: () => import('pages/thanks-page/thanks-page.module')
      .then(m => m.ThanksPageModule)
  },
  {
    path: AppConstants.PAGES_REGISTERED_WITH_FRONTEND.VOLUNTEER.ROUTE,
    loadChildren: () => import(
      'pages/volunteer-page/volunteer-page.module')
      .then(m => m.VolunteerPageModule)
  },
  {
<<<<<<< HEAD
    path: (
      AppConstants.PAGES_REGISTERED_WITH_FRONTEND.LEARNER_GROUP_VIEWER.ROUTE
    ),
    pathMatch: 'full',
    loadChildren: () => import(
      'pages/learner-group-pages/view-group/view-learner-group-page.module')
      .then(m => m.ViewLearnerGroupPageModule)
  },
=======
    path: AppConstants.PAGES_REGISTERED_WITH_FRONTEND.BLOG_HOMEPAGE.ROUTE,
    pathMatch: 'full',
    loadChildren: () => import(
      'pages/blog-home-page/blog-home-page.module')
      .then(m => m.BlogHomePageModule)
  },
  {
    path: (
      AppConstants.PAGES_REGISTERED_WITH_FRONTEND.BLOG_HOMEPAGE_SEARCH.ROUTE
    ),
    pathMatch: 'full',
    loadChildren: () => import(
      'pages/blog-home-page/blog-home-page.module')
      .then(m => m.BlogHomePageModule)
  },
  {
    path: (
      AppConstants.PAGES_REGISTERED_WITH_FRONTEND.BLOG_POST_PAGE.ROUTE
    ),
    pathMatch: 'full',
    loadChildren: () => import(
      'pages/blog-post-page/blog-post-page.module')
      .then(m => m.BlogPostPageModule)
  }
>>>>>>> 701421f8
];

// Register stewards landing pages.
for (let i = 0; i < AppConstants.STEWARDS_LANDING_PAGE.ROUTES.length; i++) {
  // Redirect old stewards landing pages to volunteer page.
  routes.push({
    path: AppConstants.STEWARDS_LANDING_PAGE.ROUTES[i],
    loadChildren: () => import(
      'pages/volunteer-page/volunteer-page.module').then(
      m => m.VolunteerPageModule)
  });
}

// Add error page for not found routes.
// Register all routes for topic landing page.
for (let key in AppConstants.AVAILABLE_LANDING_PAGES) {
  for (let i = 0; i < AppConstants.AVAILABLE_LANDING_PAGES[key].length; i++) {
    routes.push({
      path: key + '/' + AppConstants.AVAILABLE_LANDING_PAGES[key][i],
      loadChildren: () => import(
        'pages/landing-pages/topic-landing-page/topic-landing-page.module')
        .then(m => m.TopicLandingPageModule)
    });
  }
}

// '**' wildcard route must be kept at the end,as it can override all other
// routes.
routes.push({
  path: '**',
  loadChildren: () => import(
    'pages/error-pages/error-404/error-404-page.module').then(
    m => m.Error404PageModule)
});

@NgModule({
  imports: [
    RouterModule.forRoot(routes),
  ],
  exports: [
    RouterModule
  ],
  providers: [
    {
      provide: APP_BASE_HREF,
      useValue: '/'
    }
  ]
})
export class AppRoutingModule {}<|MERGE_RESOLUTION|>--- conflicted
+++ resolved
@@ -197,7 +197,6 @@
       .then(m => m.VolunteerPageModule)
   },
   {
-<<<<<<< HEAD
     path: (
       AppConstants.PAGES_REGISTERED_WITH_FRONTEND.LEARNER_GROUP_VIEWER.ROUTE
     ),
@@ -206,7 +205,7 @@
       'pages/learner-group-pages/view-group/view-learner-group-page.module')
       .then(m => m.ViewLearnerGroupPageModule)
   },
-=======
+  {
     path: AppConstants.PAGES_REGISTERED_WITH_FRONTEND.BLOG_HOMEPAGE.ROUTE,
     pathMatch: 'full',
     loadChildren: () => import(
@@ -231,7 +230,6 @@
       'pages/blog-post-page/blog-post-page.module')
       .then(m => m.BlogPostPageModule)
   }
->>>>>>> 701421f8
 ];
 
 // Register stewards landing pages.
