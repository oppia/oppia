// Copyright 2021 The Oppia Authors. All Rights Reserved.
//
// Licensed under the Apache License, Version 2.0 (the "License");
// you may not use this file except in compliance with the License.
// You may obtain a copy of the License at
//
//      http://www.apache.org/licenses/LICENSE-2.0
//
// Unless required by applicable law or agreed to in writing, software
// distributed under the License is distributed on an "AS-IS" BASIS,
// WITHOUT WARRANTIES OR CONDITIONS OF ANY KIND, either express or implied.
// See the License for the specific language governing permissions and
// limitations under the License.

/**
 * @fileoverview Root routing module.
 */

import {APP_BASE_HREF} from '@angular/common';
import {NgModule} from '@angular/core';
import {Route, RouterModule} from '@angular/router';
import {AppConstants} from 'app.constants';
import {IsLoggedInGuard} from 'pages/lightweight-oppia-root/routing/guards/is-logged-in.guard';
import {IsNewLessonPlayerGuard} from 'pages/exploration-player-page/new-lesson-player/lesson-player-flag.guard';

// All paths must be defined in constants.ts file.
// Otherwise pages will have false 404 status code.
const routes: Route[] = [
  {
    path: AppConstants.PAGES_REGISTERED_WITH_FRONTEND.ADMIN.ROUTE,
    loadChildren: () =>
      import('pages/admin-page/admin-page.module').then(m => m.AdminPageModule),
    canActivate: [IsLoggedInGuard],
  },
  {
    path: AppConstants.PAGES_REGISTERED_WITH_FRONTEND.MODERATOR.ROUTE,
    loadChildren: () =>
      import('pages/moderator-page/moderator-page.module').then(
        m => m.ModeratorPageModule
      ),
    canActivate: [IsLoggedInGuard],
  },
  {
    path: AppConstants.PAGES_REGISTERED_WITH_FRONTEND.BLOG_ADMIN.ROUTE,
    loadChildren: () =>
      import('pages/blog-admin-page/blog-admin-page.module').then(
        m => m.BlogAdminPageModule
      ),
    canActivate: [IsLoggedInGuard],
  },
  {
    path: AppConstants.PAGES_REGISTERED_WITH_FRONTEND.BLOG_DASHBOARD.ROUTE,
    loadChildren: () =>
      import('pages/blog-dashboard-page/blog-dashboard-page.module').then(
        m => m.BlogDashboardPageModule
      ),
    canActivate: [IsLoggedInGuard],
  },
  {
    path: AppConstants.PAGES_REGISTERED_WITH_FRONTEND.EMAIL_DASHBOARD.ROUTE,
    loadChildren: () =>
      import('pages/email-dashboard-pages/email-dashboard-page.module').then(
        m => m.EmailDashboardPageModule
      ),
    canActivate: [IsLoggedInGuard],
  },
  {
    path: AppConstants.PAGES_REGISTERED_WITH_FRONTEND.CLASSROOM.ROUTE,
    pathMatch: 'full',
    loadChildren: () =>
      import('pages/classroom-page/classroom-page.module').then(
        m => m.ClassroomPageModule
      ),
  },
  {
    path: AppConstants.PAGES_REGISTERED_WITH_FRONTEND.CURRICULUM_ADMIN.ROUTE,
    loadChildren: () =>
      import('pages/classroom-admin-page/classroom-admin-page.module').then(
        m => m.ClassroomAdminPageModule
      ),
    canActivate: [IsLoggedInGuard],
  },
  {
    path: AppConstants.PAGES_REGISTERED_WITH_FRONTEND.LEARNER_DASHBOARD.ROUTE,
    loadChildren: () =>
      import('pages/learner-dashboard-page/learner-dashboard-page.module').then(
        m => m.LearnerDashboardPageModule
      ),
    canActivate: [IsLoggedInGuard],
  },
  {
    path: AppConstants.PAGES_REGISTERED_WITH_FRONTEND.LEARNER_GROUP_EDITOR
      .ROUTE,
    loadChildren: () =>
      import(
        'pages/learner-group-pages/edit-group/edit-learner-group-page.module'
      ).then(m => m.EditLearnerGroupPageModule),
    canActivate: [IsLoggedInGuard],
  },
  {
    path: AppConstants.PAGES_REGISTERED_WITH_FRONTEND.LEARNER_GROUP_CREATOR
      .ROUTE,
    loadChildren: () =>
      import(
        'pages/learner-group-pages/create-group/create-learner-group-page.module'
      ).then(m => m.CreateLearnerGroupPageModule),
    canActivate: [IsLoggedInGuard],
  },
  {
    path: AppConstants.PAGES_REGISTERED_WITH_FRONTEND.ABOUT.ROUTE,
    loadChildren: () =>
      import('pages/about-page/about-page.module').then(m => m.AboutPageModule),
  },
  {
    path: AppConstants.PAGES_REGISTERED_WITH_FRONTEND.ABOUT_FOUNDATION.ROUTE,
    loadChildren: () =>
      import('pages/about-foundation-page/about-foundation-page.module').then(
        m => m.AboutFoundationPageModule
      ),
  },
  {
    path: AppConstants.PAGES_REGISTERED_WITH_FRONTEND
      .CONTRIBUTOR_DASHBOARD_ADMIN.ROUTE,
    loadChildren: () =>
      import(
        'pages/contributor-dashboard-admin-page' +
          '/contributor-dashboard-admin-page.module'
      ).then(m => m.ContributorDashboardAdminPageModule),
    canActivate: [IsLoggedInGuard],
  },
  {
    path: AppConstants.PAGES_REGISTERED_WITH_FRONTEND.EXPLORATION_PLAYER.ROUTE,
    loadChildren: () =>
      import(
        'pages/exploration-player-page/exploration-player-page.module'
      ).then(m => m.ExplorationPlayerPageModule),
  },
  {
    path: AppConstants.PAGES_REGISTERED_WITH_FRONTEND.EXPLORATION_PLAYER_EMBED
      .ROUTE,
    loadChildren: () =>
      import(
        'pages/exploration-player-page/exploration-player-page.module'
      ).then(m => m.ExplorationPlayerPageModule),
  },
  {
    path: AppConstants.PAGES_REGISTERED_WITH_FRONTEND.NEW_LESSON_PLAYER.ROUTE,
    loadChildren: () =>
      import(
        'pages/exploration-player-page/new-lesson-player' +
          '/lesson-player-page.module'
      ).then(m => m.NewLessonPlayerPageModule),
    canActivate: [IsNewLessonPlayerGuard],
  },
  {
    path: AppConstants.PAGES_REGISTERED_WITH_FRONTEND.ANDROID.ROUTE,
    loadChildren: () =>
      import('pages/android-page/android-page.module').then(
        m => m.AndroidPageModule
      ),
  },
  {
    path: AppConstants.PAGES_REGISTERED_WITH_FRONTEND.DELETE_ACCOUNT.ROUTE,
    pathMatch: 'full',
    loadChildren: () =>
      import('pages/delete-account-page/delete-account-page.module').then(
        m => m.DeleteAccountPageModule
      ),
  },
  {
    path: AppConstants.PAGES_REGISTERED_WITH_FRONTEND.PENDING_ACCOUNT_DELETION
      .ROUTE,
    loadChildren: () =>
      import(
        'pages/pending-account-deletion-page/' +
          'pending-account-deletion-page.module'
      ).then(m => m.PendingAccountDeletionPageModule),
  },
  {
    path: AppConstants.PAGES_REGISTERED_WITH_FRONTEND.PREFERENCES.ROUTE,
    pathMatch: 'full',
    loadChildren: () =>
      import('pages/preferences-page/preferences-page.module').then(
        m => m.PreferencesPageModule
      ),
  },
  {
    path: AppConstants.PAGES_REGISTERED_WITH_FRONTEND.FEEDBACK_UPDATES.ROUTE,
    pathMatch: 'full',
    loadChildren: () =>
      import('pages/feedback-updates-page/feedback-updates-page.module').then(
        m => m.FeedbackUpdatesPageModule
      ),
  },
  {
    path: AppConstants.PAGES_REGISTERED_WITH_FRONTEND.PROFILE.ROUTE,
    loadChildren: () =>
      import('pages/profile-page/profile-page.module').then(
        m => m.ProfilePageModule
      ),
  },
  {
    path: AppConstants.PAGES_REGISTERED_WITH_FRONTEND.RELEASE_COORDINATOR_PAGE
      .ROUTE,
    loadChildren: () =>
      import(
        'pages/release-coordinator-page/release-coordinator-page.module'
      ).then(m => m.ReleaseCoordinatorPageModule),
  },
  {
    path: AppConstants.PAGES_REGISTERED_WITH_FRONTEND.LIBRARY_INDEX.ROUTE,
    pathMatch: 'full',
    loadChildren: () =>
      import('pages/library-page/library-page.module').then(
        m => m.LibraryPageModule
      ),
  },
  {
    path: AppConstants.PAGES_REGISTERED_WITH_FRONTEND.LIBRARY_SEARCH.ROUTE,
    pathMatch: 'full',
    loadChildren: () =>
      import('pages/library-page/library-page.module').then(
        m => m.LibraryPageModule
      ),
  },
  {
    path: AppConstants.PAGES_REGISTERED_WITH_FRONTEND.LIBRARY_RECENTLY_PUBLISHED
      .ROUTE,
    pathMatch: 'full',
    loadChildren: () =>
      import('pages/library-page/library-page.module').then(
        m => m.LibraryPageModule
      ),
  },
  {
    path: AppConstants.PAGES_REGISTERED_WITH_FRONTEND.LIBRARY_TOP_RATED.ROUTE,
    pathMatch: 'full',
    loadChildren: () =>
      import('pages/library-page/library-page.module').then(
        m => m.LibraryPageModule
      ),
  },
  {
    path: AppConstants.PAGES_REGISTERED_WITH_FRONTEND.STORY_VIEWER.ROUTE,
    pathMatch: 'full',
    loadChildren: () =>
      import('pages/story-viewer-page/story-viewer-page.module').then(
        m => m.StoryViewerPageModule
      ),
  },
  {
    path: AppConstants.PAGES_REGISTERED_WITH_FRONTEND.CONTACT.ROUTE,
    loadChildren: () =>
      import('pages/contact-page/contact-page.module').then(
        m => m.ContactPageModule
      ),
  },
  {
    path: AppConstants.PAGES_REGISTERED_WITH_FRONTEND.DONATE.ROUTE,
    loadChildren: () =>
      import('pages/donate-page/donate-page.module').then(
        m => m.DonatePageModule
      ),
  },
  {
    path: AppConstants.PAGES_REGISTERED_WITH_FRONTEND.GET_STARTED.ROUTE,
    loadChildren: () =>
      import('pages/get-started-page/get-started-page.module').then(
        m => m.GetStartedPageModule
      ),
  },
  {
    path: AppConstants.PAGES_REGISTERED_WITH_FRONTEND.LICENSE.ROUTE,
    loadChildren: () =>
      import('pages/license-page/license.module').then(
        m => m.LicensePageModule
      ),
  },
  {
    path: AppConstants.PAGES_REGISTERED_WITH_FRONTEND.LOGIN.ROUTE,
    loadChildren: () =>
      import('pages/login-page/login-page.module').then(m => m.LoginPageModule),
  },
  {
    path: AppConstants.PAGES_REGISTERED_WITH_FRONTEND.LOGOUT.ROUTE,
    loadChildren: () =>
      import('pages/logout-page/logout-page.module').then(
        m => m.LogoutPageModule
      ),
  },
  {
    path: AppConstants.PAGES_REGISTERED_WITH_FRONTEND.PARTNERSHIPS.ROUTE,
    loadChildren: () =>
      import('pages/partnerships-page/partnerships-page.module').then(
        m => m.PartnershipsPageModule
      ),
  },
  {
    path: AppConstants.PAGES_REGISTERED_WITH_FRONTEND.PLAYBOOK.ROUTE,
    loadChildren: () =>
      import('pages/participation-playbook/playbook.module').then(
        m => m.PlaybookPageModule
      ),
  },
  {
    path: AppConstants.PAGES_REGISTERED_WITH_FRONTEND.PRIVACY.ROUTE,
    loadChildren: () =>
      import('pages/privacy-page/privacy-page.module').then(
        m => m.PrivacyPageModule
      ),
  },
  {
    path: AppConstants.PAGES_REGISTERED_WITH_FRONTEND.SIGNUP.ROUTE,
    loadChildren: () =>
      import('pages/signup-page/signup-page.module').then(
        m => m.SignupPageModule
      ),
  },
  {
    path: AppConstants.PAGES_REGISTERED_WITH_FRONTEND.TEACH.ROUTE,
    loadChildren: () =>
      import('pages/teach-page/teach-page.module').then(m => m.TeachPageModule),
  },
  {
    path: AppConstants.PAGES_REGISTERED_WITH_FRONTEND.TERMS.ROUTE,
    loadChildren: () =>
      import('pages/terms-page/terms-page.module').then(m => m.TermsPageModule),
  },
  {
    path: AppConstants.PAGES_REGISTERED_WITH_FRONTEND.THANKS.ROUTE,
    loadChildren: () =>
      import('pages/thanks-page/thanks-page.module').then(
        m => m.ThanksPageModule
      ),
  },
  {
    path: AppConstants.PAGES_REGISTERED_WITH_FRONTEND.VOLUNTEER.ROUTE,
    loadChildren: () =>
      import('pages/volunteer-page/volunteer-page.module').then(
        m => m.VolunteerPageModule
      ),
  },
  {
    path: AppConstants.PAGES_REGISTERED_WITH_FRONTEND.LEARNER_GROUP_VIEWER
      .ROUTE,
    pathMatch: 'full',
    loadChildren: () =>
      import(
        'pages/learner-group-pages/view-group/view-learner-group-page.module'
      ).then(m => m.ViewLearnerGroupPageModule),
  },
  {
    path: AppConstants.PAGES_REGISTERED_WITH_FRONTEND.BLOG_HOMEPAGE.ROUTE,
    pathMatch: 'full',
    loadChildren: () =>
      import('pages/blog-home-page/blog-home-page.module').then(
        m => m.BlogHomePageModule
      ),
  },
  {
    path: AppConstants.PAGES_REGISTERED_WITH_FRONTEND.BLOG_HOMEPAGE_SEARCH
      .ROUTE,
    pathMatch: 'full',
    loadChildren: () =>
      import('pages/blog-home-page/blog-home-page.module').then(
        m => m.BlogHomePageModule
      ),
  },
  {
    path: AppConstants.PAGES_REGISTERED_WITH_FRONTEND.BLOG_AUTHOR_PROFILE_PAGE
      .ROUTE,
    pathMatch: 'full',
    loadChildren: () =>
      import(
        'pages/blog-author-profile-page/blog-author-profile-page.module'
      ).then(m => m.BlogAuthorProfilePageModule),
  },
  {
    path: AppConstants.PAGES_REGISTERED_WITH_FRONTEND.BLOG_POST_PAGE.ROUTE,
    pathMatch: 'full',
    loadChildren: () =>
      import('pages/blog-post-page/blog-post-page.module').then(
        m => m.BlogPostPageModule
      ),
  },
  {
<<<<<<< HEAD
    path: AppConstants.PAGES_REGISTERED_WITH_FRONTEND.VOICEOVER_ADMIN.ROUTE,
    loadChildren: () =>
      import('pages/voiceover-admin-page/voiceover-admin-page.module').then(
        m => m.VoiceoverAdminPageModule
      ),
    canActivate: [IsLoggedInGuard],
=======
    path: AppConstants.PAGES_REGISTERED_WITH_FRONTEND.COLLECTION_PLAYER.ROUTE,
    pathMatch: 'full',
    loadChildren: () =>
      import('pages/collection-player-page/collection-player-page.module').then(
        m => m.CollectionPlayerPageModule
      ),
>>>>>>> b2358ccf
  },
];

// Register stewards landing pages.
for (let i = 0; i < AppConstants.STEWARDS_LANDING_PAGE.ROUTES.length; i++) {
  // Redirect old stewards landing pages to volunteer page.
  routes.push({
    path: AppConstants.STEWARDS_LANDING_PAGE.ROUTES[i],
    loadChildren: () =>
      import('pages/volunteer-page/volunteer-page.module').then(
        m => m.VolunteerPageModule
      ),
  });
}

// Register all routes for topic landing page.
for (let key in AppConstants.AVAILABLE_LANDING_PAGES) {
  for (let i = 0; i < AppConstants.AVAILABLE_LANDING_PAGES[key].length; i++) {
    routes.push({
      path: key + '/' + AppConstants.AVAILABLE_LANDING_PAGES[key][i],
      loadChildren: () =>
        import(
          'pages/landing-pages/topic-landing-page/topic-landing-page.module'
        ).then(m => m.TopicLandingPageModule),
    });
  }
}

// Error routes.
routes.push(
  // Route to register all the custom error pages on oppia.
  {
    path: `${AppConstants.PAGES_REGISTERED_WITH_FRONTEND.ERROR.ROUTE}/:status_code`,
    loadChildren: () =>
      import('pages/error-pages/error-page.module').then(
        m => m.ErrorPageModule
      ),
  },
  // '**' wildcard route must be kept at the end,as it can override all other
  // routes.
  // Add error page for not found routes.
  {
    path: '**',
    loadChildren: () =>
      import('pages/error-pages/error-page.module').then(
        m => m.ErrorPageModule
      ),
  }
);

@NgModule({
  imports: [RouterModule.forRoot(routes)],
  exports: [RouterModule],
  providers: [
    {
      provide: APP_BASE_HREF,
      useValue: '/',
    },
  ],
})
export class AppRoutingModule {}<|MERGE_RESOLUTION|>--- conflicted
+++ resolved
@@ -384,21 +384,20 @@
       ),
   },
   {
-<<<<<<< HEAD
     path: AppConstants.PAGES_REGISTERED_WITH_FRONTEND.VOICEOVER_ADMIN.ROUTE,
     loadChildren: () =>
       import('pages/voiceover-admin-page/voiceover-admin-page.module').then(
         m => m.VoiceoverAdminPageModule
       ),
     canActivate: [IsLoggedInGuard],
-=======
+  },
+  {
     path: AppConstants.PAGES_REGISTERED_WITH_FRONTEND.COLLECTION_PLAYER.ROUTE,
     pathMatch: 'full',
     loadChildren: () =>
       import('pages/collection-player-page/collection-player-page.module').then(
         m => m.CollectionPlayerPageModule
       ),
->>>>>>> b2358ccf
   },
 ];
 
