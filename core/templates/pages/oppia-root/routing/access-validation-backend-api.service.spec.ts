// Copyright 2021 The Oppia Authors. All Rights Reserved.
//
// Licensed under the Apache License, Version 2.0 (the "License");
// you may not use this file except in compliance with the License.
// You may obtain a copy of the License at
//
//      http://www.apache.org/licenses/LICENSE-2.0
//
// Unless required by applicable law or agreed to in writing, software
// distributed under the License is distributed on an "AS-IS" BASIS,
// WITHOUT WARRANTIES OR CONDITIONS OF ANY KIND, either express or implied.
// See the License for the specific language governing permissions and
// limitations under the License.

/**
 * @fileoverview Unit tests for access validation backend api service.
 */

import { HttpClientTestingModule, HttpTestingController } from
  '@angular/common/http/testing';
import { TestBed, fakeAsync, flushMicrotasks, waitForAsync } from '@angular/core/testing';
import { UrlInterpolationService } from '../../../domain/utilities/url-interpolation.service';
import { AccessValidationBackendApiService } from './access-validation-backend-api.service';

describe('Access validation backend api service', () => {
  let avbas: AccessValidationBackendApiService;
  let urlInterpolationService: UrlInterpolationService;
  let httpTestingController: HttpTestingController;
  let successSpy: jasmine.Spy;
  let failSpy: jasmine.Spy;

  beforeEach(waitForAsync(() => {
    TestBed.configureTestingModule({
      imports: [
        HttpClientTestingModule
      ],
      providers: [
        UrlInterpolationService
      ]
    }).compileComponents();
  }));

  beforeEach(() => {
    avbas = TestBed.inject(AccessValidationBackendApiService);
    httpTestingController = TestBed.inject(HttpTestingController);
    urlInterpolationService = TestBed.inject(UrlInterpolationService);
    successSpy = jasmine.createSpy('success');
    failSpy = jasmine.createSpy('fail');
  });

  afterEach(() => {
    httpTestingController.verify();
  });

  it('should validate access to classroom page', fakeAsync(() => {
    let fragment = 'invalid';
    avbas.validateAccessToClassroomPage(fragment).then(successSpy, failSpy);

    const req = httpTestingController.expectOne(
      '/access_validation_handler/can_access_classroom_page?' +
      'classroom_url_fragment=' + fragment);
    expect(req.request.method).toEqual('GET');
    req.flush({});

    flushMicrotasks();
    expect(successSpy).toHaveBeenCalled();
    expect(failSpy).not.toHaveBeenCalled();
  }));

  it('should validate access to manage user account page', fakeAsync(() => {
    avbas.validateCanManageOwnAccount().then(successSpy, failSpy);

    const req = httpTestingController.expectOne(
      '/access_validation_handler/can_manage_own_account');
    expect(req.request.method).toEqual('GET');
    req.flush({});

    flushMicrotasks();
    expect(successSpy).toHaveBeenCalled();
    expect(failSpy).not.toHaveBeenCalled();
  }));

  it('should validate whether user profile exists', fakeAsync(() => {
    let username = 'test_username';

    spyOn(urlInterpolationService, 'interpolateUrl').and.returnValue(
      '/access_validation_handler/does_profile_exist/' + username
    );

    avbas.doesProfileExist(username).then(successSpy, failSpy);

    const req = httpTestingController.expectOne(
      '/access_validation_handler/does_profile_exist/' + username);
    expect(req.request.method).toEqual('GET');
    req.flush({});

    flushMicrotasks();
    expect(successSpy).toHaveBeenCalled();
    expect(failSpy).not.toHaveBeenCalled();
  }));

  it('should validate access to release coordinator page', fakeAsync(() => {
    avbas.validateAccessToReleaseCoordinatorPage().then(successSpy, failSpy);

    const req = httpTestingController.expectOne(
      '/access_validation_handler/can_access_release_coordinator_page');
    expect(req.request.method).toEqual('GET');
    req.flush({});

    flushMicrotasks();
    expect(successSpy).toHaveBeenCalled();
    expect(failSpy).not.toHaveBeenCalled();
  }));

<<<<<<< HEAD
  it('should validate access to diagnostic test player page', fakeAsync(() => {
    avbas.validateAccessToDiagnosticTestPlayerPage().then(successSpy, failSpy);

    const req = httpTestingController.expectOne(
      '/access_validation_handler/can_access_diagnostic_test_player_page');
=======
  it('should validate access to learner group editor page', fakeAsync(() => {
    let learnerGroupId = 'test_id';

    avbas.validateAccessToLearnerGroupEditorPage(learnerGroupId)
      .then(successSpy, failSpy);

    const req = httpTestingController.expectOne(
      '/access_validation_handler/can_access_edit_learner_group_page/test_id');
>>>>>>> b0542af6
    expect(req.request.method).toEqual('GET');
    req.flush({});

    flushMicrotasks();
    expect(successSpy).toHaveBeenCalled();
    expect(failSpy).not.toHaveBeenCalled();
  }));

  it('should validate whether given learner group exists', fakeAsync(() => {
    let learnerGroupId = 'groupId';

    spyOn(urlInterpolationService, 'interpolateUrl').and.returnValue(
      '/access_validation_handler/does_learner_group_exist/' + learnerGroupId
    );

    avbas.doesLearnerGroupExist(learnerGroupId).then(successSpy, failSpy);

    const req = httpTestingController.expectOne(
      '/access_validation_handler/does_learner_group_exist/' + learnerGroupId);
    expect(req.request.method).toEqual('GET');
    req.flush({});

    flushMicrotasks();
    expect(successSpy).toHaveBeenCalled();
    expect(failSpy).not.toHaveBeenCalled();
  }));

  it('should not validate access to blog home page with invalid access',
    fakeAsync (() => {
      avbas.validateAccessToBlogHomePage().then(successSpy, failSpy);

      const req = httpTestingController.expectOne(
        '/access_validation_handler/can_access_blog_home_page');
      expect(req.request.method).toEqual('GET');
      req.flush({
        error: 'Access Denied.'
      }, {
        status: 401, statusText: 'Access Denied.'
      });

      flushMicrotasks();
      expect(successSpy).not.toHaveBeenCalled();
      expect(failSpy).toHaveBeenCalled();
    })
  );

  it('should validate access to blog home page with valid access', fakeAsync (
    () => {
      avbas.validateAccessToBlogHomePage().then(successSpy, failSpy);

      const req = httpTestingController.expectOne(
        '/access_validation_handler/can_access_blog_home_page');
      expect(req.request.method).toEqual('GET');
      req.flush({});

      flushMicrotasks();
      expect(successSpy).toHaveBeenCalled();
      expect(failSpy).not.toHaveBeenCalled();
    }));

  it('should not validate access to blog post page with invalid access',
    fakeAsync (() => {
      avbas.validateAccessToBlogPostPage('invalid-post').then(
        successSpy, failSpy
      );

      const req = httpTestingController.expectOne(
        '/access_validation_handler/can_access_blog_post_page?' +
        'blog_post_url_fragment=invalid-post');
      expect(req.request.method).toEqual('GET');
      req.flush({
        error: 'Access Denied.'
      }, {
        status: 401, statusText: 'Access Denied.'
      });

      flushMicrotasks();
      expect(successSpy).not.toHaveBeenCalled();
      expect(failSpy).toHaveBeenCalled();
    })
  );

  it('should validate access to blog post page with valid access', fakeAsync (
    () => {
      avbas.validateAccessToBlogPostPage('sample-post').then(
        successSpy, failSpy);

      const req = httpTestingController.expectOne(
        '/access_validation_handler/can_access_blog_post_page?' +
        'blog_post_url_fragment=sample-post');
      expect(req.request.method).toEqual('GET');
      req.flush({});

      flushMicrotasks();
      expect(successSpy).toHaveBeenCalled();
      expect(failSpy).not.toHaveBeenCalled();
    }));

  it('should not validate access to blog author profile page with invalid ' +
  'access', fakeAsync (() => {
    avbas.validateAccessToBlogAuthorProfilePage('username').then(
      successSpy, failSpy);

    const req = httpTestingController.expectOne(
      '/access_validation_handler/can_access_blog_author_profile_page/username'
    );
    expect(req.request.method).toEqual('GET');
    req.flush({
      error: 'Access Denied.'
    }, {
      status: 401, statusText: 'Access Denied.'
    });

    flushMicrotasks();
    expect(successSpy).not.toHaveBeenCalled();
    expect(failSpy).toHaveBeenCalled();
  })
  );

  it('should validate access to blog author profile page with valid access',
    fakeAsync (() => {
      avbas.validateAccessToBlogAuthorProfilePage('username').then(
        successSpy, failSpy);

      const req = httpTestingController.expectOne(
        '/access_validation_handler/can_access_blog_author_profile_page/' +
        'username'
      );
      expect(req.request.method).toEqual('GET');
      req.flush({});

      flushMicrotasks();
      expect(successSpy).toHaveBeenCalled();
      expect(failSpy).not.toHaveBeenCalled();
    }));
});<|MERGE_RESOLUTION|>--- conflicted
+++ resolved
@@ -112,22 +112,27 @@
     expect(failSpy).not.toHaveBeenCalled();
   }));
 
-<<<<<<< HEAD
+  it('should validate access to learner group editor page', fakeAsync(() => {
+    let learnerGroupId = 'test_id';
+
+    avbas.validateAccessToLearnerGroupEditorPage(learnerGroupId)
+      .then(successSpy, failSpy);
+
+    const req = httpTestingController.expectOne(
+      '/access_validation_handler/can_access_edit_learner_group_page/test_id');
+    expect(req.request.method).toEqual('GET');
+    req.flush({});
+
+    flushMicrotasks();
+    expect(successSpy).toHaveBeenCalled();
+    expect(failSpy).not.toHaveBeenCalled();
+  }));
+
   it('should validate access to diagnostic test player page', fakeAsync(() => {
     avbas.validateAccessToDiagnosticTestPlayerPage().then(successSpy, failSpy);
 
     const req = httpTestingController.expectOne(
       '/access_validation_handler/can_access_diagnostic_test_player_page');
-=======
-  it('should validate access to learner group editor page', fakeAsync(() => {
-    let learnerGroupId = 'test_id';
-
-    avbas.validateAccessToLearnerGroupEditorPage(learnerGroupId)
-      .then(successSpy, failSpy);
-
-    const req = httpTestingController.expectOne(
-      '/access_validation_handler/can_access_edit_learner_group_page/test_id');
->>>>>>> b0542af6
     expect(req.request.method).toEqual('GET');
     req.flush({});
 
