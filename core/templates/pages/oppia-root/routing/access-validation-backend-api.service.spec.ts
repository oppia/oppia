// Copyright 2021 The Oppia Authors. All Rights Reserved.
//
// Licensed under the Apache License, Version 2.0 (the "License");
// you may not use this file except in compliance with the License.
// You may obtain a copy of the License at
//
//      http://www.apache.org/licenses/LICENSE-2.0
//
// Unless required by applicable law or agreed to in writing, software
// distributed under the License is distributed on an "AS-IS" BASIS,
// WITHOUT WARRANTIES OR CONDITIONS OF ANY KIND, either express or implied.
// See the License for the specific language governing permissions and
// limitations under the License.

/**
 * @fileoverview Unit tests for access validation backend api service.
 */

import { HttpClientTestingModule, HttpTestingController } from
  '@angular/common/http/testing';
import { TestBed, fakeAsync, flushMicrotasks, waitForAsync } from '@angular/core/testing';
import { UrlInterpolationService } from 'domain/utilities/url-interpolation.service';
import { AccessValidationBackendApiService } from './access-validation-backend-api.service';

describe('Access validation backend api service', () => {
  let avbas: AccessValidationBackendApiService;
  let urlInterpolationService: UrlInterpolationService;
  let httpTestingController: HttpTestingController;
  let successSpy: jasmine.Spy;
  let failSpy: jasmine.Spy;

  beforeEach(waitForAsync(() => {
    TestBed.configureTestingModule({
      imports: [
        HttpClientTestingModule
      ],
      providers: [
        UrlInterpolationService
      ]
    }).compileComponents();
  }));

  beforeEach(() => {
    avbas = TestBed.inject(AccessValidationBackendApiService);
    httpTestingController = TestBed.inject(HttpTestingController);
    urlInterpolationService = TestBed.inject(UrlInterpolationService);
    successSpy = jasmine.createSpy('success');
    failSpy = jasmine.createSpy('fail');
  });

  afterEach(() => {
    httpTestingController.verify();
  });

  it('should validate access to classroom page', fakeAsync(() => {
    let fragment = 'invalid';
    avbas.validateAccessToClassroomPage(fragment).then(successSpy, failSpy);

    const req = httpTestingController.expectOne(
      '/access_validation_handler/can_access_classroom_page?' +
      'classroom_url_fragment=' + fragment);
    expect(req.request.method).toEqual('GET');
    req.flush({});

    flushMicrotasks();
    expect(successSpy).toHaveBeenCalled();
    expect(failSpy).not.toHaveBeenCalled();
  }));

  it('should validate access to manage user account page', fakeAsync(() => {
    avbas.validateCanManageOwnAccount().then(successSpy, failSpy);

    const req = httpTestingController.expectOne(
      '/access_validation_handler/can_manage_own_account');
    expect(req.request.method).toEqual('GET');
    req.flush({});

    flushMicrotasks();
    expect(successSpy).toHaveBeenCalled();
    expect(failSpy).not.toHaveBeenCalled();
  }));

  it('should validate whether user profile exists', fakeAsync(() => {
    let username = 'test_username';

    spyOn(urlInterpolationService, 'interpolateUrl').and.returnValue(
      '/access_validation_handler/does_profile_exist/' + username
    );

    avbas.doesProfileExist(username).then(successSpy, failSpy);

    const req = httpTestingController.expectOne(
      '/access_validation_handler/does_profile_exist/' + username);
    expect(req.request.method).toEqual('GET');
    req.flush({});

    flushMicrotasks();
    expect(successSpy).toHaveBeenCalled();
    expect(failSpy).not.toHaveBeenCalled();
  }));

  it('should validate access to release coordinator page', fakeAsync(() => {
    avbas.validateAccessToReleaseCoordinatorPage().then(successSpy, failSpy);

    const req = httpTestingController.expectOne(
      '/access_validation_handler/can_access_release_coordinator_page');
    expect(req.request.method).toEqual('GET');
    req.flush({});

    flushMicrotasks();
    expect(successSpy).toHaveBeenCalled();
    expect(failSpy).not.toHaveBeenCalled();
  }));

<<<<<<< HEAD
  it('should validate whether user can view any topic editor', fakeAsync(() => {
    let topicId = 'topicId';

    spyOn(urlInterpolationService, 'interpolateUrl').and.returnValue(
      '/access_validation_handler/can_access_topic_editor/' + topicId
    );

    avbas.validateAccessToTopicEditorPage(topicId).then(successSpy, failSpy);

    const req = httpTestingController.expectOne(
      '/access_validation_handler/can_access_topic_editor/' + topicId);
=======
  it('should validate access to learner group editor page', fakeAsync(() => {
    let learnerGroupId = 'test_id';

    avbas.validateAccessToLearnerGroupEditorPage(learnerGroupId)
      .then(successSpy, failSpy);

    const req = httpTestingController.expectOne(
      '/access_validation_handler/can_access_edit_learner_group_page/test_id');
>>>>>>> e979bb14
    expect(req.request.method).toEqual('GET');
    req.flush({});

    flushMicrotasks();
    expect(successSpy).toHaveBeenCalled();
    expect(failSpy).not.toHaveBeenCalled();
  }));

  it('should validate whether given learner group exists', fakeAsync(() => {
    let learnerGroupId = 'groupId';

    spyOn(urlInterpolationService, 'interpolateUrl').and.returnValue(
      '/access_validation_handler/does_learner_group_exist/' + learnerGroupId
    );

    avbas.doesLearnerGroupExist(learnerGroupId).then(successSpy, failSpy);

    const req = httpTestingController.expectOne(
      '/access_validation_handler/does_learner_group_exist/' + learnerGroupId);
    expect(req.request.method).toEqual('GET');
    req.flush({});

    flushMicrotasks();
    expect(successSpy).toHaveBeenCalled();
    expect(failSpy).not.toHaveBeenCalled();
  }));

  it('should not validate access to blog home page with invalid access',
    fakeAsync (() => {
      avbas.validateAccessToBlogHomePage().then(successSpy, failSpy);

      const req = httpTestingController.expectOne(
        '/access_validation_handler/can_access_blog_home_page');
      expect(req.request.method).toEqual('GET');
      req.flush({
        error: 'Access Denied.'
      }, {
        status: 401, statusText: 'Access Denied.'
      });

      flushMicrotasks();
      expect(successSpy).not.toHaveBeenCalled();
      expect(failSpy).toHaveBeenCalled();
    })
  );

  it('should validate access to blog home page with valid access', fakeAsync (
    () => {
      avbas.validateAccessToBlogHomePage().then(successSpy, failSpy);

      const req = httpTestingController.expectOne(
        '/access_validation_handler/can_access_blog_home_page');
      expect(req.request.method).toEqual('GET');
      req.flush({});

      flushMicrotasks();
      expect(successSpy).toHaveBeenCalled();
      expect(failSpy).not.toHaveBeenCalled();
    }));

  it('should not validate access to blog post page with invalid access',
    fakeAsync (() => {
      avbas.validateAccessToBlogPostPage('invalid-post').then(
        successSpy, failSpy
      );

      const req = httpTestingController.expectOne(
        '/access_validation_handler/can_access_blog_post_page?' +
        'blog_post_url_fragment=invalid-post');
      expect(req.request.method).toEqual('GET');
      req.flush({
        error: 'Access Denied.'
      }, {
        status: 401, statusText: 'Access Denied.'
      });

      flushMicrotasks();
      expect(successSpy).not.toHaveBeenCalled();
      expect(failSpy).toHaveBeenCalled();
    })
  );

  it('should validate access to blog post page with valid access', fakeAsync (
    () => {
      avbas.validateAccessToBlogPostPage('sample-post').then(
        successSpy, failSpy);

      const req = httpTestingController.expectOne(
        '/access_validation_handler/can_access_blog_post_page?' +
        'blog_post_url_fragment=sample-post');
      expect(req.request.method).toEqual('GET');
      req.flush({});

      flushMicrotasks();
      expect(successSpy).toHaveBeenCalled();
      expect(failSpy).not.toHaveBeenCalled();
    }));

  it('should not validate access to blog author profile page with invalid ' +
  'access', fakeAsync (() => {
    avbas.validateAccessToBlogAuthorProfilePage('username').then(
      successSpy, failSpy);

    const req = httpTestingController.expectOne(
      '/access_validation_handler/can_access_blog_author_profile_page/username'
    );
    expect(req.request.method).toEqual('GET');
    req.flush({
      error: 'Access Denied.'
    }, {
      status: 401, statusText: 'Access Denied.'
    });

    flushMicrotasks();
    expect(successSpy).not.toHaveBeenCalled();
    expect(failSpy).toHaveBeenCalled();
  })
  );

  it('should validate access to blog author profile page with valid access',
    fakeAsync (() => {
      avbas.validateAccessToBlogAuthorProfilePage('username').then(
        successSpy, failSpy);

      const req = httpTestingController.expectOne(
        '/access_validation_handler/can_access_blog_author_profile_page/' +
        'username'
      );
      expect(req.request.method).toEqual('GET');
      req.flush({});

      flushMicrotasks();
      expect(successSpy).toHaveBeenCalled();
      expect(failSpy).not.toHaveBeenCalled();
    }));
});<|MERGE_RESOLUTION|>--- conflicted
+++ resolved
@@ -112,7 +112,6 @@
     expect(failSpy).not.toHaveBeenCalled();
   }));
 
-<<<<<<< HEAD
   it('should validate whether user can view any topic editor', fakeAsync(() => {
     let topicId = 'topicId';
 
@@ -124,7 +123,14 @@
 
     const req = httpTestingController.expectOne(
       '/access_validation_handler/can_access_topic_editor/' + topicId);
-=======
+    expect(req.request.method).toEqual('GET');
+    req.flush({});
+
+    flushMicrotasks();
+    expect(successSpy).toHaveBeenCalled();
+    expect(failSpy).not.toHaveBeenCalled();
+  }));
+ 
   it('should validate access to learner group editor page', fakeAsync(() => {
     let learnerGroupId = 'test_id';
 
@@ -133,7 +139,6 @@
 
     const req = httpTestingController.expectOne(
       '/access_validation_handler/can_access_edit_learner_group_page/test_id');
->>>>>>> e979bb14
     expect(req.request.method).toEqual('GET');
     req.flush({});
 
