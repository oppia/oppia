--- conflicted
+++ resolved
@@ -34,15 +34,12 @@
   var ContextService = null;
   var PageTitleService = null;
   var ReadOnlyExplorationBackendApiService = null;
-<<<<<<< HEAD
   var CommandExecutorService = null;
-=======
   var skipButton = document.createElement('button');
   var nextButton = document.createElement('button');
   var continueToNextCardButton = document.createElement('button');
   var continueButton = document.createElement('button');
   var backButton = document.createElement('button');
->>>>>>> b78b330d
 
   var explorationId = 'exp1';
   var exploration = {
