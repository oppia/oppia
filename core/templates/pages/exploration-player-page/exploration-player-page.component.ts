// Copyright 2019 The Oppia Authors. All Rights Reserved.
//
// Licensed under the Apache License, Version 2.0 (the "License");
// you may not use this file except in compliance with the License.
// You may obtain a copy of the License at
//
//      http://www.apache.org/licenses/LICENSE-2.0
//
// Unless required by applicable law or agreed to in writing, software
// distributed under the License is distributed on an "AS-IS" BASIS,
// WITHOUT WARRANTIES OR CONDITIONS OF ANY KIND, either express or implied.
// See the License for the specific language governing permissions and
// limitations under the License.


/**
 * @fileoverview Component for the explaration player page.
 */
import 'mousetrap';

require('components/on-screen-keyboard/on-screen-keyboard.component.ts');
require('base-components/base-content.directive.ts');
require(
  'components/common-layout-directives/common-elements/' +
  'attribution-guide.component.ts');
require(
  'components/common-layout-directives/common-elements/' +
  'background-banner.component.ts');
require(
  'components/forms/schema-based-editors/schema-based-editor.directive.ts');
require(
  'pages/exploration-player-page/learner-experience/' +
  'conversation-skin.directive.ts');

require('interactions/interactionsRequires.ts');
require('objects/objectComponentsRequiresForPlayers.ts');

angular.module('oppia').component('explorationPlayerPage', {
  template: require('./exploration-player-page.component.html'),
  controller: [
    'ContextService', '$timeout', 'PageTitleService',
    'ReadOnlyExplorationBackendApiService',
    'CommandExecutorService', 'WindowRef', '$rootScope',
    function(
<<<<<<< HEAD
        ContextService, PageTitleService,
        ReadOnlyExplorationBackendApiService,
        CommandExecutorService, WindowRef, $rootScope) {
=======
        ContextService, $timeout, PageTitleService,
        ReadOnlyExplorationBackendApiService) {
>>>>>>> b78b330d
      var ctrl = this;
      ctrl.$onInit = function() {
        $rootScope.$on('livePlayerStateChange', function(state, args) {
          var id = args;
          CommandExecutorService.sendStateToOuterFrame(id);
        });
        CommandExecutorService.getOuterFrameEvents(WindowRef);
        CommandExecutorService.sendParentReadyState(WindowRef);

        var explorationId = ContextService.getExplorationId();
        ReadOnlyExplorationBackendApiService.fetchExploration(
          explorationId, null)
          .then(function(response) {
            PageTitleService.setPageTitle(
              response.exploration.title + ' - Oppia');
            angular.element('meta[itemprop="name"]').attr(
              'content', response.exploration.title);
            angular.element('meta[itemprop="description"]').attr(
              'content', response.exploration.objective);
            angular.element('meta[property="og:title"]').attr(
              'content', response.exploration.title);
            angular.element('meta[property="og:description"]').attr(
              'content', response.exploration.objective);
          });

        var bindExplorationPlayerShortcuts = function() {
          Mousetrap.bind('s', function() {
            document.getElementById('skipToMainContentId').focus();
            return false;
          });

          Mousetrap.bind('k', function() {
            var previousButton = document.getElementById('backButtonId');
            if (previousButton !== null) {
              previousButton.focus();
            }
            return false;
          });

          Mousetrap.bind('j', function() {
            var nextButton = <HTMLElement>document.querySelector(
              '.protractor-test-next-button');
            var continueToNextCardButton = <HTMLElement>document.querySelector(
              '.protractor-test-continue-to-next-card-button');
            var continueButton = <HTMLElement>document.querySelector(
              '.protractor-test-continue-button');
            if (nextButton !== null) {
              nextButton.focus();
            }
            if (continueToNextCardButton !== null) {
              continueToNextCardButton.focus();
            }
            if (continueButton !== null) {
              continueButton.focus();
            }
            return false;
          });
        };
        bindExplorationPlayerShortcuts();
      };
    }
  ]
});<|MERGE_RESOLUTION|>--- conflicted
+++ resolved
@@ -42,14 +42,9 @@
     'ReadOnlyExplorationBackendApiService',
     'CommandExecutorService', 'WindowRef', '$rootScope',
     function(
-<<<<<<< HEAD
-        ContextService, PageTitleService,
+        ContextService, $timeout, PageTitleService,
         ReadOnlyExplorationBackendApiService,
         CommandExecutorService, WindowRef, $rootScope) {
-=======
-        ContextService, $timeout, PageTitleService,
-        ReadOnlyExplorationBackendApiService) {
->>>>>>> b78b330d
       var ctrl = this;
       ctrl.$onInit = function() {
         $rootScope.$on('livePlayerStateChange', function(state, args) {
