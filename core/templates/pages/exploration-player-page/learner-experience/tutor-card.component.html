--- conflicted
+++ resolved
@@ -89,33 +89,23 @@
         </div>
       </div>
 
-<<<<<<< HEAD
       <div *ngIf="!isInteractionInline() && !conceptCardIsBeingShown"
-           class="conversation-skin-inline-interaction">
+          class="conversation-skin-inline-interaction">
         <div class="oppia-conversation-skin-instruction-container">
-          <span [ngClass]="{'conversation-skin-instruction-disabled': !interactionIsActive}">{{ interactionInstructions }}</span>
+          <span [ngClass]="{'conversation-skin-instruction-disabled': !interactionIsActive}">
+            {{ interactionInstructions | translate }}
+          </span>
           <i *ngIf="canWindowShowTwoCards() && !isLanguageRTL()" [ngClass]="{'conversation-skin-instruction-disabled': !interactionIsActive}" class="material-icons md-18 position-relative">&#xE5C8;</i>
           <i *ngIf="canWindowShowTwoCards() && isLanguageRTL()" [ngClass]="{'conversation-skin-instruction-disabled': !interactionIsActive}" class="material-icons md-18 position-relative">&#xE5C4;</i>
           <i *ngIf="!canWindowShowTwoCards()" [ngClass]="{'conversation-skin-instruction-disabled': !interactionIsActive}" class="material-icons md-18 position-relative">&#xE5DB;</i>
         </div>
-=======
-    <div *ngIf="!isInteractionInline() && !conceptCardIsBeingShown"
-         class="conversation-skin-inline-interaction">
-      <div class="oppia-conversation-skin-instruction-container">
-        <span [ngClass]="{'conversation-skin-instruction-disabled': !interactionIsActive}">
-          {{ interactionInstructions | translate }}
-        </span>
-        <i *ngIf="canWindowShowTwoCards() && !isLanguageRTL()" [ngClass]="{'conversation-skin-instruction-disabled': !interactionIsActive}" class="material-icons md-18 position-relative">&#xE5C8;</i>
-        <i *ngIf="canWindowShowTwoCards() && isLanguageRTL()" [ngClass]="{'conversation-skin-instruction-disabled': !interactionIsActive}" class="material-icons md-18 position-relative">&#xE5C4;</i>
-        <i *ngIf="!canWindowShowTwoCards()" [ngClass]="{'conversation-skin-instruction-disabled': !interactionIsActive}" class="material-icons md-18 position-relative">&#xE5DB;</i>
->>>>>>> b0da774e
-      </div>
-
-      <div *ngIf="!displayedCard.getInteractionId() && !isOnTerminalCard() && !conceptCardIsBeingShown">
-        <div class="conversation-skin-inline-interaction">
-          <span class="oppia-no-interaction-text">
-            <strong>Error</strong>: No interaction specified for '{{ displayedCard.getStateName() }}'.
-          </span>
+
+        <div *ngIf="!displayedCard.getInteractionId() && !isOnTerminalCard() && !conceptCardIsBeingShown">
+          <div class="conversation-skin-inline-interaction">
+            <span class="oppia-no-interaction-text">
+              <strong>Error</strong>: No interaction specified for '{{ displayedCard.getStateName() }}'.
+            </span>
+          </div>
         </div>
       </div>
     </div>
