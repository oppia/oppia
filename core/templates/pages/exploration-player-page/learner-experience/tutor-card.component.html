--- conflicted
+++ resolved
@@ -92,11 +92,7 @@
           This can lead to two conflicting copies of the interaction for
           non-inline interactions. -->
         <div *ngIf="isInteractionInline() && displayedCard.getInteractionHtml() && !displayedCard.isCompleted() && !conceptCardIsBeingShown">
-<<<<<<< HEAD
-          <oppia-interaction-display classStr="protractor-test-conversation-input"
-=======
-          <angular-html-bind-wrapper classStr="e2e-test-conversation-input"
->>>>>>> 5eaca74e
+          <oppia-interaction-display classStr="e2e-test-conversation-input"
                                      [htmlData]="displayedCard.getInteractionHtml()">
           </oppia-interaction-display>
         </div>
