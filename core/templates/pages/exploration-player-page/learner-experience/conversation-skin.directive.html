--- conflicted
+++ resolved
@@ -28,13 +28,8 @@
   </div>
 </div>
 
-<<<<<<< HEAD
-<div role="main" class="conversation-skin-animate-cards-container" ng-if="hasFullyLoaded">
-  <div class="conversation-skin-cards-container conversation-skin-animate-cards"
-=======
 <div role="main" style="margin: 0 auto; position: relative;" ng-if="hasFullyLoaded">
   <div class="conversation-skin-cards-container conversation-skin-animate-cards protractor-test-conversation-skin-cards-container"
->>>>>>> baaf74cf
        ng-class="{'animate-to-two-cards': isAnimatingToTwoCards, 'animate-to-one-card': isAnimatingToOneCard}">
 
     <div class="conversation-skin-tutor-card-container"
@@ -131,19 +126,11 @@
                                   objective="exp.objective"
                                   category="exp.category"
                                   ratings="exp.ratings"
-<<<<<<< HEAD
-                                  thumbnail-icon-url="exp.thumbnail_icon_url"
-                                  thumbnail-bg-color="exp.thumbnail_bg_color"
-                                  num-views="exp.num_views"
-                                  is-community-owned="exp.community_owned"
-                                  class="oppia-exploration-summary-tile">
-=======
                                   thumbnail-icon-url="exp.thumbnailIconUrl"
                                   thumbnail-bg-color="exp.thumbnailBgColor"
                                   num-views="exp.numViews"
                                   is-community-owned="exp.communityOwned"
                                   style="margin-left: 10px;">
->>>>>>> baaf74cf
         </exploration-summary-tile>
       </div>
 
