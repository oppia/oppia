--- conflicted
+++ resolved
@@ -42,20 +42,14 @@
         <oppia-progress-nav (submit)="submitAnswerFromProgressNav()"
                             [isLearnAgainButton]="isLearnAgainButton()"
                             [displayedCard]="displayedCard"
-<<<<<<< HEAD
                             [submitButtonIsShown]="!answerIsBeingProcessed && !continueToStuckStateButtonIsVisible"
                             [showStuckContinueButton]="continueToStuckStateButtonIsVisible"
                             (clickContinueButton)="showUpcomingCard()"
                             (clickStuckContinueButton)="triggerRedirectionToStuckState()"
-                            (changeCard)="changeCard($event)">
-=======
-                            [submitButtonIsShown]="!answerIsBeingProcessed"
+                            (changeCard)="changeCard($event)"
                             [navigationThroughCardHistoryIsEnabled]="navigationThroughCardHistoryIsEnabled"
                             [skipButtonIsShown]="skipButtonIsShown"
-                            (clickContinueButton)="showUpcomingCard()"
-                            (changeCard)="changeCard($event)"
                             (skipQuestion)="skipCurrentQuestion()">
->>>>>>> aaad09eb
         </oppia-progress-nav>
       </div>
       <div *ngIf="recommendedExplorationSummaries && recommendedExplorationSummaries.length > 0 && ((!isEndChapterCelebrationFeatureEnabled() && inStoryMode) || (collectionSummary && isOnTerminalCard() && isCurrentCardAtEndOfTranscript()))" class="conversation-skin-next-lesson-wrapper">
