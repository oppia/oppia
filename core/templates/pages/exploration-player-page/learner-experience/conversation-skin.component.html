--- conflicted
+++ resolved
@@ -14,17 +14,14 @@
                         [displayedCardWasCompletedInPrevSession]="isDisplayedCardCompletedInPrevSession()"
                         [avatarImageIsShown]="true"
                         [startCardChangeAnimation]="startCardChangeAnimation"
-<<<<<<< HEAD
                         [userIsLoggedIn]="isLoggedIn"
                         [collectionSummary]="collectionSummary"
                         [questionPlayerConfig]="questionPlayerConfig"
                         [explorationIsInPreviewMode]="isInPreviewMode"
                         [isRefresherExploration]="isRefresherExploration"
                         [recommendedExplorationSummaries]="recommendedExplorationSummaries"
-                        [parentExplorationIds]="parentExplorationIds">
-=======
+                        [parentExplorationIds]="parentExplorationIds"
                         [inStoryMode]="inStoryMode">
->>>>>>> b5d0651e
       </oppia-tutor-card>
       <div *ngIf="isCurrentSupplementalCardNonempty() && !canWindowShowTwoCards()">
         <oppia-supplemental-card (clickContinueButton)="showUpcomingCard()"
