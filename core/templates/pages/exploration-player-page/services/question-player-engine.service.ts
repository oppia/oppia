--- conflicted
+++ resolved
@@ -366,11 +366,8 @@
       nextCard, refreshInteraction, feedbackHtml,
       feedbackAudioTranslations,
       null, null, onSameCard, taggedSkillMisconceptionId,
-<<<<<<< HEAD
       false, false, isFinalQuestion, _nextFocusLabel);
-=======
       null, null, isFinalQuestion, nextCardIfReallyStuck, _nextFocusLabel);
->>>>>>> 5471941d
     return answerIsCorrect;
   }
 }
