--- conflicted
+++ resolved
@@ -51,14 +51,8 @@
   'PlayerCorrectnessFeedbackEnabledService', 'PlayerTranscriptService',
   'PlaythroughService', 'PretestQuestionBackendApiService',
   'QuestionBackendApiService', 'QuestionPlayerEngineService',
-<<<<<<< HEAD
-  'ReadOnlyExplorationBackendApiService', 'StatsReportingService',
-  'UrlInterpolationService', 'UrlService', 'EXPLORATION_MODE',
-=======
-  'ReadOnlyExplorationBackendApiService', 'StateClassifierMappingService',
-  'StatsReportingService', 'UrlService',
+  'ReadOnlyExplorationBackendApiService', 'StatsReportingService', 'UrlService',
   'EXPLORATION_MODE',
->>>>>>> 6ebcf4a5
   function(
       $q, ContextService, EditableExplorationBackendApiService,
       ExplorationEngineService, ExplorationFeaturesBackendApiService,
@@ -66,14 +60,8 @@
       PlayerCorrectnessFeedbackEnabledService, PlayerTranscriptService,
       PlaythroughService, PretestQuestionBackendApiService,
       QuestionBackendApiService, QuestionPlayerEngineService,
-<<<<<<< HEAD
-      ReadOnlyExplorationBackendApiService, StatsReportingService,
-      UrlInterpolationService, UrlService, EXPLORATION_MODE) {
-=======
-      ReadOnlyExplorationBackendApiService, StateClassifierMappingService,
-      StatsReportingService, UrlService,
+      ReadOnlyExplorationBackendApiService, StatsReportingService, UrlService,
       EXPLORATION_MODE) {
->>>>>>> 6ebcf4a5
     StatsReportingService = (
       OppiaAngularRootComponent.statsReportingService);
     var _totalQuestionsReceivedEventEmitter = new EventEmitter();
