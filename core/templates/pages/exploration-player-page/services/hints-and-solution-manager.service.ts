--- conflicted
+++ resolved
@@ -21,8 +21,6 @@
 require(
   'pages/exploration-player-page/exploration-player-page.constants.ajs.ts');
 
-import { EventEmitter } from '@angular/core';
-
 angular.module('oppia').factory('HintsAndSolutionManagerService', [
   '$rootScope', '$timeout', 'EVENT_NEW_CARD_AVAILABLE',
   'WAIT_FOR_FIRST_HINT_MSEC', 'WAIT_FOR_SUBSEQUENT_HINTS_MSEC',
@@ -196,13 +194,11 @@
           }
         }
       },
-<<<<<<< HEAD
       get onSolutionViewedEventEmitter() {
         return _solutionViewedEventEmitter;
-=======
+      },
       get onHintConsumed() {
         return _hintConsumedEventEmitter;
->>>>>>> 4ed431a0
       }
     };
   }
