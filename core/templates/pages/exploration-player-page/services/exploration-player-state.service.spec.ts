--- conflicted
+++ resolved
@@ -479,12 +479,8 @@
       } as ExplorationBackendDict));
     spyOn(explorationFeaturesBackendApiService, 'fetchExplorationFeaturesAsync')
       .and.returnValue(Promise.resolve({
-<<<<<<< HEAD
-        isExplorationWhitelisted: true
-=======
         explorationIsCurated: true,
         alwaysAskLearnersForAnswerDetails: false
->>>>>>> 63f4a19f
       }));
     spyOn(explorationFeaturesService, 'init');
     spyOn(explorationEngineService, 'init');
@@ -526,12 +522,8 @@
 
   it('should init exploration player', fakeAsync(() => {
     let explorationFeatures: ExplorationFeatures = {
-<<<<<<< HEAD
-      isExplorationWhitelisted: true
-=======
       explorationIsCurated: true,
       alwaysAskLearnersForAnswerDetails: false
->>>>>>> 63f4a19f
     };
     spyOn(explorationFeaturesBackendApiService, 'fetchExplorationFeaturesAsync')
       .and.returnValue(Promise.resolve(explorationFeatures));
@@ -555,12 +547,8 @@
 
   it('should init exploration player without pretests', fakeAsync(() => {
     let explorationFeatures: ExplorationFeatures = {
-<<<<<<< HEAD
-      isExplorationWhitelisted: true
-=======
       explorationIsCurated: true,
       alwaysAskLearnersForAnswerDetails: false
->>>>>>> 63f4a19f
     };
     spyOn(explorationFeaturesBackendApiService, 'fetchExplorationFeaturesAsync')
       .and.returnValue(Promise.resolve(explorationFeatures));
@@ -580,12 +568,8 @@
 
   it('should init exploration player with story chapter mode', fakeAsync(() => {
     let explorationFeatures: ExplorationFeatures = {
-<<<<<<< HEAD
-      isExplorationWhitelisted: true
-=======
       explorationIsCurated: true,
       alwaysAskLearnersForAnswerDetails: false
->>>>>>> 63f4a19f
     };
     spyOn(urlService, 'getUrlParams').and.returnValue({
       story_url_fragment: 'fragment',
