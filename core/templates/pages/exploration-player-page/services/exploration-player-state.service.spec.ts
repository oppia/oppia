// Copyright 2021 The Oppia Authors. All Rights Reserved.
//
// Licensed under the Apache License, Version 2.0 (the "License");
// you may not use this file except in compliance with the License.
// You may obtain a copy of the License at
//
//      http://www.apache.org/licenses/LICENSE-2.0
//
// Unless required by applicable law or agreed to in writing, software
// distributed under the License is distributed on an "AS-IS" BASIS,
// WITHOUT WARRANTIES OR CONDITIONS OF ANY KIND, either express or implied.
// See the License for the specific language governing permissions and
// limitations under the License.

/**
 * @fileoverview Unit tests for ExplorationPlayerStateService.
 */

import { HttpClientTestingModule } from '@angular/common/http/testing';
import { fakeAsync, TestBed, tick, waitForAsync } from '@angular/core/testing';
import { EditableExplorationBackendApiService }
  from 'domain/exploration/editable-exploration-backend-api.service';
import { ExplorationBackendDict } from 'domain/exploration/ExplorationObjectFactory';
import { FetchExplorationBackendResponse, ReadOnlyExplorationBackendApiService }
  from 'domain/exploration/read-only-exploration-backend-api.service';
import { PretestQuestionBackendApiService }
  from 'domain/question/pretest-question-backend-api.service';
import { QuestionBackendApiService } from 'domain/question/question-backend-api.service';
import { Question, QuestionBackendDict, QuestionObjectFactory } from 'domain/question/QuestionObjectFactory';
import { ContextService } from 'services/context.service';
import { UrlService } from 'services/contextual/url.service';
import { ExplorationFeatures, ExplorationFeaturesBackendApiService }
  from 'services/exploration-features-backend-api.service';
import { ExplorationFeaturesService } from 'services/exploration-features.service';
import { PlaythroughService } from 'services/playthrough.service';
import { ExplorationPlayerConstants } from '../exploration-player-page.constants';
import { ExplorationEngineService } from './exploration-engine.service';
import { ExplorationPlayerStateService } from './exploration-player-state.service';
import { NumberAttemptsService } from './number-attempts.service';
import { PlayerCorrectnessFeedbackEnabledService }
  from './player-correctness-feedback-enabled.service';
import { PlayerTranscriptService } from './player-transcript.service';
import { QuestionPlayerEngineService } from './question-player-engine.service';
import { StatsReportingService } from './stats-reporting.service';

describe('Exploration Player State Service', () => {
  let explorationPlayerStateService: ExplorationPlayerStateService;
  let playerTranscriptService: PlayerTranscriptService;
  let statsReportingService: StatsReportingService;
  let playthroughService: PlaythroughService;
  let playerCorrectnessFeedbackEnabledService:
    PlayerCorrectnessFeedbackEnabledService;
  let explorationEngineService: ExplorationEngineService;
  let questionPlayerEngineService: QuestionPlayerEngineService;
  let editableExplorationBackendApiService:
    EditableExplorationBackendApiService;
  let explorationFeaturesBackendApiService:
  ExplorationFeaturesBackendApiService;
  let explorationFeaturesService: ExplorationFeaturesService;
  let numberAttemptsService: NumberAttemptsService;
  let questionBackendApiService: QuestionBackendApiService;
  let pretestQuestionBackendApiService:
    PretestQuestionBackendApiService;
  let questionObjectFactory: QuestionObjectFactory;
  let urlService: UrlService;
  let questionObject: Question;

  let returnDict = {
    can_edit: true,
    draft_change_list_id: 0,
    exploration: {
      init_state_name: 'state_name',
      param_changes: [],
      param_specs: {},
      states: {},
      title: '',
      language_code: '',
      objective: '',
      correctness_feedback_enabled: false
    },
    exploration_metadata: {
      title: '',
      category: '',
      objective: '',
      language_code: 'en',
      tags: [],
      blurb: '',
      author_notes: '',
      states_schema_version: 50,
      init_state_name: 'state_name',
      param_specs: {},
      param_changes: [],
      auto_tts_enabled: false,
      correctness_feedback_enabled: false,
      edits_allowed: true
    },
    exploration_id: 'test_id',
    is_logged_in: true,
    session_id: 'test_session',
    version: 1,
    preferred_audio_language_code: 'en',
    preferred_language_codes: [],
    auto_tts_enabled: false,
    correctness_feedback_enabled: true,
    record_playthrough_probability: 1,
    has_viewed_lesson_info_modal_once: false,
    furthest_reached_checkpoint_exp_version: 1,
    furthest_reached_checkpoint_state_name: 'State B',
    most_recently_reached_checkpoint_state_name: 'State A',
    most_recently_reached_checkpoint_exp_version: 1
  };

  let questionBackendDict: QuestionBackendDict = {
    id: '',
    question_state_data: {
      classifier_model_id: null,
      param_changes: [],
      next_content_id_index: 1,
      solicit_answer_details: false,
      content: {
        content_id: '1',
        html: 'Question 1'
      },
      written_translations: {
        translations_mapping: {
          1: {},
          ca_placeholder_0: {},
          feedback_id: {},
          solution: {},
          hint_1: {}
        }
      },
      interaction: {
        answer_groups: [{
          outcome: {
            dest: 'State 1',
            dest_if_really_stuck: null,
            feedback: {
              content_id: 'feedback_1',
              html: '<p>Try Again.</p>'
            },
            param_changes: [],
            refresher_exploration_id: null,
            missing_prerequisite_skill_id: null,
            labelled_as_correct: true,
          },
          rule_specs: [{
            rule_type: 'Equals',
            inputs: {x: 0}
          }],
          training_data: [],
          tagged_skill_misconception_id: null,
        },
        {
          outcome: {
            dest: 'State 2',
            dest_if_really_stuck: null,
            feedback: {
              content_id: 'feedback_2',
              html: '<p>Try Again.</p>'
            },
            param_changes: [],
            refresher_exploration_id: null,
            missing_prerequisite_skill_id: null,
            labelled_as_correct: true,
          },
          rule_specs: [{
            rule_type: 'Equals',
            inputs: {x: 0}
          }],
          training_data: [],
          tagged_skill_misconception_id: 'misconceptionId',
        }],
        default_outcome: {
          dest: 'dest',
          dest_if_really_stuck: null,
          labelled_as_correct: true,
          missing_prerequisite_skill_id: null,
          refresher_exploration_id: null,
          param_changes: [],
          feedback: {
            content_id: 'feedback_id',
            html: '<p>Dummy Feedback</p>'
          }
        },
        id: 'TextInput',
        customization_args: {
          rows: {
            value: 1
          },
          placeholder: {
            value: {
              unicode_str: '',
              content_id: 'ca_placeholder_0'
            }
          },
          catchMisspellings: {
            value: false
          }
        },
        confirmed_unclassified_answers: [],
        hints: [
          {
            hint_content: {
              content_id: 'hint_1',
              html: '<p>This is a hint.</p>'
            }
          }
        ],
        solution: {
          correct_answer: 'Solution',
          explanation: {
            content_id: 'solution',
            html: '<p>This is a solution.</p>'
          },
          answer_is_exclusive: false
        }
      },
      linked_skill_id: null,
      card_is_checkpoint: true,
      recorded_voiceovers: {
        voiceovers_mapping: {
          1: {},
          ca_placeholder_0: {},
          feedback_id: {},
          solution: {},
          hint_1: {}
        }
      }
    },
    question_state_data_schema_version: 2,
    language_code: '',
    version: 1,
    linked_skill_ids: [],
    inapplicable_skill_misconception_ids: []
  };

  class MockContextService {
    isInExplorationEditorPage(): boolean {
      return false;
    }

    isInQuestionPlayerMode(): boolean {
      return false;
    }

    getExplorationId(): string {
      return '123';
    }
  }

  class MockReadOnlyExplorationBackendApiService {
    async loadLatestExplorationAsync(explorationId: string):
    Promise<FetchExplorationBackendResponse> {
      return Promise.resolve(returnDict);
    }

    async loadExplorationAsync(explorationId: string, version: number):
    Promise<FetchExplorationBackendResponse> {
      return Promise.resolve(returnDict);
    }
  }

  beforeEach(waitForAsync(() => {
    TestBed.configureTestingModule({
      imports: [HttpClientTestingModule],
      providers: [
        ExplorationPlayerStateService,
        PlayerTranscriptService,
        StatsReportingService,
        {
          provide: ContextService,
          useClass: MockContextService
        },
        UrlService,
        {
          provide: ReadOnlyExplorationBackendApiService,
          useClass: MockReadOnlyExplorationBackendApiService
        }
      ]
    }).compileComponents();
  }));

  beforeEach(() => {
    explorationPlayerStateService = TestBed
      .inject(ExplorationPlayerStateService);
    playerTranscriptService = TestBed.inject(PlayerTranscriptService);
    playerTranscriptService = (playerTranscriptService as unknown) as
      jasmine.SpyObj<PlayerTranscriptService>;
    statsReportingService = TestBed.inject(StatsReportingService);
    statsReportingService = (statsReportingService as unknown) as
      jasmine.SpyObj<StatsReportingService>;
    playthroughService = TestBed.inject(PlaythroughService);
    playthroughService = (playthroughService as unknown) as
      jasmine.SpyObj<PlaythroughService>;
    playerCorrectnessFeedbackEnabledService = TestBed.inject(
      PlayerCorrectnessFeedbackEnabledService);
    playerCorrectnessFeedbackEnabledService = (
      playerCorrectnessFeedbackEnabledService as unknown) as
      jasmine.SpyObj<PlayerCorrectnessFeedbackEnabledService>;
    explorationEngineService = TestBed.inject(ExplorationEngineService);
    explorationEngineService = (explorationEngineService as unknown) as
      jasmine.SpyObj<ExplorationEngineService>;
    questionPlayerEngineService = TestBed.inject(QuestionPlayerEngineService);
    questionPlayerEngineService = (questionPlayerEngineService as unknown) as
      jasmine.SpyObj<QuestionPlayerEngineService>;
    editableExplorationBackendApiService = TestBed.inject(
      EditableExplorationBackendApiService);
    editableExplorationBackendApiService = (
      editableExplorationBackendApiService as unknown) as
      jasmine.SpyObj<EditableExplorationBackendApiService>;
    explorationFeaturesBackendApiService = TestBed.inject(
      ExplorationFeaturesBackendApiService);
    explorationFeaturesBackendApiService = (
      explorationFeaturesBackendApiService as unknown) as
      jasmine.SpyObj<ExplorationFeaturesBackendApiService>;
    explorationFeaturesService = TestBed.inject(ExplorationFeaturesService);
    explorationFeaturesService = (
      explorationFeaturesService as unknown) as
      jasmine.SpyObj<ExplorationFeaturesService>;
    numberAttemptsService = TestBed.inject(NumberAttemptsService);
    numberAttemptsService = (
      numberAttemptsService as unknown) as
      jasmine.SpyObj<NumberAttemptsService>;
    questionBackendApiService = TestBed.inject(QuestionBackendApiService);
    questionBackendApiService = (
      questionBackendApiService as unknown) as
      jasmine.SpyObj<QuestionBackendApiService>;
    pretestQuestionBackendApiService = TestBed.inject(
      PretestQuestionBackendApiService);
    pretestQuestionBackendApiService = (
      pretestQuestionBackendApiService as unknown) as
      jasmine.SpyObj<PretestQuestionBackendApiService>;
    questionObjectFactory = TestBed.inject(QuestionObjectFactory);
    questionObject = questionObjectFactory.createFromBackendDict(
      questionBackendDict);
    urlService = (TestBed.inject(UrlService) as unknown) as
      jasmine.SpyObj<UrlService>;
  });

  it('should properly initialize player', () => {
    spyOn(playerTranscriptService, 'init');
    spyOn(explorationPlayerStateService, 'initExplorationPreviewPlayer');
    let callback = () => {};

    explorationPlayerStateService.editorPreviewMode = true;
    explorationPlayerStateService.initializePlayer(callback);
    expect(playerTranscriptService.init).toHaveBeenCalled();
    expect(explorationPlayerStateService.initExplorationPreviewPlayer)
      .toHaveBeenCalledWith(callback);
    explorationPlayerStateService.editorPreviewMode = false;
    explorationPlayerStateService.initializePlayer(callback);
    expect(playerTranscriptService.init).toHaveBeenCalled();
    expect(explorationPlayerStateService.initExplorationPreviewPlayer)
      .toHaveBeenCalledWith(callback);
  });

  it('should initialize exploration services', () => {
    spyOn(statsReportingService, 'initSession');
    spyOn(playthroughService, 'initSession');
    spyOn(playerCorrectnessFeedbackEnabledService, 'init');
    spyOn(explorationEngineService, 'init');

    explorationPlayerStateService.initializeExplorationServices(
      returnDict, false, () => {});

    expect(statsReportingService.initSession).toHaveBeenCalled();
    expect(playthroughService.initSession).toHaveBeenCalled();
    expect(playerCorrectnessFeedbackEnabledService.init).toHaveBeenCalled();
    expect(explorationEngineService.init).toHaveBeenCalled();
  });

  it('should initialize pretest services', () => {
    spyOn(playerCorrectnessFeedbackEnabledService, 'init');
    spyOn(questionPlayerEngineService, 'init');
    let pretestQuestionObjects: Question[] = [];
    let callback = () => {};

    explorationPlayerStateService.initializePretestServices(
      pretestQuestionObjects, callback);
    expect(playerCorrectnessFeedbackEnabledService.init)
      .toHaveBeenCalledWith(true);
    expect(questionPlayerEngineService.init).toHaveBeenCalled();
  });

  it('should initialize question player services', () => {
    spyOn(playerCorrectnessFeedbackEnabledService, 'init');
    spyOn(questionPlayerEngineService, 'init');
    let questions = [questionBackendDict];
    let questionObjects = [questionObject];
    let successCallback = () => {};
    let errorCallback = () => {};

    explorationPlayerStateService.initializeQuestionPlayerServices(
      questions, successCallback, errorCallback);

    expect(playerCorrectnessFeedbackEnabledService.init)
      .toHaveBeenCalledWith(true);
    expect(questionPlayerEngineService.init).toHaveBeenCalledWith(
      questionObjects, successCallback, errorCallback);
  });

  it('should set exploration mode', () => {
    explorationPlayerStateService.setExplorationMode();
    expect(explorationPlayerStateService.explorationMode).toEqual(
      ExplorationPlayerConstants
        .EXPLORATION_MODE.EXPLORATION);
    expect(explorationPlayerStateService.currentEngineService)
      .toEqual(explorationEngineService);
  });

  it('should set pretest mode', () => {
    explorationPlayerStateService.setPretestMode();
    expect(explorationPlayerStateService.explorationMode).toEqual(
      ExplorationPlayerConstants
        .EXPLORATION_MODE.PRETEST);
    expect(explorationPlayerStateService.currentEngineService)
      .toEqual(questionPlayerEngineService);
  });

  it('should set question player mode', () => {
    explorationPlayerStateService.setQuestionPlayerMode();
    expect(explorationPlayerStateService.explorationMode).toEqual(
      ExplorationPlayerConstants
        .EXPLORATION_MODE.QUESTION_PLAYER);
    expect(explorationPlayerStateService.currentEngineService)
      .toEqual(questionPlayerEngineService);
  });

  it('should set story chapter mode', () => {
    explorationPlayerStateService.setStoryChapterMode();
    expect(explorationPlayerStateService.explorationMode).toEqual(
      ExplorationPlayerConstants
        .EXPLORATION_MODE.STORY_CHAPTER);
    expect(explorationPlayerStateService.currentEngineService)
      .toEqual(explorationEngineService);
  });

  it('should init exploration preview player', fakeAsync(() => {
    spyOn(explorationPlayerStateService, 'setExplorationMode');
    spyOn(
      editableExplorationBackendApiService, 'fetchApplyDraftExplorationAsync')
      .and.returnValue(Promise.resolve({
        auto_tts_enabled: false,
        correctness_feedback_enabled: false,
        draft_changes: [],
        is_version_of_draft_valid: true,
        init_state_name: '',
        param_changes: [],
        param_specs: {},
        states: {},
        title: '',
        draft_change_list_id: 0,
<<<<<<< HEAD
        language_code: '',
        exploration_metadata: {
          title: 'Exploration',
          category: 'Algebra',
          objective: 'To learn',
          language_code: 'en',
          tags: [],
          blurb: '',
          author_notes: '',
          states_schema_version: 50,
          init_state_name: 'Introduction',
          param_specs: {},
          param_changes: [],
          auto_tts_enabled: false,
          correctness_feedback_enabled: true,
          edits_allowed: true
        }
      }));
=======
        language_code: ''
      } as ExplorationBackendDict));
>>>>>>> a4b176c8
    spyOn(explorationFeaturesBackendApiService, 'fetchExplorationFeaturesAsync')
      .and.returnValue(Promise.resolve({
        isExplorationWhitelisted: true,
        alwaysAskLearnersForAnswerDetails: false
      }));
    spyOn(explorationFeaturesService, 'init');
    spyOn(explorationEngineService, 'init');
    spyOn(playerCorrectnessFeedbackEnabledService, 'init');
    spyOn(numberAttemptsService, 'reset');

    explorationPlayerStateService.initExplorationPreviewPlayer(() => {});
    tick();

    expect(explorationFeaturesService.init).toHaveBeenCalled();
    expect(explorationEngineService.init).toHaveBeenCalled();
    expect(playerCorrectnessFeedbackEnabledService.init).toHaveBeenCalled();
    expect(numberAttemptsService.reset).toHaveBeenCalled();
  }));

  it('should init question player', fakeAsync(() => {
    spyOn(explorationPlayerStateService, 'setQuestionPlayerMode');
    spyOn(questionBackendApiService, 'fetchQuestionsAsync')
      .and.returnValue(Promise.resolve([questionBackendDict]));
    spyOn(explorationPlayerStateService.onTotalQuestionsReceived, 'emit');
    spyOn(explorationPlayerStateService, 'initializeQuestionPlayerServices');

    let successCallback = () => {};
    let errorCallback = () => {};
    explorationPlayerStateService.initQuestionPlayer({
      skillList: [],
      questionCount: 1,
      questionsSortedByDifficulty: true
    }, successCallback, errorCallback);
    tick();

    expect(
      explorationPlayerStateService
        .onTotalQuestionsReceived.emit)
      .toHaveBeenCalled();
    expect(explorationPlayerStateService.initializeQuestionPlayerServices)
      .toHaveBeenCalled();
  }));

  it('should init exploration player', fakeAsync(() => {
    let explorationFeatures: ExplorationFeatures = {
      isExplorationWhitelisted: true,
      alwaysAskLearnersForAnswerDetails: false
    };
    spyOn(explorationFeaturesBackendApiService, 'fetchExplorationFeaturesAsync')
      .and.returnValue(Promise.resolve(explorationFeatures));
    spyOn(pretestQuestionBackendApiService, 'fetchPretestQuestionsAsync')
      .and.returnValue(Promise.resolve([questionObject]));
    spyOn(explorationFeaturesService, 'init');
    spyOn(explorationPlayerStateService, 'initializePretestServices');
    spyOn(explorationPlayerStateService, 'setPretestMode');
    spyOn(explorationPlayerStateService, 'initializeExplorationServices');

    let successCallback = () => {};
    explorationPlayerStateService.initExplorationPlayer(successCallback);
    tick();
    expect(explorationFeaturesService.init).toHaveBeenCalled();
    expect(explorationPlayerStateService.setPretestMode).toHaveBeenCalled();
    expect(explorationPlayerStateService.initializeExplorationServices)
      .toHaveBeenCalled();
    expect(explorationPlayerStateService.initializePretestServices)
      .toHaveBeenCalled();
  }));

  it('should init exploration player without pretests', fakeAsync(() => {
    let explorationFeatures: ExplorationFeatures = {
      isExplorationWhitelisted: true,
      alwaysAskLearnersForAnswerDetails: false
    };
    spyOn(explorationFeaturesBackendApiService, 'fetchExplorationFeaturesAsync')
      .and.returnValue(Promise.resolve(explorationFeatures));
    spyOn(pretestQuestionBackendApiService, 'fetchPretestQuestionsAsync')
      .and.returnValue(Promise.resolve([]));
    spyOn(explorationFeaturesService, 'init');
    spyOn(explorationPlayerStateService, 'setExplorationMode');
    spyOn(explorationPlayerStateService, 'initializeExplorationServices');

    let successCallback = () => {};
    explorationPlayerStateService.initExplorationPlayer(successCallback);
    tick();
    expect(explorationPlayerStateService.setExplorationMode).toHaveBeenCalled();
    expect(explorationPlayerStateService.initializeExplorationServices)
      .toHaveBeenCalled();
  }));

  it('should init exploration player with story chapter mode', fakeAsync(() => {
    let explorationFeatures: ExplorationFeatures = {
      isExplorationWhitelisted: true,
      alwaysAskLearnersForAnswerDetails: false
    };
    spyOn(urlService, 'getUrlParams').and.returnValue({
      story_url_fragment: 'fragment',
      node_id: 'id'
    });
    spyOn(
      explorationFeaturesBackendApiService, 'fetchExplorationFeaturesAsync')
      .and.returnValue(Promise.resolve(explorationFeatures));
    spyOn(pretestQuestionBackendApiService, 'fetchPretestQuestionsAsync')
      .and.returnValue(Promise.resolve([]));
    spyOn(explorationFeaturesService, 'init');
    spyOn(explorationPlayerStateService, 'setStoryChapterMode');
    spyOn(explorationPlayerStateService, 'initializeExplorationServices');

    let successCallback = () => {};
    explorationPlayerStateService.initExplorationPlayer(successCallback);
    tick();
    expect(explorationPlayerStateService.setStoryChapterMode)
      .toHaveBeenCalled();
    expect(explorationPlayerStateService.initializeExplorationServices)
      .toHaveBeenCalled();
  }));

  it('should intialize question player', () => {
    spyOn(playerTranscriptService, 'init');
    spyOn(explorationPlayerStateService, 'initQuestionPlayer');
    let successCallback = () => {};
    let errorCallback = () => {};
    explorationPlayerStateService.initializeQuestionPlayer({
      skillList: [],
      questionCount: 1,
      questionsSortedByDifficulty: true
    }, successCallback, errorCallback);
  });

  it('should get current engine service', () => {
    explorationPlayerStateService.setExplorationMode();
    expect(explorationPlayerStateService.getCurrentEngineService())
      .toEqual(explorationPlayerStateService.currentEngineService);
  });

  it('should tell if is in pretest mode', () => {
    explorationPlayerStateService.setPretestMode();
    expect(explorationPlayerStateService.isInPretestMode()).toBeTrue();
  });

  it('should tell if is in question mode', () => {
    explorationPlayerStateService.setQuestionPlayerMode();
    expect(explorationPlayerStateService.isInQuestionMode()).toBeTrue();
  });

  it('should tell if is in question player mode', () => {
    explorationPlayerStateService.setQuestionPlayerMode();
    expect(explorationPlayerStateService.isInQuestionPlayerMode()).toBeTrue();
  });

  it('should tell if in story chapter mode', () => {
    explorationPlayerStateService.setStoryChapterMode();
    expect(explorationPlayerStateService.isInStoryChapterMode()).toBeTrue();
  });

  it('should move to exploration', () => {
    spyOn(explorationEngineService, 'moveToExploration');
    spyOn(explorationPlayerStateService, 'setStoryChapterMode');
    spyOn(urlService, 'getUrlParams').and.returnValue({
      story_url_fragment: 'fragment',
      node_id: 'id'
    });
    let callback = () => {};
    explorationPlayerStateService.moveToExploration(callback);

    expect(explorationPlayerStateService.setStoryChapterMode)
      .toHaveBeenCalled();
    expect(explorationEngineService.moveToExploration).toHaveBeenCalled();
  });

  it('should move to exploration with chapter mode', () => {
    spyOn(explorationEngineService, 'moveToExploration');
    let callback = () => {};
    explorationPlayerStateService.moveToExploration(callback);
    expect(explorationEngineService.moveToExploration).toHaveBeenCalled();
  });

  it('should get language code', () => {
    let languageCode: string = 'test_lang_code';
    spyOn(explorationEngineService, 'getLanguageCode')
      .and.returnValue(languageCode);
    explorationPlayerStateService.setExplorationMode();
    expect(explorationPlayerStateService.getLanguageCode())
      .toEqual(languageCode);
  });

  it('should record new card added', () => {
    explorationPlayerStateService.setExplorationMode();
    spyOn(explorationEngineService, 'recordNewCardAdded');
    explorationPlayerStateService.recordNewCardAdded();
    expect(explorationEngineService.recordNewCardAdded).toHaveBeenCalled();
  });

  it('should test getters', () => {
    expect(explorationPlayerStateService.onTotalQuestionsReceived)
      .toBeDefined();
    expect(explorationPlayerStateService.onPlayerStateChange).toBeDefined();
    expect(explorationPlayerStateService.onOppiaFeedbackAvailable)
      .toBeDefined();
  });

  it('should set exploration version from url if the url' +
    'has exploration context when initialized', () => {
    // Here exploration context consists of 'explore', 'create',
    // 'skill_editor' and 'embed'.
    spyOn(urlService, 'getPathname')
      .and.returnValue('/create/in/path/name');
    spyOn(urlService, 'getExplorationVersionFromUrl')
      .and.returnValue(2);

    explorationPlayerStateService.version = null;

    explorationPlayerStateService.init();
    expect(explorationPlayerStateService.version).toBe(2);
  });

  it('should set exploration version to default value if the url' +
    'does not have exploration context when initialized', () => {
    // Here default value is 1.
    spyOn(urlService, 'getPathname')
      .and.returnValue('/create_is_not/in/path/name');

    explorationPlayerStateService.version = null;

    explorationPlayerStateService.init();
    expect(explorationPlayerStateService.version).toBe(1);
  });

  it('should tell if logged out learner progress is tracked', () => {
    expect(explorationPlayerStateService.isLoggedOutLearnerProgressTracked())
      .toBeFalse();
    explorationPlayerStateService.trackLoggedOutLearnerProgress();
    expect(explorationPlayerStateService.isLoggedOutLearnerProgressTracked())
      .toBeTrue();
  });

  it('should set unique progress URL id correctly', fakeAsync(() => {
    spyOn(
      editableExplorationBackendApiService,
      'recordProgressAndFetchUniqueProgressIdOfLoggedOutLearner')
      .and.returnValue(Promise.resolve({
        unique_progress_url_id: '123456'
      }));
    expect(explorationPlayerStateService.getUniqueProgressUrlId()).toBeNull();
    explorationPlayerStateService.setLastCompletedCheckpoint('abc');
    explorationPlayerStateService.setUniqueProgressUrlId();
    tick(100);
    expect(explorationPlayerStateService.getUniqueProgressUrlId()).toEqual(
      '123456');
  }));
});<|MERGE_RESOLUTION|>--- conflicted
+++ resolved
@@ -451,7 +451,6 @@
         states: {},
         title: '',
         draft_change_list_id: 0,
-<<<<<<< HEAD
         language_code: '',
         exploration_metadata: {
           title: 'Exploration',
@@ -469,11 +468,7 @@
           correctness_feedback_enabled: true,
           edits_allowed: true
         }
-      }));
-=======
-        language_code: ''
       } as ExplorationBackendDict));
->>>>>>> a4b176c8
     spyOn(explorationFeaturesBackendApiService, 'fetchExplorationFeaturesAsync')
       .and.returnValue(Promise.resolve({
         isExplorationWhitelisted: true,
