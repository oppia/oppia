--- conflicted
+++ resolved
@@ -31,14 +31,9 @@
 import { StateClassifierMappingService } from 'pages/exploration-player-page/services/state-classifier-mapping.service';
 import { StateObjectFactory } from 'domain/state/StateObjectFactory';
 import { TextClassifierFrozenModel } from 'classifiers/proto/text_classifier';
-<<<<<<< HEAD
 import { TextInputRulesService } from 'interactions/TextInput/directives/text-input-rules.service';
 import { TextInputPredictionService } from 'interactions/TextInput/text-input-prediction.service';
-=======
-import { TextInputRulesService } from
-  'interactions/TextInput/directives/text-input-rules.service';
 import { AlertsService } from 'services/alerts.service';
->>>>>>> ba544c98
 
 describe('Answer Classification Service', () => {
   const stateName = 'Test State';
@@ -481,9 +476,7 @@
       () => {
         spyOn(
           predictionAlgorithmRegistryService, 'getPredictionService'
-        ).and.returnValue({
-          predict: (classifierData, answer) => -1
-        });
+        ).and.returnValue(textInputPredictionService);
 
         const state = (
           stateObjectFactory.createFromBackendDict(stateName, stateDict));
