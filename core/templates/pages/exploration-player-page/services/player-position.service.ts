--- conflicted
+++ resolved
@@ -21,12 +21,7 @@
 
 import { PlayerTranscriptService } from
   'pages/exploration-player-page/services/player-transcript.service';
-<<<<<<< HEAD
-import { StateCard } from
-  'domain/state_card/state-card.model';
-=======
 import { StateCard } from 'domain/state_card/state-card.model';
->>>>>>> bdd2359b
 
 interface HelpCardEventResponse {
   helpCardHtml: string;
