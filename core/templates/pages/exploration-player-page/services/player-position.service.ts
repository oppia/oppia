--- conflicted
+++ resolved
@@ -30,16 +30,12 @@
 
   private _activeCardChangedEventEmitter = new EventEmitter();
   private _currentQuestionChangedEventEmitter = new EventEmitter<number>();
+  private _helpCardAvailableEventEmitter = new EventEmitter();
+  private _newCardOpenedEventEmitter = new EventEmitter();
 
   displayedCardIndex = null;
   onChangeCallback = null;
   learnerJustSubmittedAnAnswer = false;
-
-<<<<<<< HEAD
-  private _helpCardAvailableEventEmitter = new EventEmitter();
-=======
-  private _newCardOpenedEventEmitter = new EventEmitter();
->>>>>>> 4824a7ff
 
   init(callback: Function): void {
     this.displayedCardIndex = null;
@@ -101,13 +97,12 @@
     return this.learnerJustSubmittedAnAnswer;
   }
 
-<<<<<<< HEAD
   get onHelpCardAvailable() {
     return this._helpCardAvailableEventEmitter;
-=======
+  }
+
   get onNewCardOpened() {
     return this._newCardOpenedEventEmitter;
->>>>>>> 4824a7ff
   }
 
   changeCurrentQuestion(index: number) {
