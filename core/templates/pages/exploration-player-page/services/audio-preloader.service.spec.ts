--- conflicted
+++ resolved
@@ -16,12 +16,10 @@
  * @fileoverview Unit tests for the audio preloader service.
  */
 
-<<<<<<< HEAD
 import { HttpClientTestingModule, HttpTestingController } from
   '@angular/common/http/testing';
 import { TestBed, fakeAsync, flushMicrotasks } from
   '@angular/core/testing';
-=======
 // TODO(#7222): Remove the following block of unnnecessary imports once
 // audio-preloader.service.ts is upgraded to Angular 8.
 import { AnswerGroupObjectFactory } from
@@ -54,7 +52,6 @@
   'domain/exploration/WrittenTranslationsObjectFactory';
 import { UpgradedServices } from 'services/UpgradedServices';
 // ^^^ This block is to be removed.
->>>>>>> ae25baf6
 
 import { ExplorationBackendDict, ExplorationObjectFactory } from
   'domain/exploration/ExplorationObjectFactory';
@@ -64,74 +61,12 @@
   'pages/exploration-player-page/services/audio-translation-language.service';
 import { ContextService } from 'services/context.service';
 
-<<<<<<< HEAD
 describe('Audio preloader service', () => {
   let httpTestingController: HttpTestingController;
 
   beforeEach(() => {
     TestBed.configureTestingModule({imports: [HttpClientTestingModule]});
     httpTestingController = TestBed.get(HttpTestingController);
-=======
-describe('Audio preloader service', function() {
-  beforeEach(function() {
-    angular.mock.module('oppia');
-    angular.mock.module('oppia', function($provide) {
-      $provide.value(
-        'AnswerGroupObjectFactory', new AnswerGroupObjectFactory(
-          new OutcomeObjectFactory(new SubtitledHtmlObjectFactory()),
-          new RuleObjectFactory()));
-      $provide.value('FractionObjectFactory', new FractionObjectFactory());
-      $provide.value(
-        'HintObjectFactory', new HintObjectFactory(
-          new SubtitledHtmlObjectFactory()));
-      $provide.value(
-        'OutcomeObjectFactory', new OutcomeObjectFactory(
-          new SubtitledHtmlObjectFactory()));
-      $provide.value(
-        'ParamChangeObjectFactory', new ParamChangeObjectFactory());
-      $provide.value(
-        'ParamChangesObjectFactory', new ParamChangesObjectFactory(
-          new ParamChangeObjectFactory()));
-      $provide.value(
-        'ParamSpecObjectFactory',
-        new ParamSpecObjectFactory(new ParamTypeObjectFactory()));
-      $provide.value(
-        'ParamSpecsObjectFactory',
-        new ParamSpecsObjectFactory(
-          new ParamSpecObjectFactory(new ParamTypeObjectFactory())));
-      $provide.value('ParamTypeObjectFactory', new ParamTypeObjectFactory());
-      $provide.value(
-        'RecordedVoiceoversObjectFactory',
-        new RecordedVoiceoversObjectFactory(new VoiceoverObjectFactory()));
-      $provide.value('RuleObjectFactory', new RuleObjectFactory());
-      $provide.value(
-        'SubtitledHtmlObjectFactory', new SubtitledHtmlObjectFactory());
-      $provide.value('UnitsObjectFactory', new UnitsObjectFactory());
-      $provide.value('VoiceoverObjectFactory', new VoiceoverObjectFactory());
-      $provide.value(
-        'WrittenTranslationObjectFactory',
-        new WrittenTranslationObjectFactory());
-      $provide.value(
-        'WrittenTranslationsObjectFactory',
-        new WrittenTranslationsObjectFactory(
-          new WrittenTranslationObjectFactory()));
-    });
-    // Set a global value for INTERACTION_SPECS that will be used by all the
-    // descendant dependencies.
-    angular.mock.module(function($provide) {
-      $provide.constant('INTERACTION_SPECS', {
-        TextInput: {
-          is_terminal: false
-        },
-        Continue: {
-          is_terminal: false
-        },
-        EndExploration: {
-          is_terminal: true
-        }
-      });
-    });
->>>>>>> ae25baf6
   });
 
   afterEach(() => {
