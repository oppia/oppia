// Copyright 2017 The Oppia Authors. All Rights Reserved.
//
// Licensed under the Apache License, Version 2.0 (the "License");
// you may not use this file except in compliance with the License.
// You may obtain a copy of the License at
//
//      http://www.apache.org/licenses/LICENSE-2.0
//
// Unless required by applicable law or agreed to in writing, software
// distributed under the License is distributed on an "AS-IS" BASIS,
// WITHOUT WARRANTIES OR CONDITIONS OF ANY KIND, either express or implied.
// See the License for the specific language governing permissions and
// limitations under the License.

/**
 * @fileoverview Services for mapping state names to classifier details.
 */

import { downgradeInjectable } from '@angular/upgrade/static';
import { Injectable } from '@angular/core';

import { Classifier, ClassifierObjectFactory } from
  'domain/classifier/ClassifierObjectFactory';

interface IBackendStateClassifierMapping {
  [state: string]: {
    'algorithm_id': string;
    'classifier_data': IClassifierData;
    'data_schema_version': number;
  }
}

interface IStateClassifierMapping {
  [state: string]: Classifier;
}

@Injectable({
  providedIn: 'root'
})
export class StateClassifierMappingService {
  constructor(private classifierObjectFactory: ClassifierObjectFactory) {}
<<<<<<< HEAD
  stateClassifierMapping: {[id: string]: Classifier} = null;
=======
  stateClassifierMapping: IStateClassifierMapping = null;
>>>>>>> f1c1ca4b

  init(backendStateClassifierMapping: IBackendStateClassifierMapping): void {
    this.stateClassifierMapping = {};
    var algorithmId, classifierData, dataSchemaVersion;
    for (var stateName in backendStateClassifierMapping) {
      if (backendStateClassifierMapping.hasOwnProperty(stateName)) {
        algorithmId = backendStateClassifierMapping[
          stateName].algorithm_id;
        classifierData = backendStateClassifierMapping[
          stateName].classifier_data;
        dataSchemaVersion = backendStateClassifierMapping[
          stateName].data_schema_version;
        this.stateClassifierMapping[stateName] =
          this.classifierObjectFactory.create(
            algorithmId, classifierData, dataSchemaVersion);
      }
    }
  }

  getClassifier(stateName: string): Classifier {
    if (this.stateClassifierMapping &&
          this.stateClassifierMapping.hasOwnProperty(stateName)) {
      return this.stateClassifierMapping[stateName];
    } else {
      return null;
    }
  }
}

angular.module('oppia').factory(
  'StateClassifierMappingService',
  downgradeInjectable(StateClassifierMappingService));<|MERGE_RESOLUTION|>--- conflicted
+++ resolved
@@ -39,11 +39,7 @@
 })
 export class StateClassifierMappingService {
   constructor(private classifierObjectFactory: ClassifierObjectFactory) {}
-<<<<<<< HEAD
-  stateClassifierMapping: {[id: string]: Classifier} = null;
-=======
   stateClassifierMapping: IStateClassifierMapping = null;
->>>>>>> f1c1ca4b
 
   init(backendStateClassifierMapping: IBackendStateClassifierMapping): void {
     this.stateClassifierMapping = {};
