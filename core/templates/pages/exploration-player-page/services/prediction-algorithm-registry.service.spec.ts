--- conflicted
+++ resolved
@@ -18,25 +18,6 @@
 
 import { TestBed } from '@angular/core/testing';
 
-<<<<<<< HEAD
-import { PredictionAlgorithmRegistryService } from
-  // eslint-disable-next-line max-len
-  'pages/exploration-player-page/services/prediction-algorithm-registry.service';
-
-import { CodeReplPredictionService } from
-  'interactions/CodeRepl/code-repl-prediction.service';
-import { TextInputPredictionService } from
-  'interactions/TextInput/text-input-prediction.service';
-
-describe('PredictionAlgorithmRegistryService', () => {
-  beforeEach(() => {
-    this.registryService = TestBed.get(PredictionAlgorithmRegistryService);
-
-    this.codeReplPredictionService = TestBed.get(CodeReplPredictionService);
-    this.textInputPredictionService = TestBed.get(TextInputPredictionService);
-  });
-
-=======
 import { CodeReplPredictionService } from
   'interactions/CodeRepl/code-repl-prediction.service';
 import { PredictionAlgorithmRegistryService } from
@@ -53,7 +34,6 @@
     this.textInputPredictionService = TestBed.get(TextInputPredictionService);
   });
 
->>>>>>> f8574026
   describe('.getPredictionService', () => {
     it('should return service for CodeClassifier at schema version 1.', () => {
       expect(this.registryService.getPredictionService('CodeClassifier', 1))
@@ -63,7 +43,6 @@
     it('should return null for CodeClassifier at schema version 999.', () => {
       expect(this.registryService.getPredictionService('CodeClassifier', 999))
         .toBeNull();
-<<<<<<< HEAD
     });
 
     it('should return service for TextClassifier at schema version 1.', () => {
@@ -76,20 +55,6 @@
         .toBeNull();
     });
 
-=======
-    });
-
-    it('should return service for TextClassifier at schema version 1.', () => {
-      expect(this.registryService.getPredictionService('TextClassifier', 1))
-        .toBe(this.textInputPredictionService);
-    });
-
-    it('should return null for TextClassifier at schema version 999.', () => {
-      expect(this.registryService.getPredictionService('TextClassifier', 999))
-        .toBeNull();
-    });
-
->>>>>>> f8574026
     it('shoud return null for NullClassifier which does not exist.', () => {
       expect(this.registryService.getPredictionService('NullClassifier', 1))
         .toBeNull();
@@ -109,7 +74,6 @@
     it('should overwrite corresponding service if one exists.', () => {
       expect(this.registryService.getPredictionService('TextClassifier', 1))
         .toBe(this.textInputPredictionService);
-<<<<<<< HEAD
 
       this.registryService.testOnlySetPredictionService(
         'TextClassifier', 1, this.mockPredictionService);
@@ -129,27 +93,6 @@
         .toBe(this.mockPredictionService);
     });
 
-=======
-
-      this.registryService.testOnlySetPredictionService(
-        'TextClassifier', 1, this.mockPredictionService);
-
-      expect(this.registryService.getPredictionService('TextClassifier', 1))
-        .toBe(this.mockPredictionService);
-    });
-
-    it('should create new algorithm id entry when it does not exist.', () => {
-      expect(this.registryService.getPredictionService('NullClassifier', 1))
-        .toBeNull();
-
-      this.registryService.testOnlySetPredictionService(
-        'NullClassifier', 1, this.mockPredictionService);
-
-      expect(this.registryService.getPredictionService('NullClassifier', 1))
-        .toBe(this.mockPredictionService);
-    });
-
->>>>>>> f8574026
     it(
       'should create new data schema version entry when it does not exist.',
       () => {
