--- conflicted
+++ resolved
@@ -313,11 +313,7 @@
        explorationDict: ExplorationBackendDict,
        explorationVersion: number, preferredAudioLanguage: string,
        autoTtsEnabled: boolean, preferredContentLanguageCodes: string[],
-<<<<<<< HEAD
-       successCallback: (StateCard, string) => void): void {
-=======
        successCallback: (stateCard: StateCard, label: string) => void): void {
->>>>>>> 210f5661
      this.exploration = this.explorationObjectFactory.createFromBackendDict(
        explorationDict);
      this.answerIsBeingProcessed = false;
