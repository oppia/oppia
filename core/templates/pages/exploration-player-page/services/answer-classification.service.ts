// Copyright 2015 The Oppia Authors. All Rights Reserved.
//
// Licensed under the Apache License, Version 2.0 (the "License");
// you may not use this file except in compliance with the License.
// You may obtain a copy of the License at
//
//      http://www.apache.org/licenses/LICENSE-2.0
//
// Unless required by applicable law or agreed to in writing, software
// distributed under the License is distributed on an "AS-IS" BASIS,
// WITHOUT WARRANTIES OR CONDITIONS OF ANY KIND, either express or implied.
// See the License for the specific language governing permissions and
// limitations under the License.

/**
 * @fileoverview Classification service for answer groups.
 */

import { downgradeInjectable } from '@angular/upgrade/static';
import { Injectable } from '@angular/core';

import { AlertsService } from 'services/alerts.service';
import { AnswerClassificationResult } from 'domain/classifier/answer-classification-result.model';
import { AnswerGroup } from 'domain/exploration/AnswerGroupObjectFactory';
import { AppService } from 'services/app.service';
import { ExplorationPlayerConstants } from 'pages/exploration-player-page/exploration-player-page.constants';
import { InteractionAnswer } from 'interactions/answer-defs';
import { Interaction } from 'domain/exploration/InteractionObjectFactory';
import { InteractionSpecsService } from 'services/interaction-specs.service';
import { Outcome } from 'domain/exploration/OutcomeObjectFactory';
import { PredictionAlgorithmRegistryService } from 'pages/exploration-player-page/services/prediction-algorithm-registry.service';
import { State } from 'domain/state/StateObjectFactory';
import { StateClassifierMappingService } from 'pages/exploration-player-page/services/state-classifier-mapping.service';
import { InteractionRuleInputs } from 'interactions/rule-input-defs';

export interface InteractionRulesService {
  [ruleName: string]: (
    answer: InteractionAnswer, ruleInputs: InteractionRuleInputs) => boolean;
}

@Injectable({providedIn: 'root'})
export class AnswerClassificationService {
  constructor(
      private alertsService: AlertsService,
      private appService: AppService,
      private interactionSpecsService: InteractionSpecsService,
      private predictionAlgorithmRegistryService:
        PredictionAlgorithmRegistryService,
      private stateClassifierMappingService: StateClassifierMappingService) {}

  /**
   * Finds the first answer group with a rule that returns true.
   *
   * @param answer - The answer that the user has submitted.
   * @param answerGroups - The answer groups of the interaction. Each answer
   *     group contains rule_specs, which is a list of rules.
   * @param defaultOutcome - The default outcome of the interaction.
   * @param interactionRulesService The service which contains the explicit
   *     rules of that interaction.
   *
   * @return AnswerClassificationResult domain object.
   */
  private classifyAnswer(
      answer: InteractionAnswer,
      answerGroups: AnswerGroup[],
      defaultOutcome: Outcome,
      interactionRulesService: InteractionRulesService
  ): AnswerClassificationResult {
    // Find the first group that contains a rule which returns true
    // TODO(bhenning): Implement training data classification.
    for (var i = 0; i < answerGroups.length; ++i) {
      const answerGroup = answerGroups[i];
      for (var j = 0; j < answerGroup.rules.length; ++j) {
        const rule = answerGroup.rules[j];
        if (interactionRulesService[rule.type](answer, rule.inputs)) {
          return new AnswerClassificationResult(
            answerGroup.outcome, i, j,
            ExplorationPlayerConstants.EXPLICIT_CLASSIFICATION);
        }
      }
    }

    // If no rule in any answer group returns true, the default 'group' is
    // returned. Throws an error if the default outcome is not defined.
    if (defaultOutcome) {
      return new AnswerClassificationResult(
        defaultOutcome, answerGroups.length, 0,
        ExplorationPlayerConstants.DEFAULT_OUTCOME_CLASSIFICATION);
<<<<<<< HEAD
=======
    } else {
      this.alertsService.addWarning(
        'Something went wrong with the exploration.');
      throw new Error(
        'No defaultOutcome was available to classify the answer.');
>>>>>>> ba544c98
    }
    let warning = 'Something went wrong with the exploration.';
    this.alertsService.addWarning(warning);
    throw new Error(warning);
  }

  /**
   * Classifies the answer according to the answer groups. and returns the
   * corresponding answer classification result.
   *
   * @param stateName - The name of the state where the user submitted the
   *     answer.
   * @param interactionInOldState - The interaction present in the state where
   *     the user submitted the answer.
   * @param answer - The answer that the user has submitted.
   * @param interactionRulesService - The service which contains the explicit
   *     rules of that interaction.
   *
   * @return The resulting AnswerClassificationResult domain object.
   */
  getMatchingClassificationResult(
      stateName: string,
      interactionInOldState: Interaction,
      answer: InteractionAnswer,
      interactionRulesService: InteractionRulesService):
      AnswerClassificationResult {
    var answerClassificationResult = null;

    const answerGroups = interactionInOldState.answerGroups;
    const defaultOutcome = interactionInOldState.defaultOutcome;
    const id = interactionInOldState.id;
    if (interactionRulesService && defaultOutcome && id) {
      answerClassificationResult = this.classifyAnswer(
        answer, answerGroups, defaultOutcome, interactionRulesService);
    } else {
      this.alertsService.addWarning(
        'Something went wrong with the exploration: no ' +
        'interactionRulesService was available.');
      throw new Error(
        'No interactionRulesService was available to classify the answer.');
    }

    const ruleBasedOutcomeIsDefault = (
      answerClassificationResult.outcome === defaultOutcome);
    const interactionIsTrainable =
      this.interactionSpecsService.isInteractionTrainable(id);

    if (ruleBasedOutcomeIsDefault && interactionIsTrainable) {
      for (var i = 0; i < answerGroups.length; ++i) {
        const answerGroup = answerGroups[i];
        if (!answerGroup.trainingData) {
          continue;
        }
        for (const trainingDatum of answerGroup.trainingData) {
          if (angular.equals(answer, trainingDatum)) {
            return new AnswerClassificationResult(
              answerGroup.outcome, i, null,
              ExplorationPlayerConstants.TRAINING_DATA_CLASSIFICATION);
          }
        }
      }
      if (this.appService.isMachineLearningClassificationEnabled()) {
        const classifier = (
          this.stateClassifierMappingService.getClassifier(stateName));
        if (classifier && classifier.classifierData &&
            classifier.algorithmId && classifier.algorithmVersion) {
          const predictionService = (
            this.predictionAlgorithmRegistryService.getPredictionService(
              classifier.algorithmId, classifier.algorithmVersion));
          // If prediction service exists, we run classifier. We return the
          // default outcome otherwise.
          if (predictionService) {
            const predictedAnswerGroupIndex = predictionService.predict(
              classifier.classifierData, answer);
            if (predictedAnswerGroupIndex === -1) {
              answerClassificationResult = (
                new AnswerClassificationResult(
                  defaultOutcome, answerGroups.length, 0,
                  ExplorationPlayerConstants.DEFAULT_OUTCOME_CLASSIFICATION));
            } else {
              answerClassificationResult = (
                new AnswerClassificationResult(
                  answerGroups[predictedAnswerGroupIndex].outcome,
                  predictedAnswerGroupIndex, null,
                  ExplorationPlayerConstants.STATISTICAL_CLASSIFICATION));
            }
          }
        }
      }
    }

    return answerClassificationResult;
  }

  isClassifiedExplicitlyOrGoesToNewState(
      stateName: string, state: State, answer: InteractionAnswer,
      interactionRulesService: InteractionRulesService): boolean {
    const result = this.getMatchingClassificationResult(
      stateName, state.interaction, answer, interactionRulesService);
    return (
      result.outcome.dest !== state.name ||
      result.classificationCategorization !==
        ExplorationPlayerConstants.DEFAULT_OUTCOME_CLASSIFICATION);
  }
}

angular.module('oppia').factory(
  'AnswerClassificationService',
  downgradeInjectable(AnswerClassificationService));<|MERGE_RESOLUTION|>--- conflicted
+++ resolved
@@ -86,18 +86,12 @@
       return new AnswerClassificationResult(
         defaultOutcome, answerGroups.length, 0,
         ExplorationPlayerConstants.DEFAULT_OUTCOME_CLASSIFICATION);
-<<<<<<< HEAD
-=======
     } else {
       this.alertsService.addWarning(
         'Something went wrong with the exploration.');
       throw new Error(
         'No defaultOutcome was available to classify the answer.');
->>>>>>> ba544c98
     }
-    let warning = 'Something went wrong with the exploration.';
-    this.alertsService.addWarning(warning);
-    throw new Error(warning);
   }
 
   /**
