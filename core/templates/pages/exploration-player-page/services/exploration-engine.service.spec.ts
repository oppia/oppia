// Copyright 2021 The Oppia Authors. All Rights Reserved.
//
// Licensed under the Apache License, Version 2.0 (the 'License');
// you may not use this file except in compliance with the License.
// You may obtain a copy of the License at
//
//      http://www.apache.org/licenses/LICENSE-2.0
//
// Unless required by applicable law or agreed to in writing, software
// distributed under the License is distributed on an 'AS-IS' BASIS,
// WITHOUT WARRANTIES OR CONDITIONS OF ANY KIND, either express or implied.
// See the License for the specific language governing permissions and
// limitations under the License.

/**
 * @fileoverview Unit tests for the exploration engine service.
 */

import { HttpClientTestingModule } from '@angular/common/http/testing';
import { EventEmitter } from '@angular/core';
import { fakeAsync, TestBed, tick} from '@angular/core/testing';
import { AnswerClassificationResult } from 'domain/classifier/answer-classification-result.model';
import { ExplorationBackendDict, ExplorationObjectFactory } from 'domain/exploration/ExplorationObjectFactory';
import { OutcomeObjectFactory } from 'domain/exploration/OutcomeObjectFactory';
import { ParamChangeBackendDict, ParamChangeObjectFactory } from 'domain/exploration/ParamChangeObjectFactory';
import { FetchExplorationBackendResponse, ReadOnlyExplorationBackendApiService } from 'domain/exploration/read-only-exploration-backend-api.service';
import { StateCard } from 'domain/state_card/state-card.model';
import { ExpressionInterpolationService } from 'expressions/expression-interpolation.service';
import { TextInputRulesService } from 'interactions/TextInput/directives/text-input-rules.service';
import { AlertsService } from 'services/alerts.service';
import { ContextService } from 'services/context.service';
import { UrlService } from 'services/contextual/url.service';
import { ExplorationFeatures, ExplorationFeaturesBackendApiService } from 'services/exploration-features-backend-api.service';
import { AnswerClassificationService, InteractionRulesService } from './answer-classification.service';
import { AudioPreloaderService } from './audio-preloader.service';
import { ContentTranslationLanguageService } from './content-translation-language.service';
import { ExplorationEngineService } from './exploration-engine.service';
import { ImagePreloaderService } from './image-preloader.service';
import { LearnerParamsService } from './learner-params.service';
import { PlayerTranscriptService } from './player-transcript.service';
import { StatsReportingService } from './stats-reporting.service';
import { AudioTranslationLanguageService } from
  'pages/exploration-player-page/services/audio-translation-language.service';

describe('Exploration engine service ', () => {
  let alertsService: AlertsService;
  let answerClassificationService: AnswerClassificationService;
  let audioPreloaderService: AudioPreloaderService;
  let audioTranslationLanguageService: AudioTranslationLanguageService;
  let contextService: ContextService;
  let contentTranslationLanguageService: ContentTranslationLanguageService;
  let expressionInterpolationService: ExpressionInterpolationService;
  let explorationFeaturesBackendApiService:
    ExplorationFeaturesBackendApiService;
  let explorationEngineService: ExplorationEngineService;
  let explorationObjectFactory: ExplorationObjectFactory;
  let imagePreloaderService: ImagePreloaderService;
  let learnerParamsService: LearnerParamsService;
  let playerTranscriptService: PlayerTranscriptService;
  let readOnlyExplorationBackendApiService:
    ReadOnlyExplorationBackendApiService;
  let statsReportingService: StatsReportingService;
  let urlService: UrlService;
  let paramChangeObjectFactory: ParamChangeObjectFactory;
  let textInputService: InteractionRulesService;
  let outcomeObjectFactory: OutcomeObjectFactory;

  let explorationDict: ExplorationBackendDict;
  let paramChangeDict: ParamChangeBackendDict;
  let explorationBackendResponse: FetchExplorationBackendResponse;
  let explorationFeatures: ExplorationFeatures;

  beforeEach(() => {
    explorationDict = {
      states: {
        Start: {
          classifier_model_id: null,
          recorded_voiceovers: {
            voiceovers_mapping: {
              ca_placeholder_0: {},
              feedback_1: {},
              rule_input_2: {},
              content: {},
              default_outcome: {}
            }
          },
          solicit_answer_details: false,
          written_translations: {
            translations_mapping: {
              ca_placeholder_0: {},
              feedback_1: {},
              rule_input_2: {},
              content: {},
              default_outcome: {}
            }
          },
          interaction: {
            solution: null,
            confirmed_unclassified_answers: [],
            id: 'TextInput',
            hints: [],
            customization_args: {
              rows: {
                value: 1
              },
              placeholder: {
                value: {
                  unicode_str: '',
                  content_id: 'ca_placeholder_0'
                }
              }
            },
            answer_groups: [
              {
                outcome: {
                  missing_prerequisite_skill_id: null,
                  refresher_exploration_id: null,
                  labelled_as_correct: false,
                  feedback: {
                    content_id: 'feedback_1',
                    html: '<p>Good Job</p>'
                  },
                  param_changes: [],
                  dest: 'Mid'
                },
                training_data: [],
                rule_specs: [
                  {
                    inputs: {
                      x: {
                        normalizedStrSet: [
                          'answer'
                        ],
                        contentId: 'rule_input_2'
                      }
                    },
                    rule_type: 'FuzzyEquals'
                  }
                ],
                tagged_skill_misconception_id: null
              }
            ],
            default_outcome: {
              missing_prerequisite_skill_id: null,
              refresher_exploration_id: null,
              labelled_as_correct: false,
              feedback: {
                content_id: 'default_outcome',
                html: '<p>Try again.</p>'
              },
              param_changes: [],
              dest: 'Start'
            }
          },
          param_changes: [],
          next_content_id_index: 3,
          card_is_checkpoint: true,
          linked_skill_id: null,
          content: {
            content_id: 'content',
            html: '<p>First Question</p>'
          }
        },
        End: {
          classifier_model_id: null,
          recorded_voiceovers: {
            voiceovers_mapping: {
              content: {}
            }
          },
          solicit_answer_details: false,
          written_translations: {
            translations_mapping: {
              content: {}
            }
          },
          interaction: {
            solution: null,
            confirmed_unclassified_answers: [],
            id: 'EndExploration',
            hints: [],
            customization_args: {
              recommendedExplorationIds: {
                value: ['recommnendedExplorationId']
              }
            },
            answer_groups: [],
            default_outcome: null
          },
          param_changes: [],
          next_content_id_index: 0,
          card_is_checkpoint: false,
          linked_skill_id: null,
          content: {
            content_id: 'content',
            html: 'Congratulations, you have finished!'
          }
        },
        Mid: {
          classifier_model_id: null,
          recorded_voiceovers: {
            voiceovers_mapping: {
              ca_placeholder_0: {},
              feedback_1: {},
              rule_input_2: {},
              content: {},
              default_outcome: {}
            }
          },
          solicit_answer_details: false,
          written_translations: {
            translations_mapping: {
              ca_placeholder_0: {},
              feedback_1: {},
              rule_input_2: {},
              content: {},
              default_outcome: {}
            }
          },
          interaction: {
            solution: null,
            confirmed_unclassified_answers: [],
            id: 'TextInput',
            hints: [],
            customization_args: {
              rows: {
                value: 1
              },
              placeholder: {
                value: {
                  unicode_str: '',
                  content_id: 'ca_placeholder_0'
                }
              }
            },
            answer_groups: [
              {
                outcome: {
                  missing_prerequisite_skill_id: null,
                  refresher_exploration_id: null,
                  labelled_as_correct: false,
                  feedback: {
                    content_id: 'feedback_1',
                    html: ' <p>Good Job</p>'
                  },
                  param_changes: [],
                  dest: 'End'
                },
                training_data: [],
                rule_specs: [
                  {
                    inputs: {
                      x: {
                        normalizedStrSet: [
                          'answer'
                        ],
                        contentId: 'rule_input_2'
                      }
                    },
                    rule_type: 'FuzzyEquals'
                  }
                ],
                tagged_skill_misconception_id: null
              }
            ],
            default_outcome: {
              missing_prerequisite_skill_id: null,
              refresher_exploration_id: null,
              labelled_as_correct: false,
              feedback: {
                content_id: 'default_outcome',
                html: '<p>try again.</p>'
              },
              param_changes: [],
              dest: 'Mid'
            }
          },
          param_changes: [],
          next_content_id_index: 3,
          card_is_checkpoint: false,
          linked_skill_id: null,
          content: {
            content_id: 'content',
            html: '<p>Second Question</p>'
          }
        }
      },
      auto_tts_enabled: true,
      version: 2,
      param_specs: {
        x: {
          obj_type: 'UnicodeString'
        },
        y: {
          obj_type: 'UnicodeString'
        }
      },
      param_changes: [],
      title: 'My Exploration Title',
      correctness_feedback_enabled: false,
      draft_change_list_id: 9,
      is_version_of_draft_valid: null,
      language_code: 'en',
      init_state_name: 'Start',
      draft_changes: null,
    };

    paramChangeDict = {
      customization_args: {
        parse_with_jinja: false,
        value: 'val',
        list_of_values: ['val1, val2']
      },
      generator_id: 'Copier',
      name: 'answer'
    };

    explorationBackendResponse = {
      can_edit: true,
      exploration: {
        init_state_name: 'state_name',
        param_changes: [],
        param_specs: {},
        states: {},
        title: '',
        language_code: '',
        objective: '',
        correctness_feedback_enabled: false
      },
      exploration_id: 'test_id',
      is_logged_in: true,
      session_id: 'test_session',
      version: 1,
      preferred_audio_language_code: 'en',
      preferred_language_codes: [],
      auto_tts_enabled: false,
      correctness_feedback_enabled: true,
      record_playthrough_probability: 1
    };

    explorationFeatures = {
      isExplorationWhitelisted: true,
      alwaysAskLearnersForAnswerDetails: true
    };
  });

  beforeEach(() => {
    TestBed.configureTestingModule({
      imports: [HttpClientTestingModule]
    });

    alertsService = TestBed.inject(AlertsService);
    answerClassificationService = TestBed.inject(AnswerClassificationService);
    audioPreloaderService = TestBed.inject(AudioPreloaderService);
    audioTranslationLanguageService = TestBed.inject(
      AudioTranslationLanguageService);
    contextService = TestBed.inject(ContextService);
    contentTranslationLanguageService = TestBed.inject(
      ContentTranslationLanguageService);
    expressionInterpolationService = TestBed.inject(
      ExpressionInterpolationService);
    explorationFeaturesBackendApiService = TestBed.inject(
      ExplorationFeaturesBackendApiService);
    explorationObjectFactory = TestBed.inject(ExplorationObjectFactory);
    imagePreloaderService = TestBed.inject(ImagePreloaderService);
    learnerParamsService = TestBed.inject(LearnerParamsService);
    playerTranscriptService = TestBed.inject(PlayerTranscriptService);
    readOnlyExplorationBackendApiService = TestBed.inject(
      ReadOnlyExplorationBackendApiService);
    statsReportingService = TestBed.inject(StatsReportingService);
    urlService = TestBed.inject(UrlService);
    explorationEngineService = TestBed.inject(ExplorationEngineService);
    paramChangeObjectFactory = TestBed.inject(ParamChangeObjectFactory);
    textInputService = TestBed.get(TextInputRulesService);
    outcomeObjectFactory = TestBed.inject(OutcomeObjectFactory);
  });

  beforeEach(() => {
    spyOn(contextService, 'getExplorationId').and.returnValue('explorationId');
    spyOn(urlService, 'getExplorationVersionFromUrl').and.returnValue(2);
    spyOn(contentTranslationLanguageService, 'init').and.returnValue(null);
    spyOn(imagePreloaderService, 'init').and.returnValue(null);
    spyOn(imagePreloaderService, 'kickOffImagePreloader').and.returnValue(null);
    spyOn(audioPreloaderService, 'init').and.returnValue(null);
    spyOn(audioPreloaderService, 'kickOffAudioPreloader').and.returnValue(null);
    spyOn(statsReportingService, 'recordExplorationStarted')
      .and.returnValue(null);
    spyOn(statsReportingService, 'recordAnswerSubmitted').and.returnValue(null);
    spyOn(statsReportingService, 'recordAnswerSubmitAction')
      .and.returnValue(null);
    spyOn(expressionInterpolationService, 'processHtml')
      .and.callFake((html, envs) => html);
    spyOn(readOnlyExplorationBackendApiService, 'loadExplorationAsync')
      .and.returnValue(Promise.resolve(explorationBackendResponse));
  });

  it('should load exploration when initialized in ' +
    'exploration player page', () => {
    let initSuccessCb = jasmine.createSpy('success');
    // Setting exploration player page.
    spyOn(contextService, 'isInExplorationEditorPage').and.returnValue(false);

    expect(explorationEngineService.isInPreviewMode()).toBe(false);
    expect(() => {
      explorationEngineService.getExplorationTitle();
    }).toThrowError('Cannot read property \'title\' of undefined');

    explorationEngineService.init(
      explorationDict, 1, null, true, ['en'], initSuccessCb);

    const explorationTitle = explorationEngineService.getExplorationTitle();
    expect(explorationTitle).toBe('My Exploration Title');
    expect(initSuccessCb).toHaveBeenCalled();
  });

  it('should load exploration when initialized in ' +
    'exploration editor page', () => {
    let initSuccessCb = jasmine.createSpy('success');
    let paramChanges = paramChangeObjectFactory.createFromBackendDict(
      paramChangeDict);
    // Setting exploration editor page.
    spyOn(contextService, 'isInExplorationEditorPage').and.returnValue(true);
    spyOn(urlService, 'getPathname')
      .and.returnValue('/create/in/path/name');
    spyOn(contextService, 'isInQuestionPlayerMode').and.returnValue(false);

    // Since the constructor will be automatically called in unit tests, it
    // is hard to test or spy on the constructor. So, we have created a
    // function to manually trigger and tests different edge cases.
    explorationEngineService.setExplorationProperties();

    expect(explorationEngineService.isInPreviewMode()).toBe(true);
    expect(() => {
      explorationEngineService.getExplorationTitle();
    }).toThrowError('Cannot read property \'title\' of undefined');

    explorationEngineService.initSettingsFromEditor('Start', [paramChanges]);
    explorationEngineService.init(
      explorationDict, 1, null, true, ['en'], initSuccessCb);

    const explorationTitle = explorationEngineService.getExplorationTitle();
    expect(explorationTitle).toBe('My Exploration Title');
    expect(initSuccessCb).toHaveBeenCalled();
  });

  describe('on submitting answer ', () => {
    it('should call success callback if the submitted ' +
      'answer is correct', () => {
      let initSuccessCb = jasmine.createSpy('success');
      let submitAnswerSuccessCb = jasmine.createSpy('success');
      let answer = 'answer';
      let answerClassificationResult = new AnswerClassificationResult(
        outcomeObjectFactory.createFromBackendDict({
          dest: 'Mid',
          feedback: {
            content_id: 'feedback_1',
            html: 'Answer is correct!'
          },
          labelled_as_correct: true,
          param_changes: [],
          refresher_exploration_id: null,
          missing_prerequisite_skill_id: null
        }), 1, 0, 'default_outcome');

      let lastCard = StateCard.createNewCard(
        'Card 1', 'Content html', 'Interaction text', null,
<<<<<<< HEAD
        null, null, 'content_id', null);
=======
        null, null, 'content_id', audioTranslationLanguageService);
>>>>>>> bdd2359b

      spyOn(contextService, 'isInExplorationEditorPage').and.returnValue(false);
      spyOn(playerTranscriptService, 'getLastStateName')
        .and.returnValue('Start');
      spyOn(playerTranscriptService, 'getLastCard').and.returnValue(lastCard);
      spyOn(answerClassificationService, 'getMatchingClassificationResult')
        .and.returnValue(answerClassificationResult);

      explorationEngineService.init(
        explorationDict, 1, null, true, ['en'], initSuccessCb);

      const isAnswerCorrect = explorationEngineService.submitAnswer(
        answer, textInputService, submitAnswerSuccessCb);

      expect(submitAnswerSuccessCb).toHaveBeenCalled();
      expect(explorationEngineService.isAnswerBeingProcessed()).toBe(false);
      expect(isAnswerCorrect).toBe(true);
    });

    it('should not submit answer again if the answer ' +
      'is already being processed', () => {
      let initSuccessCb = jasmine.createSpy('success');
      let submitAnswerSuccessCb = jasmine.createSpy('success');
      let answer = 'answer';
      let answerClassificationResult = new AnswerClassificationResult(
        outcomeObjectFactory.createFromBackendDict({
          dest: 'Mid',
          feedback: {
            content_id: 'feedback_1',
            html: 'Answer is correct!'
          },
          labelled_as_correct: true,
          param_changes: [],
          refresher_exploration_id: null,
          missing_prerequisite_skill_id: null
        }), 1, 0, 'default_outcome');

      let lastCard = StateCard.createNewCard(
        'Card 1', 'Content html', 'Interaction text', null,
<<<<<<< HEAD
        null, null, 'content_id', null);
=======
        null, null, 'content_id', audioTranslationLanguageService);
>>>>>>> bdd2359b

      spyOn(contextService, 'isInExplorationEditorPage').and.returnValue(false);
      spyOn(playerTranscriptService, 'getLastStateName')
        .and.returnValue('Start');
      spyOn(playerTranscriptService, 'getLastCard').and.returnValue(lastCard);
      spyOn(answerClassificationService, 'getMatchingClassificationResult')
        .and.returnValue(answerClassificationResult);

      explorationEngineService.init(
        explorationDict, 1, null, true, ['en'], initSuccessCb);

      // Setting answer is being processed to true.
      explorationEngineService.answerIsBeingProcessed = true;
      explorationEngineService.submitAnswer(
        answer, textInputService, submitAnswerSuccessCb);

      expect(submitAnswerSuccessCb).not.toHaveBeenCalled();
    });

    it('should show warning message if the feedback ' +
      'content is empty', () => {
      let initSuccessCb = jasmine.createSpy('success');
      let submitAnswerSuccessCb = jasmine.createSpy('success');
      let answer = 'answer';
      let answerClassificationResult = new AnswerClassificationResult(
        outcomeObjectFactory.createFromBackendDict({
          dest: 'Mid',
          feedback: {
            content_id: 'feedback_1',
            html: null
          },
          labelled_as_correct: true,
          param_changes: [],
          refresher_exploration_id: null,
          missing_prerequisite_skill_id: null
        }), 1, 0, 'default_outcome');

      let lastCard = StateCard.createNewCard(
        'Card 1', 'Content html', 'Interaction text', null,
<<<<<<< HEAD
        null, null, 'content_id', null);
=======
        null, null, 'content_id', audioTranslationLanguageService);
>>>>>>> bdd2359b

      spyOn(contextService, 'isInExplorationEditorPage').and.returnValue(false);
      spyOn(playerTranscriptService, 'getLastStateName')
        .and.returnValue('Start');
      spyOn(playerTranscriptService, 'getLastCard').and.returnValue(lastCard);
      spyOn(answerClassificationService, 'getMatchingClassificationResult')
        .and.returnValue(answerClassificationResult);
      let alertsServiceSpy = spyOn(
        alertsService, 'addWarning').and.returnValue();

      explorationEngineService.init(
        explorationDict, 1, null, true, ['en'], initSuccessCb);

      explorationEngineService.submitAnswer(
        answer, textInputService, submitAnswerSuccessCb);

      expect(alertsServiceSpy)
        .toHaveBeenCalledWith('Feedback content should not be empty.');
    });

    it('should show warning message if the parameters ' +
      'are empty', () => {
      let initSuccessCb = jasmine.createSpy('success');
      let submitAnswerSuccessCb = jasmine.createSpy('success');
      let answer = 'answer';
      let answerClassificationResult = new AnswerClassificationResult(
        outcomeObjectFactory.createFromBackendDict({
          dest: 'Mid',
          feedback: {
            content_id: 'feedback_1',
            html: 'feedback'
          },
          labelled_as_correct: true,
          param_changes: [],
          refresher_exploration_id: null,
          missing_prerequisite_skill_id: null
        }), 1, 0, 'default_outcome');

      let lastCard = StateCard.createNewCard(
        'Card 1', 'Content html', 'Interaction text', null,
<<<<<<< HEAD
        null, null, 'content_id', null);
=======
        null, null, 'content_id', audioTranslationLanguageService);
>>>>>>> bdd2359b

      spyOn(contextService, 'isInExplorationEditorPage').and.returnValue(false);
      spyOn(playerTranscriptService, 'getLastStateName')
        .and.returnValue('Start');
      spyOn(playerTranscriptService, 'getLastCard').and.returnValue(lastCard);
      spyOn(answerClassificationService, 'getMatchingClassificationResult')
        .and.returnValue(answerClassificationResult);
      let alertsServiceSpy = spyOn(
        alertsService, 'addWarning').and.returnValue();
      spyOn(learnerParamsService, 'getAllParams').and.returnValue({});
      spyOn(explorationEngineService, 'makeParams')
        .and.returnValue(null);

      explorationEngineService.init(
        explorationDict, 1, null, true, ['en'], initSuccessCb);

      explorationEngineService.submitAnswer(
        answer, textInputService, submitAnswerSuccessCb);

      expect(alertsServiceSpy)
        .toHaveBeenCalledWith('Parameters should not be empty.');
    });

    it('should show warning message if the question ' +
      'name is empty', () => {
      let initSuccessCb = jasmine.createSpy('success');
      let submitAnswerSuccessCb = jasmine.createSpy('success');
      let answer = 'answer';
      let answerClassificationResult = new AnswerClassificationResult(
        outcomeObjectFactory.createFromBackendDict({
          dest: 'Mid',
          feedback: {
            content_id: 'feedback_1',
            html: 'feedback'
          },
          labelled_as_correct: true,
          param_changes: [],
          refresher_exploration_id: null,
          missing_prerequisite_skill_id: null
        }), 1, 0, 'default_outcome');

      let lastCard = StateCard.createNewCard(
        'Card 1', 'Content html', 'Interaction text', null,
<<<<<<< HEAD
        null, null, 'content_id', null);
=======
        null, null, 'content_id', audioTranslationLanguageService);
>>>>>>> bdd2359b

      spyOn(contextService, 'isInExplorationEditorPage').and.returnValue(false);
      spyOn(playerTranscriptService, 'getLastStateName')
        .and.returnValue('Start');
      spyOn(playerTranscriptService, 'getLastCard').and.returnValue(lastCard);
      spyOn(answerClassificationService, 'getMatchingClassificationResult')
        .and.returnValue(answerClassificationResult);
      spyOn(explorationEngineService, 'makeQuestion')
        .and.returnValue(null);
      let alertsServiceSpy = spyOn(
        alertsService, 'addWarning').and.returnValue();

      explorationEngineService.init(
        explorationDict, 1, null, true, ['en'], initSuccessCb);

      explorationEngineService.submitAnswer(
        answer, textInputService, submitAnswerSuccessCb);

      expect(alertsServiceSpy)
        .toHaveBeenCalledWith('Question content should not be empty.');
    });
  });

  it('should check whether we can ask learner for answer ' +
    'details', fakeAsync(() => {
    let initSuccessCb = jasmine.createSpy('success');

    spyOn(contextService, 'isInExplorationEditorPage').and.returnValue(false);
    spyOn(explorationFeaturesBackendApiService, 'fetchExplorationFeaturesAsync')
      .and.returnValue(Promise.resolve(explorationFeatures));

    // Here default value is set to false.
    expect(explorationEngineService.getAlwaysAskLearnerForAnswerDetails())
      .toBe(false);

    explorationEngineService.init(
      explorationDict, 1, null, true, ['en'], initSuccessCb);
    tick();

    const answerDetails = (
      explorationEngineService.getAlwaysAskLearnerForAnswerDetails());
    expect(answerDetails).toBe(true);
  }));

  it('should return default exploration id', () => {
    // Please note that default exploration id is 'test_id'.
    // This is being initialized in the constructor.

    const explorationId = explorationEngineService.getExplorationId();
    expect(explorationId).toBe('test_id');
  });

  it('should return exploration title ' +
    'when calling \'getExplorationTitle\'', () => {
    let initSuccessCb = jasmine.createSpy('success');

    spyOn(contextService, 'isInExplorationEditorPage').and.returnValue(false);

    expect(() => {
      explorationEngineService.getExplorationTitle();
    }).toThrowError('Cannot read property \'title\' of undefined');

    explorationEngineService.init(
      explorationDict, 1, null, true, ['en'], initSuccessCb);

    const explorationTitle = explorationEngineService.getExplorationTitle();
    expect(explorationTitle).toBe('My Exploration Title');
  });

  it('should return exploration version ' +
    'when calling \'getExplorationVersion\'', () => {
    let initSuccessCb = jasmine.createSpy('success');

    spyOn(contextService, 'isInExplorationEditorPage').and.returnValue(false);

    // Here 1 is default value, this is being initialized in the constructor.
    expect(explorationEngineService.getExplorationVersion()).toBe(1);

    explorationEngineService.init(
      explorationDict, 2, null, true, ['en'], initSuccessCb);

    const explorationVersion = explorationEngineService.getExplorationVersion();
    expect(explorationVersion).toBe(2);
  });

  it('should return author recommended exploration id\'s ' +
    'when calling \'getAuthorRecommendedExpIds\'', () => {
    let initSuccessCb = jasmine.createSpy('success');

    spyOn(contextService, 'isInExplorationEditorPage').and.returnValue(false);

    expect(() => {
      explorationEngineService.getAuthorRecommendedExpIds();
    }).toThrowError(
      'Cannot read property \'getAuthorRecommendedExpIds\' of undefined');

    explorationEngineService.init(
      explorationDict, 1, null, true, ['en'], initSuccessCb);

    explorationEngineService.currentStateName = 'Start';
    expect(() => {
      explorationEngineService.getAuthorRecommendedExpIds();
    }).toThrowError(
      'Tried to get recommendations for a non-terminal state: Start');

    // Please note that in order to get author recommended exploration id's
    // current should be the last state.
    explorationEngineService.currentStateName = 'End';

    const recommendedId = explorationEngineService.getAuthorRecommendedExpIds();
    expect(recommendedId).toContain('recommnendedExplorationId');
  });

  it('should update current state when an answer is submitted ' +
    'and a new card is recorded', () => {
    let initSuccessCb = jasmine.createSpy('success');
    let submitAnswerSuccessCb = jasmine.createSpy('success');
    let answer = 'answer';
    let answerClassificationResult = new AnswerClassificationResult(
      outcomeObjectFactory.createFromBackendDict({
        dest: 'Mid',
        feedback: {
          content_id: 'feedback_1',
          html: 'Answer is correct!'
        },
        labelled_as_correct: true,
        param_changes: [],
        refresher_exploration_id: null,
        missing_prerequisite_skill_id: null
      }), 1, 0, 'default_outcome');

    let lastCard = StateCard.createNewCard(
      'Card 1', 'Content html', 'Interaction text', null,
<<<<<<< HEAD
      null, null, 'content_id', null);
=======
      null, null, 'content_id', audioTranslationLanguageService);
>>>>>>> bdd2359b

    spyOn(contextService, 'isInExplorationEditorPage').and.returnValue(false);
    spyOn(playerTranscriptService, 'getLastStateName')
      .and.returnValue('Start');
    spyOn(playerTranscriptService, 'getLastCard').and.returnValue(lastCard);
    spyOn(answerClassificationService, 'getMatchingClassificationResult')
      .and.returnValue(answerClassificationResult);

    expect(explorationEngineService.currentStateName).toBe(undefined);

    explorationEngineService.init(
      explorationDict, 1, null, true, ['en'], initSuccessCb);

    explorationEngineService.submitAnswer(
      answer, textInputService, submitAnswerSuccessCb);
    expect(explorationEngineService.currentStateName).toBe('Start');
    explorationEngineService.recordNewCardAdded();
    expect(explorationEngineService.currentStateName).toBe('Mid');
  });

  it('should load initial state when moved to new exploration', () => {
    let moveToExplorationCb = jasmine.createSpy('success');
    spyOn(contextService, 'isInExplorationEditorPage').and.returnValue(false);

    explorationEngineService.exploration = explorationObjectFactory
      .createFromBackendDict(explorationDict);

    let currentStateName = explorationEngineService.currentStateName;
    expect(currentStateName).toBe(undefined);

    // Please note that we are not calling init funtion here.
    explorationEngineService.moveToExploration(moveToExplorationCb);

    currentStateName = explorationEngineService.currentStateName;
    let initalState = explorationEngineService.exploration.initStateName;
    expect(currentStateName).toBe(initalState);
  });

  it('should return true if current state is initial state ' +
    'when calling \'isCurrentStateInitial\'', () => {
    let initSuccessCb = jasmine.createSpy('success');

    spyOn(contextService, 'isInExplorationEditorPage').and.returnValue(false);

    expect(() => {
      explorationEngineService.isCurrentStateInitial();
    }).toThrowError('Cannot read property \'initStateName\' of undefined');

    explorationEngineService.init(
      explorationDict, 1, null, true, ['en'], initSuccessCb);

    expect(explorationEngineService.isCurrentStateInitial()).toBe(true);
  });

  it('should return current state when calling \'getState\'', () => {
    let initSuccessCb = jasmine.createSpy('success');
    spyOn(contextService, 'isInExplorationEditorPage').and.returnValue(false);
    let lastStateNameSpy = spyOn(playerTranscriptService, 'getLastStateName');

    expect(() => {
      explorationEngineService.getState();
    }).toThrowError('Cannot read property \'getState\' of undefined');

    explorationEngineService.init(
      explorationDict, 1, null, true, ['en'], initSuccessCb);

    // Check for first state.
    lastStateNameSpy.and.returnValue('Start');
    let currentState = explorationEngineService.getState();

    expect(currentState.name).toBe('Start');

    // Check for second state.
    lastStateNameSpy.and.returnValue('Mid');
    explorationEngineService.recordNewCardAdded();
    currentState = explorationEngineService.getState();

    expect(currentState.name).toBe('Mid');

    // Check for last state.
    lastStateNameSpy.and.returnValue('End');
    explorationEngineService.recordNewCardAdded();
    currentState = explorationEngineService.getState();

    expect(currentState.name).toBe('End');
  });

  it('should return language code when calling \'getLanguageCode\'', () => {
    let initSuccessCb = jasmine.createSpy('success');
    spyOn(contextService, 'isInExplorationEditorPage').and.returnValue(false);

    expect(() => {
      explorationEngineService.getLanguageCode();
    }).toThrowError('Cannot read property \'getLanguageCode\' of undefined');

    // First exploration has language code 'en'.
    explorationEngineService.init(
      explorationDict, 1, null, true, ['en'], initSuccessCb);
    expect(explorationEngineService.getLanguageCode()).toBe('en');

    // Setting next exploration language code to 'bn'.
    explorationDict.language_code = 'bn';
    explorationEngineService.init(
      explorationDict, 1, null, true, ['en'], initSuccessCb);
    expect(explorationEngineService.getLanguageCode()).toBe('bn');
  });

  it('should get the update active state event emitter', () => {
    let mockEventEmitter = new EventEmitter();
    expect(explorationEngineService.onUpdateActiveStateIfInEditor)
      .toEqual(mockEventEmitter);
  });

  it('should throw error if we populate exploration data ' +
    'in exploration player page', () => {
    // Please note that 'initSettingsFromEditor' function is strictly
    // used for the exploration editor page before initialization.
    // This method should not be called from the exploration player page.
    let paramChanges = paramChangeObjectFactory.createFromBackendDict(
      paramChangeDict);

    // Checking if we are currently in exploration editor preview mode.
    expect(explorationEngineService.isInPreviewMode()).toBe(false);
    expect(() => {
      explorationEngineService.initSettingsFromEditor('Start', [paramChanges]);
    }).toThrowError('Cannot populate exploration in learner mode.');
  });

  describe('on validating parameters ', () => {
    it('should create new parameters successfully', () => {
      paramChangeDict.customization_args.parse_with_jinja = true;
      paramChangeDict.generator_id = 'not_copier';

      let oldParams = {
        guess: '-1',
        answer: 'val'
      };

      let expectedParams = {
        guess: '-1',
        answer: 'val1, val2'
      };

      let paramChanges = paramChangeObjectFactory.createFromBackendDict(
        paramChangeDict);
      const newParams = explorationEngineService.makeParams(
        oldParams, [paramChanges], []);
      expect(newParams).toEqual(expectedParams);
    });

    it('should not create new parameters if paramater ' +
      'values are empty', () => {
      paramChangeDict.customization_args.parse_with_jinja = true;
      let oldParams = {};

      let paramChanges = paramChangeObjectFactory.createFromBackendDict(
        paramChangeDict);
      spyOn(expressionInterpolationService, 'processUnicode')
        .and.returnValue(null);

      const newParams = explorationEngineService.makeParams(
        oldParams, [paramChanges], []);

      expect(newParams).toBe(null);
    });

    it('should return old parameters', () => {
      paramChangeDict.customization_args.parse_with_jinja = true;
      let oldParams = {
        guess: '-1',
        answer: 'val'
      };

      let paramChanges = paramChangeObjectFactory.createFromBackendDict(
        paramChangeDict);
      const newParams = explorationEngineService
        .makeParams(oldParams, [paramChanges], []);

      expect(newParams).toEqual(oldParams);
    });
  });
});<|MERGE_RESOLUTION|>--- conflicted
+++ resolved
@@ -464,11 +464,7 @@
 
       let lastCard = StateCard.createNewCard(
         'Card 1', 'Content html', 'Interaction text', null,
-<<<<<<< HEAD
-        null, null, 'content_id', null);
-=======
         null, null, 'content_id', audioTranslationLanguageService);
->>>>>>> bdd2359b
 
       spyOn(contextService, 'isInExplorationEditorPage').and.returnValue(false);
       spyOn(playerTranscriptService, 'getLastStateName')
@@ -508,11 +504,7 @@
 
       let lastCard = StateCard.createNewCard(
         'Card 1', 'Content html', 'Interaction text', null,
-<<<<<<< HEAD
-        null, null, 'content_id', null);
-=======
         null, null, 'content_id', audioTranslationLanguageService);
->>>>>>> bdd2359b
 
       spyOn(contextService, 'isInExplorationEditorPage').and.returnValue(false);
       spyOn(playerTranscriptService, 'getLastStateName')
@@ -552,11 +544,7 @@
 
       let lastCard = StateCard.createNewCard(
         'Card 1', 'Content html', 'Interaction text', null,
-<<<<<<< HEAD
-        null, null, 'content_id', null);
-=======
         null, null, 'content_id', audioTranslationLanguageService);
->>>>>>> bdd2359b
 
       spyOn(contextService, 'isInExplorationEditorPage').and.returnValue(false);
       spyOn(playerTranscriptService, 'getLastStateName')
@@ -597,11 +585,7 @@
 
       let lastCard = StateCard.createNewCard(
         'Card 1', 'Content html', 'Interaction text', null,
-<<<<<<< HEAD
-        null, null, 'content_id', null);
-=======
         null, null, 'content_id', audioTranslationLanguageService);
->>>>>>> bdd2359b
 
       spyOn(contextService, 'isInExplorationEditorPage').and.returnValue(false);
       spyOn(playerTranscriptService, 'getLastStateName')
@@ -645,11 +629,7 @@
 
       let lastCard = StateCard.createNewCard(
         'Card 1', 'Content html', 'Interaction text', null,
-<<<<<<< HEAD
-        null, null, 'content_id', null);
-=======
         null, null, 'content_id', audioTranslationLanguageService);
->>>>>>> bdd2359b
 
       spyOn(contextService, 'isInExplorationEditorPage').and.returnValue(false);
       spyOn(playerTranscriptService, 'getLastStateName')
@@ -783,11 +763,7 @@
 
     let lastCard = StateCard.createNewCard(
       'Card 1', 'Content html', 'Interaction text', null,
-<<<<<<< HEAD
-      null, null, 'content_id', null);
-=======
       null, null, 'content_id', audioTranslationLanguageService);
->>>>>>> bdd2359b
 
     spyOn(contextService, 'isInExplorationEditorPage').and.returnValue(false);
     spyOn(playerTranscriptService, 'getLastStateName')
