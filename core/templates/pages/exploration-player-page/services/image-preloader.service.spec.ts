--- conflicted
+++ resolved
@@ -371,7 +371,6 @@
     },
     param_specs: {},
     param_changes: [],
-<<<<<<< HEAD
     exploration_metadata: {
       title: 'Exploration',
       category: 'Algebra',
@@ -388,10 +387,7 @@
       correctness_feedback_enabled: true,
       edits_allowed: true
     }
-  };
-=======
   } as unknown as ExplorationBackendDict;
->>>>>>> a4b176c8
   class mockReaderObject {
     result = null;
     onloadend: () => string;
