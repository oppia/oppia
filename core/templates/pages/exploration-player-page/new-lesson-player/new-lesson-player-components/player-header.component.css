--- conflicted
+++ resolved
@@ -12,11 +12,25 @@
   height: 48px;
   justify-content: space-between;
   padding-left: 15px;
-<<<<<<< HEAD
   position: fixed;
   width: 100%;
-=======
->>>>>>> a821335f
+}
+
+.player-header-right {
+  display: none;
+  padding: 12px;
+}
+
+.header-menu-button {
+  background: none;
+  border: none;
+  color: #fff;
+}
+
+@media screen and (max-width: 574px) {
+  .player-header-right {
+    display: block;
+  }
 }
 
 .player-header-right {
