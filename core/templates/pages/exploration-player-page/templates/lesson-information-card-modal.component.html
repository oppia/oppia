<mat-card class="oppia-lesson-info-card">
  <div [ngStyle]="infoCardBackgroundCss" class="oppia-info-card-logo-thumbnail">
    <img [src]="getStaticImageUrl(infoCardBackgroundImageUrl)" class="oppia-info-card-bg-image">
    <h2 [ngStyle]="titleWrapper()" class="oppia-info-card-title" *ngIf="isHackyExpTitleTranslationDisplayed()">
      {{ expTitleTranslationKey | translate }}
    </h2>
    <h2 [ngStyle]="titleWrapper()" class="oppia-info-card-title" *ngIf="!isHackyExpTitleTranslationDisplayed()">
      {{ expTitle }}
    </h2>
  </div>
  <div class="oppia-lesson-info-content">
    <div class="oppia-lesson-info-content-inner-container">
      <div class="oppia-lesson-exploration-progress-info">
        <h4 class="oppia-exploration-description" *ngIf="!isHackyExpDescTranslationDisplayed()">
          {{ expDesc | truncateAndCapitalize: 90 }}
        </h4>
        <h4 class="oppia-exploration-description" *ngIf="isHackyExpDescTranslationDisplayed()">
          {{ expDescTranslationKey | translate | truncateAndCapitalize: 90 }}
        </h4>
        <h4 class="progress-bar-label-text">
          Learning Progress
        </h4>
        <div class="progress-bar-container" [ngClass]="{'single-checkpoint-bar': checkpointCount === 1, 'multiple-checkpoints-bar': checkpointCount > 1, 'reverse-checkpoint-order': isLanguageRTL()}">
          <div class="progress-bar" [ngClass]="{'reverse-checkpoint-order': isLanguageRTL()}">
            <div class="completed-progress-bar" [style.width.%]="getCompletedProgressBarWidth()"></div>
          </div>
<<<<<<< HEAD
          <div *ngFor="let checkpointNode of checkpointStatusArray; index as idx"
               [ngClass]="{'completed-checkpoint-node': checkpointStatusArray[idx] === 'completed', 'in-progress-checkpoint-node': checkpointStatusArray[idx] === 'in-progress', 'incomplete-checkpoint-node': checkpointStatusArray[idx] === 'incomplete'}">
            {{ idx + 1 }}
=======
          <div class="oppia-lesson-info-card-buttons">
            <button type="button"
                    class="btn btn-secondary restart-lesson-btn"
                    *ngIf="userIsLoggedIn"
                    [ngClass]="{'disabled oppia-disabled-link': !completedWidth}"
                    (click)="restartExploration()">
              {{ 'I18N_RESTART_EXPLORATION_BUTTON' | translate }}
            </button>
            <button type="button"
                    class="btn btn-secondary save-progress-btn"
                    *ngIf="!userIsLoggedIn"
                    [ngClass]="{'disabled oppia-disabled-link': !completedWidth}"
                    (click)="saveLoggedOutProgress()">
              {{ 'I18N_SAVE_PROGRESS_TEXT' | translate }}
            </button>
          </div>
        </div>
        <div class="oppia-lesson-info-card-authors">
          <div (click)="toggleLessonAuthorsSubmenu()" class="authors-title">{{ 'I18N_LESSON_AUTHORS_DROPDOWN_TITLE' | translate }}</div>
          <div [hidden]="!lessonAuthorsSubmenuIsShown" class="authors-dropdown-menu">
            <div *ngFor="let name of contributorNames" ngbDropdownItem>{{ name }}</div>
>>>>>>> 6493f6b7
          </div>
        </div>
        <p *ngIf="explorationIsPrivate" class="private-card-info">{{ 'I18N_PLAYER_IS_PRIVATE' | translate }}</p>

        <ul *ngIf="!explorationIsPrivate" class="card-metrics row space-between center">
          <li class="protractor-test-info-card-rating row-item">
            <span class="fas fa-star fa-lg learn-info-card-star" [ngbTooltip]="'I18N_PLAYER_RATINGS_TOOLTIP' | translate" placement="top">
              <span class="oppia-icon-accessibility-label">{{ 'I18N_PLAYER_RATINGS_TOOLTIP' | translate }}</span>
            </span>
            <span *ngIf="!averageRating">{{ 'I18N_PLAYER_UNRATED' | translate }}</span>
            <span *ngIf="averageRating">{{ averageRating | number:'1.1-1'}}</span>
          </li>
          <li class="row-item">
            <span class="far fa-eye" [ngbTooltip]="'I18N_PLAYER_VIEWS_TOOLTIP' | translate" placement="top">
              <span class="oppia-icon-accessibility-label">{{ 'I18N_PLAYER_VIEWS_TOOLTIP' | translate }}</span>
            </span>
            {{ numViews | summarizeNonnegativeNumber }}
          </li>
          <li class="row-item">
            <span class="far fa-clock" [ngbTooltip]="'I18N_PLAYER_LAST_UPDATED_TOOLTIP' | translate" placement="top">
              <span class="oppia-icon-accessibility-label">{{ 'I18N_PLAYER_LAST_UPDATED_TOOLTIP' | translate }}</span>
            </span>
            {{ lastUpdatedString }}
          </li>
          <ul class="oppia-info-card-exploration-contributors-profile row center row-item">
            <i class="material-icons oppia-contributors-icon" [ngbTooltip]="'I18N_PLAYER_CONTRIBUTORS_TOOLTIP' | translate" placement="top">&#xE7EF;</i>
            <span class="oppia-icon-accessibility-label">{{ 'I18N_PLAYER_CONTRIBUTORS_TOOLTIP' | translate }}</span>
            <div class="named-contributors-container">
              <li *ngFor="let name of (contributorNames | limitTo: 2); index as idx"
                  [ngbTooltip]="name" placement="top" class="contributor-{{idx}}">
                <profile-link-image [username]="name"></profile-link-image>
              </li>
            </div>
            <li *ngIf="contributorNames.length > 2" class="oppia-contributors-more-circle"
                [ngbTooltip]="contributorNames.slice(2).join(', ')"
                placement="top">+{{ contributorNames.length - 2 }}
            </li>
            <li *ngIf="contributorNames.length === 0"
                [ngbTooltip]="'I18N_PLAYER_COMMUNITY_EDITABLE_TOOLTIP' | translate"
                placement="top">
              <span class="far fa-globe fa-lg oppia-info-card-community-editable-icon"></span>
            </li>
          </ul>
        </ul>
        <div *ngIf="!explorationIsPrivate" class="oppia-info-card-bottom-row">
          <div class="fx-row">
            <div class="oppia-info-card-tag-icon">
              <span class="fas fa-tags oppia-info-card-modal-tooltip"
                    [ngbTooltip]="'I18N_PLAYER_TAGS_TOOLTIP' | translate"
                    placement="top">
                <span class="oppia-icon-accessibility-label">{{ 'I18N_PLAYER_TAGS_TOOLTIP' | translate }}</span>
              </span>
            </div>

            <div class="exploration-tags">
              <span *ngIf="explorationTags.tagsInTooltip.length > 0"
                    class="oppia-info-card-tooltip-more"
                    [ngbTooltip]="explorationTags.tagsInTooltip.join(', ')"
                    placement="right">
                    {{ 'I18N_PLAYER_PLUS_TAGS' | translate:{ additionalTagNumber: explorationTags.tagsInTooltip.length } }}
              </span>
              <span *ngIf="explorationTags.tagsToShow.length > 0">
                {{ explorationTags.tagsToShow.join(", ") }}
              </span>
              <span *ngIf="explorationTags.tagsToShow.length === 0 &&
                explorationTags.tagsInTooltip.length === 0">
                <span><em>{{ 'I18N_PLAYER_NO_TAGS' | translate }}</em></span>
              </span>
            </div>
          </div>
<<<<<<< HEAD
          <div flex="60" class="sharing-links-container">
            <sharing-links flex="45" layoutType="row wrap" layoutAlignType="end center"
                           twitterText="DEFAULT_TWITTER_SHARE_MESSAGE_PLAYER"
                           shareType="exploration"
                           [explorationId]="explorationId">
            </sharing-links>
=======
          <div class="oppia-lesson-info-card-buttons">
            <button type="button"
                    class="btn btn-secondary restart-lesson-btn"
                    *ngIf="userIsLoggedIn"
                    [ngClass]="{'disabled oppia-disabled-link': !completedWidth}"
                    (click)="restartExploration()">
              {{ 'I18N_RESTART_EXPLORATION_BUTTON' | translate }}
            </button>
            <button type="button"
                    class="btn btn-secondary save-progress-btn"
                    *ngIf="!userIsLoggedIn"
                    [ngClass]="{'disabled oppia-disabled-link': !completedWidth}"
                    (click)="saveLoggedOutProgress()">
              {{ 'I18N_SAVE_PROGRESS_TEXT' | translate }}
            </button>
          </div>
        </div>
        <div class="oppia-lesson-info-card-authors">
          <div (click)="toggleLessonAuthorsSubmenu()" class="authors-title">{{ 'I18N_LESSON_AUTHORS_DROPDOWN_TITLE' | translate }}</div>
          <div [hidden]="!lessonAuthorsSubmenuIsShown" class="authors-dropdown-menu">
            <div *ngFor="let name of contributorNames" ngbDropdownItem>{{ name }}</div>
>>>>>>> 6493f6b7
          </div>
        </div>
      </div>
    </div>
  </div>
</mat-card>
<button type="button" class="oppia-close-popover-button" (click)="cancel()">
  <i class="material-icons md-18">&#xE5CD;</i>
  <span class="oppia-icon-accessibility-label">Close</span>
</button>
<div class="save-progress-menu"
     *ngIf="saveProgressMenuIsShown && !userIsLoggedIn">
  <h3>{{ 'I18N_SAVE_PROGRESS_TEXT' | translate }}</h3>
  <div class="sign-in-box">
    <p>{{ 'I18N_SAVE_EXPLORATION_PROGRESS_TEXT_1' | translate }}</p>
    <button type="button"
            class="btn btn-secondary create-account-btn"
            (click)="onLoginButtonClicked()">
          {{ 'I18N_CREATE_ACCOUNT' | translate }}
    </button>
    <p class="sign-in-text">{{ 'I18N_SAVE_EXPLORATION_PROGRESS_TEXT_2' | translate }}<a class="sign-in-link" (click)="onLoginButtonClicked()">{{ 'I18N_TOPNAV_SIGN_IN' | translate }}</a></p>
  </div>
  <div class="separator">
    <div class="bars"></div>
    <div class="mid">or</div>
    <div class="bars"></div>
  </div>
  <div class="uid-box">
    <p class="guide-text">{{ 'I18N_SAVE_EXPLORATION_PROGRESS_TEXT_3' | translate }}<br>{{ 'I18N_SAVE_EXPLORATION_PROGRESS_TEXT_4' | translate }}</p>
    <p class="copy-text">{{ 'I18N_SAVE_EXPLORATION_PROGRESS_TEXT_5' | translate }}</p>
    <div class="uid-copy" [ngStyle]="{ 'flex-direction': isLanguageRTL() ? 'row-reverse' : 'row' }">
      <div class="unique-progress-id">{{ loggedOutProgressUniqueUrl }}</div>
      <button type="button" class="btn btn-secondary uid-copy-btn" (click)="copyProgressUrl()">Copy</button>
    </div>
  </div>
  <button type="button" class="save-progress-close-button" (click)="closeSaveProgressMenu()">
    <i class="material-icons md-24">&#xE5CD;</i>
    <span class="oppia-icon-accessibility-label">Close</span>
  </button>
</div><|MERGE_RESOLUTION|>--- conflicted
+++ resolved
@@ -24,35 +24,18 @@
           <div class="progress-bar" [ngClass]="{'reverse-checkpoint-order': isLanguageRTL()}">
             <div class="completed-progress-bar" [style.width.%]="getCompletedProgressBarWidth()"></div>
           </div>
-<<<<<<< HEAD
           <div *ngFor="let checkpointNode of checkpointStatusArray; index as idx"
                [ngClass]="{'completed-checkpoint-node': checkpointStatusArray[idx] === 'completed', 'in-progress-checkpoint-node': checkpointStatusArray[idx] === 'in-progress', 'incomplete-checkpoint-node': checkpointStatusArray[idx] === 'incomplete'}">
             {{ idx + 1 }}
-=======
-          <div class="oppia-lesson-info-card-buttons">
-            <button type="button"
-                    class="btn btn-secondary restart-lesson-btn"
-                    *ngIf="userIsLoggedIn"
-                    [ngClass]="{'disabled oppia-disabled-link': !completedWidth}"
-                    (click)="restartExploration()">
-              {{ 'I18N_RESTART_EXPLORATION_BUTTON' | translate }}
-            </button>
-            <button type="button"
-                    class="btn btn-secondary save-progress-btn"
-                    *ngIf="!userIsLoggedIn"
-                    [ngClass]="{'disabled oppia-disabled-link': !completedWidth}"
-                    (click)="saveLoggedOutProgress()">
-              {{ 'I18N_SAVE_PROGRESS_TEXT' | translate }}
-            </button>
           </div>
         </div>
-        <div class="oppia-lesson-info-card-authors">
-          <div (click)="toggleLessonAuthorsSubmenu()" class="authors-title">{{ 'I18N_LESSON_AUTHORS_DROPDOWN_TITLE' | translate }}</div>
-          <div [hidden]="!lessonAuthorsSubmenuIsShown" class="authors-dropdown-menu">
-            <div *ngFor="let name of contributorNames" ngbDropdownItem>{{ name }}</div>
->>>>>>> 6493f6b7
-          </div>
-        </div>
+        <button type="button"
+                class="btn btn-secondary save-progress-btn"
+                *ngIf="!userIsLoggedIn"
+                [ngClass]="{'disabled oppia-disabled-link': checkpointStatusArray[0] === 'in-progress'}"
+                (click)="saveLoggedOutProgress()">
+              {{ 'I18N_SAVE_PROGRESS_TEXT' | translate }}
+        </button>
         <p *ngIf="explorationIsPrivate" class="private-card-info">{{ 'I18N_PLAYER_IS_PRIVATE' | translate }}</p>
 
         <ul *ngIf="!explorationIsPrivate" class="card-metrics row space-between center">
@@ -121,36 +104,12 @@
               </span>
             </div>
           </div>
-<<<<<<< HEAD
           <div flex="60" class="sharing-links-container">
             <sharing-links flex="45" layoutType="row wrap" layoutAlignType="end center"
                            twitterText="DEFAULT_TWITTER_SHARE_MESSAGE_PLAYER"
                            shareType="exploration"
                            [explorationId]="explorationId">
             </sharing-links>
-=======
-          <div class="oppia-lesson-info-card-buttons">
-            <button type="button"
-                    class="btn btn-secondary restart-lesson-btn"
-                    *ngIf="userIsLoggedIn"
-                    [ngClass]="{'disabled oppia-disabled-link': !completedWidth}"
-                    (click)="restartExploration()">
-              {{ 'I18N_RESTART_EXPLORATION_BUTTON' | translate }}
-            </button>
-            <button type="button"
-                    class="btn btn-secondary save-progress-btn"
-                    *ngIf="!userIsLoggedIn"
-                    [ngClass]="{'disabled oppia-disabled-link': !completedWidth}"
-                    (click)="saveLoggedOutProgress()">
-              {{ 'I18N_SAVE_PROGRESS_TEXT' | translate }}
-            </button>
-          </div>
-        </div>
-        <div class="oppia-lesson-info-card-authors">
-          <div (click)="toggleLessonAuthorsSubmenu()" class="authors-title">{{ 'I18N_LESSON_AUTHORS_DROPDOWN_TITLE' | translate }}</div>
-          <div [hidden]="!lessonAuthorsSubmenuIsShown" class="authors-dropdown-menu">
-            <div *ngFor="let name of contributorNames" ngbDropdownItem>{{ name }}</div>
->>>>>>> 6493f6b7
           </div>
         </div>
       </div>
