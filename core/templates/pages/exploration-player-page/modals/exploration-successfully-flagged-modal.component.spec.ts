// Copyright 2021 The Oppia Authors. All Rights Reserved.
//
// Licensed under the Apache License, Version 2.0 (the "License");
// you may not use this file except in compliance with the License.
// You may obtain a copy of the License at
//
//      http://www.apache.org/licenses/LICENSE-2.0
//
// Unless required by applicable law or agreed to in writing, software
// distributed under the License is distributed on an "AS-IS" BASIS,
// WITHOUT WARRANTIES OR CONDITIONS OF ANY KIND, either express or implied.
// See the License for the specific language governing permissions and
// limitations under the License.

/**
 * @fileoverview Unit tests for FlagExplorationModalComponent.
 */

import { ComponentFixture, TestBed, waitForAsync } from '@angular/core/testing';
import { NgbActiveModal } from '@ng-bootstrap/ng-bootstrap';
import { SharedPipesModule } from 'filters/shared-pipes.module';
import { TranslateModule } from '@ngx-translate/core';
import { ExplorationSuccessfullyFlaggedModalComponent } from './exploration-successfully-flagged-modal.component';

describe('Exploration Successfully flagged modal', () => {
  let component: ExplorationSuccessfullyFlaggedModalComponent;
  let fixture: ComponentFixture<ExplorationSuccessfullyFlaggedModalComponent>;

  beforeEach(waitForAsync(() => {
    TestBed.configureTestingModule({
      imports: [
<<<<<<< HEAD
        HttpClientTestingModule,
        SharedPipesModule,
        TranslateModule.forRoot()
=======
        SharedPipesModule
>>>>>>> 33b5161b
      ],
      declarations: [ExplorationSuccessfullyFlaggedModalComponent],
      providers: [
        NgbActiveModal
      ]
    }).compileComponents();
  }));

  beforeEach(() => {
    fixture = TestBed.createComponent(
      ExplorationSuccessfullyFlaggedModalComponent);
    component = fixture.componentInstance;
  });

  it('should create', () => {
    expect(component).toBeDefined();
  });
});<|MERGE_RESOLUTION|>--- conflicted
+++ resolved
@@ -29,13 +29,8 @@
   beforeEach(waitForAsync(() => {
     TestBed.configureTestingModule({
       imports: [
-<<<<<<< HEAD
-        HttpClientTestingModule,
         SharedPipesModule,
         TranslateModule.forRoot()
-=======
-        SharedPipesModule
->>>>>>> 33b5161b
       ],
       declarations: [ExplorationSuccessfullyFlaggedModalComponent],
       providers: [
