// Copyright 2021 The Oppia Authors. All Rights Reserved.
//
// Licensed under the Apache License, Version 2.0 (the "License");
// you may not use this file except in compliance with the License.
// You may obtain a copy of the License at
//
//      http://www.apache.org/licenses/LICENSE-2.0
//
// Unless required by applicable law or agreed to in writing, software
// distributed under the License is distributed on an "AS-IS" BASIS,
// WITHOUT WARRANTIES OR CONDITIONS OF ANY KIND, either express or implied.
// See the License for the specific language governing permissions and
// limitations under the License.

/**
 * @fileoverview Unit tests for FlagExplorationModalComponent.
 */

import { HttpClientTestingModule } from '@angular/common/http/testing';
import { ComponentFixture, TestBed, waitForAsync } from '@angular/core/testing';
import { NgbActiveModal } from '@ng-bootstrap/ng-bootstrap';
import { SharedPipesModule } from 'filters/shared-pipes.module';
import { TranslateModule } from '@ngx-translate/core';
import { ExplorationSuccessfullyFlaggedModalComponent } from './exploration-successfully-flagged-modal.component';

describe('Exploration Successfully flagged modal', () => {
  let component: ExplorationSuccessfullyFlaggedModalComponent;
  let fixture: ComponentFixture<ExplorationSuccessfullyFlaggedModalComponent>;

  beforeEach(waitForAsync(() => {
    TestBed.configureTestingModule({
      imports: [
<<<<<<< HEAD
        SharedPipesModule,
        TranslateModule.forRoot()
=======
        HttpClientTestingModule,
        SharedPipesModule
>>>>>>> bf6d36e9
      ],
      declarations: [ExplorationSuccessfullyFlaggedModalComponent],
      providers: [
        NgbActiveModal
      ]
    }).compileComponents();
  }));

  beforeEach(() => {
    fixture = TestBed.createComponent(
      ExplorationSuccessfullyFlaggedModalComponent);
    component = fixture.componentInstance;
  });

  it('should create', () => {
    expect(component).toBeDefined();
  });
});<|MERGE_RESOLUTION|>--- conflicted
+++ resolved
@@ -30,13 +30,9 @@
   beforeEach(waitForAsync(() => {
     TestBed.configureTestingModule({
       imports: [
-<<<<<<< HEAD
+        HttpClientTestingModule,
         SharedPipesModule,
         TranslateModule.forRoot()
-=======
-        HttpClientTestingModule,
-        SharedPipesModule
->>>>>>> bf6d36e9
       ],
       declarations: [ExplorationSuccessfullyFlaggedModalComponent],
       providers: [
