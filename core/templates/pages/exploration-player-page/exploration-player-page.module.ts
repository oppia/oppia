--- conflicted
+++ resolved
@@ -62,11 +62,8 @@
     FlagExplorationModalComponent,
     LearnerLocalNavComponent,
     FeedbackPopupComponent,
-<<<<<<< HEAD
     LearnerAnswerInfoCard,
     RefresherExplorationConfirmationModal
-=======
->>>>>>> 17b4dff4
   ],
   entryComponents: [
     ContentLanguageSelectorComponent,
