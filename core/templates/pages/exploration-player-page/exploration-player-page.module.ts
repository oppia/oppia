--- conflicted
+++ resolved
@@ -59,11 +59,8 @@
     ContentLanguageSelectorComponent,
     OppiaAngularRootComponent,
     SwitchContentLanguageRefreshRequiredModalComponent,
-<<<<<<< HEAD
     AudioBarComponent,
-=======
     LearnerAnswerInfoCard,
->>>>>>> 40a8f823
     ExplorationSuccessfullyFlaggedModalComponent,
     FlagExplorationModalComponent,
     LearnerLocalNavComponent,
