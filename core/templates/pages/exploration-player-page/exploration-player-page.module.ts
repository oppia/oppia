--- conflicted
+++ resolved
@@ -41,13 +41,10 @@
 import { FeedbackPopupComponent } from './layout-directives/feedback-popup.component';
 import { ExplorationSuccessfullyFlaggedModalComponent } from './modals/exploration-successfully-flagged-modal.component';
 import { LearnerAnswerInfoCard } from './learner-experience/learner-answer-info-card.component';
-<<<<<<< HEAD
 import { DisplayHintModalComponent } from './modals/display-hint-modal.component';
 import { DisplaySolutionInterstititalModalComponent } from './modals/display-solution-interstitial-modal.component';
 import { DisplaySolutionModalComponent } from './modals/display-solution-modal.component';
-=======
 import { RefresherExplorationConfirmationModal } from './modals/refresher-exploration-confirmation-modal.component';
->>>>>>> ab6b1fb9
 
 @NgModule({
   imports: [
@@ -68,14 +65,11 @@
     FlagExplorationModalComponent,
     LearnerLocalNavComponent,
     FeedbackPopupComponent,
-<<<<<<< HEAD
     DisplayHintModalComponent,
     DisplaySolutionInterstititalModalComponent,
-    DisplaySolutionModalComponent
-=======
+    DisplaySolutionModalComponent,
     LearnerAnswerInfoCard,
-    RefresherExplorationConfirmationModal
->>>>>>> ab6b1fb9
+    RefresherExplorationConfirmationModal,
   ],
   entryComponents: [
     ContentLanguageSelectorComponent,
@@ -86,13 +80,10 @@
     LearnerLocalNavComponent,
     FeedbackPopupComponent,
     LearnerAnswerInfoCard,
-<<<<<<< HEAD
     DisplayHintModalComponent,
     DisplaySolutionInterstititalModalComponent,
-    DisplaySolutionModalComponent
-=======
-    RefresherExplorationConfirmationModal
->>>>>>> ab6b1fb9
+    DisplaySolutionModalComponent,
+    RefresherExplorationConfirmationModal,
   ],
   providers: [
     {
