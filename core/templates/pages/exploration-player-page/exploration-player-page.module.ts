--- conflicted
+++ resolved
@@ -35,14 +35,11 @@
   // eslint-disable-next-line max-len
   'pages/exploration-player-page/switch-content-language-refresh-required-modal.component';
 import { InteractionExtensionsModule } from 'interactions/interactions.module';
-<<<<<<< HEAD
 import { CorrectnessFooterComponent } from './layout-directives/correctness-footer.component';
-=======
 import { LearnerLocalNavComponent } from './layout-directives/learner-local-nav.component';
 import { FlagExplorationModalComponent } from './modals/flag-exploration-modal.component';
 import { FeedbackPopupComponent } from './layout-directives/feedback-popup.component';
 import { ExplorationSuccessfullyFlaggedModalComponent } from './modals/exploration-successfully-flagged-modal.component';
->>>>>>> fd0b8709
 import { LearnerAnswerInfoCard } from './learner-experience/learner-answer-info-card.component';
 
 @NgModule({
@@ -58,31 +55,23 @@
     ContentLanguageSelectorComponent,
     OppiaAngularRootComponent,
     SwitchContentLanguageRefreshRequiredModalComponent,
-<<<<<<< HEAD
     CorrectnessFooterComponent,
-    LearnerAnswerInfoCard,
-=======
     ExplorationSuccessfullyFlaggedModalComponent,
     FlagExplorationModalComponent,
     LearnerLocalNavComponent,
     FeedbackPopupComponent,
     LearnerAnswerInfoCard
->>>>>>> fd0b8709
   ],
   entryComponents: [
     ContentLanguageSelectorComponent,
     OppiaAngularRootComponent,
     SwitchContentLanguageRefreshRequiredModalComponent,
-<<<<<<< HEAD
     CorrectnessFooterComponent,
-    LearnerAnswerInfoCard,
-=======
     ExplorationSuccessfullyFlaggedModalComponent,
     FlagExplorationModalComponent,
     LearnerLocalNavComponent,
     FeedbackPopupComponent,
     LearnerAnswerInfoCard
->>>>>>> fd0b8709
   ],
   providers: [
     {
