--- conflicted
+++ resolved
@@ -41,12 +41,9 @@
 import { FeedbackPopupComponent } from './layout-directives/feedback-popup.component';
 import { ExplorationSuccessfullyFlaggedModalComponent } from './modals/exploration-successfully-flagged-modal.component';
 import { LearnerAnswerInfoCard } from './learner-experience/learner-answer-info-card.component';
-<<<<<<< HEAD
 import { LearnerViewInfoComponent } from './layout-directives/learner-view-info.component';
 import { InformationCardModalComponent } from './templates/information-card-modal.component';
-=======
 import { MaterialModule } from 'modules/material.module';
->>>>>>> ee31862e
 import { RefresherExplorationConfirmationModal } from './modals/refresher-exploration-confirmation-modal.component';
 import { BrowserAnimationsModule } from '@angular/platform-browser/animations';
 
@@ -61,11 +58,8 @@
     MaterialModule,
     NgbPopoverModule,
     SharedComponentsModule,
-<<<<<<< HEAD
     NgbPopoverModule,
-=======
     ToastrModule.forRoot(toastrConfig)
->>>>>>> ee31862e
   ],
   declarations: [
     ContentLanguageSelectorComponent,
@@ -76,11 +70,7 @@
     FlagExplorationModalComponent,
     LearnerLocalNavComponent,
     FeedbackPopupComponent,
-<<<<<<< HEAD
     LearnerViewInfoComponent,
-    LearnerAnswerInfoCard,
-=======
->>>>>>> ee31862e
     RefresherExplorationConfirmationModal,
   ],
   entryComponents: [
@@ -92,10 +82,7 @@
     LearnerLocalNavComponent,
     FeedbackPopupComponent,
     LearnerAnswerInfoCard,
-<<<<<<< HEAD
     LearnerViewInfoComponent,
-=======
->>>>>>> ee31862e
     RefresherExplorationConfirmationModal,
   ],
   providers: [
