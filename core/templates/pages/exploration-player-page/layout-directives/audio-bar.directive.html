--- conflicted
+++ resolved
@@ -1,32 +1,4 @@
 <div class="audio-header" ng-if="isAudioBarAvailable()" ng-class="{'audio-header-margin': explorationPlayerModeIsActive}" headroom>
-<<<<<<< HEAD
-  <div ng-if="audioBarIsExpanded" class="audio-controls"">
-    <div class="oppia-audio-header-control-buttons fx-row fx-main-center fx-cross-center">
-      <div class="audio-header-control-icons">
-        <a ng-click="onBackwardButtonClicked()">
-          <span class="oppia-replay-white-circle"  ng-if="progressBarIsShown">
-            <i class="fas fa-undo audio-undo-icon"></i>
-            <span class="oppia-five-icon">5</span>
-          </span>
-        </a>
-        <a ng-click="onPlayButtonClicked()"
-           uib-tooltip="<[!isAudioAvailableInCurrentLanguage() ? ('I18N_PLAYER_AUDIO_NOT_AVAILABLE_IN' | translate:{languageDescription:getCurrentAudioLanguageDescription()}) : '']>"
-           tooltip-append-to-body="true" tooltip-placement="right">
-          <i class="fas oppia-audio-controls-button-icon" tabindex="0"
-             ng-class="{'fa-ellipsis-h': audioLoadingIndicatorIsShown, 'fa-play-circle protractor-test-play-circle': !isAudioPlaying(), 'fa-pause-circle protractor-test-pause-circle': isAudioPlaying(), 'audio-controls-audio-not-available': !isAudioAvailableInCurrentLanguage() || audioIsLoading}">
-          </i>
-        </a>
-        <a ng-click="onForwardButtonClicked()">
-          <span class="oppia-replay-white-circle oppia-replay-white-circle-forward" ng-if="progressBarIsShown">
-            <i class="fas fa-undo audio-undo-icon audio-undo-icon-forward"></i>
-            <span class="oppia-five-icon oppia-five-icon-forward">5</span>
-          </span>
-        </a>
-      </div>
-      <div class="slider-section" ng-if="progressBarIsShown">
-        <div ng-if="audioLoadingIndicatorIsShown">
-          <md-progress-linear md-mode="indeterminate"></md-progress-linear>
-=======
   <div ng-if="audioBarIsExpanded" class="audio-bar-expanded" headroom>
     <div class="audio-controls" ng-class="{'audio-controls-margin': progressBarIsShown}">
       <div class="oppia-audio-header-control-buttons fx-row fx-main-center fx-cross-center">
@@ -68,7 +40,6 @@
           <span ng-if="isAudioAvailableInCurrentLanguage() && doesCurrentAudioTranslationNeedUpdate()" class="audio-controls-message" translate="I18N_PLAYER_AUDIO_MIGHT_NOT_MATCH_TEXT"></span>
           <!--Filler space for message-->
           <span class="audio-controls-message">&zwnj;</span>
->>>>>>> b3dce7e1
         </div>
         <div ng-if="!audioLoadingIndicatorIsShown">
           <oppia-audio-slider [value]="AudioPlayerService.getCurrentTime()"
