// Copyright 2021 The Oppia Authors. All Rights Reserved.
//
// Licensed under the Apache License, Version 2.0 (the "License");
// you may not use this file except in compliance with the License.
// You may obtain a copy of the License at
//
//      http://www.apache.org/licenses/LICENSE-2.0
//
// Unless required by applicable law or agreed to in writing, software
// distributed under the License is distributed on an "AS-IS" BASIS,
// WITHOUT WARRANTIES OR CONDITIONS OF ANY KIND, either express or implied.
// See the License for the specific language governing permissions and
// limitations under the License.

/**
 * @fileoverview Unit tests for learner view info component.
 */

import { HttpClientTestingModule } from '@angular/common/http/testing';
import { NO_ERRORS_SCHEMA } from '@angular/core';
import { ComponentFixture, fakeAsync, TestBed, tick, waitForAsync } from '@angular/core/testing';
import { FetchExplorationBackendResponse, ReadOnlyExplorationBackendApiService } from 'domain/exploration/read-only-exploration-backend-api.service';
import { ReadOnlyTopicBackendDict, ReadOnlyTopicObjectFactory } from 'domain/topic_viewer/read-only-topic-object.factory';
import { TopicViewerBackendApiService } from 'domain/topic_viewer/topic-viewer-backend-api.service';
import { UrlInterpolationService } from 'domain/utilities/url-interpolation.service';
import { ContextService } from 'services/context.service';
import { UrlService } from 'services/contextual/url.service';
import { I18nLanguageCodeService } from 'services/i18n-language-code.service';
import { SiteAnalyticsService } from 'services/site-analytics.service';
import { MockTranslatePipe } from 'tests/unit-test-utils';
import { StatsReportingService } from '../services/stats-reporting.service';
import { LearnerViewInfoComponent } from './learner-view-info.component';

describe('Learner view info component', () => {
  let fixture: ComponentFixture<LearnerViewInfoComponent>;
  let componentInstance: LearnerViewInfoComponent;
  let contextService: ContextService;
  let readOnlyExplorationBackendApiService:
    ReadOnlyExplorationBackendApiService;
  let siteAnalyticsService: SiteAnalyticsService;
  let statsReportingService: StatsReportingService;
  let urlInterpolationService: UrlInterpolationService;
  let urlService: UrlService;
  let topicViewerBackendApiService: TopicViewerBackendApiService;
  let readOnlyTopicObjectFactory: ReadOnlyTopicObjectFactory;
  let i18nLanguageCodeService: I18nLanguageCodeService;

  beforeEach(waitForAsync(() => {
    TestBed.configureTestingModule({
      imports: [
        HttpClientTestingModule
      ],
      declarations: [
        LearnerViewInfoComponent,
        MockTranslatePipe
      ],
      providers: [
        ContextService,
        ReadOnlyExplorationBackendApiService,
        SiteAnalyticsService,
        StatsReportingService,
        UrlInterpolationService,
        UrlService,
        TopicViewerBackendApiService,
        ReadOnlyTopicObjectFactory
      ],
      schemas: [NO_ERRORS_SCHEMA]
    }).compileComponents();
  }));

  beforeEach(() => {
    fixture = TestBed.createComponent(LearnerViewInfoComponent);
    componentInstance = fixture.componentInstance;
    contextService = TestBed.inject(ContextService);
    readOnlyExplorationBackendApiService = TestBed.inject(
      ReadOnlyExplorationBackendApiService);
    siteAnalyticsService = TestBed.inject(SiteAnalyticsService);
    statsReportingService = TestBed.inject(StatsReportingService);
    urlInterpolationService = TestBed.inject(UrlInterpolationService);
    urlService = TestBed.inject(UrlService);
    i18nLanguageCodeService = TestBed.inject(I18nLanguageCodeService);
    readOnlyTopicObjectFactory = TestBed.inject(ReadOnlyTopicObjectFactory);
    topicViewerBackendApiService = TestBed.inject(
      TopicViewerBackendApiService);

    spyOn(topicViewerBackendApiService, 'fetchTopicDataAsync').and.resolveTo(
      readOnlyTopicObjectFactory.createFromBackendDict({
        subtopics: [],
        skill_descriptions: {},
        uncategorized_skill_ids: [],
        degrees_of_mastery: {},
        canonical_story_dicts: [],
        additional_story_dicts: [],
        topic_name: 'Topic Name 1',
        topic_id: 'topic1',
        topic_description: 'Description',
        practice_tab_is_displayed: false,
        meta_tag_content: 'content',
        page_title_fragment_for_web: 'title',
      } as ReadOnlyTopicBackendDict)
    );

    spyOn(i18nLanguageCodeService, 'isCurrentLanguageRTL').and.returnValue(
      true);
  });

  afterEach(() => {
    componentInstance.ngOnDestory();
  });

  it('should initialize when component loads into view', fakeAsync(() => {
    let explorationId = 'expId';
    let explorationTitle = 'Exploration Title';
    let topicUrl = 'topic_url';

    spyOn(urlService, 'getPathname').and.returnValue('/explore/');
    spyOn(contextService, 'getExplorationId').and.returnValue(explorationId);
    spyOn(readOnlyExplorationBackendApiService, 'fetchExplorationAsync')
      .and.returnValue(Promise.resolve({
        exploration: {
          title: explorationTitle
        }
      } as FetchExplorationBackendResponse));
    spyOn(urlService, 'getExplorationVersionFromUrl').and.returnValue(1);
    spyOn(componentInstance, 'getTopicUrl').and.returnValue(topicUrl);
    spyOn(urlService, 'getTopicUrlFragmentFromLearnerUrl').and.returnValue('');
    spyOn(urlService, 'getClassroomUrlFragmentFromLearnerUrl')
      .and.returnValue('');
    spyOn(statsReportingService, 'setTopicName');
    spyOn(siteAnalyticsService, 'registerCuratedLessonStarted');

    componentInstance.ngOnInit();
    tick();
    tick();

    expect(urlService.getPathname).toHaveBeenCalled();
    expect(contextService.getExplorationId).toHaveBeenCalled();
    expect(readOnlyExplorationBackendApiService.fetchExplorationAsync)
      .toHaveBeenCalled();
    expect(urlService.getExplorationVersionFromUrl).toHaveBeenCalled();
    expect(componentInstance.getTopicUrl).toHaveBeenCalled();
    expect(urlService.getTopicUrlFragmentFromLearnerUrl).toHaveBeenCalled();
    expect(topicViewerBackendApiService.fetchTopicDataAsync).toHaveBeenCalled();
    expect(statsReportingService.setTopicName).toHaveBeenCalled();
    expect(siteAnalyticsService.registerCuratedLessonStarted)
      .toHaveBeenCalled();
  }));

  it('should get topic url from fragment correctly', () => {
    let topicUrl = 'topic_url';

    spyOn(urlService, 'getTopicUrlFragmentFromLearnerUrl').and.returnValue(
      'topic_url_fragment');
    spyOn(urlService, 'getClassroomUrlFragmentFromLearnerUrl').and.returnValue(
      'classroom_url_fragment');
    spyOn(urlInterpolationService, 'interpolateUrl').and.returnValue(topicUrl);

    expect(componentInstance.getTopicUrl()).toEqual(topicUrl);
  });

<<<<<<< HEAD
  it('should invoke information card modal', () => {
    let ngbModal = TestBed.inject(NgbModal);

    spyOn(ngbModal, 'open').and.returnValue({
      componentInstance: {
        expInfo: null
      },
      result: {
        then: (successCallback: () => void, errorCallback: () => void) => {
          successCallback();
          errorCallback();
        }
      }
    } as NgbModalRef);

    componentInstance.openInformationCardModal();

    expect(ngbModal.open).toHaveBeenCalled();
  });

  it('should display information card', fakeAsync(() => {
    let explorationId = 'expId';
    componentInstance.explorationId = explorationId;
    componentInstance.expInfo = {} as LearnerExplorationSummaryBackendDict;

    spyOn(componentInstance, 'openInformationCardModal');
    componentInstance.showInformationCard();
    spyOn(learnerViewInfoBackendApiService, 'fetchLearnerInfoAsync')
      .and.returnValue(Promise.resolve({
        summaries: []
      }));

    expect(componentInstance.openInformationCardModal).toHaveBeenCalled();
    componentInstance.expInfo = undefined;

    componentInstance.showInformationCard();
    tick();

    expect(learnerViewInfoBackendApiService.fetchLearnerInfoAsync)
      .toHaveBeenCalled();
  }));

  it('should handle error if backend call fails', fakeAsync(() => {
    let explorationId = 'expId';
    componentInstance.explorationId = explorationId;
    componentInstance.expInfo = undefined;

    spyOn(learnerViewInfoBackendApiService, 'fetchLearnerInfoAsync')
      .and.returnValue(Promise.reject());
    spyOn(loggerService, 'error');

    componentInstance.showInformationCard();
    tick();

    expect(loggerService.error).toHaveBeenCalled();
  }));

=======
>>>>>>> ea4069c1
  it('should set topic name and subtopic title translation key and ' +
  'check whether hacky translations are displayed or not correctly',
  waitForAsync(() => {
    spyOn(urlService, 'getTopicUrlFragmentFromLearnerUrl')
      .and.returnValue('topic_url_fragment');
    spyOn(urlService, 'getClassroomUrlFragmentFromLearnerUrl')
      .and.returnValue('classroom_url_fragment');
    spyOn(componentInstance, 'getTopicUrl').and.returnValue('topic_url');

    componentInstance.ngOnInit();
    fixture.whenStable().then(() => {
      fixture.detectChanges();

      expect(componentInstance.topicNameTranslationKey)
        .toBe('I18N_TOPIC_topic1_TITLE');
      expect(componentInstance.explorationTitleTranslationKey)
        .toBe('I18N_EXPLORATION_test_id_TITLE');

      spyOn(i18nLanguageCodeService, 'isHackyTranslationAvailable')
        .and.returnValues(true, false);
      spyOn(i18nLanguageCodeService, 'isCurrentLanguageEnglish')
        .and.returnValues(false, false);

      let hackyTopicNameTranslationIsDisplayed =
        componentInstance.isHackyTopicNameTranslationDisplayed();
      expect(hackyTopicNameTranslationIsDisplayed).toBe(true);

      let hackyExpTitleTranslationIsDisplayed =
        componentInstance.isHackyExpTitleTranslationDisplayed();
      expect(hackyExpTitleTranslationIsDisplayed).toBe(false);
    });
  }));
});<|MERGE_RESOLUTION|>--- conflicted
+++ resolved
@@ -158,66 +158,6 @@
     expect(componentInstance.getTopicUrl()).toEqual(topicUrl);
   });
 
-<<<<<<< HEAD
-  it('should invoke information card modal', () => {
-    let ngbModal = TestBed.inject(NgbModal);
-
-    spyOn(ngbModal, 'open').and.returnValue({
-      componentInstance: {
-        expInfo: null
-      },
-      result: {
-        then: (successCallback: () => void, errorCallback: () => void) => {
-          successCallback();
-          errorCallback();
-        }
-      }
-    } as NgbModalRef);
-
-    componentInstance.openInformationCardModal();
-
-    expect(ngbModal.open).toHaveBeenCalled();
-  });
-
-  it('should display information card', fakeAsync(() => {
-    let explorationId = 'expId';
-    componentInstance.explorationId = explorationId;
-    componentInstance.expInfo = {} as LearnerExplorationSummaryBackendDict;
-
-    spyOn(componentInstance, 'openInformationCardModal');
-    componentInstance.showInformationCard();
-    spyOn(learnerViewInfoBackendApiService, 'fetchLearnerInfoAsync')
-      .and.returnValue(Promise.resolve({
-        summaries: []
-      }));
-
-    expect(componentInstance.openInformationCardModal).toHaveBeenCalled();
-    componentInstance.expInfo = undefined;
-
-    componentInstance.showInformationCard();
-    tick();
-
-    expect(learnerViewInfoBackendApiService.fetchLearnerInfoAsync)
-      .toHaveBeenCalled();
-  }));
-
-  it('should handle error if backend call fails', fakeAsync(() => {
-    let explorationId = 'expId';
-    componentInstance.explorationId = explorationId;
-    componentInstance.expInfo = undefined;
-
-    spyOn(learnerViewInfoBackendApiService, 'fetchLearnerInfoAsync')
-      .and.returnValue(Promise.reject());
-    spyOn(loggerService, 'error');
-
-    componentInstance.showInformationCard();
-    tick();
-
-    expect(loggerService.error).toHaveBeenCalled();
-  }));
-
-=======
->>>>>>> ea4069c1
   it('should set topic name and subtopic title translation key and ' +
   'check whether hacky translations are displayed or not correctly',
   waitForAsync(() => {
