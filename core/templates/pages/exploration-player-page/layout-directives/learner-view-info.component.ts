--- conflicted
+++ resolved
@@ -138,45 +138,6 @@
         });
   }
 
-<<<<<<< HEAD
-  isLanguageRTL(): boolean {
-    return this.i18nLanguageCodeService.isCurrentLanguageRTL();
-=======
-  openInformationCardModal(): void {
-    let modalRef = this.ngbModal.open(InformationCardModalComponent, {
-      windowClass: 'oppia-modal-information-card'
-    });
-
-    modalRef.componentInstance.expInfo = this.expInfo;
-    modalRef.result.then(() => {}, () => {
-      // Note to developers:
-      // This callback is triggered when the Cancel button is clicked.
-      // No further action is needed.
-    });
-  }
-
-  showInformationCard(): void {
-    let stringifiedExpIds = JSON.stringify(
-      [this.explorationId]);
-    let includePrivateExplorations = JSON.stringify(true);
-    if (this.expInfo) {
-      this.openInformationCardModal();
-    } else {
-      this.learnerViewInfoBackendApiService.fetchLearnerInfoAsync(
-        stringifiedExpIds,
-        includePrivateExplorations
-      ).then((response) => {
-        this.expInfo = response.summaries[0];
-        this.openInformationCardModal();
-      }, () => {
-        this.loggerService.error(
-          'Information card failed to load for exploration ' +
-          this.explorationId);
-      });
-    }
->>>>>>> 6493f6b7
-  }
-
   isHackyTopicNameTranslationDisplayed(): boolean {
     return (
       this.i18nLanguageCodeService.isHackyTranslationAvailable(
