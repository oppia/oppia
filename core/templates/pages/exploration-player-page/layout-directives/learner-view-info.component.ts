// Copyright 2021 The Oppia Authors. All Rights Reserved.
//
// Licensed under the Apache License, Version 2.0 (the "License");
// you may not use this file except in compliance with the License.
// You may obtain a copy of the License at
//
//      http://www.apache.org/licenses/LICENSE-2.0
//
// Unless required by applicable law or agreed to in writing, software
// distributed under the License is distributed on an "AS-IS" BASIS,
// WITHOUT WARRANTIES OR CONDITIONS OF ANY KIND, either express or implied.
// See the License for the specific language governing permissions and
// limitations under the License.

/**
 * @fileoverview Component for the learner view info section of the
 * footer.
 */

import { Component } from '@angular/core';
import { downgradeComponent } from '@angular/upgrade/static';
import { ClassroomDomainConstants } from 'domain/classroom/classroom-domain.constants';
import { ReadOnlyExplorationBackendApiService } from 'domain/exploration/read-only-exploration-backend-api.service';
import { StoryPlaythrough } from 'domain/story_viewer/story-playthrough.model';
import { ReadOnlyTopic } from 'domain/topic_viewer/read-only-topic-object.factory';
import { TopicViewerBackendApiService } from 'domain/topic_viewer/topic-viewer-backend-api.service';
import { UrlInterpolationService } from 'domain/utilities/url-interpolation.service';
import { Subscription } from 'rxjs';
import { ContextService } from 'services/context.service';
import { UrlService } from 'services/contextual/url.service';
import { I18nLanguageCodeService, TranslationKeyType } from 'services/i18n-language-code.service';
import { SiteAnalyticsService } from 'services/site-analytics.service';
import { StatsReportingService } from '../services/stats-reporting.service';

import './learner-view-info.component.css';


@Component({
  selector: 'oppia-learner-view-info',
  templateUrl: './learner-view-info.component.html'
})
export class LearnerViewInfoComponent {
  // These properties are initialized using Angular lifecycle hooks
  // and we need to do non-null assertion. For more information, see
  // https://github.com/oppia/oppia/wiki/Guide-on-defining-types#ts-7-1
  explorationId!: string;
  explorationTitle!: string;
  explorationTitleTranslationKey!: string;
  storyPlaythroughObject!: StoryPlaythrough;
  topicName!: string;
  topicNameTranslationKey!: string;
  expInfo?: LearnerExplorationSummaryBackendDict;
  directiveSubscriptions: Subscription = new Subscription();
<<<<<<< HEAD
  isLinkedToTopic: boolean = false;
=======
  explorationTitle: string;
  explorationTitleTranslationKey: string;
  isLinkedToTopic: boolean;
  storyPlaythroughObject: StoryPlaythrough;
  topicName: string;
  topicNameTranslationKey: string;
>>>>>>> ea4069c1

  constructor(
    private contextService: ContextService,
    private readOnlyExplorationBackendApiService:
    ReadOnlyExplorationBackendApiService,
    private siteAnalyticsService: SiteAnalyticsService,
    private statsReportingService: StatsReportingService,
    private urlInterpolationService: UrlInterpolationService,
    private urlService: UrlService,
    private i18nLanguageCodeService: I18nLanguageCodeService,
    private topicViewerBackendApiService: TopicViewerBackendApiService
  ) {}

  ngOnInit(): void {
    let pathnameArray = this.urlService.getPathname().split('/');
    let explorationContext = false;

    for (let i = 0; i < pathnameArray.length; i++) {
      if (pathnameArray[i] === 'explore' ||
          pathnameArray[i] === 'create' ||
          pathnameArray[i] === 'skill_editor' ||
          pathnameArray[i] === 'embed') {
        explorationContext = true;
        break;
      }
    }

    this.explorationId = explorationContext ?
      this.contextService.getExplorationId() : 'test_id';

    this.explorationTitle = 'Loading...';
    this.readOnlyExplorationBackendApiService.fetchExplorationAsync(
      this.explorationId,
      this.urlService.getExplorationVersionFromUrl(),
      this.urlService.getPidFromUrl())
      .then((response) => {
        this.explorationTitle = response.exploration.title;
      });
    this.explorationTitleTranslationKey = (
      this.i18nLanguageCodeService.getExplorationTranslationKey(
        this.explorationId,
        TranslationKeyType.TITLE
      )
    );
    // To check if the exploration is linked to the topic or not.
    this.isLinkedToTopic = this.getTopicUrl() ? true : false;
    // If linked to topic then print topic name in the lesson player.
    if (this.isLinkedToTopic) {
      let topicUrlFragment = (
        this.urlService.getTopicUrlFragmentFromLearnerUrl());
      let classroomUrlFragment = (
        this.urlService.getClassroomUrlFragmentFromLearnerUrl());
      this.topicViewerBackendApiService.fetchTopicDataAsync(
        topicUrlFragment, classroomUrlFragment).then(
        (readOnlyTopic: ReadOnlyTopic) => {
          this.topicName = readOnlyTopic.getTopicName();
          this.statsReportingService.setTopicName(this.topicName);
          this.siteAnalyticsService.registerCuratedLessonStarted(
            this.topicName, this.explorationId);
          this.topicNameTranslationKey = (
            this.i18nLanguageCodeService.getTopicTranslationKey(
              readOnlyTopic.getTopicId(),
              TranslationKeyType.TITLE
            )
          );
        }
      );
    }
  }

  getTopicUrl(): string {
    let topicUrlFragment!: string;
    let classroomUrlFragment!: string;

    try {
      topicUrlFragment = (
        this.urlService.getTopicUrlFragmentFromLearnerUrl());
      classroomUrlFragment = (
        this.urlService.getClassroomUrlFragmentFromLearnerUrl());
    } catch (e) {}

    return topicUrlFragment &&
      classroomUrlFragment &&
      this.urlInterpolationService.interpolateUrl(
        ClassroomDomainConstants.TOPIC_VIEWER_STORY_URL_TEMPLATE, {
          topic_url_fragment: topicUrlFragment,
          classroom_url_fragment: classroomUrlFragment,
        });
  }

  isHackyTopicNameTranslationDisplayed(): boolean {
    return (
      this.i18nLanguageCodeService.isHackyTranslationAvailable(
        this.topicNameTranslationKey
      ) && !this.i18nLanguageCodeService.isCurrentLanguageEnglish()
    );
  }

  isHackyExpTitleTranslationDisplayed(): boolean {
    return (
      this.i18nLanguageCodeService.isHackyTranslationAvailable(
        this.explorationTitleTranslationKey
      ) && !this.i18nLanguageCodeService.isCurrentLanguageEnglish()
    );
  }

  ngOnDestory(): void {
    this.directiveSubscriptions.unsubscribe();
  }
}

angular.module('oppia').directive('oppiaLearnerViewInfo',
  downgradeComponent({
    component: LearnerViewInfoComponent
  }) as angular.IDirectiveFactory);<|MERGE_RESOLUTION|>--- conflicted
+++ resolved
@@ -51,16 +51,12 @@
   topicNameTranslationKey!: string;
   expInfo?: LearnerExplorationSummaryBackendDict;
   directiveSubscriptions: Subscription = new Subscription();
-<<<<<<< HEAD
-  isLinkedToTopic: boolean = false;
-=======
   explorationTitle: string;
   explorationTitleTranslationKey: string;
   isLinkedToTopic: boolean;
   storyPlaythroughObject: StoryPlaythrough;
   topicName: string;
   topicNameTranslationKey: string;
->>>>>>> ea4069c1
 
   constructor(
     private contextService: ContextService,
