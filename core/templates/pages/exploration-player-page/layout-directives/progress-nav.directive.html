--- conflicted
+++ resolved
@@ -6,12 +6,7 @@
     <div ng-if="hasPrevious && !helpCardHasContinueButton">
       <md-button aria-label="Previous Card"
                  ng-click="changeCard(displayedCardIndex-1)"
-<<<<<<< HEAD
-                 class="md-raised protractor-test-back-button oppia-nav-button">
-=======
-                 class="md-raised protractor-test-back-button oppia-back-button"
-                 style="margin: 0 0 12px 12px;">
->>>>>>> dffce6ef
+                 class="md-raised protractor-test-back-button oppia-back-button oppia-nav-button">
         <i class="material-icons oppia-vcenter" aria-hidden="true">&#xE5C4;</i>
       </md-button>
     </div>
