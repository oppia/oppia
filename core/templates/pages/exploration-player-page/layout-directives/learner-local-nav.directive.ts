--- conflicted
+++ resolved
@@ -51,24 +51,16 @@
         'learner-local-nav.directive.html'),
       controllerAs: '$ctrl',
       controller: [
-<<<<<<< HEAD
         '$http', '$rootScope', '$uibModal', 'AlertsService',
-=======
-        '$http', '$uibModal', 'AlertsService', 'AttributionService',
->>>>>>> 12786a00
-        'ExplorationEngineService',
+        'AttributionService', 'ExplorationEngineService',
         'LoaderService', 'ReadOnlyExplorationBackendApiService',
         'SuggestionModalForExplorationPlayerService',
         'UrlInterpolationService', 'UserService',
         'ENABLE_EXP_FEEDBACK_FOR_LOGGED_OUT_USERS', 'FEEDBACK_POPOVER_PATH',
         'FLAG_EXPLORATION_URL_TEMPLATE',
         function(
-<<<<<<< HEAD
             $http, $rootScope, $uibModal, AlertsService,
-=======
-            $http, $uibModal, AlertsService, AttributionService,
->>>>>>> 12786a00
-            ExplorationEngineService,
+            AttributionService, ExplorationEngineService,
             LoaderService, ReadOnlyExplorationBackendApiService,
             SuggestionModalForExplorationPlayerService,
             UrlInterpolationService, UserService,
