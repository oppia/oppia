// Copyright 2021 The Oppia Authors. All Rights Reserved.
//
// Licensed under the Apache License, Version 2.0 (the "License");
// you may not use this file except in compliance with the License.
// You may obtain a copy of the License at
//
//      http://www.apache.org/licenses/LICENSE-2.0
//
// Unless required by applicable law or agreed to in writing, software
// distributed under the License is distributed on an "AS-IS" BASIS,
// WITHOUT WARRANTIES OR CONDITIONS OF ANY KIND, either express or implied.
// See the License for the specific language governing permissions and
// limitations under the License.

/**
 * @fileoverview Unit tests for showing author/share footer
 * in exploration player.
 */

import { NO_ERRORS_SCHEMA } from '@angular/core';
import { async, ComponentFixture, fakeAsync, TestBed, tick } from '@angular/core/testing';
import { ExplorationFooterComponent } from './exploration-footer.component';
import { NgbModal, NgbModalRef, NgbModule } from '@ng-bootstrap/ng-bootstrap';
import { MockTranslatePipe } from 'tests/unit-test-utils';
import { LimitToPipe } from 'filters/limit-to.pipe';
import { HttpClientTestingModule } from '@angular/common/http/testing';
import { ContextService } from 'services/context.service';
import { UrlService } from 'services/contextual/url.service';
import { WindowDimensionsService } from 'services/contextual/window-dimensions.service';
import { ExplorationSummaryBackendApiService, ExplorationSummaryDict } from 'domain/summary/exploration-summary-backend-api.service';
import { EventEmitter } from '@angular/core';
import { QuestionPlayerStateService } from 'components/question-directives/question-player/services/question-player-state.service';
import { LearnerExplorationSummaryBackendDict } from 'domain/summary/learner-exploration-summary.model';
import { LearnerViewInfoBackendApiService } from '../services/learner-view-info-backend-api.service';
import { LoggerService } from 'services/contextual/logger.service';
import { FetchExplorationBackendResponse, ReadOnlyExplorationBackendApiService } from 'domain/exploration/read-only-exploration-backend-api.service';
import { ExplorationEngineService } from '../services/exploration-engine.service';
import { StateObjectFactory } from 'domain/state/StateObjectFactory';
import { PlayerPositionService } from '../services/player-position.service';
import { PlayerTranscriptService } from '../services/player-transcript.service';
import { StateCard } from 'domain/state_card/state-card.model';
import { RecordedVoiceovers } from 'domain/exploration/recorded-voiceovers.model';
import { WrittenTranslationsObjectFactory } from 'domain/exploration/WrittenTranslationsObjectFactory';
import { AudioTranslationLanguageService } from '../services/audio-translation-language.service';
import { UserInfo } from 'domain/user/user-info.model';
import { UserService } from 'services/user.service';
import { Interaction } from 'domain/exploration/InteractionObjectFactory';

describe('ExplorationFooterComponent', () => {
  let component: ExplorationFooterComponent;
  let fixture: ComponentFixture<ExplorationFooterComponent>;
  let contextService: ContextService;
  let urlService: UrlService;
  let learnerViewInfoBackendApiService: LearnerViewInfoBackendApiService;
  let loggerService: LoggerService;
  let readOnlyExplorationBackendApiService:
    ReadOnlyExplorationBackendApiService;
  let windowDimensionsService: WindowDimensionsService;
  let questionPlayerStateService: QuestionPlayerStateService;
  let mockResizeEventEmitter = new EventEmitter();
  let explorationSummaryBackendApiService: ExplorationSummaryBackendApiService;
  let stateObjectFactory: StateObjectFactory;
  let explorationEngineService: ExplorationEngineService;
  let playerPositionService: PlayerPositionService;
  let playerTranscriptService: PlayerTranscriptService;
  let writtenTranslationsObjectFactory: WrittenTranslationsObjectFactory;
  let audioTranslationLanguageService: AudioTranslationLanguageService;
  let userService: UserService;

  let mockResultsLoadedEventEmitter = new EventEmitter<boolean>();

  beforeEach(async(() => {
    TestBed.configureTestingModule({
      imports: [HttpClientTestingModule, NgbModule],
      declarations: [
        ExplorationFooterComponent,
        MockTranslatePipe,
        LimitToPipe
      ],
      providers: [
        QuestionPlayerStateService,
        LearnerViewInfoBackendApiService,
        LoggerService,
      ],
      schemas: [NO_ERRORS_SCHEMA]
    }).compileComponents();
  }));

  beforeEach(() => {
    contextService = TestBed.inject(ContextService);
    urlService = TestBed.inject(UrlService);
    windowDimensionsService = TestBed.inject(WindowDimensionsService);
    learnerViewInfoBackendApiService = TestBed.inject(
      LearnerViewInfoBackendApiService);
    loggerService = TestBed.inject(LoggerService);
    readOnlyExplorationBackendApiService = TestBed.inject(
      ReadOnlyExplorationBackendApiService);
    explorationSummaryBackendApiService = TestBed.inject(
      ExplorationSummaryBackendApiService);
    questionPlayerStateService = TestBed.inject(
      QuestionPlayerStateService);
    explorationEngineService = TestBed.inject(ExplorationEngineService);
    stateObjectFactory = TestBed.inject(StateObjectFactory);
    playerPositionService = TestBed.inject(PlayerPositionService);
    playerTranscriptService = TestBed.inject(PlayerTranscriptService);
    writtenTranslationsObjectFactory = TestBed.inject(
      WrittenTranslationsObjectFactory);
    audioTranslationLanguageService = TestBed.inject(
      AudioTranslationLanguageService);
    userService = TestBed.inject(UserService);
    fixture = TestBed.createComponent(ExplorationFooterComponent);
    component = fixture.componentInstance;
    fixture.detectChanges();
  });

  afterEach(() => {
    component.ngOnDestroy();
  });

  it('should initialise component when user opens exploration ' +
  'player', fakeAsync(() => {
    spyOn(contextService, 'getExplorationId').and.returnValue('exp1');
    spyOn(urlService, 'isIframed').and.returnValue(true);
    spyOn(windowDimensionsService, 'isWindowNarrow').and.returnValue(false);
    spyOn(windowDimensionsService, 'getResizeEvent').and.returnValue(
      mockResizeEventEmitter);
    spyOn(contextService, 'isInQuestionPlayerMode').and.returnValue(false);
    spyOn(contextService, 'getQuestionPlayerIsManuallySet').and
      .returnValue(true);
    spyOn(
      explorationSummaryBackendApiService,
      'loadPublicAndPrivateExplorationSummariesAsync').and.resolveTo({
      summaries: [
        {
          category: 'Coding',
          community_owned: true,
          thumbnail_bg_color: '#a33f40',
          title: 'Project Euler Problem 1',
          num_views: 263,
          tags: [],
          human_readable_contributors_summary: {
            contributor_1: {
              num_commits: 1
            },
            contributor_2: {
              num_commits: 3
            },
            contributor_3: {
              num_commits: 2
            }
          },
          status: 'public',
          language_code: 'en',
          objective: 'Solve problem 1 on the Project Euler site',
          thumbnail_icon_url: '/subjects/Lightbulb.svg',
          id: 'exp1',
        } as unknown as ExplorationSummaryDict
      ]
    });
    spyOn(userService, 'getUserInfoAsync').and.returnValue(
      Promise.resolve(new UserInfo(
        [], false, false,
        false, false, false, '', '', '', true)));

    component.ngOnInit();
    tick();

    expect(component.explorationId).toBe('exp1');
    expect(component.iframed).toBeTrue();
    expect(component.windowIsNarrow).toBeFalse();
    expect(
      explorationSummaryBackendApiService.
        loadPublicAndPrivateExplorationSummariesAsync)
      .toHaveBeenCalledWith(['exp1']);
    expect(component.contributorNames).toEqual([
      'contributor_2', 'contributor_3', 'contributor_1']);
  }));

  it('should not show hints after user finishes practice session' +
  ' and results are loaded.', () => {
    spyOn(contextService, 'getExplorationId').and.returnValue('exp1');
    spyOn(contextService, 'isInQuestionPlayerMode').and.returnValue(true);
    expect(component.hintsAndSolutionsAreSupported).toBeTrue();

    spyOnProperty(questionPlayerStateService, 'resultsPageIsLoadedEventEmitter')
      .and.returnValue(mockResultsLoadedEventEmitter);

    component.ngOnInit();
    mockResultsLoadedEventEmitter.emit(true);

    expect(component.hintsAndSolutionsAreSupported).toBeFalse();
  });

  it('should open the lesson information card', fakeAsync(() => {
    let ngbModal = TestBed.inject(NgbModal);

    spyOn(ngbModal, 'open').and.returnValue({
      componentInstance: {
        numberofCheckpoints: 0,
        completedWidth: 0,
        contributorNames: [],
        expInfo: null
      },
      result: {
        then: (successCallback: () => void, errorCallback: () => void) => {
          successCallback();
          errorCallback();
        }
      }
    } as NgbModalRef);

<<<<<<< HEAD
    component.openInformationCardModal();

    expect(ngbModal.open).toHaveBeenCalled();
    expect(component.checkpointArray).toEqual([0, 1]);
  });

  it('should not change the width of the completed' +
    'part in the progress bar when a checkpoint is not encountered', () => {
    let ngbModal = TestBed.inject(NgbModal);

    expect(component.checkpointArray).toEqual([0]);
    let stateName = 'stateName';
    let state =
      {
        classifier_model_id: null,
        content: {
          html: '',
          content_id: 'content',
          image_filenames_in_html: []
        },
        interaction: {
          id: 'FractionInput',
          customization_args: {
            requireSimplestForm: { value: false },
            allowImproperFraction: { value: true },
            allowNonzeroIntegerPart: { value: true },
            customPlaceholder: { value: {
              content_id: '',
              unicode_str: ''
            } },
          },
          answer_groups: [],
          default_outcome: {
            dest: 'Introduction',
            feedback: {
              content_id: 'default_outcome',
              html: '',
              image_filenames_in_html: []
=======
    let sampleExpResponse: FetchExplorationBackendResponse = {
      exploration_id: '0',
      is_logged_in: true,
      session_id: 'KERH',
      draft_change_list_id: 0,
      exploration: {
        init_state_name: 'Introduction',
        param_changes: [],
        param_specs: null,
        title: 'Exploration',
        language_code: 'en',
        correctness_feedback_enabled: true,
        objective: 'To learn',
        states: {
          Start: {
            classifier_model_id: null,
            recorded_voiceovers: {
              voiceovers_mapping: {
                ca_placeholder_0: {},
                feedback_1: {},
                rule_input_2: {},
                content: {},
                default_outcome: {}
              }
            },
            solicit_answer_details: false,
            written_translations: {
              translations_mapping: {
                ca_placeholder_0: {},
                feedback_1: {},
                rule_input_2: {},
                content: {},
                default_outcome: {}
              }
            },
            interaction: {
              solution: null,
              confirmed_unclassified_answers: [],
              id: 'TextInput',
              hints: [],
              customization_args: {
                rows: {
                  value: 1
                },
                placeholder: {
                  value: {
                    unicode_str: '',
                    content_id: 'ca_placeholder_0'
                  }
                }
              },
              answer_groups: [
                {
                  outcome: {
                    missing_prerequisite_skill_id: null,
                    refresher_exploration_id: null,
                    labelled_as_correct: false,
                    feedback: {
                      content_id: 'feedback_1',
                      html: '<p>Good Job</p>'
                    },
                    param_changes: [],
                    dest: 'Mid'
                  },
                  training_data: [],
                  rule_specs: [
                    {
                      inputs: {
                        x: {
                          normalizedStrSet: [
                            'answer'
                          ],
                          contentId: 'rule_input_2'
                        }
                      },
                      rule_type: 'FuzzyEquals'
                    }
                  ],
                  tagged_skill_misconception_id: null
                }
              ],
              default_outcome: {
                missing_prerequisite_skill_id: null,
                refresher_exploration_id: null,
                labelled_as_correct: false,
                feedback: {
                  content_id: 'default_outcome',
                  html: '<p>Try again.</p>'
                },
                param_changes: [],
                dest: 'Start'
              }
>>>>>>> 8c349c61
            },
            param_changes: [],
<<<<<<< HEAD
            refresher_exploration_id: null,
            missing_prerequisite_skill_id: null
          },
          confirmed_unclassified_answers: [],
          hints: [],
          solution: null
        },
        linked_skill_id: null,
        next_content_id_index: 0,
        param_changes: [],
        recorded_voiceovers: {
          voiceovers_mapping: {
            content: {},
            default_outcome: {}
          }
        },
        solicit_answer_details: false,
        card_is_checkpoint: false,
        written_translations: {
          translations_mapping: {
            content: {},
            default_outcome: {}
          }
        }
      };

    spyOn(playerPositionService, 'getDisplayedCardIndex').and.
      returnValue(1);

    spyOn(explorationEngineService, 'getState').and.returnValue(
      stateObjectFactory.createFromBackendDict(stateName, state));

    spyOn(ngbModal, 'open').and.returnValue({
      componentInstance: {
        numberofCheckpoints: 0,
        completedWidth: 0,
        contributorNames: [],
        expInfo: null
      },
      result: {
        then: (successCallback: () => void, errorCallback: () => void) => {
          successCallback();
          errorCallback();
        }
      }
    } as NgbModalRef);

    component.openInformationCardModal();

    expect(ngbModal.open).toHaveBeenCalled();
    expect(component.checkpointArray).toEqual([0, 0]);
  });

  it('should increase the width of the completed' +
    'part in the progress bar when a checkpoint is encountered', () => {
    let ngbModal = TestBed.inject(NgbModal);

    expect(component.checkpointArray).toEqual([0]);
    let stateName = 'stateName';
    let state =
      {
        classifier_model_id: null,
        content: {
          html: '',
          content_id: 'content',
          image_filenames_in_html: []
        },
        interaction: {
          id: 'FractionInput',
          customization_args: {
            requireSimplestForm: { value: false },
            allowImproperFraction: { value: true },
            allowNonzeroIntegerPart: { value: true },
            customPlaceholder: { value: {
              content_id: '',
              unicode_str: ''
            } },
          },
          answer_groups: [],
          default_outcome: {
            dest: 'Introduction',
            feedback: {
              content_id: 'default_outcome',
              html: '',
              image_filenames_in_html: []
=======
            next_content_id_index: 3,
            card_is_checkpoint: true,
            linked_skill_id: null,
            content: {
              content_id: 'content',
              html: '<p>First Question</p>'
            }
          },
          End: {
            classifier_model_id: null,
            recorded_voiceovers: {
              voiceovers_mapping: {
                content: {}
              }
            },
            solicit_answer_details: false,
            written_translations: {
              translations_mapping: {
                content: {}
              }
            },
            interaction: {
              solution: null,
              confirmed_unclassified_answers: [],
              id: 'EndExploration',
              hints: [],
              customization_args: {
                recommendedExplorationIds: {
                  value: ['recommnendedExplorationId']
                }
              },
              answer_groups: [],
              default_outcome: null
>>>>>>> 8c349c61
            },
            param_changes: [],
            next_content_id_index: 0,
            card_is_checkpoint: false,
            linked_skill_id: null,
            content: {
              content_id: 'content',
              html: 'Congratulations, you have finished!'
            }
          },
          Mid: {
            classifier_model_id: null,
            recorded_voiceovers: {
              voiceovers_mapping: {
                ca_placeholder_0: {},
                feedback_1: {},
                rule_input_2: {},
                content: {},
                default_outcome: {}
              }
            },
            solicit_answer_details: false,
            written_translations: {
              translations_mapping: {
                ca_placeholder_0: {},
                feedback_1: {},
                rule_input_2: {},
                content: {},
                default_outcome: {}
              }
            },
            interaction: {
              solution: null,
              confirmed_unclassified_answers: [],
              id: 'TextInput',
              hints: [],
              customization_args: {
                rows: {
                  value: 1
                },
                placeholder: {
                  value: {
                    unicode_str: '',
                    content_id: 'ca_placeholder_0'
                  }
                }
              },
              answer_groups: [
                {
                  outcome: {
                    missing_prerequisite_skill_id: null,
                    refresher_exploration_id: null,
                    labelled_as_correct: false,
                    feedback: {
                      content_id: 'feedback_1',
                      html: ' <p>Good Job</p>'
                    },
                    param_changes: [],
                    dest: 'End'
                  },
                  training_data: [],
                  rule_specs: [
                    {
                      inputs: {
                        x: {
                          normalizedStrSet: [
                            'answer'
                          ],
                          contentId: 'rule_input_2'
                        }
                      },
                      rule_type: 'FuzzyEquals'
                    }
                  ],
                  tagged_skill_misconception_id: null
                }
              ],
              default_outcome: {
                missing_prerequisite_skill_id: null,
                refresher_exploration_id: null,
                labelled_as_correct: false,
                feedback: {
                  content_id: 'default_outcome',
                  html: '<p>try again.</p>'
                },
                param_changes: [],
                dest: 'Mid'
              }
            },
            param_changes: [],
            next_content_id_index: 3,
            card_is_checkpoint: true,
            linked_skill_id: null,
            content: {
              content_id: 'content',
              html: '<p>Second Question</p>'
            }
          }
        }
      },
      version: 1,
      can_edit: true,
      preferred_audio_language_code: 'en',
      preferred_language_codes: [],
      auto_tts_enabled: true,
      correctness_feedback_enabled: true,
      record_playthrough_probability: 1,
      has_viewed_lesson_info_modal_once: false,
      furthest_completed_checkpoint_exp_version: 1,
      furthest_completed_checkpoint_state_name: 'Mid',
      most_recently_reached_checkpoint_state_name: 'Mid',
      most_recently_reached_checkpoint_exp_version: 1
    };

    spyOn(readOnlyExplorationBackendApiService, 'loadLatestExplorationAsync')
      .and.returnValue(Promise.resolve(sampleExpResponse));

    component.checkpointCount = 2;

    spyOn(component, 'getMostRecentlyReachedCheckpointIndex')
      .and.returnValue(2);
    spyOn(explorationEngineService, 'getState')
      .and.returnValue(stateObjectFactory.createFromBackendDict(
        'End', sampleExpResponse.exploration.states.End
      ));

    let stateCard = new StateCard(
      'End', '<p>Testing</p>', null, new Interaction(
        [], [], null, null, [], 'EndExploration', null),
      [], null, null, 'content', null
    );

    spyOn(explorationEngineService, 'getStateCardByName')
      .and.returnValue(stateCard);
    spyOn(playerPositionService, 'getDisplayedCardIndex').and.returnValue(2);
    component.openInformationCardModal();
    tick();
    fixture.detectChanges();

    expect(ngbModal.open).toHaveBeenCalled();
    expect(component.completedCheckpointsCount).toEqual(2);
    expect(component.lastCheckpointWasCompleted).toEqual(true);
    expect(component.completedWidth).toEqual(100);
  }));

  it('should display lesson information card', fakeAsync(() => {
    component.explorationId = 'exp1';
    component.expInfo = {} as LearnerExplorationSummaryBackendDict;

    spyOn(component, 'openInformationCardModal');
    component.showInformationCard();
    spyOn(learnerViewInfoBackendApiService, 'fetchLearnerInfoAsync')
      .and.returnValue(Promise.resolve({
        summaries: []
      }));

    expect(component.openInformationCardModal).toHaveBeenCalled();
    component.expInfo = null;

    component.showInformationCard();
    tick();

    expect(learnerViewInfoBackendApiService.fetchLearnerInfoAsync)
      .toHaveBeenCalled();
  }));

  it('should get checkpoint index from state name', fakeAsync(() => {
    spyOn(contextService, 'getExplorationId').and.returnValue('exp1');
    spyOn(playerTranscriptService, 'getNumCards').and.returnValue(1);
    const card = StateCard.createNewCard(
      'State A', '<p>Content</p>', '<interaction></interaction>',
      null,
      RecordedVoiceovers.createEmpty(),
      writtenTranslationsObjectFactory.createEmpty(),
      'content', audioTranslationLanguageService);
    spyOn(playerTranscriptService, 'getCard').and.returnValue(card);
    spyOn(explorationEngineService, 'getStateFromStateName')
      .and.returnValue(stateObjectFactory.createFromBackendDict(
        'State A', {
          classifier_model_id: null,
          content: {
            html: '',
            content_id: 'content'
          },
          interaction: {
            id: 'FractionInput',
            customization_args: {
              requireSimplestForm: { value: false },
              allowImproperFraction: { value: true },
              allowNonzeroIntegerPart: { value: true },
              customPlaceholder: { value: {
                content_id: '',
                unicode_str: ''
              } },
            },
            answer_groups: [],
            default_outcome: {
              dest: 'Introduction',
              feedback: {
                content_id: 'default_outcome',
                html: ''
              },
              labelled_as_correct: false,
              param_changes: [],
              refresher_exploration_id: null,
              missing_prerequisite_skill_id: null
            },
            confirmed_unclassified_answers: [],
            hints: [],
            solution: null
          },
          linked_skill_id: null,
          next_content_id_index: 0,
          param_changes: [],
          recorded_voiceovers: {
            voiceovers_mapping: {
              content: {},
              default_outcome: {}
            }
          },
          solicit_answer_details: false,
          card_is_checkpoint: true,
          written_translations: {
            translations_mapping: {
              content: {},
              default_outcome: {}
            }
          }
        }

      ));

    let checkpointIndex = component.getMostRecentlyReachedCheckpointIndex();
    tick();
    fixture.detectChanges();
    expect(checkpointIndex).toEqual(1);
  }));

  it('should handle error if backend call' +
  'to learnerViewInfoBackendApiService fails', fakeAsync(() => {
    let explorationId = 'expId';
    component.explorationId = explorationId;
    component.expInfo = null;

    spyOn(learnerViewInfoBackendApiService, 'fetchLearnerInfoAsync')
      .and.returnValue(Promise.reject());
    spyOn(loggerService, 'error');

    component.showInformationCard();
    tick();

    expect(loggerService.error).toHaveBeenCalled();
  }));

  it('should fetch number of checkpoints correctly', fakeAsync(() => {
    let sampleDataResults: FetchExplorationBackendResponse = {
      exploration_id: 'expId',
      is_logged_in: true,
      session_id: 'KERH',
      exploration: {
        init_state_name: 'Introduction',
        param_changes: [],
        param_specs: null,
        title: 'Exploration',
        language_code: 'en',
        correctness_feedback_enabled: true,
        objective: 'To learn',
        states: {
          Introduction: {
            param_changes: [],
            classifier_model_id: null,
            recorded_voiceovers: null,
            solicit_answer_details: true,
            card_is_checkpoint: true,
            written_translations: null,
            linked_skill_id: null,
            next_content_id_index: null,
            content: {
              html: '',
              content_id: 'content',
              image_filenames_in_html: []
            },
            interaction: {
              customization_args: {},
              answer_groups: [],
              solution: null,
              hints: [],
              default_outcome: {
                param_changes: [],
                dest: 'Introduction',
                feedback: {
                  html: '',
                  content_id: 'content',
                  image_filenames_in_html: []
                },
                labelled_as_correct: true,
                refresher_exploration_id: 'exp',
                missing_prerequisite_skill_id: null
              },
              confirmed_unclassified_answers: [],
              id: null
            }
          }
        }
      },
      version: 1,
      can_edit: true,
      preferred_audio_language_code: 'en',
      preferred_language_codes: [],
      auto_tts_enabled: true,
      correctness_feedback_enabled: true,
      record_playthrough_probability: 1,
      draft_change_list_id: 0,
      has_viewed_lesson_info_modal_once: false,
      furthest_completed_checkpoint_exp_version: 1,
      furthest_completed_checkpoint_state_name: 'State B',
      most_recently_reached_checkpoint_state_name: 'State A',
      most_recently_reached_checkpoint_exp_version: 1
    };

    component.explorationId = 'expId';

    spyOn(readOnlyExplorationBackendApiService, 'fetchExplorationAsync')
      .and.returnValue(Promise.resolve(sampleDataResults));
    expect(component.checkpointCount).toEqual(0);

    component.getCheckpointCount();
    tick();

    expect(component.expStates).toEqual(sampleDataResults.exploration.states);
    expect(component.checkpointCount).toEqual(1);
  }));

  it('should check if user has viewed lesson info once', fakeAsync(() => {
    let sampleDataResults: FetchExplorationBackendResponse = {
      exploration_id: 'expId',
      is_logged_in: true,
      session_id: 'KERH',
      exploration: {
        init_state_name: 'Introduction',
        param_changes: [],
        param_specs: null,
        title: 'Exploration',
        language_code: 'en',
        correctness_feedback_enabled: true,
        objective: 'To learn',
        states: {
          Introduction: {
            param_changes: [],
            classifier_model_id: null,
            recorded_voiceovers: null,
            solicit_answer_details: true,
            card_is_checkpoint: true,
            written_translations: null,
            linked_skill_id: null,
            next_content_id_index: null,
            content: {
              html: '',
              content_id: 'content'
            },
            interaction: {
              customization_args: {},
              answer_groups: [],
              solution: null,
              hints: [],
              default_outcome: {
                param_changes: [],
                dest: 'Introduction',
                feedback: {
                  html: '',
                  content_id: 'content'
                },
                labelled_as_correct: true,
                refresher_exploration_id: 'exp',
                missing_prerequisite_skill_id: null
              },
              confirmed_unclassified_answers: [],
              id: null
            }
          }
        }
      },
      version: 1,
      can_edit: true,
      preferred_audio_language_code: 'en',
      preferred_language_codes: [],
      auto_tts_enabled: true,
      correctness_feedback_enabled: true,
      record_playthrough_probability: 1,
      draft_change_list_id: 0,
      has_viewed_lesson_info_modal_once: false,
      furthest_completed_checkpoint_exp_version: 1,
      furthest_completed_checkpoint_state_name: 'State B',
      most_recently_reached_checkpoint_state_name: 'State A',
      most_recently_reached_checkpoint_exp_version: 1
    };

    spyOn(readOnlyExplorationBackendApiService, 'fetchExplorationAsync')
      .and.returnValue(Promise.resolve(sampleDataResults));

    component.explorationId = 'expId';

    component.setLearnerHasViewedLessonInfoTooltip();
    tick();

    expect(component.hasLearnerHasViewedLessonInfoTooltip()).toBeFalse();
  }));

  it('should correctly mark lesson info tooltip as viewed', () => {
    expect(component.hasLearnerHasViewedLessonInfoTooltip()).toBeFalse();
    component.learnerHasViewedLessonInfo();
    expect(component.hasLearnerHasViewedLessonInfoTooltip()).toBeTrue();
  });

  it('should show hints when initialized in question player when user is' +
  ' going through the practice session and should add subscription.', () => {
    spyOn(contextService, 'getExplorationId').and.returnValue('expId');
    spyOn(contextService, 'isInQuestionPlayerMode').and.returnValue(true);
    spyOn(
      questionPlayerStateService.resultsPageIsLoadedEventEmitter, 'subscribe');

    component.ngOnInit();

    expect(component.hintsAndSolutionsAreSupported).toBeTrue();
    expect(questionPlayerStateService.resultsPageIsLoadedEventEmitter.subscribe)
      .toHaveBeenCalled();
  });

  it('should check if window is narrow when user resizes window', () => {
    spyOn(contextService, 'getExplorationId').and.returnValue('exp1');
    spyOn(urlService, 'isIframed').and.returnValue(true);
    spyOn(windowDimensionsService, 'isWindowNarrow').and.returnValue(false);
    spyOn(windowDimensionsService, 'getResizeEvent').and.returnValue(
      mockResizeEventEmitter);
    spyOn(contextService, 'isInQuestionPlayerMode').and.returnValue(false);
    spyOn(contextService, 'getQuestionPlayerIsManuallySet').and
      .returnValue(false);
    component.windowIsNarrow = true;

    component.ngOnInit();
    mockResizeEventEmitter.emit();

    expect(component.windowIsNarrow).toBeFalse();
  });

  it('should not display author names when exploration is in question' +
  ' player mode', () => {
    spyOn(contextService, 'getExplorationId').and.returnValue('exp1');
    spyOn(urlService, 'isIframed').and.returnValue(true);
    spyOn(windowDimensionsService, 'isWindowNarrow').and.returnValue(false);
    spyOn(windowDimensionsService, 'getResizeEvent').and.returnValue(
      mockResizeEventEmitter);
    spyOn(contextService, 'isInQuestionPlayerMode').and.returnValue(true);
    spyOn(contextService, 'getQuestionPlayerIsManuallySet').and
      .returnValue(false);
    spyOn(
      explorationSummaryBackendApiService,
      'loadPublicAndPrivateExplorationSummariesAsync');

    component.ngOnInit();

    expect(
      explorationSummaryBackendApiService.
        loadPublicAndPrivateExplorationSummariesAsync).not.toHaveBeenCalled();
  });
});<|MERGE_RESOLUTION|>--- conflicted
+++ resolved
@@ -209,46 +209,6 @@
       }
     } as NgbModalRef);
 
-<<<<<<< HEAD
-    component.openInformationCardModal();
-
-    expect(ngbModal.open).toHaveBeenCalled();
-    expect(component.checkpointArray).toEqual([0, 1]);
-  });
-
-  it('should not change the width of the completed' +
-    'part in the progress bar when a checkpoint is not encountered', () => {
-    let ngbModal = TestBed.inject(NgbModal);
-
-    expect(component.checkpointArray).toEqual([0]);
-    let stateName = 'stateName';
-    let state =
-      {
-        classifier_model_id: null,
-        content: {
-          html: '',
-          content_id: 'content',
-          image_filenames_in_html: []
-        },
-        interaction: {
-          id: 'FractionInput',
-          customization_args: {
-            requireSimplestForm: { value: false },
-            allowImproperFraction: { value: true },
-            allowNonzeroIntegerPart: { value: true },
-            customPlaceholder: { value: {
-              content_id: '',
-              unicode_str: ''
-            } },
-          },
-          answer_groups: [],
-          default_outcome: {
-            dest: 'Introduction',
-            feedback: {
-              content_id: 'default_outcome',
-              html: '',
-              image_filenames_in_html: []
-=======
     let sampleExpResponse: FetchExplorationBackendResponse = {
       exploration_id: '0',
       is_logged_in: true,
@@ -308,7 +268,8 @@
                     labelled_as_correct: false,
                     feedback: {
                       content_id: 'feedback_1',
-                      html: '<p>Good Job</p>'
+                      html: '<p>Good Job</p>',
+                      image_filenames_in_html: []
                     },
                     param_changes: [],
                     dest: 'Mid'
@@ -336,107 +297,21 @@
                 labelled_as_correct: false,
                 feedback: {
                   content_id: 'default_outcome',
-                  html: '<p>Try again.</p>'
+                  html: '<p>Try again.</p>',
+                  image_filenames_in_html: []
                 },
                 param_changes: [],
                 dest: 'Start'
               }
->>>>>>> 8c349c61
             },
             param_changes: [],
-<<<<<<< HEAD
-            refresher_exploration_id: null,
-            missing_prerequisite_skill_id: null
-          },
-          confirmed_unclassified_answers: [],
-          hints: [],
-          solution: null
-        },
-        linked_skill_id: null,
-        next_content_id_index: 0,
-        param_changes: [],
-        recorded_voiceovers: {
-          voiceovers_mapping: {
-            content: {},
-            default_outcome: {}
-          }
-        },
-        solicit_answer_details: false,
-        card_is_checkpoint: false,
-        written_translations: {
-          translations_mapping: {
-            content: {},
-            default_outcome: {}
-          }
-        }
-      };
-
-    spyOn(playerPositionService, 'getDisplayedCardIndex').and.
-      returnValue(1);
-
-    spyOn(explorationEngineService, 'getState').and.returnValue(
-      stateObjectFactory.createFromBackendDict(stateName, state));
-
-    spyOn(ngbModal, 'open').and.returnValue({
-      componentInstance: {
-        numberofCheckpoints: 0,
-        completedWidth: 0,
-        contributorNames: [],
-        expInfo: null
-      },
-      result: {
-        then: (successCallback: () => void, errorCallback: () => void) => {
-          successCallback();
-          errorCallback();
-        }
-      }
-    } as NgbModalRef);
-
-    component.openInformationCardModal();
-
-    expect(ngbModal.open).toHaveBeenCalled();
-    expect(component.checkpointArray).toEqual([0, 0]);
-  });
-
-  it('should increase the width of the completed' +
-    'part in the progress bar when a checkpoint is encountered', () => {
-    let ngbModal = TestBed.inject(NgbModal);
-
-    expect(component.checkpointArray).toEqual([0]);
-    let stateName = 'stateName';
-    let state =
-      {
-        classifier_model_id: null,
-        content: {
-          html: '',
-          content_id: 'content',
-          image_filenames_in_html: []
-        },
-        interaction: {
-          id: 'FractionInput',
-          customization_args: {
-            requireSimplestForm: { value: false },
-            allowImproperFraction: { value: true },
-            allowNonzeroIntegerPart: { value: true },
-            customPlaceholder: { value: {
-              content_id: '',
-              unicode_str: ''
-            } },
-          },
-          answer_groups: [],
-          default_outcome: {
-            dest: 'Introduction',
-            feedback: {
-              content_id: 'default_outcome',
-              html: '',
-              image_filenames_in_html: []
-=======
             next_content_id_index: 3,
             card_is_checkpoint: true,
             linked_skill_id: null,
             content: {
               content_id: 'content',
-              html: '<p>First Question</p>'
+              html: '<p>First Question</p>',
+              image_filenames_in_html: []
             }
           },
           End: {
@@ -464,7 +339,6 @@
               },
               answer_groups: [],
               default_outcome: null
->>>>>>> 8c349c61
             },
             param_changes: [],
             next_content_id_index: 0,
@@ -472,7 +346,8 @@
             linked_skill_id: null,
             content: {
               content_id: 'content',
-              html: 'Congratulations, you have finished!'
+              html: 'Congratulations, you have finished!',
+              image_filenames_in_html: []
             }
           },
           Mid: {
@@ -520,7 +395,8 @@
                     labelled_as_correct: false,
                     feedback: {
                       content_id: 'feedback_1',
-                      html: ' <p>Good Job</p>'
+                      html: ' <p>Good Job</p>',
+                      image_filenames_in_html: []
                     },
                     param_changes: [],
                     dest: 'End'
@@ -548,7 +424,8 @@
                 labelled_as_correct: false,
                 feedback: {
                   content_id: 'default_outcome',
-                  html: '<p>try again.</p>'
+                  html: '<p>try again.</p>',
+                  image_filenames_in_html: []
                 },
                 param_changes: [],
                 dest: 'Mid'
@@ -560,7 +437,8 @@
             linked_skill_id: null,
             content: {
               content_id: 'content',
-              html: '<p>Second Question</p>'
+              html: '<p>Second Question</p>',
+              image_filenames_in_html: []
             }
           }
         }
@@ -647,7 +525,8 @@
           classifier_model_id: null,
           content: {
             html: '',
-            content_id: 'content'
+            content_id: 'content',
+            image_filenames_in_html: []
           },
           interaction: {
             id: 'FractionInput',
@@ -665,7 +544,8 @@
               dest: 'Introduction',
               feedback: {
                 content_id: 'default_outcome',
-                html: ''
+                html: '',
+                image_filenames_in_html: []
               },
               labelled_as_correct: false,
               param_changes: [],
@@ -823,7 +703,8 @@
             next_content_id_index: null,
             content: {
               html: '',
-              content_id: 'content'
+              content_id: 'content',
+              image_filenames_in_html: []
             },
             interaction: {
               customization_args: {},
@@ -835,7 +716,8 @@
                 dest: 'Introduction',
                 feedback: {
                   html: '',
-                  content_id: 'content'
+                  content_id: 'content',
+                  image_filenames_in_html: []
                 },
                 labelled_as_correct: true,
                 refresher_exploration_id: 'exp',
