--- conflicted
+++ resolved
@@ -448,54 +448,6 @@
       expect(ctrl.contributionsDataLoading).toBe(false);
     });
 
-<<<<<<< HEAD
-    it('should not throw error for undefined translation opportunities' +
-      ' in review tab', function() {
-      spyOn(
-        contributionAndReviewService, 'getReviewableTranslationSuggestions')
-        .and.callFake(callback => callback({
-          suggestion_undefined_1: {
-            suggestion: {
-              suggestion_id: 'suggestion_undefined_1',
-              target_id: '1',
-              suggestion_type: 'translate_content',
-              change: undefined,
-              status: 'review'
-            },
-            details: undefined
-          }
-        }));
-      ctrl.switchToTab(ctrl.TAB_TYPE_REVIEWS, 'translate_content');
-      $scope.$apply();
-
-      expect(Object.keys(ctrl.contributions)).toContain(
-        'suggestion_undefined_1');
-    });
-
-    it('should not throw error for undefined question opportunities' +
-      ' in review tab', function() {
-      spyOn(
-        contributionAndReviewService, 'getReviewableQuestionSuggestions')
-        .and.callFake(callback => callback({
-          suggestion_undefined_2: {
-            suggestion: {
-              suggestion_id: 'suggestion_undefined_2',
-              target_id: '2',
-              suggestion_type: 'add_question',
-              change: undefined,
-              status: 'review'
-            },
-            details: undefined
-          }
-        }));
-      ctrl.switchToTab(ctrl.TAB_TYPE_REVIEWS, 'add_question');
-
-      expect(Object.keys(ctrl.contributions)).toContain(
-        'suggestion_undefined_2');
-    });
-
-=======
->>>>>>> d11b73f2
     it('should open show view question modal when clicking on' +
       ' question suggestion', function() {
       spyOn($uibModal, 'open').and.callThrough();
