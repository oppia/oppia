// Copyright 2019 The Oppia Authors. All Rights Reserved.
//
// Licensed under the Apache License, Version 2.0 (the "License");
// you may not use this file except in compliance with the License.
// You may obtain a copy of the License at
//
//      http://www.apache.org/licenses/LICENSE-2.0
//
// Unless required by applicable law or agreed to in writing, software
// distributed under the License is distributed on an "AS-IS" BASIS,
// WITHOUT WARRANTIES OR CONDITIONS OF ANY KIND, either express or implied.
// See the License for the specific language governing permissions and
// limitations under the License.

/**
 * @fileoverview Component for showing and reviewing contributions.
 */

import { Component, OnDestroy, OnInit } from '@angular/core';
import { downgradeComponent } from '@angular/upgrade/static';
import { NgbModalRef, NgbModal } from '@ng-bootstrap/ng-bootstrap';
import { AppConstants } from 'app.constants';
import cloneDeep from 'lodash/cloneDeep';
import { Subscription } from 'rxjs';
import { Rubric } from 'domain/skill/rubric.model';
import { SkillBackendApiService } from 'domain/skill/skill-backend-api.service';
import { MisconceptionSkillMap } from 'domain/skill/MisconceptionObjectFactory';
import { Question, QuestionBackendDict, QuestionObjectFactory } from 'domain/question/QuestionObjectFactory';
import { ActiveContributionDict, TranslationSuggestionReviewModalComponent } from '../modal-templates/translation-suggestion-review-modal.component';
import { ContributorDashboardConstants } from 'pages/contributor-dashboard-page/contributor-dashboard-page.constants';
import { QuestionSuggestionReviewModalComponent } from '../modal-templates/question-suggestion-review-modal.component';
import { TranslationTopicService } from 'pages/exploration-editor-page/translation-tab/services/translation-topic.service';
import { FormatRtePreviewPipe } from 'filters/format-rte-preview.pipe';
import { UserService } from 'services/user.service';
import { AlertsService } from 'services/alerts.service';
import { ContextService } from 'services/context.service';
import { ContributionAndReviewService } from '../services/contribution-and-review.service';
import { ContributionOpportunitiesService } from '../services/contribution-opportunities.service';
import { PlatformFeatureService } from 'services/platform-feature.service';

export interface Suggestion {
  change: {
    skill_id: string;
    content_html: string;
    translation_html: string | string[];
    question_dict: QuestionBackendDict;
    skill_difficulty: string[];
  };
  status: string;
  suggestion_type: string;
  target_id: string;
  suggestion_id: string;
  author_name: string;
}

export interface ContributionsSummary {
  id: string;
  heading: string;
  subheading: string;
  labelText: string;
  labelColor: string;
  actionButtonTitle: string;
}

export interface Opportunity {
  id: string;
  heading: string;
  subheading: string;
  labelText: string;
  labelColor: string;
  actionButtonTitle: string;
}

export interface GetOpportunitiesResponse {
  opportunitiesDicts: Opportunity[];
  more: boolean;
}

export interface ContributionDetails {
  skill_description: string;
  skill_rubrics: Rubric[];
  chapter_title: string;
  story_title: string;
  topic_name: string;
}

export interface SuggestionDetails {
  suggestion: Suggestion;
  details: ContributionDetails;
}

export interface TabDetails {
  tabType: string;
  tabSubType: string;
  text: string;
  enabled: boolean;
}

@Component({
  selector: 'oppia-contributions-and-review',
  templateUrl: './contributions-and-review.component.html'
})
export class ContributionsAndReview
   implements OnInit, OnDestroy {
  directiveSubscriptions = new Subscription();

  SUGGESTION_TYPE_QUESTION: string;
  SUGGESTION_TYPE_TRANSLATE: string;
  ACCOMPLISHMENTS_TYPE_STATS: string;
  ACCOMPLISHMENTS_TYPE_BADGE: string;
  TAB_TYPE_CONTRIBUTIONS: string;
  TAB_TYPE_REVIEWS: string;
  TAB_TYPE_ACCOMPLISHMENTS: string;
  activeExplorationId: string;
  contributions: Record<string, SuggestionDetails> | object;
  userDetailsLoading: boolean;
  userIsLoggedIn: boolean;
  activeTabType: string;
<<<<<<< HEAD
  activeSubType: string;
=======
  activeTabSubtype: string;
>>>>>>> 71027ce9
  dropdownShown: boolean;
  activeTabIsAccomplishments: boolean;
  activeDropdownTabChoice: string;
  reviewTabs: TabDetails[] = [];
  accomplishmentsTabs: TabDetails[] = [];
  contributionTabs: TabDetails[] = [];
  tabNameToOpportunityFetchFunction: {
    [key: string]: {
      [key: string]: Function;
    };
  };

  /**
<<<<<<< HEAD
   * The feature flag state to gate the contributor stats and badges sections.
   * @type {boolean}
   * This keeps whether the contributor_dashboard_accomplishments feature is
   * enabled.
=======
   * The feature flag state to gate the contributor_dashboard_accomplishments.
   * @type {boolean} - contributor_dashboard_accomplishments - A boolean value.
   * This determines whether the contributor_dashboard_accomplishments feature
   * is enabled.
>>>>>>> 71027ce9
   */
  accomplishmentsTabIsEnabled: boolean = false;
  defaultContributionType: string = 'translationContribution';
  SUGGESTION_LABELS = {
    review: {
      text: 'Awaiting review',
      color: '#eeeeee'
    },
    accepted: {
      text: 'Accepted',
      color: '#8ed274'
    },
    rejected: {
      text: 'Revisions Requested',
      color: '#e76c8c'
    }
  };

  constructor(
    private alertsService: AlertsService,
    private contextService: ContextService,
    private contributionAndReviewService: ContributionAndReviewService,
    private contributionOpportunitiesService: ContributionOpportunitiesService,
    private formatRtePreviewPipe: FormatRtePreviewPipe,
    private ngbModal: NgbModal,
    private questionObjectFactory: QuestionObjectFactory,
    private skillBackendApiService: SkillBackendApiService,
    private translationTopicService: TranslationTopicService,
    private userService: UserService,
    private featureService: PlatformFeatureService
  ) {}

  getQuestionContributionsSummary(
      suggestionIdToSuggestions: Record<string, SuggestionDetails>):
      ContributionsSummary[] {
    const questionContributionsSummaryList = [];
    Object.keys(suggestionIdToSuggestions).forEach((key) => {
      const suggestion = suggestionIdToSuggestions[key].suggestion;
      const details = suggestionIdToSuggestions[key].details;
      let subheading = '';
      if (details === null) {
        subheading = (
          ContributorDashboardConstants.CORRESPONDING_DELETED_OPPORTUNITY_TEXT);
      } else {
        subheading = details.skill_description;
      }

      const requiredData = {
        id: suggestion.suggestion_id,
        heading: this.formatRtePreviewPipe.transform(
          suggestion.change.question_dict.question_state_data.content.html),
        subheading: subheading,
        labelText: this.SUGGESTION_LABELS[suggestion.status].text,
        labelColor: this.SUGGESTION_LABELS[suggestion.status].color,
        actionButtonTitle: (
          this.activeTabType === this.TAB_TYPE_REVIEWS ? 'Review' : 'View')
      };

      questionContributionsSummaryList.push(requiredData);
    });

    return questionContributionsSummaryList;
  }

  getTranslationContributionsSummary(
      suggestionIdToSuggestions: Record<string, SuggestionDetails>
  ): ContributionsSummary[] {
    const translationContributionsSummaryList = [];

    Object.keys(suggestionIdToSuggestions).forEach((key) => {
      const suggestion = suggestionIdToSuggestions[key].suggestion;
      const details = suggestionIdToSuggestions[key].details;
      let subheading = '';
      if (details === null) {
        subheading = (
          ContributorDashboardConstants.CORRESPONDING_DELETED_OPPORTUNITY_TEXT);
      } else {
        subheading = (
          details.topic_name + ' / ' + details.story_title +
          ' / ' + details.chapter_title);
      }

      const requiredData = {
        id: suggestion.suggestion_id,
        heading: this.getTranslationSuggestionHeading(suggestion),
        subheading: subheading,
        labelText: this.SUGGESTION_LABELS[suggestion.status].text,
        labelColor: this.SUGGESTION_LABELS[suggestion.status].color,
        actionButtonTitle: (
          this.activeTabType === this.TAB_TYPE_REVIEWS ? 'Review' : 'View')
      };

      translationContributionsSummaryList.push(requiredData);
    });
    return translationContributionsSummaryList;
  }

  getTranslationSuggestionHeading(suggestion: Suggestion): string {
    const changeTranslation = suggestion.change.translation_html;

    if (Array.isArray(changeTranslation)) {
      return this.formatRtePreviewPipe.transform(', ');
    }
    return this.formatRtePreviewPipe.transform(changeTranslation);
  }

  resolveSuggestionSuccess(suggestionId: string): void {
    this.alertsService.addSuccessMessage('Submitted suggestion review.');
    this.contributionOpportunitiesService.removeOpportunitiesEventEmitter.emit(
      [suggestionId]);
  }

  _showQuestionSuggestionModal(
      suggestion: Suggestion,
      suggestionIdToContribution: Record<string, ActiveContributionDict>,
      reviewable: boolean,
      question: Question,
      misconceptionsBySkill: MisconceptionSkillMap): void {
    const targetId = suggestion.target_id;
    const suggestionId = suggestion.suggestion_id;
    const updatedQuestion = (
      question || this.questionObjectFactory.createFromBackendDict(
        suggestion.change.question_dict));

    const modalRef = this.ngbModal.open(
      QuestionSuggestionReviewModalComponent, {
        backdrop: 'static',
        size: 'lg',
      });

    modalRef.componentInstance.reviewable = reviewable;
    modalRef.componentInstance.question = updatedQuestion;
    modalRef.componentInstance.suggestionId = suggestionId;
    modalRef.componentInstance.suggestionIdToContribution = (
      suggestionIdToContribution
    );
    modalRef.componentInstance.misconceptionsBySkill = (
      misconceptionsBySkill);

    modalRef.componentInstance.editSuggestionEmitter.subscribe((value) => {
      this.openQuestionSuggestionModal(
        value.suggestionId,
        value.suggestion,
        value.reviewable);
    });

    modalRef.result.then((result) => {
      this.contributionAndReviewService.reviewSkillSuggestion(
        targetId, suggestionId, result.action, result.reviewMessage,
        result.skillDifficulty, this.resolveSuggestionSuccess.bind(this),
        () => {
          this.alertsService.addInfoMessage('Failed to submit suggestion.');
        });
    }, () => {});
  }

  _showTranslationSuggestionModal(
      suggestionIdToContribution: Record<string, ActiveContributionDict>,
      initialSuggestionId: string, reviewable: boolean): void {
    const details = (
       this.contributions[initialSuggestionId].details as ContributionDetails);
    const subheading = (
      details.topic_name + ' / ' + details.story_title +
       ' / ' + details.chapter_title);

    const modalRef: NgbModalRef = this.ngbModal.open(
      TranslationSuggestionReviewModalComponent, {
        backdrop: 'static',
        windowClass: 'oppia-translation-suggestion-review-modal',
        size: 'lg',
      });

    modalRef.componentInstance.suggestionIdToContribution = (
      cloneDeep(suggestionIdToContribution));
    modalRef.componentInstance.initialSuggestionId = initialSuggestionId;
    modalRef.componentInstance.reviewable = reviewable;
    modalRef.componentInstance.subheading = subheading;

    modalRef.result.then((resolvedSuggestionIds) => {
      this.contributionOpportunitiesService.
        removeOpportunitiesEventEmitter.emit(
          resolvedSuggestionIds);
      resolvedSuggestionIds.forEach((suggestionId) => {
        delete this.contributions[suggestionId];
      });
    }, () => {
      // Note to developers:
      // This callback is triggered when the Cancel button is clicked.
      // No further action is needed.
    });
  }

  isActiveTab(tabType: string, subType: string): boolean {
    return (
      this.activeTabType === tabType &&
<<<<<<< HEAD
      this.activeSubType === subType);
=======
      this.activeTabSubtype === subType);
>>>>>>> 71027ce9
  }

  isReviewTranslationsTab(): boolean {
    return (
      this.activeTabType === this.TAB_TYPE_REVIEWS &&
<<<<<<< HEAD
      this.activeSubType === this.SUGGESTION_TYPE_TRANSLATE);
=======
      this.activeTabSubtype === this.SUGGESTION_TYPE_TRANSLATE);
>>>>>>> 71027ce9
  }

  openQuestionSuggestionModal(
      suggestionId: string,
      suggestion: Suggestion,
      reviewable: boolean,
      question = undefined): void {
    const suggestionIdToContribution = {};
    for (let suggestionId in this.contributions) {
      var contribution = this.contributions[suggestionId];
      suggestionIdToContribution[suggestionId] = contribution;
    }
    const skillId = suggestion.change.skill_id;

    this.contextService.setCustomEntityContext(
      AppConstants.IMAGE_CONTEXT.QUESTION_SUGGESTIONS, skillId);

    this.skillBackendApiService.fetchSkillAsync(skillId).then((skillDict) => {
      const misconceptionsBySkill = {};
      const skill = skillDict.skill;
      misconceptionsBySkill[skill.getId()] = skill.getMisconceptions();
      this._showQuestionSuggestionModal(
        suggestion, suggestionIdToContribution, reviewable,
        question,
        misconceptionsBySkill);
    });
  }

  onClickViewSuggestion(suggestionId: string): void {
    const suggestion = this.contributions[suggestionId].suggestion;
    const reviewable = this.activeTabType === this.TAB_TYPE_REVIEWS;
    if (suggestion.suggestion_type === this.SUGGESTION_TYPE_QUESTION) {
      this.openQuestionSuggestionModal(suggestionId, suggestion, reviewable);
    }
    if (suggestion.suggestion_type === this.SUGGESTION_TYPE_TRANSLATE) {
      const suggestionIdToContribution = {};
      for (let suggestionId in this.contributions) {
        const contribution = this.contributions[suggestionId];
        suggestionIdToContribution[suggestionId] = contribution;
      }
      this.contextService.setCustomEntityContext(
        AppConstants.IMAGE_CONTEXT.EXPLORATION_SUGGESTIONS,
        suggestion.target_id);
      this._showTranslationSuggestionModal(
        suggestionIdToContribution, suggestionId, reviewable);
    }
  }

  getContributionSummaries(
      suggestionIdToSuggestions: Record<string, SuggestionDetails>
  ): ContributionsSummary[] {
<<<<<<< HEAD
    if (this.activeSubType === this.SUGGESTION_TYPE_TRANSLATE) {
      return this.getTranslationContributionsSummary(suggestionIdToSuggestions);
    } else if (this.activeSubType === this.SUGGESTION_TYPE_QUESTION) {
=======
    if (this.activeTabSubtype === this.SUGGESTION_TYPE_TRANSLATE) {
      return this.getTranslationContributionsSummary(suggestionIdToSuggestions);
    } else if (this.activeTabSubtype === this.SUGGESTION_TYPE_QUESTION) {
>>>>>>> 71027ce9
      return this.getQuestionContributionsSummary(suggestionIdToSuggestions);
    }
  }

  getActiveDropdownTabChoice(tabType: string, subType: string): string {
    const tabs = this.contributionTabs.concat(
      this.reviewTabs, this.accomplishmentsTabs);
    const tab = tabs.find(
      (tab) => tab.tabType === tabType && tab.tabSubType === subType);

    if (!tab) {
      throw new Error('Cannot find the tab');
    }

    return tab.text;
  }

  switchToTab(tabType: string, subType: string): void {
    this.activeTabType = tabType;
    this.dropdownShown = false;
    this.activeDropdownTabChoice = this.getActiveDropdownTabChoice(
      tabType, subType);

<<<<<<< HEAD
    this.activeSubType = subType;
    if (tabType === this.TAB_TYPE_ACCOMPLISHMENTS) {
      this.activeTabIsAccomplishments = true;
    } else {
      this.activeTabIsAccomplishments = false;
=======
    this.activeTabSubtype = subType;
    if (!this.isAccomplishmentsTabActive()) {
>>>>>>> 71027ce9
      this.contributionAndReviewService.setActiveTabType(tabType);
      this.contributionAndReviewService.setActiveSuggestionType(subType);
      this.activeExplorationId = null;
      this.contributionOpportunitiesService
        .reloadOpportunitiesEventEmitter.emit();
    }
  }

  toggleDropdown(): void {
    this.dropdownShown = !this.dropdownShown;
  }

  loadReviewableTranslationOpportunities(): Promise<GetOpportunitiesResponse> {
    return this.contributionOpportunitiesService
      .getReviewableTranslationOpportunitiesAsync(
        this.translationTopicService.getActiveTopicName())
      .then((response) => {
        const opportunitiesDicts = [];
        response.opportunities.forEach(opportunity => {
          const opportunityDict = {
            id: opportunity.getExplorationId(),
            heading: opportunity.getOpportunityHeading(),
            subheading: opportunity.getOpportunitySubheading(),
            actionButtonTitle: 'Translations'
          };
          opportunitiesDicts.push(opportunityDict);
        });

        return {
          opportunitiesDicts: opportunitiesDicts,
          more: response.more
        };
      });
  }

  onClickReviewableTranslations(explorationId: string): void {
    this.activeExplorationId = explorationId;
  }

  onClickBackToReviewableLessons(): void {
    this.activeExplorationId = null;
  }

  loadContributions(shouldResetOffset: boolean):
    Promise<GetOpportunitiesResponse> {
<<<<<<< HEAD
    if (!this.activeTabType || !this.activeSubType) {
=======
    if (!this.activeTabType || !this.activeTabSubtype) {
>>>>>>> 71027ce9
      return new Promise((resolve, reject) => {
        resolve({opportunitiesDicts: [], more: false});
      });
    }
    const fetchFunction = this.tabNameToOpportunityFetchFunction[
<<<<<<< HEAD
      this.activeSubType][this.activeTabType];
=======
      this.activeTabSubtype][this.activeTabType];
>>>>>>> 71027ce9

    return fetchFunction(shouldResetOffset).then((response) => {
      Object.keys(response.suggestionIdToDetails).forEach(id => {
        this.contributions[id] = response.suggestionIdToDetails[id];
      });
      return {
        opportunitiesDicts: this.getContributionSummaries(
          response.suggestionIdToDetails),
        more: response.more
      };
    });
  }

  loadOpportunities(): Promise<GetOpportunitiesResponse> {
    return this.loadContributions(/* Param shouldResetOffset= */ true);
  }

  loadMoreOpportunities(): Promise<GetOpportunitiesResponse> {
    return this.loadContributions(/* Param shouldResetOffset= */ false);
  }

  closeDropdownWhenClickedOutside(clickEvent: {target: Node}): void {
    const dropdown = document
      .querySelector('.oppia-contributions-dropdown-container');
    if (!dropdown) {
      return;
    }

    const clickOccurredWithinDropdown =
      dropdown.contains(clickEvent.target);
    if (clickOccurredWithinDropdown) {
      return;
    }

    this.dropdownShown = false;
  }

  isAccomplishmentsTabActive(): boolean {
    return this.activeTabType === this.TAB_TYPE_ACCOMPLISHMENTS;
  }

  ngOnInit(): void {
    this.SUGGESTION_TYPE_QUESTION = 'add_question';
    this.SUGGESTION_TYPE_TRANSLATE = 'translate_content';
    this.ACCOMPLISHMENTS_TYPE_STATS = 'stats';
    this.ACCOMPLISHMENTS_TYPE_BADGE = 'badges';
    this.TAB_TYPE_CONTRIBUTIONS = 'contributions';
    this.TAB_TYPE_REVIEWS = 'reviews';
    this.TAB_TYPE_ACCOMPLISHMENTS = 'accomplishments';
    this.activeExplorationId = null;
    this.contributions = {};
    this.userDetailsLoading = true;
    this.userIsLoggedIn = false;
    this.activeTabType = '';
<<<<<<< HEAD
    this.activeSubType = '';
=======
    this.activeTabSubtype = '';
>>>>>>> 71027ce9
    this.dropdownShown = false;
    this.activeTabIsAccomplishments = false;
    this.activeDropdownTabChoice = '';
    this.reviewTabs = [];
    this.accomplishmentsTabIsEnabled = (
      this.featureService.status.ContributorDashboardAccomplishments.isEnabled);
    this.contributionTabs = [
      {
        tabType: this.TAB_TYPE_CONTRIBUTIONS,
        tabSubType: this.SUGGESTION_TYPE_QUESTION,
        text: 'Questions',
        enabled: false
      },
      {
        tabType: this.TAB_TYPE_CONTRIBUTIONS,
        tabSubType: this.SUGGESTION_TYPE_TRANSLATE,
        text: 'Translations',
        enabled: true
      }
    ];
    this.accomplishmentsTabs = [
      {
        tabSubType: 'stats',
        tabType: this.TAB_TYPE_ACCOMPLISHMENTS,
        text: 'Contribution Stats',
        enabled: true
      },
      {
        tabSubType: 'badges',
        tabType: this.TAB_TYPE_ACCOMPLISHMENTS,
        text: 'Badges',
        enabled: true
      }
    ];

    this.translationTopicService.setActiveTopicName(
      ContributorDashboardConstants.DEFAULT_OPPORTUNITY_TOPIC_NAME);

    // Reset active exploration when changing topics.
    this.directiveSubscriptions.add(
      this.translationTopicService.onActiveTopicChanged.subscribe(
        () => this.activeExplorationId = null));

    this.userService.getUserInfoAsync().then((userInfo) => {
      this.userIsLoggedIn = userInfo.isLoggedIn();
      this.userDetailsLoading = false;
      if (this.userIsLoggedIn) {
        this.userService.getUserContributionRightsDataAsync().then(
          (userContributionRights) => {
            const userCanReviewTranslationSuggestionsInLanguages = (
              userContributionRights
                .can_review_translation_for_language_codes);
            const userCanReviewQuestionSuggestions = (
              userContributionRights.can_review_questions);
            const userReviewableSuggestionTypes = [];
            const userCanSuggestQuestions = (
              userContributionRights.can_suggest_questions);
            for (let index in this.contributionTabs) {
              if (this.contributionTabs[index].tabSubType === (
                this.SUGGESTION_TYPE_QUESTION)) {
                this.contributionTabs[index].enabled = (
                  userCanSuggestQuestions);
              }
            }
            if (userCanReviewQuestionSuggestions) {
              this.reviewTabs.push({
                tabType: this.TAB_TYPE_REVIEWS,
                tabSubType: this.SUGGESTION_TYPE_QUESTION,
                text: 'Review Questions',
                enabled: false
              });
              userReviewableSuggestionTypes.push(this.SUGGESTION_TYPE_QUESTION);
            }
            if (
              userCanReviewTranslationSuggestionsInLanguages
                .length > 0) {
              this.reviewTabs.push({
                tabType: this.TAB_TYPE_REVIEWS,
                tabSubType: this.SUGGESTION_TYPE_TRANSLATE,
                text: 'Review Translations',
                enabled: false
              });
              userReviewableSuggestionTypes.push(
                this.SUGGESTION_TYPE_TRANSLATE);
            }
            if (userReviewableSuggestionTypes.length > 0) {
              this.switchToTab(
                this.TAB_TYPE_REVIEWS, userReviewableSuggestionTypes[0]);
            } else if (userCanSuggestQuestions) {
              this.switchToTab(
                this.TAB_TYPE_CONTRIBUTIONS, this.SUGGESTION_TYPE_QUESTION);
            } else {
              this.switchToTab(
                this.TAB_TYPE_CONTRIBUTIONS, this.SUGGESTION_TYPE_TRANSLATE);
            }
          });
      }
    });

    this.tabNameToOpportunityFetchFunction = {
      [this.SUGGESTION_TYPE_QUESTION]: {
        [this.TAB_TYPE_CONTRIBUTIONS]: shouldResetOffset => {
          return this.contributionAndReviewService
            .getUserCreatedQuestionSuggestionsAsync(
              shouldResetOffset);
        },
        [this.TAB_TYPE_REVIEWS]: shouldResetOffset => {
          return this.contributionAndReviewService
            .getReviewableQuestionSuggestionsAsync(
              shouldResetOffset);
        }
      },
      [this.SUGGESTION_TYPE_TRANSLATE]: {
        [this.TAB_TYPE_CONTRIBUTIONS]: shouldResetOffset => {
          return this.contributionAndReviewService
            .getUserCreatedTranslationSuggestionsAsync(
              shouldResetOffset);
        },
        [this.TAB_TYPE_REVIEWS]: shouldResetOffset => {
          return this.contributionAndReviewService
            .getReviewableTranslationSuggestionsAsync(
              shouldResetOffset,
              this.activeExplorationId);
        }
      }
    };

    $(document).on('click', this.closeDropdownWhenClickedOutside);
  }

  ngOnDestroy(): void {
    this.directiveSubscriptions.unsubscribe();
    $(document).off('click', this.closeDropdownWhenClickedOutside);
  }
}

angular.module('oppia').directive('oppiaContributionsAndReview',
  downgradeComponent({
    component: ContributionsAndReview
  }) as angular.IDirectiveFactory);<|MERGE_RESOLUTION|>--- conflicted
+++ resolved
@@ -116,13 +116,8 @@
   userDetailsLoading: boolean;
   userIsLoggedIn: boolean;
   activeTabType: string;
-<<<<<<< HEAD
-  activeSubType: string;
-=======
   activeTabSubtype: string;
->>>>>>> 71027ce9
   dropdownShown: boolean;
-  activeTabIsAccomplishments: boolean;
   activeDropdownTabChoice: string;
   reviewTabs: TabDetails[] = [];
   accomplishmentsTabs: TabDetails[] = [];
@@ -134,17 +129,10 @@
   };
 
   /**
-<<<<<<< HEAD
-   * The feature flag state to gate the contributor stats and badges sections.
-   * @type {boolean}
-   * This keeps whether the contributor_dashboard_accomplishments feature is
-   * enabled.
-=======
    * The feature flag state to gate the contributor_dashboard_accomplishments.
    * @type {boolean} - contributor_dashboard_accomplishments - A boolean value.
    * This determines whether the contributor_dashboard_accomplishments feature
    * is enabled.
->>>>>>> 71027ce9
    */
   accomplishmentsTabIsEnabled: boolean = false;
   defaultContributionType: string = 'translationContribution';
@@ -340,21 +328,13 @@
   isActiveTab(tabType: string, subType: string): boolean {
     return (
       this.activeTabType === tabType &&
-<<<<<<< HEAD
-      this.activeSubType === subType);
-=======
       this.activeTabSubtype === subType);
->>>>>>> 71027ce9
   }
 
   isReviewTranslationsTab(): boolean {
     return (
       this.activeTabType === this.TAB_TYPE_REVIEWS &&
-<<<<<<< HEAD
-      this.activeSubType === this.SUGGESTION_TYPE_TRANSLATE);
-=======
       this.activeTabSubtype === this.SUGGESTION_TYPE_TRANSLATE);
->>>>>>> 71027ce9
   }
 
   openQuestionSuggestionModal(
@@ -406,15 +386,9 @@
   getContributionSummaries(
       suggestionIdToSuggestions: Record<string, SuggestionDetails>
   ): ContributionsSummary[] {
-<<<<<<< HEAD
-    if (this.activeSubType === this.SUGGESTION_TYPE_TRANSLATE) {
-      return this.getTranslationContributionsSummary(suggestionIdToSuggestions);
-    } else if (this.activeSubType === this.SUGGESTION_TYPE_QUESTION) {
-=======
     if (this.activeTabSubtype === this.SUGGESTION_TYPE_TRANSLATE) {
       return this.getTranslationContributionsSummary(suggestionIdToSuggestions);
     } else if (this.activeTabSubtype === this.SUGGESTION_TYPE_QUESTION) {
->>>>>>> 71027ce9
       return this.getQuestionContributionsSummary(suggestionIdToSuggestions);
     }
   }
@@ -438,16 +412,8 @@
     this.activeDropdownTabChoice = this.getActiveDropdownTabChoice(
       tabType, subType);
 
-<<<<<<< HEAD
-    this.activeSubType = subType;
-    if (tabType === this.TAB_TYPE_ACCOMPLISHMENTS) {
-      this.activeTabIsAccomplishments = true;
-    } else {
-      this.activeTabIsAccomplishments = false;
-=======
     this.activeTabSubtype = subType;
     if (!this.isAccomplishmentsTabActive()) {
->>>>>>> 71027ce9
       this.contributionAndReviewService.setActiveTabType(tabType);
       this.contributionAndReviewService.setActiveSuggestionType(subType);
       this.activeExplorationId = null;
@@ -493,21 +459,13 @@
 
   loadContributions(shouldResetOffset: boolean):
     Promise<GetOpportunitiesResponse> {
-<<<<<<< HEAD
-    if (!this.activeTabType || !this.activeSubType) {
-=======
     if (!this.activeTabType || !this.activeTabSubtype) {
->>>>>>> 71027ce9
       return new Promise((resolve, reject) => {
         resolve({opportunitiesDicts: [], more: false});
       });
     }
     const fetchFunction = this.tabNameToOpportunityFetchFunction[
-<<<<<<< HEAD
-      this.activeSubType][this.activeTabType];
-=======
       this.activeTabSubtype][this.activeTabType];
->>>>>>> 71027ce9
 
     return fetchFunction(shouldResetOffset).then((response) => {
       Object.keys(response.suggestionIdToDetails).forEach(id => {
@@ -562,13 +520,8 @@
     this.userDetailsLoading = true;
     this.userIsLoggedIn = false;
     this.activeTabType = '';
-<<<<<<< HEAD
-    this.activeSubType = '';
-=======
     this.activeTabSubtype = '';
->>>>>>> 71027ce9
     this.dropdownShown = false;
-    this.activeTabIsAccomplishments = false;
     this.activeDropdownTabChoice = '';
     this.reviewTabs = [];
     this.accomplishmentsTabIsEnabled = (
