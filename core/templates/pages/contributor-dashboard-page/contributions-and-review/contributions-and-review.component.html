--- conflicted
+++ resolved
@@ -24,18 +24,10 @@
              *ngIf="userIsLoggedIn">
           Contributions
         </div>
-<<<<<<< HEAD
-        <div class="oppia-contributions-dropdown-list-option"
-             *ngFor="let tab of contributionTabs"
-             (click)="switchToTab(TAB_TYPE_CONTRIBUTIONS, tab.suggestionType)"
-             [ngClass]="isActiveTab(TAB_TYPE_CONTRIBUTIONS, tab.suggestionType) ? 'oppia-contributions-dropdown-list-option-selected' : ''">
-          <div *ngIf="tab?.enabled">
-=======
         <div class="oppia-contributions-dropdown-list-option" *ngFor="let tab of contributionTabs">
           <div *ngIf="tab?.enabled"
                (click)="switchToTab(TAB_TYPE_CONTRIBUTIONS, tab.suggestionType)"
                [ngClass]="isActiveTab(TAB_TYPE_CONTRIBUTIONS, tab.suggestionType) ? 'oppia-contributions-dropdown-list-option-selected' : ''">
->>>>>>> ea4069c1
             {{ tab.text }}
           </div>
         </div>
