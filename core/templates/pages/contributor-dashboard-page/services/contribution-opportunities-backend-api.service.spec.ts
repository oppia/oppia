--- conflicted
+++ resolved
@@ -23,15 +23,8 @@
 import { ContributionOpportunitiesBackendApiService } from
   // eslint-disable-next-line max-len
   'pages/contributor-dashboard-page/services/contribution-opportunities-backend-api.service';
-<<<<<<< HEAD
-import { ExplorationOpportunitySummaryObjectFactory } from
-  'domain/opportunity/ExplorationOpportunitySummaryObjectFactory';
 import { SkillOpportunity } from
   'domain/opportunity/skill-opportunity.model';
-=======
-import { SkillOpportunityObjectFactory } from
-  'domain/opportunity/SkillOpportunityObjectFactory';
->>>>>>> 60641137
 import { UrlInterpolationService } from
   'domain/utilities/url-interpolation.service';
 import { FeaturedTranslationLanguage } from 'domain/opportunity/featured-translation-language.model';
@@ -41,13 +34,6 @@
   let contributionOpportunitiesBackendApiService:
     ContributionOpportunitiesBackendApiService = null;
   let httpTestingController: HttpTestingController;
-<<<<<<< HEAD
-  let explorationOpportunitySummaryObjectFactory:
-    ExplorationOpportunitySummaryObjectFactory = null;
-=======
-  let skillOpportunityObjectFactory:
-    SkillOpportunityObjectFactory = null;
->>>>>>> 60641137
   let urlInterpolationService:
     UrlInterpolationService = null;
   const skillOpportunityResponse = {
@@ -197,11 +183,6 @@
     fakeAsync(() => {
       const successHandler = jasmine.createSpy('success');
       const failHandler = jasmine.createSpy('fail');
-<<<<<<< HEAD
-      const featuredTranslationLanguageObjectFactory = TestBed.get(
-        FeaturedTranslationLanguageObjectFactory);
-=======
->>>>>>> 60641137
 
       contributionOpportunitiesBackendApiService
         .fetchFeaturedTranslationLanguages()
