--- conflicted
+++ resolved
@@ -39,13 +39,8 @@
     var moreTranslationOpportunitiesAvailable = true;
     var moreVoiceoverOpportunitiesAvailable = true;
 
-<<<<<<< HEAD
-    var _getSkillOpportunities = function(cursor, successCallback) {
-      ContributionOpportunitiesBackendApiService.fetchSkillOpportunitiesAsync(
-=======
     var _getSkillOpportunities = function(cursor) {
       return ContributionOpportunitiesBackendApiService.fetchSkillOpportunities(
->>>>>>> ecc1dd48
         cursor).then(({ opportunities, nextCursor, more }) => {
         skillOpportunitiesCursor = nextCursor;
         moreSkillOpportunitiesAvailable = more;
@@ -55,28 +50,6 @@
         };
       });
     };
-<<<<<<< HEAD
-    var _getTranslationOpportunities = function(
-        languageCode, cursor, successCallback) {
-      ContributionOpportunitiesBackendApiService
-        .fetchTranslationOpportunitiesAsync(
-          languageCode, cursor).then(({ opportunities, nextCursor, more }) => {
-          translationOpportunitiesCursor = nextCursor;
-          moreTranslationOpportunitiesAvailable = more;
-          successCallback(opportunities, more);
-        });
-    };
-    var _getVoiceoverOpportunities = function(
-        languageCode, cursor, successCallback) {
-      ContributionOpportunitiesBackendApiService
-        .fetchVoiceoverOpportunitiesAsync(
-          languageCode, cursor
-        ).then(function({ opportunities, nextCursor, more }) {
-          voiceoverOpportunitiesCursor = nextCursor;
-          moreVoiceoverOpportunitiesAvailable = more;
-          successCallback(opportunities, more);
-        });
-=======
     var _getTranslationOpportunities = function(languageCode, cursor) {
       return ContributionOpportunitiesBackendApiService
         .fetchTranslationOpportunities(
@@ -100,7 +73,6 @@
               more: more
             };
           });
->>>>>>> ecc1dd48
     };
 
     var showRequiresLoginModal = function(argument) {
