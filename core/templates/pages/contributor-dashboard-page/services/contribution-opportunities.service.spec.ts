--- conflicted
+++ resolved
@@ -250,7 +250,6 @@
     expect(successHandler).toHaveBeenCalledWith(translationOpportunitiesDict);
   }));
 
-<<<<<<< HEAD
   it('should return reviewable translation opportunities when calling ' +
     '\'getReviewableTranslationOpportunitiesAsync\'', fakeAsync(() => {
     const successHandler = jasmine.createSpy('success');
@@ -265,7 +264,19 @@
       .and.returnValue(Promise.resolve(
         {
           opportunities: sampleTranslationOpportunitiesResponse,
-=======
+          more: false
+        }
+      ));
+
+    contributionOpportunitiesService
+      .getReviewableTranslationOpportunitiesAsync('Topic')
+      .then(successHandler, failHandler);
+    tick();
+
+    expect(getReviewableTranslationOpportunitiesSpy).toHaveBeenCalled();
+    expect(successHandler).toHaveBeenCalledWith(translationOpportunitiesDict);
+  }));
+
   it('should throw error if no more translation opportunities is available ' +
     'when calling \'getMoreTranslationOpportunitiesAsync\'', fakeAsync(() => {
     const successHandler = jasmine.createSpy('success');
@@ -278,26 +289,11 @@
         {
           opportunities: sampleTranslationOpportunitiesResponse,
           nextCursor: '6',
->>>>>>> cf182608
           more: false
         }
       ));
 
     contributionOpportunitiesService
-<<<<<<< HEAD
-      .getReviewableTranslationOpportunitiesAsync('Topic')
-      .then(successHandler, failHandler);
-    tick();
-
-    expect(getReviewableTranslationOpportunitiesSpy).toHaveBeenCalled();
-    expect(successHandler).toHaveBeenCalledWith(translationOpportunitiesDict);
-  }));
-
-  it('should return all topic names when calling \'getAllTopicNamesAsync\'',
-    fakeAsync(() => {
-      const successHandler = jasmine.createSpy('success');
-      const failHandler = jasmine.createSpy('fail');
-=======
       .getMoreTranslationOpportunitiesAsync('en', 'Topic')
       .then(successHandler, failHandler);
     tick();
@@ -317,7 +313,6 @@
     '\'getTranslatableTopicNamesAsync\'', fakeAsync(() => {
     const successHandler = jasmine.createSpy('success');
     const failHandler = jasmine.createSpy('fail');
->>>>>>> cf182608
 
     let topicNamesDict = ['Topic 1', 'Topic 2'];
 
