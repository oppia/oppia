// Copyright 2021 The Oppia Authors. All Rights Reserved.
//
// Licensed under the Apache License, Version 2.0 (the "License");
// you may not use this file except in compliance with the License.
// You may obtain a copy of the License at
//
//      http://www.apache.org/licenses/LICENSE-2.0
//
// Unless required by applicable law or agreed to in writing, software
// distributed under the License is distributed on an "AS-IS" BASIS,
// WITHOUT WARRANTIES OR CONDITIONS OF ANY KIND, either express or implied.
// See the License for the specific language governing permissions and
// limitations under the License.

/**
 * @fileoverview Tests that translatable text backend api works correctly.
 */

import { HttpErrorResponse } from '@angular/common/http';
import { HttpClientTestingModule, HttpTestingController } from
  '@angular/common/http/testing';
import { TestBed, fakeAsync, flushMicrotasks } from '@angular/core/testing';
import { TranslatableTexts } from 'domain/opportunity/translatable-texts.model';
import { ImagesData } from 'services/image-local-storage.service';
import { TranslateTextBackendApiService } from './translate-text-backend-api.service';

describe('TranslateTextBackendApiService', () => {
  let translateTextBackendApiService: TranslateTextBackendApiService;
  let httpTestingController: HttpTestingController;
  const getTranslatableItem = (text: string) => {
    return {
      data_format: 'html',
      content: text,
      content_type: 'content',
      interaction_id: null,
      rule_type: null
    };
  };

  beforeEach(() => {
    TestBed.configureTestingModule({
      imports: [HttpClientTestingModule],
    });
    httpTestingController = TestBed.inject(HttpTestingController);
    translateTextBackendApiService = TestBed.inject(
      TranslateTextBackendApiService);
  });

  afterEach(() => {
    httpTestingController.verify();
  });

  describe('getTranslatableTextsAsync', () => {
    let successHandler: jasmine.Spy<jasmine.Func>;
    let failHandler: (error: HttpErrorResponse) => void;

    it('should correctly request translatable texts for a given exploration ' +
    'id and language code', fakeAsync(() => {
      successHandler = jasmine.createSpy('success');
      failHandler = jasmine.createSpy('error');
      const sampleDataResults = {
        state_names_to_content_id_mapping: {
          stateName1: {
            contentId1: getTranslatableItem('text1'),
            contentId2: getTranslatableItem('text2')
          },
          stateName2: {contentId3: getTranslatableItem('text3')}
        },
        version: '1'
      };
      translateTextBackendApiService.getTranslatableTextsAsync('1', 'en').then(
        successHandler, failHandler
      );
      const req = httpTestingController.expectOne(
        '/gettranslatabletexthandler?exp_id=1&language_code=en');
      expect(req.request.method).toEqual('GET');
      req.flush(sampleDataResults);
      flushMicrotasks();

      expect(successHandler).toHaveBeenCalledWith(
        TranslatableTexts.createFromBackendDict(sampleDataResults));
    }));

    it('should call the failHandler on error response', fakeAsync(() => {
      const errorEvent = new ErrorEvent('error');
      failHandler = (error: HttpErrorResponse) => {
        expect(error.error).toBe(errorEvent);
      };
      translateTextBackendApiService.getTranslatableTextsAsync('1', 'en').then(
        successHandler, failHandler
      );
      const req = httpTestingController.expectOne(
        '/gettranslatabletexthandler?exp_id=1&language_code=en');
      expect(req.request.method).toEqual('GET');
      req.error(errorEvent);
      flushMicrotasks();
    }));
  });

  describe('suggestTranslatedTextAsync', () => {
    class MockReaderObject {
<<<<<<< HEAD
    result = 'data:image/png;base64,imageBlob1';
    onload: () => string;
    constructor() {
      this.onload = () => {
        return 'Fake onload executed';
      };
    }

    readAsDataURL(file: Blob) {
      this.onload();
      return 'The file is loaded';
    }
=======
      result = 'data:image/png;base64,imageBlob1';
      onload: () => string;
      constructor() {
        this.onload = () => {
          return 'Fake onload executed';
        };
      }
      readAsDataURL(file: Blob) {
        this.onload();
        return 'The file is loaded';
      }
>>>>>>> 475103c5
    }
    let successHandler: jasmine.Spy<jasmine.Func>;
    let failHandler: (error: HttpErrorResponse) => void;
    let imagesData: ImagesData[];

    beforeEach(() => {
      successHandler = jasmine.createSpy('success');
      failHandler = jasmine.createSpy('error');
      imagesData = [{
        filename: 'imageFilename',
        imageBlob: new Blob(['imageBlob1'], {type: 'image'})
      }];
    });

    it('should correctly submit a translation suggestion', fakeAsync(() => {
    // This throws "Argument of type 'mockReaderObject' is not assignable to
    // parameter of type 'HTMLImageElement'.". We need to suppress this
    // error because 'HTMLImageElement' has around 250 more properties.
    // We have only defined the properties we need in 'mockReaderObject'.
    // @ts-expect-error
      spyOn(window, 'FileReader').and.returnValue(new MockReaderObject());
      const expectedPayload = {
        suggestion_type: 'translate_content',
        target_type: 'exploration',
        description: 'Adds translation',
        target_id: 'activeExpId',
        target_version_at_submission: 'activeExpVersion',
        change: {
          cmd: 'add_written_translation',
          content_id: 'activeContentId',
          state_name: 'activeStateName',
          language_code: 'languageCode',
          content_html: 'contentHtml',
          translation_html: 'translationHtml',
          data_format: 'html'
        },
        files: {
          imageFilename: 'imageBlob1'
        }
      };

      translateTextBackendApiService.suggestTranslatedTextAsync(
        'activeExpId',
        'activeExpVersion',
        'activeContentId',
        'activeStateName',
        'languageCode',
        'contentHtml',
        'translationHtml',
        imagesData,
        'html'
      ).then(successHandler, failHandler);
      flushMicrotasks();
      const req = httpTestingController.expectOne(
        '/suggestionhandler/');
      expect(req.request.method).toEqual('POST');
      expect(req.request.body.getAll('payload')[0]).toEqual(
        JSON.stringify(expectedPayload));
      req.flush({});
      flushMicrotasks();

      expect(successHandler).toHaveBeenCalled();
    }));

    it('should append image data to form data', fakeAsync(() => {
      spyOn(translateTextBackendApiService, 'blobtoBase64').and.returnValue(
        Promise.resolve('imageBlob'));
      translateTextBackendApiService.suggestTranslatedTextAsync(
        'activeExpId',
        'activeExpVersion',
        'activeContentId',
        'activeStateName',
        'languageCode',
        'contentHtml',
        'translationHtml',
        imagesData,
        'html'
      ).then(successHandler, failHandler);
      flushMicrotasks();
      const req = httpTestingController.expectOne(
        '/suggestionhandler/');
      const files = JSON.parse(req.request.body.getAll('payload')[0]).files;
      const images = Object.values(files);
      expect(req.request.method).toEqual('POST');
      expect(images).toContain('imageBlob');
      req.flush({});
      flushMicrotasks();

      expect(successHandler).toHaveBeenCalled();
    }));

    it('should handle multiple image blobs per filename', fakeAsync(() => {
      imagesData = [{
        filename: 'imageFilename1',
        imageBlob: {
          size: 0,
          type: 'imageBlob1'
        } as Blob
      }, {
        filename: 'imageFilename1',
        imageBlob: {
          size: 0,
          type: 'imageBlob2'
        } as Blob
      }, {
        filename: 'imageFilename2',
        imageBlob: {
          size: 0,
          type: 'imageBlob1'
        } as Blob
      }, {
        filename: 'imageFilename2',
        imageBlob: {
          size: 0,
          type: 'imageBlob2'
        } as Blob
      }];
      spyOn(translateTextBackendApiService, 'blobtoBase64').and.returnValue(
        Promise.resolve(['imageBlob1', 'imageBlob2'])
      );
      translateTextBackendApiService.suggestTranslatedTextAsync(
        'activeExpId',
        'activeExpVersion',
        'activeContentId',
        'activeStateName',
        'languageCode',
        'contentHtml',
        'translationHtml',
        imagesData,
        'html'
      ).then(successHandler, failHandler);
      flushMicrotasks();
      const req = httpTestingController.expectOne(
        '/suggestionhandler/');
      expect(req.request.method).toEqual('POST');
      const files = JSON.parse(req.request.body.getAll('payload')[0]).files;
      const filename1Blobs = files.imageFilename1[0];
      const filename2Blobs = files.imageFilename2[0];
      const filename3Blobs = files.imageFilename1[1];
      const filename4Blobs = files.imageFilename2[1];
      expect(filename1Blobs).toContain('imageBlob1');
      expect(filename2Blobs).toContain('imageBlob1');
      expect(filename3Blobs).toContain('imageBlob2');
      expect(filename4Blobs).toContain('imageBlob2');
      req.flush({});
      flushMicrotasks();

      expect(successHandler).toHaveBeenCalled();
    }));


    it('should call the failhandler on error response', fakeAsync(() => {
      const errorEvent = new ErrorEvent('error');
      failHandler = (error: HttpErrorResponse) => {
        expect(error.error).toBe(errorEvent);
      };
      spyOn(translateTextBackendApiService, 'blobtoBase64').and.returnValue(
        Promise.resolve('imageBlob'));
      translateTextBackendApiService.suggestTranslatedTextAsync(
        'activeExpId',
        'activeExpVersion',
        'activeContentId',
        'activeStateName',
        'languageCode',
        'contentHtml',
        'translationHtml',
        imagesData,
        'html'
      ).then(successHandler, failHandler);
      flushMicrotasks();
      const req = httpTestingController.expectOne(
        '/suggestionhandler/');
      expect(req.request.method).toEqual('POST');
      req.error(errorEvent);
      flushMicrotasks();
    }));

    it('should throw error if Image Data is not present in' +
       ' local Storage', async() => {
      imagesData = [{
        filename: 'imageFilename1',
        imageBlob: null
      }];

      await expectAsync(
        translateTextBackendApiService.suggestTranslatedTextAsync(
          'activeExpId',
          'activeExpVersion',
          'activeContentId',
          'activeStateName',
          'languageCode',
          'contentHtml',
          'translationHtml',
          imagesData,
          'html'
        )
      ).toBeRejectedWithError('No image data found');
    });

    it('should throw error if prefix is invalid', async() => {
      imagesData = [{
        filename: 'imageFilename1',
        imageBlob: new Blob(['data:random/xyz;base64,Blob1'], {type: 'image'})
      }];
      await expectAsync(
        translateTextBackendApiService.suggestTranslatedTextAsync(
          'activeExpId',
          'activeExpVersion',
          'activeContentId',
          'activeStateName',
          'languageCode',
          'contentHtml',
          'translationHtml',
          imagesData,
          'html')
      ).toBeRejectedWithError('No valid prefix found in data url');
    });
  });
});<|MERGE_RESOLUTION|>--- conflicted
+++ resolved
@@ -99,20 +99,6 @@
 
   describe('suggestTranslatedTextAsync', () => {
     class MockReaderObject {
-<<<<<<< HEAD
-    result = 'data:image/png;base64,imageBlob1';
-    onload: () => string;
-    constructor() {
-      this.onload = () => {
-        return 'Fake onload executed';
-      };
-    }
-
-    readAsDataURL(file: Blob) {
-      this.onload();
-      return 'The file is loaded';
-    }
-=======
       result = 'data:image/png;base64,imageBlob1';
       onload: () => string;
       constructor() {
@@ -120,11 +106,11 @@
           return 'Fake onload executed';
         };
       }
+      
       readAsDataURL(file: Blob) {
         this.onload();
         return 'The file is loaded';
       }
->>>>>>> 475103c5
     }
     let successHandler: jasmine.Spy<jasmine.Func>;
     let failHandler: (error: HttpErrorResponse) => void;
