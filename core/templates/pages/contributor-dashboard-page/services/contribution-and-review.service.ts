--- conflicted
+++ resolved
@@ -137,11 +137,7 @@
           translation_html: translationHtml
         }).then(function() {
           onSuccess();
-<<<<<<< HEAD
-        }, () => onFailure && onFailure(suggestionId));
-=======
         }, (error) => onFailure && onFailure(error));
->>>>>>> 13ae1226
       },
       updateQuestionSuggestionAsync: async function(
           suggestionId, skillDifficulty, questionStateData, imagesData,
