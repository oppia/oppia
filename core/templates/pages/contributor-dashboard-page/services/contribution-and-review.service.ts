// Copyright 2014 The Oppia Authors. All Rights Reserved.
//
// Licensed under the Apache License, Version 2.0 (the "License");
// you may not use this file except in compliance with the License.
// You may obtain a copy of the License at
//
//      http://www.apache.org/licenses/LICENSE-2.0
//
// Unless required by applicable law or agreed to in writing, software
// distributed under the License is distributed on an "AS-IS" BASIS,
// WITHOUT WARRANTIES OR CONDITIONS OF ANY KIND, either express or implied.
// See the License for the specific language governing permissions and
// limitations under the License.

/**
 * @fileoverview Service for fetching and resolving suggestions.
 */

import { downgradeInjectable } from '@angular/upgrade/static';
import { Injectable } from '@angular/core';
import { AppConstants } from 'app.constants';
import { ContributionAndReviewBackendApiService }
  from './contribution-and-review-backend-api.service';
import { SuggestionBackendDict } from 'domain/suggestion/suggestion.model';
import { StateBackendDict } from 'domain/state/StateObjectFactory';
import { ImagesData } from 'services/image-local-storage.service';

export interface OpportunityDict {
  'skill_id': string;
  'skill_description': string;
}

// Encapsulates the state necessary to fetch a particular suggestion from the
// backend.
class SuggestionFetcher {
  // Type of suggestion to fetch.
  type: string;
  // The current offset, i.e. the number of items to skip (from the beginning of
  // all matching results) in the next fetch.
  offset: number;
  // Cache of suggestions.
  suggestionIdToDetails: SuggestionDetailsDict;

  constructor(type: string) {
    this.type = type;
    this.offset = 0;
    this.suggestionIdToDetails = {};
  }
}

interface SuggestionDetailsDict {
  [targetId: string]: {
    suggestion: SuggestionBackendDict;
    details: OpportunityDict;
  };
}

// Represents a client-facing response to a fetch suggestion query.
interface FetchSuggestionsResponse {
  // A dict mapping suggestion ID to suggestion metadata.
  suggestionIdToDetails: SuggestionDetailsDict;
  // Whether there are more results to return after the last query.
  more: boolean;
}

@Injectable({
  providedIn: 'root',
})
export class ContributionAndReviewService {
  private activeTabType: string = null;
  private activeSuggestionType: string = null;

  constructor(
    private contributionAndReviewBackendApiService:
      ContributionAndReviewBackendApiService
  ) {}

<<<<<<< HEAD
  getActiveTabType(): string {
    return this.activeTabType;
  }

  setActiveTabType(activeTabType: string): void {
    this.activeTabType = activeTabType;
  }

  getActiveSuggestionType(): string {
    return this.activeSuggestionType;
  }

  setActiveSuggestionType(activeSuggestionType: string): void {
    this.activeSuggestionType = activeSuggestionType;
  }

  private async fetchSuggestionsAsync(
      fetchType: string, topicName: string
=======
  private userCreatedQuestionFetcher: SuggestionFetcher = (
    new SuggestionFetcher('SUBMITTED_QUESTION_SUGGESTIONS'));

  private reviewableQuestionFetcher: SuggestionFetcher = (
    new SuggestionFetcher('REVIEWABLE_QUESTION_SUGGESTIONS'));

  private userCreatedTranslationFetcher: SuggestionFetcher = (
    new SuggestionFetcher('SUBMITTED_TRANSLATION_SUGGESTIONS'));

  private reviewableTranslationFetcher: SuggestionFetcher = (
    new SuggestionFetcher('REVIEWABLE_TRANSLATION_SUGGESTIONS'));

  /**
   * Fetches suggestions from the backend.
   *
   * @param {SuggestionFetcher} fetcher - The fetcher for a particular
   *   suggestion type.
   * @param {boolean} shouldResetOffset - Whether to reset the input fetcher's
   *   offset to 0 and clear the fetcher's cache. Set this to true to fetch
   *   results starting from the beginning of all results matching the query.
   * @returns {Promise<FetchSuggestionsResponse>}
   */
  private async fetchSuggestionsAsync(
      fetcher: SuggestionFetcher, shouldResetOffset: boolean
>>>>>>> bfc32c07
  ): Promise<FetchSuggestionsResponse> {
    if (shouldResetOffset) {
      // Handle the case where we need to fetch starting from the beginning.
      fetcher.offset = 0;
      fetcher.suggestionIdToDetails = {};
    }
    const currentCacheSize: number = Object.keys(
      fetcher.suggestionIdToDetails).length;
    return (
      this.contributionAndReviewBackendApiService.fetchSuggestionsAsync(
<<<<<<< HEAD
        fetchType, topicName
=======
        fetcher.type,
        // Fetch up to two pages at a time to compute if we have more results.
        // The first page of results is returned to the caller and the second
        // page is cached.
        (AppConstants.OPPORTUNITIES_PAGE_SIZE * 2) - currentCacheSize,
        fetcher.offset
>>>>>>> bfc32c07
      ).then((responseBody) => {
        const responseSuggestionIdToDetails = fetcher.suggestionIdToDetails;
        fetcher.suggestionIdToDetails = {};
        const targetIdToDetails = responseBody.target_id_to_opportunity_dict;
        responseBody.suggestions.forEach((suggestion) => {
          const suggestionDetails = {
            suggestion: suggestion,
            details: targetIdToDetails[suggestion.target_id]
          };
          const responseSize: number = Object.keys(
            responseSuggestionIdToDetails).length;
          if (responseSize < AppConstants.OPPORTUNITIES_PAGE_SIZE) {
            // Populate the response with up to a page's worth of results.
            responseSuggestionIdToDetails[
              suggestion.suggestion_id] = suggestionDetails;
          } else {
            // Cache the 2nd page.
            fetcher.suggestionIdToDetails[
              suggestion.suggestion_id] = suggestionDetails;
          }
        });
        fetcher.offset = responseBody.next_offset;
        return {
          suggestionIdToDetails: responseSuggestionIdToDetails,
          more: Object.keys(fetcher.suggestionIdToDetails).length > 0
        };
      })
    );
  }

<<<<<<< HEAD
  async getUserCreatedQuestionSuggestionsAsync(topicName: string):
  Promise<FetchSuggestionsResponse> {
    return this.fetchSuggestionsAsync(
      'SUBMITTED_QUESTION_SUGGESTIONS', topicName);
  }

  async getReviewableQuestionSuggestionsAsync(topicName: string):
  Promise<FetchSuggestionsResponse> {
    return this.fetchSuggestionsAsync(
      'REVIEWABLE_QUESTION_SUGGESTIONS', topicName);
  }

  async getUserCreatedTranslationSuggestionsAsync(topicName: string):
  Promise<FetchSuggestionsResponse> {
    return this.fetchSuggestionsAsync(
      'SUBMITTED_TRANSLATION_SUGGESTIONS', topicName);
  }

  async getReviewableTranslationSuggestionsAsync(topicName: string):
  Promise<FetchSuggestionsResponse> {
    return this.fetchSuggestionsAsync(
      'REVIEWABLE_TRANSLATION_SUGGESTIONS', topicName);
=======
  async getUserCreatedQuestionSuggestionsAsync(
      shouldResetOffset: boolean = true):
  Promise<FetchSuggestionsResponse> {
    return this.fetchSuggestionsAsync(
      this.userCreatedQuestionFetcher, shouldResetOffset);
  }

  async getReviewableQuestionSuggestionsAsync(
      shouldResetOffset: boolean = true):
  Promise<FetchSuggestionsResponse> {
    return this.fetchSuggestionsAsync(
      this.reviewableQuestionFetcher, shouldResetOffset);
  }

  async getUserCreatedTranslationSuggestionsAsync(
      shouldResetOffset: boolean = true):
  Promise<FetchSuggestionsResponse> {
    return this.fetchSuggestionsAsync(
      this.userCreatedTranslationFetcher, shouldResetOffset);
  }

  async getReviewableTranslationSuggestionsAsync(
      shouldResetOffset: boolean = true):
  Promise<FetchSuggestionsResponse> {
    return this.fetchSuggestionsAsync(
      this.reviewableTranslationFetcher, shouldResetOffset);
>>>>>>> bfc32c07
  }

  reviewExplorationSuggestion(
      targetId: string, suggestionId: string, action: string,
      reviewMessage: string, commitMessage: string,
      onSuccess: (suggestionId: string) => void,
      onFailure: (error) => void
  ): Promise<void> {
    const requestBody = {
      action: action,
      review_message: reviewMessage,
      commit_message: (
        action === AppConstants.ACTION_ACCEPT_SUGGESTION ?
        commitMessage : null
      )
    };

    return this.contributionAndReviewBackendApiService
      .reviewExplorationSuggestionAsync(
        targetId, suggestionId, requestBody
      ).then(() => {
        onSuccess(suggestionId);
      }, (error) => {
        onFailure && onFailure(error);
      });
  }

  reviewSkillSuggestion(
      targetId: string, suggestionId: string, action: string,
      reviewMessage: string, skillDifficulty: string,
      onSuccess: (suggestionId: string) => void,
      onFailure: () => void
  ): Promise<void> {
    const requestBody = {
      action: action,
      review_message: reviewMessage,
      skill_difficulty: skillDifficulty
    };

    return this.contributionAndReviewBackendApiService
      .reviewSkillSuggestionAsync(
        targetId, suggestionId, requestBody
      ).then(() => {
        onSuccess(suggestionId);
      }, () => {
        onFailure && onFailure();
      });
  }

  async updateTranslationSuggestionAsync(
      suggestionId: string, translationHtml: string,
      onSuccess: () => void,
      onFailure: (error) => void
  ): Promise<void> {
    const requestBody = {
      translation_html: translationHtml
    };

    return this.contributionAndReviewBackendApiService
      .updateTranslationSuggestionAsync(
        suggestionId, requestBody
      ).then(() => {
        onSuccess();
      }, (error) => onFailure && onFailure(error));
  }

  async updateQuestionSuggestionAsync(
      suggestionId: string, skillDifficulty: string,
      questionStateData: StateBackendDict, imagesData: ImagesData[],
      onSuccess: (suggestionId: string) => void,
      onFailure: (suggestionId: string) => void
  ): Promise<void> {
    const payload = {
      skill_difficulty: skillDifficulty,
      question_state_data: questionStateData
    };
    const requestBody = new FormData();
    requestBody.append('payload', JSON.stringify(payload));
    imagesData.forEach(obj => {
      if (obj.imageBlob !== null) {
        requestBody.append(obj.filename, obj.imageBlob);
      }
    });

    return this.contributionAndReviewBackendApiService
      .updateQuestionSuggestionAsync(
        suggestionId, requestBody
      ).then(() => {
        onSuccess(suggestionId);
      }, () => onFailure && onFailure(suggestionId));
  }
}

angular.module('oppia').factory('ContributionAndReviewService',
  downgradeInjectable(ContributionAndReviewService));<|MERGE_RESOLUTION|>--- conflicted
+++ resolved
@@ -75,7 +75,6 @@
       ContributionAndReviewBackendApiService
   ) {}
 
-<<<<<<< HEAD
   getActiveTabType(): string {
     return this.activeTabType;
   }
@@ -92,9 +91,6 @@
     this.activeSuggestionType = activeSuggestionType;
   }
 
-  private async fetchSuggestionsAsync(
-      fetchType: string, topicName: string
-=======
   private userCreatedQuestionFetcher: SuggestionFetcher = (
     new SuggestionFetcher('SUBMITTED_QUESTION_SUGGESTIONS'));
 
@@ -118,8 +114,7 @@
    * @returns {Promise<FetchSuggestionsResponse>}
    */
   private async fetchSuggestionsAsync(
-      fetcher: SuggestionFetcher, shouldResetOffset: boolean
->>>>>>> bfc32c07
+      fetcher: SuggestionFetcher, shouldResetOffset: boolean, topicName: string
   ): Promise<FetchSuggestionsResponse> {
     if (shouldResetOffset) {
       // Handle the case where we need to fetch starting from the beginning.
@@ -130,16 +125,12 @@
       fetcher.suggestionIdToDetails).length;
     return (
       this.contributionAndReviewBackendApiService.fetchSuggestionsAsync(
-<<<<<<< HEAD
-        fetchType, topicName
-=======
         fetcher.type,
         // Fetch up to two pages at a time to compute if we have more results.
         // The first page of results is returned to the caller and the second
         // page is cached.
         (AppConstants.OPPORTUNITIES_PAGE_SIZE * 2) - currentCacheSize,
-        fetcher.offset
->>>>>>> bfc32c07
+        fetcher.offset, topicName
       ).then((responseBody) => {
         const responseSuggestionIdToDetails = fetcher.suggestionIdToDetails;
         fetcher.suggestionIdToDetails = {};
@@ -170,57 +161,36 @@
     );
   }
 
-<<<<<<< HEAD
-  async getUserCreatedQuestionSuggestionsAsync(topicName: string):
-  Promise<FetchSuggestionsResponse> {
-    return this.fetchSuggestionsAsync(
-      'SUBMITTED_QUESTION_SUGGESTIONS', topicName);
-  }
-
-  async getReviewableQuestionSuggestionsAsync(topicName: string):
-  Promise<FetchSuggestionsResponse> {
-    return this.fetchSuggestionsAsync(
-      'REVIEWABLE_QUESTION_SUGGESTIONS', topicName);
-  }
-
-  async getUserCreatedTranslationSuggestionsAsync(topicName: string):
-  Promise<FetchSuggestionsResponse> {
-    return this.fetchSuggestionsAsync(
-      'SUBMITTED_TRANSLATION_SUGGESTIONS', topicName);
-  }
-
-  async getReviewableTranslationSuggestionsAsync(topicName: string):
-  Promise<FetchSuggestionsResponse> {
-    return this.fetchSuggestionsAsync(
-      'REVIEWABLE_TRANSLATION_SUGGESTIONS', topicName);
-=======
   async getUserCreatedQuestionSuggestionsAsync(
-      shouldResetOffset: boolean = true):
-  Promise<FetchSuggestionsResponse> {
-    return this.fetchSuggestionsAsync(
-      this.userCreatedQuestionFetcher, shouldResetOffset);
+      shouldResetOffset: boolean = true,
+      topicName: string = 'All'):
+  Promise<FetchSuggestionsResponse> {
+    return this.fetchSuggestionsAsync(
+      this.userCreatedQuestionFetcher, shouldResetOffset, topicName);
   }
 
   async getReviewableQuestionSuggestionsAsync(
-      shouldResetOffset: boolean = true):
-  Promise<FetchSuggestionsResponse> {
-    return this.fetchSuggestionsAsync(
-      this.reviewableQuestionFetcher, shouldResetOffset);
+    shouldResetOffset: boolean = true,
+    topicName: string = 'All'):
+  Promise<FetchSuggestionsResponse> {
+    return this.fetchSuggestionsAsync(
+      this.reviewableQuestionFetcher, shouldResetOffset, topicName);
   }
 
   async getUserCreatedTranslationSuggestionsAsync(
-      shouldResetOffset: boolean = true):
-  Promise<FetchSuggestionsResponse> {
-    return this.fetchSuggestionsAsync(
-      this.userCreatedTranslationFetcher, shouldResetOffset);
+    shouldResetOffset: boolean = true,
+    topicName: string = 'All'):
+  Promise<FetchSuggestionsResponse> {
+    return this.fetchSuggestionsAsync(
+      this.userCreatedTranslationFetcher, shouldResetOffset, topicName);
   }
 
   async getReviewableTranslationSuggestionsAsync(
-      shouldResetOffset: boolean = true):
-  Promise<FetchSuggestionsResponse> {
-    return this.fetchSuggestionsAsync(
-      this.reviewableTranslationFetcher, shouldResetOffset);
->>>>>>> bfc32c07
+    shouldResetOffset: boolean = true,
+    topicName: string = 'All'):
+  Promise<FetchSuggestionsResponse> {
+    return this.fetchSuggestionsAsync(
+      this.reviewableTranslationFetcher, shouldResetOffset, topicName);
   }
 
   reviewExplorationSuggestion(
