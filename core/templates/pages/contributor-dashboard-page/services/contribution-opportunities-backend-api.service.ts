--- conflicted
+++ resolved
@@ -95,44 +95,10 @@
 
   private UPDATE_PINNED_OPPORTUNITY_HANDLER_URL = '/pinned-opportunities';
 
-<<<<<<< HEAD
-  async fetchSkillOpportunitiesAsync(cursor: string):
-  Promise<SkillContributionOpportunities> {
-=======
-  private _getExplorationOpportunityFromDict(
-    opportunityDict: ExplorationOpportunitySummaryBackendDict
-  ): ExplorationOpportunitySummary {
-    return new ExplorationOpportunitySummary(
-      opportunityDict.id,
-      opportunityDict.topic_name,
-      opportunityDict.story_title,
-      opportunityDict.chapter_title,
-      opportunityDict.content_count,
-      opportunityDict.translation_counts,
-      opportunityDict.translation_in_review_counts,
-      opportunityDict.language_code,
-      opportunityDict.is_pinned
-    );
-  }
-
-  private _getSkillOpportunityFromDict(
-    opportunityDict: SkillOpportunityBackendDict
-  ): SkillOpportunity {
-    return new SkillOpportunity(
-      opportunityDict.id,
-      opportunityDict.skill_description,
-      opportunityDict.topic_name,
-      opportunityDict.question_count
-    );
-  }
-
   async fetchSkillOpportunitiesAsync(
     cursor: string
   ): Promise<SkillContributionOpportunities> {
->>>>>>> 4df5a769
-    const params = {
-      cursor: cursor,
-    };
+    const params = {cursor};
 
     return this.http
       .get<SkillContributionOpportunitiesBackendDict>(
@@ -145,7 +111,7 @@
       .then(
         data => {
           const opportunities = data.opportunities.map(dict =>
-            this._getSkillOpportunityFromDict(dict)
+            SkillOpportunity.createFromBackendDict(dict)
           );
 
           return {
@@ -157,22 +123,7 @@
         errorResponse => {
           throw new Error(errorResponse.error.error);
         }
-<<<<<<< HEAD
-      ), { params }).toPromise().then(data => {
-      const opportunities = data.opportunities.map(
-        dict => SkillOpportunity.createFromBackendDict(dict));
-
-      return {
-        opportunities: opportunities,
-        nextCursor: data.next_cursor,
-        more: data.more
-      };
-    }, errorResponse => {
-      throw new Error(errorResponse.error.error);
-    });
-=======
       );
->>>>>>> 4df5a769
   }
 
   async pinTranslationOpportunity(
@@ -202,27 +153,15 @@
   }
 
   async fetchTranslationOpportunitiesAsync(
-<<<<<<< HEAD
-      languageCode: string, topicName: string, cursor: string
-  ): Promise<TranslationContributionOpportunities> {
-    const params = {
-      language_code: languageCode,
-      topic_name: topicName === AppConstants.TOPIC_SENTINEL_NAME_ALL ?
-        '' : topicName,
-      cursor: cursor
-=======
     languageCode: string,
     topicName: string,
     cursor: string
   ): Promise<TranslationContributionOpportunities> {
-    topicName =
-      topicName === AppConstants.TOPIC_SENTINEL_NAME_ALL ? '' : topicName;
-
     const params = {
       language_code: languageCode,
-      topic_name: topicName,
+      topic_name:
+        topicName === AppConstants.TOPIC_SENTINEL_NAME_ALL ? '' : topicName,
       cursor: cursor,
->>>>>>> 4df5a769
     };
 
     return this.http
@@ -236,7 +175,7 @@
       .then(
         data => {
           const opportunities = data.opportunities.map(dict =>
-            this._getExplorationOpportunityFromDict(dict)
+            ExplorationOpportunitySummary.createFromBackendDict(dict)
           );
 
           return {
@@ -248,22 +187,7 @@
         errorResponse => {
           throw new Error(errorResponse.error.error);
         }
-<<<<<<< HEAD
-      ), { params }).toPromise().then(data => {
-      const opportunities = data.opportunities.map(
-        dict => ExplorationOpportunitySummary.createFromBackendDict(dict));
-
-      return {
-        opportunities: opportunities,
-        nextCursor: data.next_cursor,
-        more: data.more
-      };
-    }, errorResponse => {
-      throw new Error(errorResponse.error.error);
-    });
-=======
       );
->>>>>>> 4df5a769
   }
 
   async fetchReviewableTranslationOpportunitiesAsync(
@@ -280,21 +204,7 @@
     if (languageCode && languageCode !== '') {
       params.language_code = languageCode;
     }
-<<<<<<< HEAD
-    return this.http.get<ReviewableTranslationOpportunitiesBackendDict>(
-      '/getreviewableopportunitieshandler', {
-        params
-      } as Object
-    ).toPromise().then(data => {
-      const opportunities = data.opportunities.map(
-        dict => ExplorationOpportunitySummary.createFromBackendDict(dict));
-      return {
-        opportunities: opportunities
-      };
-    }, errorResponse => {
-      throw new Error(errorResponse.error.error);
-    });
-=======
+
     return this.http
       .get<ReviewableTranslationOpportunitiesBackendDict>(
         '/getreviewableopportunitieshandler',
@@ -306,17 +216,16 @@
       .then(
         data => {
           const opportunities = data.opportunities.map(dict =>
-            this._getExplorationOpportunityFromDict(dict)
+            ExplorationOpportunitySummary.createFromBackendDict(dict)
           );
           return {
-            opportunities: opportunities,
+            opportunities,
           };
         },
         errorResponse => {
           throw new Error(errorResponse.error.error);
         }
       );
->>>>>>> 4df5a769
   }
 
   async fetchFeaturedTranslationLanguagesAsync(): Promise<
@@ -340,14 +249,8 @@
   async fetchTranslatableTopicNamesAsync(): Promise<string[]> {
     try {
       const response = await this.http
-<<<<<<< HEAD
-        .get<TopicNamesBackendDict>('/gettranslatabletopicnames').toPromise();
-=======
         .get<TopicNamesBackendDict>('/gettranslatabletopicnames')
         .toPromise();
-      // TODO(#15648): Re-enable "All Topics" after fetching latency is fixed.
-      // response.topic_names.unshift('All');
->>>>>>> 4df5a769
 
       return [AppConstants.TOPIC_SENTINEL_NAME_ALL, ...response.topic_names];
     } catch {
