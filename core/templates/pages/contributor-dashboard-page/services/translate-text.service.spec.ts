--- conflicted
+++ resolved
@@ -26,12 +26,6 @@
   let translateTextService;
   let httpTestingController;
 
-<<<<<<< HEAD
-  beforeEach(angular.mock.inject(function($injector, unused$q) {
-    TranslateTextService = $injector.get('TranslateTextService');
-    $httpBackend = $injector.get('$httpBackend');
-  }));
-=======
   beforeEach(() => {
     TestBed.configureTestingModule({
       imports: [HttpClientTestingModule],
@@ -39,7 +33,6 @@
     httpTestingController = TestBed.inject(HttpTestingController);
     translateTextService = TestBed.inject(TranslateTextService);
   });
->>>>>>> 53e5139c
 
   afterEach(() => {
     httpTestingController.verify();
