// Copyright 2019 The Oppia Authors. All Rights Reserved.
//
// Licensed under the Apache License, Version 2.0 (the "License");
// you may not use this file except in compliance with the License.
// You may obtain a copy of the License at
//
//      http://www.apache.org/licenses/LICENSE-2.0
//
// Unless required by applicable law or agreed to in writing, software
// distributed under the License is distributed on an "AS-IS" BASIS,
// WITHOUT WARRANTIES OR CONDITIONS OF ANY KIND, either express or implied.
// See the License for the specific language governing permissions and
// limitations under the License.

/**
 * @fileoverview Module for the contributor dashboard page.
 */

import { APP_INITIALIZER, NgModule, StaticProvider } from '@angular/core';
import { BrowserModule, HAMMER_GESTURE_CONFIG } from '@angular/platform-browser';
import { downgradeComponent } from '@angular/upgrade/static';
import { HttpClientModule } from '@angular/common/http';
import { HTTP_INTERCEPTORS } from '@angular/common/http';
import { RequestInterceptor } from 'services/request-interceptor.service';
import { SharedComponentsModule } from 'components/shared-component.module';
import { OppiaAngularRootComponent } from
  'components/oppia-angular-root.component';
import { RouterModule } from '@angular/router';
import { APP_BASE_HREF } from '@angular/common';

import { InteractionExtensionsModule } from 'interactions/interactions.module';
import { TranslationLanguageSelectorComponent } from
  './translation-language-selector/translation-language-selector.component';
import { TranslationTopicSelectorComponent } from
  './translation-topic-selector/translation-topic-selector.component';
import { LoginRequiredMessageComponent } from './login-required-message/login-required-message.component';
import { LoginRequiredModalContent } from './modal-templates/login-required-modal.component';
import { SmartRouterModule } from 'hybrid-router-module-provider';

import { OpportunitiesListItemComponent } from './opportunities-list-item/opportunities-list-item.component';
import { OpportunitiesListComponent } from './opportunities-list/opportunities-list.component';
import { TranslationSuggestionReviewModalComponent } from './modal-templates/translation-suggestion-review-modal.component';
import { NgbModalModule } from '@ng-bootstrap/ng-bootstrap';
import { platformFeatureInitFactory, PlatformFeatureService } from
  'services/platform-feature.service';
import { TranslationModalComponent } from './modal-templates/translation-modal.component';
import { TranslationOpportunitiesComponent } from './translation-opportunities/translation-opportunities.component';
import { BrowserAnimationsModule } from '@angular/platform-browser/animations';
import { MyHammerConfig, toastrConfig } from 'pages/oppia-root/app.module';
import { ContributionsAndReview } from './contributions-and-review/contributions-and-review.component';
import { QuestionOpportunitiesComponent } from './question-opportunities/question-opportunities.component';
import { ContributorDashboardPageComponent } from './contributor-dashboard-page.component';
import { AppErrorHandlerProvider } from 'pages/oppia-root/app-error-handler';

@NgModule({
  imports: [
    BrowserModule,
    BrowserAnimationsModule,
    HttpClientModule,
    InteractionExtensionsModule,
    // TODO(#13443): Remove smart router module provider once all pages are
    // migrated to angular router.
    SmartRouterModule,
    RouterModule.forRoot([]),
    SharedComponentsModule,
    NgbModalModule,
    SharedFormsModule,
    OppiaCkEditorCopyToolBarModule,
    ToastrModule.forRoot(toastrConfig)
  ],
  declarations: [
<<<<<<< HEAD
    CertificateDownloadModalComponent,
    CkEditorCopyToolbarComponent,
    ContributorBadgesComponent,
=======
>>>>>>> 88205462
    LoginRequiredMessageComponent,
    LoginRequiredModalContent,
    OpportunitiesListItemComponent,
    OpportunitiesListComponent,
    ContributorStatsComponent,
    BadgeComponent,
    TranslationLanguageSelectorComponent,
    TranslationOpportunitiesComponent,
    TranslationSuggestionReviewModalComponent,
    TranslationTopicSelectorComponent,
    TranslationModalComponent,
    ContributionsAndReview,
    QuestionOpportunitiesComponent,
    ContributorDashboardPageComponent,
    ContributorBadgesComponent
  ],
  entryComponents: [
<<<<<<< HEAD
    CertificateDownloadModalComponent,
    CkEditorCopyToolbarComponent,
=======
>>>>>>> 88205462
    ContributorBadgesComponent,
    LoginRequiredMessageComponent,
    LoginRequiredModalContent,
    OpportunitiesListItemComponent,
    OpportunitiesListComponent,
    ContributorStatsComponent,
    BadgeComponent,
    TranslationLanguageSelectorComponent,
    TranslationOpportunitiesComponent,
    TranslationSuggestionReviewModalComponent,
    TranslationTopicSelectorComponent,
    TranslationModalComponent,
    ContributionsAndReview,
    QuestionOpportunitiesComponent,
    ContributorDashboardPageComponent
  ],
  providers: [
    {
      provide: HTTP_INTERCEPTORS,
      useClass: RequestInterceptor,
      multi: true
    },
    {
      provide: APP_INITIALIZER,
      useFactory: platformFeatureInitFactory,
      deps: [PlatformFeatureService],
      multi: true
    },
    {
      provide: HAMMER_GESTURE_CONFIG,
      useClass: MyHammerConfig
    },
    AppErrorHandlerProvider,
    {
      provide: APP_BASE_HREF,
      useValue: '/'
    }
  ]
})
class ContributorDashboardPageModule {
  // Empty placeholder method to satisfy the `Compiler`.
  ngDoBootstrap() {}
}

import { platformBrowserDynamic } from '@angular/platform-browser-dynamic';
import { downgradeModule } from '@angular/upgrade/static';
import { SharedFormsModule } from 'components/forms/shared-forms.module';
import { ToastrModule } from 'ngx-toastr';
import { OppiaCkEditorCopyToolBarModule } from 'components/ck-editor-helpers/ck-editor-copy-toolbar/ck-editor-copy-toolbar.module';
import { ContributorStatsComponent } from './contributor-stats/contributor-stats.component';
import { CertificateDownloadModalComponent } from './modal-templates/certificate-download-modal.component';
import { ContributorBadgesComponent } from './contributor-badges/contributor-badges.component';
import { BadgeComponent } from './badge/badge.component';

const bootstrapFnAsync = async(extraProviders: StaticProvider[]) => {
  const platformRef = platformBrowserDynamic(extraProviders);
  return platformRef.bootstrapModule(ContributorDashboardPageModule);
};
const downgradedModule = downgradeModule(bootstrapFnAsync);

declare var angular: ng.IAngularStatic;

angular.module('oppia').requires.push(downgradedModule);

angular.module('oppia').directive(
  // This directive is the downgraded version of the Angular component to
  // bootstrap the Angular 8.
  'oppiaAngularRoot',
  downgradeComponent({
    component: OppiaAngularRootComponent
  }) as angular.IDirectiveFactory);<|MERGE_RESOLUTION|>--- conflicted
+++ resolved
@@ -69,12 +69,8 @@
     ToastrModule.forRoot(toastrConfig)
   ],
   declarations: [
-<<<<<<< HEAD
     CertificateDownloadModalComponent,
-    CkEditorCopyToolbarComponent,
     ContributorBadgesComponent,
-=======
->>>>>>> 88205462
     LoginRequiredMessageComponent,
     LoginRequiredModalContent,
     OpportunitiesListItemComponent,
@@ -92,11 +88,7 @@
     ContributorBadgesComponent
   ],
   entryComponents: [
-<<<<<<< HEAD
     CertificateDownloadModalComponent,
-    CkEditorCopyToolbarComponent,
-=======
->>>>>>> 88205462
     ContributorBadgesComponent,
     LoginRequiredMessageComponent,
     LoginRequiredModalContent,
