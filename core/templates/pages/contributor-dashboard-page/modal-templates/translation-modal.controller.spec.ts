--- conflicted
+++ resolved
@@ -76,10 +76,8 @@
     });
   }));
 
-<<<<<<< HEAD
   it('should initialize $scope properties after controller is initialized',
     function() {
-      expect($scope.userIsLoggedIn).toBe(userIsLoggedIn);
       expect($scope.uploadingTranslation).toBe(false);
       expect($scope.activeWrittenTranslation).toEqual({
         html: ''
@@ -91,20 +89,6 @@
       expect($scope.textToTranslate).toBe('');
       expect($scope.languageDescription).toBe('English');
       $httpBackend.flush();
-=======
-  it('should init the variables', function() {
-    expect($scope.uploadingTranslation).toBe(false);
-    expect($scope.activeWrittenTranslation).toEqual({
-      html: ''
-    });
-    expect($scope.subheading).toBe('Subheading');
-    expect($scope.heading).toBe('Heading');
-    expect($scope.loadingData).toBe(true);
-    expect($scope.moreAvailable).toBe(false);
-    expect($scope.textToTranslate).toBe('');
-    expect($scope.languageDescription).toBe('English');
-    $httpBackend.flush();
->>>>>>> 66e9f1aa
 
       expect($scope.textToTranslate).toBe('Texto a traducir');
       expect($scope.moreAvailable).toBe(true);
