--- conflicted
+++ resolved
@@ -36,16 +36,10 @@
             {{ item }}
           </li>
         </ul>
-<<<<<<< HEAD
-        <angular-html-bind-wrapper *ngIf="!contentTypeIsSetOfStrings"
-                                    [htmlData]="displayExplorationContent()"
-                                    #contentPanel>
-        </angular-html-bind-wrapper>
-=======
         <oppia-rte-output-display *ngIf="!contentTypeIsSetOfStrings"
-                                  [rteString]="displayExplorationContent()">
+                                  [rteString]="displayExplorationContent()"
+                                  #contentPanel>
         </oppia-rte-output-display>
->>>>>>> 1825120e
       </div>
       <div class="oppia-collapse-content"
            *ngIf="isContentOverflowing"
@@ -67,15 +61,10 @@
            [ngClass]="isTranslationExpanded ? 'oppia-expanded' : 'oppia-contracted'"
            #translationContainer>
         <div>
-<<<<<<< HEAD
-          <angular-html-bind-wrapper [htmlData]="translationHtml"
-                                     *ngIf="!startedEditing"
-                                     #translationPanel>
-          </angular-html-bind-wrapper>
-=======
-          <oppia-rte-output-display [rteString]="translationHtml" *ngIf="!startedEditing">
+          <oppia-rte-output-display [rteString]="translationHtml"
+                                    *ngIf="!startedEditing"
+                                    #translationPanel>
           </oppia-rte-output-display>
->>>>>>> 1825120e
           <ul *ngIf="contentTypeIsSetOfStrings">
             <li *ngFor="let item of translationHtml; index as idx">
               {{ item }}
