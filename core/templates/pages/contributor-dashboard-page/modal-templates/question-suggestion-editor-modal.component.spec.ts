// Copyright 2020 The Oppia Authors. All Rights Reserved.
//
// Licensed under the Apache License, Version 2.0 (the "License");
// you may not use this file except in compliance with the License.
// You may obtain a copy of the License at
//
//      http://www.apache.org/licenses/LICENSE-2.0
//
// Unless required by applicable law or agreed to in writing, software
// distributed under the License is distributed on an "AS-IS" BASIS,
// WITHOUT WARRANTIES OR CONDITIONS OF ANY KIND, either express or implied.
// See the License for the specific language governing permissions and
// limitations under the License.

/**
 * @fileoverview Unit tests for QuestionSuggestionEditorModalComponent.
 */

import { fakeAsync, tick } from '@angular/core/testing';
import { NgbModal, NgbModalRef } from '@ng-bootstrap/ng-bootstrap';
import { NO_ERRORS_SCHEMA } from '@angular/core';
import { ComponentFixture, waitForAsync, TestBed } from '@angular/core/testing';
import { NgbActiveModal } from '@ng-bootstrap/ng-bootstrap';
import { UrlInterpolationService } from 'domain/utilities/url-interpolation.service';
import { ContextService } from 'services/context.service';
import { QuestionSuggestionEditorModalComponent } from './question-suggestion-editor-modal.component';
import { HttpClientTestingModule } from '@angular/common/http/testing';
import { ContributionAndReviewService } from '../services/contribution-and-review.service';
import { QuestionSuggestionBackendApiService } from '../services/question-suggestion-backend-api.service';
import { StateEditorService } from 'components/state-editor/state-editor-properties-services/state-editor.service';
import { QuestionUndoRedoService } from 'domain/editor/undo_redo/question-undo-redo.service';
import { Question, QuestionObjectFactory } from 'domain/question/QuestionObjectFactory';
import { Skill, SkillObjectFactory } from 'domain/skill/SkillObjectFactory';
import { AlertsService } from 'services/alerts.service';
import { CsrfTokenService } from 'services/csrf-token.service';
import { SiteAnalyticsService } from 'services/site-analytics.service';
import { State } from 'domain/state/StateObjectFactory';

class MockNgbModalRef {
  componentInstance!: {
    skillId: null;
  };
}

class MockActiveModal {
  close(): void {
    return;
  }

  dismiss(): void {
    return;
  }
}

class MockNgbModal {
  open() {
    return {
      result: Promise.resolve()
    };
  }
}

class MockContributionAndReviewService {
  updateQuestionSuggestionAsync(
      suggestionId: string,
      skillDifficulty: string,
      questionStateData: string,
      imagesData: File[],
  ) {
    return {
      then: (
          successCallback: () => void,
          errorCallback: () => void
      ) => {
        successCallback();
      }
    };
  }
}

class MockQuestionSuggestionBackendApiService {
  submitSuggestionAsync(
      question: Question,
      associatedSkill: string,
      skillDifficulty: string,
      imagesData: File[],
  ) {
    return {
      then: (
          successCallback: () => void,
          errorCallback: () => void
      ) => {
        successCallback();
      }
    };
  }
}

class MockAlertsService {
  warnings = [];

  addInfoMessage(value1: string, value2: string) {}

  addSuccessMessage(value: string) {}
}

describe('Question Suggestion Editor Modal Component', () => {
  let component: QuestionSuggestionEditorModalComponent;
  let fixture: ComponentFixture<QuestionSuggestionEditorModalComponent>;
  let ngbActiveModal: NgbActiveModal;
  let alertsService: AlertsService;
  let contributionAndReviewService: ContributionAndReviewService;
  let csrfTokenService: CsrfTokenService;
  let ngbModal: NgbModal;
  let questionObjectFactory: QuestionObjectFactory;
  let questionUndoRedoService: QuestionUndoRedoService;
  let siteAnalyticsService: SiteAnalyticsService;
  let skillObjectFactory: SkillObjectFactory;
  let stateEditorService: StateEditorService;
  let question: Question;
  let questionId: string;
  let questionStateData: State;
  let skill: Skill;
  let skillDifficulty = 0.3;

  beforeEach(waitForAsync(() => {
    TestBed.configureTestingModule({
      imports: [HttpClientTestingModule],
      declarations: [
        QuestionSuggestionEditorModalComponent
      ],
      providers: [
        ContextService,
        UrlInterpolationService,
        {
          provide: NgbActiveModal,
          useClass: MockActiveModal
        },
        {
          provide: NgbModal,
          useClass: MockNgbModal
        },
        {
          provide: ContributionAndReviewService,
          useClass: MockContributionAndReviewService
        },
        {
          provide: QuestionSuggestionBackendApiService,
          useClass: MockQuestionSuggestionBackendApiService
        },
        {
          provide: AlertsService,
          useClass: MockAlertsService
        },
        CsrfTokenService,
        QuestionObjectFactory,
        QuestionUndoRedoService,
        SiteAnalyticsService,
        SkillObjectFactory,
        StateEditorService
      ],
      schemas: [NO_ERRORS_SCHEMA]
    }).compileComponents();
  }));

  beforeEach(() => {
    fixture = TestBed.createComponent(QuestionSuggestionEditorModalComponent);
    component = fixture.componentInstance;

    alertsService = TestBed.inject(AlertsService);
    csrfTokenService = TestBed.inject(CsrfTokenService);
    questionObjectFactory = TestBed.inject(QuestionObjectFactory);
    contributionAndReviewService = TestBed.inject(ContributionAndReviewService);
    questionUndoRedoService = TestBed.inject(QuestionUndoRedoService);
    siteAnalyticsService = TestBed.inject(SiteAnalyticsService);
    skillObjectFactory = TestBed.inject(SkillObjectFactory);
    stateEditorService = TestBed.inject(StateEditorService);
    ngbModal = TestBed.inject(NgbModal);
    ngbActiveModal = TestBed.inject(NgbActiveModal);

    spyOn(csrfTokenService, 'getTokenAsync')
      .and.returnValue(Promise.resolve('sample-csrf-token'));

    const skillContentsDict = {
      explanation: {
        html: 'test explanation',
        content_id: 'explanation',
      },
      worked_examples: [],
      recorded_voiceovers: {
        voiceovers_mapping: {}
      }
    };

    const skillDict = {
      id: '1',
      description: 'test description',
      misconceptions: [{
        id: 2,
        name: 'test name',
        notes: 'test notes',
        feedback: 'test feedback',
        must_be_addressed: false
      }],
      next_misconception_id: 3,
      prerequisite_skill_ids: [],
      rubrics: [],
      skill_contents: skillContentsDict,
      superseding_skill_id: 'id',
      language_code: 'en',
      version: 3,
      all_questions_merged: false,
    };
    skill = skillObjectFactory.createFromBackendDict(skillDict);
    component.skill = skill;
    question = questionObjectFactory.createFromBackendDict({
      id: skill.getId(),
      question_state_data: {
        classifier_model_id: null,
        content: {
          html: 'Question 1',
          content_id: 'content_1'
        },
        interaction: {
          answer_groups: [{
            outcome: {
              dest: 'outcome 1',
              dest_if_really_stuck: null,
              feedback: {
                content_id: 'content_5',
                html: ''
              },
              labelled_as_correct: true,
              param_changes: [],
              refresher_exploration_id: null,
              missing_prerequisite_skill_id: null,
            },
            rule_specs: [],
            training_data: [],
            tagged_skill_misconception_id: null,
          }],
          confirmed_unclassified_answers: [],
          customization_args: {
            placeholder: {
              value: {
                content_id: 'ca_placeholder_0',
                unicode_str: ''
              }
            },
            rows: { value: 1 },
            catchMisspellings: {
              value: false
            }
          },
          default_outcome: {
            dest: 'dest',
            dest_if_really_stuck: null,
            feedback: {
              html: 'Correct Answer',
              content_id: 'content_2'
            },
            param_changes: [],
            labelled_as_correct: true,
            refresher_exploration_id: null,
            missing_prerequisite_skill_id: null,
          },
          hints: [{
            hint_content: {
              html: 'Hint 1',
              content_id: 'content_3'
            }
          }],
          solution: {
            correct_answer: 'This is the correct answer',
            answer_is_exclusive: false,
            explanation: {
              html: 'Solution explanation',
              content_id: 'content_4'
            }
          },
          id: 'TextInput'
        },
        param_changes: [],
        recorded_voiceovers: {
          voiceovers_mapping: {}
<<<<<<< HEAD
        }
=======
        },
        solicit_answer_details: false,
        card_is_checkpoint: false,
        written_translations: {
          translations_mapping: {}
        },
        linked_skill_id: null,
        next_content_id_index: 6,
>>>>>>> a4b176c8
      },
      question_state_data_schema_version: 0,
      language_code: 'en',
      version: 1,
      linked_skill_ids: [],
      inapplicable_skill_misconception_ids: ['1-2']
    });
    component.question = question;
    questionId = question.getId() as string;
    component.questionId = question.getId() as string;
    questionStateData = question.getStateData();
    component.questionStateData = question.getStateData();
    component.suggestionId = '1';

    spyOn(stateEditorService, 'isCurrentSolutionValid').and.returnValue(true);
  });

  afterEach(() => {
    fixture.destroy();
  });

  it('should initialize component properties after component is initialized',
    () => {
      spyOn(component, 'isQuestionValid').and.returnValue(false);
      spyOn(component, 'setDifficultyString').and.stub();

      component.ngOnInit();
      component.done();

      expect(component.canEditQuestion).toBe(true);
      expect(component.newQuestionIsBeingCreated).toBe(true);
      expect(component.question).toEqual(question);
      expect(component.questionId).toEqual(questionId);
      expect(component.questionStateData).toEqual(questionStateData);
      expect(component.skill).toEqual(skill);
    });

  it('should evaluate question validity', () => {
    expect(component.isQuestionValid()).toBe(true);
  });

  it('should update the question', () => {
    spyOn(contributionAndReviewService, 'updateQuestionSuggestionAsync')
      // This throws "Argument of type 'null' is not assignable to parameter of
      // type 'string'." We need to suppress this error
      // because of the need to test validations.
      // @ts-ignore
      .and.callFake((
<<<<<<< HEAD
          suggestionId, skillDifficulty, questionStateData, nextContentIdIndex,
          imagesData, successCallback, errorCallback
      ) => {
=======
          suggestionId, skillDifficulty, questionStateData, imagesData,
          successCallback, errorCallback) => {
        // This throws "Argument of type 'null' is not assignable to parameter
        // of type 'string'." We need to suppress
        // this error because of the need to test validations.
        // @ts-ignore
>>>>>>> a4b176c8
        successCallback(null);
        return null;
      });
    spyOn(questionUndoRedoService, 'hasChanges').and.returnValue(true);
    component.question = question;
    component.skillDifficulty = skillDifficulty;
    component.isEditing = true;

    component.done();

    expect(contributionAndReviewService.updateQuestionSuggestionAsync)
      .toHaveBeenCalled();
  });

  it('should fail to update the question when no changes are made',
    () => {
      spyOn(contributionAndReviewService, 'updateQuestionSuggestionAsync')
        // This throws "Argument of type 'null' is not assignable to parameter
        // of type 'string'." We need to suppress this error
        // because of the need to test validations.
        // @ts-ignore
        .and.callFake((
<<<<<<< HEAD
            suggestionId, skillDifficulty, questionStateData,
            nextContentIdIndex, imagesData, successCallback, errorCallback
        ) => {
=======
            suggestionId, skillDifficulty, questionStateData, imagesData,
            successCallback, errorCallback) => {
          // This throws "Argument of type 'null' is not assignable to parameter
          // of type 'string'." We need to suppress
          // this error because of the need to test validations.
          // @ts-ignore
>>>>>>> a4b176c8
          successCallback(null);
          return null;
        });
      spyOn(questionUndoRedoService, 'hasChanges').and.returnValue(false);
      spyOn(alertsService, 'addInfoMessage');

      component.done();

      expect(alertsService.addInfoMessage)
        .toHaveBeenCalledWith('No changes detected.', 5000);
    });

  it('should show alert when suggestion is submitted', () => {
    spyOn(questionUndoRedoService, 'hasChanges').and.returnValue(true);
    spyOn(alertsService, 'addSuccessMessage');
    component.isEditing = false;
    component.done();
    expect(alertsService.addSuccessMessage)
      .toHaveBeenCalledWith('Submitted question for review.');
  });

  it('should register Contributor Dashboard submit suggestion event on' +
      ' submit', () => {
    spyOn(
      siteAnalyticsService,
      'registerContributorDashboardSubmitSuggestionEvent');
    component.isEditing = false;
    spyOn(questionUndoRedoService, 'hasChanges').and.returnValue(true);
    component.done();
    expect(
      siteAnalyticsService.registerContributorDashboardSubmitSuggestionEvent)
      .toHaveBeenCalledWith('Question');
  });

  it('should dismiss modal if there is no pending changes', () => {
    spyOn(questionUndoRedoService, 'hasChanges').and.returnValue(false);
    component.cancel();
  });

  it('should dismiss modal if there is pending changes which won\'t be' +
      ' saved', fakeAsync(() => {
    let ngbSpy = spyOn(ngbActiveModal, 'dismiss').and.stub();
    spyOn(questionUndoRedoService, 'hasChanges').and.returnValue(true);
    spyOn(ngbModal, 'open').and.returnValue({
      componentInstance: MockNgbModalRef,
      result: Promise.resolve()
    } as NgbModalRef);

    component.cancel();
    tick();

    expect(ngbSpy).toHaveBeenCalledWith('cancel');
  }));

  it('should not dismiss modal if there is pending changes which will be' +
      ' saved', () => {
    let ngbSpy = spyOn(ngbActiveModal, 'dismiss').and.stub();
    spyOn(questionUndoRedoService, 'hasChanges').and.returnValue(true);
    spyOn(ngbModal, 'open').and.returnValue({
      result: Promise.reject()
    } as NgbModalRef);
    component.cancel();

    expect(ngbSpy).not.toHaveBeenCalledWith('cancel');
  });

  it('should change skill difficulty when skill difficulty' +
      ' is edited via skill difficulty modal', fakeAsync(() => {
    spyOn(component, 'setDifficultyString').and.stub();
    spyOn(ngbActiveModal, 'dismiss').and.stub();
    spyOn(questionUndoRedoService, 'hasChanges').and.returnValue(true);
    spyOn(ngbModal, 'open').and.returnValue({
      componentInstance: MockNgbModalRef,
      result: Promise.resolve({
        skillDifficulty: '0.6'
      })
    } as NgbModalRef);

    component.onClickChangeDifficulty();
    tick();

    expect(component.skillDifficulty).toBe('0.6');
  }));

  it('should set the correct skill difficulty string', () => {
    component.setDifficultyString(0.6);
    expect(component.skillDifficultyString).toBe('Medium');
    component.setDifficultyString(0.9);
    expect(component.skillDifficultyString).toBe('Hard');
    component.setDifficultyString(0.3);
    expect(component.skillDifficultyString).toBe('Easy');
  });

  it('should dismiss modal if cancel button is clicked', fakeAsync(() => {
    let ngbSpy = spyOn(ngbActiveModal, 'dismiss').and.stub();
    spyOn(ngbModal, 'open').and.returnValue({
      componentInstance: MockNgbModalRef,
      result: Promise.reject()
    } as NgbModalRef);

    component.onClickChangeDifficulty();
    component.cancel();
    tick();

    expect(ngbSpy).toHaveBeenCalledWith('cancel');
  }));
});<|MERGE_RESOLUTION|>--- conflicted
+++ resolved
@@ -283,19 +283,12 @@
         param_changes: [],
         recorded_voiceovers: {
           voiceovers_mapping: {}
-<<<<<<< HEAD
-        }
-=======
         },
         solicit_answer_details: false,
         card_is_checkpoint: false,
-        written_translations: {
-          translations_mapping: {}
-        },
         linked_skill_id: null,
-        next_content_id_index: 6,
->>>>>>> a4b176c8
       },
+      next_content_id_index: 6,
       question_state_data_schema_version: 0,
       language_code: 'en',
       version: 1,
@@ -343,18 +336,13 @@
       // because of the need to test validations.
       // @ts-ignore
       .and.callFake((
-<<<<<<< HEAD
-          suggestionId, skillDifficulty, questionStateData, nextContentIdIndex,
-          imagesData, successCallback, errorCallback
+        suggestionId, skillDifficulty, questionStateData, nextContentIdIndex,
+        imagesData, successCallback, errorCallback
       ) => {
-=======
-          suggestionId, skillDifficulty, questionStateData, imagesData,
-          successCallback, errorCallback) => {
         // This throws "Argument of type 'null' is not assignable to parameter
         // of type 'string'." We need to suppress
         // this error because of the need to test validations.
         // @ts-ignore
->>>>>>> a4b176c8
         successCallback(null);
         return null;
       });
@@ -377,18 +365,12 @@
         // because of the need to test validations.
         // @ts-ignore
         .and.callFake((
-<<<<<<< HEAD
-            suggestionId, skillDifficulty, questionStateData,
-            nextContentIdIndex, imagesData, successCallback, errorCallback
-        ) => {
-=======
-            suggestionId, skillDifficulty, questionStateData, imagesData,
-            successCallback, errorCallback) => {
+          suggestionId, skillDifficulty, questionStateData, nextContentIdIndex,
+          imagesData, successCallback, errorCallback) => {
           // This throws "Argument of type 'null' is not assignable to parameter
           // of type 'string'." We need to suppress
           // this error because of the need to test validations.
           // @ts-ignore
->>>>>>> a4b176c8
           successCallback(null);
           return null;
         });
