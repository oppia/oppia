// Copyright 2021 The Oppia Authors. All Rights Reserved.
//
// Licensed under the Apache License, Version 2.0 (the "License");
// you may not use this file except in compliance with the License.
// You may obtain a copy of the License at
//
//      http://www.apache.org/licenses/LICENSE-2.0
//
// Unless required by applicable law or agreed to in writing, software
// distributed under the License is distributed on an "AS-IS" BASIS,
// WITHOUT WARRANTIES OR CONDITIONS OF ANY KIND, either express or implied.
// See the License for the specific language governing permissions and
// limitations under the License.


/**
 * @fileoverview Component for translation suggestion review modal.
 */

import { Component, OnInit, ChangeDetectorRef, ViewChild, ElementRef, Input } from '@angular/core';
import { NgbActiveModal } from '@ng-bootstrap/ng-bootstrap';
import { AlertsService } from 'services/alerts.service';
import { ContextService } from 'services/context.service';
import { ContributionAndReviewService } from '../services/contribution-and-review.service';
import { ContributionOpportunitiesService } from '../services/contribution-opportunities.service';
import { LanguageUtilService } from 'domain/utilities/language-util.service';
import { SiteAnalyticsService } from 'services/site-analytics.service';
import { ThreadDataBackendApiService } from 'pages/exploration-editor-page/feedback-tab/services/thread-data-backend-api.service';
import { UserService } from 'services/user.service';
import { ValidatorsService } from 'services/validators.service';
import { ThreadMessage } from 'domain/feedback_message/ThreadMessage.model';
import { AppConstants } from 'app.constants';
import { ListSchema, UnicodeSchema } from 'services/schema-default-value.service';
import { UserContributionRightsDataBackendDict } from 'services/user-backend-api.service';
// This throws "TS2307". We need to
// suppress this error because rte-output-display is not strictly typed yet.
// @ts-ignore
import { RteOutputDisplayComponent } from 'rich_text_components/rte-output-display.component';
import { UndoSnackbarComponent } from '../custom-snackbar/undo-snackbar.component';
import { MatSnackBar, MatSnackBarRef } from '@angular/material/snack-bar';

interface HTMLSchema {
  'type': string;
}

interface EditedContentDict {
  'html': string;
}

interface ActiveContributionDetailsDict {
  'chapter_title': string;
  'story_title': string;
  'topic_name': string;
}

interface SuggestionChangeDict {
  'cmd': string;
  'content_html': string | string[];
  'content_id': string;
  'data_format': string;
  'language_code': string;
  'state_name': string;
  'translation_html': string;
}

interface ActiveSuggestionDict {
  'author_name': string;
  'change': SuggestionChangeDict;
  'exploration_content_html': string | string[] | null;
  'language_code': string;
  'last_updated_msecs': number;
  'status': string;
  'suggestion_id': string;
  'suggestion_type': string;
  'target_id': string;
  'target_type': string;
}

// Details are null if suggestion's corresponding opportunity is deleted.
// See issue #14234.
export interface ActiveContributionDict {
  'details': ActiveContributionDetailsDict | null;
  'suggestion': ActiveSuggestionDict;
}

interface PendingSuggestionDict {
  'target_id': string;
  'suggestion_id': string;
  'action_status': string;
  'reviewer_message': string;
  'commit_message'?: string;
}

enum ExpansionTabType {
  CONTENT,
  TRANSLATION
}

<<<<<<< HEAD
const COMMIT_TIMEOUT_DURATION = 30000; // 30 seconds in milliseconds.

=======
>>>>>>> 0e13814a
@Component({
  selector: 'oppia-translation-suggestion-review-modal',
  templateUrl: './translation-suggestion-review-modal.component.html',
})

export class TranslationSuggestionReviewModalComponent implements OnInit {
  // These properties are initialized using Angular lifecycle hooks
  // and we need to do non-null assertion. For more information, see
  // https://github.com/oppia/oppia/wiki/Guide-on-defining-types#ts-7-1
  activeContribution!: ActiveContributionDict;
  authorName!: string;
  activeSuggestion!: ActiveSuggestionDict;
  activeSuggestionId!: string;
  contentHtml!: string | string[];
  editedContent!: EditedContentDict;
  errorMessage!: string;
  explorationContentHtml!: string | string[] | null;
  finalCommitMessage!: string;
  initialSuggestionId!: string;
  languageCode!: string;
  languageDescription!: string;
  preEditTranslationHtml!: string;
  remainingContributionIds!: string[];
  skippedContributionIds: string[] = [];
  allContributions!: Record<string, ActiveContributionDict>;
  isLastItem!: boolean;
  isFirstItem: boolean = true;
  reviewMessage!: string;
  reviewer!: string;
  status!: string;
  heading: string = 'Your Translation Contributions';
  subheading!: string;
  suggestionIdToContribution!: Record<string, ActiveContributionDict>;
  translationHtml!: string;
  userCanReviewTranslationSuggestionsInLanguages!: string[];
  username!: string;
  resolvedSuggestionIds: string[] = [];
  errorFound: boolean = false;
  contentTypeIsHtml: boolean = false;
  contentTypeIsSetOfStrings: boolean = false;
  contentTypeIsUnicode: boolean = false;
  lastSuggestionToReview: boolean = false;
  firstSuggestionToReview: boolean = true;
  resolvingSuggestion: boolean = false;
  reviewable: boolean = false;
  canEditTranslation: boolean = false;
  userIsCurriculumAdmin: boolean = false;
  isContentExpanded: boolean = false;
  isContentOverflowing: boolean = false;
  isTranslationExpanded: boolean = false;
  isTranslationOverflowing: boolean = false;
  explorationImagesString: string = '';
  suggestionImagesString: string = '';
  queuedSuggestion: PendingSuggestionDict | null = null;
  commitTimeout?: NodeJS.Timeout;
  removedSuggestion: ActiveContributionDict | null = null;
  hasQueuedSuggestion: boolean = false;
  currentSnackbarRef: MatSnackBarRef<UndoSnackbarComponent>;
  @Input() altTextIsDisplayed: boolean = false;

  @ViewChild('contentPanel')
    contentPanel!: RteOutputDisplayComponent;

  @ViewChild('translationPanel')
    translationPanel!: RteOutputDisplayComponent;

  @ViewChild('contentContainer')
    contentContainer!: ElementRef;

  @ViewChild('translationContainer')
    translationContainer!: ElementRef;

  @ViewChild('contentPanelWithAltText')
    contentPanelWithAltText!: RteOutputDisplayComponent;

  HTML_SCHEMA: HTMLSchema = { type: 'html' };
  MAX_REVIEW_MESSAGE_LENGTH = AppConstants.MAX_REVIEW_MESSAGE_LENGTH;
  SET_OF_STRINGS_SCHEMA: ListSchema = {
    type: 'list',
    items: {
      type: 'unicode'
    }
  };

  startedEditing: boolean = false;
  translationUpdated: boolean = false;
  UNICODE_SCHEMA: UnicodeSchema = { type: 'unicode' };

  constructor(
    private readonly changeDetectorRef: ChangeDetectorRef,
    public activeModal: NgbActiveModal,
    private alertsService: AlertsService,
    private contextService: ContextService,
    private contributionAndReviewService: ContributionAndReviewService,
    private contributionOpportunitiesService: ContributionOpportunitiesService,
    private languageUtilService: LanguageUtilService,
    private siteAnalyticsService: SiteAnalyticsService,
    private threadDataBackendApiService: ThreadDataBackendApiService,
    private userService: UserService,
    private validatorsService: ValidatorsService,
    private snackBar: MatSnackBar,
  ) {}

  ngOnInit(): void {
    this.activeSuggestionId = this.initialSuggestionId;
    this.activeContribution = this.suggestionIdToContribution[
      this.activeSuggestionId];
    this.activeSuggestion = this.activeContribution.suggestion;
    this.authorName = this.activeSuggestion.author_name;
    this.languageDescription = (
      this.languageUtilService.getAudioLanguageDescription(
        this.activeSuggestion.language_code));
    this.status = this.activeSuggestion.status;
    if (this.reviewable) {
      this.siteAnalyticsService
        .registerContributorDashboardViewSuggestionForReview('Translation');
      this.heading = 'Review Translation Contributions';
    }
    const suggestionIds = Object.keys(this.suggestionIdToContribution);
    const clickedSuggestionIndex = suggestionIds.indexOf(
      this.activeSuggestionId);
    this.skippedContributionIds = (
      suggestionIds.slice(0, clickedSuggestionIndex));
    delete this.suggestionIdToContribution[this.initialSuggestionId];
    this.remainingContributionIds = suggestionIds.slice(
      clickedSuggestionIndex + 1, suggestionIds.length);
    this.remainingContributionIds.reverse();
    this.isLastItem = this.remainingContributionIds.length === 0;
    this.allContributions = this.suggestionIdToContribution;
    this.allContributions[this.activeSuggestionId] = (
      this.activeContribution);

    this.refreshActiveContributionState();
    // The 'html' value is passed as an object as it is required for
    // schema-based-editor. Otherwise the corrrectly updated value for
    // the translation is not received from the editor when the translation
    // is edited by the reviewer.
    this.editedContent = {
      html: this.translationHtml
    };
  }

  refreshActiveContributionState(): void {
    this.activeContribution = this.allContributions[
      this.activeSuggestionId];

    // Close modal instance if the suggestion's corresponding opportunity
    // is deleted. See issue #14234.
    if (this.activeContribution.details === null) {
      this.activeModal.close(this.resolvedSuggestionIds);
      return;
    }
    this.activeSuggestion = this.activeContribution.suggestion;
    this.contextService.setCustomEntityContext(
      AppConstants.IMAGE_CONTEXT.EXPLORATION_SUGGESTIONS,
      this.activeSuggestion.target_id);
    this.subheading = (
      `${this.activeContribution.details.topic_name} / ` +
        `${this.activeContribution.details.story_title} / ` +
        `${this.activeContribution.details.chapter_title}`
    );

    this.isLastItem = this.remainingContributionIds.length === 0;
    this.isFirstItem = this.skippedContributionIds.length === 0;
    this.userCanReviewTranslationSuggestionsInLanguages = [];
    this.languageCode = this.activeSuggestion.change.
      language_code;
    this.userService.getUserInfoAsync().then(userInfo => {
      const username = userInfo.getUsername();

      if (username === null) {
        throw new Error('Cannot fetch username.');
      }
      this.username = username;
      this.userIsCurriculumAdmin = userInfo.isCurriculumAdmin();
    });
    this.userService.getUserContributionRightsDataAsync().then(
      (userContributionRights) => {
        let userContributionRightsData = (
          userContributionRights as UserContributionRightsDataBackendDict);
        this.userCanReviewTranslationSuggestionsInLanguages = (
          userContributionRightsData
            .can_review_translation_for_language_codes);
        this.canEditTranslation = (
          this.userCanReviewTranslationSuggestionsInLanguages.includes(
            this.languageCode) && this.username !== this.activeSuggestion.
            author_name
        );
      });
    this.isContentExpanded = false;
    this.isTranslationExpanded = false;
    this.errorMessage = '';
    this.errorFound = false;
    this.startedEditing = false;
    this.resolvingSuggestion = false;
    this.lastSuggestionToReview = (
      Object.keys(this.allContributions).length <= 1);
    this.translationHtml = (
      this.activeSuggestion.change.translation_html);
    this.status = this.activeSuggestion.status;
    this.contentHtml = (
      this.activeSuggestion.change.content_html);
    this.explorationContentHtml = (
      this.activeSuggestion.exploration_content_html);
    this.contentTypeIsHtml = (
      this.activeSuggestion.change.data_format === 'html'
    );
    this.contentTypeIsUnicode = (
      this.activeSuggestion.change.data_format === 'unicode'
    );
    this.contentTypeIsSetOfStrings = (
      this.activeSuggestion.change.data_format ===
        'set_of_normalized_string' ||
      this.activeSuggestion.change.data_format ===
        'set_of_unicode_string'
    );
    this.reviewMessage = '';
    if (!this.reviewable) {
      this._getThreadMessagesAsync(this.activeSuggestionId).then(() => {
        // No review message and no exploration content means the suggestion
        // became obsolete and was auto-rejected in a batch job. See issue
        // #16022.
        if (!this.reviewMessage && !this.explorationContentHtml) {
          this.reviewMessage = (
            AppConstants.OBSOLETE_TRANSLATION_SUGGESTION_REVIEW_MSG);
        }
      });
    }
    this.explorationImagesString = this.getImageInfoForSuggestion(
      this.contentHtml);
    this.suggestionImagesString = this.getImageInfoForSuggestion(
      this.translationHtml);
    setTimeout(() => {
      this.computePanelOverflowState();
    }, 0);
  }

  computePanelOverflowState(): void {
    setTimeout(() => {
      this.isContentOverflowing = (
        this.contentPanel.elementRef.nativeElement.offsetHeight >
        this.contentContainer.nativeElement.offsetHeight);
      this.isTranslationOverflowing = (
        this.translationPanel.elementRef.nativeElement.offsetHeight >
        this.translationContainer.nativeElement.offsetHeight);
    }, 0);
  }

  ngAfterViewInit(): void {
    this.computePanelOverflowState();
  }

  toggleExpansionState(tab: ExpansionTabType): void {
    if (tab === ExpansionTabType.CONTENT) {
      this.isContentExpanded = !this.isContentExpanded;
    } else if (tab === ExpansionTabType.TRANSLATION) {
      this.isTranslationExpanded = !this.isTranslationExpanded;
    }
  }

  updateSuggestion(): void {
    const updatedTranslation = this.editedContent.html;
    const suggestionId = this.activeSuggestion.suggestion_id;
    this.preEditTranslationHtml = this.translationHtml;
    this.translationHtml = updatedTranslation;
    this.contributionAndReviewService.updateTranslationSuggestionAsync(
      suggestionId,
      updatedTranslation,
      () => {
        this.translationUpdated = true;
        this.startedEditing = false;
        this.contributionOpportunitiesService.
          reloadOpportunitiesEventEmitter.emit();
      },
      this.showTranslationSuggestionUpdateError);
    this.suggestionImagesString = this.getImageInfoForSuggestion(
      this.translationHtml);
  }

  // The length of the commit message should not exceed 375 characters,
  // since this is the maximum allowed commit message size.
  generateCommitMessage(): string {
    const contentId = this.activeSuggestion.change.content_id;
    const stateName = this.activeSuggestion.change.state_name;
    const contentType = contentId.split('_')[0];
    const commitMessage = `${contentType} section of "${stateName}" card`;

    return commitMessage;
  }

  async _getThreadMessagesAsync(threadId: string): Promise<void> {
    const response = await this.threadDataBackendApiService.fetchMessagesAsync(
      threadId);
    const threadMessageBackendDicts = response.messages;
    let threadMessages = threadMessageBackendDicts.map(
      m => ThreadMessage.createFromBackendDict(m));
    // This is to prevent a console error when a contribution
    // doesn't have a review message. When a contribution has
    // a review message the second element of the threadMessages
    // array contains the actual review message.
    if (threadMessages[1] !== undefined) {
      this.reviewer = threadMessages[1].authorUsername;
      this.reviewMessage = threadMessages[1].text;
    }
  }

  goToNextItem(): void {
    const lastContributionId = this.remainingContributionIds.pop();
    // If the current item is the last item, do not navigate.
    if (lastContributionId === undefined) {
      return;
    }
    // Don't add resolved contributions to the skippedContributionIds beacuse
    // we don't want to show resolved suggestions when navigating back.
    if (!this.resolvedSuggestionIds.includes(this.activeSuggestionId)) {
      this.skippedContributionIds.push(this.activeSuggestionId);
    }

    this.activeSuggestionId = lastContributionId;

    this.refreshActiveContributionState();
  }

  goToPreviousItem(): void {
    const lastContributionId = this.skippedContributionIds.pop();
    // If the current item is the first item, do not navigate.
    if (lastContributionId === undefined) {
      return;
    }
    // Don't add resolved contributions to the remainingContributionIds beacuse
    // we don't want to show resolved suggestions when navigating forward.
    if (!this.resolvedSuggestionIds.includes(this.activeSuggestionId)) {
      this.remainingContributionIds.push(this.activeSuggestionId);
    }

    this.activeSuggestionId = lastContributionId;

    this.refreshActiveContributionState();
  }

  resolveSuggestionAndUpdateModal(): void {
    this.resolvedSuggestionIds.push(
      this.queuedSuggestion.suggestion_id);

    // Resolved contributions don't need to be displayed in the modal.
    this.removedSuggestion = this.allContributions[
      this.queuedSuggestion.suggestion_id];
    delete this.allContributions[this.queuedSuggestion.suggestion_id];

    // If the reviewed item was the last item, close the modal.
    if (this.lastSuggestionToReview || this.isLastItem) {
      this.activeModal.close(this.resolvedSuggestionIds);
      return;
    }
    this.goToNextItem();
  }

  acceptAndReviewNext(): void {
    this.finalCommitMessage = this.generateCommitMessage();
    const reviewMessageForSubmitter = this.reviewMessage + (
      this.translationUpdated ? (
        (this.reviewMessage.length > 0 ? ': ' : '') +
        '(Note: This suggestion was submitted with reviewer edits.)') :
      '');
    this.resolvingSuggestion = true;
    this.siteAnalyticsService.registerContributorDashboardAcceptSuggestion(
      'Translation');
    this.queuedSuggestion = {
      target_id: this.activeSuggestion.target_id,
      suggestion_id: this.activeSuggestionId,
      action_status: AppConstants.ACTION_ACCEPT_SUGGESTION,
      reviewer_message: reviewMessageForSubmitter,
      commit_message: this.finalCommitMessage
    };
    this.hasQueuedSuggestion = true;
    this.resolveSuggestionAndUpdateModal();
    this.startCommitTimeout();
    this.showSnackbar();
  }

  rejectAndReviewNext(reviewMessage: string): void {
    if (this.validatorsService.isValidReviewMessage(reviewMessage,
      /* ShowWarnings= */ true)) {
      this.resolvingSuggestion = true;
      this.siteAnalyticsService.registerContributorDashboardRejectSuggestion(
        'Translation');
      this.queuedSuggestion = {
        target_id: this.activeSuggestion.target_id,
        suggestion_id: this.activeSuggestionId,
        action_status: AppConstants.ACTION_REJECT_SUGGESTION,
        reviewer_message: reviewMessage || this.reviewMessage
      };
      this.hasQueuedSuggestion = true;
      this.resolveSuggestionAndUpdateModal();
      this.startCommitTimeout();
      this.showSnackbar();
    }
  }

  revertSuggestionResolution(): void {
    // Remove the suggestion ID from resolvedSuggestionIds.
    const index = this.resolvedSuggestionIds.indexOf(
      this.queuedSuggestion.suggestion_id);
    if (index > -1) {
      this.resolvedSuggestionIds.splice(index, 1);
    }

    // Add the removed suggestion back to allContributions.
    this.allContributions[
      this.queuedSuggestion.suggestion_id] = this.removedSuggestion;
  }

  startCommitTimeout(): void {
    clearTimeout(this.commitTimeout); // Clear existing timeout.

    // Start a new timeout for commit after timeframe.
    this.commitTimeout = setTimeout(() => {
      this.commitQueuedSuggestion();
    }, COMMIT_TIMEOUT_DURATION);
  }

  commitQueuedSuggestion(): void {
    if (!this.hasQueuedSuggestion || !this.queuedSuggestion) {
      return;
    }
    this.contributionAndReviewService.reviewExplorationSuggestion(
      this.queuedSuggestion.target_id,
      this.queuedSuggestion.suggestion_id,
      this.queuedSuggestion.action_status,
      this.queuedSuggestion.reviewer_message,
      (
        this.queuedSuggestion.action_status === 'accept' ?
      this.queuedSuggestion.commit_message : null),
      // Only include commit_message for accepted suggestions.
      () => {
        this.alertsService.clearMessages();
        this.alertsService.addSuccessMessage(
          `Suggestion ${this.queuedSuggestion.action_status === 'accept' ?
          'accepted' : 'rejected'}.`);
        this.clearQueuedSuggestion();
      },
      (errorMessage) => {
        this.alertsService.clearWarnings();
        this.alertsService.addWarning(`Invalid Suggestion: ${errorMessage}`);
        this.revertSuggestionResolution();
      }
    );
  }

  clearQueuedSuggestion(): void {
    this.queuedSuggestion = null;
    this.hasQueuedSuggestion = false;
  }

  undoReviewAction(): void {
    clearTimeout(this.commitTimeout); // Clear the commit timeout.
    if (this.queuedSuggestion) {
      const indexToRemove = this.resolvedSuggestionIds.indexOf(
        this.queuedSuggestion.suggestion_id);
      if (indexToRemove !== -1) {
        this.resolvedSuggestionIds.splice(indexToRemove, 1);
        this.allContributions[
          this.queuedSuggestion.suggestion_id] = this.removedSuggestion;
      }
    }
    this.clearQueuedSuggestion();
  }

  showSnackbar(): void {
    this.currentSnackbarRef = this.snackBar
      .openFromComponent<UndoSnackbarComponent>(
        UndoSnackbarComponent, {
          duration: COMMIT_TIMEOUT_DURATION
        });
    this.currentSnackbarRef.instance.message = 'Suggestion queued';

    this.currentSnackbarRef.onAction().subscribe(() => {
      this.undoReviewAction();
    });

    this.currentSnackbarRef.afterDismissed().subscribe(() => {
      if (this.hasQueuedSuggestion) {
        this.commitQueuedSuggestion();
      }
    });
  }

  // Returns whether the active suggestion's exploration_content_html
  // differs from the content_html of the suggestion's change object.
  hasExplorationContentChanged(): boolean {
    return !this.isHtmlContentEqual(
      this.contentHtml, this.explorationContentHtml);
  }

  isHtmlContentEqual(
      first: string | string[] | null,
      second: string | string[] | null
  ): boolean {
    if (Array.isArray(first) && Array.isArray(second)) {
      // Check equality of all array elements.
      return (
        first.length === second.length &&
        first.every(
          (val, index) => this.stripWhitespace(val) === this.stripWhitespace(
            second[index]))
      );
    }
    if (angular.isString(first) && angular.isString(second)) {
      return this.stripWhitespace(first) === this.stripWhitespace(second);
    }
    return false;
  }

  // Strips whitespace (spaces, tabs, line breaks) and '&nbsp;'.
  stripWhitespace(htmlString: string): string {
    return htmlString.replace(/&nbsp;|\s+/g, '');
  }

  editSuggestion(): void {
    this.startedEditing = true;
    this.editedContent.html = this.translationHtml;
  }

  cancelEdit(): void {
    this.errorMessage = '';
    this.startedEditing = false;
    this.errorFound = false;
    this.editedContent.html = this.translationHtml;
  }

  cancel(): void {
    this.commitQueuedSuggestion();
    this.activeModal.close(this.resolvedSuggestionIds);
  }

  showTranslationSuggestionUpdateError(error: Error): void {
    this.errorMessage = 'Invalid Suggestion: ' + error.message;
    this.errorFound = true;
    this.startedEditing = true;
    this.translationHtml = this.preEditTranslationHtml;
  }

  isDeprecatedTranslationSuggestionCommand(): boolean {
    return this.activeSuggestion.change.cmd === 'add_translation';
  }

  doesTranslationContainTags(): boolean {
    return /<.*>/g.test(this.translationHtml);
  }

  getHtmlSchema(): HTMLSchema {
    return this.HTML_SCHEMA;
  }

  getUnicodeSchema(): UnicodeSchema {
    return this.UNICODE_SCHEMA;
  }

  getSetOfStringsSchema(): ListSchema {
    return this.SET_OF_STRINGS_SCHEMA;
  }

  updateHtml(value: string): void {
    if (value !== this.editedContent.html) {
      this.editedContent.html = value;
      this.changeDetectorRef.detectChanges();
    }
  }

  /**
   * Retrieves image information from the given content and
   * returns it as a string.
   * If the content is in the form of a string (not an array),
   * it parses the content using a DOMParser and extracts the HTML
   * for all 'oppia-noninteractive-image' elements. The extracted HTML
   * is returned as a string.
   * @param content The content containing image information (
   * either a string or an array of strings).
   * @returns A string representation of the extracted image information.
   */
  getImageInfoForSuggestion(content: string | string[]): string {
    let htmlString = '';

    // Images are present in form of strings not as Array of strings.
    if (!Array.isArray(content)) {
      this.altTextIsDisplayed = true;
      const doc = new DOMParser().parseFromString(content, 'text/html');
      const imgElements = doc.querySelectorAll('oppia-noninteractive-image');
      htmlString = Array.from(imgElements).map((img) => img.outerHTML).join('');
    }

    return htmlString;
  }
}<|MERGE_RESOLUTION|>--- conflicted
+++ resolved
@@ -96,11 +96,9 @@
   TRANSLATION
 }
 
-<<<<<<< HEAD
+
 const COMMIT_TIMEOUT_DURATION = 30000; // 30 seconds in milliseconds.
 
-=======
->>>>>>> 0e13814a
 @Component({
   selector: 'oppia-translation-suggestion-review-modal',
   templateUrl: './translation-suggestion-review-modal.component.html',
