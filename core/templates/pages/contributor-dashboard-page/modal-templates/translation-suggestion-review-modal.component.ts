--- conflicted
+++ resolved
@@ -32,12 +32,9 @@
 import { AppConstants } from 'app.constants';
 import constants from 'assets/constants';
 import { ListSchema, UnicodeSchema } from 'services/schema-default-value.service';
-<<<<<<< HEAD
 import { ImageLocalStorageService } from 'services/image-local-storage.service';
 import { TranslateTextService } from '../services/translate-text.service';
-=======
 import { UserContributionRightsDataBackendDict } from 'services/user-backend-api.service';
->>>>>>> 5fd14967
 
 interface HTMLSchema {
   'type': string;
@@ -258,7 +255,7 @@
         this.contributionOpportunitiesService.
           reloadOpportunitiesEventEmitter.emit();
       },
-      (failure) => {
+      (failure: any) => {
         this.showTranslationSuggestionUpdateError(failure.error)
       });
   }
