// Copyright 2021 The Oppia Authors. All Rights Reserved.
//
// Licensed under the Apache License, Version 2.0 (the "License");
// you may not use this file except in compliance with the License.
// You may obtain a copy of the License at
//
//      http://www.apache.org/licenses/LICENSE-2.0
//
// Unless required by applicable law or agreed to in writing, software
// distributed under the License is distributed on an "AS-IS" BASIS,
// WITHOUT WARRANTIES OR CONDITIONS OF ANY KIND, either express or implied.
// See the License for the specific language governing permissions and
// limitations under the License.

/**
 * @fileoverview Component for the translation modal.
 */

import { ChangeDetectorRef, Component, Input } from '@angular/core';
import { downgradeComponent } from '@angular/upgrade/static';
import { NgbActiveModal } from '@ng-bootstrap/ng-bootstrap';

import { AlertsService } from 'services/alerts.service';
import { CkEditorCopyContentService } from 'components/ck-editor-helpers/ck-editor-copy-content-service';
import { ContextService } from 'services/context.service';
import { ImageLocalStorageService } from 'services/image-local-storage.service';
import { SiteAnalyticsService } from 'services/site-analytics.service';
import { Status, TranslateTextService } from 'pages/contributor-dashboard-page/services/translate-text.service';
import { TranslationLanguageService } from 'pages/exploration-editor-page/translation-tab/services/translation-language.service';
import { AppConstants } from 'app.constants';
import constants from 'assets/constants';
<<<<<<< HEAD
import { Schema } from 'services/schema-default-value.service';
=======
import { OppiaAngularRootComponent } from 'components/oppia-angular-root.component';

class UiConfig {
  'hide_complex_extensions': boolean;
  'startupFocusEnabled'?: boolean;
  'language'?: string;
  'languageDirection'?: string;
}
>>>>>>> a8a799f6
export interface TranslationOpportunity {
  id: string;
  heading: string;
  subheading: string;
  progressPercentage: string;
  actionButtonTitle: string;
}
<<<<<<< HEAD
=======
export interface HTMLSchema {
    'type': string;
    'ui_config': UiConfig;
}
export interface ImageDetails {
  filePaths: string[];
  alts: string[];
  descriptions: string[];
}
export class TranslationError {
  constructor(
    private _hasUncopiedImgs: boolean,
    private _hasDuplicateAltTexts: boolean,
    private _hasDuplicateDescriptions: boolean,
    private _hasUntranslatedElements: boolean) {}

  get hasDuplicateDescriptions(): boolean {
    return this._hasDuplicateDescriptions;
  }
  get hasDuplicateAltTexts(): boolean {
    return this._hasDuplicateAltTexts;
  }
  get hasUncopiedImgs(): boolean {
    return this._hasUncopiedImgs;
  }
  get hasUntranslatedElements(): boolean {
    return this._hasUntranslatedElements;
  }
}

>>>>>>> a8a799f6
@Component({
  selector: 'oppia-translation-modal',
  templateUrl: './translation-modal.component.html'
})
export class TranslationModalComponent {
  @Input() opportunity: TranslationOpportunity;
  activeWrittenTranslation: {html: string} = {html: ''};
  uploadingTranslation = false;
  subheading: string;
  heading: string;
  loadingData = true;
  moreAvailable = false;
  textToTranslate = '';
  languageDescription: string;
<<<<<<< HEAD
  previousTranslationAvailable: boolean = false;
  HTML_SCHEMA: Schema;
=======
  activeStatus: Status;
  HTML_SCHEMA: {
    'type': string;
    'ui_config': UiConfig;
  };
>>>>>>> a8a799f6
  TRANSLATION_TIPS = constants.TRANSLATION_TIPS;
  activeLanguageCode: string;
  hasImgCopyError = false;
  hadCopyParagraphError = false;
  hasImgTextError = false;
  hasIncompleteTranslationError = false;
  editorIsShown = true;

  constructor(
    private readonly activeModal: NgbActiveModal,
    private readonly alertsService: AlertsService,
    private readonly ckEditorCopyContentService: CkEditorCopyContentService,
    private readonly contextService: ContextService,
    private readonly imageLocalStorageService: ImageLocalStorageService,
    private readonly siteAnalyticsService: SiteAnalyticsService,
    private readonly translateTextService: TranslateTextService,
    private readonly translationLanguageService: TranslationLanguageService,
    private readonly changeDetectorRef: ChangeDetectorRef
  ) {
    this.contextService = OppiaAngularRootComponent.contextService;
  }

  ngOnInit(): void {
    this.activeLanguageCode =
    this.translationLanguageService.getActiveLanguageCode();
    // We need to set the context here so that the rte fetches
    // images for the given ENTITY_TYPE and targetId.
    this.contextService.setCustomEntityContext(
      AppConstants.ENTITY_TYPE.EXPLORATION, this.opportunity.id);
    this.subheading = this.opportunity.subheading;
    this.heading = this.opportunity.heading;
    this.contextService.setImageSaveDestinationToLocalStorage();
    this.languageDescription = (
      this.translationLanguageService.getActiveLanguageDescription());
    this.translateTextService.init(
      this.opportunity.id,
      this.translationLanguageService.getActiveLanguageCode(),
      () => {
        const textAndAvailability = (
          this.translateTextService.getTextToTranslate());
        this.textToTranslate = textAndAvailability.text;
        this.moreAvailable = textAndAvailability.more;
        this.activeStatus = textAndAvailability.status;
        this.activeWrittenTranslation.html = (
          textAndAvailability.translationHtml);
        this.loadingData = false;
      });
    this.HTML_SCHEMA = {
      type: 'html',
      ui_config: {
        // If this is made true, then the translation cannot be validated
        // properly since contributors will not be able to view and translate
        // complex extensions.
        hide_complex_extensions: false,
        language: this.translationLanguageService.getActiveLanguageCode(),
        languageDirection: (
          this.translationLanguageService.getActiveLanguageDirection())
      }
    };
  }

  // TODO(#13221): Remove this method completely after the change detection
  // issues in schema-based-editor have been resolved. The current workaround
  // used is to destroy and re-render the component in the view.
  resetEditor(): void {
    this.editorIsShown = false;
    this.changeDetectorRef.detectChanges();
    this.editorIsShown = true;
  }

  close(): void {
    this.activeModal.close();
  }

  getHtmlSchema(): HTMLSchema {
    return this.HTML_SCHEMA;
  }

  onContentClick(event: MouseEvent): boolean | void {
    if (this.triedToCopyParagraph(event)) {
      return this.hadCopyParagraphError = true;
    }
    this.hadCopyParagraphError = false;
    if (this.isCopyModeActive()) {
      event.stopPropagation();
    }
    this.ckEditorCopyContentService.broadcastCopy(event.target as HTMLElement);
  }

  triedToCopyParagraph($event: MouseEvent): boolean {
    // Mathematical equations are also wrapped by <p> elements.
    // Hence, math elements should be allowed to be copied.
    // See issue #11683.
    const target = $event.target as HTMLElement;
    const paragraphChildrenElements: Element[] = (
      target.localName === 'p') ? Array.from(
        target.children) : [];
    const mathElementsIncluded = paragraphChildrenElements.some(
      child => child.localName === 'oppia-noninteractive-math');
    return target.localName === 'p' && !mathElementsIncluded;
  }

  isCopyModeActive(): boolean {
    return this.ckEditorCopyContentService.copyModeActive;
  }

  updateHtml($event: string): void {
    if ($event !== this.activeWrittenTranslation.html) {
      this.activeWrittenTranslation.html = $event;
      this.changeDetectorRef.detectChanges();
    }
  }

  hasPreviousTranslations(): boolean {
    return this.translateTextService.getActiveIndex() > 0;
  }

  skipActiveTranslation(): void {
    const textAndAvailability = (
      this.translateTextService.getTextToTranslate());
    this.textToTranslate = textAndAvailability.text;
    this.moreAvailable = textAndAvailability.more;
    this.activeStatus = textAndAvailability.status;
    this.activeWrittenTranslation.html = textAndAvailability.translationHtml;
    this.resetEditor();
  }

  isSubmitted(): boolean {
    return this.activeStatus === 'submitted';
  }

  returnToPreviousTranslation(): void {
    const textAndAvailability = (
      this.translateTextService.getPreviousTextToTranslate());
    this.textToTranslate = textAndAvailability.text;
    this.moreAvailable = true;
    this.activeStatus = textAndAvailability.status;
    this.activeWrittenTranslation.html = textAndAvailability.translationHtml;
    this.resetEditor();
  }

  getElementAttributeTexts(elements: HTMLElement[], type: string): string[] {
    const textWrapperLength = 6;
    const attributes = Array.from(elements, function(element: HTMLElement) {
      // A sample element would be as <oppia-noninteractive-image alt-with-value
      // ="&amp;quot;Image description&amp;quot;" caption-with-value=
      // "&amp;quot;Image caption&amp;quot;" filepath-with-value="&amp;quot;
      // img_2021029_210552_zbmdt94_height_54_width_490.png&amp;quot;">
      // </oppia-noninteractive-image>
      if (element.localName === 'oppia-noninteractive-image') {
        const attribute = element.attributes[type].value;
        return attribute.substring(
          textWrapperLength, attribute.length - textWrapperLength);
      }
    });
    return attributes.filter(attribute => attribute);
  }

  getImageAttributeTexts(htmlElements: HTMLElement[]): ImageDetails {
    return {
      filePaths: this.getElementAttributeTexts(
        htmlElements, 'filepath-with-value'),
      alts: this.getElementAttributeTexts(
        htmlElements, 'alt-with-value'),
      descriptions: this.getElementAttributeTexts(
        htmlElements, 'caption-with-value')
    };
  }

  copiedAllElements(
      originalElements: string[],
      translatedElements: string[]): boolean {
    const hasMatchingTranslatedElement = element => (
      translatedElements.includes(element));
    return originalElements.every(hasMatchingTranslatedElement);
  }

  hasSomeDuplicateElements(
      originalElements: string[],
      translatedElements: string[]): boolean {
    if (originalElements.length === 0) {
      return false;
    }
    const hasMatchingTranslatedElement = element => (
      translatedElements.includes(element) && originalElements.length > 0);
    return originalElements.some(hasMatchingTranslatedElement);
  }

  isTranslationCompleted(
      originalElements: HTMLElement[],
      translatedElements: HTMLElement[]): boolean {
    const filteredOriginalElements = originalElements.filter(
      element => element.nodeType === Node.ELEMENT_NODE);
    const filteredTranslatedElements = translatedElements.filter(
      element => element.nodeType === Node.ELEMENT_NODE);

    if (filteredOriginalElements.length !== filteredTranslatedElements.length) {
      return false;
    }

    for (const [i, originalElement] of filteredOriginalElements.entries()) {
      if (originalElement.nodeName !== filteredTranslatedElements[
        i].nodeName) {
        return false;
      }
    }
    return true;
  }

  validateTranslation(
      textToTranslate: HTMLElement[],
      translatedText: HTMLElement[]): TranslationError {
    const translatedElements: ImageDetails = this.getImageAttributeTexts(
      translatedText);
    const originalElements: ImageDetails = this.getImageAttributeTexts(
      textToTranslate);

    const hasUncopiedImgs = !this.copiedAllElements(
      originalElements.filePaths,
      translatedElements.filePaths);
    const hasDuplicateAltTexts = this.hasSomeDuplicateElements(
      originalElements.alts,
      translatedElements.alts);
    const hasDuplicateDescriptions = this.hasSomeDuplicateElements(
      originalElements.descriptions,
      translatedElements.descriptions);
    const hasUntranslatedElements = !(this.isTranslationCompleted(
      textToTranslate, translatedText));

    return new TranslationError(
      hasUncopiedImgs, hasDuplicateAltTexts,
      hasDuplicateDescriptions, hasUntranslatedElements);
  }

  suggestTranslatedText(): void {
    const originalElements = Array.from(angular.element(
      this.textToTranslate));
    const translatedElements = Array.from(angular.element(
      this.activeWrittenTranslation.html));

    const translationError = this.validateTranslation(
      originalElements, translatedElements);

    this.hasImgCopyError = translationError.hasUncopiedImgs;
    this.hasImgTextError = translationError.hasDuplicateAltTexts ||
      translationError.hasDuplicateDescriptions;
    this.hasIncompleteTranslationError = translationError.
      hasUntranslatedElements;

    if (this.hasImgCopyError || this.hasImgTextError ||
      this.hasIncompleteTranslationError || this.uploadingTranslation ||
      this.loadingData) {
      return;
    }

    if (this.hadCopyParagraphError) {
      this.hadCopyParagraphError = false;
    }

    if (!this.uploadingTranslation && !this.loadingData) {
      this.siteAnalyticsService
        .registerContributorDashboardSubmitSuggestionEvent('Translation');
      this.uploadingTranslation = true;
      const imagesData = this.imageLocalStorageService.getStoredImagesData();
      this.imageLocalStorageService.flushStoredImagesData();
      this.translateTextService.suggestTranslatedText(
        this.activeWrittenTranslation.html,
        this.translationLanguageService.getActiveLanguageCode(),
        imagesData, () => {
          this.alertsService.addSuccessMessage(
            'Submitted translation for review.');
          this.uploadingTranslation = false;
          if (this.moreAvailable) {
            const textAndAvailability = (
              this.translateTextService.getTextToTranslate());
            this.textToTranslate = textAndAvailability.text;
            this.moreAvailable = textAndAvailability.more;
            this.activeStatus = textAndAvailability.status;
            this.activeWrittenTranslation.html = (
              textAndAvailability.translationHtml);
            this.resetEditor();
          } else {
            this.activeWrittenTranslation.html = '';
            this.resetEditor();
          }
        }, () => {
          this.contextService.resetImageSaveDestination();
          this.close();
        });
    }
    if (!this.moreAvailable) {
      this.contextService.resetImageSaveDestination();
      this.close();
    }
  }
}

angular.module('oppia').directive(
  'oppiaTranslationModal', downgradeComponent(
    {component: TranslationModalComponent}));<|MERGE_RESOLUTION|>--- conflicted
+++ resolved
@@ -29,9 +29,6 @@
 import { TranslationLanguageService } from 'pages/exploration-editor-page/translation-tab/services/translation-language.service';
 import { AppConstants } from 'app.constants';
 import constants from 'assets/constants';
-<<<<<<< HEAD
-import { Schema } from 'services/schema-default-value.service';
-=======
 import { OppiaAngularRootComponent } from 'components/oppia-angular-root.component';
 
 class UiConfig {
@@ -40,7 +37,6 @@
   'language'?: string;
   'languageDirection'?: string;
 }
->>>>>>> a8a799f6
 export interface TranslationOpportunity {
   id: string;
   heading: string;
@@ -48,8 +44,6 @@
   progressPercentage: string;
   actionButtonTitle: string;
 }
-<<<<<<< HEAD
-=======
 export interface HTMLSchema {
     'type': string;
     'ui_config': UiConfig;
@@ -80,7 +74,6 @@
   }
 }
 
->>>>>>> a8a799f6
 @Component({
   selector: 'oppia-translation-modal',
   templateUrl: './translation-modal.component.html'
@@ -95,16 +88,12 @@
   moreAvailable = false;
   textToTranslate = '';
   languageDescription: string;
-<<<<<<< HEAD
   previousTranslationAvailable: boolean = false;
-  HTML_SCHEMA: Schema;
-=======
   activeStatus: Status;
   HTML_SCHEMA: {
     'type': string;
     'ui_config': UiConfig;
   };
->>>>>>> a8a799f6
   TRANSLATION_TIPS = constants.TRANSLATION_TIPS;
   activeLanguageCode: string;
   hasImgCopyError = false;
