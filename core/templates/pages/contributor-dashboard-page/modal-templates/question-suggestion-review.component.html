--- conflicted
+++ resolved
@@ -1,10 +1,6 @@
 <div class="modal-header e2e-test-question-suggestion-review-modal-header">
   <div>
-<<<<<<< HEAD
-    <h1 class="oppia-question-header">
-=======
-    <h3 class="oppia-question-header" tabindex="0">
->>>>>>> 06ffc5f8
+    <h1 class="oppia-question-header" tabindex="0">
       {{questionHeader}}
     </h1>
     <h3 class="oppia-mobile-question-header" title="{{questionHeader}}">
