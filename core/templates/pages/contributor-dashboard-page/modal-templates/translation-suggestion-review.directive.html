--- conflicted
+++ resolved
@@ -21,8 +21,7 @@
       </div>
     </div>
     <div class="oppia-suggestion-review-panel-container float-right">
-<<<<<<< HEAD
-      <div class="oppia-suggestion-review-panel-header-container">
+      <div dir="auto" class="oppia-suggestion-review-panel-header-container">
         <strong> Translation:</strong>
         <button class="btn btn-sm btn-secondary float-right" ng-if="!startedEditing && status === 'review' && canEditTranslation" ng-click="editSuggestion()">Edit</button>
       </div>
@@ -37,12 +36,6 @@
           <button class="btn btn-secondary" ng-if="startedEditing" ng-click="cancelEdit()">Cancel</button>
           <button class="btn btn-success" ng-if="startedEditing" ng-click="updateSuggestion()">Update</button>
         </div>
-=======
-      <strong> Translation:</strong>
-      <div dir="auto" class="oppia-suggestion-review-panel">
-        <angular-html-bind html-data="translationHtml">
-        </angular-html-bind>
->>>>>>> d6754ca5
       </div>
     </div>
   </section>
