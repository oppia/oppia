--- conflicted
+++ resolved
@@ -74,10 +74,9 @@
   .oppia-suggestion-resolve-button {
     min-width: 165px;
   }
-<<<<<<< HEAD
   .oppia-translation-review-edit-buttons {
     margin-top: 10px;
-=======
+  }
   /* From 1023px onwards, the modal text branches to the next line.
      The use of line height ensures that alternate lines of the
      heading stay close together.
@@ -87,6 +86,5 @@
       line-height: 1.1;
       margin: 20px 12px;
     }
->>>>>>> 731aedbc
   }
 </style>