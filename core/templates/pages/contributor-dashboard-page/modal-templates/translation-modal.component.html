--- conflicted
+++ resolved
@@ -28,19 +28,12 @@
     </div>
     <div *ngIf="!loadingData && !uploadingTranslation" class="oppia-text-to-translate-container">
       <!-- textToTranslate contains the html content of an exploration state -->
-<<<<<<< HEAD
-      <oppia-rte-output-display [ngClass]="{'oppia-rte-editor-focused': isCopyModeActive()}"
+      <oppia-rte-output-display *ngIf="activeDataFormat === 'html' || activeDataFormat === 'unicode'"
+                                [ngClass]="{'oppia-rte-editor-focused': isCopyModeActive()}"
+                                (click)="onContentClick($event)"
                                 [rteString]="textToTranslate"
-                                (click)="onContentClick($event)"
                                 class="oppia-rte-editor">
       </oppia-rte-output-display>
-=======
-      <angular-html-bind-wrapper *ngIf="activeDataFormat === 'html' || activeDataFormat === 'unicode'"
-                                 [ngClass]="{'oppia-rte-editor-focused': isCopyModeActive()}"
-                                 (click)="onContentClick($event)"
-                                 [htmlData]="textToTranslate"
-                                 class="oppia-rte-editor">
-      </angular-html-bind-wrapper>
       <div *ngIf="isSetOfStringDataFormat()">
         <strong>{{ activeRuleDescription }}</strong>
         <ul class="oppia-option-list oppia-translate-rule-list" role="tablist">
@@ -49,7 +42,6 @@
           </li>
         </ul>
       </div>
->>>>>>> e277a9e4
     </div>
     <div *ngIf="!isSubmitted()" class="oppia-translation-editor-section">
       <div class="protractor-test-state-translation-editor">
@@ -95,15 +87,9 @@
     </div>
     <strong *ngIf="isSubmitted()">Submitted translation:</strong>
     <div *ngIf="isSubmitted()" class="oppia-text-to-translate-container">
-<<<<<<< HEAD
-      <oppia-rte-output-display [rteString]="activeWrittenTranslation.html"
+      <oppia-rte-output-display [rteString]="activeWrittenTranslation"
                                 class="oppia-rte-editor">
       </oppia-rte-output-display>
-=======
-      <angular-html-bind-wrapper [htmlData]="activeWrittenTranslation"
-                                 class="oppia-rte-editor">
-      </angular-html-bind-wrapper>
->>>>>>> e277a9e4
     </div>
     <div *ngIf="TRANSLATION_TIPS[activeLanguageCode]" class="oppia-translation-tips-container">
       <ul>
