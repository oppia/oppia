--- conflicted
+++ resolved
@@ -16,17 +16,8 @@
  * @fileoverview Unit tests for QuestionSuggestionReviewModalController.
  */
 
-<<<<<<< HEAD
-// TODO(#7222): Remove usage of importAllAngularServices once upgraded to
-// Angular 8.  // Angular 8.
-=======
-// TODO(#7222): Remove the following block of unnnecessary imports once
-// the code corresponding to the spec is upgraded to Angular 8.
-import { UpgradedServices } from 'services/UpgradedServices';
-// ^^^ This block is to be removed.
 // TODO(#7222): Remove usage of importAllAngularServices once upgraded to
 // Angular 8.
->>>>>>> d1a84418
 import { importAllAngularServices } from 'tests/unit-test-utils';
 
 describe('Question Suggestion Review Modal Controller', function() {
@@ -44,7 +35,6 @@
   const questionHeader = 'Question header';
   const reviewable = true;
   const skillDifficulty = 0.3;
-  importAllAngularServices();
 
   describe('when skill rubrics is specified', function() {
     const skillRubrics = [{
