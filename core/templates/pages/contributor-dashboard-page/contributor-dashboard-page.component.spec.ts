// Copyright 2020 The Oppia Authors. All Rights Reserved.
//
// Licensed under the Apache License, Version 2.0 (the "License");
// you may not use this file except in compliance with the License.
// You may obtain a copy of the License at
//
//      http://www.apache.org/licenses/LICENSE-2.0
//
// Unless required by applicable law or agreed to in writing, software
// distributed under the License is distributed on an "AS-IS" BASIS,
// WITHOUT WARRANTIES OR CONDITIONS OF ANY KIND, either express or implied.
// See the License for the specific language governing permissions and
// limitations under the License.

/**
 * @fileoverview Unit tests for contributor dashboard page component.
 */

import { WindowRef } from 'services/contextual/window-ref.service';
import { ComponentFixture, fakeAsync, flush, TestBed, tick, waitForAsync } from '@angular/core/testing';
import { HttpClientTestingModule } from '@angular/common/http/testing';
import { FocusManagerService } from 'services/stateful/focus-manager.service';
import { ContributorDashboardPageComponent } from 'pages/contributor-dashboard-page/contributor-dashboard-page.component';
import { ContributionOpportunitiesService } from './services/contribution-opportunities.service';
import { TranslationTopicService } from 'pages/exploration-editor-page/translation-tab/services/translation-topic.service';
import { TranslationLanguageService } from 'pages/exploration-editor-page/translation-tab/services/translation-language.service';
import { UserService } from 'services/user.service';
import { LocalStorageService } from 'services/local-storage.service';
import { NO_ERRORS_SCHEMA } from '@angular/core';
import { UserInfo } from 'domain/user/user-info.model';

describe('Contributor dashboard page', () => {
  let component: ContributorDashboardPageComponent;
  let fixture: ComponentFixture<ContributorDashboardPageComponent>;
  let localStorageService: LocalStorageService;
  let userService: UserService;
  let translationLanguageService: TranslationLanguageService;
  let translationTopicService: TranslationTopicService;
  let contributionOpportunitiesService: ContributionOpportunitiesService;
  let userProfileImage = 'profile-data-url';
  let userContributionRights = {
    can_review_translation_for_language_codes: ['en', 'pt', 'hi'],
    can_review_voiceover_for_language_codes: ['en', 'pt', 'hi'],
    can_review_questions: true,
    can_suggest_questions: true,
  };
  let focusManagerService: FocusManagerService;
  let windowRef: WindowRef;
  let getUserInfoAsyncSpy;

  beforeEach(waitForAsync(() => {
    TestBed.configureTestingModule({
      imports: [HttpClientTestingModule],
      declarations: [
        ContributorDashboardPageComponent
      ],
      providers: [
        LocalStorageService,
        UserService,
        TranslationLanguageService,
        TranslationTopicService,
        ContributionOpportunitiesService,
        WindowRef
      ],
      schemas: [NO_ERRORS_SCHEMA]
    }).compileComponents();
  }));

  beforeEach(() => {
    fixture = TestBed.createComponent(ContributorDashboardPageComponent);
    component = fixture.componentInstance;

    contributionOpportunitiesService =
      TestBed.inject(ContributionOpportunitiesService);
    localStorageService = TestBed.inject(LocalStorageService);
    windowRef = TestBed.inject(WindowRef);
    translationLanguageService = TestBed.inject(TranslationLanguageService);
    translationTopicService = TestBed.inject(TranslationTopicService);
    userService = TestBed.inject(UserService);
    focusManagerService = TestBed.inject(FocusManagerService);

    spyOn(contributionOpportunitiesService, 'getTranslatableTopicNamesAsync')
      .and.returnValue(Promise.resolve(['Topic 1', 'Topic 2']));
    spyOn(localStorageService, 'getLastSelectedTranslationLanguageCode').and
      .returnValue('');
    spyOn(localStorageService, 'getLastSelectedTranslationTopicName').and
      .returnValue('Topic 1');
    spyOn(translationLanguageService, 'setActiveLanguageCode').and
      .callThrough();
    spyOn(translationTopicService, 'setActiveTopicName').and.callThrough();

    let userInfo = {
      isLoggedIn: () => true,
      getUsername: () => 'username1'
    };

    spyOn(userService, 'getProfileImageDataUrlAsync')
      .and.returnValue(Promise.resolve(userProfileImage));
    spyOn(userService, 'getUserContributionRightsDataAsync')
      .and.returnValue(Promise.resolve(userContributionRights));
    getUserInfoAsyncSpy = spyOn(userService, 'getUserInfoAsync');

    getUserInfoAsyncSpy.and.returnValue(
      Promise.resolve(userInfo as UserInfo));

    component.ngOnInit();
  });

  it('should set focus on select lang field', fakeAsync(() => {
    let focusSpy = spyOn(focusManagerService, 'setFocusWithoutScroll');

    component.onTabClick('translateTextTab');
    tick();
    flush();

    expect(focusSpy).toHaveBeenCalled();
  }));

  it('should scroll properly', () => {
    const nativeWindowSpy = spyOnProperty(windowRef, 'nativeWindow');
    nativeWindowSpy.and.returnValue({
      pageYOffset: 11
    });

    component.scrollFunction();

    expect(component.defaultHeaderVisible).toBeFalse();
  });

  it('should username equal to "" when user is not loggedIn', fakeAsync(() => {
    let userInfo = {
      isLoggedIn: () => false,
      getUsername: () => 'username1'
    };

    getUserInfoAsyncSpy.and.returnValue(
      Promise.resolve(userInfo as UserInfo));

    component.ngOnInit();
    tick();

    expect(component.username).toEqual('');
    expect(component.userIsLoggedIn).toBeFalse();
  }));

  describe('when user is logged in', () => {
    it('should set specific properties after $onInit is called', () => {
      expect(component.topicName).toBe('All');
      expect(translationTopicService.setActiveTopicName)
        .toHaveBeenCalled();
      expect(component.activeTabName).toBe('myContributionTab');
      expect(component.OPPIA_AVATAR_IMAGE_URL).toBe(
        '/assets/images/avatar/oppia_avatar_100px.svg');
    });

    it('should return language description in kebab case format', () => {
      let languageDescription = 'Deutsch (German)';

      expect(component.provideLanguageForProtractorClass(
        languageDescription)).toEqual('deutsch-german');
    });

    it('should initialize $scope properties after controller is initialized' +
      ' and get data from backend', () => {
      expect(component.userIsLoggedIn).toBe(false);
      expect(component.username).toBe(null);
      expect(component.userCanReviewQuestions).toBe(false);
      expect(component.userIsReviewer).toBe(false);
      expect(component.profilePictureDataUrl).toBe(null);
    });

    it('should change active tab name when clicking on translate text tab',
      () => {
        let changedTab = 'translateTextTab';
        expect(component.activeTabName).toBe('myContributionTab');
        component.onTabClick(changedTab);
        expect(component.activeTabName).toBe(changedTab);
      });

    it('should change active language when clicking on language selector',
      () => {
        spyOn(localStorageService, 'updateLastSelectedTranslationLanguageCode')
          .and.callThrough();

        component.onChangeLanguage('hi');

        expect(translationLanguageService.setActiveLanguageCode)
          .toHaveBeenCalledWith('hi');
        expect(localStorageService.updateLastSelectedTranslationLanguageCode)
          .toHaveBeenCalledWith('hi');
      });

    it('should show language selector based on active tab', () => {
      let changedTab = 'translateTextTab';

      expect(component.activeTabName).toBe('myContributionTab');
      expect(component.showLanguageSelector()).toBe(false);

      component.onTabClick(changedTab);
      expect(component.activeTabName).toBe(changedTab);
      expect(component.showLanguageSelector()).toBe(true);
    });

    it('should change active topic when clicking on topic selector',
      () => {
        spyOn(localStorageService, 'updateLastSelectedTranslationTopicName')
          .and.callThrough();

        component.onChangeTopic('Topic 2');

        expect(translationTopicService.setActiveTopicName)
          .toHaveBeenCalledWith('Topic 2');
        expect(localStorageService.updateLastSelectedTranslationTopicName)
          .toHaveBeenCalledWith('Topic 2');
      });

    it('should show topic selector based on active tab', () => {
      let changedTab = 'translateTextTab';

      expect(component.activeTabName).toBe('myContributionTab');
      expect(component.showLanguageSelector()).toBe(false);

      component.onTabClick(changedTab);
      expect(component.activeTabName).toBe(changedTab);
      expect(component.showTopicSelector()).toBe(true);
    });

    it('should call scrollFunction on scroll', () => {
      let dummyScrollEvent = new Event('scroll');
      let scrollSpy = spyOn(component, 'scrollFunction');

      windowRef.nativeWindow.dispatchEvent(dummyScrollEvent);

      expect(scrollSpy).toHaveBeenCalled();
    });

    it('should show default header if window pageYOffset is ' +
<<<<<<< HEAD
      'less than 80', function() {
=======
      'less than 5', () => {
>>>>>>> 989056a0
      const nativeWindowSpy = spyOnProperty(windowRef, 'nativeWindow');
      nativeWindowSpy.and.returnValue({
        pageYOffset: 79
      });

      component.scrollFunction();

      expect(component.defaultHeaderVisible).toBe(true);
    });

    it('should show collapsed header if window pageYOffset is' +
<<<<<<< HEAD
      ' scrolled greater than 80', function() {
=======
      ' scrolled greater than 5', fakeAsync(() => {
>>>>>>> 989056a0
      const nativeWindowSpy = spyOnProperty(windowRef, 'nativeWindow');
      nativeWindowSpy.and.returnValue({
        pageYOffset: 81
      });

      component.scrollFunction();
      tick();

      expect(component.defaultHeaderVisible).toBe(false);
    }));
  });
});<|MERGE_RESOLUTION|>--- conflicted
+++ resolved
@@ -71,7 +71,7 @@
     component = fixture.componentInstance;
 
     contributionOpportunitiesService =
-      TestBed.inject(ContributionOpportunitiesService);
+       TestBed.inject(ContributionOpportunitiesService);
     localStorageService = TestBed.inject(LocalStorageService);
     windowRef = TestBed.inject(WindowRef);
     translationLanguageService = TestBed.inject(TranslationLanguageService);
@@ -161,7 +161,7 @@
     });
 
     it('should initialize $scope properties after controller is initialized' +
-      ' and get data from backend', () => {
+       ' and get data from backend', () => {
       expect(component.userIsLoggedIn).toBe(false);
       expect(component.username).toBe(null);
       expect(component.userCanReviewQuestions).toBe(false);
@@ -235,11 +235,7 @@
     });
 
     it('should show default header if window pageYOffset is ' +
-<<<<<<< HEAD
-      'less than 80', function() {
-=======
-      'less than 5', () => {
->>>>>>> 989056a0
+       'less than 80', function() {
       const nativeWindowSpy = spyOnProperty(windowRef, 'nativeWindow');
       nativeWindowSpy.and.returnValue({
         pageYOffset: 79
@@ -251,11 +247,7 @@
     });
 
     it('should show collapsed header if window pageYOffset is' +
-<<<<<<< HEAD
-      ' scrolled greater than 80', function() {
-=======
-      ' scrolled greater than 5', fakeAsync(() => {
->>>>>>> 989056a0
+       ' scrolled greater than 80', fakeAsync(() => {
       const nativeWindowSpy = spyOnProperty(windowRef, 'nativeWindow');
       nativeWindowSpy.and.returnValue({
         pageYOffset: 81
