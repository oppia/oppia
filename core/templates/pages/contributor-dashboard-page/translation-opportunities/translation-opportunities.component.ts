// Copyright 2019 The Oppia Authors. All Rights Reserved.
//
// Licensed under the Apache License, Version 2.0 (the "License");
// you may not use this file except in compliance with the License.
// You may obtain a copy of the License at
//
//      http://www.apache.org/licenses/LICENSE-2.0
//
// Unless required by applicable law or agreed to in writing, software
// distributed under the License is distributed on an "AS-IS" BASIS,
// WITHOUT WARRANTIES OR CONDITIONS OF ANY KIND, either express or implied.
// See the License for the specific language governing permissions and
// limitations under the License.

/**
 * @fileoverview Component for the translation opportunities.
 */

require('components/ck-editor-helpers/ck-editor-4-rte.directive.ts');
require('components/ck-editor-helpers/ck-editor-4-widgets.initializer.ts');
require(
  'components/forms/schema-based-editors/schema-based-editor.directive.ts');
require('directives/angular-html-bind.directive.ts');
require('directives/mathjax-bind.directive.ts');
require(
  'pages/contributor-dashboard-page/login-required-message/' +
  'login-required-message.component.ts');
require(
  'pages/contributor-dashboard-page/modal-templates/' +
  'translation-modal.controller.ts');
require(
  'pages/contributor-dashboard-page/opportunities-list/' +
  'opportunities-list.component.ts');

require(
  'pages/contributor-dashboard-page/services/' +
  'contribution-opportunities.service.ts');
require('pages/contributor-dashboard-page/services/translate-text.service.ts');
require('services/site-analytics.service.ts');

import { Subscription } from 'rxjs';

angular.module('oppia').component('translationOpportunities', {
  template: require('./translation-opportunities.component.html'),
  controller: [
    '$rootScope', '$uibModal', 'ContributionOpportunitiesService',
<<<<<<< HEAD
    'SiteAnalyticsService', 'TranslationLanguageService',
    'UrlInterpolationService', 'UserService',
    function(
        $rootScope, $uibModal, ContributionOpportunitiesService,
        SiteAnalyticsService, TranslationLanguageService,
        UrlInterpolationService, UserService) {
=======
    'TranslationLanguageService', 'UrlInterpolationService',
    'UserService',
    function(
        $rootScope, $uibModal, ContributionOpportunitiesService,
        TranslationLanguageService, UrlInterpolationService,
        UserService) {
>>>>>>> 0f542080
      var ctrl = this;
      ctrl.directiveSubscriptions = new Subscription();
      var userIsLoggedIn = false;
      var getOpportunitySummary = function(expId) {
        for (var index in ctrl.opportunities) {
          if (ctrl.opportunities[index].id === expId) {
            return ctrl.opportunities[index];
          }
        }
      };

      var updateWithNewOpportunities = function(opportunities, more) {
        for (var index in opportunities) {
          var opportunity = opportunities[index];
          var subheading = opportunity.getOpportunitySubheading();
          var heading = opportunity.getOpportunityHeading();
          var languageCode = (
            TranslationLanguageService.getActiveLanguageCode());
          var progressPercentage = (
            opportunity.getTranslationProgressPercentage(languageCode));

          ctrl.opportunities.push({
            id: opportunity.getExplorationId(),
            heading: heading,
            subheading: subheading,
            progressPercentage: progressPercentage.toFixed(2),
            actionButtonTitle: 'Translate'
          });
        }
        ctrl.moreOpportunitiesAvailable = more;
        ctrl.opportunitiesAreLoading = false;
        // TODO(#8521): Remove the use of $rootScope.$apply().
        $rootScope.$apply();
      };

      ctrl.onLoadMoreOpportunities = function() {
        if (
          !ctrl.opportunitiesAreLoading &&
            ctrl.moreOpportunitiesAvailable) {
          ctrl.opportunitiesAreLoading = true;
          ContributionOpportunitiesService.getMoreTranslationOpportunities(
            TranslationLanguageService.getActiveLanguageCode(),
            updateWithNewOpportunities);
        }
      };

      ctrl.onClickButton = function(expId) {
        if (!userIsLoggedIn) {
          ContributionOpportunitiesService.showRequiresLoginModal();
          return;
        }
        SiteAnalyticsService.registerContributorDashboardSuggestEvent(
          'Translation');
        var opportunity = getOpportunitySummary(expId);
        $uibModal.open({
          templateUrl: UrlInterpolationService.getDirectiveTemplateUrl(
            '/pages/contributor-dashboard-page/modal-templates/' +
            'translation-modal.directive.html'),
          backdrop: 'static',
          size: 'lg',
          resolve: {
            opportunity: function() {
              return opportunity;
            }
          },
          controller: 'TranslationModalController'
        }).result.then(function() {}, function() {
          // Note to developers:
          // This callback is triggered when the Cancel button is clicked.
          // No further action is needed.
        });
      };
      ctrl.$onInit = function() {
        ctrl.directiveSubscriptions.add(
          TranslationLanguageService.onActiveLanguageChanged.subscribe(
            () => {
              ctrl.opportunities = [];
              ctrl.opportunitiesAreLoading = true;
              ctrl.moreOpportunitiesAvailable = true;
              ContributionOpportunitiesService.getTranslationOpportunities(
                TranslationLanguageService.getActiveLanguageCode(),
                updateWithNewOpportunities);
            }
          )
        );
        ctrl.opportunities = [];
        ctrl.opportunitiesAreLoading = true;
        ctrl.moreOpportunitiesAvailable = true;
        ctrl.progressBarRequired = true;

        UserService.getUserInfoAsync().then(function(userInfo) {
          userIsLoggedIn = userInfo.isLoggedIn();
          // TODO(#8521): Remove the use of $rootScope.$apply()
          // once the controller is migrated to angular.
          $rootScope.$applyAsync();
        });
        ContributionOpportunitiesService.getTranslationOpportunities(
          TranslationLanguageService.getActiveLanguageCode(),
          updateWithNewOpportunities);
      };
      ctrl.$onDestroy = function() {
        ctrl.directiveSubscriptions.unsubscribe();
      };
    }
  ]
});<|MERGE_RESOLUTION|>--- conflicted
+++ resolved
@@ -44,21 +44,12 @@
   template: require('./translation-opportunities.component.html'),
   controller: [
     '$rootScope', '$uibModal', 'ContributionOpportunitiesService',
-<<<<<<< HEAD
     'SiteAnalyticsService', 'TranslationLanguageService',
     'UrlInterpolationService', 'UserService',
     function(
         $rootScope, $uibModal, ContributionOpportunitiesService,
         SiteAnalyticsService, TranslationLanguageService,
         UrlInterpolationService, UserService) {
-=======
-    'TranslationLanguageService', 'UrlInterpolationService',
-    'UserService',
-    function(
-        $rootScope, $uibModal, ContributionOpportunitiesService,
-        TranslationLanguageService, UrlInterpolationService,
-        UserService) {
->>>>>>> 0f542080
       var ctrl = this;
       ctrl.directiveSubscriptions = new Subscription();
       var userIsLoggedIn = false;
