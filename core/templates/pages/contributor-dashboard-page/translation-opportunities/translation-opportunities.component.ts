// Copyright 2019 The Oppia Authors. All Rights Reserved.
//
// Licensed under the Apache License, Version 2.0 (the "License");
// you may not use this file except in compliance with the License.
// You may obtain a copy of the License at
//
//      http://www.apache.org/licenses/LICENSE-2.0
//
// Unless required by applicable law or agreed to in writing, software
// distributed under the License is distributed on an "AS-IS" BASIS,
// WITHOUT WARRANTIES OR CONDITIONS OF ANY KIND, either express or implied.
// See the License for the specific language governing permissions and
// limitations under the License.

/**
 * @fileoverview Component for the translation opportunities.
 */

import {Component, Injector} from '@angular/core';
import {downgradeComponent} from '@angular/upgrade/static';
import {NgbModal} from '@ng-bootstrap/ng-bootstrap';
import {UrlInterpolationService} from 'domain/utilities/url-interpolation.service';
import {TranslationLanguageService} from 'pages/exploration-editor-page/translation-tab/services/translation-language.service';
import {TranslationTopicService} from 'pages/exploration-editor-page/translation-tab/services/translation-topic.service';
import {ContextService} from 'services/context.service';
import {SiteAnalyticsService} from 'services/site-analytics.service';
import {UserService} from 'services/user.service';
import {
  TranslationModalComponent,
  TranslationOpportunity,
} from '../modal-templates/translation-modal.component';
import {
  ContributionOpportunitiesService,
  ExplorationOpportunitiesDict,
} from '../services/contribution-opportunities.service';
import {TranslateTextService} from '../services/translate-text.service';

@Component({
  selector: 'oppia-translation-opportunities',
  templateUrl: './translation-opportunities.component.html',
})
export class TranslationOpportunitiesComponent {
  // These properties are initialized using Angular lifecycle hooks
  // and we need to do non-null assertion. For more information, see
  // https://github.com/oppia/oppia/wiki/Guide-on-defining-types#ts-7-1
  OPPIA_AVATAR_IMAGE_URL!: string;

  allOpportunities: {[id: string]: TranslationOpportunity} = {};
  userIsLoggedIn = false;
  opportunityType = 'translation';
  languageSelected = false;
  constructor(
    private readonly contextService: ContextService,
    private readonly contributionOpportunitiesService: ContributionOpportunitiesService,
    private readonly modalService: NgbModal,
    private readonly siteAnalyticsService: SiteAnalyticsService,
    private readonly translationLanguageService: TranslationLanguageService,
    private readonly translationTopicService: TranslationTopicService,
    private readonly translateTextService: TranslateTextService,
    private readonly urlInterpolationService: UrlInterpolationService,
    private readonly userService: UserService,
    private readonly injector: Injector
  ) {}

  getOpportunitySummary(expId: string): TranslationOpportunity {
    return this.allOpportunities[expId];
  }

  getPresentableOpportunitiesData({
    opportunities,
    more,
  }: ExplorationOpportunitiesDict): {
    opportunitiesDicts: TranslationOpportunity[];
    more: boolean;
  } {
    const opportunitiesDicts: TranslationOpportunity[] = [];
    const untranslatableOpportunitiesDicts: TranslationOpportunity[] = [];
    for (const index in opportunities) {
      const opportunity = opportunities[index];
      const subheading = opportunity.getOpportunitySubheading();
      const heading = opportunity.getOpportunityHeading();
      const languageCode =
        this.translationLanguageService.getActiveLanguageCode();
      const progressPercentage =
        opportunity.getTranslationProgressPercentage(languageCode);
      const opportunityDict: TranslationOpportunity = {
        id: opportunity.getExplorationId(),
        heading: heading,
        subheading: subheading,
        progressPercentage: progressPercentage.toFixed(2),
        actionButtonTitle: 'Translate',
        inReviewCount: opportunity.getTranslationsInReviewCount(languageCode),
        totalCount: opportunity.getContentCount(),
        translationsCount: opportunity.getTranslationsCount(languageCode),
      };
      this.allOpportunities[opportunityDict.id] = opportunityDict;
      if (
        opportunityDict.translationsCount + opportunityDict.inReviewCount ===
        opportunityDict.totalCount
      ) {
        untranslatableOpportunitiesDicts.push(opportunityDict);
      } else {
        opportunitiesDicts.push(opportunityDict);
      }
    }
    opportunitiesDicts.push(...untranslatableOpportunitiesDicts);
    return {opportunitiesDicts, more};
  }

  onClickButton(expId: string): void {
    if (!this.userIsLoggedIn) {
      this.contributionOpportunitiesService.showRequiresLoginModal();
      return;
    }
    this.siteAnalyticsService.registerContributorDashboardSuggestEvent(
      'Translation'
    );
    const opportunity = this.getOpportunitySummary(expId);
    const modalRef = this.modalService.open(TranslationModalComponent, {
      size: 'lg',
      backdrop: 'static',
      injector: this.injector,
      // TODO(#12768): Remove the backdropClass & windowClass once the
      // rte-component-modal is migrated to Angular. Currently, the custom
      // class is used for correctly stacking AngularJS modal on top of
      // Angular modal.
      backdropClass: 'forced-modal-stack',
      windowClass: 'forced-modal-stack',
    });
    modalRef.componentInstance.opportunity = opportunity;
  }

  ngOnInit(): void {
    this.userService.getUserInfoAsync().then(userInfo => {
      this.userIsLoggedIn = userInfo.isLoggedIn();
    });
    this.translationLanguageService.onActiveLanguageChanged.subscribe(
      () => (this.languageSelected = true)
    );
    if (this.translationLanguageService.getActiveLanguageCode()) {
      this.languageSelected = true;
    } else {
<<<<<<< HEAD
      this.OPPIA_AVATAR_IMAGE_URL = (
        this.urlInterpolationService.getStaticCopyrightedImageUrl(
          '/avatar/oppia_avatar_100px.svg'));
=======
      this.OPPIA_AVATAR_IMAGE_URL =
        this.urlInterpolationService.getStaticImageUrl(
          '/avatar/oppia_avatar_100px.svg'
        );
>>>>>>> d54f9069
    }
  }

  async loadMoreOpportunitiesAsync(): Promise<{
    opportunitiesDicts: TranslationOpportunity[];
    more: boolean;
  }> {
    return this.contributionOpportunitiesService
      .getMoreTranslationOpportunitiesAsync(
        this.translationLanguageService.getActiveLanguageCode(),
        this.translationTopicService.getActiveTopicName()
      )
      .then(this.getPresentableOpportunitiesData.bind(this));
  }

  async loadOpportunitiesAsync(): Promise<{
    opportunitiesDicts: TranslationOpportunity[];
    more: boolean;
  }> {
    return this.contributionOpportunitiesService
      .getTranslationOpportunitiesAsync(
        this.translationLanguageService.getActiveLanguageCode(),
        this.translationTopicService.getActiveTopicName()
      )
      .then(this.getPresentableOpportunitiesData.bind(this));
  }
}

angular
  .module('oppia')
  .directive(
    'oppiaTranslationOpportunities',
    downgradeComponent({component: TranslationOpportunitiesComponent})
  );<|MERGE_RESOLUTION|>--- conflicted
+++ resolved
@@ -140,16 +140,10 @@
     if (this.translationLanguageService.getActiveLanguageCode()) {
       this.languageSelected = true;
     } else {
-<<<<<<< HEAD
-      this.OPPIA_AVATAR_IMAGE_URL = (
+      this.OPPIA_AVATAR_IMAGE_URL =
         this.urlInterpolationService.getStaticCopyrightedImageUrl(
-          '/avatar/oppia_avatar_100px.svg'));
-=======
-      this.OPPIA_AVATAR_IMAGE_URL =
-        this.urlInterpolationService.getStaticImageUrl(
           '/avatar/oppia_avatar_100px.svg'
         );
->>>>>>> d54f9069
     }
   }
 
