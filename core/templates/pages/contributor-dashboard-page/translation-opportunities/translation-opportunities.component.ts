// Copyright 2019 The Oppia Authors. All Rights Reserved.
//
// Licensed under the Apache License, Version 2.0 (the "License");
// you may not use this file except in compliance with the License.
// You may obtain a copy of the License at
//
//      http://www.apache.org/licenses/LICENSE-2.0
//
// Unless required by applicable law or agreed to in writing, software
// distributed under the License is distributed on an "AS-IS" BASIS,
// WITHOUT WARRANTIES OR CONDITIONS OF ANY KIND, either express or implied.
// See the License for the specific language governing permissions and
// limitations under the License.

/**
 * @fileoverview Component for the translation opportunities.
 */

import { Component, Injector } from '@angular/core';
import { downgradeComponent } from '@angular/upgrade/static';
import { NgbModal } from '@ng-bootstrap/ng-bootstrap';
import { UrlInterpolationService } from 'domain/utilities/url-interpolation.service';
import { TranslationLanguageService } from 'pages/exploration-editor-page/translation-tab/services/translation-language.service';
import { TranslationTopicService } from 'pages/exploration-editor-page/translation-tab/services/translation-topic.service';
import { ContextService } from 'services/context.service';
import { SiteAnalyticsService } from 'services/site-analytics.service';
import { UserService } from 'services/user.service';
import { TranslationModalComponent, TranslationOpportunity } from '../modal-templates/translation-modal.component';
import { ContributionOpportunitiesService, ExplorationOpportunitiesDict } from '../services/contribution-opportunities.service';
import { TranslateTextService } from '../services/translate-text.service';

@Component({
  selector: 'oppia-translation-opportunities',
  templateUrl: './translation-opportunities.component.html',
})
export class TranslationOpportunitiesComponent {
  allOpportunities: {[id: string]: TranslationOpportunity} = {};
  userIsLoggedIn = false;
  opportunityType = 'translation';
  constructor(
    private readonly contextService: ContextService,
    private readonly contributionOpportunitiesService:
      ContributionOpportunitiesService,
    private readonly modalService: NgbModal,
    private readonly siteAnalyticsService: SiteAnalyticsService,
    private readonly translationLanguageService: TranslationLanguageService,
<<<<<<< HEAD
    private readonly translationTopicService: TranslationTopicService,
=======
    private readonly translateTextService: TranslateTextService,
>>>>>>> 587d9a12
    private readonly urlInterpolationService: UrlInterpolationService,
    private readonly userService: UserService,
    private readonly injector: Injector
  ) {}

  getOpportunitySummary(expId: string): TranslationOpportunity {
    return this.allOpportunities[expId];
  }

  getPresentableOpportunitiesData(
      {opportunities, more}: ExplorationOpportunitiesDict): {
    opportunitiesDicts: TranslationOpportunity[];
    more: boolean;
  } {
    const opportunitiesDicts: TranslationOpportunity[] = [];
    for (const index in opportunities) {
      const opportunity = opportunities[index];
      const subheading = opportunity.getOpportunitySubheading();
      const heading = opportunity.getOpportunityHeading();
      const languageCode = (
        this.translationLanguageService.getActiveLanguageCode());
      const progressPercentage = (
        opportunity.getTranslationProgressPercentage(languageCode));
      const opportunityDict: TranslationOpportunity = {
        id: opportunity.getExplorationId(),
        heading: heading,
        subheading: subheading,
        progressPercentage: progressPercentage.toFixed(2),
        actionButtonTitle: 'Translate',
        inReviewCount: opportunity.getTranslationsInReviewCount(languageCode),
        totalCount: opportunity.getContentCount(),
        translationsCount: opportunity.getTranslationsCount(languageCode)
      };
      this.allOpportunities[opportunityDict.id] = opportunityDict;
      opportunitiesDicts.push(opportunityDict);
    }
    return {opportunitiesDicts, more};
  }

  onClickButton(expId: string): void {
    if (!this.userIsLoggedIn) {
      this.contributionOpportunitiesService.showRequiresLoginModal();
      return;
    }
    this.siteAnalyticsService.registerContributorDashboardSuggestEvent(
      'Translation');
    const opportunity = this.getOpportunitySummary(expId);
    const modalRef = this.modalService.open(
      TranslationModalComponent, {
        size: 'lg',
        backdrop: 'static',
        injector: this.injector,
        // TODO(#12768): Remove the backdropClass & windowClass once the
        // rte-component-modal is migrated to Angular. Currently, the custom
        // class is used for correctly stacking AngularJS modal on top of
        // Angular modal.
        backdropClass: 'forced-modal-stack',
        windowClass: 'forced-modal-stack'
      });
    modalRef.componentInstance.opportunity = opportunity;
  }

  ngOnInit(): void {
    this.userService.getUserInfoAsync().then((userInfo) => {
      this.userIsLoggedIn = userInfo.isLoggedIn();
    });
  }

  async loadMoreOpportunitiesAsync(): Promise<{
    opportunitiesDicts: TranslationOpportunity[];
    more: boolean;
  }> {
    return this.contributionOpportunitiesService
      .getMoreTranslationOpportunitiesAsync(
        this.translationLanguageService.getActiveLanguageCode(),
        this.translationTopicService.getActiveTopicName())
      .then(this.getPresentableOpportunitiesData.bind(this));
  }

  async loadOpportunitiesAsync(): Promise<{
    opportunitiesDicts: TranslationOpportunity[];
    more: boolean;
  }> {
    return this.contributionOpportunitiesService
      .getTranslationOpportunitiesAsync(
        this.translationLanguageService.getActiveLanguageCode(),
        this.translationTopicService.getActiveTopicName())
      .then(this.getPresentableOpportunitiesData.bind(this));
  }
}

angular.module('oppia').directive(
  'oppiaTranslationOpportunities', downgradeComponent(
    {component: TranslationOpportunitiesComponent}));<|MERGE_RESOLUTION|>--- conflicted
+++ resolved
@@ -44,11 +44,8 @@
     private readonly modalService: NgbModal,
     private readonly siteAnalyticsService: SiteAnalyticsService,
     private readonly translationLanguageService: TranslationLanguageService,
-<<<<<<< HEAD
     private readonly translationTopicService: TranslationTopicService,
-=======
     private readonly translateTextService: TranslateTextService,
->>>>>>> 587d9a12
     private readonly urlInterpolationService: UrlInterpolationService,
     private readonly userService: UserService,
     private readonly injector: Injector
