// Copyright 2019 The Oppia Authors. All Rights Reserved.
//
// Licensed under the Apache License, Version 2.0 (the "License");
// you may not use this file except in compliance with the License.
// You may obtain a copy of the License at
//
//      http://www.apache.org/licenses/LICENSE-2.0
//
// Unless required by applicable law or agreed to in writing, software
// distributed under the License is distributed on an "AS-IS" BASIS,
// WITHOUT WARRANTIES OR CONDITIONS OF ANY KIND, either express or implied.
// See the License for the specific language governing permissions and
// limitations under the License.

/**
 * @fileoverview Component for the contributor dashboard page.
 */

<<<<<<< HEAD
require('base-components/base-content.component.ts');
require(
  'components/common-layout-directives/common-elements/' +
  'background-banner.component.ts');
require(
  'components/common-layout-directives/common-elements/' +
  'lazy-loading.component.ts');
require(
  'pages/contributor-dashboard-page/contributions-and-review/' +
  'contributions-and-review.component.ts');
require(
  'pages/contributor-dashboard-page/translation-language-selector/' +
  'translation-language-selector.component.ts');
require(
  'pages/contributor-dashboard-page/translation-topic-selector/' +
  'translation-topic-selector.component.ts');
require(
  'pages/contributor-dashboard-page/question-opportunities/' +
  'question-opportunities.component.ts');
require(
  'pages/contributor-dashboard-page/translation-opportunities/' +
  'translation-opportunities.component.ts');
require('services/stateful/focus-manager.service.ts');
require('domain/utilities/language-util.service.ts');
require('domain/utilities/url-interpolation.service.ts');
require('services/local-storage.service.ts');
require('services/user.service.ts');

require(
  // eslint-disable-next-line max-len
  'pages/contributor-dashboard-page/contributor-dashboard-page.constants.ajs.ts');

angular.module('oppia').component('contributorDashboardPage', {
  template: require('./contributor-dashboard-page.component.html'),
  controller: [
    '$rootScope', '$timeout', 'ContributionAndReviewService',
    'ContributionOpportunitiesService', 'FocusManagerService',
    'LanguageUtilService', 'LocalStorageService',
    'TranslationLanguageService', 'TranslationTopicService',
    'UrlInterpolationService', 'UserService', 'WindowRef',
    'CONTRIBUTOR_DASHBOARD_TABS_DETAILS', 'DEFAULT_OPPORTUNITY_TOPIC_NAME',
    'OPPIA_AVATAR_LINK_URL',
    function(
        $rootScope, $timeout, ContributionAndReviewService,
        ContributionOpportunitiesService, FocusManagerService,
        LanguageUtilService, LocalStorageService,
        TranslationLanguageService, TranslationTopicService,
        UrlInterpolationService, UserService, WindowRef,
        CONTRIBUTOR_DASHBOARD_TABS_DETAILS, DEFAULT_OPPORTUNITY_TOPIC_NAME,
        OPPIA_AVATAR_LINK_URL) {
      var ctrl = this;

      var getLanguageDescriptions = function(languageCodes) {
        var languageDescriptions = [];
        languageCodes.forEach(function(languageCode) {
          languageDescriptions.push(
            LanguageUtilService.getAudioLanguageDescription(
              languageCode));
        });
        return languageDescriptions;
      };

      ctrl.languageCode = TranslationLanguageService.getActiveLanguageCode();

      ctrl.onChangeLanguage = function(languageCode: string) {
        ctrl.languageCode = languageCode;
        TranslationLanguageService.setActiveLanguageCode(ctrl.languageCode);
        LocalStorageService.updateLastSelectedTranslationLanguageCode(
          ctrl.languageCode);
        $rootScope.$applyAsync();
      };

      ctrl.showLanguageSelector = function() {
        var activeTabDetail = ctrl.tabsDetails[ctrl.activeTabName];
        return activeTabDetail.customizationOptions.includes('language');
      };

      ctrl.onChangeTopic = function(topicName: string) {
        ctrl.topicName = topicName;
        TranslationTopicService.setActiveTopicName(ctrl.topicName);
        LocalStorageService.updateLastSelectedTranslationTopicName(
          ctrl.topicName);
        $rootScope.$applyAsync();
      };

      ctrl.showTopicSelector = function() {
        var activeTabDetail = ctrl.tabsDetails[ctrl.activeTabName];
        var activeSuggestionType =
          ContributionAndReviewService.getActiveSuggestionType();
        var activeTabType = ContributionAndReviewService.getActiveTabType();
        return activeTabDetail.customizationOptions.includes('topic') ||
          (
            activeTabType === 'reviews' &&
            activeSuggestionType === 'translate_content' &&
            ctrl.activeTabName !== 'submitQuestionTab'
          );
      };

      ctrl.onTabClick = function(activeTabName) {
        ctrl.activeTabName = activeTabName;
        // The $timeout is required to ensure that focus is applied only
        // after all the functions in main thread have executed.
        if (ctrl.activeTabName === 'translateTextTab') {
          $timeout(() => {
            FocusManagerService.setFocusWithoutScroll('selectLangDropDown');
          }, 5);
        }
      };

      ctrl.provideLanguageForProtractorClass = function(languageDescription) {
        let lang = languageDescription.replaceAll(' ', '-').toLowerCase();
        return lang.replace(/\(?\)?/g, '');
      };

      ctrl.$onInit = function() {
        ctrl.profilePictureDataUrl = null;
        ctrl.username = null;
        ctrl.userInfoIsLoading = true;
        ctrl.userIsLoggedIn = false;
        ctrl.userIsReviewer = false;
        ctrl.userCanReviewTranslationSuggestionsInLanguages = [];
        ctrl.userCanReviewVoiceoverSuggestionsInLanguages = [];
        ctrl.userCanReviewQuestions = false;
        ctrl.defaultHeaderVisible = true;

        const prevSelectedTopicName = (
          LocalStorageService.getLastSelectedTranslationTopicName());

        WindowRef.nativeWindow.addEventListener('scroll', function() {
          ctrl.scrollFunction();
        });

        ctrl.scrollFunction = function() {
          if (WindowRef.nativeWindow.pageYOffset >= 80) {
            ctrl.defaultHeaderVisible = false;
          } else {
            ctrl.defaultHeaderVisible = true;
          }
          // TODO(#8521): Remove the use of $rootScope.$apply()
          // once the controller is migrated to angular.
          $rootScope.$applyAsync();
        };

        UserService.getProfileImageDataUrlAsync().then(
          function(dataUrl) {
            ctrl.profilePictureDataUrl = dataUrl;
            // TODO(#8521): Remove the use of $rootScope.$apply()
            // once the controller is migrated to angular.
            $rootScope.$applyAsync();
          });

        UserService.getUserContributionRightsDataAsync().then(
          function(userContributionRights) {
            ctrl.userCanReviewTranslationSuggestionsInLanguages = (
              getLanguageDescriptions(
                userContributionRights
                  .can_review_translation_for_language_codes));

            ctrl.userCanReviewVoiceoverSuggestionsInLanguages = (
              getLanguageDescriptions(
                userContributionRights
                  .can_review_voiceover_for_language_codes));

            ctrl.userCanReviewQuestions = (
              userContributionRights.can_review_questions);

            ctrl.userIsReviewer = (
              ctrl.userCanReviewTranslationSuggestionsInLanguages
                .length > 0 ||
              ctrl.userCanReviewVoiceoverSuggestionsInLanguages
                .length > 0 ||
              ctrl.userCanReviewQuestions);

            ctrl.tabsDetails.submitQuestionTab.enabled = (
              userContributionRights.can_suggest_questions);
            // TODO(#8521): Remove the use of $rootScope.$apply()
            // once the controller is migrated to angular.
            $rootScope.$applyAsync();
          });

        UserService.getUserInfoAsync().then(function(userInfo) {
          ctrl.userInfoIsLoading = false;
          if (userInfo.isLoggedIn()) {
            ctrl.userIsLoggedIn = true;
            ctrl.username = userInfo.getUsername();
          } else {
            ctrl.userIsLoggedIn = false;
            ctrl.username = '';
          }
          // TODO(#8521): Remove the use of $rootScope.$apply()
          // once the controller is migrated to angular.
          $rootScope.$applyAsync();
        });

        ctrl.topicName = DEFAULT_OPPORTUNITY_TOPIC_NAME;
        TranslationTopicService.setActiveTopicName(ctrl.topicName);

        ContributionOpportunitiesService.getTranslatableTopicNamesAsync()
          .then(function(topicNames) {
            if (topicNames.indexOf(prevSelectedTopicName) !== -1) {
              ctrl.topicName = prevSelectedTopicName;
              TranslationTopicService.setActiveTopicName(ctrl.topicName);
            }
            $rootScope.$applyAsync();
          });

        ctrl.activeTabName = 'myContributionTab';
        ctrl.tabsDetails = CONTRIBUTOR_DASHBOARD_TABS_DETAILS;
        ctrl.OPPIA_AVATAR_LINK_URL = OPPIA_AVATAR_LINK_URL;
        ctrl.OPPIA_AVATAR_IMAGE_URL = (
          UrlInterpolationService.getStaticImageUrl(
            '/avatar/oppia_avatar_100px.svg'));
      };
=======
import { Component, OnInit } from '@angular/core';
import { SafeUrl } from '@angular/platform-browser';
import { downgradeComponent } from '@angular/upgrade/static';
import { UrlInterpolationService } from 'domain/utilities/url-interpolation.service';
import { LanguageUtilService } from 'domain/utilities/language-util.service';
import AppConstants from 'assets/constants';
import { ContributorDashboardConstants, ContributorDashboardTabsDetails } from 'pages/contributor-dashboard-page/contributor-dashboard-page.constants';
import { ContributionAndReviewService } from './services/contribution-and-review.service';
import { ContributionOpportunitiesService } from './services/contribution-opportunities.service';
import { FocusManagerService } from 'services/stateful/focus-manager.service';
import { LocalStorageService } from 'services/local-storage.service';
import { SvgSanitizerService } from 'services/svg-sanitizer.service';
import { TranslationLanguageService } from 'pages/exploration-editor-page/translation-tab/services/translation-language.service';
import { TranslationTopicService } from 'pages/exploration-editor-page/translation-tab/services/translation-topic.service';
import { UserService } from 'services/user.service';
import { WindowRef } from 'services/contextual/window-ref.service';

@Component({
  selector: 'contributor-dashboard-page',
  templateUrl: './contributor-dashboard-page.component.html'
})
export class ContributorDashboardPageComponent
  implements OnInit {
  OPPIA_AVATAR_LINK_URL: string = AppConstants.OPPIA_AVATAR_LINK_URL;
  defaultHeaderVisible: boolean;
  profilePictureDataUrl: SafeUrl | string;
  username: string;
  userInfoIsLoading: boolean;
  userIsLoggedIn: boolean;
  userIsReviewer: boolean;
  userCanReviewTranslationSuggestionsInLanguages: string[];
  userCanReviewVoiceoverSuggestionsInLanguages: string[];
  userCanReviewQuestions: boolean;
  tabsDetails: ContributorDashboardTabsDetails;
  OPPIA_AVATAR_IMAGE_URL: string;
  languageCode: string;
  topicName: string;
  activeTabName: string;

  constructor(
    private contributionAndReviewService: ContributionAndReviewService,
    private contributionOpportunitiesService: ContributionOpportunitiesService,
    private focusManagerService: FocusManagerService,
    private languageUtilService: LanguageUtilService,
    private localStorageService: LocalStorageService,
    private svgSanitizerService: SvgSanitizerService,
    private translationLanguageService: TranslationLanguageService,
    private translationTopicService: TranslationTopicService,
    private urlInterpolationService: UrlInterpolationService,
    private userService: UserService,
    private windowRef: WindowRef,
  ) {}

  onTabClick(activeTabName: string): void {
    this.activeTabName = activeTabName;

    // The setTimeout is required to ensure that focus is applied only
    // after all the functions in main thread have executed.
    if (this.activeTabName === 'translateTextTab') {
      setTimeout(() => {
        this.focusManagerService.setFocusWithoutScroll('selectLangDropDown');
      }, 5);
    }
  }

  provideLanguageForProtractorClass(languageDescription: string): string {
    const lang = languageDescription.split(' ').join('-').toLowerCase();
    return lang.replace(/\(?\)?/g, '');
  }

  onChangeLanguage(languageCode: string): void {
    this.languageCode = languageCode;
    this.translationLanguageService.setActiveLanguageCode(this.languageCode);
    this.localStorageService.updateLastSelectedTranslationLanguageCode(
      this.languageCode);
  }

  showLanguageSelector(): boolean {
    const activeTabDetail = this.tabsDetails[this.activeTabName];
    return activeTabDetail.customizationOptions.includes('language');
  }

  onChangeTopic(topicName: string): void {
    this.topicName = topicName;
    this.translationTopicService.setActiveTopicName(this.topicName);
    this.localStorageService.updateLastSelectedTranslationTopicName(
      this.topicName);
  }

  showTopicSelector(): boolean {
    const activeTabDetail = this.tabsDetails[this.activeTabName];
    const activeSuggestionType =
      this.contributionAndReviewService.getActiveSuggestionType();
    const activeTabType = this.contributionAndReviewService.getActiveTabType();
    return activeTabDetail.customizationOptions.includes('topic') ||
      (
        activeTabType === 'reviews' &&
        activeSuggestionType === 'translate_content' &&
        this.activeTabName !== 'submitQuestionTab'
      );
  }

  scrollFunction(): void {
    if (this.windowRef.nativeWindow.pageYOffset >= 5) {
      this.defaultHeaderVisible = false;
    } else {
      this.defaultHeaderVisible = true;
>>>>>>> 989056a0
    }
  }

  getLanguageDescriptions(languageCodes: string[]): string[] {
    const languageDescriptions = [];
    languageCodes.forEach((languageCode) => {
      languageDescriptions.push(
        this.languageUtilService.getAudioLanguageDescription(
          languageCode));
    });
    return languageDescriptions;
  }

  ngOnInit(): void {
    this.profilePictureDataUrl = null;
    this.username = null;
    this.userInfoIsLoading = true;
    this.userIsLoggedIn = false;
    this.userIsReviewer = false;
    this.userCanReviewTranslationSuggestionsInLanguages = [];
    this.userCanReviewVoiceoverSuggestionsInLanguages = [];
    this.userCanReviewQuestions = false;
    this.defaultHeaderVisible = true;

    const prevSelectedTopicName = (
      this.localStorageService.getLastSelectedTranslationTopicName());

    this.windowRef.nativeWindow.addEventListener('scroll', () => {
      this.scrollFunction();
    });

    this.userService.getUserContributionRightsDataAsync().then(
      (userContributionRights) => {
        this.userCanReviewTranslationSuggestionsInLanguages = (
          this.getLanguageDescriptions(
            userContributionRights
              .can_review_translation_for_language_codes));

        this.userCanReviewVoiceoverSuggestionsInLanguages = (
          this.getLanguageDescriptions(
            userContributionRights
              .can_review_voiceover_for_language_codes));

        this.userCanReviewQuestions = (
          userContributionRights.can_review_questions);

        this.userIsReviewer = (
          this.userCanReviewTranslationSuggestionsInLanguages
            .length > 0 ||
          this.userCanReviewVoiceoverSuggestionsInLanguages
            .length > 0 ||
          this.userCanReviewQuestions);

        this.tabsDetails.submitQuestionTab.enabled = (
          userContributionRights.can_suggest_questions);
      });

    this.userService.getUserInfoAsync().then((userInfo) => {
      this.userInfoIsLoading = false;
      if (userInfo.isLoggedIn()) {
        this.userIsLoggedIn = true;
        this.username = userInfo.getUsername();
      } else {
        this.userIsLoggedIn = false;
        this.username = '';
      }
    });

    this.userService.getProfileImageDataUrlAsync().then(
      (dataUrl) => {
        this.profilePictureDataUrl = this.svgSanitizerService
          .getTrustedSvgResourceUrl(dataUrl);
      });

    this.topicName = (
      ContributorDashboardConstants.DEFAULT_OPPORTUNITY_TOPIC_NAME);
    this.translationTopicService.setActiveTopicName(this.topicName);

    this.contributionOpportunitiesService.getTranslatableTopicNamesAsync()
      .then((topicNames) => {
        if (topicNames.indexOf(prevSelectedTopicName) !== -1) {
          this.topicName = prevSelectedTopicName;
          this.translationTopicService.setActiveTopicName(this.topicName);
        }
      });

    this.activeTabName = 'myContributionTab';

    this.tabsDetails = {
      ...ContributorDashboardConstants.CONTRIBUTOR_DASHBOARD_TABS_DETAILS
    } as unknown as ContributorDashboardTabsDetails;
    this.OPPIA_AVATAR_IMAGE_URL = (
      this.urlInterpolationService.getStaticImageUrl(
        '/avatar/oppia_avatar_100px.svg'));
    this.languageCode = this.translationLanguageService.getActiveLanguageCode();
  }
}

angular.module('oppia').directive('contributorDashboardPage',
  downgradeComponent({
    component: ContributorDashboardPageComponent
  }) as angular.IDirectiveFactory);<|MERGE_RESOLUTION|>--- conflicted
+++ resolved
@@ -16,221 +16,6 @@
  * @fileoverview Component for the contributor dashboard page.
  */
 
-<<<<<<< HEAD
-require('base-components/base-content.component.ts');
-require(
-  'components/common-layout-directives/common-elements/' +
-  'background-banner.component.ts');
-require(
-  'components/common-layout-directives/common-elements/' +
-  'lazy-loading.component.ts');
-require(
-  'pages/contributor-dashboard-page/contributions-and-review/' +
-  'contributions-and-review.component.ts');
-require(
-  'pages/contributor-dashboard-page/translation-language-selector/' +
-  'translation-language-selector.component.ts');
-require(
-  'pages/contributor-dashboard-page/translation-topic-selector/' +
-  'translation-topic-selector.component.ts');
-require(
-  'pages/contributor-dashboard-page/question-opportunities/' +
-  'question-opportunities.component.ts');
-require(
-  'pages/contributor-dashboard-page/translation-opportunities/' +
-  'translation-opportunities.component.ts');
-require('services/stateful/focus-manager.service.ts');
-require('domain/utilities/language-util.service.ts');
-require('domain/utilities/url-interpolation.service.ts');
-require('services/local-storage.service.ts');
-require('services/user.service.ts');
-
-require(
-  // eslint-disable-next-line max-len
-  'pages/contributor-dashboard-page/contributor-dashboard-page.constants.ajs.ts');
-
-angular.module('oppia').component('contributorDashboardPage', {
-  template: require('./contributor-dashboard-page.component.html'),
-  controller: [
-    '$rootScope', '$timeout', 'ContributionAndReviewService',
-    'ContributionOpportunitiesService', 'FocusManagerService',
-    'LanguageUtilService', 'LocalStorageService',
-    'TranslationLanguageService', 'TranslationTopicService',
-    'UrlInterpolationService', 'UserService', 'WindowRef',
-    'CONTRIBUTOR_DASHBOARD_TABS_DETAILS', 'DEFAULT_OPPORTUNITY_TOPIC_NAME',
-    'OPPIA_AVATAR_LINK_URL',
-    function(
-        $rootScope, $timeout, ContributionAndReviewService,
-        ContributionOpportunitiesService, FocusManagerService,
-        LanguageUtilService, LocalStorageService,
-        TranslationLanguageService, TranslationTopicService,
-        UrlInterpolationService, UserService, WindowRef,
-        CONTRIBUTOR_DASHBOARD_TABS_DETAILS, DEFAULT_OPPORTUNITY_TOPIC_NAME,
-        OPPIA_AVATAR_LINK_URL) {
-      var ctrl = this;
-
-      var getLanguageDescriptions = function(languageCodes) {
-        var languageDescriptions = [];
-        languageCodes.forEach(function(languageCode) {
-          languageDescriptions.push(
-            LanguageUtilService.getAudioLanguageDescription(
-              languageCode));
-        });
-        return languageDescriptions;
-      };
-
-      ctrl.languageCode = TranslationLanguageService.getActiveLanguageCode();
-
-      ctrl.onChangeLanguage = function(languageCode: string) {
-        ctrl.languageCode = languageCode;
-        TranslationLanguageService.setActiveLanguageCode(ctrl.languageCode);
-        LocalStorageService.updateLastSelectedTranslationLanguageCode(
-          ctrl.languageCode);
-        $rootScope.$applyAsync();
-      };
-
-      ctrl.showLanguageSelector = function() {
-        var activeTabDetail = ctrl.tabsDetails[ctrl.activeTabName];
-        return activeTabDetail.customizationOptions.includes('language');
-      };
-
-      ctrl.onChangeTopic = function(topicName: string) {
-        ctrl.topicName = topicName;
-        TranslationTopicService.setActiveTopicName(ctrl.topicName);
-        LocalStorageService.updateLastSelectedTranslationTopicName(
-          ctrl.topicName);
-        $rootScope.$applyAsync();
-      };
-
-      ctrl.showTopicSelector = function() {
-        var activeTabDetail = ctrl.tabsDetails[ctrl.activeTabName];
-        var activeSuggestionType =
-          ContributionAndReviewService.getActiveSuggestionType();
-        var activeTabType = ContributionAndReviewService.getActiveTabType();
-        return activeTabDetail.customizationOptions.includes('topic') ||
-          (
-            activeTabType === 'reviews' &&
-            activeSuggestionType === 'translate_content' &&
-            ctrl.activeTabName !== 'submitQuestionTab'
-          );
-      };
-
-      ctrl.onTabClick = function(activeTabName) {
-        ctrl.activeTabName = activeTabName;
-        // The $timeout is required to ensure that focus is applied only
-        // after all the functions in main thread have executed.
-        if (ctrl.activeTabName === 'translateTextTab') {
-          $timeout(() => {
-            FocusManagerService.setFocusWithoutScroll('selectLangDropDown');
-          }, 5);
-        }
-      };
-
-      ctrl.provideLanguageForProtractorClass = function(languageDescription) {
-        let lang = languageDescription.replaceAll(' ', '-').toLowerCase();
-        return lang.replace(/\(?\)?/g, '');
-      };
-
-      ctrl.$onInit = function() {
-        ctrl.profilePictureDataUrl = null;
-        ctrl.username = null;
-        ctrl.userInfoIsLoading = true;
-        ctrl.userIsLoggedIn = false;
-        ctrl.userIsReviewer = false;
-        ctrl.userCanReviewTranslationSuggestionsInLanguages = [];
-        ctrl.userCanReviewVoiceoverSuggestionsInLanguages = [];
-        ctrl.userCanReviewQuestions = false;
-        ctrl.defaultHeaderVisible = true;
-
-        const prevSelectedTopicName = (
-          LocalStorageService.getLastSelectedTranslationTopicName());
-
-        WindowRef.nativeWindow.addEventListener('scroll', function() {
-          ctrl.scrollFunction();
-        });
-
-        ctrl.scrollFunction = function() {
-          if (WindowRef.nativeWindow.pageYOffset >= 80) {
-            ctrl.defaultHeaderVisible = false;
-          } else {
-            ctrl.defaultHeaderVisible = true;
-          }
-          // TODO(#8521): Remove the use of $rootScope.$apply()
-          // once the controller is migrated to angular.
-          $rootScope.$applyAsync();
-        };
-
-        UserService.getProfileImageDataUrlAsync().then(
-          function(dataUrl) {
-            ctrl.profilePictureDataUrl = dataUrl;
-            // TODO(#8521): Remove the use of $rootScope.$apply()
-            // once the controller is migrated to angular.
-            $rootScope.$applyAsync();
-          });
-
-        UserService.getUserContributionRightsDataAsync().then(
-          function(userContributionRights) {
-            ctrl.userCanReviewTranslationSuggestionsInLanguages = (
-              getLanguageDescriptions(
-                userContributionRights
-                  .can_review_translation_for_language_codes));
-
-            ctrl.userCanReviewVoiceoverSuggestionsInLanguages = (
-              getLanguageDescriptions(
-                userContributionRights
-                  .can_review_voiceover_for_language_codes));
-
-            ctrl.userCanReviewQuestions = (
-              userContributionRights.can_review_questions);
-
-            ctrl.userIsReviewer = (
-              ctrl.userCanReviewTranslationSuggestionsInLanguages
-                .length > 0 ||
-              ctrl.userCanReviewVoiceoverSuggestionsInLanguages
-                .length > 0 ||
-              ctrl.userCanReviewQuestions);
-
-            ctrl.tabsDetails.submitQuestionTab.enabled = (
-              userContributionRights.can_suggest_questions);
-            // TODO(#8521): Remove the use of $rootScope.$apply()
-            // once the controller is migrated to angular.
-            $rootScope.$applyAsync();
-          });
-
-        UserService.getUserInfoAsync().then(function(userInfo) {
-          ctrl.userInfoIsLoading = false;
-          if (userInfo.isLoggedIn()) {
-            ctrl.userIsLoggedIn = true;
-            ctrl.username = userInfo.getUsername();
-          } else {
-            ctrl.userIsLoggedIn = false;
-            ctrl.username = '';
-          }
-          // TODO(#8521): Remove the use of $rootScope.$apply()
-          // once the controller is migrated to angular.
-          $rootScope.$applyAsync();
-        });
-
-        ctrl.topicName = DEFAULT_OPPORTUNITY_TOPIC_NAME;
-        TranslationTopicService.setActiveTopicName(ctrl.topicName);
-
-        ContributionOpportunitiesService.getTranslatableTopicNamesAsync()
-          .then(function(topicNames) {
-            if (topicNames.indexOf(prevSelectedTopicName) !== -1) {
-              ctrl.topicName = prevSelectedTopicName;
-              TranslationTopicService.setActiveTopicName(ctrl.topicName);
-            }
-            $rootScope.$applyAsync();
-          });
-
-        ctrl.activeTabName = 'myContributionTab';
-        ctrl.tabsDetails = CONTRIBUTOR_DASHBOARD_TABS_DETAILS;
-        ctrl.OPPIA_AVATAR_LINK_URL = OPPIA_AVATAR_LINK_URL;
-        ctrl.OPPIA_AVATAR_IMAGE_URL = (
-          UrlInterpolationService.getStaticImageUrl(
-            '/avatar/oppia_avatar_100px.svg'));
-      };
-=======
 import { Component, OnInit } from '@angular/core';
 import { SafeUrl } from '@angular/platform-browser';
 import { downgradeComponent } from '@angular/upgrade/static';
@@ -248,12 +33,12 @@
 import { UserService } from 'services/user.service';
 import { WindowRef } from 'services/contextual/window-ref.service';
 
-@Component({
-  selector: 'contributor-dashboard-page',
-  templateUrl: './contributor-dashboard-page.component.html'
-})
+ @Component({
+   selector: 'contributor-dashboard-page',
+   templateUrl: './contributor-dashboard-page.component.html'
+ })
 export class ContributorDashboardPageComponent
-  implements OnInit {
+   implements OnInit {
   OPPIA_AVATAR_LINK_URL: string = AppConstants.OPPIA_AVATAR_LINK_URL;
   defaultHeaderVisible: boolean;
   profilePictureDataUrl: SafeUrl | string;
@@ -271,17 +56,17 @@
   activeTabName: string;
 
   constructor(
-    private contributionAndReviewService: ContributionAndReviewService,
-    private contributionOpportunitiesService: ContributionOpportunitiesService,
-    private focusManagerService: FocusManagerService,
-    private languageUtilService: LanguageUtilService,
-    private localStorageService: LocalStorageService,
-    private svgSanitizerService: SvgSanitizerService,
-    private translationLanguageService: TranslationLanguageService,
-    private translationTopicService: TranslationTopicService,
-    private urlInterpolationService: UrlInterpolationService,
-    private userService: UserService,
-    private windowRef: WindowRef,
+     private contributionAndReviewService: ContributionAndReviewService,
+     private contributionOpportunitiesService: ContributionOpportunitiesService,
+     private focusManagerService: FocusManagerService,
+     private languageUtilService: LanguageUtilService,
+     private localStorageService: LocalStorageService,
+     private svgSanitizerService: SvgSanitizerService,
+     private translationLanguageService: TranslationLanguageService,
+     private translationTopicService: TranslationTopicService,
+     private urlInterpolationService: UrlInterpolationService,
+     private userService: UserService,
+     private windowRef: WindowRef,
   ) {}
 
   onTabClick(activeTabName: string): void {
@@ -323,14 +108,14 @@
   showTopicSelector(): boolean {
     const activeTabDetail = this.tabsDetails[this.activeTabName];
     const activeSuggestionType =
-      this.contributionAndReviewService.getActiveSuggestionType();
+       this.contributionAndReviewService.getActiveSuggestionType();
     const activeTabType = this.contributionAndReviewService.getActiveTabType();
     return activeTabDetail.customizationOptions.includes('topic') ||
-      (
-        activeTabType === 'reviews' &&
-        activeSuggestionType === 'translate_content' &&
-        this.activeTabName !== 'submitQuestionTab'
-      );
+       (
+         activeTabType === 'reviews' &&
+         activeSuggestionType === 'translate_content' &&
+         this.activeTabName !== 'submitQuestionTab'
+       );
   }
 
   scrollFunction(): void {
@@ -338,7 +123,6 @@
       this.defaultHeaderVisible = false;
     } else {
       this.defaultHeaderVisible = true;
->>>>>>> 989056a0
     }
   }
 
@@ -388,9 +172,9 @@
         this.userIsReviewer = (
           this.userCanReviewTranslationSuggestionsInLanguages
             .length > 0 ||
-          this.userCanReviewVoiceoverSuggestionsInLanguages
-            .length > 0 ||
-          this.userCanReviewQuestions);
+           this.userCanReviewVoiceoverSuggestionsInLanguages
+             .length > 0 ||
+           this.userCanReviewQuestions);
 
         this.tabsDetails.submitQuestionTab.enabled = (
           userContributionRights.can_suggest_questions);
@@ -438,6 +222,6 @@
 }
 
 angular.module('oppia').directive('contributorDashboardPage',
-  downgradeComponent({
-    component: ContributorDashboardPageComponent
-  }) as angular.IDirectiveFactory);+   downgradeComponent({
+     component: ContributorDashboardPageComponent
+   }) as angular.IDirectiveFactory);