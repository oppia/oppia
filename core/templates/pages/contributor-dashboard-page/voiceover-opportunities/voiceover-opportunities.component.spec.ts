// Copyright 2020 The Oppia Authors. All Rights Reserved.
//
// Licensed under the Apache License, Version 2.0 (the "License");
// you may not use this file except in compliance with the License.
// You may obtain a copy of the License at
//
//      http://www.apache.org/licenses/LICENSE-2.0
//
// Unless required by applicable law or agreed to in writing, software
// distributed under the License is distributed on an "AS-IS" BASIS,
// WITHOUT WARRANTIES OR CONDITIONS OF ANY KIND, either express or implied.
// See the License for the specific language governing permissions and
// limitations under the License.

/**
 * @fileoverview Unit tests for voiceoverOpportunities.
 */

import { TestBed } from '@angular/core/testing';
import { ContributionOpportunitiesBackendApiService } from
  // eslint-disable-next-line max-len
  'pages/contributor-dashboard-page/services/contribution-opportunities-backend-api.service';
import { LanguageUtilService } from 'domain/utilities/language-util.service';
import { HttpClientTestingModule } from '@angular/common/http/testing';
import { EventEmitter } from '@angular/core';
import { ExplorationOpportunitySummary } from 'domain/opportunity/exploration-opportunity-summary.model';
import { importAllAngularServices } from 'tests/unit-test-utils';

describe('Voiceover opportunities component', function() {
  var ctrl = null;
  var $rootScope = null;
  var $scope = null;
  var contributionOpportunitiesService = null;
  var translationLanguageService = null;

  var activeLanguageChangedEmitter = new EventEmitter();

  importAllAngularServices();

  beforeEach(angular.mock.module('oppia', function($provide) {
    $provide.value(
      'ContributionOpportunitiesBackendApiService',
      TestBed.get(ContributionOpportunitiesBackendApiService));
    $provide.value('LanguageUtilService', TestBed.get(LanguageUtilService));
  }));

  beforeEach(function() {
    TestBed.configureTestingModule({
      imports: [
        HttpClientTestingModule
      ],
    });
  });

  beforeEach(angular.mock.inject(function($injector, $componentController) {
    $rootScope = $injector.get('$rootScope');
    contributionOpportunitiesService = $injector.get(
      'ContributionOpportunitiesService');
    translationLanguageService = $injector.get('TranslationLanguageService');

    spyOnProperty(translationLanguageService, 'onActiveLanguageChanged').and
      .returnValue(activeLanguageChangedEmitter);
<<<<<<< HEAD
    spyOn(contributionOpportunitiesService, 'getVoiceoverOpportunities').and
      .callFake((unusedLanguageCode, callback) => callback([
=======
    spyOn(
      contributionOpportunitiesService, 'getVoiceoverOpportunitiesAsync').and
      .callFake((languageCode, callback) => callback([
>>>>>>> b64813bb
        ExplorationOpportunitySummary.createFromBackendDict({
          id: '1',
          topic_name: 'topic_1',
          story_title: 'Story title 1',
          chapter_title: 'Chapter title 1',
          content_count: 2,
          translation_counts: {
            en: 1
          }
        }),
        ExplorationOpportunitySummary.createFromBackendDict({
          id: '2',
          topic_name: 'topic_2',
          story_title: 'Story title 2',
          chapter_title: 'Chapter title 2',
          content_count: 4,
          translation_counts: {
            en: 2
          }
        }),
      ], true));
<<<<<<< HEAD
    spyOn(contributionOpportunitiesService, 'getMoreVoiceoverOpportunities').and
      .callFake((unusedLanguageCode, callback) => callback([
=======
    spyOn(
      contributionOpportunitiesService, 'getMoreVoiceoverOpportunitiesAsync')
      .and.callFake((languageCode, callback) => callback([
>>>>>>> b64813bb
        ExplorationOpportunitySummary.createFromBackendDict({
          id: '3',
          topic_name: 'topic_3',
          story_title: 'Story title 3',
          chapter_title: 'Chapter title 3',
          content_count: 3,
          translation_counts: {
            en: 3
          }
        }),
      ], true));

    $scope = $rootScope.$new();
    ctrl = $componentController('voiceoverOpportunities', {
      $scope: $scope,
    });
    ctrl.$onInit();
  }));

  afterEach(function() {
    ctrl.$onDestroy();
  });

  it('should initialize controller properties after its initialization',
    function() {
      expect(ctrl.opportunities.length).toBe(2);
      expect(ctrl.opportunitiesAreLoading).toBe(false);
      expect(ctrl.moreOpportunitiesAvailable).toBe(true);
      expect(ctrl.progressBarRequired).toBe(false);
    });

  it('should load more opportunities when opportunities are available',
    function() {
      ctrl.onLoadMoreOpportunities();
      expect(ctrl.opportunitiesAreLoading).toBe(false);
      expect(ctrl.opportunities.length).toBe(3);

      activeLanguageChangedEmitter.emit();

      expect(ctrl.opportunitiesAreLoading).toBe(false);
      expect(ctrl.opportunities.length).toBe(2);
    });

  it('should get opportunities from new language when active language is' +
    ' changed', function() {
    ctrl.onLoadMoreOpportunities();
    expect(ctrl.opportunitiesAreLoading).toBe(false);
    expect(ctrl.opportunities.length).toBe(3);

    activeLanguageChangedEmitter.emit();

    expect(ctrl.opportunitiesAreLoading).toBe(false);
    expect(ctrl.opportunities.length).toBe(2);
  });
});<|MERGE_RESOLUTION|>--- conflicted
+++ resolved
@@ -60,14 +60,9 @@
 
     spyOnProperty(translationLanguageService, 'onActiveLanguageChanged').and
       .returnValue(activeLanguageChangedEmitter);
-<<<<<<< HEAD
-    spyOn(contributionOpportunitiesService, 'getVoiceoverOpportunities').and
-      .callFake((unusedLanguageCode, callback) => callback([
-=======
     spyOn(
       contributionOpportunitiesService, 'getVoiceoverOpportunitiesAsync').and
-      .callFake((languageCode, callback) => callback([
->>>>>>> b64813bb
+      .callFake((_languageCode, callback) => callback([
         ExplorationOpportunitySummary.createFromBackendDict({
           id: '1',
           topic_name: 'topic_1',
@@ -89,14 +84,9 @@
           }
         }),
       ], true));
-<<<<<<< HEAD
-    spyOn(contributionOpportunitiesService, 'getMoreVoiceoverOpportunities').and
-      .callFake((unusedLanguageCode, callback) => callback([
-=======
     spyOn(
       contributionOpportunitiesService, 'getMoreVoiceoverOpportunitiesAsync')
-      .and.callFake((languageCode, callback) => callback([
->>>>>>> b64813bb
+      .and.callFake((_languageCode, callback) => callback([
         ExplorationOpportunitySummary.createFromBackendDict({
           id: '3',
           topic_name: 'topic_3',
