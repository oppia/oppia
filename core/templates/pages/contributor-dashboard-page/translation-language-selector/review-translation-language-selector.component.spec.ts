// Copyright 2020 The Oppia Authors. All Rights Reserved.
//
// Licensed under the Apache License, Version 2.0 (the "License");
// you may not use this file except in compliance with the License.
// You may obtain a copy of the License at
//
//      http://www.apache.org/licenses/LICENSE-2.0
//
// Unless required by applicable law or agreed to in writing, software
// distributed under the License is distributed on an "AS-IS" BASIS,
// WITHOUT WARRANTIES OR CONDITIONS OF ANY KIND, either express or implied.
// See the License for the specific language governing permissions and
// limitations under the License.

/**
 * @fileoverview Unit tests for the translation language selector component.
 */

import { ComponentFixture, fakeAsync, tick, flush, TestBed, waitForAsync } from '@angular/core/testing';

import { ReviewTranslationLanguageSelectorComponent } from
  // eslint-disable-next-line max-len
  'pages/contributor-dashboard-page/translation-language-selector/review-translation-language-selector.component';
import { ContributionOpportunitiesBackendApiService } from
  // eslint-disable-next-line max-len
  'pages/contributor-dashboard-page/services/contribution-opportunities-backend-api.service';
import { TranslationLanguageService } from 'pages/exploration-editor-page/translation-tab/services/translation-language.service';
import { UserService } from 'services/user.service';
import { ElementRef, EventEmitter, NO_ERRORS_SCHEMA } from '@angular/core';
import { AppConstants } from 'app.constants';
import { FormsModule } from '@angular/forms';
import { HttpClientTestingModule } from '@angular/common/http/testing';

describe('Review Translation language selector', () => {
  let component: ReviewTranslationLanguageSelectorComponent;
  let fixture: ComponentFixture<ReviewTranslationLanguageSelectorComponent>;
  let translationLanguageService: TranslationLanguageService;
  let userService: UserService;
  const activeLanguageChangedEmitter = new EventEmitter();

  let preferredLanguageCode = 'en';

  const contributionOpportunitiesBackendApiServiceStub:
    Partial<ContributionOpportunitiesBackendApiService> = {
      getPreferredTranslationLanguageAsync: async() => {
        if (preferredLanguageCode) {
          component.populateLanguageSelection(preferredLanguageCode);
        }
        return Promise.resolve(preferredLanguageCode);
      },
      savePreferredTranslationLanguageAsync: async() =>
        Promise.resolve()
    };

  let clickDropdown: () => void;
  let getDropdownOptionsContainer: () => HTMLElement;

  beforeEach(waitForAsync(() => {
    TestBed.configureTestingModule({
      imports: [
        HttpClientTestingModule,
        FormsModule,
      ],
      declarations: [ReviewTranslationLanguageSelectorComponent],
      providers: [
        TranslationLanguageService,
        UserService,
        {
          provide: ContributionOpportunitiesBackendApiService,
          useValue: contributionOpportunitiesBackendApiServiceStub
        }
      ],
      schemas: [NO_ERRORS_SCHEMA]
    }).compileComponents();
  }));

  beforeEach(() => {
    fixture = TestBed.createComponent(
      ReviewTranslationLanguageSelectorComponent);
    translationLanguageService = TestBed.inject(TranslationLanguageService);
    userService = TestBed.inject(UserService);
    component = fixture.componentInstance;
    component.activeLanguageCode = 'en';
    spyOnProperty(translationLanguageService, 'onActiveLanguageChanged').and
      .returnValue(activeLanguageChangedEmitter);
    fixture.detectChanges();
  });

  beforeEach(() => {
    clickDropdown = () => {
      fixture.debugElement.nativeElement
        .querySelector(
          '.oppia-review-translation-language-selector-inner-container')
        .click();
      fixture.detectChanges();
      flush();
    };

    getDropdownOptionsContainer = () => {
      return fixture.debugElement.nativeElement.querySelector(
        '.oppia-review-translation-language-selector-dropdown-container');
    };
  });

  afterEach(() => {
    preferredLanguageCode = 'en';
    component.activeLanguageCode = 'en';
  });

  describe('when reviewer translation rights are found', () => {
    const translationReviewerLanguageCodes = ['en', 'es', 'fr'];

    beforeEach(fakeAsync(() => {
      spyOn(userService, 'getUserContributionRightsDataAsync').and.resolveTo({
        can_suggest_questions: false,
        can_review_translation_for_language_codes: (
          translationReviewerLanguageCodes),
        can_review_voiceover_for_language_codes: [],
        can_review_questions: false
      });
      component.ngOnInit();
      tick();
      fixture.detectChanges();
    }));

    it('should initialize languageIdToDescription map to user\'s reviewable ' +
      'languages', () => {
      const reviewableLanguageDescriptions = {
        en: 'English',
        es: 'español (Spanish)',
        fr: 'français (French)'
      };

      expect(component.languageIdToDescription).toEqual(
        reviewableLanguageDescriptions);
    });

    it('should initialize selected language to activeLanguageCode input',
      () => {
        const dropdown = (
          fixture.nativeElement.querySelector(
            '.oppia-review-translation-language-selector-inner-container'));

        expect(dropdown.firstChild.textContent.trim()).toBe('English');
      });

    it('should only show language options for which the user can review' +
      ' translations', () => {
      expect(component.options.map(opt => opt.id)).toEqual(
        translationReviewerLanguageCodes);
      expect(component.filteredOptions).toEqual(component.options);
    });

    it('should correctly show and hide the dropdown', fakeAsync(() => {
      expect(component.dropdownShown).toBe(false);
      expect(getDropdownOptionsContainer()).toBeFalsy();

      clickDropdown();
      expect(component.dropdownShown).toBe(true);
      expect(getDropdownOptionsContainer()).toBeTruthy();

      clickDropdown();
      expect(component.dropdownShown).toBe(false);
      expect(getDropdownOptionsContainer()).toBeFalsy();

      clickDropdown();
      expect(component.dropdownShown).toBe(true);
      expect(getDropdownOptionsContainer()).toBeTruthy();
    }));

<<<<<<< HEAD
    it('should be hide the dropdown when open and the user clicks outside' +
      'the dropdown', () => {
=======
    it('should hide the dropdown when open and the user clicks outside' +
      ' the dropdown', () => {
>>>>>>> d2e8ae3a
      const fakeClickAwayEvent = new MouseEvent('click');
      Object.defineProperty(
        fakeClickAwayEvent,
        'target',
        {value: document.createElement('div')});
      component.dropdownShown = true;

      component.onDocumentClick(fakeClickAwayEvent);
      fixture.detectChanges();

      expect(component.dropdownShown).toBe(false);
      expect(getDropdownOptionsContainer()).toBeFalsy();
    });

    it('should set active language code to selected option', () => {
      spyOn(component.setActiveLanguageCode, 'emit');

      component.selectOption('fr');
      fixture.detectChanges();

      expect(component.setActiveLanguageCode.emit).toHaveBeenCalledWith('fr');
    });

    it('should display the selected language when the language is already' +
      ' selected', () => {
      component.activeLanguageCode = 'en';

      component.ngOnInit();

      expect(component.languageSelection).toBe('English');
      expect(component.activeLanguageCode).toBe('en');
    });

    it('should display the preferred language when the preferred' +
      ' language is defined', fakeAsync(() => {
      component.activeLanguageCode = null;
      component.languageSelection = '';
      preferredLanguageCode = 'en';
      const languageDescription = AppConstants.SUPPORTED_AUDIO_LANGUAGES.find(
        e => e.id === 'en')?.description ?? '';

      spyOn(component.setActiveLanguageCode, 'emit').and.callFake(
        (languageCode: string) => {
          component.activeLanguageCode = languageCode;
        });

      component.ngOnInit();

      fixture.whenStable().then(() => {
        fixture.detectChanges();
        expect(component.setActiveLanguageCode.emit)
          .toHaveBeenCalledWith(preferredLanguageCode);
        expect(component.activeLanguageCode).toBe(preferredLanguageCode);
        expect(component.languageSelection).toBe(languageDescription);
      });
    }));

    it('should ask user to select a language when the preferred' +
      ' language is not defined', fakeAsync(() => {
      preferredLanguageCode = '';
      component.activeLanguageCode = null;
      component.languageSelection = 'Language';

      component.ngOnInit();

      fixture.detectChanges();
      expect(component.languageSelection).toBe('Language');
      expect(component.activeLanguageCode).toBe(null);
    }));

    it('should show the correct language when the language is changed'
      , () => {
        expect(component.languageSelection).toBe('English');
        component.ngOnInit();
        spyOn(
          translationLanguageService, 'getActiveLanguageCode').and.returnValue(
          'fr');

        activeLanguageChangedEmitter.emit();

        expect(component.languageSelection).toBe('français (French)');
      });

    it('should indicate selection and save the language' +
      ' on selecting a new language', () => {
      const selectedLanguage = 'fr';
      spyOn(component.setActiveLanguageCode, 'emit');
      spyOn(
        contributionOpportunitiesBackendApiServiceStub,
        'savePreferredTranslationLanguageAsync' as never);

      component.selectOption(selectedLanguage);

      fixture.whenStable().then(() => {
        fixture.detectChanges();
        expect(component.setActiveLanguageCode.emit).toHaveBeenCalledWith(
          selectedLanguage);
        expect(
          contributionOpportunitiesBackendApiServiceStub
            .savePreferredTranslationLanguageAsync).toHaveBeenCalledWith(
          selectedLanguage);
      });
    });

    it('should toggle dropdown', fakeAsync(() => {
      component.filterDivRef = new ElementRef(document.createElement('div'));
      spyOn(component.filterDivRef.nativeElement, 'focus');

      expect(component.dropdownShown).toBe(false);
      expect(component.filteredOptions).toBe(component.options);

      // Open the dropdown.
      component.toggleDropdown();
      flush();

      expect(component.dropdownShown).toBe(true);
      expect(component.optionsFilter).toBe('');
      expect(component.filteredOptions).toBe(component.options);
      expect(component.filteredOptions).toContain(
        {id: 'es', description: 'español (Spanish)'});
      expect(component.filteredOptions).toContain(
        {id: 'fr', description: 'français (French)'});
      expect(component.filterDivRef.nativeElement.focus).toHaveBeenCalled();

      // Type a filter query.
      component.optionsFilter = 'sp';
      component.filterOptions();
      fixture.detectChanges();

      expect(component.filteredOptions).not.toBe(component.options);
      expect(component.filteredOptions).toContain(
        {id: 'es', description: 'español (Spanish)'});
      expect(component.filteredOptions).not.toContain(
        {id: 'fr', description: 'français (French)'});

      // Close the dropdown.
      component.toggleDropdown();
      flush();

      expect(component.dropdownShown).toBe(false);

      spyOn(component.filterDivRef.nativeElement, 'focus');

      // Open the dropdown.
      component.toggleDropdown();
      flush();

      expect(component.dropdownShown).toBe(true);
      expect(component.optionsFilter).toBe('');
      expect(component.filteredOptions).toBe(component.options);
      expect(component.filteredOptions).toContain(
        {id: 'es', description: 'español (Spanish)'});
      expect(component.filteredOptions).toContain(
        {id: 'fr', description: 'français (French)'});
      expect(component.filterDivRef.nativeElement.focus).toHaveBeenCalled();
    }));

    it('should filter language options based on the filter text', () => {
      // Expect the full list of languages to be contained. Adding just 3 here
      // as the list of languages may grow overtime.
      expect(component.filteredOptions).toContain(
        {id: 'en', description: 'English'});
      expect(component.filteredOptions).toContain(
        {id: 'es', description: 'español (Spanish)'});
      expect(component.filteredOptions).toContain(
        {id: 'fr', description: 'français (French)'});

      component.optionsFilter = 'sp';
      component.filterOptions();
      fixture.detectChanges();

      // Expect it to contain Spanish but not any of the other languages.
      expect(component.filteredOptions).toEqual(
        [{id: 'es', description: 'español (Spanish)'}]);
    });
  });

  describe('when the reviewer translation rights are not found', () => {
    it('should throw an error', fakeAsync(() => {
      spyOn(userService, 'getUserContributionRightsDataAsync').and
        .resolveTo(null);

      expect(() => {
        component.ngOnInit();
        tick();
      }).toThrowError();
    }));
  });
});<|MERGE_RESOLUTION|>--- conflicted
+++ resolved
@@ -168,13 +168,8 @@
       expect(getDropdownOptionsContainer()).toBeTruthy();
     }));
 
-<<<<<<< HEAD
-    it('should be hide the dropdown when open and the user clicks outside' +
-      'the dropdown', () => {
-=======
     it('should hide the dropdown when open and the user clicks outside' +
       ' the dropdown', () => {
->>>>>>> d2e8ae3a
       const fakeClickAwayEvent = new MouseEvent('click');
       Object.defineProperty(
         fakeClickAwayEvent,
