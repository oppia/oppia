<div class="oppia-opportunities-list">
  <div *ngFor="let opportunity of visibleOpportunities">
    <opportunities-list-item [opportunity]="opportunity"
                             [clickActionButton]="clickActionButton"
                             [progressBarRequired]="progressBarRequired"
                             [labelRequired]="labelRequired"
                             [opportunityHeadingTruncationLength]="opportunityHeadingTruncationLength">
    </opportunities-list-item>
  </div>
  <div [hidden]="!loadingOpportunityData" class="protractor-test-opportunity-loading-placeholder">
    <opportunities-list-item></opportunities-list-item>
    <opportunities-list-item></opportunities-list-item>
  </div>
  <div class="oppia-opportunity-pagination-contaniner" *ngIf="visibleOpportunities.length > 0">
    <button type="button"
            class="oppia-pagination-button"
            (click)="gotoPage(activePageNumber - 1)"
            [disabled]="activePageNumber == 1">
      <span class="material-icons">navigate_before</span>Previous
    </button>
    <button type="button"
            class="oppia-pagination-button"
            (click)="gotoPage(activePageNumber + 1)"
            [disabled]="loadingOpportunityData || activePageNumber >= lastPageNumber">
      Next<span class="material-icons">navigate_next</span>
    </button>
  </div>
  <div class="oppia-end-availability" [hidden]="!(visibleOpportunities.length === 0 && !loadingOpportunityData)">
    <div class="oppia-end-availability-line"></div>
    <div class="oppia-opportunity-availablity-message protractor-test-opportunity-list-empty-availability-message">No opportunity available!</div>
    <div class="oppia-end-availability-line"></div>
  </div>
</div>

<style>
  .oppia-opportunity-availablity-message {
    color: #ababab;
    font-style: italic;
    overflow: hidden;
    padding: 0 2%;
    white-space: nowrap;
  }
  .oppia-end-availability {
    align-items: center;
    display: flex;
    justify-content: center;
    margin: 20px 0;
  }
  .oppia-end-availability-line {
    border: 1px solid #ababab;
    width: 35%;
  }
  .oppia-opportunities-list {
    margin: auto;
    max-width: 1200px;
    overflow: auto;
    width: 80%;
  }
  .oppia-opportunity-pagination-contaniner {
    display: flex;
    justify-content: space-around;
    margin: 20px 0;
    width: 100%;
  }
  .oppia-pagination-button {
    background-color: transparent;
    border: none;
    box-sizing: border-box;
    color: #009688;
    font-size: 18px;
    font-weight: bold;
    min-height: 40px;
    min-width: 100px;
    text-align: center;
  }

  .oppia-pagination-button:hover {
    border: 2px solid #009688;
    border-radius: 5px;
  }
  .oppia-pagination-button[disabled] {
    color: #a9e5df;
  }
  .oppia-pagination-button[disabled]:hover {
    border: none;
  }

<<<<<<< HEAD
=======
  /* All of the css for opportunities-list-item is added here to avoid having duplicate css properties.*/
  .oppia-opportunities-button {
    background-color: #ffffff;
    border: 2px solid #009688;
    border-radius: 5px;
    color: #009688;
    font-size: 18px;
    font-weight: bold;
    min-width: 64%;
    text-align: center;
  }
  .oppia-opportunities-button:hover {
    background-color: #009688;
    color: #ffffff;
    -webkit-transition: background-color 200ms ease-out;
    -ms-transition: background-color 200ms ease-out;
    transition: background-color 200ms ease-out;
  }
  .oppia-opportunities-progress-bar {
    border-radius: 10px;
    height: 20px;
    width: 60%;
  }
  .oppia-opportunities-progress-bar .progress {
    height: 12px;
  }
  .oppia-opportunities-progress-label {
    font-size: 12px;
    margin-left: 5px;
    margin-top: -6px;
  }
  .oppia-opportunities-subheading {
    color: #009688;
    font-size: 14px;
    height: 40%;
  }
  .oppia-opportunities-heading {
    color: #4a4a4a;
    font-size: 20px;
    font-weight: bold;
    height: 50%;
  }
  .oppia-opportunities-button-container {
    align-items: center;
    display: flex;
    justify-content: flex-end;
    margin: 1% 0;
    width: 20%;
  }
  .oppia-opportunities-label-container {
    align-items: center;
    display: flex;
    justify-content: center;
    margin: 1% 0;
    width: 25%;
  }
  .oppia-opportunities-label {
    background-color: #ffffff;
    border-radius: 8px;
    font-size: 0.9em;
    min-width: 150px;
    opacity: 0.8;
    text-align: center;
  }
  .oppia-opportunities-progress {
    align-items: center;
    display: flex;
    justify-content: center;
    margin: 1% 0;
    min-width: 200px;
    width: 25%;
  }
  .oppia-opportunities-details {
    display: flex;
    flex-direction: column;
    margin: 1.8% 0;
    width: 60%;
  }
  .oppia-opportunities-list-item {
    background-color: #ffffff;
    border: 1px solid #e8e7e2;
    display: flex;
    height: 90px;
    justify-content: space-between;
    margin-top: 24px;
    padding: 0% 3%;
  }
  .oppia-animate-fadein {
    -webkit-animation: fadein 0.5s linear 1 normal forwards; /* Safari, Chrome and Opera > 12.1 */
    -moz-animation: fadein 0.5s linear 1 normal forwards; /* Firefox < 16 */
    -ms-animation: fadein 0.5s linear 1 normal forwards; /* Internet Explorer */
    -o-animation: fadein 0.5s linear 1 normal forwards; /* Opera < 12.1 */
    animation: fadein 0.5s linear 1 normal forwards;
  }
>>>>>>> 798f6f44
</style><|MERGE_RESOLUTION|>--- conflicted
+++ resolved
@@ -84,102 +84,4 @@
   .oppia-pagination-button[disabled]:hover {
     border: none;
   }
-
-<<<<<<< HEAD
-=======
-  /* All of the css for opportunities-list-item is added here to avoid having duplicate css properties.*/
-  .oppia-opportunities-button {
-    background-color: #ffffff;
-    border: 2px solid #009688;
-    border-radius: 5px;
-    color: #009688;
-    font-size: 18px;
-    font-weight: bold;
-    min-width: 64%;
-    text-align: center;
-  }
-  .oppia-opportunities-button:hover {
-    background-color: #009688;
-    color: #ffffff;
-    -webkit-transition: background-color 200ms ease-out;
-    -ms-transition: background-color 200ms ease-out;
-    transition: background-color 200ms ease-out;
-  }
-  .oppia-opportunities-progress-bar {
-    border-radius: 10px;
-    height: 20px;
-    width: 60%;
-  }
-  .oppia-opportunities-progress-bar .progress {
-    height: 12px;
-  }
-  .oppia-opportunities-progress-label {
-    font-size: 12px;
-    margin-left: 5px;
-    margin-top: -6px;
-  }
-  .oppia-opportunities-subheading {
-    color: #009688;
-    font-size: 14px;
-    height: 40%;
-  }
-  .oppia-opportunities-heading {
-    color: #4a4a4a;
-    font-size: 20px;
-    font-weight: bold;
-    height: 50%;
-  }
-  .oppia-opportunities-button-container {
-    align-items: center;
-    display: flex;
-    justify-content: flex-end;
-    margin: 1% 0;
-    width: 20%;
-  }
-  .oppia-opportunities-label-container {
-    align-items: center;
-    display: flex;
-    justify-content: center;
-    margin: 1% 0;
-    width: 25%;
-  }
-  .oppia-opportunities-label {
-    background-color: #ffffff;
-    border-radius: 8px;
-    font-size: 0.9em;
-    min-width: 150px;
-    opacity: 0.8;
-    text-align: center;
-  }
-  .oppia-opportunities-progress {
-    align-items: center;
-    display: flex;
-    justify-content: center;
-    margin: 1% 0;
-    min-width: 200px;
-    width: 25%;
-  }
-  .oppia-opportunities-details {
-    display: flex;
-    flex-direction: column;
-    margin: 1.8% 0;
-    width: 60%;
-  }
-  .oppia-opportunities-list-item {
-    background-color: #ffffff;
-    border: 1px solid #e8e7e2;
-    display: flex;
-    height: 90px;
-    justify-content: space-between;
-    margin-top: 24px;
-    padding: 0% 3%;
-  }
-  .oppia-animate-fadein {
-    -webkit-animation: fadein 0.5s linear 1 normal forwards; /* Safari, Chrome and Opera > 12.1 */
-    -moz-animation: fadein 0.5s linear 1 normal forwards; /* Firefox < 16 */
-    -ms-animation: fadein 0.5s linear 1 normal forwards; /* Internet Explorer */
-    -o-animation: fadein 0.5s linear 1 normal forwards; /* Opera < 12.1 */
-    animation: fadein 0.5s linear 1 normal forwards;
-  }
->>>>>>> 798f6f44
 </style>