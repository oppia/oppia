// Copyright 2019 The Oppia Authors. All Rights Reserved.
//
// Licensed under the Apache License, Version 2.0 (the "License");
// you may not use this file except in compliance with the License.
// You may obtain a copy of the License at
//
//      http://www.apache.org/licenses/LICENSE-2.0
//
// Unless required by applicable law or agreed to in writing, software
// distributed under the License is distributed on an "AS-IS" BASIS,
// WITHOUT WARRANTIES OR CONDITIONS OF ANY KIND, either express or implied.
// See the License for the specific language governing permissions and
// limitations under the License.

/**
 * @fileoverview Component for the list view of opportunities.
 */

<<<<<<< HEAD
import { Component, Input, Output, EventEmitter } from '@angular/core';
=======
import { Component, Input, Output, EventEmitter, NgZone } from '@angular/core';
>>>>>>> d9669a5f
import { downgradeComponent } from '@angular/upgrade/static';

import { TranslationLanguageService } from 'pages/exploration-editor-page/translation-tab/services/translation-language.service';
import { ContributionOpportunitiesService } from '../services/contribution-opportunities.service';
import { ExplorationOpportunity } from '../opportunities-list-item/opportunities-list-item.component';
import constants from 'assets/constants';
import { Subscription } from 'rxjs';

@Component({
  selector: 'oppia-opportunities-list',
  templateUrl: './opportunities-list.component.html',
  styleUrls: []
})
export class OpportunitiesListComponent {
  @Input() loadOpportunities: () => Promise<{
    opportunitiesDicts: ExplorationOpportunity[], more: boolean}>;
  @Input() labelRequired: boolean;
  @Input() progressBarRequired: boolean;
  @Input() loadMoreOpportunities;
  @Output() clickActionButton: EventEmitter<string> = (
    new EventEmitter()
  );
  @Input() opportunityHeadingTruncationLength: number;

  loadingOpportunityData: boolean = true;
  lastPageNumber: number = 1000;
  opportunities: ExplorationOpportunity[] = [];
  visibleOpportunities = [];
  directiveSubscriptions = new Subscription();
  activePageNumber: number = 1;
  OPPORTUNITIES_PAGE_SIZE = constants.OPPORTUNITIES_PAGE_SIZE;

  constructor(
<<<<<<< HEAD
=======
    private zone: NgZone,
>>>>>>> d9669a5f
    private readonly contributionOpportunitiesService:
      ContributionOpportunitiesService,
    private readonly translationLanguageService: TranslationLanguageService) {
    this.directiveSubscriptions.add(
      this.translationLanguageService.onActiveLanguageChanged.subscribe(
        () => this.ngOnInit()));

    this.directiveSubscriptions.add(
      this.contributionOpportunitiesService
        .reloadOpportunitiesEventEmitter.subscribe(() => this.ngOnInit()));

    this.directiveSubscriptions.add(
      this.contributionOpportunitiesService
        .removeOpportunitiesEventEmitter.subscribe((opportunityIds) => {
          this.opportunities = this.opportunities.filter((opportunity) => {
            return opportunityIds.indexOf(opportunity.id) < 0;
          });
          this.visibleOpportunities = this.opportunities.slice(
            0, this.OPPORTUNITIES_PAGE_SIZE);
          this.lastPageNumber = Math.ceil(
            this.opportunities.length / this.OPPORTUNITIES_PAGE_SIZE);
        }));
  }

  ngOnDestroy(): void {
    this.directiveSubscriptions.unsubscribe();
  }

  ngOnInit(): void {
    this.loadOpportunities().then(({opportunitiesDicts, more}) => {
<<<<<<< HEAD
      this.opportunities = opportunitiesDicts;
      // "more" returned from GAE storage is not always reliable if true.
      // TODO(#11900): The following may not work if the last fetched
      // page size == OPPORTUNITIES_PAGE_SIZE. Come up with a more
      // robust solution.
      more = more && opportunitiesDicts.length === this.OPPORTUNITIES_PAGE_SIZE;
      this.visibleOpportunities = this.opportunities.slice(
        0, this.OPPORTUNITIES_PAGE_SIZE);
      this.lastPageNumber = more ? this.lastPageNumber : Math.ceil(
        this.opportunities.length / this.OPPORTUNITIES_PAGE_SIZE);
      this.loadingOpportunityData = false;
=======
      // This ngZone run closure will not be required after \
      // migration is complete.
      this.zone.run(() => {
        this.opportunities = opportunitiesDicts;
        // "more" returned from GAE storage is not always reliable if true.
        // TODO(#11900): The following may not work if the last fetched
        // page size == OPPORTUNITIES_PAGE_SIZE. Come up with a more
        // robust solution.
        more = more &&
        opportunitiesDicts.length === this.OPPORTUNITIES_PAGE_SIZE;
        this.visibleOpportunities = this.opportunities.slice(
          0, this.OPPORTUNITIES_PAGE_SIZE);
        this.lastPageNumber = more ? this.lastPageNumber : Math.ceil(
          this.opportunities.length / this.OPPORTUNITIES_PAGE_SIZE);
        this.loadingOpportunityData = false;
      });
>>>>>>> d9669a5f
    });
  }

  gotoPage(pageNumber: number): void {
    const startIndex = (pageNumber - 1) * this.OPPORTUNITIES_PAGE_SIZE;
    const endIndex = pageNumber * this.OPPORTUNITIES_PAGE_SIZE;
    if (startIndex >= this.opportunities.length) {
      this.visibleOpportunities = [];
      this.loadingOpportunityData = true;
      this.loadMoreOpportunities().then(
        ({opportunitiesDicts, more}) => {
          this.opportunities = this.opportunities.concat(opportunitiesDicts);
          // "more" returned from GAE storage is not always reliable if
          // true.
          // TODO(#11900): The following may not work if the last fetched
          // page size == OPPORTUNITIES_PAGE_SIZE. Come up with a more
          // robust solution.
          more = (
            more && opportunitiesDicts.length === this.OPPORTUNITIES_PAGE_SIZE);
          this.visibleOpportunities = this.opportunities.slice(
            startIndex, endIndex);
          this.lastPageNumber = more ? this.lastPageNumber : Math.ceil(
            this.opportunities.length / this.OPPORTUNITIES_PAGE_SIZE);
          this.loadingOpportunityData = false;
        });
    } else {
      this.visibleOpportunities =
        this.opportunities.slice(startIndex, endIndex);
    }
    this.activePageNumber = pageNumber;
  }
}

angular.module('oppia').directive(
  'oppiaOpportunitiesList', downgradeComponent(
    {component: OpportunitiesListComponent}));<|MERGE_RESOLUTION|>--- conflicted
+++ resolved
@@ -16,11 +16,7 @@
  * @fileoverview Component for the list view of opportunities.
  */
 
-<<<<<<< HEAD
-import { Component, Input, Output, EventEmitter } from '@angular/core';
-=======
 import { Component, Input, Output, EventEmitter, NgZone } from '@angular/core';
->>>>>>> d9669a5f
 import { downgradeComponent } from '@angular/upgrade/static';
 
 import { TranslationLanguageService } from 'pages/exploration-editor-page/translation-tab/services/translation-language.service';
@@ -54,10 +50,7 @@
   OPPORTUNITIES_PAGE_SIZE = constants.OPPORTUNITIES_PAGE_SIZE;
 
   constructor(
-<<<<<<< HEAD
-=======
     private zone: NgZone,
->>>>>>> d9669a5f
     private readonly contributionOpportunitiesService:
       ContributionOpportunitiesService,
     private readonly translationLanguageService: TranslationLanguageService) {
@@ -88,19 +81,6 @@
 
   ngOnInit(): void {
     this.loadOpportunities().then(({opportunitiesDicts, more}) => {
-<<<<<<< HEAD
-      this.opportunities = opportunitiesDicts;
-      // "more" returned from GAE storage is not always reliable if true.
-      // TODO(#11900): The following may not work if the last fetched
-      // page size == OPPORTUNITIES_PAGE_SIZE. Come up with a more
-      // robust solution.
-      more = more && opportunitiesDicts.length === this.OPPORTUNITIES_PAGE_SIZE;
-      this.visibleOpportunities = this.opportunities.slice(
-        0, this.OPPORTUNITIES_PAGE_SIZE);
-      this.lastPageNumber = more ? this.lastPageNumber : Math.ceil(
-        this.opportunities.length / this.OPPORTUNITIES_PAGE_SIZE);
-      this.loadingOpportunityData = false;
-=======
       // This ngZone run closure will not be required after \
       // migration is complete.
       this.zone.run(() => {
@@ -117,7 +97,6 @@
           this.opportunities.length / this.OPPORTUNITIES_PAGE_SIZE);
         this.loadingOpportunityData = false;
       });
->>>>>>> d9669a5f
     });
   }
 
