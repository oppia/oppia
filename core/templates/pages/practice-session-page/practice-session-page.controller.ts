// Copyright 2018 The Oppia Authors. All Rights Reserved.
//
// Licensed under the Apache License, Version 2.0 (the "License");
// you may not use this file except in compliance with the License.
// You may obtain a copy of the License at
//
//      http://www.apache.org/licenses/LICENSE-2.0
//
// Unless required by applicable law or agreed to in writing, software
// distributed under the License is distributed on an "AS-IS" BASIS,
// WITHOUT WARRANTIES OR CONDITIONS OF ANY KIND, either express or implied.
// See the License for the specific language governing permissions and
// limitations under the License.

/**
 * @fileoverview Controllers for the practice session.
 */

require('base-components/base-content.directive.ts');
require(
  'components/common-layout-directives/common-elements/' +
  'background-banner.component.ts');
require(
  'components/question-directives/question-player/' +
  'question-player.directive.ts');

require('interactions/interactionsQuestionsRequires.ts');
require('objects/objectComponentsRequiresForPlayers.ts');

require('services/alerts.service.ts');
require('services/contextual/url.service.ts');
require('services/page-title.service.ts');
require('pages/practice-session-page/practice-session-page.constants.ajs.ts');
require('pages/interaction-specs.constants.ajs.ts');

angular.module('oppia').directive('practiceSessionPage', [
  'UrlInterpolationService', function(
      UrlInterpolationService) {
    return {
      restrict: 'E',
      scope: {},
      bindToController: {},
      templateUrl: UrlInterpolationService.getDirectiveTemplateUrl(
        '/pages/practice-session-page/practice-session-page.directive.html'),
      controllerAs: '$ctrl',
      controller: [
        '$http', '$rootScope', 'AlertsService', 'PageTitleService',
        'UrlInterpolationService', 'UrlService',
        'FATAL_ERROR_CODES', 'PRACTICE_SESSIONS_DATA_URL',
        'PRACTICE_SESSIONS_URL',
        'TOPIC_VIEWER_PAGE', 'TOTAL_QUESTIONS',
        function(
            $http, $rootScope, AlertsService, PageTitleService,
            UrlInterpolationService, UrlService,
            FATAL_ERROR_CODES, PRACTICE_SESSIONS_DATA_URL,
            PRACTICE_SESSIONS_URL,
            TOPIC_VIEWER_PAGE, TOTAL_QUESTIONS
        ) {
          var ctrl = this;
          var _fetchSkillDetails = function() {
            var practiceSessionsDataUrl = UrlInterpolationService
              .interpolateUrl(
                PRACTICE_SESSIONS_DATA_URL, {
                  topic_name: ctrl.topicName,
<<<<<<< HEAD
                  selected_skills: ctrl.commaSeparatedSelectedSubtopics
=======
                  subtopic_titles_list: ctrl.stringifiedSubtopicsList
>>>>>>> b70145a5
                });
            var practiceSessionsUrl = UrlInterpolationService.interpolateUrl(
              PRACTICE_SESSIONS_URL, {
                topic_name: ctrl.topicName,
<<<<<<< HEAD
                selected_skills: ctrl.commaSeparatedSelectedSubtopics
=======
                subtopic_titles_list: ctrl.stringifiedSubtopicsList
>>>>>>> b70145a5
              });
            var topicViewerUrl = UrlInterpolationService.interpolateUrl(
              TOPIC_VIEWER_PAGE, {
                topic_name: ctrl.topicName
              });
            $http.get(practiceSessionsDataUrl).then(function(result) {
              var skillList = [];
              var skillDescriptions = [];
<<<<<<< HEAD
              for (var skillId in result.data.skill_id_to_description_map) {
                skillList.push(skillId);
                skillDescriptions.push(
                  result.data.skill_id_to_description_map[skillId]);
=======
              for (var skillId in result.data.skill_ids_to_descriptions_map) {
                skillList.push(skillId);
                skillDescriptions.push(
                  result.data.skill_ids_to_descriptions_map[skillId]);
>>>>>>> b70145a5
              }
              var questionPlayerConfig = {
                resultActionButtons: [
                  {
                    type: 'BOOST_SCORE',
                    i18nId: 'I18N_QUESTION_PLAYER_BOOST_SCORE'
                  },
                  {
                    type: 'RETRY_SESSION',
                    i18nId: 'I18N_QUESTION_PLAYER_NEW_SESSION',
                    url: practiceSessionsUrl
                  },
                  {
                    type: 'DASHBOARD',
                    i18nId: 'I18N_QUESTION_PLAYER_MY_DASHBOARD',
                    url: topicViewerUrl
                  }
                ],
                skillList: skillList,
                skillDescriptions: skillDescriptions,
                questionCount: TOTAL_QUESTIONS,
                questionsSortedByDifficulty: false
              };
              ctrl.questionPlayerConfig = questionPlayerConfig;
            });
          };
          ctrl.$onInit = function() {
            ctrl.topicName = UrlService.getTopicNameFromLearnerUrl();
<<<<<<< HEAD
            ctrl.commaSeparatedSelectedSubtopics = (
=======
            ctrl.stringifiedSubtopicsList = (
>>>>>>> b70145a5
              UrlService.getSelectedSubtopicsFromUrl());
            _fetchSkillDetails();
            PageTitleService.setPageTitle(
              'Practice Session: ' + ctrl.topicName + ' - Oppia');
          };
        }
      ]
    };
  }]);<|MERGE_RESOLUTION|>--- conflicted
+++ resolved
@@ -62,20 +62,12 @@
               .interpolateUrl(
                 PRACTICE_SESSIONS_DATA_URL, {
                   topic_name: ctrl.topicName,
-<<<<<<< HEAD
-                  selected_skills: ctrl.commaSeparatedSelectedSubtopics
-=======
                   subtopic_titles_list: ctrl.stringifiedSubtopicsList
->>>>>>> b70145a5
                 });
             var practiceSessionsUrl = UrlInterpolationService.interpolateUrl(
               PRACTICE_SESSIONS_URL, {
                 topic_name: ctrl.topicName,
-<<<<<<< HEAD
-                selected_skills: ctrl.commaSeparatedSelectedSubtopics
-=======
                 subtopic_titles_list: ctrl.stringifiedSubtopicsList
->>>>>>> b70145a5
               });
             var topicViewerUrl = UrlInterpolationService.interpolateUrl(
               TOPIC_VIEWER_PAGE, {
@@ -84,17 +76,10 @@
             $http.get(practiceSessionsDataUrl).then(function(result) {
               var skillList = [];
               var skillDescriptions = [];
-<<<<<<< HEAD
-              for (var skillId in result.data.skill_id_to_description_map) {
-                skillList.push(skillId);
-                skillDescriptions.push(
-                  result.data.skill_id_to_description_map[skillId]);
-=======
               for (var skillId in result.data.skill_ids_to_descriptions_map) {
                 skillList.push(skillId);
                 skillDescriptions.push(
                   result.data.skill_ids_to_descriptions_map[skillId]);
->>>>>>> b70145a5
               }
               var questionPlayerConfig = {
                 resultActionButtons: [
@@ -123,11 +108,7 @@
           };
           ctrl.$onInit = function() {
             ctrl.topicName = UrlService.getTopicNameFromLearnerUrl();
-<<<<<<< HEAD
-            ctrl.commaSeparatedSelectedSubtopics = (
-=======
             ctrl.stringifiedSubtopicsList = (
->>>>>>> b70145a5
               UrlService.getSelectedSubtopicsFromUrl());
             _fetchSkillDetails();
             PageTitleService.setPageTitle(
