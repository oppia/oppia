<background-banner></background-banner>
<<<<<<< HEAD
<div class="oppia-practice-session-container position-relative protractor-test-practice-session-container">
  <oppia-question-player ng-if="$ctrl.questionPlayerConfig.skillList &&
                           $ctrl.questionPlayerConfig.skillList.length > 0"
                         [question-player-config]="$ctrl.questionPlayerConfig">
  </oppia-question-player>
=======
<div class="oppia-practice-session-container position-relative e2e-test-practice-session-container">
  <question-player ng-if="$ctrl.questionPlayerConfig.skillList &&
                          $ctrl.questionPlayerConfig.skillList.length > 0"
                   player-config="$ctrl.questionPlayerConfig">
  </question-player>
>>>>>>> 51582deb
</div>
<style>
  .oppia-practice-session-container .oppia-practice-session {
    color: #01645c;
    font-family: 'Capriola', 'Roboto', Arial, sans-serif;
    font-size: 3em;
    margin-bottom: 25px;
    margin-top: 0;
    padding-top: 66.5px;
    text-align: center;
  }
  .oppia-practice-session-container {
    color: black;
    font-family: 'Roboto', Arial, sans-serif;
    margin: 0 auto;
    text-decoration: none;
  }

  @media(max-width: 925px) {
    .oppia-practice-session-container {
      max-width: 95%;
    }
  }
</style><|MERGE_RESOLUTION|>--- conflicted
+++ resolved
@@ -1,17 +1,9 @@
 <background-banner></background-banner>
-<<<<<<< HEAD
-<div class="oppia-practice-session-container position-relative protractor-test-practice-session-container">
+<div class="oppia-practice-session-container position-relative e2e-test-practice-session-container">
   <oppia-question-player ng-if="$ctrl.questionPlayerConfig.skillList &&
                            $ctrl.questionPlayerConfig.skillList.length > 0"
                          [question-player-config]="$ctrl.questionPlayerConfig">
   </oppia-question-player>
-=======
-<div class="oppia-practice-session-container position-relative e2e-test-practice-session-container">
-  <question-player ng-if="$ctrl.questionPlayerConfig.skillList &&
-                          $ctrl.questionPlayerConfig.skillList.length > 0"
-                   player-config="$ctrl.questionPlayerConfig">
-  </question-player>
->>>>>>> 51582deb
 </div>
 <style>
   .oppia-practice-session-container .oppia-practice-session {
