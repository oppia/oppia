// Copyright 2019 The Oppia Authors. All Rights Reserved.
//
// Licensed under the Apache License, Version 2.0 (the "License");
// you may not use this file except in compliance with the License.
// You may obtain a copy of the License at
//
//      http://www.apache.org/licenses/LICENSE-2.0
//
// Unless required by applicable law or agreed to in writing, software
// distributed under the License is distributed on an "AS-IS" BASIS,
// WITHOUT WARRANTIES OR CONDITIONS OF ANY KIND, either express or implied.
// See the License for the specific language governing permissions and
// limitations under the License.

/**
 * @fileoverview Constants for the practice session.
 */

export class PracticeSessionPageConstants {
  public static TOTAL_QUESTIONS = 20;

  public static PRACTICE_SESSIONS_DATA_URL =
<<<<<<< HEAD
    '/practice_session/data/<topic_name>/<selected_skills>';
=======
    '/practice_session/data/<topic_name>?' +
    'selected_subtopics=<subtopic_titles_list>';
>>>>>>> b70145a5

  public static TOPIC_VIEWER_PAGE = '/topic/<topic_name>';

  public static PRACTICE_SESSIONS_URL =
<<<<<<< HEAD
    '/practice_session/<topic_name>/<selected_skills>';
=======
    '/practice_session/<topic_name>?selected_subtopics=<subtopic_titles_list>';
>>>>>>> b70145a5
}<|MERGE_RESOLUTION|>--- conflicted
+++ resolved
@@ -20,19 +20,11 @@
   public static TOTAL_QUESTIONS = 20;
 
   public static PRACTICE_SESSIONS_DATA_URL =
-<<<<<<< HEAD
-    '/practice_session/data/<topic_name>/<selected_skills>';
-=======
     '/practice_session/data/<topic_name>?' +
     'selected_subtopics=<subtopic_titles_list>';
->>>>>>> b70145a5
 
   public static TOPIC_VIEWER_PAGE = '/topic/<topic_name>';
 
   public static PRACTICE_SESSIONS_URL =
-<<<<<<< HEAD
-    '/practice_session/<topic_name>/<selected_skills>';
-=======
     '/practice_session/<topic_name>?selected_subtopics=<subtopic_titles_list>';
->>>>>>> b70145a5
 }