--- conflicted
+++ resolved
@@ -21,19 +21,11 @@
 
   public static PRACTICE_SESSIONS_DATA_URL =
     '/practice_session/data/<topic_name>?' +
-<<<<<<< HEAD
-    'selected_subtopics=<subtopic_titles_list>';
-=======
     'selected_subtopic_ids=<comma_separated_subtopic_ids>';
->>>>>>> b5462e65
 
   public static TOPIC_VIEWER_PAGE = '/topic/<topic_name>';
 
   public static PRACTICE_SESSIONS_URL =
-<<<<<<< HEAD
-    '/practice_session/<topic_name>?selected_subtopics=<subtopic_titles_list>';
-=======
     '/practice_session/<topic_name>?' +
     'selected_subtopic_ids=<comma_separated_subtopic_ids>';
->>>>>>> b5462e65
 }