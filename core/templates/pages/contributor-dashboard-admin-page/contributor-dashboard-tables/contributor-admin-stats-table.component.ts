// Copyright 2023 The Oppia Authors. All Rights Reserved.
//
// Licensed under the Apache License, Version 2.0 (the "License");
// you may not use this file except in compliance with the License.
// You may obtain a copy of the License at
//
//      http://www.apache.org/licenses/LICENSE-2.0
//
// Unless required by applicable law or agreed to in writing, software
// distributed under the License is distributed on an "AS-IS" BASIS,
// WITHOUT WARRANTIES OR CONDITIONS OF ANY KIND, either express or implied.
// See the License for the specific language governing permissions and
// limitations under the License.

/**
 * @fileoverview Component for the Contributor Admin Dashboard table.
 */

import {Component, Input, OnInit, SimpleChanges} from '@angular/core';
import {downgradeComponent} from '@angular/upgrade/static';

<<<<<<< HEAD
import { WindowRef } from 'services/contextual/window-ref.service';
import { animate, state, style, transition, trigger } from '@angular/animations';
import { ContributorDashboardAdminStatsBackendApiService } from '../services/contributor-dashboard-admin-stats-backend-api.service';
import { ContributorDashboardAdminBackendApiService } from '../services/contributor-dashboard-admin-backend-api.service';
import { ContributionAttribute, FormatContributionAttributesService } from '../services/format-contribution-attributes.service';
import { ContributorAdminDashboardFilter } from '../contributor-admin-dashboard-filter.model';
import { AppConstants } from 'app.constants';
import { NgbModal } from '@ng-bootstrap/ng-bootstrap';
import { QuestionReviewerStats, QuestionSubmitterStats, TranslationReviewerStats, TranslationSubmitterStats } from '../contributor-dashboard-admin-summary.model';
import { CdAdminQuestionRoleEditorModal } from '../question-role-editor-modal/cd-admin-question-role-editor-modal.component';
import { CdAdminTranslationRoleEditorModal } from '../translation-role-editor-modal/cd-admin-translation-role-editor-modal.component';
=======
import {WindowRef} from 'services/contextual/window-ref.service';
import {animate, state, style, transition, trigger} from '@angular/animations';
import {ContributorDashboardAdminStatsBackendApiService} from '../services/contributor-dashboard-admin-stats-backend-api.service';
import {ContributorDashboardAdminBackendApiService} from '../services/contributor-dashboard-admin-backend-api.service';
import {ContributorAdminDashboardFilter} from '../contributor-admin-dashboard-filter.model';
import {AppConstants} from 'app.constants';
import {NgbModal} from '@ng-bootstrap/ng-bootstrap';
import {
  QuestionReviewerStats,
  QuestionSubmitterStats,
  TranslationReviewerStats,
  TranslationSubmitterStats,
} from '../contributor-dashboard-admin-summary.model';
import {CdAdminQuestionRoleEditorModal} from '../question-role-editor-modal/cd-admin-question-role-editor-modal.component';
import {CdAdminTranslationRoleEditorModal} from '../translation-role-editor-modal/cd-admin-translation-role-editor-modal.component';
>>>>>>> 4df5a769
import constants from 'assets/constants';
import isEqual from 'lodash/isEqual';
@Component({
  selector: 'contributor-admin-stats-table',
  templateUrl: './contributor-admin-stats-table.component.html',
  animations: [
    trigger('detailExpand', [
      state(
        'collapsed',
        style({height: '0px', minHeight: '0', paddingBottom: '0'})
      ),
      state('expanded', style({height: '*'})),
      transition(
        'expanded <=> collapsed',
        animate('225ms cubic-bezier(0.4, 0.0, 0.2, 1)')
      ),
    ]),
    trigger('chevronExpand', [
      state('expanded', style({transform: 'rotate(90deg)'})),
      state('collapsed', style({transform: 'rotate(0)'})),
      transition('expanded => collapsed', animate('200ms ease-out')),
      transition('collapsed => expanded', animate('200ms ease-in')),
    ]),
    trigger('mobileChevronExpand', [
      state('expanded', style({transform: 'rotate(-90deg)'})),
      state('collapsed', style({transform: 'rotate(90deg)'})),
      transition('expanded => collapsed', animate('200ms ease-out')),
      transition('collapsed => expanded', animate('200ms ease-in')),
    ]),
  ],
})
export class ContributorAdminStatsTable implements OnInit {
  @Input() inputs: {
    activeTab: string;
    filter: ContributorAdminDashboardFilter;
  } = {
    activeTab: 'Translation Submitter',
    filter: ContributorAdminDashboardFilter.createDefault(),
  };

<<<<<<< HEAD
  columnsToDisplay: string[] = [];
=======
  columnsToDisplay = [
    'chevron',
    'contributorName',
    'recentPerformance',
    'overallAccuracy',
    'submittedTranslationsCount',
    'lastContributedInDays',
    'role',
  ];
>>>>>>> 4df5a769

  dataSource:
    | TranslationSubmitterStats[]
    | TranslationReviewerStats[]
    | QuestionSubmitterStats[]
    | QuestionReviewerStats[] = [];

  nextOffset: number = 0;
  more: boolean = true;

  expandedElement:
    | TranslationSubmitterStats[]
    | TranslationReviewerStats[]
    | QuestionSubmitterStats[]
    | QuestionReviewerStats[]
    | null
    | [] = null;

  TAB_NAME_TRANSLATION_SUBMITTER: string = 'Translation Submitter';
  TAB_NAME_TRANSLATION_REVIEWER: string = 'Translation Reviewer';
  TAB_NAME_QUESTION_SUBMITTER: string = 'Question Submitter';
  TAB_NAME_QUESTION_REVIEWER: string = 'Question Reviewer';
  TAB_NAME_LANGUAGE_COORDINATOR: string = 'Language Coordinator';
  TAB_NAME_QUESTION_COORDINATOR: string = 'Question Coordinator';
  loadingMessage!: string;
  noDataMessage!: string;
  itemsPerPageChoice: number[] = [20, 50, 100];
  itemsPerPage: number = 20;
  statsPageNumber: number = 0;
  MOVE_TO_NEXT_PAGE: string = 'next_page';
  MOVE_TO_PREV_PAGE: string = 'prev_page';
  firstTimeFetchingData: boolean = true;

  constructor(
    private windowRef: WindowRef,
<<<<<<< HEAD
    private ContributorDashboardAdminStatsBackendApiService:
      ContributorDashboardAdminStatsBackendApiService,
    private contributorDashboardAdminBackendApiService:
      ContributorDashboardAdminBackendApiService,
    private formatContributionAttributesService:
      FormatContributionAttributesService,
    private modalService: NgbModal,
=======
    private ContributorDashboardAdminStatsBackendApiService: ContributorDashboardAdminStatsBackendApiService,
    private contributorDashboardAdminBackendApiService: ContributorDashboardAdminBackendApiService,
    private modalService: NgbModal
>>>>>>> 4df5a769
  ) {}

  ngOnInit(): void {
    this.loadingMessage = 'Loading';
    if (this.inputs.filter) {
      this.updateColumnsToDisplay();
    }
  }

  getLastContributedType(activeTab: string): string {
    let lastContributedType: string = '';
    switch (activeTab) {
      case this.TAB_NAME_TRANSLATION_SUBMITTER:
        lastContributedType = 'Last Translated';
        break;
      case this.TAB_NAME_TRANSLATION_REVIEWER:
        lastContributedType = 'Last Reviewed';
        break;
      case this.TAB_NAME_QUESTION_SUBMITTER:
        lastContributedType = 'Last Submitted';
        break;
      case this.TAB_NAME_QUESTION_REVIEWER:
        lastContributedType = 'Last Reviewed';
        break;
    }

    return lastContributedType;
  }

  getContributionCountLabel(activeTab: string): string {
    let contributionCountLabel: string = '';

    switch (activeTab) {
      case this.TAB_NAME_TRANSLATION_SUBMITTER:
        contributionCountLabel = 'Translated Cards';
        break;
      case this.TAB_NAME_TRANSLATION_REVIEWER:
        contributionCountLabel = 'Reviewed Cards';
        break;
      case this.TAB_NAME_QUESTION_SUBMITTER:
        contributionCountLabel = 'Questions Submitted';
        break;
      case this.TAB_NAME_QUESTION_REVIEWER:
        contributionCountLabel = 'Questions Reviewed';
        break;
    }

    return contributionCountLabel;
  }

  getContributionCount(
      activeTab: string,
      submittedTranslationCount: number,
      reviewedTranslationsCount: number,
      submittedQuestionsCount: number,
      reviewedQuestionsCount: number): number {
    let contributionCount: number = 0;

    switch (activeTab) {
      case this.TAB_NAME_TRANSLATION_SUBMITTER:
        contributionCount = submittedTranslationCount;
        break;
      case this.TAB_NAME_TRANSLATION_REVIEWER:
        contributionCount = reviewedTranslationsCount;
        break;
      case this.TAB_NAME_QUESTION_SUBMITTER:
        contributionCount = submittedQuestionsCount;
        break;
      case this.TAB_NAME_QUESTION_REVIEWER:
        contributionCount = reviewedQuestionsCount;
        break;
    }

    return contributionCount;
  }

  getFormattedContributionAttributes(
      element: TranslationSubmitterStats |
             TranslationReviewerStats |
             QuestionSubmitterStats |
             QuestionReviewerStats):
             ContributionAttribute[] {
    return this.formatContributionAttributesService.
      getContributionAttributes(element);
  }

  openCdAdminQuestionRoleEditorModal(username: string): void {
    this.contributorDashboardAdminBackendApiService
      .contributionReviewerRightsAsync(username)
      .then(response => {
        const modelRef = this.modalService.open(CdAdminQuestionRoleEditorModal);
        modelRef.componentInstance.username = username;
        modelRef.componentInstance.rights = {
          isQuestionSubmitter: response.can_submit_questions,
          isQuestionReviewer: response.can_review_questions,
        };
<<<<<<< HEAD
        modelRef.result.then(results => {
          this.contributorDashboardAdminBackendApiService.
            updateQuestionRightsAsync(
              username,
              results.isQuestionSubmitter,
              results.isQuestionReviewer,
              response.can_submit_questions,
              response.can_review_questions);
        }, () => {
          // Note to developers:
          // This callback is triggered when the Cancel button is clicked.
          // No further action is needed.
        });
=======
        modelRef.result.then(
          results => {
            if (results.isQuestionSubmitter !== response.can_submit_questions) {
              if (results.isQuestionSubmitter) {
                this.contributorDashboardAdminBackendApiService.addContributionReviewerAsync(
                  constants.CD_USER_RIGHTS_CATEGORY_SUBMIT_QUESTION,
                  username,
                  null
                );
              } else {
                this.contributorDashboardAdminBackendApiService.removeContributionReviewerAsync(
                  username,
                  constants.CD_USER_RIGHTS_CATEGORY_SUBMIT_QUESTION,
                  null
                );
              }
            }
            if (results.isQuestionReviewer !== response.can_review_questions) {
              if (results.isQuestionReviewer) {
                this.contributorDashboardAdminBackendApiService.addContributionReviewerAsync(
                  constants.CD_USER_RIGHTS_CATEGORY_REVIEW_QUESTION,
                  username,
                  null
                );
              } else {
                this.contributorDashboardAdminBackendApiService.removeContributionReviewerAsync(
                  username,
                  constants.CD_USER_RIGHTS_CATEGORY_REVIEW_QUESTION,
                  null
                );
              }
            }
          },
          () => {
            // Note to developers:
            // This callback is triggered when the Cancel button is clicked.
            // No further action is needed.
          }
        );
>>>>>>> 4df5a769
      });
  }

  openCdAdminTranslationRoleEditorModal(username: string): void {
    this.contributorDashboardAdminBackendApiService
      .contributionReviewerRightsAsync(username)
      .then(response => {
        const modalRef = this.modalService.open(
          CdAdminTranslationRoleEditorModal
        );
        modalRef.componentInstance.username = username;
        modalRef.componentInstance.assignedLanguageIds =
          response.can_review_translation_for_language_codes;
        const languageIdToName: Record<string, string> = {};
        constants.SUPPORTED_AUDIO_LANGUAGES.forEach(
          language => (languageIdToName[language.id] = language.description)
        );
        modalRef.componentInstance.languageIdToName = languageIdToName;
      });
  }

  getUpperLimitValueForPagination(): number {
    return Math.min(
      this.statsPageNumber * this.itemsPerPage + this.itemsPerPage,
      this.statsPageNumber * this.itemsPerPage + this.dataSource.length
    );
  }

  openRoleEditor(username: string): void {
    this.expandedElement = null;
    if (
      this.inputs.activeTab === this.TAB_NAME_TRANSLATION_REVIEWER ||
      this.inputs.activeTab === this.TAB_NAME_TRANSLATION_SUBMITTER
    ) {
      this.openCdAdminTranslationRoleEditorModal(username);
    } else if (
      this.inputs.activeTab === this.TAB_NAME_QUESTION_SUBMITTER ||
      this.inputs.activeTab === this.TAB_NAME_QUESTION_REVIEWER
    ) {
      this.openCdAdminQuestionRoleEditorModal(username);
    }
  }

<<<<<<< HEAD
  isMobileView(): boolean {
    return (this.windowRef.nativeWindow.innerWidth < 800);
=======
  checkMobileView(): boolean {
    return this.windowRef.nativeWindow.innerWidth < 800;
>>>>>>> 4df5a769
  }

  changesExist(changes: SimpleChanges): boolean {
    let changesExist = false;
    for (let propName in changes) {
      if (
        !isEqual(
          changes[propName].currentValue,
          changes[propName].previousValue
        )
      ) {
        changesExist = true;
        break;
      }
    }
    return changesExist;
  }

  ngOnChanges(changes: SimpleChanges): void {
    if (this.changesExist(changes)) {
      this.loadingMessage = 'Loading';
      this.noDataMessage = '';
      this.refreshPagination();
    }
  }

<<<<<<< HEAD
  getContributionType(activeTab: string): string {
    let contributionType: string = '';

    switch (activeTab) {
      case this.TAB_NAME_TRANSLATION_SUBMITTER:
      case this.TAB_NAME_TRANSLATION_REVIEWER:
        contributionType = AppConstants.CONTRIBUTION_STATS_TYPE_TRANSLATION;
        break;
      case this.TAB_NAME_QUESTION_SUBMITTER:
      case this.TAB_NAME_QUESTION_REVIEWER:
        contributionType = AppConstants.CONTRIBUTION_STATS_TYPE_QUESTION;
        break;
    }

    return contributionType;
  }

  getContributionSubType(activeTab: string): string {
    let contributionSubType: string = '';

    switch (activeTab) {
      case this.TAB_NAME_TRANSLATION_SUBMITTER:
      case this.TAB_NAME_QUESTION_SUBMITTER:
        contributionSubType =
        AppConstants.CONTRIBUTION_STATS_SUBTYPE_SUBMISSION;
        break;
      case this.TAB_NAME_TRANSLATION_REVIEWER:
      case this.TAB_NAME_QUESTION_REVIEWER:
        contributionSubType = AppConstants.CONTRIBUTION_STATS_SUBTYPE_REVIEW;
        break;
=======
  updateColumnsToDisplay(): void {
    if (this.inputs.activeTab === this.TAB_NAME_TRANSLATION_SUBMITTER) {
      this.columnsToDisplay = [
        'chevron',
        'contributorName',
        'recentPerformance',
        'overallAccuracy',
        'submittedTranslationsCount',
        'lastContributedInDays',
        'role',
      ];
      if (this.checkMobileView()) {
        this.columnsToDisplay = [
          'contributorName',
          'recentPerformance',
          'overallAccuracy',
          'submittedTranslationsCount',
          'lastContributedInDays',
          'role',
          'chevron',
        ];
      }
      this.ContributorDashboardAdminStatsBackendApiService.fetchContributorAdminStats(
        this.inputs.filter,
        this.itemsPerPage,
        this.nextOffset,
        AppConstants.CONTRIBUTION_STATS_TYPE_TRANSLATION,
        AppConstants.CONTRIBUTION_STATS_SUBTYPE_SUBMISSION
      ).then(response => {
        this.dataSource = response.stats;
        this.nextOffset = response.nextOffset;
        this.more = response.more;
        this.loadingMessage = '';
        this.noDataMessage = '';
        if (this.dataSource.length === 0) {
          this.noDataMessage = 'No statistics to display';
        }
      });
    } else if (this.inputs.activeTab === this.TAB_NAME_TRANSLATION_REVIEWER) {
      this.columnsToDisplay = [
        'chevron',
        'contributorName',
        'reviewedTranslationsCount',
        'lastContributedInDays',
        'role',
      ];
      if (this.checkMobileView()) {
        this.columnsToDisplay = [
          'contributorName',
          'reviewedTranslationsCount',
          'lastContributedInDays',
          'role',
          'chevron',
        ];
      }
      this.ContributorDashboardAdminStatsBackendApiService.fetchContributorAdminStats(
        this.inputs.filter,
        this.itemsPerPage,
        this.nextOffset,
        AppConstants.CONTRIBUTION_STATS_TYPE_TRANSLATION,
        AppConstants.CONTRIBUTION_STATS_SUBTYPE_REVIEW
      ).then(response => {
        this.dataSource = response.stats;
        this.nextOffset = response.nextOffset;
        this.more = response.more;
        this.loadingMessage = '';
        this.noDataMessage = '';
        if (this.dataSource.length === 0) {
          this.noDataMessage = 'No statistics to display';
        }
      });
    } else if (this.inputs.activeTab === this.TAB_NAME_QUESTION_SUBMITTER) {
      this.columnsToDisplay = [
        'chevron',
        'contributorName',
        'recentPerformance',
        'overallAccuracy',
        'submittedQuestionsCount',
        'lastContributedInDays',
        'role',
      ];
      if (this.checkMobileView()) {
        this.columnsToDisplay = [
          'contributorName',
          'recentPerformance',
          'overallAccuracy',
          'submittedQuestionsCount',
          'lastContributedInDays',
          'role',
          'chevron',
        ];
      }
      this.ContributorDashboardAdminStatsBackendApiService.fetchContributorAdminStats(
        this.inputs.filter,
        this.itemsPerPage,
        this.nextOffset,
        AppConstants.CONTRIBUTION_STATS_TYPE_QUESTION,
        AppConstants.CONTRIBUTION_STATS_SUBTYPE_SUBMISSION
      ).then(response => {
        this.dataSource = response.stats;
        this.nextOffset = response.nextOffset;
        this.more = response.more;
        this.loadingMessage = '';
        this.noDataMessage = '';
        if (this.dataSource.length === 0) {
          this.noDataMessage = 'No statistics to display';
        }
      });
    } else if (this.inputs.activeTab === this.TAB_NAME_QUESTION_REVIEWER) {
      this.columnsToDisplay = [
        'chevron',
        'contributorName',
        'reviewedQuestionsCount',
        'lastContributedInDays',
        'role',
      ];
      if (this.checkMobileView()) {
        this.columnsToDisplay = [
          'contributorName',
          'reviewedQuestionsCount',
          'lastContributedInDays',
          'role',
          'chevron',
        ];
      }
      this.ContributorDashboardAdminStatsBackendApiService.fetchContributorAdminStats(
        this.inputs.filter,
        this.itemsPerPage,
        this.nextOffset,
        AppConstants.CONTRIBUTION_STATS_TYPE_QUESTION,
        AppConstants.CONTRIBUTION_STATS_SUBTYPE_REVIEW
      ).then(response => {
        this.dataSource = response.stats;
        this.nextOffset = response.nextOffset;
        this.more = response.more;
        this.loadingMessage = '';
        this.noDataMessage = '';
        if (this.dataSource.length === 0) {
          this.noDataMessage = 'No statistics to display';
        }
      });
>>>>>>> 4df5a769
    }

    return contributionSubType;
  }

  updateColumns(contributionSubType: string): void {
    if (this.isMobileView()) {
      this.columnsToDisplay = ['contributorName'];
    } else {
      this.columnsToDisplay = ['chevron', 'contributorName'];
    }
    if (contributionSubType ===
        AppConstants.CONTRIBUTION_STATS_SUBTYPE_SUBMISSION) {
      this.columnsToDisplay.push('recentPerformance', 'overallAccuracy');
    }
    this.columnsToDisplay.push(
      'contributionCount', 'lastContributedInDays', 'role');

    if (this.isMobileView()) {
      this.columnsToDisplay.push('chevron');
    }
  }

  updateColumnsToDisplay(): void {
    let contributionType: string = this.getContributionType(
      this.inputs.activeTab);
    let contributionSubType: string = this.getContributionSubType(
      this.inputs.activeTab);


    this.ContributorDashboardAdminStatsBackendApiService
      .fetchContributorAdminStats(
        this.inputs.filter,
        this.itemsPerPage,
        this.nextOffset,
        contributionType,
        contributionSubType).then(
        (response) => {
          this.dataSource = response.stats;
          this.nextOffset = response.nextOffset;
          this.more = response.more;
          this.loadingMessage = '';
          this.noDataMessage = '';
          if (this.dataSource.length === 0) {
            this.noDataMessage = 'No statistics to display';
          } else {
            this.updateColumns(contributionSubType);
          }
        });
  }

  refreshPagination(): void {
    this.loadingMessage = 'Loading';
    this.nextOffset = 0;
    this.dataSource = [];
    this.more = true;
    this.firstTimeFetchingData = true;
    this.goToPageNumber(0);
  }

  goToPageNumber(pageNumber: number): void {
    this.statsPageNumber = pageNumber;
    this.nextOffset = pageNumber * this.itemsPerPage;
    this.updateColumnsToDisplay();
  }

  navigatePage(direction: string): void {
    if (direction === this.MOVE_TO_NEXT_PAGE) {
      this.loadingMessage = 'Loading';
      this.goToPageNumber(this.statsPageNumber + 1);
    } else {
      this.loadingMessage = 'Loading';
      this.goToPageNumber(this.statsPageNumber - 1);
    }
  }
}

angular.module('oppia').directive(
  'contributorAdminDashboardPage',
  downgradeComponent({
    component: ContributorAdminStatsTable,
  }) as angular.IDirectiveFactory
);<|MERGE_RESOLUTION|>--- conflicted
+++ resolved
@@ -19,23 +19,14 @@
 import {Component, Input, OnInit, SimpleChanges} from '@angular/core';
 import {downgradeComponent} from '@angular/upgrade/static';
 
-<<<<<<< HEAD
-import { WindowRef } from 'services/contextual/window-ref.service';
-import { animate, state, style, transition, trigger } from '@angular/animations';
-import { ContributorDashboardAdminStatsBackendApiService } from '../services/contributor-dashboard-admin-stats-backend-api.service';
-import { ContributorDashboardAdminBackendApiService } from '../services/contributor-dashboard-admin-backend-api.service';
-import { ContributionAttribute, FormatContributionAttributesService } from '../services/format-contribution-attributes.service';
-import { ContributorAdminDashboardFilter } from '../contributor-admin-dashboard-filter.model';
-import { AppConstants } from 'app.constants';
-import { NgbModal } from '@ng-bootstrap/ng-bootstrap';
-import { QuestionReviewerStats, QuestionSubmitterStats, TranslationReviewerStats, TranslationSubmitterStats } from '../contributor-dashboard-admin-summary.model';
-import { CdAdminQuestionRoleEditorModal } from '../question-role-editor-modal/cd-admin-question-role-editor-modal.component';
-import { CdAdminTranslationRoleEditorModal } from '../translation-role-editor-modal/cd-admin-translation-role-editor-modal.component';
-=======
 import {WindowRef} from 'services/contextual/window-ref.service';
 import {animate, state, style, transition, trigger} from '@angular/animations';
 import {ContributorDashboardAdminStatsBackendApiService} from '../services/contributor-dashboard-admin-stats-backend-api.service';
 import {ContributorDashboardAdminBackendApiService} from '../services/contributor-dashboard-admin-backend-api.service';
+import {
+  ContributionAttribute,
+  FormatContributionAttributesService,
+} from '../services/format-contribution-attributes.service';
 import {ContributorAdminDashboardFilter} from '../contributor-admin-dashboard-filter.model';
 import {AppConstants} from 'app.constants';
 import {NgbModal} from '@ng-bootstrap/ng-bootstrap';
@@ -47,7 +38,6 @@
 } from '../contributor-dashboard-admin-summary.model';
 import {CdAdminQuestionRoleEditorModal} from '../question-role-editor-modal/cd-admin-question-role-editor-modal.component';
 import {CdAdminTranslationRoleEditorModal} from '../translation-role-editor-modal/cd-admin-translation-role-editor-modal.component';
->>>>>>> 4df5a769
 import constants from 'assets/constants';
 import isEqual from 'lodash/isEqual';
 @Component({
@@ -88,19 +78,7 @@
     filter: ContributorAdminDashboardFilter.createDefault(),
   };
 
-<<<<<<< HEAD
   columnsToDisplay: string[] = [];
-=======
-  columnsToDisplay = [
-    'chevron',
-    'contributorName',
-    'recentPerformance',
-    'overallAccuracy',
-    'submittedTranslationsCount',
-    'lastContributedInDays',
-    'role',
-  ];
->>>>>>> 4df5a769
 
   dataSource:
     | TranslationSubmitterStats[]
@@ -136,19 +114,10 @@
 
   constructor(
     private windowRef: WindowRef,
-<<<<<<< HEAD
-    private ContributorDashboardAdminStatsBackendApiService:
-      ContributorDashboardAdminStatsBackendApiService,
-    private contributorDashboardAdminBackendApiService:
-      ContributorDashboardAdminBackendApiService,
-    private formatContributionAttributesService:
-      FormatContributionAttributesService,
-    private modalService: NgbModal,
-=======
     private ContributorDashboardAdminStatsBackendApiService: ContributorDashboardAdminStatsBackendApiService,
     private contributorDashboardAdminBackendApiService: ContributorDashboardAdminBackendApiService,
+    private formatContributionAttributesService: FormatContributionAttributesService,
     private modalService: NgbModal
->>>>>>> 4df5a769
   ) {}
 
   ngOnInit(): void {
@@ -200,11 +169,12 @@
   }
 
   getContributionCount(
-      activeTab: string,
-      submittedTranslationCount: number,
-      reviewedTranslationsCount: number,
-      submittedQuestionsCount: number,
-      reviewedQuestionsCount: number): number {
+    activeTab: string,
+    submittedTranslationCount: number,
+    reviewedTranslationsCount: number,
+    submittedQuestionsCount: number,
+    reviewedQuestionsCount: number
+  ): number {
     let contributionCount: number = 0;
 
     switch (activeTab) {
@@ -226,13 +196,15 @@
   }
 
   getFormattedContributionAttributes(
-      element: TranslationSubmitterStats |
-             TranslationReviewerStats |
-             QuestionSubmitterStats |
-             QuestionReviewerStats):
-             ContributionAttribute[] {
-    return this.formatContributionAttributesService.
-      getContributionAttributes(element);
+    element:
+      | TranslationSubmitterStats
+      | TranslationReviewerStats
+      | QuestionSubmitterStats
+      | QuestionReviewerStats
+  ): ContributionAttribute[] {
+    return this.formatContributionAttributesService.getContributionAttributes(
+      element
+    );
   }
 
   openCdAdminQuestionRoleEditorModal(username: string): void {
@@ -245,53 +217,15 @@
           isQuestionSubmitter: response.can_submit_questions,
           isQuestionReviewer: response.can_review_questions,
         };
-<<<<<<< HEAD
-        modelRef.result.then(results => {
-          this.contributorDashboardAdminBackendApiService.
-            updateQuestionRightsAsync(
+        modelRef.result.then(
+          results => {
+            this.contributorDashboardAdminBackendApiService.updateQuestionRightsAsync(
               username,
               results.isQuestionSubmitter,
               results.isQuestionReviewer,
               response.can_submit_questions,
-              response.can_review_questions);
-        }, () => {
-          // Note to developers:
-          // This callback is triggered when the Cancel button is clicked.
-          // No further action is needed.
-        });
-=======
-        modelRef.result.then(
-          results => {
-            if (results.isQuestionSubmitter !== response.can_submit_questions) {
-              if (results.isQuestionSubmitter) {
-                this.contributorDashboardAdminBackendApiService.addContributionReviewerAsync(
-                  constants.CD_USER_RIGHTS_CATEGORY_SUBMIT_QUESTION,
-                  username,
-                  null
-                );
-              } else {
-                this.contributorDashboardAdminBackendApiService.removeContributionReviewerAsync(
-                  username,
-                  constants.CD_USER_RIGHTS_CATEGORY_SUBMIT_QUESTION,
-                  null
-                );
-              }
-            }
-            if (results.isQuestionReviewer !== response.can_review_questions) {
-              if (results.isQuestionReviewer) {
-                this.contributorDashboardAdminBackendApiService.addContributionReviewerAsync(
-                  constants.CD_USER_RIGHTS_CATEGORY_REVIEW_QUESTION,
-                  username,
-                  null
-                );
-              } else {
-                this.contributorDashboardAdminBackendApiService.removeContributionReviewerAsync(
-                  username,
-                  constants.CD_USER_RIGHTS_CATEGORY_REVIEW_QUESTION,
-                  null
-                );
-              }
-            }
+              response.can_review_questions
+            );
           },
           () => {
             // Note to developers:
@@ -299,7 +233,6 @@
             // No further action is needed.
           }
         );
->>>>>>> 4df5a769
       });
   }
 
@@ -343,13 +276,8 @@
     }
   }
 
-<<<<<<< HEAD
   isMobileView(): boolean {
-    return (this.windowRef.nativeWindow.innerWidth < 800);
-=======
-  checkMobileView(): boolean {
     return this.windowRef.nativeWindow.innerWidth < 800;
->>>>>>> 4df5a769
   }
 
   changesExist(changes: SimpleChanges): boolean {
@@ -376,7 +304,6 @@
     }
   }
 
-<<<<<<< HEAD
   getContributionType(activeTab: string): string {
     let contributionType: string = '';
 
@@ -401,155 +328,12 @@
       case this.TAB_NAME_TRANSLATION_SUBMITTER:
       case this.TAB_NAME_QUESTION_SUBMITTER:
         contributionSubType =
-        AppConstants.CONTRIBUTION_STATS_SUBTYPE_SUBMISSION;
+          AppConstants.CONTRIBUTION_STATS_SUBTYPE_SUBMISSION;
         break;
       case this.TAB_NAME_TRANSLATION_REVIEWER:
       case this.TAB_NAME_QUESTION_REVIEWER:
         contributionSubType = AppConstants.CONTRIBUTION_STATS_SUBTYPE_REVIEW;
         break;
-=======
-  updateColumnsToDisplay(): void {
-    if (this.inputs.activeTab === this.TAB_NAME_TRANSLATION_SUBMITTER) {
-      this.columnsToDisplay = [
-        'chevron',
-        'contributorName',
-        'recentPerformance',
-        'overallAccuracy',
-        'submittedTranslationsCount',
-        'lastContributedInDays',
-        'role',
-      ];
-      if (this.checkMobileView()) {
-        this.columnsToDisplay = [
-          'contributorName',
-          'recentPerformance',
-          'overallAccuracy',
-          'submittedTranslationsCount',
-          'lastContributedInDays',
-          'role',
-          'chevron',
-        ];
-      }
-      this.ContributorDashboardAdminStatsBackendApiService.fetchContributorAdminStats(
-        this.inputs.filter,
-        this.itemsPerPage,
-        this.nextOffset,
-        AppConstants.CONTRIBUTION_STATS_TYPE_TRANSLATION,
-        AppConstants.CONTRIBUTION_STATS_SUBTYPE_SUBMISSION
-      ).then(response => {
-        this.dataSource = response.stats;
-        this.nextOffset = response.nextOffset;
-        this.more = response.more;
-        this.loadingMessage = '';
-        this.noDataMessage = '';
-        if (this.dataSource.length === 0) {
-          this.noDataMessage = 'No statistics to display';
-        }
-      });
-    } else if (this.inputs.activeTab === this.TAB_NAME_TRANSLATION_REVIEWER) {
-      this.columnsToDisplay = [
-        'chevron',
-        'contributorName',
-        'reviewedTranslationsCount',
-        'lastContributedInDays',
-        'role',
-      ];
-      if (this.checkMobileView()) {
-        this.columnsToDisplay = [
-          'contributorName',
-          'reviewedTranslationsCount',
-          'lastContributedInDays',
-          'role',
-          'chevron',
-        ];
-      }
-      this.ContributorDashboardAdminStatsBackendApiService.fetchContributorAdminStats(
-        this.inputs.filter,
-        this.itemsPerPage,
-        this.nextOffset,
-        AppConstants.CONTRIBUTION_STATS_TYPE_TRANSLATION,
-        AppConstants.CONTRIBUTION_STATS_SUBTYPE_REVIEW
-      ).then(response => {
-        this.dataSource = response.stats;
-        this.nextOffset = response.nextOffset;
-        this.more = response.more;
-        this.loadingMessage = '';
-        this.noDataMessage = '';
-        if (this.dataSource.length === 0) {
-          this.noDataMessage = 'No statistics to display';
-        }
-      });
-    } else if (this.inputs.activeTab === this.TAB_NAME_QUESTION_SUBMITTER) {
-      this.columnsToDisplay = [
-        'chevron',
-        'contributorName',
-        'recentPerformance',
-        'overallAccuracy',
-        'submittedQuestionsCount',
-        'lastContributedInDays',
-        'role',
-      ];
-      if (this.checkMobileView()) {
-        this.columnsToDisplay = [
-          'contributorName',
-          'recentPerformance',
-          'overallAccuracy',
-          'submittedQuestionsCount',
-          'lastContributedInDays',
-          'role',
-          'chevron',
-        ];
-      }
-      this.ContributorDashboardAdminStatsBackendApiService.fetchContributorAdminStats(
-        this.inputs.filter,
-        this.itemsPerPage,
-        this.nextOffset,
-        AppConstants.CONTRIBUTION_STATS_TYPE_QUESTION,
-        AppConstants.CONTRIBUTION_STATS_SUBTYPE_SUBMISSION
-      ).then(response => {
-        this.dataSource = response.stats;
-        this.nextOffset = response.nextOffset;
-        this.more = response.more;
-        this.loadingMessage = '';
-        this.noDataMessage = '';
-        if (this.dataSource.length === 0) {
-          this.noDataMessage = 'No statistics to display';
-        }
-      });
-    } else if (this.inputs.activeTab === this.TAB_NAME_QUESTION_REVIEWER) {
-      this.columnsToDisplay = [
-        'chevron',
-        'contributorName',
-        'reviewedQuestionsCount',
-        'lastContributedInDays',
-        'role',
-      ];
-      if (this.checkMobileView()) {
-        this.columnsToDisplay = [
-          'contributorName',
-          'reviewedQuestionsCount',
-          'lastContributedInDays',
-          'role',
-          'chevron',
-        ];
-      }
-      this.ContributorDashboardAdminStatsBackendApiService.fetchContributorAdminStats(
-        this.inputs.filter,
-        this.itemsPerPage,
-        this.nextOffset,
-        AppConstants.CONTRIBUTION_STATS_TYPE_QUESTION,
-        AppConstants.CONTRIBUTION_STATS_SUBTYPE_REVIEW
-      ).then(response => {
-        this.dataSource = response.stats;
-        this.nextOffset = response.nextOffset;
-        this.more = response.more;
-        this.loadingMessage = '';
-        this.noDataMessage = '';
-        if (this.dataSource.length === 0) {
-          this.noDataMessage = 'No statistics to display';
-        }
-      });
->>>>>>> 4df5a769
     }
 
     return contributionSubType;
@@ -561,12 +345,16 @@
     } else {
       this.columnsToDisplay = ['chevron', 'contributorName'];
     }
-    if (contributionSubType ===
-        AppConstants.CONTRIBUTION_STATS_SUBTYPE_SUBMISSION) {
+    if (
+      contributionSubType === AppConstants.CONTRIBUTION_STATS_SUBTYPE_SUBMISSION
+    ) {
       this.columnsToDisplay.push('recentPerformance', 'overallAccuracy');
     }
     this.columnsToDisplay.push(
-      'contributionCount', 'lastContributedInDays', 'role');
+      'contributionCount',
+      'lastContributedInDays',
+      'role'
+    );
 
     if (this.isMobileView()) {
       this.columnsToDisplay.push('chevron');
@@ -575,30 +363,30 @@
 
   updateColumnsToDisplay(): void {
     let contributionType: string = this.getContributionType(
-      this.inputs.activeTab);
+      this.inputs.activeTab
+    );
     let contributionSubType: string = this.getContributionSubType(
-      this.inputs.activeTab);
-
-
-    this.ContributorDashboardAdminStatsBackendApiService
-      .fetchContributorAdminStats(
-        this.inputs.filter,
-        this.itemsPerPage,
-        this.nextOffset,
-        contributionType,
-        contributionSubType).then(
-        (response) => {
-          this.dataSource = response.stats;
-          this.nextOffset = response.nextOffset;
-          this.more = response.more;
-          this.loadingMessage = '';
-          this.noDataMessage = '';
-          if (this.dataSource.length === 0) {
-            this.noDataMessage = 'No statistics to display';
-          } else {
-            this.updateColumns(contributionSubType);
-          }
-        });
+      this.inputs.activeTab
+    );
+
+    this.ContributorDashboardAdminStatsBackendApiService.fetchContributorAdminStats(
+      this.inputs.filter,
+      this.itemsPerPage,
+      this.nextOffset,
+      contributionType,
+      contributionSubType
+    ).then(response => {
+      this.dataSource = response.stats;
+      this.nextOffset = response.nextOffset;
+      this.more = response.more;
+      this.loadingMessage = '';
+      this.noDataMessage = '';
+      if (this.dataSource.length === 0) {
+        this.noDataMessage = 'No statistics to display';
+      } else {
+        this.updateColumns(contributionSubType);
+      }
+    });
   }
 
   refreshPagination(): void {
