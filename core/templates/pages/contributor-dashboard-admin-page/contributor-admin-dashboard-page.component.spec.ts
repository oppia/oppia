// Copyright 2023 The Oppia Authors. All Rights Reserved.
//
// Licensed under the Apache License, Version 2.0 (the "License");
// you may not use this file except in compliance with the License.
// You may obtain a copy of the License at
//
//      http://www.apache.org/licenses/LICENSE-2.0
//
// Unless required by applicable law or agreed to in writing, software
// distributed under the License is distributed on an "AS-IS" BASIS,
// WITHOUT WARRANTIES OR CONDITIONS OF ANY KIND, either express or implied.
// See the License for the specific language governing permissions and
// limitations under the License.

/**
 * @fileoverview Unit tests for contributor admin dashboard page component.
 */

import { ComponentFixture, TestBed, fakeAsync, tick, waitForAsync } from '@angular/core/testing';
import { BrowserAnimationsModule } from '@angular/platform-browser/animations';
import { HttpClientTestingModule } from '@angular/common/http/testing';
import { ContributorAdminDashboardPageComponent } from './contributor-admin-dashboard-page.component';
import { UserService } from 'services/user.service';
import { NO_ERRORS_SCHEMA } from '@angular/core';
<<<<<<< HEAD
import { CommunityContributionStatsDict, ContributorDashboardAdminStatsBackendApiService } from './services/contributor-dashboard-admin-stats-backend-api.service';
import { UserInfo } from 'domain/user/user-info.model';
=======
import { CommunityContributionStatsBackendDict, ContributorDashboardAdminStatsBackendApiService } from './services/contributor-dashboard-admin-stats-backend-api.service';
>>>>>>> dbf3c12d

describe('Contributor dashboard Admin page', () => {
  let component: ContributorAdminDashboardPageComponent;
  let fixture: ComponentFixture<ContributorAdminDashboardPageComponent>;
  let contributorDashboardAdminStatsBackendApiService: (
    ContributorDashboardAdminStatsBackendApiService);
  let userService: UserService;
<<<<<<< HEAD
  let translationCoordinatorInfo = new UserInfo(
    ['USER_ROLE', 'TRANSLATION_COORDINATOR'], true, false, false, false, true,
    'en', 'username1', 'tester@example.com', true
  );
  let nullUserInfo = new UserInfo(
    ['USER_ROLE', 'TRANSLATION_COORDINATOR'], true, false, false, false, true,
    'en', null, 'tester@example.com', true
  );
  let questionCoordinatorInfo = new UserInfo(
    ['USER_ROLE', 'QUESTION_COORDINATOR'], true, false, false, false, true,
    'en', 'username1', 'tester@example.com', true
  );
  let fullAccessUserInfo = new UserInfo(
    ['USER_ROLE', 'QUESTION_COORDINATOR', 'TRANSLATION_COORDINATOR'], true,
    false, false, false, true, 'en', 'username1', 'tester@example.com', true
  );
=======
  let fetchAssignedLanguageIdsSpy: jasmine.Spy;
  let translationCoordinatorInfo = {
    _roles: ['USER_ROLE'],
    _isModerator: true,
    _isCurriculumAdmin: false,
    _isTopicManager: false,
    _isSuperAdmin: false,
    _canCreateCollections: true,
    _preferredSiteLanguageCode: 'en',
    _username: 'username1',
    _email: 'tester@example.org',
    _isLoggedIn: true,
    isModerator: () => true,
    isCurriculumAdmin: () => false,
    isSuperAdmin: () => false,
    isTopicManager: () => false,
    isTranslationAdmin: () => false,
    isBlogAdmin: () => false,
    isBlogPostEditor: () => false,
    isQuestionAdmin: () => false,
    isQuestionCoordinator: () => false,
    isTranslationCoordinator: () => true,
    canCreateCollections: () => true,
    getPreferredSiteLanguageCode: () =>'en',
    getUsername: () => 'username1',
    getEmail: () => 'tester@example.org',
    isLoggedIn: () => true
  };
  let nullUserInfo = {
    _roles: ['USER_ROLE'],
    _isModerator: true,
    _isCurriculumAdmin: false,
    _isTopicManager: false,
    _isSuperAdmin: false,
    _canCreateCollections: true,
    _preferredSiteLanguageCode: 'en',
    _username: null,
    _email: 'tester@example.org',
    _isLoggedIn: true,
    isModerator: () => true,
    isCurriculumAdmin: () => false,
    isSuperAdmin: () => false,
    isTopicManager: () => false,
    isTranslationAdmin: () => false,
    isBlogAdmin: () => false,
    isBlogPostEditor: () => false,
    isQuestionAdmin: () => false,
    isQuestionCoordinator: () => false,
    isTranslationCoordinator: () => true,
    canCreateCollections: () => true,
    getPreferredSiteLanguageCode: () =>'en',
    getUsername: () => null,
    getEmail: () => 'tester@example.org',
    isLoggedIn: () => true
  };
  let questionCoordinatorInfo = {
    _roles: ['USER_ROLE'],
    _isModerator: true,
    _isCurriculumAdmin: false,
    _isTopicManager: false,
    _isSuperAdmin: false,
    _canCreateCollections: true,
    _preferredSiteLanguageCode: 'en',
    _username: 'username1',
    _email: 'tester@example.org',
    _isLoggedIn: true,
    isModerator: () => true,
    isCurriculumAdmin: () => false,
    isSuperAdmin: () => false,
    isTopicManager: () => false,
    isTranslationAdmin: () => false,
    isBlogAdmin: () => false,
    isBlogPostEditor: () => false,
    isQuestionAdmin: () => false,
    isQuestionCoordinator: () => true,
    isTranslationCoordinator: () => false,
    canCreateCollections: () => true,
    getPreferredSiteLanguageCode: () =>'en',
    getUsername: () => 'username1',
    getEmail: () => 'tester@example.org',
    isLoggedIn: () => true
  };
  let fullAccessUserInfo = {
    _roles: ['USER_ROLE'],
    _isModerator: true,
    _isCurriculumAdmin: false,
    _isTopicManager: false,
    _isSuperAdmin: false,
    _canCreateCollections: true,
    _preferredSiteLanguageCode: 'en',
    _username: 'username1',
    _email: 'tester@example.org',
    _isLoggedIn: true,
    isModerator: () => true,
    isCurriculumAdmin: () => false,
    isSuperAdmin: () => false,
    isTopicManager: () => false,
    isTranslationAdmin: () => false,
    isBlogAdmin: () => false,
    isBlogPostEditor: () => false,
    isQuestionAdmin: () => false,
    isQuestionCoordinator: () => true,
    isTranslationCoordinator: () => true,
    canCreateCollections: () => true,
    getPreferredSiteLanguageCode: () =>'en',
    getUsername: () => 'username1',
    getEmail: () => 'tester@example.org',
    isLoggedIn: () => true
  };
>>>>>>> dbf3c12d

  beforeEach(waitForAsync(() => {
    TestBed.configureTestingModule({
      imports: [HttpClientTestingModule, BrowserAnimationsModule],
      declarations: [
        ContributorAdminDashboardPageComponent
      ],
      providers: [
        ContributorDashboardAdminStatsBackendApiService
      ],
      schemas: [NO_ERRORS_SCHEMA]
    }).compileComponents();

    fixture = TestBed.createComponent(ContributorAdminDashboardPageComponent);
    component = fixture.componentInstance;
    contributorDashboardAdminStatsBackendApiService = TestBed.inject(
      ContributorDashboardAdminStatsBackendApiService);
    userService = TestBed.inject(UserService);

    spyOn(
      contributorDashboardAdminStatsBackendApiService, 'fetchCommunityStats')
      .and.returnValue(Promise.resolve({
        translation_reviewers_count: {
          en: 1,
          ar: 1
        },
        question_reviewers_count: 1
      } as CommunityContributionStatsBackendDict));

    fetchAssignedLanguageIdsSpy = spyOn(
      contributorDashboardAdminStatsBackendApiService,
      'fetchAssignedLanguageIds')
      .and.returnValue(Promise.resolve(['en', 'ar']));

    spyOn(
      contributorDashboardAdminStatsBackendApiService,
      'fetchTopicChoices')
      .and.returnValue(Promise.resolve([
        { id: '1', topic: 'Science' },
        { id: '2', topic: 'Technology' },
      ]));
    fixture.detectChanges();

    component.ngOnInit();
  }));

  afterEach(() => {
    fixture.destroy();
  });

  it('should initialize variables onInit', fakeAsync(() => {
    spyOn(userService, 'getUserInfoAsync').and.returnValue(
      Promise.resolve(fullAccessUserInfo));

    component.ngOnInit();
    tick();
    fixture.detectChanges();

    expect(component.selectedLanguage.language).toEqual('English');
    expect(component.selectedLanguage.id).toEqual('en');
  }));

  it('should throw error if fetchAssignedLanguageIds returns invalid ' +
    'language', fakeAsync(() => {
    spyOn(userService, 'getUserInfoAsync').and.returnValue(
      Promise.resolve(fullAccessUserInfo));
    fetchAssignedLanguageIdsSpy.and.returnValue(Promise.resolve(
      ['invalid_language']));

    expect(() => {
      component.ngOnInit();
      tick();
    }).toThrowError();
  }));

  it('should open language dropdown', () => {
    expect(component.languageDropdownShown).toBeFalse();

    component.toggleLanguageDropdown();

    expect(component.languageDropdownShown).toBeTrue();
  });

  it('should open last activity dropdown', fakeAsync(() => {
    expect(component.activityDropdownShown).toBeFalse();

    component.toggleActivityDropdown();

    expect(component.activityDropdownShown).toBeTrue();
  }));

  it('should select language from dropdown', fakeAsync(() => {
    spyOn(userService, 'getUserInfoAsync').and.returnValue(
      Promise.resolve(fullAccessUserInfo));

    component.ngOnInit();
    tick();
    fixture.detectChanges();

    expect(component.selectedLanguage.language).toBe('English');
    expect(component.selectedLanguage.id).toBe('en');

    component.selectLanguage('العربية (Arabic)');
    expect(component.selectedLanguage.language).toBe('العربية (Arabic)');
    expect(component.selectedLanguage.id).toBe('ar');
  }));

  it('should select last activity from dropdown', fakeAsync(() => {
    spyOn(userService, 'getUserInfoAsync').and.returnValue(
      Promise.resolve(fullAccessUserInfo));
    component.ngOnInit();
    tick();
    fixture.detectChanges();

    expect(component.selectedLastActivity).toEqual(0);

    component.selectLastActivity(7);
    expect(component.selectedLastActivity).toEqual(7);

    component.selectLastActivity(0);
    expect(component.selectedLastActivity).toEqual(0);
  }));

  it('should apply topic filter', fakeAsync(() => {
    component.ngOnInit();
    tick();
    component.selectedTopicNames = ['Science', 'Technology'];
    component.topics = [
      { id: '1', topic: 'Science' },
      { id: '2', topic: 'Technology' },
    ];

    fixture.detectChanges();
    tick();
    component.applyTopicFilter();

    expect(component.selectedTopicIds).toEqual(['1', '2']);
  }));

  it('should throw error when topic filter chooses null', fakeAsync(() => {
    component.ngOnInit();
    tick();
    component.selectedTopicNames = ['topic_with_no_id'];
    component.topics = [
      { id: '1', topic: 'Science' },
      { id: '2', topic: 'Technology' },
    ];

    fixture.detectChanges();
    tick();

    expect(() => {
      component.applyTopicFilter();
      tick();
    }).toThrowError(
      'Selected Topic Id doesn\'t match any valid topic.');
  }));

  it('should apply topic and language filter both', fakeAsync(() => {
    spyOn(userService, 'getUserInfoAsync').and.returnValue(
      Promise.resolve(fullAccessUserInfo));
    component.ngOnInit();
    tick();
    component.selectedTopicNames = ['Science', 'Technology'];
    component.topics = [
      { id: '1', topic: 'Science' },
      { id: '2', topic: 'Technology' },
    ];

    fixture.detectChanges();
    tick();
    component.applyTopicFilter();

    expect(component.selectedTopicIds).toEqual(['1', '2']);
    expect(component.selectedLanguage.language).toBe('English');
    expect(component.selectedLanguage.id).toBe('en');

    component.selectLanguage('العربية (Arabic)');
    expect(component.selectedLanguage.language).toBe('العربية (Arabic)');
    expect(component.selectedLanguage.id).toBe('ar');
    expect(component.selectedTopicIds).toEqual(['1', '2']);
  }));

  it('should evaluate active tab', () => {
    component.setActiveTab('Translation Submitter');

    expect(component.activeTab).toBe('Translation Submitter');
  });

  it('should update selectedContributionType', () => {
    component.updateSelectedContributionType('selection1');

    expect(component.selectedContributionType).toEqual('selection1');
  });

  it('should update translation coordinator view', fakeAsync(() => {
    spyOn(userService, 'getUserInfoAsync').and.returnValue(
      Promise.resolve(translationCoordinatorInfo));

    component.ngOnInit();
    tick();
    fixture.detectChanges();

    expect(component.isTranslationCoordinator).toBeTrue();
  }));

  it('should update question coordinator view', fakeAsync(() => {
    spyOn(userService, 'getUserInfoAsync').and.returnValue(
      Promise.resolve(questionCoordinatorInfo));

    component.ngOnInit();
    tick();
    fixture.detectChanges();

    expect(component.isQuestionCoordinator).toBeTrue();
  }));

  it('should update translation and question coordinator view',
    fakeAsync(() => {
      spyOn(userService, 'getUserInfoAsync').and.returnValue(
        Promise.resolve(fullAccessUserInfo));

      component.ngOnInit();
      tick();
      fixture.detectChanges();

      expect(component.isQuestionCoordinator).toBeTrue();
      expect(component.isTranslationCoordinator).toBeTrue();
    }));

  it('should not update translation and question coordinator view' +
    'if username is null', fakeAsync(() => {
    spyOn(userService, 'getUserInfoAsync').and.returnValue(
      Promise.resolve(nullUserInfo));

    component.ngOnInit();
    tick();
    fixture.detectChanges();
<<<<<<< HEAD
=======

>>>>>>> dbf3c12d
    expect(component.CONTRIBUTION_TYPES).toEqual([]);
  }));

  it('should correctly show and hide language dropdown when clicked away',
    fakeAsync(() => {
      spyOn(component, 'checkMobileView').and.returnValue(false);
      spyOn(userService, 'getUserInfoAsync').and.returnValue(
        Promise.resolve(fullAccessUserInfo));
      const fakeClickAwayEvent = new MouseEvent('click');
      Object.defineProperty(
        fakeClickAwayEvent,
        'target',
        {value: document.createElement('div')});

      component.toggleLanguageDropdown();
      component.ngOnInit();
      tick();
      component.onDocumentClick(fakeClickAwayEvent);
      fixture.detectChanges();

      expect(component.languageDropdownShown).toBe(false);
    }));

  it('should correctly show and hide activity dropdown when clicked away',
    fakeAsync(() => {
      spyOn(component, 'checkMobileView').and.returnValue(false);
      spyOn(userService, 'getUserInfoAsync').and.returnValue(
        Promise.resolve(fullAccessUserInfo));
      const fakeClickAwayEvent = new MouseEvent('click');
      Object.defineProperty(
        fakeClickAwayEvent,
        'target',
        {value: document.createElement('div')});

      component.toggleActivityDropdown();
      component.ngOnInit();
      tick();
      component.onDocumentClick(fakeClickAwayEvent);
      fixture.detectChanges();

      expect(component.activityDropdownShown).toBe(false);
    }));

  it('should not show and hide activity dropdown when clicked away on mobile',
    fakeAsync(() => {
      spyOn(component, 'checkMobileView').and.returnValue(true);
      spyOn(userService, 'getUserInfoAsync').and.returnValue(
        Promise.resolve(fullAccessUserInfo));
      const fakeClickAwayEvent = new MouseEvent('click');
      Object.defineProperty(
        fakeClickAwayEvent,
        'target',
        {value: document.createElement('div')});

      component.toggleActivityDropdown();
      component.ngOnInit();
      tick();
      component.onDocumentClick(fakeClickAwayEvent);
      fixture.detectChanges();

      expect(component.activityDropdownShown).toBe(true);
    }));
});<|MERGE_RESOLUTION|>--- conflicted
+++ resolved
@@ -22,12 +22,8 @@
 import { ContributorAdminDashboardPageComponent } from './contributor-admin-dashboard-page.component';
 import { UserService } from 'services/user.service';
 import { NO_ERRORS_SCHEMA } from '@angular/core';
-<<<<<<< HEAD
 import { CommunityContributionStatsDict, ContributorDashboardAdminStatsBackendApiService } from './services/contributor-dashboard-admin-stats-backend-api.service';
 import { UserInfo } from 'domain/user/user-info.model';
-=======
-import { CommunityContributionStatsBackendDict, ContributorDashboardAdminStatsBackendApiService } from './services/contributor-dashboard-admin-stats-backend-api.service';
->>>>>>> dbf3c12d
 
 describe('Contributor dashboard Admin page', () => {
   let component: ContributorAdminDashboardPageComponent;
@@ -35,7 +31,6 @@
   let contributorDashboardAdminStatsBackendApiService: (
     ContributorDashboardAdminStatsBackendApiService);
   let userService: UserService;
-<<<<<<< HEAD
   let translationCoordinatorInfo = new UserInfo(
     ['USER_ROLE', 'TRANSLATION_COORDINATOR'], true, false, false, false, true,
     'en', 'username1', 'tester@example.com', true
@@ -52,117 +47,6 @@
     ['USER_ROLE', 'QUESTION_COORDINATOR', 'TRANSLATION_COORDINATOR'], true,
     false, false, false, true, 'en', 'username1', 'tester@example.com', true
   );
-=======
-  let fetchAssignedLanguageIdsSpy: jasmine.Spy;
-  let translationCoordinatorInfo = {
-    _roles: ['USER_ROLE'],
-    _isModerator: true,
-    _isCurriculumAdmin: false,
-    _isTopicManager: false,
-    _isSuperAdmin: false,
-    _canCreateCollections: true,
-    _preferredSiteLanguageCode: 'en',
-    _username: 'username1',
-    _email: 'tester@example.org',
-    _isLoggedIn: true,
-    isModerator: () => true,
-    isCurriculumAdmin: () => false,
-    isSuperAdmin: () => false,
-    isTopicManager: () => false,
-    isTranslationAdmin: () => false,
-    isBlogAdmin: () => false,
-    isBlogPostEditor: () => false,
-    isQuestionAdmin: () => false,
-    isQuestionCoordinator: () => false,
-    isTranslationCoordinator: () => true,
-    canCreateCollections: () => true,
-    getPreferredSiteLanguageCode: () =>'en',
-    getUsername: () => 'username1',
-    getEmail: () => 'tester@example.org',
-    isLoggedIn: () => true
-  };
-  let nullUserInfo = {
-    _roles: ['USER_ROLE'],
-    _isModerator: true,
-    _isCurriculumAdmin: false,
-    _isTopicManager: false,
-    _isSuperAdmin: false,
-    _canCreateCollections: true,
-    _preferredSiteLanguageCode: 'en',
-    _username: null,
-    _email: 'tester@example.org',
-    _isLoggedIn: true,
-    isModerator: () => true,
-    isCurriculumAdmin: () => false,
-    isSuperAdmin: () => false,
-    isTopicManager: () => false,
-    isTranslationAdmin: () => false,
-    isBlogAdmin: () => false,
-    isBlogPostEditor: () => false,
-    isQuestionAdmin: () => false,
-    isQuestionCoordinator: () => false,
-    isTranslationCoordinator: () => true,
-    canCreateCollections: () => true,
-    getPreferredSiteLanguageCode: () =>'en',
-    getUsername: () => null,
-    getEmail: () => 'tester@example.org',
-    isLoggedIn: () => true
-  };
-  let questionCoordinatorInfo = {
-    _roles: ['USER_ROLE'],
-    _isModerator: true,
-    _isCurriculumAdmin: false,
-    _isTopicManager: false,
-    _isSuperAdmin: false,
-    _canCreateCollections: true,
-    _preferredSiteLanguageCode: 'en',
-    _username: 'username1',
-    _email: 'tester@example.org',
-    _isLoggedIn: true,
-    isModerator: () => true,
-    isCurriculumAdmin: () => false,
-    isSuperAdmin: () => false,
-    isTopicManager: () => false,
-    isTranslationAdmin: () => false,
-    isBlogAdmin: () => false,
-    isBlogPostEditor: () => false,
-    isQuestionAdmin: () => false,
-    isQuestionCoordinator: () => true,
-    isTranslationCoordinator: () => false,
-    canCreateCollections: () => true,
-    getPreferredSiteLanguageCode: () =>'en',
-    getUsername: () => 'username1',
-    getEmail: () => 'tester@example.org',
-    isLoggedIn: () => true
-  };
-  let fullAccessUserInfo = {
-    _roles: ['USER_ROLE'],
-    _isModerator: true,
-    _isCurriculumAdmin: false,
-    _isTopicManager: false,
-    _isSuperAdmin: false,
-    _canCreateCollections: true,
-    _preferredSiteLanguageCode: 'en',
-    _username: 'username1',
-    _email: 'tester@example.org',
-    _isLoggedIn: true,
-    isModerator: () => true,
-    isCurriculumAdmin: () => false,
-    isSuperAdmin: () => false,
-    isTopicManager: () => false,
-    isTranslationAdmin: () => false,
-    isBlogAdmin: () => false,
-    isBlogPostEditor: () => false,
-    isQuestionAdmin: () => false,
-    isQuestionCoordinator: () => true,
-    isTranslationCoordinator: () => true,
-    canCreateCollections: () => true,
-    getPreferredSiteLanguageCode: () =>'en',
-    getUsername: () => 'username1',
-    getEmail: () => 'tester@example.org',
-    isLoggedIn: () => true
-  };
->>>>>>> dbf3c12d
 
   beforeEach(waitForAsync(() => {
     TestBed.configureTestingModule({
@@ -400,11 +284,8 @@
 
     component.ngOnInit();
     tick();
-    fixture.detectChanges();
-<<<<<<< HEAD
-=======
-
->>>>>>> dbf3c12d
+    fixture.detectChanges()
+
     expect(component.CONTRIBUTION_TYPES).toEqual([]);
   }));
 
