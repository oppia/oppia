// Copyright 2023 The Oppia Authors. All Rights Reserved.
//
// Licensed under the Apache License, Version 2.0 (the "License");
// you may not use this file except in compliance with the License.
// You may obtain a copy of the License at
//
//      http://www.apache.org/licenses/LICENSE-2.0
//
// Unless required by applicable law or agreed to in writing, software
// distributed under the License is distributed on an "AS-IS" BASIS,
// WITHOUT WARRANTIES OR CONDITIONS OF ANY KIND, either express or implied.
// See the License for the specific language governing permissions and
// limitations under the License.


/**
 * @fileoverview Component for the feedback Updates page.
 */

import { Component, OnInit, ChangeDetectorRef, ViewChild, ElementRef, HostListener } from '@angular/core';
import { downgradeComponent } from '@angular/upgrade/static';
import { WindowRef } from 'services/contextual/window-ref.service';
import './contributor-admin-dashboard-page.component.css';
import { animate, state, style, transition, trigger } from '@angular/animations';
import { ContributorDashboardAdminStatsBackendApiService, translationReviewersCount } from './services/contributor-dashboard-admin-stats-backend-api.service';
import { AppConstants } from 'app.constants';
import { ContributorAdminDashboardFilter } from './contributor-admin-dashboard-filter.model';
import { UserService } from 'services/user.service';
import { ContributorDashboardAdminBackendApiService } from './services/contributor-dashboard-admin-backend-api.service';
import { NgbModal } from '@ng-bootstrap/ng-bootstrap';
import { UsernameInputModal } from './username-input-modal/username-input-modal.component';
import { CdAdminQuestionRoleEditorModal } from './question-role-editor-modal/cd-admin-question-role-editor-modal.component';
import { CdAdminTranslationRoleEditorModal } from './translation-role-editor-modal/cd-admin-translation-role-editor-modal.component';
import isEqual from 'lodash/isEqual';

export interface LanguageChoice {
  id: string;
  language: string;
}
export interface TopicChoice {
  id: string;
  topic: string;
}
@Component({
  selector: 'contributor-admin-dashboard-page',
  styleUrls: ['./contributor-admin-dashboard-page.component.css'],
  templateUrl: './contributor-admin-dashboard-page.component.html',
  animations: [
    trigger('lastActivityDropdown', [
      state('expanded', style({ transform: 'rotate(180deg)' })),
      state('collapsed', style({ transform: 'rotate(0)' })),
      transition('expanded => collapsed', animate('200ms ease-out')),
      transition('collapsed => expanded', animate('200ms ease-in')),
    ]),
    trigger('languageDropdownTrigger', [
      state('expanded', style({ transform: 'rotate(180deg)' })),
      state('collapsed', style({ transform: 'rotate(0)' })),
      transition('expanded => collapsed', animate('200ms ease-out')),
      transition('collapsed => expanded', animate('200ms ease-in')),
    ]),
  ],
})
export class ContributorAdminDashboardPageComponent implements OnInit {
  @ViewChild(
    'languageDropdown', {'static': false}) languageDropdownRef!: ElementRef;

  @ViewChild(
    'activityDropdown', {'static': false}) activityDropdownRef!: ElementRef;

  languageDropdownShown: boolean = false;
  activityDropdownShown: boolean = false;
  activeTab!: string;
  TAB_NAME_TRANSLATION_SUBMITTER: string = 'Translation Submitter';
  TAB_NAME_TRANSLATION_REVIEWER: string = 'Translation Reviewer';
  TAB_NAME_QUESTION_SUBMITTER: string = 'Question Submitter';
  TAB_NAME_QUESTION_REVIEWER: string = 'Question Reviewer';
  translationReviewersCountByLanguage!: translationReviewersCount;
  translationReviewersCount: number = 0;
  questionReviewersCount: number = 0;
  CONTRIBUTION_TYPES: string[] = [];
  selectedContributionType!: string;
  isQuestionCoordinator!: boolean;
  isTranslationCoordinator!: boolean;
  loadingMessage!: string;
  selectedLastActivity!: number;
  allTopicNames: string[] = [];
  lastActivity: number[] = [];
  selectedTopicIds: string[] = [];
  selectedTopicNames: string[] = [];
  languageChoices: LanguageChoice[] = [];
  topics: TopicChoice[] = [];
  topicsAreFetched: string = 'false';
  filter: ContributorAdminDashboardFilter = (
    ContributorAdminDashboardFilter.createDefault());

  selectedLanguage: LanguageChoice = {
    language: '',
    id: ''
  };


  constructor(
    private windowRef: WindowRef,
    private changeDetectorRef: ChangeDetectorRef,
    private contributorDashboardAdminStatsBackendApiService:
      ContributorDashboardAdminStatsBackendApiService,
    private userService: UserService,
    private contributorDashboardAdminBackendApiService:
      ContributorDashboardAdminBackendApiService,
    private modalService: NgbModal,
  ) {}

  ngOnInit(): void {
    this.loadingMessage = 'Loading';
    this.activeTab = this.TAB_NAME_TRANSLATION_SUBMITTER;
    this.contributorDashboardAdminStatsBackendApiService
      .fetchCommunityStats().then(
        response => {
          this.translationReviewersCountByLanguage = (
            response.translation_reviewers_count);
          this.questionReviewersCount = response.question_reviewers_count;

<<<<<<< HEAD
    this.languageChoices = AppConstants.SUPPORTED_AUDIO_LANGUAGES.map(
      languageItem => {
        return {
          id: languageItem.id,
          language:
            this.putEnglishLanguageNameAtFront(languageItem.description),
        };
      }
    );
=======
          this.languageChoices = AppConstants.SUPPORTED_AUDIO_LANGUAGES.map(
            languageItem => {
              return {
                id: languageItem.id,
                language: languageItem.description
              };
            }
          );
>>>>>>> de8b8848

          this.selectedLastActivity = 0;

          this.userService.getUserInfoAsync().then(userInfo => {
            const username = userInfo.getUsername();

            if (username === null) {
              return;
            }
            this.isQuestionCoordinator = userInfo.isQuestionCoordinator();
            this.isTranslationCoordinator = userInfo.isTranslationCoordinator();

            if (this.isTranslationCoordinator) {
              this.CONTRIBUTION_TYPES.push(
                this.TAB_NAME_TRANSLATION_SUBMITTER,
                this.TAB_NAME_TRANSLATION_REVIEWER);

              this.contributorDashboardAdminStatsBackendApiService
                .fetchAssignedLanguageIds(username).then(
                  response => {
                    this.languageChoices = this.languageChoices.filter((
                        languageItem) =>
                      response.includes(languageItem.id));
                    this.selectedLanguage = this.languageChoices[0];
                    if (!this.selectedLanguage) {
                      throw new Error(
                        'No languages are assigned to user.');
                    }
                    this.translationReviewersCount = (
                      this.translationReviewersCountByLanguage[
                        this.selectedLanguage.id]);
                  });
            }
            if (this.isQuestionCoordinator) {
              this.CONTRIBUTION_TYPES.push(
                this.TAB_NAME_QUESTION_SUBMITTER,
                this.TAB_NAME_QUESTION_REVIEWER);
            }

            this.createFilter();

            this.updateSelectedContributionType(this.CONTRIBUTION_TYPES[0]);

            this.loadingMessage = '';
            this.changeDetectorRef.detectChanges();
            this.lastActivity = [0, 7, 30, 90];

            this.contributorDashboardAdminStatsBackendApiService
              .fetchTopicChoices().then(
                response => {
                  this.topics = this.filterTopicChoices(response.flat());
                  this.allTopicNames = this.topics.map(
                    topic => topic.topic);
                  this.applyTopicFilter();
                  this.topicsAreFetched = 'true';
                }
              );
          });
        });
  }

  filterTopicChoices(topic: TopicChoice[]): TopicChoice[] {
    let filteredTopic: TopicChoice[] = [];

    topic.forEach((topicItem) => {
      let isTopicPresent: boolean = false;
      filteredTopic.forEach((filteredTopicItem) => {
        if (filteredTopicItem.id === topicItem.id) {
          isTopicPresent = true;
        }
      });
      if (!isTopicPresent) {
        filteredTopic.push(topicItem);
      }
    });

    return filteredTopic;
  }

  private putEnglishLanguageNameAtFront(language: string): string {
    // Check if the language matches the expected format 'abc (something)'.
    const pattern = /(.*)\s*\(([a-zA-Z ]+)\)/;
    const match = language.match(pattern);
    if (!match) {
      return language;
    }
    const originalLanguageName = match[1].trim();
    const englishLanguageName = match[2].trim();
    return `${englishLanguageName} (${originalLanguageName})`;
  }

  toggleLanguageDropdown(): void {
    this.languageDropdownShown = !this.languageDropdownShown;
  }

  toggleActivityDropdown(): void {
    this.activityDropdownShown = !this.activityDropdownShown;
  }

  createFilter(): void {
    const tempFilter = new ContributorAdminDashboardFilter(
      this.selectedTopicIds,
      this.selectedLanguage.id,
      null,
      this.selectedLastActivity);

    if (this.filter === undefined || !isEqual(tempFilter, this.filter)) {
      this.filter = tempFilter;
    }
  }

  applyTopicFilter(): void {
    this.selectedTopicIds = this.selectedTopicNames.map(
      selectedTopic => {
        const matchingTopic = this.topics.find(
          topicChoice => topicChoice.topic === selectedTopic);
        if (!matchingTopic && this.selectedTopicNames.length) {
          throw new Error(
            'Selected Topic Id doesn\'t match any valid topic.');
        }
        return matchingTopic ? matchingTopic.id : '';
      });
    this.createFilter();
  }

  selectLanguage(language: string): void {
    const currentOption: LanguageChoice = this.languageChoices.find(
      option => option.language === language) || {
      language: 'English',
      id: 'en'
    };
    this.selectedLanguage = currentOption;
    this.translationReviewersCount = this.translationReviewersCountByLanguage[
      this.selectedLanguage.id];
    this.createFilter();
  }

  selectLastActivity(lastActive: number): void {
    this.selectedLastActivity = lastActive;
    this.createFilter();
  }

  setActiveTab(tabName: string): void {
    this.createFilter();
    this.activeTab = tabName;
  }

  checkMobileView(): boolean {
    return (this.windowRef.nativeWindow.innerWidth < 800);
  }


  updateSelectedContributionType(selectedContributionType: string): void {
    this.selectedContributionType = selectedContributionType;
    this.setActiveTab(selectedContributionType);
  }

  openUsernameInputModal(): void {
    const modalRef = this.modalService.open(
      UsernameInputModal);
    modalRef.componentInstance.activeTab = this.activeTab;
    modalRef.result.then(results => this.openRoleEditor(results), () => {
      // Note to developers:
      // This callback is triggered when the Cancel button is clicked.
      // No further action is needed.
    });
  }

  openCdAdminQuestionRoleEditorModal(username: string): void {
    this.contributorDashboardAdminBackendApiService
      .contributionReviewerRightsAsync(username).then(response => {
        const modelRef = this.modalService.open(
          CdAdminQuestionRoleEditorModal);
        modelRef.componentInstance.username = username;
        modelRef.componentInstance.rights = {
          isQuestionSubmitter: response.can_submit_questions,
          isQuestionReviewer: response.can_review_questions
        };
        modelRef.result.then(results => {
          if (results.isQuestionSubmitter !== response.can_submit_questions) {
            if (results.isQuestionSubmitter) {
              this.contributorDashboardAdminBackendApiService
                .addContributionReviewerAsync(
                  AppConstants.CD_USER_RIGHTS_CATEGORY_SUBMIT_QUESTION,
                  username,
                  null
                );
            } else {
              this.contributorDashboardAdminBackendApiService
                .removeContributionReviewerAsync(
                  username,
                  AppConstants.CD_USER_RIGHTS_CATEGORY_SUBMIT_QUESTION,
                  null
                );
            }
          }
          if (results.isQuestionReviewer !== response.can_review_questions) {
            if (results.isQuestionReviewer) {
              this.contributorDashboardAdminBackendApiService
                .addContributionReviewerAsync(
                  AppConstants.CD_USER_RIGHTS_CATEGORY_REVIEW_QUESTION,
                  username,
                  null
                );
            } else {
              this.contributorDashboardAdminBackendApiService
                .removeContributionReviewerAsync(
                  username,
                  AppConstants.CD_USER_RIGHTS_CATEGORY_REVIEW_QUESTION,
                  null
                );
            }
          }
        }, () => {
          // Note to developers:
          // This callback is triggered when the Cancel button is clicked.
          // No further action is needed.
        });
      });
  }

  openCdAdminTranslationRoleEditorModal(username: string): void {
    this.contributorDashboardAdminBackendApiService
      .contributionReviewerRightsAsync(username).then(response => {
        const modalRef = this.modalService.open(
          CdAdminTranslationRoleEditorModal);
        modalRef.componentInstance.username = username;
        modalRef.componentInstance.assignedLanguageIds = (
          response.can_review_translation_for_language_codes);
        let languageIdToName: Record<string, string> = {};
        AppConstants.SUPPORTED_AUDIO_LANGUAGES.forEach(
          language => languageIdToName[language.id] = language.description);
        modalRef.componentInstance.languageIdToName = languageIdToName;
      });
  }

  openRoleEditor(username: string): void {
    if (this.activeTab === this.TAB_NAME_TRANSLATION_REVIEWER ||
      this.activeTab === this.TAB_NAME_TRANSLATION_SUBMITTER) {
      this.openCdAdminTranslationRoleEditorModal(username);
    } else if (this.activeTab === this.TAB_NAME_QUESTION_SUBMITTER ||
      this.activeTab === this.TAB_NAME_QUESTION_REVIEWER) {
      this.openCdAdminQuestionRoleEditorModal(username);
    }
  }

  /**
  * Close dropdown when outside elements are clicked
  * @param event mouse click event
  */
  @HostListener('document:click', ['$event'])
  onDocumentClick(event: MouseEvent): void {
    const targetElement = event.target as HTMLElement;
    if (this.checkMobileView()) {
      return;
    }
    if (this.activeTab === this.TAB_NAME_TRANSLATION_SUBMITTER ||
      this.activeTab === this.TAB_NAME_TRANSLATION_REVIEWER) {
      if (
        targetElement &&
        !this.languageDropdownRef.nativeElement.contains(targetElement)
      ) {
        this.languageDropdownShown = false;
      }
    }
    if (
      targetElement &&
      !this.activityDropdownRef.nativeElement.contains(targetElement)
    ) {
      this.activityDropdownShown = false;
    }
  }
}

angular.module('oppia').directive('contributorAdminDashboardPage',
  downgradeComponent({
    component: ContributorAdminDashboardPageComponent
  }) as angular.IDirectiveFactory);<|MERGE_RESOLUTION|>--- conflicted
+++ resolved
@@ -120,26 +120,15 @@
             response.translation_reviewers_count);
           this.questionReviewersCount = response.question_reviewers_count;
 
-<<<<<<< HEAD
-    this.languageChoices = AppConstants.SUPPORTED_AUDIO_LANGUAGES.map(
-      languageItem => {
-        return {
-          id: languageItem.id,
-          language:
-            this.putEnglishLanguageNameAtFront(languageItem.description),
-        };
-      }
-    );
-=======
           this.languageChoices = AppConstants.SUPPORTED_AUDIO_LANGUAGES.map(
             languageItem => {
               return {
                 id: languageItem.id,
-                language: languageItem.description
+                language:
+                  this.putEnglishLanguageNameAtFront(languageItem.description),
               };
             }
           );
->>>>>>> de8b8848
 
           this.selectedLastActivity = 0;
 
