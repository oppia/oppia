// Copyright 2023 The Oppia Authors. All Rights Reserved.
//
// Licensed under the Apache License, Version 2.0 (the "License");
// you may not use this file except in compliance with the License.
// You may obtain a copy of the License at
//
//      http://www.apache.org/licenses/LICENSE-2.0
//
// Unless required by applicable law or agreed to in writing, software
// distributed under the License is distributed on an "AS-IS" BASIS,
// WITHOUT WARRANTIES OR CONDITIONS OF ANY KIND, either express or implied.
// See the License for the specific language governing permissions and
// limitations under the License.


/**
 * @fileoverview Component for the feedback Updates page.
 */

import { Component, OnInit, ChangeDetectorRef, ViewChild, ElementRef, HostListener } from '@angular/core';
import { downgradeComponent } from '@angular/upgrade/static';
import { WindowRef } from 'services/contextual/window-ref.service';
import './contributor-admin-dashboard-page.component.css';
import { animate, state, style, transition, trigger } from '@angular/animations';
import { ContributorDashboardAdminStatsBackendApiService, translationReviewersCount } from './services/contributor-dashboard-admin-stats-backend-api.service';
import { AppConstants } from 'app.constants';
import { ContributorAdminDashboardFilter } from './contributor-admin-dashboard-filter.model';
import { UserService } from 'services/user.service';
import { ContributorDashboardAdminBackendApiService } from './services/contributor-dashboard-admin-backend-api.service';
import { NgbModal } from '@ng-bootstrap/ng-bootstrap';
import { UsernameInputModal } from './username-input-modal/username-input-modal.component';
import { CdAdminQuestionRoleEditorModal } from './question-role-editor-modal/cd-admin-question-role-editor-modal.component';
import { CdAdminTranslationRoleEditorModal } from './translation-role-editor-modal/cd-admin-translation-role-editor-modal.component';

export interface LanguageChoice {
  id: string;
  language: string;
}

export interface TopicChoice {
  id: string;
  topic: string;
}


export interface LanguageChoice {
  id: string;
  language: string;
}

export interface TopicChoice {
  id: string;
  topic: string;
}

@Component({
  selector: 'contributor-admin-dashboard-page',
  styleUrls: ['./contributor-admin-dashboard-page.component.css'],
  templateUrl: './contributor-admin-dashboard-page.component.html',
  animations: [
    trigger('lastActivityDropdown', [
      state('expanded', style({ transform: 'rotate(180deg)' })),
      state('collapsed', style({ transform: 'rotate(0)' })),
      transition('expanded => collapsed', animate('200ms ease-out')),
      transition('collapsed => expanded', animate('200ms ease-in')),
    ]),
    trigger('languageDropdownTrigger', [
      state('expanded', style({ transform: 'rotate(180deg)' })),
      state('collapsed', style({ transform: 'rotate(0)' })),
      transition('expanded => collapsed', animate('200ms ease-out')),
      transition('collapsed => expanded', animate('200ms ease-in')),
    ]),
  ],
})
export class ContributorAdminDashboardPageComponent implements OnInit {
  @ViewChild(
    'languageDropdown', {'static': false}) languageDropdownRef!: ElementRef;

  @ViewChild(
    'activityDropdown', {'static': false}) activityDropdownRef!: ElementRef;

  languageDropdownShown: boolean = false;
  activityDropdownShown: boolean = false;
  activeTab!: string;
  TAB_NAME_TRANSLATION_SUBMITTER: string = 'Translation Submitter';
  TAB_NAME_TRANSLATION_REVIEWER: string = 'Translation Reviewer';
  TAB_NAME_QUESTION_SUBMITTER: string = 'Question Submitter';
  TAB_NAME_QUESTION_REVIEWER: string = 'Question Reviewer';
  translationReviewersCountByLanguage!: translationReviewersCount;
  translationReviewersCount: number = 0;
  questionReviewersCount: number = 0;
  CONTRIBUTION_TYPES: string[] = [];
  selectedContributionType!: string;
  isQuestionCoordinator!: boolean;
  isTranslationCoordinator!: boolean;
  loadingMessage!: string;
  selectedLastActivity!: number;
  allTopicNames: string[] = [];
  lastActivity: number[] = [];
  selectedTopicIds: string[] = [];
  selectedTopicNames: string[] = [];
  languageChoices: LanguageChoice[] = [];
  topics: TopicChoice[] = [];
  filter: ContributorAdminDashboardFilter = (
    ContributorAdminDashboardFilter.createDefault());

  selectedLanguage: LanguageChoice = {
    language: '',
    id: ''
  };


  constructor(
    private windowRef: WindowRef,
    private changeDetectorRef: ChangeDetectorRef,
    private contributorDashboardAdminStatsBackendApiService:
      ContributorDashboardAdminStatsBackendApiService,
    private userService: UserService,
    private contributorDashboardAdminBackendApiService:
      ContributorDashboardAdminBackendApiService,
    private modalService: NgbModal,
  ) {}

  ngOnInit(): void {
    this.loadingMessage = 'Loading';
    this.activeTab = this.TAB_NAME_TRANSLATION_SUBMITTER;
    this.contributorDashboardAdminStatsBackendApiService
      .fetchCommunityStats().then(
        response => {
          this.translationReviewersCountByLanguage = (
            response.translation_reviewers_count);
          this.questionReviewersCount = response.question_reviewers_count;
        });

    this.languageChoices = AppConstants.SUPPORTED_AUDIO_LANGUAGES.map(
      languageItem => {
        return {
          id: languageItem.id,
          language: languageItem.description
        };
      }
    );

    this.selectedLastActivity = 0;

    this.userService.getUserInfoAsync().then(userInfo => {
      const username = userInfo.getUsername();
      if (username === null) {
        return;
      }
      this.isQuestionCoordinator = userInfo.isQuestionCoordinator();
      this.isTranslationCoordinator = userInfo.isTranslationCoordinator();

      if (this.isTranslationCoordinator) {
        this.CONTRIBUTION_TYPES.push(
          this.TAB_NAME_TRANSLATION_SUBMITTER,
          this.TAB_NAME_TRANSLATION_REVIEWER);
<<<<<<< HEAD

        this.contributorDashboardAdminStatsBackendApiService
          .fetchAssignedLanguageIds(username).then(
            response => {
              this.languageChoices = this.languageChoices.filter((
                  languageItem) =>
                response.includes(languageItem.id));
              this.selectedLanguage = this.languageChoices[0];
              this.translationReviewersCount = (
                this.translationReviewersCountByLanguage[
                  this.selectedLanguage.id]);
            });
=======
>>>>>>> dbf3c12d
      }
      if (this.isQuestionCoordinator) {
        this.CONTRIBUTION_TYPES.push(
          this.TAB_NAME_QUESTION_SUBMITTER,
          this.TAB_NAME_QUESTION_REVIEWER);
      }

      this.contributorDashboardAdminStatsBackendApiService
        .fetchAssignedLanguageIds(username).then(
          response => {
            this.languageChoices = this.languageChoices.filter((
                languageItem) =>
              response.includes(languageItem.id));
            this.selectedLanguage = this.languageChoices[0];
            if (!this.selectedLanguage) {
              throw new Error(
                'No languages are assigned to user.');
            }
            this.translationReviewersCount = (
              this.translationReviewersCountByLanguage[
                this.selectedLanguage.id]);
          });

      this.filter = new ContributorAdminDashboardFilter(
        [],
        this.selectedLanguage.id,
        null,
        this.selectedLastActivity);

      this.updateSelectedContributionType(this.CONTRIBUTION_TYPES[0]);

      this.loadingMessage = '';
      this.changeDetectorRef.detectChanges();
    });

    this.lastActivity = [0, 7, 30, 90];

    this.contributorDashboardAdminStatsBackendApiService
      .fetchTopicChoices().then(
        response => {
          this.topics = response;
          this.allTopicNames = response.map(topic => topic.topic);
          this.applyTopicFilter();
        }
      );
  }

  toggleLanguageDropdown(): void {
    this.languageDropdownShown = !this.languageDropdownShown;
  }

  toggleActivityDropdown(): void {
    this.activityDropdownShown = !this.activityDropdownShown;
  }

  applyTopicFilter(): void {
    this.selectedTopicIds = this.selectedTopicNames.map(
      selectedTopic => {
        const matchingTopic = this.topics.find(
          topicChoice => topicChoice.topic === selectedTopic);
<<<<<<< HEAD
        if (!matchingTopic && this.selectedTopicNames.length) {
=======
        if (this.selectedTopicNames.length && !matchingTopic) {
>>>>>>> dbf3c12d
          throw new Error(
            'Selected Topic Id doesn\'t match any valid topic.');
        }
        return matchingTopic ? matchingTopic.id : '';
      });
    this.filter = new ContributorAdminDashboardFilter(
      this.selectedTopicIds,
      this.selectedLanguage.id,
      null,
      this.selectedLastActivity);
  }

  selectLanguage(language: string): void {
    const currentOption: LanguageChoice = this.languageChoices.find(
      option => option.language === language) || {
      language: 'English',
      id: 'en'
    };
    this.selectedLanguage = currentOption;
    this.translationReviewersCount = this.translationReviewersCountByLanguage[
      this.selectedLanguage.id];
    this.filter = new ContributorAdminDashboardFilter(
      this.selectedTopicIds,
      this.selectedLanguage.id,
      null,
      this.selectedLastActivity);
<<<<<<< HEAD
=======
    this.languageDropdownShown = false;
>>>>>>> dbf3c12d
  }

  selectLastActivity(lastActive: number): void {
    this.selectedLastActivity = lastActive;
    this.filter = new ContributorAdminDashboardFilter(
      this.selectedTopicIds,
      this.selectedLanguage.id,
      null,
      this.selectedLastActivity);
<<<<<<< HEAD
=======
    this.activityDropdownShown = false;
>>>>>>> dbf3c12d
  }

  setActiveTab(tabName: string): void {
    this.filter = new ContributorAdminDashboardFilter(
      this.selectedTopicIds,
      this.selectedLanguage.id,
      null,
      this.selectedLastActivity);
    this.activeTab = tabName;
  }

  checkMobileView(): boolean {
    return (this.windowRef.nativeWindow.innerWidth < 800);
  }


  updateSelectedContributionType(selectedContributionType: string): void {
    this.selectedContributionType = selectedContributionType;
    this.setActiveTab(selectedContributionType);
  }

<<<<<<< HEAD
  openUsernameInputModal(): void {
    const modalRef = this.modalService.open(
      UsernameInputModal);
    modalRef.componentInstance.activeTab = this.activeTab;
    modalRef.result.then(results => this.openRoleEditor(results), () => {
      // Note to developers:
      // This callback is triggered when the Cancel button is clicked.
      // No further action is needed.
    });
  }

  openCdAdminQuestionRoleEditorModal(username: string): void {
    this.contributorDashboardAdminBackendApiService
      .contributionReviewerRightsAsync(username).then(response => {
        const modelRef = this.modalService.open(
          CdAdminQuestionRoleEditorModal);
        modelRef.componentInstance.username = username;
        modelRef.componentInstance.rights = {
          isQuestionSubmitter: response.can_submit_questions,
          isQuestionReviewer: response.can_review_questions
        };
        modelRef.result.then(results => {
          if (results.isQuestionSubmitter !== response.can_submit_questions) {
            if (results.isQuestionSubmitter) {
              this.contributorDashboardAdminBackendApiService
                .addContributionReviewerAsync(
                  AppConstants.CONTRIBUTION_RIGHT_CATEGORY_SUBMIT_QUESTION,
                  username,
                  null
                );
            } else {
              this.contributorDashboardAdminBackendApiService
                .removeContributionReviewerAsync(
                  username,
                  AppConstants.CONTRIBUTION_RIGHT_CATEGORY_SUBMIT_QUESTION,
                  null
                );
            }
          }
          if (results.isQuestionReviewer !== response.can_review_questions) {
            if (results.isQuestionReviewer) {
              this.contributorDashboardAdminBackendApiService
                .addContributionReviewerAsync(
                  AppConstants.CONTRIBUTION_RIGHT_CATEGORY_REVIEW_QUESTION,
                  username,
                  null
                );
            } else {
              this.contributorDashboardAdminBackendApiService
                .removeContributionReviewerAsync(
                  username,
                  AppConstants.CONTRIBUTION_RIGHT_CATEGORY_REVIEW_QUESTION,
                  null
                );
            }
          }
        }, () => {
          // Note to developers:
          // This callback is triggered when the Cancel button is clicked.
          // No further action is needed.
        });
      });
  }

  openCdAdminTranslationRoleEditorModal(username: string): void {
    this.contributorDashboardAdminBackendApiService
      .contributionReviewerRightsAsync(username).then(response => {
        const modalRef = this.modalService.open(
          CdAdminTranslationRoleEditorModal);
        modalRef.componentInstance.username = username;
        modalRef.componentInstance.assignedLanguageIds = (
          response.can_review_translation_for_language_codes);
        let languageIdToName: Record<string, string> = {};
        AppConstants.SUPPORTED_AUDIO_LANGUAGES.forEach(
          language => languageIdToName[language.id] = language.description);
        modalRef.componentInstance.languageIdToName = languageIdToName;
      });
  }

  openRoleEditor(username: string): void {
    if (this.activeTab === this.TAB_NAME_TRANSLATION_REVIEWER ||
      this.activeTab === this.TAB_NAME_TRANSLATION_SUBMITTER) {
      this.openCdAdminTranslationRoleEditorModal(username);
    } else if (this.activeTab === this.TAB_NAME_QUESTION_SUBMITTER ||
      this.activeTab === this.TAB_NAME_QUESTION_REVIEWER) {
      this.openCdAdminQuestionRoleEditorModal(username);
    }
  }

=======
>>>>>>> dbf3c12d
  /**
  * Close dropdown when outside elements are clicked
  * @param event mouse click event
  */
  @HostListener('document:click', ['$event'])
  onDocumentClick(event: MouseEvent): void {
    const targetElement = event.target as HTMLElement;
    if (this.checkMobileView()) {
      return;
    }
    if (this.activeTab === this.TAB_NAME_TRANSLATION_SUBMITTER ||
      this.activeTab === this.TAB_NAME_TRANSLATION_REVIEWER) {
      if (
        targetElement &&
        !this.languageDropdownRef.nativeElement.contains(targetElement)
      ) {
        this.languageDropdownShown = false;
      }
    }
    if (
      targetElement &&
      !this.activityDropdownRef.nativeElement.contains(targetElement)
    ) {
      this.activityDropdownShown = false;
    }
  }
}

angular.module('oppia').directive('contributorAdminDashboardPage',
  downgradeComponent({
    component: ContributorAdminDashboardPageComponent
  }) as angular.IDirectiveFactory);<|MERGE_RESOLUTION|>--- conflicted
+++ resolved
@@ -155,7 +155,6 @@
         this.CONTRIBUTION_TYPES.push(
           this.TAB_NAME_TRANSLATION_SUBMITTER,
           this.TAB_NAME_TRANSLATION_REVIEWER);
-<<<<<<< HEAD
 
         this.contributorDashboardAdminStatsBackendApiService
           .fetchAssignedLanguageIds(username).then(
@@ -168,8 +167,6 @@
                 this.translationReviewersCountByLanguage[
                   this.selectedLanguage.id]);
             });
-=======
->>>>>>> dbf3c12d
       }
       if (this.isQuestionCoordinator) {
         this.CONTRIBUTION_TYPES.push(
@@ -230,11 +227,7 @@
       selectedTopic => {
         const matchingTopic = this.topics.find(
           topicChoice => topicChoice.topic === selectedTopic);
-<<<<<<< HEAD
         if (!matchingTopic && this.selectedTopicNames.length) {
-=======
-        if (this.selectedTopicNames.length && !matchingTopic) {
->>>>>>> dbf3c12d
           throw new Error(
             'Selected Topic Id doesn\'t match any valid topic.');
         }
@@ -261,10 +254,6 @@
       this.selectedLanguage.id,
       null,
       this.selectedLastActivity);
-<<<<<<< HEAD
-=======
-    this.languageDropdownShown = false;
->>>>>>> dbf3c12d
   }
 
   selectLastActivity(lastActive: number): void {
@@ -274,10 +263,6 @@
       this.selectedLanguage.id,
       null,
       this.selectedLastActivity);
-<<<<<<< HEAD
-=======
-    this.activityDropdownShown = false;
->>>>>>> dbf3c12d
   }
 
   setActiveTab(tabName: string): void {
@@ -299,7 +284,6 @@
     this.setActiveTab(selectedContributionType);
   }
 
-<<<<<<< HEAD
   openUsernameInputModal(): void {
     const modalRef = this.modalService.open(
       UsernameInputModal);
@@ -389,8 +373,6 @@
     }
   }
 
-=======
->>>>>>> dbf3c12d
   /**
   * Close dropdown when outside elements are clicked
   * @param event mouse click event
