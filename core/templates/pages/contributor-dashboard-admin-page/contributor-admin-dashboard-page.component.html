<background-banner></background-banner>
<div class="oppia-dashboard-container position-relative">
  <div class="oppia-dashboard-title"
    [ngClass]="{'oppia-dashboard-title-mobile': checkMobileView(), 'oppia-dashboard-title-desktop': !checkMobileView()}">
    <h1 tabindex="0">Contributor Admin Dashboard</h1>
  </div>
  <div class="m-auto oppia-dashboard-aggregated-stats oppia-contributor-dashboard-main-content pt-1"
    [ngClass]="{'oppia-contributor-dashboard-mobile-mode': checkMobileView()}">
    <mat-card layout="row" class="oppia-mat-card">
      <div class="translation-reviewer stats-card" [attr.aria-label]="'Translation Reviewer ' + 24" tabindex="0">
        <p class="stat-description">Translation<br>Reviewers</p>
        <h2 class="stat-value-with-rating e2e-test-oppia-average-rating">
          {{translationReviewersCount}}
        </h2>
      </div>
      <div class="question-reviewer stats-card" [attr.aria-label]="'Question Reviewer ' + 24" tabindex="0">
        <p class="stat-description">Question<br>Reviewers</p>
        <h2 class="stat-value-with-rating e2e-test-oppia-total-plays">
          {{questionReviewersCount}}
        </h2>
      </div>
    </mat-card>
  </div>
</div>
<div class="dashboard-content">
  <div class="dashboard-content-primary">
    <div>
      <ul class="dashboard-tabs">
        <li [ngClass]="{'dashboard-tabs-active': activeTab === TAB_NAME_TRANSLATION_SUBMITTER}" *ngIf="isTranslationCoordinator">
          <a class="dashboard-tabs-text e2e-test-translation-submitters-tab" (click)="setActiveTab(TAB_NAME_TRANSLATION_SUBMITTER)">
            Translation<br>Submitters
          </a>
        </li>
        <li [ngClass]="{'dashboard-tabs-active': activeTab === TAB_NAME_TRANSLATION_REVIEWER}" *ngIf="isTranslationCoordinator">
          <a class="dashboard-tabs-text e2e-test-translation-reviewers-tab" (click)="setActiveTab(TAB_NAME_TRANSLATION_REVIEWER)">
            Translation<br>Reviewers
          </a>
        </li>
        <li [ngClass]="{'dashboard-tabs-active': activeTab === TAB_NAME_QUESTION_SUBMITTER}" *ngIf="isQuestionCoordinator">
          <a class="dashboard-tabs-text e2e-test-question-submitters-tab" (click)="setActiveTab(TAB_NAME_QUESTION_SUBMITTER)">
            Question<br>Submitters
          </a>
        </li>
        <li [ngClass]="{'dashboard-tabs-active': activeTab === TAB_NAME_QUESTION_REVIEWER}" *ngIf="isQuestionCoordinator">
          <a class="dashboard-tabs-text e2e-test-question-reviewers-tab" (click)="setActiveTab(TAB_NAME_QUESTION_REVIEWER)">
            Question<br>Reviewers
          </a>
        </li>
      </ul>
    </div>
    <contributor-admin-stats-table [activeTab]="activeTab"></contributor-admin-stats-table>
  </div>
  <div class="dashboard-content-mobile">
    <div class="dropdown">
      <mat-form-field class="choices-field">
        <mat-select placeholder="Contribution Type"
<<<<<<< HEAD
                    [value]="selection"
                    (valueChange)="updateSelection($event)">
=======
                    [value]="selectedContributionType"
                    (valueChange)="updateSelectedContributionType($event)">
>>>>>>> 0e13814a
          <mat-option *ngFor="let choice of CONTRIBUTION_TYPES" [value]="choice">
            {{ choice }}
          </mat-option>
        </mat-select>
      </mat-form-field>
    </div>
    <contributor-admin-stats-table [activeTab]="activeTab"></contributor-admin-stats-table>
  </div>
</div><|MERGE_RESOLUTION|>--- conflicted
+++ resolved
@@ -54,13 +54,8 @@
     <div class="dropdown">
       <mat-form-field class="choices-field">
         <mat-select placeholder="Contribution Type"
-<<<<<<< HEAD
-                    [value]="selection"
-                    (valueChange)="updateSelection($event)">
-=======
                     [value]="selectedContributionType"
                     (valueChange)="updateSelectedContributionType($event)">
->>>>>>> 0e13814a
           <mat-option *ngFor="let choice of CONTRIBUTION_TYPES" [value]="choice">
             {{ choice }}
           </mat-option>
