--- conflicted
+++ resolved
@@ -16,16 +16,6 @@
  * @fileoverview Unit tests for the Contributor dashboard admin page.
  */
 
-<<<<<<< HEAD
-import { ComponentFixture, TestBed, fakeAsync, tick, waitForAsync } from '@angular/core/testing';
-import { UserService } from 'services/user.service';
-import { ContributorDashboardAdminPageComponent } from './contributor-dashboard-admin-page.component';
-import { ContributorDashboardAdminBackendApiService } from './services/contributor-dashboard-admin-backend-api.service';
-import { HttpClientTestingModule } from '@angular/common/http/testing';
-import { PlatformFeatureService } from 'services/platform-feature.service';
-import { NO_ERRORS_SCHEMA } from '@angular/core';
-import { UserInfo } from 'domain/user/user-info.model';
-=======
 import {
   ComponentFixture,
   TestBed,
@@ -40,7 +30,6 @@
 import {PlatformFeatureService} from 'services/platform-feature.service';
 import {NO_ERRORS_SCHEMA} from '@angular/core';
 import {UserInfo} from 'domain/user/user-info.model';
->>>>>>> d7f3745e
 
 class MockPlatformFeatureService {
   status = {
@@ -55,41 +44,23 @@
   let component: ContributorDashboardAdminPageComponent;
   let userService: UserService;
   let mockPlatformFeatureService = new MockPlatformFeatureService();
-<<<<<<< HEAD
-  let contributorDashboardAdminBackendApiService:
-   ContributorDashboardAdminBackendApiService;
-=======
   let contributorDashboardAdminBackendApiService: ContributorDashboardAdminBackendApiService;
->>>>>>> d7f3745e
   let userInfo: UserInfo;
 
   beforeEach(waitForAsync(() => {
     TestBed.configureTestingModule({
       imports: [HttpClientTestingModule],
-<<<<<<< HEAD
-      declarations: [
-        ContributorDashboardAdminPageComponent
-      ],
-=======
       declarations: [ContributorDashboardAdminPageComponent],
->>>>>>> d7f3745e
       providers: [
         UserService,
         ContributorDashboardAdminBackendApiService,
 
         {
           provide: PlatformFeatureService,
-<<<<<<< HEAD
-          useValue: mockPlatformFeatureService
-        }
-      ],
-      schemas: [NO_ERRORS_SCHEMA]
-=======
           useValue: mockPlatformFeatureService,
         },
       ],
       schemas: [NO_ERRORS_SCHEMA],
->>>>>>> d7f3745e
     }).compileComponents();
   }));
 
@@ -97,14 +68,9 @@
     fixture = TestBed.createComponent(ContributorDashboardAdminPageComponent);
     component = fixture.componentInstance;
     userService = TestBed.inject(UserService);
-<<<<<<< HEAD
-    contributorDashboardAdminBackendApiService =
-     TestBed.inject(ContributorDashboardAdminBackendApiService);
-=======
     contributorDashboardAdminBackendApiService = TestBed.inject(
       ContributorDashboardAdminBackendApiService
     );
->>>>>>> d7f3745e
 
     userInfo = {
       _roles: ['USER_ROLE'],
@@ -134,14 +100,9 @@
   });
 
   it('should fetch user info when initialized', fakeAsync(() => {
-<<<<<<< HEAD
-    const userInfoSpy = spyOn(userService, 'getUserInfoAsync')
-      .and.returnValue(Promise.resolve(userInfo));
-=======
     const userInfoSpy = spyOn(userService, 'getUserInfoAsync').and.returnValue(
       Promise.resolve(userInfo)
     );
->>>>>>> d7f3745e
 
     component.ngOnInit();
     tick();
@@ -150,12 +111,7 @@
   }));
 
   it('should account for feature flag when initialized', fakeAsync(() => {
-<<<<<<< HEAD
-    mockPlatformFeatureService.status.CdAdminDashboardNewUi.isEnabled = (
-      true);
-=======
     mockPlatformFeatureService.status.CdAdminDashboardNewUi.isEnabled = true;
->>>>>>> d7f3745e
 
     component.ngOnInit();
     tick();
@@ -167,13 +123,8 @@
     it('should successfully update the rights of the user', fakeAsync(() => {
       const contributorDashboardAdminBackendApiServiceSpy = spyOn(
         contributorDashboardAdminBackendApiService,
-<<<<<<< HEAD
-        'addContributionReviewerAsync')
-        .and.returnValue(Promise.resolve());
-=======
         'addContributionReviewerAsync'
       ).and.returnValue(Promise.resolve());
->>>>>>> d7f3745e
       const addContributionRightsAction = {
         category: 'translation',
         isValid: () => true,
@@ -188,16 +139,6 @@
       expect(component.statusMessage).toBe('Success.');
     }));
 
-<<<<<<< HEAD
-    it('should not send request to backend if a task ' +
-      'is still running in the queue', fakeAsync(() => {
-      // Setting task running to be true.
-      component.taskRunningInBackground = true;
-      const contributorDashboardAdminBackendApiServiceSpy = spyOn(
-        contributorDashboardAdminBackendApiService,
-        'addContributionReviewerAsync')
-        .and.returnValue(Promise.resolve());
-=======
     it(
       'should not send request to backend if a task ' +
         'is still running in the queue',
@@ -234,7 +175,6 @@
             ' to review translation in language code en'
         )
       );
->>>>>>> d7f3745e
       const addContributionRightsAction = {
         category: 'translation',
         isValid: () => true,
@@ -251,57 +191,9 @@
           ' to review translation in language code en'
       );
     }));
-
-    it('should not update the rights of the user in case of a backend error',
-      fakeAsync(() => {
-        const contributorDashboardAdminBackendApiServiceSpy = spyOn(
-          contributorDashboardAdminBackendApiService,
-          'addContributionReviewerAsync')
-          .and.returnValue(Promise.reject(
-            'User user1 already has rights' +
-            ' to review translation in language code en'));
-        const addContributionRightsAction = {
-          category: 'translation',
-          isValid: () => true,
-          languageCode: 'en',
-          username: 'user1'
-        };
-
-        component.submitAddContributionRightsForm(addContributionRightsAction);
-        tick();
-
-        expect(
-          contributorDashboardAdminBackendApiServiceSpy).toHaveBeenCalled();
-        expect(component.statusMessage).toBe(
-          'Server error: User user1 already has rights' +
-        ' to review translation in language code en');
-      }));
   });
 
   describe('in the add contribution rights section ', () => {
-<<<<<<< HEAD
-    it('should return true if there are no validation errors ' +
-      'when updating user rights for category translation', fakeAsync(() => {
-      component.ngOnInit();
-      // Setting category to be translation.
-      component.formData.addContributionReviewer.category = 'translation';
-      component.formData.addContributionReviewer.languageCode = 'en';
-      component.formData.addContributionReviewer.username = 'user1';
-
-      const result = component.formData.addContributionReviewer.isValid();
-
-      expect(result).toBe(true);
-    }));
-
-    it('should return true if there are no validation errors ' +
-      'when updating user rights for category voiceover', fakeAsync(() => {
-      component.ngOnInit();
-      // Setting category to be voiceover.
-      component.formData.addContributionReviewer.category = 'voiceOver';
-      component.formData.addContributionReviewer.username = 'user1';
-
-      const result = component.formData.addContributionReviewer.isValid();
-=======
     it(
       'should return true if there are no validation errors ' +
         'when updating user rights for category translation',
@@ -326,20 +218,9 @@
         // Setting category to be voiceover.
         component.formData.addContributionReviewer.category = 'voiceOver';
         component.formData.addContributionReviewer.username = 'user1';
->>>>>>> d7f3745e
 
         const result = component.formData.addContributionReviewer.isValid();
 
-<<<<<<< HEAD
-    it('should return false if there are validation errors ' +
-      'when updating user rights', fakeAsync(() => {
-      component.ngOnInit();
-      // Setting category to be null.
-      component.formData.addContributionReviewer.category = null;
-      component.formData.addContributionReviewer.username = 'user1';
-
-      const result = component.formData.addContributionReviewer.isValid();
-=======
         expect(result).toBe(true);
       })
     );
@@ -354,21 +235,11 @@
         component.formData.addContributionReviewer.username = 'user1';
 
         const result = component.formData.addContributionReviewer.isValid();
->>>>>>> d7f3745e
 
         expect(result).toBe(false);
       })
     );
 
-<<<<<<< HEAD
-    it('should return false if user name is empty ' +
-      'when updating user rights', fakeAsync(() => {
-      component.ngOnInit();
-      // Setting username to be empty.
-      component.formData.addContributionReviewer.username = '';
-
-      const result = component.formData.addContributionReviewer.isValid();
-=======
     it(
       'should return false if user name is empty ' +
         'when updating user rights',
@@ -378,7 +249,6 @@
         component.formData.addContributionReviewer.username = '';
 
         const result = component.formData.addContributionReviewer.isValid();
->>>>>>> d7f3745e
 
         expect(result).toBe(false);
       })
@@ -514,106 +384,6 @@
         username: 'random',
       };
 
-<<<<<<< HEAD
-      expect(component.contributionReviewersDataFetched).toBe(false);
-
-      component.ngOnInit();
-      tick();
-
-      component.submitViewContributorUsersForm(viewContributionReviewersAction);
-      tick();
-
-      expect(component.contributionReviewersDataFetched).toBe(true);
-      expect(component.statusMessage).toBe('Success.');
-    }));
-
-    it('should successfully show users given the ' +
-      'contributor rights', fakeAsync(() => {
-      // Note that rights is filter criterion here.
-      const viewContributionReviewersAction = {
-        category: 'category',
-        filterCriterion: 'role',
-        isValid: () => true,
-        languageCode: 'en',
-        username: 'user1'
-      };
-      const viewContributorsResponse = {
-        usernames: ['user1']
-      };
-      spyOn(userService, 'getUserInfoAsync')
-        .and.returnValue(Promise.resolve(userInfo));
-      spyOn(
-        contributorDashboardAdminBackendApiService,
-        'viewContributionReviewersAsync')
-        .and.returnValue(Promise.resolve(viewContributorsResponse));
-
-      expect(component.contributionReviewersResult).toEqual({ });
-      expect(component.contributionReviewersDataFetched).toBe(false);
-
-      component.ngOnInit();
-      tick();
-      component.submitViewContributorUsersForm(viewContributionReviewersAction);
-      tick();
-
-      expect(component.contributionReviewersResult.usernames)
-        .toEqual(viewContributorsResponse.usernames);
-      expect(component.contributionReviewersDataFetched).toBe(true);
-      expect(component.statusMessage).toBe('Success.');
-    }));
-
-    it('should not send request to backend if a task ' +
-      'is still running in the queue', fakeAsync(() => {
-      // Setting task running to be true.
-      component.taskRunningInBackground = true;
-      const viewContributorsResponse = {
-        usernames: ['user1']
-      };
-      spyOn(userService, 'getUserInfoAsync')
-        .and.returnValue(Promise.resolve(userInfo));
-      const contributorDashboardAdminBackendApiServiceSpy = spyOn(
-        contributorDashboardAdminBackendApiService,
-        'viewContributionReviewersAsync')
-        .and.resolveTo(viewContributorsResponse);
-      const viewContributionReviewersAction = {
-        category: 'category',
-        filterCriterion: 'username',
-        isValid: () => true,
-        languageCode: 'en',
-        username: 'user1'
-      };
-      expect(component.contributionReviewersDataFetched).toBe(false);
-
-      component.ngOnInit();
-      tick();
-      component.submitViewContributorUsersForm(viewContributionReviewersAction);
-      tick();
-
-      expect(contributorDashboardAdminBackendApiServiceSpy)
-        .not.toHaveBeenCalled();
-      expect(component.contributionReviewersDataFetched).toBe(false);
-    }));
-
-    it('should handle backend failure appropriately', fakeAsync(() => {
-      const viewContributionReviewersAction = {
-        category: 'category',
-        filterCriterion: 'username',
-        isValid: () => true,
-        languageCode: 'en',
-        username: 'random'
-      };
-
-      const contributorDashboardAdminBackendApiServiceSpy = spyOn(
-        contributorDashboardAdminBackendApiService,
-        'contributionReviewerRightsAsync')
-        .and.returnValue(Promise.reject('Invalid username: random'));
-
-      component.submitViewContributorUsersForm(viewContributionReviewersAction);
-      tick();
-
-      expect(contributorDashboardAdminBackendApiServiceSpy).toHaveBeenCalled();
-      expect(component.statusMessage).toBe(
-        'Server error: Invalid username: random');
-=======
       const contributorDashboardAdminBackendApiServiceSpy = spyOn(
         contributorDashboardAdminBackendApiService,
         'contributionReviewerRightsAsync'
@@ -626,7 +396,6 @@
       expect(component.statusMessage).toBe(
         'Server error: Invalid username: random'
       );
->>>>>>> d7f3745e
     }));
   });
 
@@ -634,13 +403,8 @@
     it('should successfully remove the rights of the user', fakeAsync(() => {
       const contributorDashboardAdminBackendApiServiceSpy = spyOn(
         contributorDashboardAdminBackendApiService,
-<<<<<<< HEAD
-        'removeContributionReviewerAsync')
-        .and.returnValue(Promise.resolve());
-=======
         'removeContributionReviewerAsync'
       ).and.returnValue(Promise.resolve());
->>>>>>> d7f3745e
       const removeContributionRightsAction = {
         category: 'translation',
         isValid: () => true,
@@ -651,28 +415,14 @@
 
       component.ngOnInit();
       component.submitRemoveContributionRightsForm(
-<<<<<<< HEAD
-        removeContributionRightsAction);
-=======
         removeContributionRightsAction
       );
->>>>>>> d7f3745e
       tick();
 
       expect(contributorDashboardAdminBackendApiServiceSpy).toHaveBeenCalled();
       expect(component.statusMessage).toBe('Success.');
     }));
 
-<<<<<<< HEAD
-    it('should not send request to backend if a task ' +
-      'is still running in the queue', fakeAsync(() => {
-      // Setting task running to be true.
-      component.taskRunningInBackground = true;
-      const contributorDashboardAdminBackendApiServiceSpy = spyOn(
-        contributorDashboardAdminBackendApiService,
-        'removeContributionReviewerAsync')
-        .and.returnValue(Promise.resolve());
-=======
     it(
       'should not send request to backend if a task ' +
         'is still running in the queue',
@@ -708,7 +458,6 @@
         contributorDashboardAdminBackendApiService,
         'removeContributionReviewerAsync'
       ).and.returnValue(Promise.reject('Invalid username: random'));
->>>>>>> d7f3745e
       const removeContributionRightsAction = {
         category: 'translation',
         isValid: () => true,
@@ -719,84 +468,6 @@
 
       component.ngOnInit();
       component.submitRemoveContributionRightsForm(
-<<<<<<< HEAD
-        removeContributionRightsAction);
-      tick();
-
-      expect(contributorDashboardAdminBackendApiServiceSpy)
-        .not.toHaveBeenCalled();
-    }));
-
-    it('should not remove the rights of the user in case of a backend error',
-      fakeAsync(() => {
-        const contributorDashboardAdminBackendApiServiceSpy = spyOn(
-          contributorDashboardAdminBackendApiService,
-          'removeContributionReviewerAsync')
-          .and.returnValue(Promise.reject('Invalid username: random'));
-        const removeContributionRightsAction = {
-          category: 'translation',
-          isValid: () => true,
-          languageCode: 'en',
-          method: 'all',
-          username: 'random'
-        };
-
-        component.ngOnInit();
-        component.submitRemoveContributionRightsForm(
-          removeContributionRightsAction);
-        tick();
-
-        expect(
-          contributorDashboardAdminBackendApiServiceSpy).toHaveBeenCalled();
-        expect(component.statusMessage).toBe(
-          'Server error: Invalid username: random');
-      }));
-  });
-
-  describe('on clicking \'View Translation Stats\' button ', () => {
-    it('should successfully show the Translation contribution ' +
-      'stats', fakeAsync(() => {
-      const contributorDashboardAdminBackendApiServiceSpy = spyOn(
-        contributorDashboardAdminBackendApiService,
-        'viewTranslationContributionStatsAsync')
-        .and.returnValue(Promise.resolve({
-          translation_contribution_stats: []
-        }));
-      const viewTranslationAction = {
-        isValid: () => true,
-        username: 'user1'
-      };
-
-      component.ngOnInit();
-      component.submitViewTranslationContributionStatsForm(
-        viewTranslationAction);
-      tick();
-
-      expect(contributorDashboardAdminBackendApiServiceSpy).toHaveBeenCalled();
-      expect(component.statusMessage).toBe('Success.');
-    }));
-
-    it('should not send request to backend if a task ' +
-      'is still running in the queue', fakeAsync(() => {
-      // Setting task running to be true.
-      component.taskRunningInBackground = true;
-      const contributorDashboardAdminBackendApiServiceSpy = spyOn(
-        contributorDashboardAdminBackendApiService,
-        'viewTranslationContributionStatsAsync')
-        .and.returnValue(Promise.resolve());
-      const viewTranslationAction = {
-        isValid: () => true,
-        username: 'user1'
-      };
-
-      component.ngOnInit();
-      component.submitViewTranslationContributionStatsForm(
-        viewTranslationAction);
-      tick();
-
-      expect(contributorDashboardAdminBackendApiServiceSpy)
-        .not.toHaveBeenCalled();
-=======
         removeContributionRightsAction
       );
       tick();
@@ -805,31 +476,9 @@
       expect(component.statusMessage).toBe(
         'Server error: Invalid username: random'
       );
->>>>>>> d7f3745e
     }));
   });
 
-<<<<<<< HEAD
-    it('should show error message in case of ' +
-      'backend error', fakeAsync(() => {
-      spyOn(
-        contributorDashboardAdminBackendApiService,
-        'viewTranslationContributionStatsAsync')
-        .and.returnValue(Promise.reject('Internal Server Error.'));
-      const viewTranslationAction = {
-        isValid: () => true,
-        username: 'user1'
-      };
-
-      component.ngOnInit();
-      component.submitViewTranslationContributionStatsForm(
-        viewTranslationAction);
-      tick();
-
-      expect(component.statusMessage)
-        .toBe('Server error: Internal Server Error.');
-    }));
-=======
   describe("on clicking 'View Translation Stats' button ", () => {
     it(
       'should successfully show the Translation contribution ' + 'stats',
@@ -910,162 +559,12 @@
         );
       })
     );
->>>>>>> d7f3745e
   });
 
   // Note that 'refreshFormData()' is called whenever a change
   // is detected in any of the forms.
   describe('on validating form data ', () => {
     describe('in the view contributor dashboard users section ', () => {
-<<<<<<< HEAD
-      it('should return true if there are no validation errors ' +
-        'when fetching user rights with filter criterion as ' +
-        'rights and category as voiceover', fakeAsync(() => {
-        component.ngOnInit();
-
-        // Note that rights is filter criterion here.
-        component.formData.viewContributionReviewers.filterCriterion = 'role';
-        component.formData.viewContributionReviewers.category = 'voiceOver';
-        component.formData.viewContributionReviewers.username = 'user1';
-
-        const result = component.formData.viewContributionReviewers.isValid();
-
-        expect(result).toBe(true);
-      }));
-
-      it('should return false if there are no validation errors ' +
-        'when fetching user rights', fakeAsync(() => {
-        component.ngOnInit();
-
-        // Note that rights is filter criterion here.
-        component.formData.viewContributionReviewers.filterCriterion = 'role';
-        // Setting category to null.
-        component.formData.viewContributionReviewers.category = null;
-
-        const result = component.formData.viewContributionReviewers.isValid();
-
-        expect(result).toBe(false);
-      }));
-
-      it('should return true if there are no validation errors ' +
-        'when fetching user rights with filter criterion as ' +
-        'rights and category as translation', fakeAsync(() => {
-        component.ngOnInit();
-
-        // Note that rights is filter criterion here.
-        component.formData.viewContributionReviewers.filterCriterion = 'role';
-        component.formData.viewContributionReviewers.category = 'translation';
-        component.formData.viewContributionReviewers.languageCode = 'en';
-        component.formData.viewContributionReviewers.username = 'user1';
-
-        const result = component.formData.viewContributionReviewers.isValid();
-
-        expect(result).toBe(true);
-      }));
-
-      it('should return true if there are no validation errors ' +
-        'when fetching user rights with filter criterion as ' +
-        'username', fakeAsync(() => {
-        component.ngOnInit();
-
-        // Note that username is filter criterion here.
-        component.formData.viewContributionReviewers.filterCriterion = (
-          'username');
-        component.formData.viewContributionReviewers.username = 'user1';
-
-        const result = component.formData.viewContributionReviewers.isValid();
-
-        expect(result).toBe(true);
-      }));
-    });
-
-    describe('in the view translation contribution stats section ', () => {
-      it('should return true if there are no validation errors ' +
-        'when fetching translation stats', fakeAsync(() => {
-        component.ngOnInit();
-        component.formData.viewTranslationContributionStats.username = 'user1';
-
-        const result =
-         component.formData.viewTranslationContributionStats.isValid();
-
-        expect(result).toBe(true);
-      }));
-
-      it('should return false if there are validation errors ' +
-        'when fetching translation stats', fakeAsync(() => {
-        component.ngOnInit();
-
-        // Setting user name as empty.
-        component.formData.viewTranslationContributionStats.username = '';
-
-        const result =
-         component.formData.viewTranslationContributionStats.isValid();
-
-        expect(result).toBe(false);
-      }));
-    });
-
-    describe('in the remove contribution rights section ', () => {
-      it('should return true if there are no validation errors ' +
-        'when removing user rights for all categories', fakeAsync(() => {
-        component.ngOnInit();
-
-        // Setting method to all.
-        component.formData.removeContributionReviewer.category = 'all';
-        component.formData.removeContributionReviewer.languageCode = 'en';
-        component.formData.removeContributionReviewer.username = 'user1';
-        component.formData.removeContributionReviewer.method = 'all';
-
-        const result = component.formData.removeContributionReviewer.isValid();
-
-        expect(result).toBe(true);
-      }));
-
-      it('should return true if there are no validation errors ' +
-        'when removing user rights for category translation', fakeAsync(() => {
-        component.ngOnInit();
-        // Setting category to translation.
-        component.formData.removeContributionReviewer.category = 'translation';
-        component.formData.removeContributionReviewer.languageCode = 'en';
-        component.formData.removeContributionReviewer.username = 'user1';
-        component.formData.removeContributionReviewer.method = 'specific';
-
-
-        const result = component.formData.removeContributionReviewer.isValid();
-
-        expect(result).toBe(true);
-      }));
-
-      it('should return true if there are no validation errors ' +
-        'when removing user rights for category voiceover', fakeAsync(() => {
-        component.ngOnInit();
-        // Setting category to voiceover.
-        component.formData.removeContributionReviewer.category = 'voiceOver';
-        component.formData.removeContributionReviewer.username = 'user1';
-        component.formData.removeContributionReviewer.method = 'specific';
-
-        const result = component.formData.removeContributionReviewer.isValid();
-
-        expect(result).toBe(true);
-      }));
-
-      it('should return false if there are validation errors ' +
-        'when removing user rights', fakeAsync(() => {
-        component.ngOnInit();
-        // Setting category to be null.
-        component.formData.removeContributionReviewer.category = null;
-        component.formData.removeContributionReviewer.username = 'user1';
-        component.formData.removeContributionReviewer.method = 'specific';
-
-        const result = component.formData.removeContributionReviewer.isValid();
-
-        expect(result).toBe(false);
-      }));
-    });
-  });
-
-  it('should clear result when calling \'clearResults\'', () => {
-=======
       it(
         'should return true if there are no validation errors ' +
           'when fetching user rights with filter criterion as ' +
@@ -1248,7 +747,6 @@
   });
 
   it("should clear result when calling 'clearResults'", () => {
->>>>>>> d7f3745e
     component.contributionReviewersDataFetched = true;
     component.contributionReviewersResult = {
       usernames: ['property1', 'property2'],
