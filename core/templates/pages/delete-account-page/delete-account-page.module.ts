// Copyright 2019 The Oppia Authors. All Rights Reserved.
//
// Licensed under the Apache License, Version 2.0 (the "License");
// you may not use this file except in compliance with the License.
// You may obtain a copy of the License at
//
//      http://www.apache.org/licenses/LICENSE-2.0
//
// Unless required by applicable law or agreed to in writing, software
// distributed under the License is distributed on an "AS-IS" BASIS,
// WITHOUT WARRANTIES OR CONDITIONS OF ANY KIND, either express or implied.
// See the License for the specific language governing permissions and
// limitations under the License.

/**
 * @fileoverview Module for the delete account page.
 */

import 'core-js/es7/reflect';
import 'zone.js';

angular.module('oppia', [
  require('angular-cookies'), 'headroom', 'ngAnimate',
  'ngMaterial', 'ngSanitize', 'ngTouch', 'pascalprecht.translate',
  'toastr', 'ui.bootstrap'
]);

import { APP_INITIALIZER, NgModule, StaticProvider } from '@angular/core';
import { BrowserModule } from '@angular/platform-browser';
import { downgradeComponent } from '@angular/upgrade/static';
import { HttpClientModule } from '@angular/common/http';
import { HTTP_INTERCEPTORS } from '@angular/common/http';
import { RequestInterceptor } from 'services/request-interceptor.service';
import { SharedComponentsModule } from 'components/shared-component.module';
import { OppiaAngularRootComponent } from
  'components/oppia-angular-root.component';

<<<<<<< HEAD
import { AppConstants } from 'app.constants';
import { InteractionsExtensionsConstants } from
  'interactions/interactions-extension.constants.ts';
import { ObjectsDomainConstants } from
  'domain/objects/objects-domain.constants.ts';
import { platformFeatureInitFactory, PlatformFeatureService } from
  'services/platform-feature.service';

=======
>>>>>>> f89786ba
@NgModule({
  imports: [
    BrowserModule,
    HttpClientModule,
    SharedComponentsModule
  ],
  declarations: [
    OppiaAngularRootComponent
  ],
  entryComponents: [
    OppiaAngularRootComponent
  ],
  providers: [
    {
      provide: HTTP_INTERCEPTORS,
      useClass: RequestInterceptor,
      multi: true
    },
    {
      provide: APP_INITIALIZER,
      useFactory: platformFeatureInitFactory,
      deps: [PlatformFeatureService],
      multi: true
    }
  ]
})
class DeleteAccountPageModule {
  // Empty placeholder method to satisfy the `Compiler`.
  ngDoBootstrap() {}
}

import { platformBrowserDynamic } from '@angular/platform-browser-dynamic';
import { downgradeModule } from '@angular/upgrade/static';

const bootstrapFn = (extraProviders: StaticProvider[]) => {
  const platformRef = platformBrowserDynamic(extraProviders);
  return platformRef.bootstrapModule(DeleteAccountPageModule);
};
const downgradedModule = downgradeModule(bootstrapFn);

declare var angular: ng.IAngularStatic;

angular.module('oppia').requires.push(downgradedModule);

angular.module('oppia').directive(
  // This directive is the downgraded version of the Angular component to
  // bootstrap the Angular 8.
  'oppiaAngularRoot',
  downgradeComponent({
    component: OppiaAngularRootComponent
  }) as angular.IDirectiveFactory);<|MERGE_RESOLUTION|>--- conflicted
+++ resolved
@@ -34,18 +34,9 @@
 import { SharedComponentsModule } from 'components/shared-component.module';
 import { OppiaAngularRootComponent } from
   'components/oppia-angular-root.component';
-
-<<<<<<< HEAD
-import { AppConstants } from 'app.constants';
-import { InteractionsExtensionsConstants } from
-  'interactions/interactions-extension.constants.ts';
-import { ObjectsDomainConstants } from
-  'domain/objects/objects-domain.constants.ts';
 import { platformFeatureInitFactory, PlatformFeatureService } from
   'services/platform-feature.service';
 
-=======
->>>>>>> f89786ba
 @NgModule({
   imports: [
     BrowserModule,
