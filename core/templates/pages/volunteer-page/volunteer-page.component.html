<div class="volunteer-page e2e-test-volunteer-page">
  <div class="oppia-volunteer-banner">
    <div class="oppia-volunteer-banner-content flex-gt-sm">
      <h1 class="hide-sm hide-xs oppia-volunteer-h1">{{ 'I18N_VOLUNTEER_PAGE_SECTION_ONE_HEADING' | translate }}</h1>
      <h1 class="hide-gt-sm oppia-volunteer-h1">{{ 'I18N_VOLUNTEER_PAGE_SECTION_ONE_HEADING_1' | translate }}</h1>
      <h2 class="hide-gt-sm oppia-volunteer-h2">{{ 'I18N_VOLUNTEER_PAGE_SECTION_ONE_HEADING_2' | translate }}</h2>

      <div class="oppia-volunteer-content">
        <p>{{ 'I18N_VOLUNTEER_PAGE_SECTION_ONE_CONTENT' | translate }}</p>
      </div>

      <div class="hide-gt-xs">
        <picture>
          <source type="image/webp"
                  [srcset]="this.getStaticImageUrl(this.getWebpExtendedName(mobBannerImgPath))">
          <source type="image/png"
                  [srcset]="this.getStaticImageUrl(bannerImgPath)">
          <img alt="Volunteer page banner image - Mobile view" [src]="this.getStaticImageUrl(mobBannerImgPath)">
        </picture>
      </div>

      <button class="btn volunteer-btn">
        <a href="https://forms.gle/rhFYoLLSFr3JEZHy8"
           target="_blank"
           rel="noopener">
           {{ 'I18N_VOLUNTEER_PAGE_SECTION_ONE_BUTTON' | translate }}
        </a>
      </button>

    </div>

    <div class="hide-xs flex-45">
      <picture>
        <source type="image/webp"
                [srcset]="this.getStaticImageUrl(this.getWebpExtendedName(bannerImgPath))">
        <source type="image/png"
                [srcset]="this.getStaticImageUrl(bannerImgPath)">
        <img alt="Volunteer page banner image - Desktop view" [src]="this.getStaticImageUrl(bannerImgPath)">
      </picture>
    </div>

  </div>

  <div class="oppia-section-why-volunteer">
    <div class="container text-center">
      <h2 class="section-heading mb-5">{{ 'I18N_VOLUNTEER_PAGE_WHY_VOLUNTEER_SECTION' | translate }}</h2>
      <div class="row mt-4">
        <div class="col-md-4">
          <i class="fa fa-suitcase fa-2x m-3"></i>
          <h3 class="font-weight-light">{{ 'I18N_VOLUNTEER_PAGE_WHY_VOLUNTEER_SECTION_HEADING_1' | translate }}</h3>
          <p class="mt-5">{{ 'I18N_VOLUNTEER_PAGE_WHY_VOLUNTEER_SECTION_HEADING_1_CONTENT' | translate }}</p>
        </div>
        <div class="col-md-4">
          <i class="fa fa-users fa-2x m-3"></i>
          <h3 class="font-weight-light">{{ 'I18N_VOLUNTEER_PAGE_WHY_VOLUNTEER_SECTION_HEADING_2' | translate }}</h3>
          <p class="mt-5">{{ 'I18N_VOLUNTEER_PAGE_WHY_VOLUNTEER_SECTION_HEADING_2_CONTENT' | translate }}</p>
        </div>
        <div class="col-md-4">
          <i class="fa fa-award fa-2x m-3"></i>
          <h3 class="font-weight-light">{{ 'I18N_VOLUNTEER_PAGE_WHY_VOLUNTEER_SECTION_HEADING_3' | translate }}</h3>
          <p class="mt-5">{{ 'I18N_VOLUNTEER_PAGE_WHY_VOLUNTEER_SECTION_HEADING_3_CONTENT' | translate }}</p>
        </div>
      </div>
    </div>
  </div>

  <div class="row oppia-volunteer-body">
    <h1 class="oppia-volunteer-h3">{{ 'I18N_VOLUNTEER_PAGE_VOLUNTEER_SECTION' | translate }}</h1>

    <div class="oppia-volunteer-tabs">
      <mat-tab-group mat-stretch-tabs mat-align-tabs="center">
        <mat-tab label="Growth">
          <div class="oppia-volunteer-tab-content pt-3">
            <div class=" oppia-volunteer-tab-description">
              <h3 class="mb-5 carousel-header">{{ 'I18N_VOLUNTEER_PAGE_VOLUNTEER_SECTION_HEADING' | translate }}</h3>
              <p>{{ 'I18N_VOLUNTEER_PAGE_VOLUNTEER_SECTION_GROWTH' | translate }}</p>

              <h4 class="carousel-sub-header pt-5">{{ 'I18N_VOLUNTEER_PAGE_VOLUNTEER_SECTION_GROWTH_SUB_HEADING_1' | translate }}</h4>
              <p>{{ 'I18N_VOLUNTEER_PAGE_VOLUNTEER_SECTION_GROWTH_CONTENT_1' | translate }}</p>

              <h4 class="carousel-sub-header">{{ 'I18N_VOLUNTEER_PAGE_VOLUNTEER_SECTION_GROWTH_SUB_HEADING_2' | translate }}</h4>
              <p>{{ 'I18N_VOLUNTEER_PAGE_VOLUNTEER_SECTION_GROWTH_CONTENT_2' | translate }}</p>

              <h4 class="carousel-sub-header">{{ 'I18N_VOLUNTEER_PAGE_VOLUNTEER_SECTION_GROWTH_SUB_HEADING_3' | translate }}</h4>
              <p>{{ 'I18N_VOLUNTEER_PAGE_VOLUNTEER_SECTION_GROWTH_CONTENT_3' | translate }}</p>
            </div>
            <div>
              <ngb-carousel *ngIf="art.images.length > 0">
                <ng-template *ngFor="let image of art.images; index as index" ngbSlide>
                  <div class="oppia-carousel-wrapper">
                    <picture>
                      <source type="image/webp"
                              [srcset]="this.getStaticImageUrl(this.getWebpExtendedName(image))">
                      <source type="image/png"
                              [srcset]="this.getStaticImageUrl(image)">
                      <img [src]="this.getStaticImageUrl(image)" alt="Volunteer profile image">
                    </picture>
                  </div>
                  <div class="carousel-caption">
                    <p> {{ art.caption[index].content }} </p>
                    <div class="oppia-volunteer-name">
                      <p><b> {{ art.caption[index].name }} </b></p>
                      <p><i> {{ art.caption[index].type }} </i></p>
                    </div>
                  </div>
                </ng-template>
              </ngb-carousel>
            </div>
          </div>
        </mat-tab>
        <mat-tab label="Development">
          <div class="oppia-volunteer-tab-content pt-3">
            <div class=" oppia-volunteer-tab-description">
              <h3 class="mb-5 carousel-header">{{ 'I18N_VOLUNTEER_PAGE_VOLUNTEER_SECTION_HEADING' | translate }}</h3>
              <p>{{ 'I18N_VOLUNTEER_PAGE_VOLUNTEER_SECTION_DEVELOPMENT' | translate }}</p>

              <h4 class="carousel-sub-header pt-5">{{ 'I18N_VOLUNTEER_PAGE_VOLUNTEER_SECTION_DEVELOPMENT_SUB_HEADING_1' | translate }}</h4>
              <p>{{ 'I18N_VOLUNTEER_PAGE_VOLUNTEER_SECTION_DEVELOPMENT_CONTENT_1' | translate }}</p>

              <h4 class="carousel-sub-header">{{ 'I18N_VOLUNTEER_PAGE_VOLUNTEER_SECTION_DEVELOPMENT_SUB_HEADING_2' | translate }}</h4>
              <p>{{ 'I18N_VOLUNTEER_PAGE_VOLUNTEER_SECTION_DEVELOPMENT_CONTENT_2' | translate }}</p>

              <h4 class="carousel-sub-header">{{ 'I18N_VOLUNTEER_PAGE_VOLUNTEER_SECTION_DEVELOPMENT_SUB_HEADING_3' | translate }}</h4>
              <p>{{ 'I18N_VOLUNTEER_PAGE_VOLUNTEER_SECTION_DEVELOPMENT_CONTENT_3' | translate }}</p>
            </div>
            <div>
              <ngb-carousel *ngIf="development.images.length > 0">
                <ng-template *ngFor="let image of development.images; index as index" ngbSlide>
                  <div class="oppia-carousel-wrapper">
                    <picture>
                      <source type="image/webp"
                              [srcset]="this.getStaticImageUrl(this.getWebpExtendedName(image))">
                      <source type="image/png"
                              [srcset]="this.getStaticImageUrl(image)">
                      <img [src]="this.getStaticImageUrl(image)" alt="Volunteer profile image">
                    </picture>
                  </div>
                  <div class="carousel-caption">
                    <p> {{ development.caption[index].content }} </p>
                    <div class="oppia-volunteer-name">
                      <p><b> {{ development.caption[index].name }} </b></p>
                      <p><i> {{ development.caption[index].type }} </i></p>
                    </div>
                  </div>
                </ng-template>
              </ngb-carousel>
            </div>
          </div>
        </mat-tab>
        <mat-tab label="Art and Design">
          <div class="oppia-volunteer-tab-content pt-3">
            <div class=" oppia-volunteer-tab-description">
              <h3 class="mb-5 carousel-header">{{ 'I18N_VOLUNTEER_PAGE_VOLUNTEER_SECTION_HEADING' | translate }}</h3>
              <p>{{ 'I18N_VOLUNTEER_PAGE_VOLUNTEER_SECTION_ART_AND_DESIGN' | translate }}</p>

              <h4 class="carousel-sub-header pt-5">{{ 'I18N_VOLUNTEER_PAGE_VOLUNTEER_SECTION_ART_AND_DESIGN_SUB_HEADING_1' | translate }}</h4>
              <p>{{ 'I18N_VOLUNTEER_PAGE_VOLUNTEER_SECTION_ART_AND_DESIGN_CONTENT_1' | translate }}</p>

              <h4 class="carousel-sub-header">{{ 'I18N_VOLUNTEER_PAGE_VOLUNTEER_SECTION_ART_AND_DESIGN_SUB_HEADING_2' | translate }}</h4>
              <p>{{ 'I18N_VOLUNTEER_PAGE_VOLUNTEER_SECTION_ART_AND_DESIGN_CONTENT_2' | translate }}</p>

            </div>
            <div>
              <ngb-carousel *ngIf="art.images.length > 0">
                <ng-template *ngFor="let image of art.images; index as index" ngbSlide>
                  <div class="oppia-carousel-wrapper">
                    <picture>
                      <source type="image/webp"
                              [srcset]="this.getStaticImageUrl(this.getWebpExtendedName(image))">
                      <source type="image/png"
                              [srcset]="this.getStaticImageUrl(image)">
                      <img [src]="this.getStaticImageUrl(image)" alt="Volunteer profile image">
                    </picture>
                  </div>
                  <div class="carousel-caption">
                    <p> {{ art.caption[index].content }} </p>
                    <div class="oppia-volunteer-name">
                      <p><b> {{ art.caption[index].name }} </b></p>
                      <p><i> {{ art.caption[index].type }} </i></p>
                    </div>
                  </div>
                </ng-template>
              </ngb-carousel>
            </div>
          </div>
        </mat-tab>
        <mat-tab label="Translation">
          <div class="oppia-volunteer-tab-content pt-3">
            <div class=" oppia-volunteer-tab-description">
              <h3 class="mb-5 carousel-header">{{ 'I18N_VOLUNTEER_PAGE_VOLUNTEER_SECTION_HEADING' | translate }}</h3>
              <p>{{ 'I18N_VOLUNTEER_PAGE_VOLUNTEER_SECTION_TRANSLATION' | translate }}</p>

              <h4 class="carousel-sub-header pt-5">{{ 'I18N_VOLUNTEER_PAGE_VOLUNTEER_SECTION_TRANSLATION_SUB_HEADING_1' | translate }}</h4>
              <p>{{ 'I18N_VOLUNTEER_PAGE_VOLUNTEER_SECTION_TRANSLATION_CONTENT_1' | translate }}</p>

              <h4 class="carousel-sub-header">{{ 'I18N_VOLUNTEER_PAGE_VOLUNTEER_SECTION_TRANSLATION_SUB_HEADING_2' | translate }}</h4>
              <p>{{ 'I18N_VOLUNTEER_PAGE_VOLUNTEER_SECTION_TRANSLATION_CONTENT_2' | translate }}</p>

              <h4 class="carousel-sub-header">{{ 'I18N_VOLUNTEER_PAGE_VOLUNTEER_SECTION_TRANSLATION_SUB_HEADING_3' | translate }}</h4>
              <p>{{ 'I18N_VOLUNTEER_PAGE_VOLUNTEER_SECTION_TRANSLATION_CONTENT_3' | translate }}</p>
            </div>
            <div>
              <ngb-carousel *ngIf="development.images.length > 0">
                <ng-template *ngFor="let image of development.images; index as index" ngbSlide>
                  <div class="oppia-carousel-wrapper">
                    <picture>
                      <source type="image/webp"
                              [srcset]="this.getStaticImageUrl(this.getWebpExtendedName(image))">
                      <source type="image/png"
                              [srcset]="this.getStaticImageUrl(image)">
                      <img [src]="this.getStaticImageUrl(image)" alt="Volunteer profile image">
                    </picture>
                  </div>
                  <div class="carousel-caption">
                    <p> {{ development.caption[index].content }} </p>
                    <div class="oppia-volunteer-name">
                      <p><b> {{ development.caption[index].name }} </b></p>
                      <p><i> {{ development.caption[index].type }} </i></p>
                    </div>
                  </div>
                </ng-template>
              </ngb-carousel>
            </div>
          </div>
        </mat-tab>
        <mat-tab label="Lesson Creation">
          <div class="oppia-volunteer-tab-content pt-3">
            <div class=" oppia-volunteer-tab-description">
              <h3 class="mb-5 carousel-header">{{ 'I18N_VOLUNTEER_PAGE_VOLUNTEER_SECTION_HEADING' | translate }}</h3>
              <p>{{ 'I18N_VOLUNTEER_PAGE_VOLUNTEER_SECTION_LESSON_CREATION' | translate }}</p>

              <h4 class="carousel-sub-header pt-5">{{ 'I18N_VOLUNTEER_PAGE_VOLUNTEER_SECTION_LESSON_CREATION_SUB_HEADING_1' | translate }}</h4>
              <p>{{ 'I18N_VOLUNTEER_PAGE_VOLUNTEER_SECTION_LESSON_CREATION_CONTENT_1' | translate }}</p>

              <h4 class="carousel-sub-header">{{ 'I18N_VOLUNTEER_PAGE_VOLUNTEER_SECTION_LESSON_CREATION_SUB_HEADING_2' | translate }}</h4>
              <p>{{ 'I18N_VOLUNTEER_PAGE_VOLUNTEER_SECTION_LESSON_CREATION_CONTENT_2' | translate }}</p>

              <h4 class="carousel-sub-header">{{ 'I18N_VOLUNTEER_PAGE_VOLUNTEER_SECTION_LESSON_CREATION_SUB_HEADING_3' | translate }}</h4>
              <p>{{ 'I18N_VOLUNTEER_PAGE_VOLUNTEER_SECTION_LESSON_CREATION_CONTENT_3' | translate }}</p>
            </div>
            <div>
              <ngb-carousel *ngIf="lessonCreation.images.length > 0">
                <ng-template *ngFor="let image of lessonCreation.images; index as index" ngbSlide>
                  <div class="oppia-carousel-wrapper">
                    <picture>
                      <source type="image/webp"
                              [srcset]="this.getStaticImageUrl(this.getWebpExtendedName(image))">
                      <source type="image/png"
                              [srcset]="this.getStaticImageUrl(image)">
                      <img [src]="this.getStaticImageUrl(image)" alt="Volunteer profile image">
                    </picture>
                  </div>
                  <div class="carousel-caption">
                    <p> {{ lessonCreation.caption[index].content }} </p>
                    <div class="oppia-volunteer-name">
                      <p><b> {{ lessonCreation.caption[index].name }} </b></p>
                      <p><i> {{ lessonCreation.caption[index].type }} </i></p>
                    </div>
                  </div>
                </ng-template>
              </ngb-carousel>
            </div>
          </div>
        </mat-tab>
      </mat-tab-group>
    </div>
  </div>

  <div class="oppia-volunteer-footer"
       [style.background-image]="'url(' + getStaticImageUrl(getWebpExtendedName(footerImgPath)) + '), url(' + getStaticImageUrl(footerImgPath) + ')'"
       [style.background-position]="'center center'"
       [style.background-size]="'cover'">
    <p>{{ 'I18N_VOLUNTEER_PAGE_FOOTER' | translate }}</p>

    <button class="btn">
      <a href="https://forms.gle/rhFYoLLSFr3JEZHy8"
         target="_blank"
         rel="noopener">
         {{ 'I18N_VOLUNTEER_PAGE_FOOTER_BUTTON' | translate }}
      </a>
    </button>
  </div>
</div>

<style>
<<<<<<< HEAD
  .volunteer-page button {
    background-color: #00645c;
    border-radius: 4px;
    height: 40px;
    margin: 2rem auto 7rem auto;
  }

  .volunteer-page button:hover,
  .volunteer-page button:focus {
    background-color: #3d9991;
  }

  .volunteer-page button a {
    color: #fff;
    font-family: "Roboto", Arial, sans-serif;
    font-size: 1em;
    font-weight: 500;
    letter-spacing: 0.7px;
    text-decoration: none;
=======
  .mat-tab-label, .mat-tab-label-content {
    color: #000;
>>>>>>> bb85ef64
  }

  .oppia-volunteer-h1 {
    color: #00645c;
    font-family: "Capriola", "Roboto", Arial, sans-serif;
    font-size: 3em;
  }

  .oppia-volunteer-h2 {
    color: #00645ccc;
    font-family: "Capriola", "Roboto", Arial, sans-serif;
    font-size: 1.75em;
  }

  .oppia-volunteer-h3 {
    color: #333;
    font-family: "Capriola", "Roboto", Arial, sans-serif;
    font-size: 1.3em;
    margin: 2.5em auto;
  }

  .oppia-volunteer-banner-content {
      display: flex;
      flex-direction: column;
      justify-content: center;
      margin: 0 auto;
      padding: 0 3em;
      width: 100%;
    }

  .oppia-volunteer-content p {
    font-size: 1.1em;
    line-height: 1.5;
  }

  .oppia-volunteer-banner {
    background: #fff;
    display: flex;
    flex-direction: row;
  }

  .oppia-volunteer-banner-content button {
    height: 50px;
    width: 100%;
  }

  .oppia-section-why-volunteer {
    background-color: #eee;
    padding: 2em;
  }

  .oppia-section-why-volunteer .container {
    font-family: "Capriola", "Roboto", Arial, sans-serif;
    font-size: 1.2em;
    min-width: 95%;
  }

  .oppia-section-why-volunteer i {
    color: #00645c;
  }

  .oppia-section-why-volunteer .row {
    margin-top: 4.5em;
  }

  .oppia-section-why-volunteer p {
    color: #000;
    font-family: "Roboto", Arial, sans-serif;
    font-size: 0.9em;
    letter-spacing: 0.7px;
    padding: 0.7em;
    text-align: center;
  }

  .oppia-section-why-volunteer h3 {
    color: #00645c;
    font-weight: normal;
  }

  .oppia-volunteer-body {
    background-color: #fff;
    text-align: center;
  }

  .oppia-volunteer-body h2 {
    color: #000;
    font-size: 2em;
    font-weight: lighter;
    letter-spacing: 1px;
    margin: 1.2em auto ;
  }

  .oppia-volunteer-tabs {
    background-color: #fff;
    font-family: "Capriola", "Roboto", Arial, sans-serif;
    font-size: 1.3em;
    margin: 0 auto 5em auto;
    padding: 0 .7em 0 .7em;
    text-align: center;
    width: 100%;
  }

  .oppia-volunteer-tab-content {
    display: flex;
    flex-direction: row;
    justify-content: space-between;
    margin: 0 auto;
    width: 100%;
  }

  .oppia-volunteer-body .carousel-header {
    color: #00645c;
    font-family: "Capriola", "Roboto", Arial, sans-serif;
    font-size: 1.3em;
    font-weight: lighter;
  }

  .oppia-volunteer-body .carousel-sub-header {
    color: #03968a;
    font-family: "Roboto", Arial, sans-serif;
    font-size: 1em;
  }

  .oppia-volunteer-tabs p {
    font-size: 0.9em;
    line-height: 1.5;
  }

  .oppia-volunteer-tabs .mat-tab-label-content {
    font-family: "Capriola", "Roboto", Arial, sans-serif;
    font-size: 1.3em;
  }

  .oppia-volunteer-tabs ngb-carousel {
    box-shadow: 0 1px 3px rgba(0, 0, 0, 0.16), 0 1px 3px rgba(0, 0, 0, 0.23);
    margin: 2em 2em 2em 2em;
    width: 360px;
  }

  .oppia-volunteer-tabs ngb-carousel .oppia-carousel-wrapper {
    height: 500px;
  }

  .oppia-volunteer-tabs .carousel-caption {
    background-color: #fff;
    bottom: 0;
    color: #000;
    font-size: 0.75em;
    left: 0;
    padding: 2em 2em;
    right: 0;
    top: 250px;
    width: -webkit-fill-available;
  }

  .oppia-volunteer-tabs .oppia-volunteer-name p {
    margin-bottom: 0;
    text-align: end;
  }

  .oppia-volunteer-tabs .carousel-control-prev, .carousel-control-next {
    top: -310px;
  }

  .oppia-volunteer-tab-description {
    font-size: 0.9em;
    margin: 3em 2em 1em 2em;
    text-align: left;
  }

  .oppia-volunteer-dotted-spaced-line {
    background-image: linear-gradient(
      to right, #333 50%, rgba(255, 255, 255, 0) 0%);
    background-position: center;
    background-repeat: repeat-x;
    background-size: 15px 1.5px;
  }

  li.oppia-volunteer-page-description-list-item {
    margin-bottom: 10px;
  }

  .oppia-volunteer-footer {
    font-size: 1.3em;
    padding: 3em 25% 1em 25%;
    text-align: center;
  }

  .oppia-volunteer-footer p {
    text-align: center;
    width: 100%;
  }

  .oppia-volunteer-footer button {
    width: 100%;
  }

  @media screen and (max-width: 768px) {

    .oppia-volunteer-tab-content {
      display: flex;
      flex-direction: column;
      justify-content: space-between;
      margin: 0 auto;
      width: 100%;
    }

    .oppia-volunteer-tabs ngb-carousel {
      margin: 2em auto;
    }
  }

  @media screen and (max-width: 440px) {

    .oppia-volunteer-tabs {
      width: 100%;
    }

    .oppia-volunteer-tab-content {
    display: flex;
    flex-direction: column;
  }

    .oppia-volunteer-tab-description {
      margin: 1em 2em 1em 2em;
    }

    .oppia-volunteer-tabs ngb-carousel {
      margin: 2em auto;
      width: 300px;
    }

    .oppia-volunteer-tabs ngb-carousel .oppia-carousel-wrapper {
      height: 400px;
    }

    .oppia-volunteer-tabs .carousel-caption {
      top: 200px;
    }

    .oppia-volunteer-footer {
      padding: 3em 10% 1em 10%;
    }
  }
</style><|MERGE_RESOLUTION|>--- conflicted
+++ resolved
@@ -283,7 +283,6 @@
 </div>
 
 <style>
-<<<<<<< HEAD
   .volunteer-page button {
     background-color: #00645c;
     border-radius: 4px;
@@ -303,10 +302,9 @@
     font-weight: 500;
     letter-spacing: 0.7px;
     text-decoration: none;
-=======
+
   .mat-tab-label, .mat-tab-label-content {
     color: #000;
->>>>>>> bb85ef64
   }
 
   .oppia-volunteer-h1 {
