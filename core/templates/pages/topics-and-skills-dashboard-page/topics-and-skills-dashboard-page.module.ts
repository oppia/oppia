// Copyright 2019 The Oppia Authors. All Rights Reserved.
//
// Licensed under the Apache License, Version 2.0 (the "License");
// you may not use this file except in compliance with the License.
// You may obtain a copy of the License at
//
//      http://www.apache.org/licenses/LICENSE-2.0
//
// Unless required by applicable law or agreed to in writing, software
// distributed under the License is distributed on an "AS-IS" BASIS,
// WITHOUT WARRANTIES OR CONDITIONS OF ANY KIND, either express or implied.
// See the License for the specific language governing permissions and
// limitations under the License.

/**
 * @fileoverview Module for the story viewer page.
 */

import { APP_INITIALIZER, NgModule, StaticProvider } from '@angular/core';
import { BrowserModule } from '@angular/platform-browser';
import { downgradeComponent } from '@angular/upgrade/static';
import { HttpClientModule, HTTP_INTERCEPTORS } from '@angular/common/http';
import { SharedComponentsModule } from 'components/shared-component.module';
import { OppiaAngularRootComponent } from
  'components/oppia-angular-root.component';
import { platformFeatureInitFactory, PlatformFeatureService } from
  'services/platform-feature.service';

import { RequestInterceptor } from 'services/request-interceptor.service';
<<<<<<< HEAD
import { SelectTopicsComponent } from './topic-selector/select-topics.component';
import { SkillsListComponent } from './skills-list/skills-list.component';
import { DeleteSkillModalComponent } from './modals/delete-skill-modal.component';
import { UnassignSkillFromTopicsModalComponent } from './modals/unassign-skill-from-topics-modal.component';
=======
import { TopicsListComponent } from './topics-list/topics-list.component';
import { DeleteTopicModalComponent } from './modals/delete-topic-modal.component';
import { SelectTopicsComponent } from './topic-selector/select-topics.component';
>>>>>>> 89211b5e

@NgModule({
  imports: [
    BrowserModule,
    HttpClientModule,
    SharedComponentsModule
  ],
  declarations: [
    OppiaAngularRootComponent,
<<<<<<< HEAD
    SkillsListComponent,
    DeleteSkillModalComponent,
    UnassignSkillFromTopicsModalComponent,
    SelectTopicsComponent,
    AssignSkillToTopicModalComponent,
    MergeSkillModalComponent
  ],
  entryComponents: [
    OppiaAngularRootComponent,
    SkillsListComponent,
    DeleteSkillModalComponent,
    UnassignSkillFromTopicsModalComponent,
    SelectTopicsComponent,
    AssignSkillToTopicModalComponent,
    MergeSkillModalComponent
=======
    TopicsListComponent,
    DeleteTopicModalComponent,
    SelectTopicsComponent
  ],
  entryComponents: [
    OppiaAngularRootComponent,
    TopicsListComponent,
    DeleteTopicModalComponent,
    SelectTopicsComponent
>>>>>>> 89211b5e
  ],
  providers: [
    {
      provide: HTTP_INTERCEPTORS,
      useClass: RequestInterceptor,
      multi: true
    },
    {
      provide: APP_INITIALIZER,
      useFactory: platformFeatureInitFactory,
      deps: [PlatformFeatureService],
      multi: true
    }
  ]
})
class TopicsAndSkillsDashboardPageModule {
  // Empty placeholder method to satisfy the `Compiler`.
  ngDoBootstrap() {}
}

import { platformBrowserDynamic } from '@angular/platform-browser-dynamic';
import { downgradeModule } from '@angular/upgrade/static';
import { AssignSkillToTopicModalComponent } from './modals/assign-skill-to-topic-modal.component';
import { MergeSkillModalComponent } from 'components/skill-selector/merge-skill-modal.component';

const bootstrapFn = (extraProviders: StaticProvider[]) => {
  const platformRef = platformBrowserDynamic(extraProviders);
  return platformRef.bootstrapModule(TopicsAndSkillsDashboardPageModule);
};
const downgradedModule = downgradeModule(bootstrapFn);

declare var angular: ng.IAngularStatic;

angular.module('oppia').requires.push(downgradedModule);

angular.module('oppia').directive(
  // This directive is the downgraded version of the Angular component to
  // bootstrap the Angular 8.
  'oppiaAngularRoot',
  downgradeComponent({
    component: OppiaAngularRootComponent
  }) as angular.IDirectiveFactory);<|MERGE_RESOLUTION|>--- conflicted
+++ resolved
@@ -27,16 +27,14 @@
   'services/platform-feature.service';
 
 import { RequestInterceptor } from 'services/request-interceptor.service';
-<<<<<<< HEAD
 import { SelectTopicsComponent } from './topic-selector/select-topics.component';
 import { SkillsListComponent } from './skills-list/skills-list.component';
 import { DeleteSkillModalComponent } from './modals/delete-skill-modal.component';
 import { UnassignSkillFromTopicsModalComponent } from './modals/unassign-skill-from-topics-modal.component';
-=======
 import { TopicsListComponent } from './topics-list/topics-list.component';
 import { DeleteTopicModalComponent } from './modals/delete-topic-modal.component';
-import { SelectTopicsComponent } from './topic-selector/select-topics.component';
->>>>>>> 89211b5e
+import { AssignSkillToTopicModalComponent } from './modals/assign-skill-to-topic-modal.component';
+import { MergeSkillModalComponent } from 'components/skill-selector/merge-skill-modal.component';
 
 @NgModule({
   imports: [
@@ -46,13 +44,14 @@
   ],
   declarations: [
     OppiaAngularRootComponent,
-<<<<<<< HEAD
     SkillsListComponent,
     DeleteSkillModalComponent,
     UnassignSkillFromTopicsModalComponent,
     SelectTopicsComponent,
     AssignSkillToTopicModalComponent,
-    MergeSkillModalComponent
+    MergeSkillModalComponent,
+    TopicsListComponent,
+    DeleteTopicModalComponent,
   ],
   entryComponents: [
     OppiaAngularRootComponent,
@@ -61,18 +60,9 @@
     UnassignSkillFromTopicsModalComponent,
     SelectTopicsComponent,
     AssignSkillToTopicModalComponent,
-    MergeSkillModalComponent
-=======
+    MergeSkillModalComponent,
     TopicsListComponent,
     DeleteTopicModalComponent,
-    SelectTopicsComponent
-  ],
-  entryComponents: [
-    OppiaAngularRootComponent,
-    TopicsListComponent,
-    DeleteTopicModalComponent,
-    SelectTopicsComponent
->>>>>>> 89211b5e
   ],
   providers: [
     {
@@ -95,8 +85,6 @@
 
 import { platformBrowserDynamic } from '@angular/platform-browser-dynamic';
 import { downgradeModule } from '@angular/upgrade/static';
-import { AssignSkillToTopicModalComponent } from './modals/assign-skill-to-topic-modal.component';
-import { MergeSkillModalComponent } from 'components/skill-selector/merge-skill-modal.component';
 
 const bootstrapFn = (extraProviders: StaticProvider[]) => {
   const platformRef = platformBrowserDynamic(extraProviders);
