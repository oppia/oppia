// Copyright 2019 The Oppia Authors. All Rights Reserved.
//
// Licensed under the Apache License, Version 2.0 (the "License");
// you may not use this file except in compliance with the License.
// You may obtain a copy of the License at
//
//      http://www.apache.org/licenses/LICENSE-2.0
//
// Unless required by applicable law or agreed to in writing, software
// distributed under the License is distributed on an "AS-IS" BASIS,
// WITHOUT WARRANTIES OR CONDITIONS OF ANY KIND, either express or implied.
// See the License for the specific language governing permissions and
// limitations under the License.

/**
 * @fileoverview Module for the story viewer page.
 */

import { APP_INITIALIZER, NgModule, StaticProvider } from '@angular/core';
import { BrowserModule } from '@angular/platform-browser';
import { downgradeComponent } from '@angular/upgrade/static';
import { HttpClientModule, HTTP_INTERCEPTORS } from '@angular/common/http';
import { SharedComponentsModule } from 'components/shared-component.module';
import { OppiaAngularRootComponent } from
  'components/oppia-angular-root.component';
import { platformFeatureInitFactory, PlatformFeatureService } from
  'services/platform-feature.service';

import { RequestInterceptor } from 'services/request-interceptor.service';
import { SkillCreationService } from 'components/entity-creation-services/skill-creation.service';
import { SelectTopicsComponent } from './topic-selector/select-topics.component';
import { SkillsListComponent } from './skills-list/skills-list.component';
import { DeleteSkillModalComponent } from './modals/delete-skill-modal.component';
import { UnassignSkillFromTopicsModalComponent } from './modals/unassign-skill-from-topics-modal.component';
import { TopicsListComponent } from './topics-list/topics-list.component';
import { DeleteTopicModalComponent } from './modals/delete-topic-modal.component';
import { AssignSkillToTopicModalComponent } from './modals/assign-skill-to-topic-modal.component';
import { MergeSkillModalComponent } from 'components/skill-selector/merge-skill-modal.component';
<<<<<<< HEAD
import { DynamicContentModule } from 'components/angular-html-bind/dynamic-content.module';
import { TopicsAndSkillsDashboardPageComponent } from './topics-and-skills-dashboard-page.component';
=======
import { FormsModule } from '@angular/forms';
>>>>>>> 210f5661

@NgModule({
  imports: [
    BrowserModule,
    HttpClientModule,
    SharedComponentsModule,
<<<<<<< HEAD
    DynamicContentModule,
=======
    FormsModule
>>>>>>> 210f5661
  ],
  declarations: [
    OppiaAngularRootComponent,
    SkillsListComponent,
    DeleteSkillModalComponent,
    UnassignSkillFromTopicsModalComponent,
    SelectTopicsComponent,
    AssignSkillToTopicModalComponent,
    MergeSkillModalComponent,
    TopicsListComponent,
<<<<<<< HEAD
    DeleteTopicModalComponent,
    SelectTopicsComponent,
    TopicsAndSkillsDashboardPageComponent,
    CreateNewTopicModalComponent
=======
    DeleteTopicModalComponent
>>>>>>> 210f5661
  ],
  entryComponents: [
    OppiaAngularRootComponent,
    SkillsListComponent,
    DeleteSkillModalComponent,
    UnassignSkillFromTopicsModalComponent,
    SelectTopicsComponent,
    AssignSkillToTopicModalComponent,
    MergeSkillModalComponent,
    TopicsListComponent,
    DeleteTopicModalComponent,
    SelectTopicsComponent,
    TopicsAndSkillsDashboardPageComponent,
    CreateNewTopicModalComponent
  ],
  providers: [
    SkillCreationService,
    {
      provide: HTTP_INTERCEPTORS,
      useClass: RequestInterceptor,
      multi: true
    },
    {
      provide: APP_INITIALIZER,
      useFactory: platformFeatureInitFactory,
      deps: [PlatformFeatureService],
      multi: true
    },
    {
      provide: '$scope',
      useExisting: '$rootScope'
    }
  ]
})
class TopicsAndSkillsDashboardPageModule {
  // Empty placeholder method to satisfy the `Compiler`.
  ngDoBootstrap() {}
}

import { platformBrowserDynamic } from '@angular/platform-browser-dynamic';
import { downgradeModule } from '@angular/upgrade/static';
import { CreateNewTopicModalComponent } from './modals/create-new-topic-modal.component';

const bootstrapFn = (extraProviders: StaticProvider[]) => {
  const platformRef = platformBrowserDynamic(extraProviders);
  return platformRef.bootstrapModule(TopicsAndSkillsDashboardPageModule);
};
const downgradedModule = downgradeModule(bootstrapFn);

declare var angular: ng.IAngularStatic;

angular.module('oppia').requires.push(downgradedModule);

angular.module('oppia').directive(
  // This directive is the downgraded version of the Angular component to
  // bootstrap the Angular 8.
  'oppiaAngularRoot',
  downgradeComponent({
    component: OppiaAngularRootComponent
  }) as angular.IDirectiveFactory);<|MERGE_RESOLUTION|>--- conflicted
+++ resolved
@@ -36,23 +36,17 @@
 import { DeleteTopicModalComponent } from './modals/delete-topic-modal.component';
 import { AssignSkillToTopicModalComponent } from './modals/assign-skill-to-topic-modal.component';
 import { MergeSkillModalComponent } from 'components/skill-selector/merge-skill-modal.component';
-<<<<<<< HEAD
 import { DynamicContentModule } from 'components/angular-html-bind/dynamic-content.module';
 import { TopicsAndSkillsDashboardPageComponent } from './topics-and-skills-dashboard-page.component';
-=======
 import { FormsModule } from '@angular/forms';
->>>>>>> 210f5661
 
 @NgModule({
   imports: [
     BrowserModule,
     HttpClientModule,
     SharedComponentsModule,
-<<<<<<< HEAD
     DynamicContentModule,
-=======
     FormsModule
->>>>>>> 210f5661
   ],
   declarations: [
     OppiaAngularRootComponent,
@@ -63,14 +57,11 @@
     AssignSkillToTopicModalComponent,
     MergeSkillModalComponent,
     TopicsListComponent,
-<<<<<<< HEAD
     DeleteTopicModalComponent,
     SelectTopicsComponent,
     TopicsAndSkillsDashboardPageComponent,
     CreateNewTopicModalComponent
-=======
     DeleteTopicModalComponent
->>>>>>> 210f5661
   ],
   entryComponents: [
     OppiaAngularRootComponent,
