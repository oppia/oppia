// Copyright 2019 The Oppia Authors. All Rights Reserved.
//
// Licensed under the Apache License, Version 2.0 (the "License");
// you may not use this file except in compliance with the License.
// You may obtain a copy of the License at
//
//      http://www.apache.org/licenses/LICENSE-2.0
//
// Unless required by applicable law or agreed to in writing, software
// distributed under the License is distributed on an "AS-IS" BASIS,
// WITHOUT WARRANTIES OR CONDITIONS OF ANY KIND, either express or implied.
// See the License for the specific language governing permissions and
// limitations under the License.

/**
 * @fileoverview Module for the story viewer page.
 */

import { APP_INITIALIZER, NgModule, StaticProvider } from '@angular/core';
import { BrowserModule } from '@angular/platform-browser';
import { downgradeComponent } from '@angular/upgrade/static';
import { HttpClientModule, HTTP_INTERCEPTORS } from '@angular/common/http';
import { SharedComponentsModule } from 'components/shared-component.module';
import { OppiaAngularRootComponent } from
  'components/oppia-angular-root.component';
import { platformFeatureInitFactory, PlatformFeatureService } from
  'services/platform-feature.service';

import { RequestInterceptor } from 'services/request-interceptor.service';
import { SkillCreationService } from 'components/entity-creation-services/skill-creation.service';
import { SelectTopicsComponent } from './topic-selector/select-topics.component';
import { SkillsListComponent } from './skills-list/skills-list.component';
import { DeleteSkillModalComponent } from './modals/delete-skill-modal.component';
import { UnassignSkillFromTopicsModalComponent } from './modals/unassign-skill-from-topics-modal.component';
import { TopicsListComponent } from './topics-list/topics-list.component';
import { DeleteTopicModalComponent } from './modals/delete-topic-modal.component';
import { AssignSkillToTopicModalComponent } from './modals/assign-skill-to-topic-modal.component';
import { MergeSkillModalComponent } from 'components/skill-selector/merge-skill-modal.component';
import { FormsModule } from '@angular/forms';

@NgModule({
  imports: [
    BrowserModule,
    HttpClientModule,
    SharedComponentsModule,
<<<<<<< HEAD
=======
    FormsModule
>>>>>>> 8d7cf0d9
  ],
  declarations: [
    OppiaAngularRootComponent,
    SkillsListComponent,
    DeleteSkillModalComponent,
    UnassignSkillFromTopicsModalComponent,
    SelectTopicsComponent,
    AssignSkillToTopicModalComponent,
    MergeSkillModalComponent,
    TopicsListComponent,
    DeleteTopicModalComponent
  ],
  entryComponents: [
    OppiaAngularRootComponent,
    SkillsListComponent,
    DeleteSkillModalComponent,
    UnassignSkillFromTopicsModalComponent,
    SelectTopicsComponent,
    AssignSkillToTopicModalComponent,
    MergeSkillModalComponent,
    TopicsListComponent,
    DeleteTopicModalComponent,
  ],
  providers: [
    SkillCreationService,
    {
      provide: HTTP_INTERCEPTORS,
      useClass: RequestInterceptor,
      multi: true
    },
    {
      provide: APP_INITIALIZER,
      useFactory: platformFeatureInitFactory,
      deps: [PlatformFeatureService],
      multi: true
    }
  ]
})
class TopicsAndSkillsDashboardPageModule {
  // Empty placeholder method to satisfy the `Compiler`.
  ngDoBootstrap() {}
}

import { platformBrowserDynamic } from '@angular/platform-browser-dynamic';
import { downgradeModule } from '@angular/upgrade/static';

const bootstrapFn = (extraProviders: StaticProvider[]) => {
  const platformRef = platformBrowserDynamic(extraProviders);
  return platformRef.bootstrapModule(TopicsAndSkillsDashboardPageModule);
};
const downgradedModule = downgradeModule(bootstrapFn);

declare var angular: ng.IAngularStatic;

angular.module('oppia').requires.push(downgradedModule);

angular.module('oppia').directive(
  // This directive is the downgraded version of the Angular component to
  // bootstrap the Angular 8.
  'oppiaAngularRoot',
  downgradeComponent({
    component: OppiaAngularRootComponent
  }) as angular.IDirectiveFactory);<|MERGE_RESOLUTION|>--- conflicted
+++ resolved
@@ -43,10 +43,7 @@
     BrowserModule,
     HttpClientModule,
     SharedComponentsModule,
-<<<<<<< HEAD
-=======
     FormsModule
->>>>>>> 8d7cf0d9
   ],
   declarations: [
     OppiaAngularRootComponent,
