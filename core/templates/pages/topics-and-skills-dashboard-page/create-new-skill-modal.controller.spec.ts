// Copyright 2020 The Oppia Authors. All Rights Reserved.
//
// Licensed under the Apache License, Version 2.0 (the "License");
// you may not use this file except in compliance with the License.
// You may obtain a copy of the License at
//
//      http://www.apache.org/licenses/LICENSE-2.0
//
// Unless required by applicable law or agreed to in writing, software
// distributed under the License is distributed on an "AS-IS" BASIS,
// WITHOUT WARRANTIES OR CONDITIONS OF ANY KIND, either express or implied.
// See the License for the specific language governing permissions and
// limitations under the License.

/**
 * @fileoverview Unit tests for the Create new skill modal controller.
 */

import { importAllAngularServices } from 'tests/unit-test-utils';
<<<<<<< HEAD
=======
import { UpgradedServices } from 'services/UpgradedServices';
>>>>>>> dcedcb15

describe('Create new skill modal', function() {
  var $scope = null;
  var $uibModalInstance = null;
  var skillDifficulties = null;
  var RubricObjectFactory = null;
  var COMPONENT_NAME_EXPLANATION = null;
  var SubtitledHtmlObjectFactory = null;

  importAllAngularServices();
<<<<<<< HEAD
=======

  beforeEach(angular.mock.module('oppia', function($provide) {
    var ugs = new UpgradedServices();
    for (let [key, value] of Object.entries(ugs.getUpgradedServices())) {
      $provide.value(key, value);
    }
  }));
>>>>>>> dcedcb15

  beforeEach(angular.mock.inject(function($injector, $controller) {
    var $rootScope = $injector.get('$rootScope');
    $uibModalInstance = jasmine.createSpyObj(
      '$uibModalInstance', ['close', 'dismiss']);
    skillDifficulties = $injector.get('SKILL_DIFFICULTIES');
    COMPONENT_NAME_EXPLANATION = $injector.get('COMPONENT_NAME_EXPLANATION');
    RubricObjectFactory = $injector.get('RubricObjectFactory');
    SubtitledHtmlObjectFactory = $injector.get('SubtitledHtmlObjectFactory');
    $scope = $rootScope.$new();
    $controller('CreateNewSkillModalController', {
      $scope: $scope,
      $uibModalInstance: $uibModalInstance,
    });
  }));

  it('should initialize $scope properties after controller is initialized',
    function() {
      var rubrics = [
        RubricObjectFactory.create(skillDifficulties[0], []),
        RubricObjectFactory.create(skillDifficulties[1], ['']),
        RubricObjectFactory.create(skillDifficulties[2], [])];

      expect($scope.newSkillDescription).toEqual('');
      expect($scope.errorMsg).toEqual('');
      expect($scope.conceptCardExplanationEditorIsShown).toEqual(false);
      expect($scope.bindableDict.displayedConceptCardExplanation).toEqual('');
      expect($scope.HTML_SCHEMA).toEqual({type: 'html'});
      expect($scope.MAX_CHARS_IN_SKILL_DESCRIPTION).toEqual(100);
      expect($scope.newExplanationObject).toEqual(null);
      expect($scope.rubrics).toEqual(rubrics);
    });

  it('should open the concept card editor when clicking on open concept card' +
    ' explanation editor', function() {
    expect($scope.conceptCardExplanationEditorIsShown).toEqual(false);
    $scope.openConceptCardExplanationEditor();
    expect($scope.conceptCardExplanationEditorIsShown).toEqual(true);
  });

  it('should update the rubrics explanation and clear error message when' +
    ' changing skill description', function() {
    $scope.skillDescriptionExists = false;
    $scope.errorMsg = 'Please enter a valid description';

    $scope.newSkillDescription = 'Addition';
    expect($scope.rubrics[1].getExplanations()).toEqual(['']);
    expect($scope.errorMsg).toEqual('Please enter a valid description');

    $scope.updateSkillDescriptionAndCheckIfExists();
    expect($scope.rubrics[1].getExplanations()).toEqual(['Addition']);
    expect($scope.errorMsg).toEqual('');
  });

  it('should dismiss modal when clicking on cancel button', function() {
    $scope.cancel();
    expect($uibModalInstance.dismiss).toHaveBeenCalledWith('cancel');
  });

  it('should add error message text when skill description is invalid',
    function() {
      $scope.skillDescriptionExists = false;
      var errorString = (
        'Please use a non-empty description consisting of ' +
        'alphanumeric characters, spaces and/or hyphens.');

      $scope.newSkillDescription = '';
      $scope.updateSkillDescriptionAndCheckIfExists();
      $scope.createNewSkill();
      expect($scope.errorMsg).toEqual(errorString);
      $scope.resetErrorMsg();

      $scope.newSkillDescription = 'valid';
      $scope.updateSkillDescriptionAndCheckIfExists();
      $scope.createNewSkill();
      expect($scope.errorMsg).toEqual('');
      $scope.resetErrorMsg();

      $scope.newSkillDescription = 'invalidvalid>>';
      $scope.updateSkillDescriptionAndCheckIfExists();
      $scope.createNewSkill();
      expect($scope.errorMsg).toEqual(errorString);
    });

  it('should correctly call callback function for skill description exists',
    function() {
      $scope.skillDescriptionExists = false;
      $scope._skillDescriptionExistsCallback(true);
      expect($scope.skillDescriptionExists).toBe(true);
    });
  it('should add error message text when skill description is duplicate',
    function() {
      $scope.skillDescriptionExists = true;
      var errorString = (
        'This description already exists. Please choose a ' +
          'new name or modify the existing skill.');

      $scope.newSkillDescription = 'Adding';
      $scope.updateSkillDescriptionAndCheckIfExists();
      $scope.createNewSkill();
      expect($scope.errorMsg).toEqual(errorString);
    });

  it('should close the modal with skill input values', function() {
    $scope.skillDescriptionExists = false;
    var rubrics = [
      RubricObjectFactory.create(skillDifficulties[0], []),
      RubricObjectFactory.create(skillDifficulties[1], ['Large addition']),
      RubricObjectFactory.create(skillDifficulties[2], [])];
    var explanationObject = SubtitledHtmlObjectFactory.createDefault(
      $scope.bindableDict.displayedConceptCardExplanation,
      COMPONENT_NAME_EXPLANATION);
    var newExplanationObject = explanationObject.toBackendDict();

    $scope.newSkillDescription = 'Large addition';
    expect($scope.rubrics[1].getExplanations()).toEqual(['']);
    $scope.updateSkillDescriptionAndCheckIfExists();
    $scope.createNewSkill();
    expect($scope.rubrics[1].getExplanations()).toEqual(['Large addition']);
    expect($uibModalInstance.close).toHaveBeenCalledWith({
      description: 'Large addition',
      rubrics: rubrics,
      explanation: newExplanationObject
    });
  });
});<|MERGE_RESOLUTION|>--- conflicted
+++ resolved
@@ -17,10 +17,6 @@
  */
 
 import { importAllAngularServices } from 'tests/unit-test-utils';
-<<<<<<< HEAD
-=======
-import { UpgradedServices } from 'services/UpgradedServices';
->>>>>>> dcedcb15
 
 describe('Create new skill modal', function() {
   var $scope = null;
@@ -31,16 +27,6 @@
   var SubtitledHtmlObjectFactory = null;
 
   importAllAngularServices();
-<<<<<<< HEAD
-=======
-
-  beforeEach(angular.mock.module('oppia', function($provide) {
-    var ugs = new UpgradedServices();
-    for (let [key, value] of Object.entries(ugs.getUpgradedServices())) {
-      $provide.value(key, value);
-    }
-  }));
->>>>>>> dcedcb15
 
   beforeEach(angular.mock.inject(function($injector, $controller) {
     var $rootScope = $injector.get('$rootScope');
