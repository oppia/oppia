<div class="modal-header">
  <h3>
    Enter Topic Name
  </h3>
</div>
<form ng-submit="save(topicName, abbreviatedTopicName)">
  <div class="modal-body new-topic-name-editor">
    <div class="form-group row" ng-class="{'has-error': !isTopicNameValid()}">
      <label class="col-sm-6 col-form-label">Enter a name for the topic: &nbsp;</label>
      <div class="col-sm-6 topic-name-field">
        <input class="form-control protractor-test-new-topic-name-field" ng-model="topicName" maxlength="<[MAX_CHARS_IN_TOPIC_NAME]>" autofocus>
        <span class="oppia-input-box-subtitle">
          <i>
            Topic name should be at most <[MAX_CHARS_IN_TOPIC_NAME]> characters.
          </i>
        </span>
      </div>
    </div>
  </div>
  <div class="modal-footer">
<<<<<<< HEAD
    <button class="btn btn-secondary" ng-click="cancel()" type="button">Cancel</button>
    <button class="btn btn-success protractor-test-confirm-topic-creation-button" type="submit" ng-disabled="!isTopicNameValid() || !isAbbreviateTopicNameValid()">
=======
    <button class="btn btn-secondary" ng-click="cancel()">Cancel</button>
    <button class="btn btn-success protractor-test-confirm-topic-creation-button" type="submit" ng-disabled="!isTopicNameValid()">
>>>>>>> 25adfb75
      <span>Create Topic</span>
    </button>
  </div>
</form>
<style>
  .new-topic-name-editor .form-text {
    margin-left: 37.5%;
    margin-top: -3%;
  }
  .new-topic-name-editor .topic-name-field {
    height: 35px;
    margin-left: -15%;
  }

  .new-topic-name-editor input {
    width: 130%;
  }
</style><|MERGE_RESOLUTION|>--- conflicted
+++ resolved
@@ -18,13 +18,8 @@
     </div>
   </div>
   <div class="modal-footer">
-<<<<<<< HEAD
     <button class="btn btn-secondary" ng-click="cancel()" type="button">Cancel</button>
-    <button class="btn btn-success protractor-test-confirm-topic-creation-button" type="submit" ng-disabled="!isTopicNameValid() || !isAbbreviateTopicNameValid()">
-=======
-    <button class="btn btn-secondary" ng-click="cancel()">Cancel</button>
     <button class="btn btn-success protractor-test-confirm-topic-creation-button" type="submit" ng-disabled="!isTopicNameValid()">
->>>>>>> 25adfb75
       <span>Create Topic</span>
     </button>
   </div>
