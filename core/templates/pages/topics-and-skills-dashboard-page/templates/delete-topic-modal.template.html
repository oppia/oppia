--- conflicted
+++ resolved
@@ -14,13 +14,6 @@
 </div>
 
 <style>
-<<<<<<< HEAD
-  .oppia-modal-body {
-    color: #666666;
-  }
-  .oppia-topic-name {
-    color: black;
-=======
   @media screen and (max-width: 768px) {
     .delete-topic-modal .modal-dialog {
       border: 0;
@@ -37,6 +30,5 @@
       border-radius: 0;
       top: 20vh;
     }
->>>>>>> baaf74cf
   }
 </style>