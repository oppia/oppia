<background-banner></background-banner>
<div class="oppia-topics-and-skills-dashboard" style="position: relative;">
  <div>
    <h2 class="dashboard-title" translate="I18N_DASHBOARD_TOPICS_AND_SKILLS_DASHBOARD"
        ng-if="($ctrl.totalTopicSummaries.length === 0 && $ctrl.untriagedSkillSummaries.length === 0)">
    </h2>
    <div class="create-buttons" ng-if="!($ctrl.topicSummaries.length === 0 && $ctrl.untriagedSkillSummaries.length === 0)">
      <button ng-click="$ctrl.createTopic()" ng-if="$ctrl.userCanCreateTopic"
              class="btn oppia-navbar-button oppia-transition-200">
        <span class="oppia-navbar-tab-content">Create Topic</span>
      </button>
      <button ng-click="$ctrl.createSkill()" ng-if="$ctrl.userCanCreateSkill"
              class="btn oppia-navbar-button oppia-transition-200">
        <span class="oppia-navbar-tab-content">Create Skill</span>
      </button>
    </div>
  </div>
  <div class="create-button-mobile">
    <div ng-if="($ctrl.activeTab === $ctrl.TAB_NAME_TOPICS) && $ctrl.totalTopicSummaries.length">
      <i class="fa fa-plus-circle" aria-hidden="true" ng-click="$ctrl.createTopic()" ng-if="$ctrl.userCanCreateTopic"></i>
    </div>
    <div ng-if="$ctrl.activeTab === $ctrl.TAB_NAME_SKILLS && $ctrl.skillSummaries.length">
      <i class="fa fa-plus-circle" aria-hidden="true" ng-click="$ctrl.createSkill()" ng-if="$ctrl.userCanCreateSkill"></i>
    </div>
  </div>
  <div ng-if="$ctrl.totalTopicSummaries.length > 0 || $ctrl.untriagedSkillSummaries.length > 0">
    <div class="dashboard-content">
      <div class="dashboard-content-primary">
        <div>
          <ul class="dashboard-tabs protractor-test-topics-tab">
            <li ng-class="{'dashboard-tabs-active': $ctrl.activeTab === $ctrl.TAB_NAME_TOPICS}">
              <a class="dashboard-tabs-text"
                 ng-click="$ctrl.setActiveTab($ctrl.TAB_NAME_TOPICS)">
                Topics
              </a>
            </li>
            <li ng-class="{'dashboard-tabs-active': $ctrl.activeTab === $ctrl.TAB_NAME_SKILLS}">
              <a class="dashboard-tabs-text protractor-test-skills-tab"
                 ng-click="$ctrl.setActiveTab($ctrl.TAB_NAME_SKILLS)">
                Skills
              </a>
            </li>
          </ul>
        </div>
        <div class="filter-mobile-box">
          <button class="btn btn-default" ng-click="$ctrl.toggleFilterBox()">
            <span ng-if="$ctrl.activeTab === $ctrl.TAB_NAME_TOPICS">TOPIC FILTERS</span>
            <span ng-if="$ctrl.activeTab === $ctrl.TAB_NAME_SKILLS">SKILL FILTERS</span>
          </button>
        </div>
        <div class="dashboard-list">
          <div class="dashboard-list-header" ng-if="$ctrl.topicSummaries.length>0 || $ctrl.skillSummaries.length>0">
            <div class="dashboard-list-header-count" ng-if="$ctrl.activeTab === $ctrl.TAB_NAME_TOPICS">
              <span>Displaying <[$ctrl.pageNumber * $ctrl.itemsPerPage + 1]> - <[$ctrl.getUpperLimitValueForPagination()]> of <[$ctrl.currentCount]></span>
            </div>
            <div class="dashboard-list-header-count" ng-if="$ctrl.activeTab === $ctrl.TAB_NAME_SKILLS">
              <span>Displaying <[$ctrl.pageNumber * $ctrl.itemsPerPage + 1]> - <[$ctrl.getUpperLimitValueForPagination()]> of <[$ctrl.getTotalCountValueForSkills()]></span>
            </div>
            <div class="dashboard-list-pagination">
              <div>
                <span>Items Per Page: </span>
                <select ng-options="choice as choice for choice in $ctrl.itemsPerPageChoice"
                        ng-model="$ctrl.itemsPerPage"
                        ng-change="$ctrl.refreshPagination()">
                </select>
              </div>
              <div ng-if="$ctrl.activeTab === $ctrl.TAB_NAME_TOPICS">
                <i class="fa fa-angle-left topic-pagination-arrow" ng-click="$ctrl.changePageByOne($ctrl.MOVE_TO_PREV_PAGE)"></i>
                <span class="dashboard-list-pagination-value"
                      ng-repeat="n in $ctrl.generateNumbersTillRange($ctrl.currentCount/$ctrl.itemsPerPage) track by $index" ng-click="$ctrl.goToPageNumber($index)">
                  <span ng-if="$ctrl.pageNumber === $index" class="dashboard-list-pagination-active">
                    <span><[$index+1]></span>
                  </span>
                  <span ng-if="$ctrl.pageNumber !== $index"><[$index+1]></span>
                </span>
                <i class="fa fa-angle-right topic-pagination-arrow" ng-click="$ctrl.changePageByOne($ctrl.MOVE_TO_NEXT_PAGE)"></i>
              </div>
              <div ng-if="$ctrl.activeTab === $ctrl.TAB_NAME_SKILLS">
                <i class="fa fa-angle-left topic-pagination-arrow" ng-click="$ctrl.navigateSkillPage($ctrl.MOVE_TO_PREV_PAGE)"></i>
                <span class="dashboard-list-pagination-active"><[$ctrl.skillPageNumber+1]></span>
                <i class="fa fa-angle-right topic-pagination-arrow" ng-click="$ctrl.navigateSkillPage($ctrl.MOVE_TO_NEXT_PAGE)"></i>
              </div>
            </div>
          </div>

          <div ng-if="$ctrl.activeTab === $ctrl.TAB_NAME_TOPICS">
            <topics-list topic-summaries="$ctrl.displayedTopicSummaries"
                         page-number="$ctrl.pageNumber"
                         items-per-page="$ctrl.itemsPerPage"
                         ng-if="$ctrl.topicSummaries.length > 0"
                         user-can-delete-topic="$ctrl.userCanDeleteTopic">
            </topics-list>
            <p class="intro-card-message" ng-if="!$ctrl.topicSummaries.length">
              No topics to display.
            </p>
          </div>
          <div ng-if="$ctrl.activeTab === $ctrl.TAB_NAME_SKILLS">
            <skills-list skill-summaries="$ctrl.displayedSkillSummaries"
                         ng-if="$ctrl.displayedSkillSummaries.length > 0"
                         page-number="$ctrl.pageNumber"
                         items-per-page="$ctrl.itemsPerPage"
                         editable-topic-summaries="$ctrl.editableTopicSummaries"
                         mergeable-skill-summaries="$ctrl.mergeableSkillSummaries"
                         user-can-create-skill="$ctrl.userCanCreateSkill"
                         user-can-delete-skill="$ctrl.userCanDeleteSkill"
                         skills-categorized-by-topics="$ctrl.skillsCategorizedByTopics">
            </skills-list>
<<<<<<< HEAD
            <p class="intro-card-message protractor-test-no-skills-present-message" ng-if="!$ctrl.displayedSummaries.length">
=======
            <p class="intro-card-message" ng-if="!$ctrl.displayedSkillSummaries.length">
>>>>>>> 94c61d7f
              No skills to display.
            </p>
          </div>
          <div class="pagination-mobile">
            <div ng-if="$ctrl.activeTab === $ctrl.TAB_NAME_TOPICS">
              <i class="fa fa-angle-left topic-pagination-arrow" ng-click="$ctrl.changePageByOne($ctrl.MOVE_TO_PREV_PAGE)"></i>
              <span class="dashboard-list-pagination-value"
                    ng-repeat="n in $ctrl.generateNumbersTillRange($ctrl.currentCount/$ctrl.itemsPerPage) track by $index" ng-click="$ctrl.goToPageNumber($index)">
                <span ng-if="$ctrl.pageNumber === $index" class="dashboard-list-pagination-active"><[$index+1]></span>
                <span ng-if="$ctrl.pageNumber !== $index"><[$index+1]></span>
              </span>
              <i class="fa fa-angle-right topic-pagination-arrow" ng-click="$ctrl.changePageByOne($ctrl.MOVE_TO_NEXT_PAGE)"></i>
            </div>
            <div ng-if="$ctrl.activeTab === $ctrl.TAB_NAME_SKILLS">
              <i class="fa fa-angle-left topic-pagination-arrow" ng-click="$ctrl.navigateSkillPage($ctrl.MOVE_TO_PREV_PAGE)"></i>
              <span class="dashboard-list-pagination-active"><[$ctrl.skillPageNumber+1]></span>
              <i class="fa fa-angle-right topic-pagination-arrow" ng-click="$ctrl.navigateSkillPage($ctrl.MOVE_TO_NEXT_PAGE)"></i>
            </div>
          </div>
        </div>
      </div>
      <div class="dashboard-content-secondary">
        <div class="topic-skill-count">
          <div class="topic-count">
            <span class="topic-count-value"><[$ctrl.totalTopicSummaries.length]></span>
            <span class="topic-count-text">Topics</span>
          </div>
          <div class="skill-count">
            <span class="skill-count-value"><[$ctrl.totalSkillCount]></span>
            <span class="skill-count-text">Skills</span>
          </div>
          <div class="create-topic-skill">
            <div ng-if="$ctrl.activeTab === $ctrl.TAB_NAME_TOPICS"  ng-click="$ctrl.createTopic()" class="protractor-test-create-topic-button">
              <i class="fa fa-plus-circle"></i>
              <span>Create New Topic</span>
            </div>
            <div ng-if="$ctrl.activeTab === $ctrl.TAB_NAME_SKILLS"  ng-click="$ctrl.createSkill()" class="protractor-test-create-skill-button-circle">
              <i class="fa fa-plus-circle"></i>
              <span>Create New Skill</span>
            </div>
          </div>
        </div>
        <div class="topic-skill-filter" ng-if="$ctrl.filterBoxIsShown">
          <div class="topic-skill-filter-content">
            <div class="topic-skill-filter-header">
              <span class="topic-skill-filter-heading">Filter</span>
              <span class="topic-skill-filter-reset protractor-test-topic-filter-reset" ng-click="$ctrl.resetFilters()">Reset</span>
              <i class="fa fa-times dashboard-cross-icon"  ng-click="$ctrl.toggleFilterBox()"></i>
            </div>
            <div class="topic-skill-filter-header-mobile">
              <div class="topic-skill-filter-heading">
                <span>Filter</span>
              </div>
              <div class="topic-skill-filter-action-box">
                <i class="fa fa-times dashboard-cross-icon"  ng-click="$ctrl.toggleFilterBox()"></i>
                <div class="topic-skill-filter-action-reset">
                  <span ng-click="$ctrl.resetFilters()">Reset</span>
                </div>
              </div>
            </div>
            <div class="topic-skill-filter-row">
              <div class="topic-skill-filter-key">
                <span>Status</span>
              </div>
              <div class="topic-skill-filter-value">
                <div ng-if="$ctrl.select2DropdownIsShown && $ctrl.activeTab === $ctrl.TAB_NAME_TOPICS">
                  <select2-dropdown class="protractor-test-select-status-dropdown"
                                    choices="$ctrl.statusOptions"
                                    item="$ctrl.filterObject.status"
                                    placeholder="Status options"
                                    width="100%"
                                    on-selection-change="$ctrl.applyFilters()">
                  </select2-dropdown>
                </div>
                <div ng-if="$ctrl.select2DropdownIsShown && $ctrl.activeTab === $ctrl.TAB_NAME_SKILLS">
                  <select2-dropdown class="protractor-test-select-skill-status-dropdown"
                                    choices="$ctrl.skillStatusOptions"
                                    item="$ctrl.filterObject.status"
                                    placeholder="Status options"
                                    width="100%"
                                    on-selection-change="$ctrl.applyFilters()">
                  </select2-dropdown>
                </div>
              </div>
            </div>
            <div class="topic-skill-filter-row">
              <div class="topic-skill-filter-key">
                <span>Classroom</span>
              </div>
              <div class="topic-skill-filter-value">
                <div ng-if="$ctrl.select2DropdownIsShown && $ctrl.activeTab === $ctrl.TAB_NAME_TOPICS">
                  <select2-dropdown item="$ctrl.filterObject.classroom"
                                    class="classroom-dropdown protractor-test-select-classroom-dropdown"
                                    choices="$ctrl.classrooms"
                                    placeholder="Classrooms"
                                    width="100%"
                                    on-selection-change="$ctrl.applyFilters()">
                  </select2-dropdown>
                </div>
                <div ng-if="$ctrl.select2DropdownIsShown && $ctrl.activeTab === $ctrl.TAB_NAME_SKILLS">
                  <select2-dropdown item="$ctrl.filterObject.classroom"
                                    class="classroom-dropdown protractor-test-select-classroom-dropdown"
                                    choices="$ctrl.skillClassrooms"
                                    placeholder="Classrooms"
                                    width="100%"
                                    on-selection-change="$ctrl.applyFilters()">
                  </select2-dropdown>
                </div>
              </div>
            </div>
            <div class="topic-skill-filter-row">
              <div class="topic-skill-filter-key">
                <span>Sort</span>
              </div>
              <div class="topic-skill-filter-value">
                <div ng-if="$ctrl.select2DropdownIsShown">
                  <select2-dropdown class="protractor-test-select-sort-dropdown"
                                    choices="$ctrl.sortOptions"
                                    item="$ctrl.filterObject.sort"
                                    placeholder="Status Options"
                                    width="100%"
                                    on-selection-change="$ctrl.applyFilters()">
                  </select2-dropdown>
                </div>
              </div>
            </div>
            <div class="topic-skill-filter-row">
              <div class="topic-skill-filter-key">
                <span>Keywords</span>
              </div>
              <div class="topic-skill-filter-value">
                <div ng-if="$ctrl.select2DropdownIsShown">
                  <select2-dropdown item="$ctrl.filterObject.keywords"
                                    class="protractor-test-select-keyword-dropdown"
                                    choices="$ctrl.filterObject.keywords"
                                    allow-multiple-choices="true"
                                    new-choice-regex="<[::$ctrl.TAG_REGEX_STRING]>"
                                    placeholder="Multiple allowed"
                                    width="100%"
                                    on-selection-change="$ctrl.applyFilters()">
                  </select2-dropdown>
                </div>
              </div>
            </div>
          </div>
        </div>
      </div>
    </div>
  </div>

  <div class="col-sm-8 intro-card-wrapper" ng-if="($ctrl.totalTopicSummaries.length === 0 && $ctrl.untriagedSkillSummaries.length === 0)">
    <blockquote class="intro-card">
      <p class="intro-card-message">
        No topics or skills have been created yet.
      </p>
      <button class="btn oppia-dashboard-intro-button oppia-transition-200 protractor-test-create-topic-button"
              style="color: white; text-decoration: none;"
              ng-click="$ctrl.createTopic()"
              ng-if="$ctrl.userCanCreateTopic">
        Create Topic
      </button>
      <button class="btn oppia-dashboard-intro-button oppia-transition-200 protractor-test-create-skill-button"
              style="color: white; text-decoration: none;"
              ng-click="$ctrl.createSkill()"
              ng-if="$ctrl.userCanCreateSkill">
        Create Skill
      </button>
    </blockquote>
  </div>
</div>
<style>
  .oppia-topics-and-skills-dashboard .intro-card-wrapper {
    margin: 0 auto;
    padding-top: 10px;
  }
  .oppia-topics-and-skills-dashboard .dashboard-content {
    flex-wrap: wrap;
    justify-content: space-between;
    margin: 0 auto;
    padding-top: 50px;
    width: 95%;
  }
  .oppia-topics-and-skills-dashboard .dashboard-content-primary {
    background-color: #ffffff;
    border: 2px solid #aaaac1;
    border-radius: 8px;
    display: inline-block;
    margin-bottom: 50px;
    overflow: auto;
    width: 70%;
  }
  .oppia-topics-and-skills-dashboard .dashboard-content-secondary {
    display: inline-block;
    margin-left: 1%;
    position: fixed;
    width: 25%;
  }
  .oppia-topics-and-skills-dashboard .dashboard-list {
    margin: 30px auto;
    width: 95%;
  }
  .oppia-topics-and-skills-dashboard .dashboard-cross-icon,
  .oppia-topics-and-skills-dashboard .filter-mobile-box,
  .oppia-topics-and-skills-dashboard .create-button-mobile,
  .oppia-topics-and-skills-dashboard .topic-skill-filter-header-mobile {
    display: none;
  }
  .oppia-topics-and-skills-dashboard .topic-skill-count {
    align-items: center;
    background-color: #ffffff;
    border: 2px solid #aaaac1;
    border-radius: 8px;
    display: flex;
    flex-wrap: wrap;
    height: 100px;
    justify-content: center;
  }
  .oppia-topics-and-skills-dashboard .topic-skill-count .topic-count,
  .oppia-topics-and-skills-dashboard .topic-skill-count .skill-count,
  .oppia-topics-and-skills-dashboard .create-topic-skill {
    border-right: 2px solid #aaaac1;
    display: inline-block;
    text-align: center;
    width: 33%;
  }
  .oppia-topics-and-skills-dashboard .topic-skill-filter {
    background-color: #ffffff;
    border: 2px solid #aaaac1;
    border-radius: 8px;
    margin-top: 40px;
    padding-bottom: 20px;
  }
  .oppia-topics-and-skills-dashboard .topic-count-value, .skill-count-value {
    display: block;
    font-size: 34px;
    height: 40px;
  }
  .oppia-topics-and-skills-dashboard .create-topic-skill {
    align-content: center;
    border-right: none;
    cursor: pointer;
    display: flex;
    flex-wrap: wrap;
    height: 100%;
  }
  .oppia-topics-and-skills-dashboard .pagination-mobile {
    display: none;
  }
  .oppia-topics-and-skills-dashboard .create-topic-skill i {
    color: #00645C;
    font-size: 30px;
    width: 100%;
  }
  .oppia-topics-and-skills-dashboard .create-topic-skill span {
    color: #00645C;
    display: inline-block;
    font-size: 16px;
    line-height: 17px;
    width: 100%;
  }
  .oppia-topics-and-skills-dashboard .topic-skill-filter-content {
    margin: 0 auto;
    width: 90%;
  }
  .oppia-topics-and-skills-dashboard .topic-skill-filter-value {
    width: 65%;
  }
  .oppia-topics-and-skills-dashboard .topic-skill-filter-value input,
  .oppia-topics-and-skills-dashboard .topic-skill-filter-value select {
    width: 100%;
  }
  .oppia-topics-and-skills-dashboard .classroom-dropdown .select2-results {
    text-transform: capitalize;
  }
  .oppia-topics-and-skills-dashboard .topic-skill-filter-header {
    margin: 10px 0 15px;
    position: relative;
  }
  .oppia-topics-and-skills-dashboard .topic-skill-filter-heading {
    font-size: 30px;
    font-weight: bold;
  }
  .oppia-topics-and-skills-dashboard .topic-skill-filter-reset {
    bottom: 0;
    color: #00645C;
    cursor: pointer;
    position: absolute;
    right: 0;
  }
  .oppia-topics-and-skills-dashboard .navigation-button {
    background-color: transparent;
    border: 2px solid #009688;
    color: #009688;
  }
  .oppia-topics-and-skills-dashboard .topic-skill-filter-row {
    display: flex;
    flex-wrap: wrap;
    justify-content: space-between;
    margin: 8px 0;
  }
  .oppia-topics-and-skills-dashboard .topic-skill-filter-key {
    display: inline-block;
    text-align: right;
    width: 25%;
  }
  .oppia-topics-and-skills-dashboard .topic-pagination-arrow {
    cursor: pointer;
  }
  .oppia-topics-and-skills-dashboard .dashboard-list-header {
    display: flex;
    flex-wrap: wrap;
    justify-content: space-between;
    margin: 30px 0 50px;
  }
  .oppia-topics-and-skills-dashboard .dashboard-list-pagination {
    display: flex;
    flex-wrap: wrap;
    justify-content: space-between;
    width: 35%;
  }
  .oppia-topics-and-skills-dashboard .dashboard-list-pagination-value {
    cursor: pointer;
    font-size: 16px;
    outline: none;
    padding: 0 4px;
  }
  .oppia-topics-and-skills-dashboard .dashboard-list-pagination-active {
    background-color: #00645C;
    border-radius: 50%;
    box-shadow: 0 3px 3px #707070;
    color: #FFFFFF;
    cursor: pointer;
    display: inline-block;
    font-size: 16px;
    height: 20px;
    outline: none;
    padding: 0 4px;
    text-align: center;
    width: 20px;
  }
  .oppia-topics-and-skills-dashboard .dashboard-list-pagination-active span {
    color: #FFFFFF;
    font-size: 16px;
    outline: none;
  }
  .oppia-topics-and-skills-dashboard .dashboard-tabs {
    display: flex;
    display: -webkit-flex;
    flex-wrap: wrap;
    margin: 0;
    padding: 0;
    text-align: center;
  }
  .oppia-topics-and-skills-dashboard .create-buttons {
    display: none;
    margin-left: 40vw;
  }
  .oppia-topics-and-skills-dashboard .dashboard-tabs li {
    display: flex;
    display: -webkit-flex;
    margin-bottom: 0;
    width: 50%;
  }
  .oppia-topics-and-skills-dashboard .dashboard-title {
    color: #01645c;
    font-family: Capriola, Roboto, Arial, sans-serif;
    font-size: 3em;
    margin-bottom: 25px;
    margin-top: 0;
    padding-top: 78.5px;
    text-align: center;
  }
  .oppia-topics-and-skills-dashboard .intro-card {
    background: #ffffff;
    border-left: none;
    border-radius: 5px;
    margin: 0 auto;
    padding: 37px 30px;
    text-align: center;
    width: 100%;
  }
  .oppia-topics-and-skills-dashboard .intro-card:before {
    background: #ffffff;
    border-bottom-right-radius: 80px 50px;
    bottom: -1.7em;
    content: "";
    display: block;
    height: 30px;
    position: absolute;
    width: 50px;
    z-index: 10;
  }
  .oppia-topics-and-skills-dashboard .intro-card:after {
    background: #eeeeee;
    border-bottom-right-radius: 40px 50px;
    bottom: -1.7em;
    content: "";
    display: block;
    height: 30px;
    position: absolute;
    width: 20px;
    z-index: 10;
  }
  .oppia-topics-and-skills-dashboard .intro-card-message {
    font-family: Capriola, Roboto, Arial, sans-serif;
    font-size: 18px;
    padding-top: 6px;
    text-align: center;
  }
  .oppia-topics-and-skills-dashboard .dashboard-tabs .dashboard-tabs-text {
    border-bottom: 2px solid #aaaac1;
    color: #009688;
    font-size: 16px;
    padding: 10px;
    text-decoration: none;
    text-transform: uppercase;
    width: 100%;
  }
  .oppia-topics-and-skills-dashboard .dashboard-tabs-active .dashboard-tabs-text,
  .oppia-topics-and-skills-dashboard .dashboard-tabs-active .dashboard-tabs-text:hover {
    background-color: #d8f4f2;
    border-bottom: 4px solid #009688;
    border-radius: 8px 8px 0 0;
    color: #009688;
  }
  .oppia-topics-and-skills-dashboard .dashboard-tabs .dashboard-tabs-text:hover {
    color: #009688;
    font-size: 16px;
    padding: 10px;
    text-decoration: none;
    text-transform: uppercase;
    width: 100%;
  }
  .oppia-topics-and-skills-dashboard .dashboard-tabs .dashboard-tabs-text:hover,
  .oppia-topics-and-skills-dashboard .dashboard-tabs .dashboard-tabs-text:focus {
    text-decoration: none;
  }
  .oppia-topics-and-skills-dashboard .dashboard-tabs .list-card-view-toggle {
    margin-left: auto;
    margin-right: 7.5px;
    width: auto;
  }
  @media screen and (max-width: 1200px) {
    .oppia-topics-and-skills-dashboard .dashboard-content {
      width: 100%;
    }
    .oppia-topics-and-skills-dashboard .dashboard-content-primary {
      width: 70%;
    }
    .oppia-topics-and-skills-dashboard .dashboard-content-secondary {
      display: inline-block;
      width: 29%;
    }
  }

  @media only screen and (max-width: 830px) {
    .oppia-topics-and-skills-dashboard .dashboard-content {
      padding-top: 0;
      width: 100%;
    }
    .oppia-topics-and-skills-dashboard .dashboard-content-primary {
      border: 0;
      border-radius: 0;
      width: 100%;
    }
    .oppia-topics-and-skills-dashboard .dashboard-content-secondary {
      margin-left: 0;
      position: static;
      width: 100%;
    }
    .oppia-topics-and-skills-dashboard .dashboard-tabs li {
      background-color: #00645C;
      width: 50%;
    }
    .oppia-topics-and-skills-dashboard .dashboard-tabs-active .dashboard-tabs-text,
    .oppia-topics-and-skills-dashboard .dashboard-tabs-active .dashboard-tabs-text:hover {
      background-color: #00645C;
      border-bottom: 0;
      border-radius: 0;
      color: #FFFFFF;
    }
    .oppia-topics-and-skills-dashboard .create-buttons,
    .oppia-topics-and-skills-dashboard .topic-skill-count,
    .oppia-topics-and-skills-dashboard .dashboard-list-pagination,
    .oppia-topics-and-skills-dashboard .topic-skill-filter-header {
      display: none;
    }
    .oppia-topics-and-skills-dashboard .topic-skill-filter {
      background-color: #FFFFFF;
      border: 0;
      border-radius: 0;
      height: 100vh;
      margin-top: 0;
      padding-bottom: 0;
      position: absolute;
      top: 0;
      width: 100%;
    }
    .oppia-topics-and-skills-dashboard .topic-count-value, .skill-count-value {
      display: block;
      font-size: 34px;
      height: 40px;
    }
    .oppia-topics-and-skills-dashboard .filter-mobile-box {
      display: block;
      text-align: center;
    }
    .oppia-topics-and-skills-dashboard .filter-mobile-box button {
      border: 1px solid #0844aa;
      margin-top: 10px;
      width: 70%;
    }
    .oppia-topics-and-skills-dashboard .topic-skill-filter-row {
      margin: 7vh 0;
    }
    .oppia-topics-and-skills-dashboard .topic-skill-filter-key {
      font-weight: bold;
      text-align: left;
      width: 100%;
    }
    .oppia-topics-and-skills-dashboard .topic-skill-filter-value {
      width: 100%;
    }
    .oppia-topics-and-skills-dashboard .create-button-mobile {
      color: #0844aa;
      display: block;
    }
    .oppia-topics-and-skills-dashboard .create-button-mobile i {
      bottom: 10vh;
      font-size: 40px;
      position: fixed;
      right: 3vw;
    }
    .oppia-topics-and-skills-dashboard .dashboard-list-header {
      margin: 0;
    }
    .oppia-topics-and-skills-dashboard .topic-skill-filter-header-mobile {
      align-items: center;
      display: flex;
      flex-wrap: wrap;
      justify-content: space-between;
    }
    .oppia-topics-and-skills-dashboard .dashboard-cross-icon {
      color: #000000;
      display: block;
      font-size: 20px;
    }
    .oppia-topics-and-skills-dashboard .topic-skill-filter-action-box {
      margin-top: 10px;
      text-align: center;
    }
    .oppia-topics-and-skills-dashboard .topic-skill-filter-action-box span {
      color: #00645C;
      font-size: 15px;
    }
    .oppia-topics-and-skills-dashboard .topic-skill-filter-action-reset {
      margin-top: 10px;
    }
    .oppia-topics-and-skills-dashboard .pagination-mobile {
      display: block;
      text-align: center;
    }
  }
</style><|MERGE_RESOLUTION|>--- conflicted
+++ resolved
@@ -105,11 +105,7 @@
                          user-can-delete-skill="$ctrl.userCanDeleteSkill"
                          skills-categorized-by-topics="$ctrl.skillsCategorizedByTopics">
             </skills-list>
-<<<<<<< HEAD
-            <p class="intro-card-message protractor-test-no-skills-present-message" ng-if="!$ctrl.displayedSummaries.length">
-=======
             <p class="intro-card-message" ng-if="!$ctrl.displayedSkillSummaries.length">
->>>>>>> 94c61d7f
               No skills to display.
             </p>
           </div>
