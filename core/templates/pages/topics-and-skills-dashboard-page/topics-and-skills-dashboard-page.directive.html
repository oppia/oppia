<background-banner></background-banner>
<div class="oppia-topics-and-skills-dashboard" style="position: relative;">
  <div>
    <h2 class="dashboard-title" translate="I18N_DASHBOARD_TOPICS_AND_SKILLS_DASHBOARD"
        ng-if="($ctrl.totalTopicSummaries.length === 0 && $ctrl.untriagedSkillSummaries.length === 0)">
    </h2>
    <div class="create-buttons" ng-if="!($ctrl.topicSummaries.length === 0 && $ctrl.untriagedSkillSummaries.length === 0)">
      <button ng-click="$ctrl.createTopic()" ng-if="$ctrl.userCanCreateTopic"
              class="btn oppia-navbar-button oppia-transition-200">
        <span class="oppia-navbar-tab-content">Create Topic</span>
      </button>
      <button ng-click="$ctrl.createSkill()" ng-if="$ctrl.userCanCreateSkill"
              class="btn oppia-navbar-button oppia-transition-200">
        <span class="oppia-navbar-tab-content">Create Skill</span>
      </button>
    </div>
  </div>
  <div ng-if="$ctrl.totalTopicSummaries.length > 0 || $ctrl.untriagedSkillSummaries.length > 0">
    <div class="dashboard-content">
      <div class="dashboard-content-primary">
        <div>
          <ul class="dashboard-tabs protractor-test-topics-tab">
            <li ng-class="{'dashboard-tabs-active': $ctrl.activeTab === $ctrl.TAB_NAME_TOPICS}">
              <a class="dashboard-tabs-text"
                 ng-click="$ctrl.setActiveTab($ctrl.TAB_NAME_TOPICS)">
                Topics
              </a>
            </li>
            <li ng-class="{'dashboard-tabs-active': $ctrl.activeTab === $ctrl.TAB_NAME_UNTRIAGED_SKILLS}">
              <a class="dashboard-tabs-text protractor-test-unused-skills-tab"
                 ng-click="$ctrl.setActiveTab($ctrl.TAB_NAME_UNTRIAGED_SKILLS)">
                Skills
              </a>
            </li>
          </ul>
        </div>
        <div class="dashboard-list">
          <div class="dashboard-list-header" ng-if="$ctrl.topicSummaries.length>0">
            <div class="dashboard-list-header-count">
              <span>Displaying <[$ctrl.pageNumber*$ctrl.itemsPerPage + 1]> - <[$ctrl.pageNumber*$ctrl.itemsPerPage+10]> of <[$ctrl.currentCount]></span>
            </div>
            <div class="dashboard-list-pagination">
              <div>
                <select ng-options="choice as choice for choice in $ctrl.itemsPerPageChoice"
                        ng-model="$ctrl.itemsPerPage"
                        ng-change="$ctrl.refreshPagination()">
                </select>
              </div>
              <div>
                <i class="fa fa-angle-left topic-pagination-arrow" ng-click="$ctrl.changePageByOne($ctrl.MOVE_TO_PREV_PAGE)"></i>
                <span class="dashboard-list-pagination-value" ng-repeat="n in $ctrl.generateNumbersTillRange($ctrl.currentCount/$ctrl.itemsPerPage)" ng-click="$ctrl.changePage($index)">
                  <span ng-if="$ctrl.pageNumber===$index" class="dashboard-list-pagination-active"><[$index+1]></span>
                  <span ng-if="$ctrl.pageNumber!==$index"><[$index+1]></span>
                </span>
                <i class="fa fa-angle-right topic-pagination-arrow" ng-click="$ctrl.changePageByOne($ctrl.MOVE_TO_NEXT_PAGE)"></i>
              </div>
            </div>
          </div>

<<<<<<< HEAD
    <div ng-if="$ctrl.activeTab === $ctrl.TAB_NAME_TOPICS">
      <topics-list topic-summaries="$ctrl.topicSummaries"
                   ng-if="$ctrl.topicSummaries.length > 0"
                   user-can-delete-topic="$ctrl.userCanDeleteTopic">
      </topics-list>
      <p class="intro-card-message" ng-if="$ctrl.isTopicTabHelpTextVisible()" style="padding-top: 6px;">
        No topics have been created yet.
      </p>
    </div>

    <div ng-if="$ctrl.activeTab === $ctrl.TAB_NAME_UNTRIAGED_SKILLS">
      <skills-list skill-summaries="$ctrl.untriagedSkillSummaries"
                   ng-if="$ctrl.untriagedSkillSummaries.length > 0"
                   editable-topic-summaries="$ctrl.editableTopicSummaries"
                   mergeable-skill-summaries="$ctrl.mergeableSkillSummaries"
                   user-can-create-skill="$ctrl.userCanCreateSkill"
                   user-can-delete-skill="$ctrl.userCanDeleteSkill"
                   skills-categorized-by-topics="$ctrl.skillsCategorizedByTopics">
      </skills-list>
      <p class="intro-card-message" ng-if="$ctrl.isSkillsTabHelpTextVisible()" style="padding-top: 6px;">
        There are no pending unused skills.
      </p>
=======
          <div ng-if="$ctrl.activeTab === $ctrl.TAB_NAME_TOPICS">
            <topics-list topic-summaries="$ctrl.displayedTopicSummaries"
                         page-number="$ctrl.pageNumber"
                         items-per-page="$ctrl.itemsPerPage"
                         ng-if="$ctrl.topicSummaries.length > 0"
                         user-can-delete-topic="$ctrl.userCanDeleteTopic">
            </topics-list>
            <p class="intro-card-message" ng-if="!$ctrl.topicSummaries.length">
              No topics to display.
            </p>
          </div>
          <div ng-if="$ctrl.activeTab === $ctrl.TAB_NAME_UNTRIAGED_SKILLS">
            <skills-list skill-summaries="$ctrl.untriagedSkillSummaries"
                         ng-if="$ctrl.untriagedSkillSummaries.length > 0"
                         editable-topic-summaries="$ctrl.editableTopicSummaries"
                         mergeable-skill-summaries="$ctrl.mergeableSkillSummaries"
                         user-can-create-skill="$ctrl.userCanCreateSkill"
                         user-can-delete-skill="$ctrl.userCanDeleteSkill">
            </skills-list>
            <p class="intro-card-message" ng-if="$ctrl.isSkillsTabHelpTextVisible()">
              There are no pending unused skills.
            </p>
          </div>
        </div>
      </div>
      <div class="dashboard-content-secondary">
        <div class="topic-skill-count">
          <div class="topic-count">
            <span class="topic-count-value"><[$ctrl.totalTopicSummaries.length]></span>
            <span class="topic-count-text">Topics</span>
          </div>
          <div class="skill-count">
            <span class="skill-count-value"><[$ctrl.totalUntriagedSkillSummaries.length]></span>
            <span class="skill-count-text">Skills</span>
          </div>
          <div class="create-topic-skill">
            <div ng-if="$ctrl.activeTab===$ctrl.TAB_NAME_TOPICS"  ng-click="$ctrl.createTopic()">
              <i class="fa fa-plus-circle"></i>
              <span>Create New Topic</span>
            </div>
            <div ng-if="!($ctrl.activeTab===$ctrl.TAB_NAME_TOPICS)"  ng-click="$ctrl.createSkill()">
              <i class="fa fa-plus-circle"></i>
              <span>Create New Skill</span>
            </div>
          </div>
        </div>
        <div class="topic-skill-filter">
          <div class="topic-skill-filter-content">
            <div class="topic-skill-filter-header">
              <span class="topic-skill-filter-heading">Filter</span>
              <span class="topic-skill-filter-reset protractor-test-topic-filter-reset" ng-click="$ctrl.resetFilters()">Reset</span>
            </div>
            <div class="topic-skill-filter-row">
              <div class="topic-skill-filter-key">
                <span>Status</span>
              </div>
              <div class="topic-skill-filter-value">
                <div ng-if="$ctrl.select2DropdownIsShown">
                  <select2-dropdown class="protractor-test-select-status-dropdown"
                                    choices="$ctrl.statusOptions"
                                    item="$ctrl.filterObject.status"
                                    width="100%"
                                    on-selection-change="$ctrl.applyFilters()">
                  </select2-dropdown>
                </div>
              </div>
            </div>
            <div class="topic-skill-filter-row">
              <div class="topic-skill-filter-key">
                <span>Classroom</span>
              </div>
              <div class="topic-skill-filter-value">
                <div ng-if="$ctrl.select2DropdownIsShown">
                  <select2-dropdown item="$ctrl.filterObject.classroom"
                                    class="classroom-dropdown protractor-test-select-classroom-dropdown"
                                    choices="$ctrl.classrooms"
                                    width="100%"
                                    on-selection-change="$ctrl.applyFilters()">
                  </select2-dropdown>
                </div>
              </div>
            </div>
            <div class="topic-skill-filter-row">
              <div class="topic-skill-filter-key">
                <span>Sort</span>
              </div>
              <div class="topic-skill-filter-value">
                <div ng-if="$ctrl.select2DropdownIsShown">
                  <select2-dropdown class="protractor-test-select-sort-dropdown"
                                    choices="$ctrl.sortOptions"
                                    item="$ctrl.filterObject.sort"
                                    width="100%"
                                    on-selection-change="$ctrl.applyFilters()">
                  </select2-dropdown>
                </div>
              </div>
            </div>
            <div class="topic-skill-filter-row">
              <div class="topic-skill-filter-key">
                <span>Keywords</span>
              </div>
              <div class="topic-skill-filter-value">
                <div ng-if="$ctrl.select2DropdownIsShown">
                  <select2-dropdown item="$ctrl.filterObject.keywords"
                                    class="protractor-test-select-keyword-dropdown"
                                    choices="$ctrl.filterObject.keywords"
                                    allow-multiple-choices="true"
                                    new-choice-regex="<[::$ctrl.TAG_REGEX_STRING]>"
                                    width="100%"
                                    on-selection-change="$ctrl.applyFilters()">
                  </select2-dropdown>
                </div>
              </div>
            </div>
          </div>
        </div>
      </div>
>>>>>>> 6c37e827
    </div>
  </div>

  <div class="col-sm-8 intro-card-wrapper" ng-if="($ctrl.totalTopicSummaries.length === 0 && $ctrl.untriagedSkillSummaries.length === 0)">
    <blockquote class="intro-card">
      <p class="intro-card-message">
        No topics or skills have been created yet.
      </p>
      <button class="btn oppia-dashboard-intro-button oppia-transition-200"
              style="color: white; text-decoration: none;"
              ng-click="$ctrl.createTopic()"
              ng-if="$ctrl.userCanCreateTopic">
        Create Topic
      </button>
      <button class="btn oppia-dashboard-intro-button oppia-transition-200 protractor-test-create-skill-button"
              style="color: white; text-decoration: none;"
              ng-click="$ctrl.createSkill()"
              ng-if="$ctrl.userCanCreateSkill">
        Create Skill
      </button>
    </blockquote>
  </div>
</div>
<style>
  .oppia-topics-and-skills-dashboard .intro-card-wrapper {
    margin: 0 auto;
    padding-top: 10px;
  }
  .oppia-topics-and-skills-dashboard .dashboard-content {
    display: flex;
    flex-wrap: wrap;
    justify-content: space-between;
    margin: 0 auto;
    padding-top: 50px;
    width: 95%;
  }
  .oppia-topics-and-skills-dashboard .dashboard-content-primary {
    background-color: #ffffff;
    border: 2px solid #aaaac1;
    border-radius: 8px;
    display: inline-block;
    margin-bottom: 50px;
    width: 70%;
  }
  .oppia-topics-and-skills-dashboard .dashboard-content-secondary {
    display: inline-block;
    width: 26%;
  }
  .oppia-topics-and-skills-dashboard .dashboard-list {
    margin: 30px auto;
    width: 95%;
  }
  .oppia-topics-and-skills-dashboard .topic-skill-count {
    align-items: center;
    background-color: #ffffff;
    border: 2px solid #aaaac1;
    border-radius: 8px;
    display: flex;
    flex-wrap: wrap;
    height: 100px;
    justify-content: center;
  }
  .oppia-topics-and-skills-dashboard .topic-skill-count .topic-count,
  .oppia-topics-and-skills-dashboard .topic-skill-count .skill-count,
  .oppia-topics-and-skills-dashboard .create-topic-skill {
    border-right: 2px solid #aaaac1;
    display: inline-block;
    text-align: center;
    width: 33%;
  }
  .oppia-topics-and-skills-dashboard .topic-skill-filter {
    background-color: #ffffff;
    border: 2px solid #aaaac1;
    border-radius: 8px;
    margin-top: 40px;
    padding-bottom: 20px;
  }
  .oppia-topics-and-skills-dashboard .topic-count-value, .skill-count-value {
    display: block;
    font-size: 34px;
    height: 40px;
  }
  .oppia-topics-and-skills-dashboard .create-topic-skill {
    align-content: center;
    border-right: none;
    cursor: pointer;
    display: flex;
    flex-wrap: wrap;
    height: 100%;
  }
  .oppia-topics-and-skills-dashboard .create-topic-skill i {
    color: #00645C;
    font-size: 30px;
    width: 100%;
  }
  .oppia-topics-and-skills-dashboard .create-topic-skill span {
    color: #00645C;
    display: inline-block;
    font-size: 14px;
    line-height: 15px;
    width: 100%;
  }
  .oppia-topics-and-skills-dashboard .topic-skill-filter-content {
    margin: 0 auto;
    width: 90%;
  }
  .oppia-topics-and-skills-dashboard .topic-skill-filter-value {
    width: 65%;
  }
  .oppia-topics-and-skills-dashboard .topic-skill-filter-value input,
  .oppia-topics-and-skills-dashboard .topic-skill-filter-value select {
    width: 100%;
  }
  .oppia-topics-and-skills-dashboard .classroom-dropdown .select2-results {
    text-transform: capitalize;
  }
  .oppia-topics-and-skills-dashboard .topic-skill-filter-header {
    margin: 10px 0 15px;
    position: relative;
  }
  .oppia-topics-and-skills-dashboard .topic-skill-filter-heading {
    font-size: 30px;
    font-weight: bold;
  }
  .oppia-topics-and-skills-dashboard .topic-skill-filter-reset {
    bottom: 0;
    color: #00645C;
    cursor: pointer;
    position: absolute;
    right: 0;
  }
  .oppia-topics-and-skills-dashboard .topic-skill-filter-row {
    display: flex;
    flex-wrap: wrap;
    justify-content: space-between;
    margin: 8px 0;
  }
  .oppia-topics-and-skills-dashboard .topic-skill-filter-key {
    display: inline-block;
    text-align: right;
    width: 25%;
  }
  .oppia-topics-and-skills-dashboard .topic-pagination-arrow {
    cursor: pointer;
  }
  .oppia-topics-and-skills-dashboard .dashboard-list-header {
    display: flex;
    flex-wrap: wrap;
    justify-content: space-between;
    margin: 30px 0 50px;
  }
  .oppia-topics-and-skills-dashboard .dashboard-list-pagination {
    display: flex;
    flex-wrap: wrap;
    justify-content: space-between;
    width: 30%;
  }
  .oppia-topics-and-skills-dashboard .dashboard-list-pagination-value {
    cursor: pointer;
    padding: 0 4px;
  }
  .oppia-topics-and-skills-dashboard .dashboard-list-pagination-active {
    color: #00645C;
  }
  .oppia-topics-and-skills-dashboard .dashboard-tabs {
    display: flex;
    display: -webkit-flex;
    flex-wrap: wrap;
    margin: 0;
    padding: 0;
    text-align: center;
  }
  .oppia-topics-and-skills-dashboard .create-buttons {
    display: none;
    margin-left: 40vw;
  }
  .oppia-topics-and-skills-dashboard .dashboard-tabs li {
    display: flex;
    display: -webkit-flex;
    margin-bottom: 0;
    width: 50%;
  }
  .oppia-topics-and-skills-dashboard .dashboard-title {
    color: #01645c;
    font-family: Capriola, Roboto, Arial, sans-serif;
    font-size: 3em;
    margin-bottom: 25px;
    margin-top: 0;
    padding-top: 78.5px;
    text-align: center;
  }
  .oppia-topics-and-skills-dashboard .intro-card {
    background: #ffffff;
    border-left: none;
    border-radius: 5px;
    margin: 0 auto;
    padding: 37px 30px;
    text-align: center;
    width: 100%;
  }
  .oppia-topics-and-skills-dashboard .intro-card:before {
    background: #ffffff;
    border-bottom-right-radius: 80px 50px;
    bottom: -1.7em;
    content: "";
    display: block;
    height: 30px;
    position: absolute;
    width: 50px;
    z-index: 10;
  }
  .oppia-topics-and-skills-dashboard .intro-card:after {
    background: #eeeeee;
    border-bottom-right-radius: 40px 50px;
    bottom: -1.7em;
    content: "";
    display: block;
    height: 30px;
    position: absolute;
    width: 20px;
    z-index: 10;
  }
  .oppia-topics-and-skills-dashboard .intro-card-message {
    font-family: Capriola, Roboto, Arial, sans-serif;
    font-size: 18px;
    text-align: center;
    padding-top: 6px;
  }
  .oppia-topics-and-skills-dashboard .dashboard-tabs .dashboard-tabs-text {
    border-bottom: 2px solid #aaaac1;
    color: #009688;
    font-size: 1em;
    padding: 10px;
    text-decoration: none;
    text-transform: uppercase;
    width: 100%;
  }
  .oppia-topics-and-skills-dashboard .dashboard-tabs-active .dashboard-tabs-text,
  .oppia-topics-and-skills-dashboard .dashboard-tabs-active .dashboard-tabs-text:hover {
    background-color: #d8f4f2;
    border-bottom: 4px solid #009688;
    color: #009688;
  }
  .oppia-topics-and-skills-dashboard .dashboard-tabs .dashboard-tabs-text:hover {
    color: #009688;
    font-size: 1em;
    padding: 10px;
    text-decoration: none;
    text-transform: uppercase;
    width: 100%;
  }
  .oppia-topics-and-skills-dashboard .dashboard-tabs .dashboard-tabs-text:hover,
  .oppia-topics-and-skills-dashboard .dashboard-tabs .dashboard-tabs-text:focus {
    text-decoration: none;
  }
  .oppia-topics-and-skills-dashboard .dashboard-tabs .list-card-view-toggle {
    margin-left: auto;
    margin-right: 7.5px;
    width: auto;
  }
  @media(max-width: 992px) {
    .oppia-topics-and-skills-dashboard .create-buttons {
      display: block;
    }
  }
  @media(max-width: 815px) {
    .oppia-topics-and-skills-dashboard .dashboard-tabs {
      justify-content: center;
    }
    .oppia-topics-and-skills-dashboard .dashboard-title {
      font-size: 2.5em;
    }
    .oppia-topics-and-skills-dashboard .intro-card {
      width: auto;
    }
    .oppia-topics-and-skills-dashboard .dashboard-tabs li {
      width: auto;
    }
    .oppia-topics-and-skills-dashboard .oppia-dashboard-intro-button {
      display: none;
    }
    .oppia-topics-and-skills-dashboard .dashboard-tabs .sort-explorations-select {
      margin-top: 8px;
      width: 100%;
    }
  }
</style><|MERGE_RESOLUTION|>--- conflicted
+++ resolved
@@ -57,30 +57,6 @@
             </div>
           </div>
 
-<<<<<<< HEAD
-    <div ng-if="$ctrl.activeTab === $ctrl.TAB_NAME_TOPICS">
-      <topics-list topic-summaries="$ctrl.topicSummaries"
-                   ng-if="$ctrl.topicSummaries.length > 0"
-                   user-can-delete-topic="$ctrl.userCanDeleteTopic">
-      </topics-list>
-      <p class="intro-card-message" ng-if="$ctrl.isTopicTabHelpTextVisible()" style="padding-top: 6px;">
-        No topics have been created yet.
-      </p>
-    </div>
-
-    <div ng-if="$ctrl.activeTab === $ctrl.TAB_NAME_UNTRIAGED_SKILLS">
-      <skills-list skill-summaries="$ctrl.untriagedSkillSummaries"
-                   ng-if="$ctrl.untriagedSkillSummaries.length > 0"
-                   editable-topic-summaries="$ctrl.editableTopicSummaries"
-                   mergeable-skill-summaries="$ctrl.mergeableSkillSummaries"
-                   user-can-create-skill="$ctrl.userCanCreateSkill"
-                   user-can-delete-skill="$ctrl.userCanDeleteSkill"
-                   skills-categorized-by-topics="$ctrl.skillsCategorizedByTopics">
-      </skills-list>
-      <p class="intro-card-message" ng-if="$ctrl.isSkillsTabHelpTextVisible()" style="padding-top: 6px;">
-        There are no pending unused skills.
-      </p>
-=======
           <div ng-if="$ctrl.activeTab === $ctrl.TAB_NAME_TOPICS">
             <topics-list topic-summaries="$ctrl.displayedTopicSummaries"
                          page-number="$ctrl.pageNumber"
@@ -98,7 +74,8 @@
                          editable-topic-summaries="$ctrl.editableTopicSummaries"
                          mergeable-skill-summaries="$ctrl.mergeableSkillSummaries"
                          user-can-create-skill="$ctrl.userCanCreateSkill"
-                         user-can-delete-skill="$ctrl.userCanDeleteSkill">
+                         user-can-delete-skill="$ctrl.userCanDeleteSkill"
+                         skills-categorized-by-topics="$ctrl.skillsCategorizedByTopics">
             </skills-list>
             <p class="intro-card-message" ng-if="$ctrl.isSkillsTabHelpTextVisible()">
               There are no pending unused skills.
@@ -198,7 +175,6 @@
           </div>
         </div>
       </div>
->>>>>>> 6c37e827
     </div>
   </div>
 
