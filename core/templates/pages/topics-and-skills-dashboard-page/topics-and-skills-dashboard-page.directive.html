--- conflicted
+++ resolved
@@ -13,11 +13,10 @@
     </div>
   </div>
   <div ng-if="$ctrl.topicSummaries.length > 0 || $ctrl.untriagedSkillSummaries.length > 0">
-<<<<<<< HEAD
     <div class="dashboard-content">
       <div class="dashboard-content-primary">
         <div>
-          <ul class="dashboard-tabs">
+          <ul class="dashboard-tabs protractor-test-topics-tab">
             <li ng-class="{'dashboard-tabs-active': $ctrl.activeTab === $ctrl.TAB_NAME_TOPICS}">
               <a class="dashboard-tabs-text"
                  ng-click="$ctrl.setActiveTab($ctrl.TAB_NAME_TOPICS)">
@@ -59,33 +58,6 @@
               </span>
             </div>
           </div>
-=======
-    <ul class="dashboard-tabs protractor-test-topics-tab">
-      <li ng-class="{'dashboard-tabs-active': $ctrl.activeTab === $ctrl.TAB_NAME_TOPICS}">
-        <a class="dashboard-tabs-text"
-           ng-click="$ctrl.setActiveTab($ctrl.TAB_NAME_TOPICS)">
-           Topics
-        </a>
-      </li>
-      <li ng-if="$ctrl.isSkillsTabHelpTextVisible() || $ctrl.untriagedSkillSummaries.length > 0"
-          ng-class="{'dashboard-tabs-active': $ctrl.activeTab === $ctrl.TAB_NAME_UNTRIAGED_SKILLS}">
-        <a class="dashboard-tabs-text protractor-test-unused-skills-tab"
-           ng-click="$ctrl.setActiveTab($ctrl.TAB_NAME_UNTRIAGED_SKILLS)">
-           Unused Skills (<[$ctrl.untriagedSkillSummaries.length]>)
-        </a>
-      </li>
-    </ul>
-
-    <div ng-if="$ctrl.activeTab === $ctrl.TAB_NAME_TOPICS">
-      <topics-list topic-summaries="$ctrl.topicSummaries"
-                   ng-if="$ctrl.topicSummaries.length > 0"
-                   user-can-delete-topic="$ctrl.userCanDeleteTopic">
-      </topics-list>
-      <p class="intro-card-message" ng-if="$ctrl.isTopicTabHelpTextVisible()" style="padding-top: 6px;">
-        No topics have been created yet.
-      </p>
-    </div>
->>>>>>> e1571cef
 
           <div ng-if="$ctrl.activeTab === $ctrl.TAB_NAME_TOPICS">
             <topics-list topic-summaries="$ctrl.topicSummaries"
