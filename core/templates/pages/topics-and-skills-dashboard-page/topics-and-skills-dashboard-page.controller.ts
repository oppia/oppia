--- conflicted
+++ resolved
@@ -60,32 +60,20 @@
         'topics-and-skills-dashboard-page.directive.html'),
       controllerAs: '$ctrl',
       controller: [
-<<<<<<< HEAD
-        '$rootScope', '$scope', '$uibModal',
-        'AlertsService', 'RubricObjectFactory', 'SkillCreationService',
-        'TopicCreationService',
-=======
         '$http', '$rootScope', '$scope', '$uibModal', '$window',
         'AlertsService', 'ContextService', 'ImageLocalStorageService',
         'RubricObjectFactory', 'SkillCreationService',
         'SkillObjectFactory', 'TopicCreationService',
->>>>>>> b46d573a
         'TopicsAndSkillsDashboardBackendApiService', 'UrlInterpolationService',
         'EVENT_TOPICS_AND_SKILLS_DASHBOARD_REINITIALIZED',
         'EVENT_TYPE_SKILL_CREATION_ENABLED',
         'EVENT_TYPE_TOPIC_CREATION_ENABLED',
         'FATAL_ERROR_CODES', 'SKILL_DIFFICULTIES',
         function(
-<<<<<<< HEAD
-            $rootScope, $scope, $uibModal,
-            AlertsService, RubricObjectFactory, SkillCreationService,
-            TopicCreationService,
-=======
             $http, $rootScope, $scope, $uibModal, $window,
             AlertsService, ContextService, ImageLocalStorageService,
             RubricObjectFactory, SkillCreationService,
             SkillObjectFactory, TopicCreationService,
->>>>>>> b46d573a
             TopicsAndSkillsDashboardBackendApiService, UrlInterpolationService,
             EVENT_TOPICS_AND_SKILLS_DASHBOARD_REINITIALIZED,
             EVENT_TYPE_SKILL_CREATION_ENABLED,
@@ -160,87 +148,16 @@
                 '/pages/topics-and-skills-dashboard-page/templates/' +
                 'create-new-skill-modal.template.html'),
               backdrop: 'static',
-<<<<<<< HEAD
               resolve: {
                 rubrics: () => rubrics
               },
               controller: 'CreateNewSkillModalController'
-=======
-              controller: [
-                '$scope', '$uibModalInstance',
-                function($scope, $uibModalInstance) {
-                  $scope.newSkillDescription = '';
-                  $scope.rubrics = rubrics;
-                  $scope.errorMsg = '';
-                  $scope.bindableDict = {
-                    displayedConceptCardExplanation: ''
-                  };
-                  $scope.MAX_CHARS_IN_SKILL_DESCRIPTION = (
-                    MAX_CHARS_IN_SKILL_DESCRIPTION);
-                  var newExplanationObject = null;
-
-                  $scope.$watch('newSkillDescription', function() {
-                    if (
-                      SkillCreationService.getSkillDescriptionStatus() !==
-                      SKILL_DESCRIPTION_STATUS_VALUES.STATUS_DISABLED) {
-                      var initParagraph = document.createElement('p');
-                      var explanations = $scope.rubrics[1].getExplanations();
-                      var newExplanation = document.createTextNode(
-                        $scope.newSkillDescription);
-                      initParagraph.appendChild(newExplanation);
-                      explanations[0] = initParagraph.outerHTML;
-                      $scope.rubrics[1].setExplanations(explanations);
-                      SkillCreationService.markChangeInSkillDescription();
-                    }
-                  });
-
-                  $scope.onSaveExplanation = function(explanationObject) {
-                    newExplanationObject = explanationObject.toBackendDict();
-                    $scope.bindableDict.displayedConceptCardExplanation =
-                      explanationObject.getHtml();
-                  };
-
-                  $scope.onSaveRubric = function(difficulty, explanations) {
-                    for (var idx in $scope.rubrics) {
-                      if ($scope.rubrics[idx].getDifficulty() === difficulty) {
-                        $scope.rubrics[idx].setExplanations(explanations);
-                      }
-                    }
-                  };
-
-                  $scope.resetErrorMsg = function() {
-                    $scope.errorMsg = '';
-                  };
-
-                  $scope.createNewSkill = function() {
-                    if (
-                      !SkillObjectFactory.hasValidDescription(
-                        $scope.newSkillDescription)) {
-                      $scope.errorMsg = (
-                        'Please use a non-empty description consisting of ' +
-                        'alphanumeric characters, spaces and/or hyphens.');
-                      return;
-                    }
-                    $uibModalInstance.close({
-                      description: $scope.newSkillDescription,
-                      rubrics: $scope.rubrics,
-                      explanation: newExplanationObject
-                    });
-                  };
-
-                  $scope.cancel = function() {
-                    ImageLocalStorageService.flushStoredImagesData();
-                    SkillCreationService.resetSkillDescriptionStatusMarker();
-                    $uibModalInstance.dismiss('cancel');
-                  };
-                }
-              ]
->>>>>>> b46d573a
             }).result.then(function(result) {
               ContextService.resetImageSaveDestination();
               SkillCreationService.createNewSkill(
                 result.description, result.rubrics, result.explanation, []);
             }, function() {
+              ImageLocalStorageService.flushStoredImagesData();
               SkillCreationService.resetSkillDescriptionStatusMarker();
             });
           };
