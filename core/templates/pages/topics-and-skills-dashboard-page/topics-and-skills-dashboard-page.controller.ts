// Copyright 2018 The Oppia Authors. All Rights Reserved.
//
// Licensed under the Apache License, Version 2.0 (the "License");
// you may not use this file except in compliance with the License.
// You may obtain a copy of the License at
//
//      http://www.apache.org/licenses/LICENSE-2.0
//
// Unless required by applicable law or agreed to in writing, software
// distributed under the License is distributed on an "AS-IS" BASIS,
// WITHOUT WARRANTIES OR CONDITIONS OF ANY KIND, either express or implied.
// See the License for the specific language governing permissions and
// limitations under the License.

/**
 * @fileoverview Controllers for the topics and skills dashboard.
 */

require('base-components/base-content.directive.ts');
require(
  'components/common-layout-directives/common-elements/' +
  'background-banner.component.ts');
require(
  'components/forms/custom-forms-directives/select2-dropdown.directive.ts');
require(
  'pages/topics-and-skills-dashboard-page/skills-list/' +
  'skills-list.directive.ts');
require(
  'pages/topics-and-skills-dashboard-page/templates/' +
  'create-new-skill-modal.controller.ts');
require(
  'pages/topics-and-skills-dashboard-page/topics-list/' +
  'topics-list.directive.ts');

require('components/entity-creation-services/skill-creation.service.ts');
require('components/entity-creation-services/topic-creation.service.ts');
require('components/rubrics-editor/rubrics-editor.directive.ts');

require('domain/skill/RubricObjectFactory.ts');
require('domain/topics_and_skills_dashboard/' +
  'TopicsAndSkillsDashboardFilterObjectFactory.ts');
require('domain/skill/SkillObjectFactory.ts');
require(
  'domain/topics_and_skills_dashboard/' +
  'topics-and-skills-dashboard-backend-api.service.ts');
require('domain/utilities/url-interpolation.service.ts');
require(
  'pages/topics-and-skills-dashboard-page/skills-list/' +
  'skills-list.directive.ts');
require(
  'pages/topics-and-skills-dashboard-page/topics-list/' +
  'topics-list.directive.ts');
require(
  'pages/topics-and-skills-dashboard-page/' +
  'topics-and-skills-dashboard-page.service');
require(
  'pages/topics-and-skills-dashboard-page/' +
  'topics-and-skills-dashboard-page.constants.ajs.ts');
require('services/alerts.service.ts');
require('services/image-local-storage.service.ts');


angular.module('oppia').directive('topicsAndSkillsDashboardPage', [
  'UrlInterpolationService', function(
      UrlInterpolationService) {
    return {
      restrict: 'E',
      scope: {},
      bindToController: {},
      templateUrl: UrlInterpolationService.getDirectiveTemplateUrl(
        '/pages/topics-and-skills-dashboard-page/' +
        'topics-and-skills-dashboard-page.directive.html'),
      controllerAs: '$ctrl',
      controller: [
        '$timeout', '$http', '$rootScope', '$scope', '$uibModal', '$window',
        'AlertsService', 'ContextService', 'ImageLocalStorageService',
        'TopicsAndSkillsDashboardFilterObjectFactory',
        'RubricObjectFactory', 'SkillCreationService',
        'SkillObjectFactory', 'TopicCreationService',
        'TopicsAndSkillsDashboardBackendApiService',
        'TopicsAndSkillsDashboardPageService', 'UrlInterpolationService',
        'EVENT_TOPICS_AND_SKILLS_DASHBOARD_REINITIALIZED',
        'EVENT_TYPE_SKILL_CREATION_ENABLED',
        'EVENT_TYPE_TOPIC_CREATION_ENABLED',
        'FATAL_ERROR_CODES', 'SKILL_DIFFICULTIES',
        'MAX_CHARS_IN_SKILL_DESCRIPTION', 'SKILL_DESCRIPTION_STATUS_VALUES',
        'TOPIC_FILTER_CLASSROOM_ALL', 'TOPIC_SORT_OPTIONS',
        'TOPIC_PUBLISHED_OPTIONS',
        function(
            $timeout, $http, $rootScope, $scope, $uibModal, $window,
            AlertsService, ContextService, ImageLocalStorageService,
            TopicsAndSkillsDashboardFilterObjectFactory,
            RubricObjectFactory, SkillCreationService,
            SkillObjectFactory, TopicCreationService,
            TopicsAndSkillsDashboardBackendApiService,
            TopicsAndSkillsDashboardPageService, UrlInterpolationService,
            EVENT_TOPICS_AND_SKILLS_DASHBOARD_REINITIALIZED,
            EVENT_TYPE_SKILL_CREATION_ENABLED,
            EVENT_TYPE_TOPIC_CREATION_ENABLED,
            FATAL_ERROR_CODES, SKILL_DIFFICULTIES,
            MAX_CHARS_IN_SKILL_DESCRIPTION, SKILL_DESCRIPTION_STATUS_VALUES,
            TOPIC_FILTER_CLASSROOM_ALL, TOPIC_SORT_OPTIONS,
            TOPIC_PUBLISHED_OPTIONS) {
          var ctrl = this;

          /**
           * Calls the TopicsAndSkillsDashboardBackendApiService and fetches
           * the topics and skills dashboard data.
           * @param {Boolean} stayInSameTab - To stay in the same tab or not.
           */
          ctrl._initDashboard = function(stayInSameTab) {
            TopicsAndSkillsDashboardBackendApiService.fetchDashboardData().then(
              function(response) {
                ctrl.totalTopicSummaries = response.topic_summary_dicts;
                ctrl.topicSummaries = ctrl.totalTopicSummaries;
                ctrl.totalEntityCountToDisplay = ctrl.topicSummaries.length;
                ctrl.currentCount = ctrl.totalEntityCountToDisplay;
                ctrl.activeTab = ctrl.TAB_NAME_TOPICS;
                ctrl.goToPageNumber(0);
                ctrl.editableTopicSummaries = (ctrl.topicSummaries.filter(
                  function(summary) {
                    return summary.can_edit_topic === true;
                  }
<<<<<<< HEAD
                );
                ctrl.skillsCategorizedByTopics = (
                  response.categorized_skills_dict);
=======
                ));
>>>>>>> 6c37e827
                ctrl.untriagedSkillSummaries = (
                  response.untriaged_skill_summary_dicts);
                ctrl.totalUntriagedSkillSummaries = (
                  ctrl.untriagedSkillSummaries);
                ctrl.mergeableSkillSummaries = (
                  response.mergeable_skill_summary_dicts);
                if (!stayInSameTab || !ctrl.activeTab) {
                  ctrl.activeTab = ctrl.TAB_NAME_TOPICS;
                }
                ctrl.userCanCreateTopic = response.can_create_topic;
                ctrl.userCanCreateSkill = response.can_create_skill;
                $rootScope.$broadcast(
                  EVENT_TYPE_TOPIC_CREATION_ENABLED, ctrl.userCanCreateTopic);
                $rootScope.$broadcast(
                  EVENT_TYPE_SKILL_CREATION_ENABLED, ctrl.userCanCreateSkill);
                ctrl.userCanDeleteTopic = response.can_delete_topic;
                ctrl.userCanDeleteSkill = response.can_delete_skill;

                if (ctrl.topicSummaries.length === 0 &&
                    ctrl.untriagedSkillSummaries.length !== 0) {
                  ctrl.activeTab = ctrl.TAB_NAME_UNTRIAGED_SKILLS;
                }
                ctrl.classrooms = response.all_classroom_names;
                // Adding this since karma tests adds
                // TOPIC_FILTER_CLASSROOM_ALL for every it block.
                if (!ctrl.classrooms.includes(TOPIC_FILTER_CLASSROOM_ALL)) {
                  ctrl.classrooms.unshift(TOPIC_FILTER_CLASSROOM_ALL);
                }
                ctrl.applyFilters();
                $rootScope.$apply();
              },
              function(errorResponse) {
                if (FATAL_ERROR_CODES.indexOf(errorResponse.status) !== -1) {
                  AlertsService.addWarning('Failed to get dashboard data.');
                } else {
                  AlertsService.addWarning(
                    'Unexpected error code from the server.');
                }
              }
            );
          };

          /**
           * Sets the active tab to topics or skills.
           * @param {String} tabName - name of the tab to set.
           */
          ctrl.setActiveTab = function(tabName) {
            ctrl.activeTab = tabName;
            if (ctrl.activeTab === ctrl.TAB_NAME_TOPICS) {
              ctrl.goToPageNumber(ctrl.topicPageNumber);
            } else if (ctrl.activeTab === ctrl.TAB_NAME_UNTRIAGED_SKILLS) {
              ctrl.goToPageNumber(ctrl.skillPageNumber);
            }
          };

          ctrl.createTopic = function() {
            TopicCreationService.createNewTopic();
          };

          ctrl.createSkill = function() {
            var rubrics = [
              RubricObjectFactory.create(SKILL_DIFFICULTIES[0], []),
              RubricObjectFactory.create(SKILL_DIFFICULTIES[1], ['']),
              RubricObjectFactory.create(SKILL_DIFFICULTIES[2], [])];
            ContextService.setImageSaveDestinationToLocalStorage();
            $uibModal.open({
              templateUrl: UrlInterpolationService.getDirectiveTemplateUrl(
                '/pages/topics-and-skills-dashboard-page/templates/' +
                'create-new-skill-modal.template.html'),
              backdrop: 'static',
              resolve: {
                rubrics: () => rubrics
              },
              controller: 'CreateNewSkillModalController'
            }).result.then(function(result) {
              ContextService.resetImageSaveDestination();
              SkillCreationService.createNewSkill(
                result.description, result.rubrics, result.explanation, []);
            }, function() {
              ImageLocalStorageService.flushStoredImagesData();
              SkillCreationService.resetSkillDescriptionStatusMarker();
            });
          };
          /**
           * @param {Number} pageNumber - Page number to navigate to.
           */
          ctrl.goToPageNumber = function(pageNumber) {
            if (ctrl.activeTab === ctrl.TAB_NAME_TOPICS) {
              ctrl.topicPageNumber = pageNumber;
              ctrl.pageNumber = ctrl.topicPageNumber;
              ctrl.displayedTopicSummaries = (ctrl.topicSummaries.slice(
                pageNumber * ctrl.itemsPerPage,
                (pageNumber + 1) * ctrl.itemsPerPage));
            } else if (ctrl.activeTab === ctrl.TAB_NAME_UNTRIAGED_SKILLS) {
              ctrl.totalEntityCountToDisplay = (
                ctrl.totalUntriagedSkillSummaries.length);
              ctrl.skillPageNumber = pageNumber;
              ctrl.pageNumber = ctrl.skillPageNumber;
              ctrl.untriagedSkillSummaries = (
                ctrl.totalUntriagedSkillSummaries.slice(
                  pageNumber * ctrl.itemsPerPage,
                  (pageNumber + 1) * ctrl.itemsPerPage));
            }
          };
          /**
           * @param {String} direction - Direction, whether to change the
           * page to left or right by 1.
           */
          ctrl.changePageByOne = function(direction) {
            ctrl.lastPage = parseInt(
              String(ctrl.totalEntityCountToDisplay / ctrl.itemsPerPage));
            if (direction === ctrl.MOVE_TO_PREV_PAGE && ctrl.pageNumber >= 1) {
              ctrl.goToPageNumber(ctrl.pageNumber - 1);
            } else if (direction === ctrl.MOVE_TO_NEXT_PAGE &&
                ctrl.pageNumber < ctrl.lastPage) {
              ctrl.goToPageNumber(ctrl.pageNumber + 1);
            }
          };

          ctrl.applyFilters = function() {
            ctrl.topicSummaries = (
              TopicsAndSkillsDashboardPageService.getFilteredTopics(
                ctrl.totalTopicSummaries, ctrl.filterObject));

            ctrl.displayedTopicSummaries =
                ctrl.topicSummaries.slice(0, ctrl.itemsPerPage);
            ctrl.currentCount = ctrl.topicSummaries.length;
            ctrl.goToPageNumber(0);
            $scope.$applyAsync();
            _forceSelect2Refresh();
          };

          // Select2 dropdown cannot automatically refresh its display
          // after being translated.
          // Use ctrl.select2DropdownIsShown in its ng-if attribute
          // and this function to force it to reload
          var _forceSelect2Refresh = function() {
            ctrl.select2DropdownIsShown = false;
            $timeout(function() {
              ctrl.select2DropdownIsShown = true;
            }, 100);
          };

          ctrl.resetFilters = function() {
            ctrl.topicSummaries = ctrl.totalTopicSummaries;
            ctrl.currentCount = ctrl.totalEntityCountToDisplay;
            ctrl.filterObject.reset();
            ctrl.applyFilters();
          };

          ctrl.refreshPagination = function() {
            ctrl.goToPageNumber(0);
          };

          ctrl.$onInit = function() {
            ctrl.TAB_NAME_TOPICS = 'topics';
            ctrl.activeTab = ctrl.TAB_NAME_TOPICS;
            ctrl.MOVE_TO_NEXT_PAGE = 'next_page';
            ctrl.MOVE_TO_PREV_PAGE = 'prev_page';
            ctrl.TAB_NAME_UNTRIAGED_SKILLS = 'untriagedSkills';
            ctrl.TAB_NAME_UNPUBLISHED_SKILLS = 'unpublishedSkills';
            ctrl.pageNumber = 0;
            ctrl.topicPageNumber = 0;
            ctrl.itemsPerPage = 10;
            ctrl.skillPageNumber = 0;
            ctrl.selectedIndex = null;
            ctrl.itemsPerPageChoice = [10, 15, 20];
            ctrl.filterObject = (
              TopicsAndSkillsDashboardFilterObjectFactory.createDefault());
            ctrl.classrooms = [];
            ctrl.sortOptions = [];
            for (let key in TOPIC_SORT_OPTIONS) {
              ctrl.sortOptions.push(TOPIC_SORT_OPTIONS[key]);
            }
            ctrl.statusOptions = [];
            for (let key in TOPIC_PUBLISHED_OPTIONS) {
              ctrl.statusOptions.push(TOPIC_PUBLISHED_OPTIONS[key]);
            }
            ctrl.select2DropdownIsShown = true;

            ctrl.generateNumbersTillRange = function(range) {
              var arr = [];
              for (var i = 0; i < range; i++) {
                arr.push(i);
              }
              return arr;
            };
            $scope.$on(
              EVENT_TOPICS_AND_SKILLS_DASHBOARD_REINITIALIZED, function(
                  evt, stayInSameTab) {
                ctrl._initDashboard(stayInSameTab);
              }
            );
            // The _initDashboard function is written separately since it is
            // also called in $scope.$on when some external events are
            // triggered.
            ctrl._initDashboard(false);
          };
        }
      ]
    };
  }]);<|MERGE_RESOLUTION|>--- conflicted
+++ resolved
@@ -121,13 +121,9 @@
                   function(summary) {
                     return summary.can_edit_topic === true;
                   }
-<<<<<<< HEAD
-                );
+                ));
                 ctrl.skillsCategorizedByTopics = (
                   response.categorized_skills_dict);
-=======
-                ));
->>>>>>> 6c37e827
                 ctrl.untriagedSkillSummaries = (
                   response.untriaged_skill_summary_dicts);
                 ctrl.totalUntriagedSkillSummaries = (
