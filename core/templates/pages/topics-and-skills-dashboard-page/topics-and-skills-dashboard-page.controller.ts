// Copyright 2018 The Oppia Authors. All Rights Reserved.
//
// Licensed under the Apache License, Version 2.0 (the "License");
// you may not use this file except in compliance with the License.
// You may obtain a copy of the License at
//
//      http://www.apache.org/licenses/LICENSE-2.0
//
// Unless required by applicable law or agreed to in writing, software
// distributed under the License is distributed on an "AS-IS" BASIS,
// WITHOUT WARRANTIES OR CONDITIONS OF ANY KIND, either express or implied.
// See the License for the specific language governing permissions and
// limitations under the License.

/**
 * @fileoverview Controllers for the topics and skills dashboard.
 */

require('base-components/base-content.directive.ts');
require(
  'components/common-layout-directives/common-elements/' +
  'background-banner.component.ts');

require(
  'components/forms/custom-forms-directives/select2-dropdown.directive.ts');
require('components/entity-creation-services/skill-creation.service.ts');
require('components/entity-creation-services/topic-creation.service.ts');
require('components/rubrics-editor/rubrics-editor.directive.ts');

require('domain/skill/RubricObjectFactory.ts');
require('domain/topics_and_skills_dashboard/' +
  'TopicsAndSkillsDashboardFilterObjectFactory.ts');
require('domain/skill/SkillObjectFactory.ts');
require(
  'domain/topics_and_skills_dashboard/' +
  'topics-and-skills-dashboard-backend-api.service.ts');
require('domain/utilities/url-interpolation.service.ts');
<<<<<<< HEAD
=======
require('services/alerts.service.ts');
require('services/image-local-storage.service.ts');

>>>>>>> 685cb938
require(
  'pages/topics-and-skills-dashboard-page/' +
  'create-new-skill.modal.controller.ts');
require(
  'pages/topics-and-skills-dashboard-page/skills-list/' +
  'skills-list.directive.ts');
require(
  'pages/topics-and-skills-dashboard-page/topics-list/' +
  'topics-list.directive.ts');
require(
  'pages/topics-and-skills-dashboard-page/' +
  'topics-and-skills-dashboard-page.service');
require('pages/topics-and-skills-dashboard-page/' +
    'topics-and-skills-dashboard-page.constants.ajs.ts');
require('services/alerts.service.ts');


angular.module('oppia').directive('topicsAndSkillsDashboardPage', [
  'UrlInterpolationService', function(
      UrlInterpolationService) {
    return {
      restrict: 'E',
      scope: {},
      bindToController: {},
      templateUrl: UrlInterpolationService.getDirectiveTemplateUrl(
        '/pages/topics-and-skills-dashboard-page/' +
        'topics-and-skills-dashboard-page.directive.html'),
      controllerAs: '$ctrl',
      controller: [
<<<<<<< HEAD
        '$timeout', '$http', '$rootScope', '$scope', '$uibModal', '$window',
        'AlertsService', 'TopicsAndSkillsDashboardFilterObjectFactory',
=======
        '$http', '$rootScope', '$scope', '$uibModal', '$window',
        'AlertsService', 'ContextService', 'ImageLocalStorageService',
>>>>>>> 685cb938
        'RubricObjectFactory', 'SkillCreationService',
        'SkillObjectFactory', 'TopicCreationService',
        'TopicsAndSkillsDashboardBackendApiService',
        'TopicsAndSkillsDashboardPageService', 'UrlInterpolationService',
        'ALLOWED_TOPIC_CATEGORIES',
        'EVENT_TOPICS_AND_SKILLS_DASHBOARD_REINITIALIZED',
        'EVENT_TYPE_SKILL_CREATION_ENABLED',
        'EVENT_TYPE_TOPIC_CREATION_ENABLED',
        'FATAL_ERROR_CODES', 'SKILL_DIFFICULTIES',
        'MAX_CHARS_IN_SKILL_DESCRIPTION', 'SKILL_DESCRIPTION_STATUS_VALUES',
        'TOPIC_FILTER_DEFAULT_CATEGORY', 'TOPIC_SORT_OPTIONS',
        'TOPIC_PUBLISHED_OPTIONS',
        function(
<<<<<<< HEAD
            $timeout, $http, $rootScope, $scope, $uibModal, $window,
            AlertsService, TopicsAndSkillsDashboardFilterObjectFactory,
=======
            $http, $rootScope, $scope, $uibModal, $window,
            AlertsService, ContextService, ImageLocalStorageService,
>>>>>>> 685cb938
            RubricObjectFactory, SkillCreationService,
            SkillObjectFactory, TopicCreationService,
            TopicsAndSkillsDashboardBackendApiService,
            TopicsAndSkillsDashboardPageService, UrlInterpolationService,
            ALLOWED_TOPIC_CATEGORIES,
            EVENT_TOPICS_AND_SKILLS_DASHBOARD_REINITIALIZED,
            EVENT_TYPE_SKILL_CREATION_ENABLED,
            EVENT_TYPE_TOPIC_CREATION_ENABLED,
            FATAL_ERROR_CODES, SKILL_DIFFICULTIES,
            MAX_CHARS_IN_SKILL_DESCRIPTION, SKILL_DESCRIPTION_STATUS_VALUES,
            TOPIC_FILTER_DEFAULT_CATEGORY, TOPIC_SORT_OPTIONS,
            TOPIC_PUBLISHED_OPTIONS) {
          var ctrl = this;

          /**
           * Calls the TopicsAndSkillsDashboardBackendApiService and fetches
           * the topics and skills dashboard data.
           * @param {Boolean} stayInSameTab - To stay in the same tab or not.
           */
          ctrl._initDashboard = function(stayInSameTab) {
            TopicsAndSkillsDashboardBackendApiService.fetchDashboardData('order by created by', 10, 30).then(
              function(response) {
                console.log(response);
                ctrl.totalTopicSummaries = response.topic_summary_dicts;
                ctrl.topicSummaries = response.topic_summary_dicts;
                ctrl.totalEntityCountToDisplay = ctrl.topicSummaries.length;
                ctrl.currentCount = ctrl.totalEntityCountToDisplay;
                ctrl.activeTab = ctrl.TAB_NAME_TOPICS;
                ctrl.goToPageNumber(0);
                ctrl.editableTopicSummaries = ctrl.topicSummaries.filter(
                  function(summary) {
                    return summary.can_edit_topic === true;
                  }
                );
                ctrl.untriagedSkillSummaries =
                    response.untriaged_skill_summary_dicts;
                ctrl.totalSkillSummaries = [...response.untriaged_skill_summary_dicts, ...response.assigned_skill_summary_dicts];
                ctrl.totalUntriagedSkillSummaries =
                    ctrl.untriagedSkillSummaries;
                ctrl.mergeableSkillSummaries =
                    response.mergeable_skill_summary_dicts;
                if (!stayInSameTab || !ctrl.activeTab) {
                  ctrl.activeTab = ctrl.TAB_NAME_TOPICS;
                }
                ctrl.userCanCreateTopic = response.can_create_topic;
                ctrl.userCanCreateSkill = response.can_create_skill;
                $rootScope.$broadcast(
                  EVENT_TYPE_TOPIC_CREATION_ENABLED, ctrl.userCanCreateTopic);
                $rootScope.$broadcast(
                  EVENT_TYPE_SKILL_CREATION_ENABLED, ctrl.userCanCreateSkill);
                ctrl.userCanDeleteTopic = response.can_delete_topic;
                ctrl.userCanDeleteSkill = response.can_delete_skill;

                if (ctrl.topicSummaries.length === 0 &&
                    ctrl.untriagedSkillSummaries.length !== 0) {
                  ctrl.activeTab = ctrl.TAB_NAME_UNTRIAGED_SKILLS;
                }
                ctrl.applyFilters();
                $rootScope.$apply();
              },
              function(errorResponse) {
                if (FATAL_ERROR_CODES.indexOf(errorResponse.status) !== -1) {
                  AlertsService.addWarning('Failed to get dashboard data.');
                } else {
                  AlertsService.addWarning(
                    'Unexpected error code from the server.');
                }
              }
            );
          };

          /**
           * Sets the active tab to topics or skills.
           * @param {String} tabName - name of the tab to set.
           */
          ctrl.setActiveTab = function(tabName) {
            ctrl.activeTab = tabName;
            if (ctrl.activeTab === ctrl.TAB_NAME_TOPICS) {
              ctrl.goToPageNumber(ctrl.topicPageNumber);
            } else if (ctrl.activeTab === ctrl.TAB_NAME_UNTRIAGED_SKILLS) {
              ctrl.goToPageNumber(ctrl.skillPageNumber);
            }
          };

          ctrl.createTopic = function() {
            TopicCreationService.createNewTopic();
          };

          ctrl.createSkill = function() {
<<<<<<< HEAD
            SkillCreationService.createSkill();
          };
          /**
           * @param {Number} pageNumber - Page number to navigate to.
           */
          ctrl.goToPageNumber = function(pageNumber) {
            if (ctrl.activeTab === ctrl.TAB_NAME_TOPICS) {
              ctrl.topicPageNumber = pageNumber;
              ctrl.pageNumber = ctrl.topicPageNumber;
              ctrl.displayedTopicSummaries =
                  ctrl.topicSummaries.slice(
                    pageNumber * ctrl.itemsPerPage,
                    (pageNumber + 1) * ctrl.itemsPerPage);
            } else if (ctrl.activeTab === ctrl.TAB_NAME_UNTRIAGED_SKILLS) {
              ctrl.totalEntityCountToDisplay =
                  ctrl.totalSkillSummaries.length;
              ctrl.skillPageNumber = pageNumber;
              ctrl.pageNumber = ctrl.skillPageNumber;
              ctrl.displayedSkillSummaries =
                  ctrl.totalSkillSummaries.slice(
                    pageNumber * ctrl.itemsPerPage,
                    (pageNumber + 1) * ctrl.itemsPerPage);
            }
          };
          /**
           * @param {String} direction - Direction, whether to change the
           * page to left or right by 1.
           */
          ctrl.changePageByOne = function(direction) {
            ctrl.lastPage = parseInt(
              String(ctrl.totalEntityCountToDisplay / ctrl.itemsPerPage));
            if (direction === ctrl.MOVE_TO_PREV_PAGE && ctrl.pageNumber >= 1) {
              ctrl.goToPageNumber(ctrl.pageNumber - 1);
            } else if (direction === ctrl.MOVE_TO_NEXT_PAGE &&
                ctrl.pageNumber < ctrl.lastPage) {
              ctrl.goToPageNumber(ctrl.pageNumber + 1);
            }
=======
            var rubrics = [
              RubricObjectFactory.create(SKILL_DIFFICULTIES[0], []),
              RubricObjectFactory.create(SKILL_DIFFICULTIES[1], ['']),
              RubricObjectFactory.create(SKILL_DIFFICULTIES[2], [])];
            ContextService.setImageSaveDestinationToLocalStorage();
            $uibModal.open({
              templateUrl: UrlInterpolationService.getDirectiveTemplateUrl(
                '/pages/topics-and-skills-dashboard-page/templates/' +
                'create-new-skill-modal.template.html'),
              backdrop: 'static',
              controller: [
                '$scope', '$uibModalInstance',
                function($scope, $uibModalInstance) {
                  $scope.newSkillDescription = '';
                  $scope.rubrics = rubrics;
                  $scope.errorMsg = '';
                  $scope.bindableDict = {
                    displayedConceptCardExplanation: ''
                  };
                  $scope.MAX_CHARS_IN_SKILL_DESCRIPTION = (
                    MAX_CHARS_IN_SKILL_DESCRIPTION);
                  var newExplanationObject = null;

                  $scope.$watch('newSkillDescription', function() {
                    if (
                      SkillCreationService.getSkillDescriptionStatus() !==
                      SKILL_DESCRIPTION_STATUS_VALUES.STATUS_DISABLED) {
                      var initParagraph = document.createElement('p');
                      var explanations = $scope.rubrics[1].getExplanations();
                      var newExplanation = document.createTextNode(
                        $scope.newSkillDescription);
                      initParagraph.appendChild(newExplanation);
                      explanations[0] = initParagraph.outerHTML;
                      $scope.rubrics[1].setExplanations(explanations);
                      SkillCreationService.markChangeInSkillDescription();
                    }
                  });

                  $scope.onSaveExplanation = function(explanationObject) {
                    newExplanationObject = explanationObject.toBackendDict();
                    $scope.bindableDict.displayedConceptCardExplanation =
                      explanationObject.getHtml();
                  };

                  $scope.onSaveRubric = function(difficulty, explanations) {
                    for (var idx in $scope.rubrics) {
                      if ($scope.rubrics[idx].getDifficulty() === difficulty) {
                        $scope.rubrics[idx].setExplanations(explanations);
                      }
                    }
                  };

                  $scope.resetErrorMsg = function() {
                    $scope.errorMsg = '';
                  };

                  $scope.createNewSkill = function() {
                    if (
                      !SkillObjectFactory.hasValidDescription(
                        $scope.newSkillDescription)) {
                      $scope.errorMsg = (
                        'Please use a non-empty description consisting of ' +
                        'alphanumeric characters, spaces and/or hyphens.');
                      return;
                    }
                    $uibModalInstance.close({
                      description: $scope.newSkillDescription,
                      rubrics: $scope.rubrics,
                      explanation: newExplanationObject
                    });
                  };

                  $scope.cancel = function() {
                    ImageLocalStorageService.flushStoredImagesData();
                    SkillCreationService.resetSkillDescriptionStatusMarker();
                    $uibModalInstance.dismiss('cancel');
                  };
                }
              ]
            }).result.then(function(result) {
              ContextService.resetImageSaveDestination();
              SkillCreationService.createNewSkill(
                result.description, result.rubrics, result.explanation, []);
            });
>>>>>>> 685cb938
          };

          ctrl.applyFilters = function() {
            ctrl.topicSummaries = (
              TopicsAndSkillsDashboardPageService.getFilteredTopics(
                ctrl.totalTopicSummaries, ctrl.filterObject));

            ctrl.displayedTopicSummaries =
                ctrl.topicSummaries.slice(0, ctrl.itemsPerPage);
            ctrl.currentCount = ctrl.topicSummaries.length;
            ctrl.goToPageNumber(0);
            $scope.$applyAsync();
            _forceSelect2Refresh();
          };

          var _forceSelect2Refresh = function() {
            ctrl.select2DropdownIsShown = false;
            $timeout(function() {
              ctrl.select2DropdownIsShown = true;
            }, 100);
          };

          ctrl.resetFilters = function() {
            ctrl.topicSummaries = ctrl.totalTopicSummaries;
            ctrl.currentCount = ctrl.totalEntityCountToDisplay;
            ctrl.filterObject.reset();
            ctrl.applyFilters();
          };

          ctrl.refreshPagination = function() {
            ctrl.goToPageNumber(0);
          };

          ctrl.$onInit = function() {
            ctrl.TAB_NAME_TOPICS = 'topics';
            ctrl.activeTab = ctrl.TAB_NAME_TOPICS;
            ctrl.MOVE_TO_NEXT_PAGE = 'next_page';
            ctrl.MOVE_TO_PREV_PAGE = 'prev_page';
            ctrl.TAB_NAME_UNTRIAGED_SKILLS = 'untriagedSkills';
            ctrl.TAB_NAME_UNPUBLISHED_SKILLS = 'unpublishedSkills';
            ctrl.pageNumber = 0;
            ctrl.topicPageNumber = 0;
            ctrl.itemsPerPage = 10;
            ctrl.skillPageNumber = 0;
            ctrl.selectedIndex = null;
            ctrl.itemsPerPageChoice = [10, 15, 20, 50];
            ctrl.filterObject = (
              TopicsAndSkillsDashboardFilterObjectFactory.createDefault());
            ctrl.categories = angular.copy(ALLOWED_TOPIC_CATEGORIES);
            // Adding this since karma tests adds
            // TOPIC_FILTER_DEFAULT_CATEGORY for every it block.
            if (!ctrl.categories.includes(TOPIC_FILTER_DEFAULT_CATEGORY)) {
              ctrl.categories.unshift(TOPIC_FILTER_DEFAULT_CATEGORY);
            }
            ctrl.sortOptions = [];
            for (let key in TOPIC_SORT_OPTIONS) {
              ctrl.sortOptions.push(TOPIC_SORT_OPTIONS[key]);
            }
            ctrl.statusOptions = [];
            for (let key in TOPIC_PUBLISHED_OPTIONS) {
              ctrl.statusOptions.push(TOPIC_PUBLISHED_OPTIONS[key]);
            }
            ctrl.select2DropdownIsShown = true;

            ctrl.generateNumbersTillRange = function(range) {
              var arr = [];
              for (var i = 0; i < range; i++) {
                arr.push(i);
              }
              return arr;
            };
            $scope.$on(
              EVENT_TOPICS_AND_SKILLS_DASHBOARD_REINITIALIZED, function(
                  evt, stayInSameTab) {
                ctrl._initDashboard(stayInSameTab);
              }
            );
            // The _initDashboard function is written separately since it is
            // also called in $scope.$on when some external events are
            // triggered.
            ctrl._initDashboard(false);
          };
        }
      ]
    };
  }]);<|MERGE_RESOLUTION|>--- conflicted
+++ resolved
@@ -20,43 +20,30 @@
 require(
   'components/common-layout-directives/common-elements/' +
   'background-banner.component.ts');
-
-require(
-  'components/forms/custom-forms-directives/select2-dropdown.directive.ts');
+require(
+  'pages/topics-and-skills-dashboard-page/skills-list/' +
+  'skills-list.directive.ts');
+require(
+  'pages/topics-and-skills-dashboard-page/topics-list/' +
+  'topics-list.directive.ts');
+
 require('components/entity-creation-services/skill-creation.service.ts');
 require('components/entity-creation-services/topic-creation.service.ts');
 require('components/rubrics-editor/rubrics-editor.directive.ts');
 
 require('domain/skill/RubricObjectFactory.ts');
-require('domain/topics_and_skills_dashboard/' +
-  'TopicsAndSkillsDashboardFilterObjectFactory.ts');
 require('domain/skill/SkillObjectFactory.ts');
 require(
   'domain/topics_and_skills_dashboard/' +
-  'topics-and-skills-dashboard-backend-api.service.ts');
+  'topics-and-skills-dashboard-backend-api.service.ts'
+);
 require('domain/utilities/url-interpolation.service.ts');
-<<<<<<< HEAD
-=======
 require('services/alerts.service.ts');
 require('services/image-local-storage.service.ts');
 
->>>>>>> 685cb938
 require(
   'pages/topics-and-skills-dashboard-page/' +
-  'create-new-skill.modal.controller.ts');
-require(
-  'pages/topics-and-skills-dashboard-page/skills-list/' +
-  'skills-list.directive.ts');
-require(
-  'pages/topics-and-skills-dashboard-page/topics-list/' +
-  'topics-list.directive.ts');
-require(
-  'pages/topics-and-skills-dashboard-page/' +
-  'topics-and-skills-dashboard-page.service');
-require('pages/topics-and-skills-dashboard-page/' +
-    'topics-and-skills-dashboard-page.constants.ajs.ts');
-require('services/alerts.service.ts');
-
+  'topics-and-skills-dashboard-page.constants.ajs.ts');
 
 angular.module('oppia').directive('topicsAndSkillsDashboardPage', [
   'UrlInterpolationService', function(
@@ -70,74 +57,41 @@
         'topics-and-skills-dashboard-page.directive.html'),
       controllerAs: '$ctrl',
       controller: [
-<<<<<<< HEAD
-        '$timeout', '$http', '$rootScope', '$scope', '$uibModal', '$window',
-        'AlertsService', 'TopicsAndSkillsDashboardFilterObjectFactory',
-=======
         '$http', '$rootScope', '$scope', '$uibModal', '$window',
         'AlertsService', 'ContextService', 'ImageLocalStorageService',
->>>>>>> 685cb938
         'RubricObjectFactory', 'SkillCreationService',
         'SkillObjectFactory', 'TopicCreationService',
-        'TopicsAndSkillsDashboardBackendApiService',
-        'TopicsAndSkillsDashboardPageService', 'UrlInterpolationService',
-        'ALLOWED_TOPIC_CATEGORIES',
+        'TopicsAndSkillsDashboardBackendApiService', 'UrlInterpolationService',
         'EVENT_TOPICS_AND_SKILLS_DASHBOARD_REINITIALIZED',
         'EVENT_TYPE_SKILL_CREATION_ENABLED',
         'EVENT_TYPE_TOPIC_CREATION_ENABLED',
         'FATAL_ERROR_CODES', 'SKILL_DIFFICULTIES',
         'MAX_CHARS_IN_SKILL_DESCRIPTION', 'SKILL_DESCRIPTION_STATUS_VALUES',
-        'TOPIC_FILTER_DEFAULT_CATEGORY', 'TOPIC_SORT_OPTIONS',
-        'TOPIC_PUBLISHED_OPTIONS',
         function(
-<<<<<<< HEAD
-            $timeout, $http, $rootScope, $scope, $uibModal, $window,
-            AlertsService, TopicsAndSkillsDashboardFilterObjectFactory,
-=======
             $http, $rootScope, $scope, $uibModal, $window,
             AlertsService, ContextService, ImageLocalStorageService,
->>>>>>> 685cb938
             RubricObjectFactory, SkillCreationService,
             SkillObjectFactory, TopicCreationService,
-            TopicsAndSkillsDashboardBackendApiService,
-            TopicsAndSkillsDashboardPageService, UrlInterpolationService,
-            ALLOWED_TOPIC_CATEGORIES,
+            TopicsAndSkillsDashboardBackendApiService, UrlInterpolationService,
             EVENT_TOPICS_AND_SKILLS_DASHBOARD_REINITIALIZED,
             EVENT_TYPE_SKILL_CREATION_ENABLED,
             EVENT_TYPE_TOPIC_CREATION_ENABLED,
             FATAL_ERROR_CODES, SKILL_DIFFICULTIES,
-            MAX_CHARS_IN_SKILL_DESCRIPTION, SKILL_DESCRIPTION_STATUS_VALUES,
-            TOPIC_FILTER_DEFAULT_CATEGORY, TOPIC_SORT_OPTIONS,
-            TOPIC_PUBLISHED_OPTIONS) {
+            MAX_CHARS_IN_SKILL_DESCRIPTION, SKILL_DESCRIPTION_STATUS_VALUES) {
           var ctrl = this;
-
-          /**
-           * Calls the TopicsAndSkillsDashboardBackendApiService and fetches
-           * the topics and skills dashboard data.
-           * @param {Boolean} stayInSameTab - To stay in the same tab or not.
-           */
-          ctrl._initDashboard = function(stayInSameTab) {
-            TopicsAndSkillsDashboardBackendApiService.fetchDashboardData('order by created by', 10, 30).then(
+          var _initDashboard = function(stayInSameTab) {
+            TopicsAndSkillsDashboardBackendApiService.fetchDashboardData().then(
               function(response) {
-                console.log(response);
-                ctrl.totalTopicSummaries = response.topic_summary_dicts;
                 ctrl.topicSummaries = response.topic_summary_dicts;
-                ctrl.totalEntityCountToDisplay = ctrl.topicSummaries.length;
-                ctrl.currentCount = ctrl.totalEntityCountToDisplay;
-                ctrl.activeTab = ctrl.TAB_NAME_TOPICS;
-                ctrl.goToPageNumber(0);
                 ctrl.editableTopicSummaries = ctrl.topicSummaries.filter(
                   function(summary) {
                     return summary.can_edit_topic === true;
                   }
                 );
-                ctrl.untriagedSkillSummaries =
-                    response.untriaged_skill_summary_dicts;
-                ctrl.totalSkillSummaries = [...response.untriaged_skill_summary_dicts, ...response.assigned_skill_summary_dicts];
-                ctrl.totalUntriagedSkillSummaries =
-                    ctrl.untriagedSkillSummaries;
-                ctrl.mergeableSkillSummaries =
-                    response.mergeable_skill_summary_dicts;
+                ctrl.untriagedSkillSummaries = (
+                  response.untriaged_skill_summary_dicts);
+                ctrl.mergeableSkillSummaries = (
+                  response.mergeable_skill_summary_dicts);
                 if (!stayInSameTab || !ctrl.activeTab) {
                   ctrl.activeTab = ctrl.TAB_NAME_TOPICS;
                 }
@@ -149,17 +103,15 @@
                   EVENT_TYPE_SKILL_CREATION_ENABLED, ctrl.userCanCreateSkill);
                 ctrl.userCanDeleteTopic = response.can_delete_topic;
                 ctrl.userCanDeleteSkill = response.can_delete_skill;
-
+                $rootScope.$apply();
                 if (ctrl.topicSummaries.length === 0 &&
                     ctrl.untriagedSkillSummaries.length !== 0) {
                   ctrl.activeTab = ctrl.TAB_NAME_UNTRIAGED_SKILLS;
                 }
-                ctrl.applyFilters();
-                $rootScope.$apply();
               },
               function(errorResponse) {
                 if (FATAL_ERROR_CODES.indexOf(errorResponse.status) !== -1) {
-                  AlertsService.addWarning('Failed to get dashboard data.');
+                  AlertsService.addWarning('Failed to get dashboard data');
                 } else {
                   AlertsService.addWarning(
                     'Unexpected error code from the server.');
@@ -168,63 +120,23 @@
             );
           };
 
-          /**
-           * Sets the active tab to topics or skills.
-           * @param {String} tabName - name of the tab to set.
-           */
+          ctrl.isTopicTabHelpTextVisible = function() {
+            return (
+              (ctrl.topicSummaries.length === 0) &&
+              (ctrl.untriagedSkillSummaries.length > 0));
+          };
+          ctrl.isSkillsTabHelpTextVisible = function() {
+            return (
+              (ctrl.untriagedSkillSummaries.length === 0) &&
+              (ctrl.topicSummaries.length > 0));
+          };
           ctrl.setActiveTab = function(tabName) {
             ctrl.activeTab = tabName;
-            if (ctrl.activeTab === ctrl.TAB_NAME_TOPICS) {
-              ctrl.goToPageNumber(ctrl.topicPageNumber);
-            } else if (ctrl.activeTab === ctrl.TAB_NAME_UNTRIAGED_SKILLS) {
-              ctrl.goToPageNumber(ctrl.skillPageNumber);
-            }
-          };
-
+          };
           ctrl.createTopic = function() {
             TopicCreationService.createNewTopic();
           };
-
           ctrl.createSkill = function() {
-<<<<<<< HEAD
-            SkillCreationService.createSkill();
-          };
-          /**
-           * @param {Number} pageNumber - Page number to navigate to.
-           */
-          ctrl.goToPageNumber = function(pageNumber) {
-            if (ctrl.activeTab === ctrl.TAB_NAME_TOPICS) {
-              ctrl.topicPageNumber = pageNumber;
-              ctrl.pageNumber = ctrl.topicPageNumber;
-              ctrl.displayedTopicSummaries =
-                  ctrl.topicSummaries.slice(
-                    pageNumber * ctrl.itemsPerPage,
-                    (pageNumber + 1) * ctrl.itemsPerPage);
-            } else if (ctrl.activeTab === ctrl.TAB_NAME_UNTRIAGED_SKILLS) {
-              ctrl.totalEntityCountToDisplay =
-                  ctrl.totalSkillSummaries.length;
-              ctrl.skillPageNumber = pageNumber;
-              ctrl.pageNumber = ctrl.skillPageNumber;
-              ctrl.displayedSkillSummaries =
-                  ctrl.totalSkillSummaries.slice(
-                    pageNumber * ctrl.itemsPerPage,
-                    (pageNumber + 1) * ctrl.itemsPerPage);
-            }
-          };
-          /**
-           * @param {String} direction - Direction, whether to change the
-           * page to left or right by 1.
-           */
-          ctrl.changePageByOne = function(direction) {
-            ctrl.lastPage = parseInt(
-              String(ctrl.totalEntityCountToDisplay / ctrl.itemsPerPage));
-            if (direction === ctrl.MOVE_TO_PREV_PAGE && ctrl.pageNumber >= 1) {
-              ctrl.goToPageNumber(ctrl.pageNumber - 1);
-            } else if (direction === ctrl.MOVE_TO_NEXT_PAGE &&
-                ctrl.pageNumber < ctrl.lastPage) {
-              ctrl.goToPageNumber(ctrl.pageNumber + 1);
-            }
-=======
             var rubrics = [
               RubricObjectFactory.create(SKILL_DIFFICULTIES[0], []),
               RubricObjectFactory.create(SKILL_DIFFICULTIES[1], ['']),
@@ -309,88 +221,21 @@
               SkillCreationService.createNewSkill(
                 result.description, result.rubrics, result.explanation, []);
             });
->>>>>>> 685cb938
-          };
-
-          ctrl.applyFilters = function() {
-            ctrl.topicSummaries = (
-              TopicsAndSkillsDashboardPageService.getFilteredTopics(
-                ctrl.totalTopicSummaries, ctrl.filterObject));
-
-            ctrl.displayedTopicSummaries =
-                ctrl.topicSummaries.slice(0, ctrl.itemsPerPage);
-            ctrl.currentCount = ctrl.topicSummaries.length;
-            ctrl.goToPageNumber(0);
-            $scope.$applyAsync();
-            _forceSelect2Refresh();
-          };
-
-          var _forceSelect2Refresh = function() {
-            ctrl.select2DropdownIsShown = false;
-            $timeout(function() {
-              ctrl.select2DropdownIsShown = true;
-            }, 100);
-          };
-
-          ctrl.resetFilters = function() {
-            ctrl.topicSummaries = ctrl.totalTopicSummaries;
-            ctrl.currentCount = ctrl.totalEntityCountToDisplay;
-            ctrl.filterObject.reset();
-            ctrl.applyFilters();
-          };
-
-          ctrl.refreshPagination = function() {
-            ctrl.goToPageNumber(0);
-          };
-
+          };
           ctrl.$onInit = function() {
             ctrl.TAB_NAME_TOPICS = 'topics';
-            ctrl.activeTab = ctrl.TAB_NAME_TOPICS;
-            ctrl.MOVE_TO_NEXT_PAGE = 'next_page';
-            ctrl.MOVE_TO_PREV_PAGE = 'prev_page';
             ctrl.TAB_NAME_UNTRIAGED_SKILLS = 'untriagedSkills';
             ctrl.TAB_NAME_UNPUBLISHED_SKILLS = 'unpublishedSkills';
-            ctrl.pageNumber = 0;
-            ctrl.topicPageNumber = 0;
-            ctrl.itemsPerPage = 10;
-            ctrl.skillPageNumber = 0;
-            ctrl.selectedIndex = null;
-            ctrl.itemsPerPageChoice = [10, 15, 20, 50];
-            ctrl.filterObject = (
-              TopicsAndSkillsDashboardFilterObjectFactory.createDefault());
-            ctrl.categories = angular.copy(ALLOWED_TOPIC_CATEGORIES);
-            // Adding this since karma tests adds
-            // TOPIC_FILTER_DEFAULT_CATEGORY for every it block.
-            if (!ctrl.categories.includes(TOPIC_FILTER_DEFAULT_CATEGORY)) {
-              ctrl.categories.unshift(TOPIC_FILTER_DEFAULT_CATEGORY);
-            }
-            ctrl.sortOptions = [];
-            for (let key in TOPIC_SORT_OPTIONS) {
-              ctrl.sortOptions.push(TOPIC_SORT_OPTIONS[key]);
-            }
-            ctrl.statusOptions = [];
-            for (let key in TOPIC_PUBLISHED_OPTIONS) {
-              ctrl.statusOptions.push(TOPIC_PUBLISHED_OPTIONS[key]);
-            }
-            ctrl.select2DropdownIsShown = true;
-
-            ctrl.generateNumbersTillRange = function(range) {
-              var arr = [];
-              for (var i = 0; i < range; i++) {
-                arr.push(i);
-              }
-              return arr;
-            };
             $scope.$on(
               EVENT_TOPICS_AND_SKILLS_DASHBOARD_REINITIALIZED, function(
                   evt, stayInSameTab) {
-                ctrl._initDashboard(stayInSameTab);
+                _initDashboard(stayInSameTab);
               }
             );
             // The _initDashboard function is written separately since it is
             // also called in $scope.$on when some external events are
             // triggered.
-            ctrl._initDashboard(false);
+            _initDashboard(false);
           };
         }
       ]
