--- conflicted
+++ resolved
@@ -62,14 +62,11 @@
       controller: [
         '$http', '$rootScope', '$scope', '$uibModal', '$window',
         'AlertsService', 'RubricObjectFactory', 'SkillCreationService',
-<<<<<<< HEAD
         'TopicCreationService', 'TopicsAndSkillsDashboardBackendApiService',
         'TopicsAndSkillsDashboardPageService',
         'UrlInterpolationService',
-=======
         'SkillObjectFactory', 'TopicCreationService',
         'TopicsAndSkillsDashboardBackendApiService', 'UrlInterpolationService',
->>>>>>> 0e943b28
         'EVENT_TOPICS_AND_SKILLS_DASHBOARD_REINITIALIZED',
         'EVENT_TYPE_SKILL_CREATION_ENABLED',
         'EVENT_TYPE_TOPIC_CREATION_ENABLED',
@@ -78,14 +75,11 @@
         function(
             $http, $rootScope, $scope, $uibModal, $window,
             AlertsService, RubricObjectFactory, SkillCreationService,
-<<<<<<< HEAD
+            SkillObjectFactory, TopicCreationService,
+            TopicsAndSkillsDashboardBackendApiService, UrlInterpolationService,
             TopicCreationService, TopicsAndSkillsDashboardBackendApiService,
             TopicsAndSkillsDashboardPageService,
             UrlInterpolationService,
-=======
-            SkillObjectFactory, TopicCreationService,
-            TopicsAndSkillsDashboardBackendApiService, UrlInterpolationService,
->>>>>>> 0e943b28
             EVENT_TOPICS_AND_SKILLS_DASHBOARD_REINITIALIZED,
             EVENT_TYPE_SKILL_CREATION_ENABLED,
             EVENT_TYPE_TOPIC_CREATION_ENABLED,
