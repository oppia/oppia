--- conflicted
+++ resolved
@@ -20,15 +20,11 @@
 // the code corresponding to the spec is upgraded to Angular 8.
 import { UpgradedServices } from 'services/UpgradedServices';
 import { EventEmitter } from '@angular/core';
-<<<<<<< HEAD
-import { TopicSummary, TopicSummaryBackendDict } from 'domain/topic/topic-summary.model';
-=======
 import { SkillSummary, SkillSummaryBackendDict } from 'domain/skill/skill-summary.model';
->>>>>>> 1a57e851
-
 import { TopicsAndSkillsDashboardFilter } from
   // eslint-disable-next-line max-len
   'domain/topics_and_skills_dashboard/topics-and-skills-dashboard-filter.model';
+import { TopicSummary, TopicSummaryBackendDict } from 'domain/topic/topic-summary.model';
 
 // ^^^ This block is to be removed.
 
@@ -52,11 +48,6 @@
   var $rootScope = null;
   var $q = null;
   var $timeout = null;
-<<<<<<< HEAD
-  var SkillSummaryObjectFactory = null;
-=======
-  var TopicSummaryObjectFactory = null;
->>>>>>> 1a57e851
   var SAMPLE_TOPIC_ID = 'hyuy4GUlvTqJ';
 
   var mocktasdReinitalizedEventEmitter = null;
@@ -96,13 +87,6 @@
       $timeout = $injector.get('$timeout');
       $uibModal = $injector.get('$uibModal');
       $q = $injector.get('$q');
-<<<<<<< HEAD
-      SkillSummaryObjectFactory = $injector.get(
-        'SkillSummaryObjectFactory');
-=======
-      TopicSummaryObjectFactory = $injector.get(
-        'TopicSummaryObjectFactory');
->>>>>>> 1a57e851
 
       mocktasdReinitalizedEventEmitter = new EventEmitter();
 
@@ -111,8 +95,8 @@
           var deferred = $q.defer();
           deferred.resolve({
             topicSummaries: sampleDataResults.topic_summary_dicts.map(
-              backendDict => TopicSummary
-                .createFromBackendDict(backendDict as TopicSummaryBackendDict)),
+              backendDict => TopicSummary.createFromBackendDict(
+                backendDict as TopicSummaryBackendDict)),
             untriagedSkillSummaries: (
               sampleDataResults.untriaged_skill_summary_dicts.map(
                 (backendDict: unknown) => SkillSummary.createFromBackendDict(
@@ -378,13 +362,6 @@
       $rootScope = $injector.get('$rootScope');
       $scope = $rootScope.$new();
       $q = $injector.get('$q');
-<<<<<<< HEAD
-      SkillSummaryObjectFactory = $injector.get(
-        'SkillSummaryObjectFactory');
-=======
-      TopicSummaryObjectFactory = $injector.get(
-        'TopicSummaryObjectFactory');
->>>>>>> 1a57e851
       var sampleDataResults2 = {
         topic_summary_dicts: [],
         skill_summary_dicts: [],
