--- conflicted
+++ resolved
@@ -20,17 +20,14 @@
 require(
   'components/skill-selector/skill-selector.directive.ts');
 require(
-<<<<<<< HEAD
+  'pages/topics-and-skills-dashboard-page/templates/' +
+  'assign-skill-to-topic-modal.controller.ts');
+require(
+  'pages/topics-and-skills-dashboard-page/topic-selector/' +
+  'topic-selector.directive.ts');
+require(
   'domain/topics_and_skills_dashboard/' +
     'topics-and-skills-dashboard-backend-api.service.ts');
-=======
-  'pages/topics-and-skills-dashboard-page/templates/' +
-  'assign-skill-to-topic-modal.controller.ts');
-require(
-  'pages/topics-and-skills-dashboard-page/topic-selector/' +
-  'topic-selector.directive.ts');
-
->>>>>>> d2fa593c
 require('domain/skill/skill-backend-api.service.ts');
 require('domain/topic/editable-topic-backend-api.service.ts');
 require('domain/utilities/url-interpolation.service.ts');
@@ -80,6 +77,9 @@
             TopicsAndSkillsDashboardBackendApiService,
             EVENT_TOPICS_AND_SKILLS_DASHBOARD_REINITIALIZED) {
           var ctrl = this;
+          $scope.highlightColumns = function(index) {
+            $scope.highlightedIndex = index;
+          };
 
           ctrl.getSkillEditorUrl = function(skillId) {
             var SKILL_EDITOR_URL_TEMPLATE = '/skill_editor/<skill_id>';
@@ -123,13 +123,9 @@
                 'assign-skill-to-topic-modal.template.html'),
               backdrop: true,
               resolve: {
-<<<<<<< HEAD
                 topicSummaries: function() {
                   return topicSummaries;
                 }
-=======
-                topicSummaries: () => topicSummaries
->>>>>>> d2fa593c
               },
               controller: 'AssignSkillToTopicModalController'
             }).result.then(function(topicIds) {
@@ -172,7 +168,6 @@
               templateUrl: UrlInterpolationService.getDirectiveTemplateUrl(
                 '/components/skill-selector/select-skill-modal.template.html'),
               backdrop: true,
-<<<<<<< HEAD
               controller: 'MergeSkillModalController',
               resolve: {
                 skillSummaries: function() {
@@ -182,13 +177,6 @@
                   return skill;
                 }
               }
-=======
-              resolve: {
-                skill: () => skill,
-                skillSummaries: () => skillSummaries
-              },
-              controller: 'MergeSkillModalController'
->>>>>>> d2fa593c
             }).result.then(function(result) {
               var skill = result.skill;
               var supersedingSkillId = result.supersedingSkillId;
