--- conflicted
+++ resolved
@@ -177,11 +177,17 @@
     background-color: #ededed;
   }
 
+  skills-list .delete-icon {
+    padding-left: 0.8vw;
+  }
+
+  skills-list .merge-skill {
+    padding-left: 0.8vw;
+  }
+
   skills-list .merge-skill .merge-skill-icon {
+    width: 20px;
     cursor: pointer;
-    width: 20px;
-<<<<<<< HEAD
-=======
   }
 
   skills-list tr td:nth-child(4) {
@@ -190,7 +196,6 @@
 
   skills-list tr td:nth-child(5) {
     border-bottom: 1px solid #fff;
->>>>>>> cc948641
   }
 
   skills-list .list-summary span {
@@ -205,11 +210,7 @@
 
   @media (max-width: 768px) {
     skills-list .list-view-item {
-<<<<<<< HEAD
       margin: 0;
-=======
-      margin: 0 0 0 0;
->>>>>>> cc948641
       width: 100%;
     }
   }
