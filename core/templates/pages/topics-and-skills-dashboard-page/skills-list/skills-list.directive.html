--- conflicted
+++ resolved
@@ -1,18 +1,12 @@
 <md-card layout="row" class="list-view-item">
   <table class="dashboard-table protractor-test-skills-table">
     <colgroup>
-<<<<<<< HEAD
-      <col class="oppia-colgroup-col-1">
-      <col class="oppia-colgroup-col-2">
-      <col class="oppia-colgroup-col-3">
-=======
       <col class="dashboard-table-index-column">
       <col class="dashboard-table-description-column">
       <col class="dashboard-table-examples-column">
       <col class="dashboard-table-misconception-column">
       <col class="dashboard-table-status-column">
       <col class="dashboard-table-options-column">
->>>>>>> baaf74cf
     </colgroup>
     <tr>
       <th ng-repeat="key in $ctrl.SKILL_HEADINGS"
