--- conflicted
+++ resolved
@@ -153,11 +153,7 @@
     </div>
   </div>
 </md-card>
-<<<<<<< HEAD
-<span ng-if="!canCreateSkill()" class="oppia-create-skill-text">
-=======
 <span ng-if="!canCreateSkill()">
->>>>>>> 7d310237
   <em>To create new skills, please talk to one of the lesson creation admins.</em>
 </span>
 
