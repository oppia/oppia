// Copyright 2018 The Oppia Authors. All Rights Reserved.
//
// Licensed under the Apache License, Version 2.0 (the "License");
// you may not use this file except in compliance with the License.
// You may obtain a copy of the License at
//
//      http://www.apache.org/licenses/LICENSE-2.0
//
// Unless required by applicable law or agreed to in writing, software
// distributed under the License is distributed on an "AS-IS" BASIS,
// WITHOUT WARRANTIES OR CONDITIONS OF ANY KIND, either express or implied.
// See the License for the specific language governing permissions and
// limitations under the License.

/**
 * @fileoverview Directive for the main page of the story viewer.
 */

require(
  'components/common-layout-directives/common-elements/' +
  'attribution-guide.component.ts');
require(
  'components/common-layout-directives/common-elements/' +
  'background-banner.component.ts');

require(
  'pages/story-viewer-page/navbar-breadcrumb/' +
  'story-viewer-navbar-breadcrumb.directive.ts');
require(
  'pages/story-viewer-page/navbar-pre-logo-action/' +
  'story-viewer-navbar-pre-logo-action.component.ts');

require('domain/story_viewer/StoryPlaythroughObjectFactory.ts');
require('domain/story_viewer/story-viewer-backend-api.service.ts');
require('services/alerts.service.ts');
require('services/assets-backend-api.service.ts');
require('services/page-title.service.ts');
require('services/contextual/url.service.ts');

angular.module('oppia').directive('storyViewerPage', [
  'UrlInterpolationService', function(UrlInterpolationService) {
    return {
      restrict: 'E',
      scope: {},
      bindToController: {},
      templateUrl: UrlInterpolationService.getDirectiveTemplateUrl(
        '/pages/story-viewer-page/story-viewer-page.directive.html'),
      controllerAs: '$ctrl',
      controller: [
        '$rootScope', '$window', 'AlertsService', 'AssetsBackendApiService',
        'PageTitleService', 'LoaderService', 'StoryPlaythroughObjectFactory',
        'StoryViewerBackendApiService', 'UrlService', 'ENTITY_TYPE',
        'FATAL_ERROR_CODES',
        function(
            $rootScope, $window, AlertsService, AssetsBackendApiService,
            PageTitleService, LoaderService, StoryPlaythroughObjectFactory,
            StoryViewerBackendApiService, UrlService, ENTITY_TYPE,
            FATAL_ERROR_CODES) {
          var ctrl = this;
          ctrl.getStaticImageUrl = function(imagePath) {
            return UrlInterpolationService.getStaticImageUrl(imagePath);
          };

          ctrl.showChapters = function() {
            if (!ctrl.storyPlaythroughObject) {
              return false;
            }
            return ctrl.storyPlaythroughObject.getStoryNodeCount() > 0;
          };

          ctrl.generatePathIconParameters = function() {
            var storyNodes = ctrl.storyPlaythroughObject.getStoryNodes();
            var iconParametersArray = [];
            iconParametersArray.push({
              thumbnailIconUrl: (
                AssetsBackendApiService.getThumbnailUrlForPreview(
                  ENTITY_TYPE.STORY, ctrl.storyId,
                  storyNodes[0].getThumbnailFilename())),
              left: '225px',
              top: '35px',
              thumbnailBgColor: storyNodes[0].getThumbnailBgColor()
            });

            for (
              var i = 1; i < ctrl.storyPlaythroughObject.getStoryNodeCount();
              i++) {
              iconParametersArray.push({
                thumbnailIconUrl: (
                  AssetsBackendApiService.getThumbnailUrlForPreview(
                    ENTITY_TYPE.STORY, ctrl.storyId,
                    storyNodes[i].getThumbnailFilename())),
                thumbnailBgColor: storyNodes[i].getThumbnailBgColor()
              });
            }
            return iconParametersArray;
          };

          ctrl.isChapterLocked = function(node) {
            if (
              node.isCompleted() || (
                node.getId() ===
                ctrl.storyPlaythroughObject.getNextPendingNodeId())) {
              return false;
            }
            return true;
          };

          ctrl.getExplorationUrl = function(node) {
            var result = '/explore/' + node.getExplorationId();
            result = UrlService.addField(
              result, 'topic_url_fragment',
              UrlService.getTopicUrlFragmentFromLearnerUrl());
            result = UrlService.addField(
              result, 'classroom_url_fragment',
              UrlService.getClassroomUrlFragmentFromLearnerUrl());
            result = UrlService.addField(
              result, 'story_url_fragment',
              UrlService.getStoryUrlFragmentFromLearnerUrl());
            result = UrlService.addField(
              result, 'node_id', node.getId());
            return result;
          };

          ctrl.$onInit = function() {
            ctrl.storyIsLoaded = false;
            LoaderService.showLoadingScreen('Loading');
            var topicUrlFragment = (
              UrlService.getTopicUrlFragmentFromLearnerUrl());
            var classroomUrlFragment = (
              UrlService.getClassroomUrlFragmentFromLearnerUrl());
            var storyUrlFragment = (
              UrlService.getStoryUrlFragmentFromLearnerUrl());
            StoryViewerBackendApiService.fetchStoryData(
              topicUrlFragment,
              classroomUrlFragment,
              storyUrlFragment).then(
              function(storyDataDict) {
                ctrl.storyIsLoaded = true;
                ctrl.storyPlaythroughObject = storyDataDict;
<<<<<<< HEAD
                ctrl.storyId = storyDataDict.id;
                var topicName = ctrl.storyPlaythroughObject.topicName;
=======
                ctrl.storyId = ctrl.storyPlaythroughObject.getStoryId();
>>>>>>> b8734a41
                PageTitleService.setPageTitle(
                  `Learn ${topicName} | ${storyDataDict.title} | Oppia`);
                ctrl.storyTitle = storyDataDict.title;
                ctrl.storyDescription = storyDataDict.description;

                $rootScope.$broadcast('storyData', {
                  topicName: topicName,
                  storyTitle: ctrl.storyTitle
                });

                LoaderService.hideLoadingScreen();
                ctrl.pathIconParameters = ctrl.generatePathIconParameters();
                // TODO(#8521): Remove the use of $rootScope.$apply()
                // once the directive is migrated to angular.
                $rootScope.$apply();
              },
              function(errorResponse) {
                if (FATAL_ERROR_CODES.indexOf(errorResponse.status) !== -1) {
                  AlertsService.addWarning('Failed to get dashboard data');
                }
              }
            );

            // The pathIconParameters is an array containing the co-ordinates,
            // background color and icon url for the icons generated on the
            // path.
            ctrl.pathIconParameters = [];
          };
        }
      ]
    };
  }]);<|MERGE_RESOLUTION|>--- conflicted
+++ resolved
@@ -137,12 +137,8 @@
               function(storyDataDict) {
                 ctrl.storyIsLoaded = true;
                 ctrl.storyPlaythroughObject = storyDataDict;
-<<<<<<< HEAD
-                ctrl.storyId = storyDataDict.id;
+                ctrl.storyId = ctrl.storyPlaythroughObject.getStoryId();
                 var topicName = ctrl.storyPlaythroughObject.topicName;
-=======
-                ctrl.storyId = ctrl.storyPlaythroughObject.getStoryId();
->>>>>>> b8734a41
                 PageTitleService.setPageTitle(
                   `Learn ${topicName} | ${storyDataDict.title} | Oppia`);
                 ctrl.storyTitle = storyDataDict.title;
