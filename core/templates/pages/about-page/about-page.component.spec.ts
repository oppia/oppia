// Copyright 2020 The Oppia Authors. All Rights Reserved.
//
// Licensed under the Apache License, Version 2.0 (the "License");
// you may not use this file except in compliance with the License.
// You may obtain a copy of the License at
//
//      http://www.apache.org/licenses/LICENSE-2.0
//
// Unless required by applicable law or agreed to in writing, software
// distributed under the License is distributed on an "AS-IS" BASIS,
// WITHOUT WARRANTIES OR CONDITIONS OF ANY KIND, either express or implied.
// See the License for the specific language governing permissions and
// limitations under the License.

/**
 * @fileoverview Unit tests for the about page.
 */

import { ComponentFixture, fakeAsync, TestBed} from '@angular/core/testing';
import { EventEmitter, NO_ERRORS_SCHEMA, Pipe, PipeTransform }
  from '@angular/core';

import { AboutPageComponent } from './about-page.component';
import { AboutPageConstants } from './about-page.constants';
import { UrlInterpolationService } from
  'domain/utilities/url-interpolation.service';
import { WindowRef } from 'services/contextual/window-ref.service';
import { I18nLanguageCodeService } from 'services/i18n-language-code.service';
import { TranslateService } from 'services/translate.service';
import { UtilsService } from 'services/utils.service';

@Pipe({name: 'translate'})
class MockTranslatePipe {
  transform(value: string, params: Object | undefined):string {
    return value;
  }
}

class MockTranslateService {
  languageCode = 'es';
  use(newLanguageCode: string): string {
    this.languageCode = newLanguageCode;
    return this.languageCode;
  }
}

class MockI18nLanguageCodeService {
  codeChangeEventEmiiter = new EventEmitter<string>();
  getCurrentI18nLanguageCode() {
    return 'en';
  }

  get onI18nLanguageCodeChange() {
    return this.codeChangeEventEmiiter;
  }
}

// Mocking window object here because changing location.href causes the
// full page to reload. Page reloads raise an error in karma.
class MockWindowRef {
  _window = {
    location: {
      _hash: '',
      _hashChange: null,
      get hash() {
        return this._hash;
      },
      set hash(val) {
        this._hash = val;
        if (this._hashChange === null) {
          return;
        }
        this._hashChange();
      },
      reload: (val) => val
    },
    get onhashchange() {
      return this.location._hashChange;
    },

    set onhashchange(val) {
      this.location._hashChange = val;
    }
  };
  get nativeWindow() {
    return this._window;
  }
}

let component: AboutPageComponent;
let fixture: ComponentFixture<AboutPageComponent>;

describe('About Page', function() {
  let i18n = null;
  let translate = null;
  let windowRef: MockWindowRef;

  beforeEach(() => {
    windowRef = new MockWindowRef();
    TestBed.configureTestingModule({
      declarations: [AboutPageComponent, MockTranslatePipe],
      providers: [
        {
          provide: I18nLanguageCodeService,
          useClass: MockI18nLanguageCodeService
        },
        { provide: TranslateService, useClass: MockTranslateService },
        UtilsService,
        UrlInterpolationService,
        { provide: WindowRef, useValue: windowRef }
      ],
      schemas: [NO_ERRORS_SCHEMA]
    }).compileComponents();
    translate = TestBed.get(TranslateService);
    i18n = TestBed.get(I18nLanguageCodeService);
    fixture = TestBed.createComponent(AboutPageComponent);
    component = fixture.componentInstance;
  });

  it('should click on about tab', () => {
    component.ngOnInit();
    expect(component.activeTabName).toBe('about');

    component.onTabClick('about');

    expect(windowRef.nativeWindow.location.hash).toBe('#about');
    expect(component.activeTabName).toBe('about');
  });

  it('should click on license tab', fakeAsync(() => {
    component.ngOnInit();
    expect(component.activeTabName).toBe('about');

    component.onTabClick('license');
    fixture.detectChanges();
    expect(windowRef.nativeWindow.location.hash).toBe('#license');
    expect(component.activeTabName).toBe('foundation');
  }));

  it('should click on foundation tab', () => {
    component.ngOnInit();
    expect(component.activeTabName).toBe('about');

    component.onTabClick('foundation');

    expect(windowRef.nativeWindow.location.hash).toBe('#foundation');
    expect(component.activeTabName).toBe('foundation');
  });

  it('should click on credits tab', () => {
    component.ngOnInit();
    expect(component.activeTabName).toBe('about');

    component.onTabClick('credits');


    expect(windowRef.nativeWindow.location.hash).toBe('#credits');
    expect(component.activeTabName).toBe('credits');
  });

  it('should activate about tab on init', () => {
    windowRef.nativeWindow.location.hash = '#about';

    component.ngOnInit();

    expect(windowRef.nativeWindow.location.hash).toBe('#about');
    expect(component.activeTabName).toBe('about');
  });

  it('should activate about license on init', () => {
    windowRef.nativeWindow.location.hash = '#license';

    component.ngOnInit();

    expect(windowRef.nativeWindow.location.hash).toBe('#license');
    expect(component.activeTabName).toBe('foundation');
  });

  it('should activate foundation tab on init', () => {
    windowRef.nativeWindow.location.hash = '#foundation';

    component.ngOnInit();

    expect(windowRef.nativeWindow.location.hash).toBe('#foundation');
    expect(component.activeTabName).toBe('foundation');
  });

  it('should activate credits tab on init', () => {
    windowRef.nativeWindow.location.hash = '#credits';

    component.ngOnInit();

    expect(windowRef.nativeWindow.location.hash).toBe('#credits');
    expect(component.activeTabName).toBe('credits');
  });

  it('should get static image url', () => {
    expect(component.getStaticImageUrl('/path/to/image')).toBe(
      '/assets/images/path/to/image');
  });

  it('should initialize listOfNames and aboutPageMascotImgUrl variables' +
    ' when onInit is called', () => {
    component.ngOnInit();

    expect(component.listOfNames).toBe(
      'Alex Kauffmann, Allison Barros, Amy Latten, Brett Barros,' +
      ' Crystal Kwok, Daniel Hernandez, Divya Siddarth, Ilwon Yoon,' +
      ' Jennifer Chen, John Cox, John Orr, Katie Berlent, Michael Wawszczak,' +
      ' Mike Gainer, Neil Fraser, Noah Falstein, Nupur Jain, Peter Norvig,' +
      ' Philip Guo, Piotr Mitros, Rachel Chen, Rahim Nathwani, Robyn Choo,' +
      ' Tricia Ngoon, Vikrant Nanda, Vinamrata Singal & Yarin Feigenbaum');
<<<<<<< HEAD
    expect(ctrl.aboutPageMascotImgUrl).toBe(
      '/assets/images/general/about_page_mascot.webp');
=======
    expect(component.aboutPageMascotImgUrl).toBe(
      '/assets/images/general/about_page_mascot.png');
>>>>>>> 7d24ec95
  });


  it ('should receive code changes from I18n-language-code-service', fakeAsync(
    () => {
      component.ngOnInit();

      i18n.codeChangeEventEmiiter.emit('en');
      fixture.detectChanges();
      expect(translate.languageCode).toBe('en');
    }));

  it('should obtain developer names with a letter', () => {
    const namesWithV = AboutPageConstants.CREDITS_CONSTANTS.filter(
      (credit) => credit.startsWith('V')).sort();
    expect(component.getCredits('V')).toEqual(namesWithV);
    expect(component.getCredits('8')).toEqual([]);
  });
});<|MERGE_RESOLUTION|>--- conflicted
+++ resolved
@@ -210,13 +210,8 @@
       ' Mike Gainer, Neil Fraser, Noah Falstein, Nupur Jain, Peter Norvig,' +
       ' Philip Guo, Piotr Mitros, Rachel Chen, Rahim Nathwani, Robyn Choo,' +
       ' Tricia Ngoon, Vikrant Nanda, Vinamrata Singal & Yarin Feigenbaum');
-<<<<<<< HEAD
-    expect(ctrl.aboutPageMascotImgUrl).toBe(
+    expect(component.aboutPageMascotImgUrl).toBe(
       '/assets/images/general/about_page_mascot.webp');
-=======
-    expect(component.aboutPageMascotImgUrl).toBe(
-      '/assets/images/general/about_page_mascot.png');
->>>>>>> 7d24ec95
   });
 
 
