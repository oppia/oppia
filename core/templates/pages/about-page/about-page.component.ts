--- conflicted
+++ resolved
@@ -38,13 +38,8 @@
   templateUrl: './about-page.component.html',
   styleUrls: ['./about-page.component.css'],
 })
-<<<<<<< HEAD
-export class AboutPageComponent {
+export class AboutPageComponent implements OnInit, OnDestroy {
   featuresData: AccordionPanelData[] = [
-=======
-export class AboutPageComponent implements OnInit, OnDestroy {
-  features = [
->>>>>>> 005657c8
     {
       title: 'I18N_ABOUT_PAGE_FEATURE_TITLE1',
       text: 'I18N_ABOUT_PAGE_FEATURE_SUBTEXT1',
@@ -60,21 +55,17 @@
       panelIsCollapsed: true,
     },
     {
+      title: 'I18N_ABOUT_PAGE_FEATURE_TITLE2',
+      text: 'I18N_ABOUT_PAGE_FEATURE_SUBTEXT2',
+      customPanelClassNames: ['feature-panel'],
+      customTitleClassNames: ['feature-title', 'oppia-about-platform-subtext'],
+      panelIsCollapsed: true,
+    },
+    {
       title: 'I18N_ABOUT_PAGE_FEATURE_TITLE3',
       text: 'I18N_ABOUT_PAGE_FEATURE_SUBTEXT3',
       customPanelClassNames: ['feature-panel'],
       customTitleClassNames: ['feature-title', 'oppia-about-platform-subtext'],
-      panelIsCollapsed: true,
-    },
-    {
-      title: 'I18N_ABOUT_PAGE_FEATURE_TITLE4',
-      text: 'I18N_ABOUT_PAGE_FEATURE_SUBTEXT4',
-      customPanelClassNames: ['feature-panel', 'free-of-cost-panel'],
-      customTitleClassNames: [
-        'feature-title',
-        'free-of-cost-title',
-        'oppia-about-platform-subtext',
-      ],
       panelIsCollapsed: true,
     },
   ];
@@ -259,16 +250,16 @@
     this.siteAnalyticsService.registerClickBrowseLibraryButtonEvent();
   }
 
+  expandPanel(index: number): void {
+    this.featuresData[index].panelIsCollapsed = false;
+  }
+
+  closePanel(index: number): void {
+    this.featuresData[index].panelIsCollapsed = true;
+  }
+
   ngOnDestroy(): void {
     this.directiveSubscriptions.unsubscribe();
-  }
-
-  expandPanel(index: number): void {
-    this.featuresData[index].panelIsCollapsed = false;
-  }
-
-  closePanel(index: number): void {
-    this.featuresData[index].panelIsCollapsed = true;
   }
 }
 angular
