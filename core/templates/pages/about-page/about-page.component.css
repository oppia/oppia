/*
  NOTE to developers: We generate RTL CSS from this file in the webpack
  compilation, here are sme additional rules that can be added to the CSS files:
  https://rtlcss.com/learn/usage-guide/control-directives .
*/
.oppia-about-section {
  background-color: #fff;
  clear: both;
  display: flex;
  justify-content: center;
  margin: 0 auto;
  max-width: 100%;
}
.oppia-about-fixed-section {
  justify-content: center;
  width: 1440px;
}
.oppia-about-page-section-one {
  background-color: #f4f4f4;
  height: auto;
  overflow: hidden;
  padding-top: 0;
}
.oppia-about-page-section-two {
  height: auto;
  padding-bottom: 5vh;
  width: 100%;
}
.oppia-about-page-section-three {
  background-color: #00645c;
  display: flex;
  height: auto;
  padding: 6.5vh 2vw 10vh 0;
}
.oppia-about-page-section-four {
  background-image: url(/assets/images/about/background_dsk_1.svg);
  background-size: 100% 100%;
  padding: 6.5vh 2vw 10vh 0;
}
.oppia-about-page-section-five {
  height: auto;
  padding: 6.5vh 2vw 10vh 0;
}
.oppia-about-page-section-one,
.oppia-about-page-section-three,
.oppia-about-page-section-four,
.oppia-about-page-section-five {
  text-align: left;
}
.about-page .oppia-about-section-title {
  color: #00424a;
  font-family: "Capriola", Arial, sans-serif;
  font-size: 40px;
  font-weight: normal;
  margin: 0;
  width: 30vw;
}
.about-page .oppia-about-section-content {
  color: #333;
  font-family: "Roboto", Arial, sans-serif;
  font-size: 20px;
  line-height: 1.5;
  margin: 0;
  padding-bottom: 5vh;
  padding-top: 4vh;
  width: 35vw;
}
.about-page .oppia-about-image-right {
  float: right;
  margin-left: auto;
  margin-right: 2vw;
  padding-left: 4vw;
  text-align: center;
  width: 50%;
}
.about-page .oppia-about-content-left {
  padding-left: 4vw;
}
.about-page .oppia-about-section-title-mobile {
  display: none;
}
.about-page .oppia-about-button {
  border-radius: 5px;
  font-size: 16px;
  font-weight: 500;
  margin-bottom: 40px;
  margin-left: 0;
  margin-top: -20px;
  max-width: 90%;
  min-width: 250px;
  padding: 10px;
  text-transform: none;
  width: 220px;
}
.oppia-about-page-section-one-right {
  float: right;
  height: 60vh;
  width: 50%;
}
.oppia-about-page-section-one .oppia-about-page-section-one-left {
  float: right;
  width: 635px;
}
.oppia-about-page-section-one .oppia-about-title {
  font-size: 45px;
  padding-top: 8vh;
}
.oppia-about-page-section-one .oppia-about-content {
  font-size: 23px;
  font-weight: 400;
  padding-right: 4vw;
}
.oppia-about-page-section-one .oppia-about-study-image img {
  height: 60vh;
}
.oppia-about-page-section-three .oppia-about-graph-image img {
  background-color: #fff;
  height: auto;
  width: 100%;
}
.oppia-about-page-section-four-left {
  width: 45vw;
}
.oppia-about-page-section-four .oppia-about-lesson-image img,
.oppia-about-page-section-five .oppia-about-library-image img {
  border: 4px solid #f9f9f9;
  border-radius: 5px;
  width: 100%;
}

.about-page .oppia-mobile-portrait-content {
  display: none;
}

.about-page .oppia-about-cta-button {
  border-radius: 4px;
  color: #fff;
  font-weight: 700;
  height: 44px;
  margin: 0;
  padding: 10px;
  width: 240px;
}

.about-page .oppia-about-secondary-button {
  background-color: #fff;
  border: 1px solid #00645c;
  color: #00645c;
  letter-spacing: 0.7px;
}

.about-page .oppia-about-secondary-button:hover,
.about-page .oppia-about-secondary-button:focus {
  border-width: 2px;
}

.about-page .oppia-about-secondary-button:active {
  background-color: #f5f5f5;
}

.about-page .oppia-about-cta-link {
  color: #333;
  font-size: 20px;
  font-weight: 700;
  text-decoration: underline;
}

.about-page .oppia-about-cta-link:hover {
  color: #00645c;
}

.about-page .oppia-about-cta-title-small {
  font-family: 'Capriola', 'Roboto', Arial, sans-serif;
  font-size: 20px;
  line-height: 25px;
}

.about-page .oppia-about-cta-subtext1 {
  margin: 0 0 8px;
}

.about-page .oppia-about-cta-subtext2 {
  margin: 16px 0 32px;
}

.about-page .oppia-cta-right-arrow-icon {
  color: #00645c;
  margin-left: 5px;
}

.about-page .oppia-about-cta-tabs {
  background-color: #fff;
}

.about-page .mat-ink-bar {
  height: 4px;
}

.about-page .mat-tab-label {
  border-bottom: 4px solid #3333;
  color: #333;
  height: 75px;
  opacity: 0.7;
}

.about-page .mat-tab-label.mat-tab-label-active {
  color: #00645c;
  opacity: 1;
}

.about-page .accordion .card-body {
  border-bottom: 4px solid #eee;
  border-top: 4px solid #00645c;
  padding: 0;
}
.about-page .accordion > .card .card-header {
  background-color: #fff;
  border-bottom: 4px solid #eee;
  display: flex;
  height: 75px;
  justify-content: center;
  padding: 0;
}

.about-page .accordion > .card .btn-link {
  color: #00645c;
  opacity: 1;
  padding: 0;
  width: 100%;
}

.about-page .accordion > .card .btn-link,
.about-page .accordion > .card .btn-link:focus,
.about-page .accordion > .card .btn-link:hover,
.about-page .accordion > .card .btn-link:active {
  border: none;
  outline: none;
  text-decoration: none;
}

.about-page .accordion > .card .btn-link.collapsed {
  color: #333;
  opacity: 0.7;
}

.about-page .accordion > .card .btn-link.collapsed:focus {
  background-color: #f5f5f5;
}

.about-page .oppia-about-cta-section {
  background-color: #e3f1f1;
  color: #333;
  padding: 32px 64px;
}

.about-page .oppia-about-cta-partner {
  align-items: center;
  display: flex;
  flex-direction: column;
  padding: 64px 32px;
  width: 100%;
}

.about-page .oppia-about-cta-partner-boxes-container {
  display: flex;
  flex-direction: row;
  gap: 16px;
}

.about-page .oppia-about-cta-partner-box {
  align-items: center;
  border: 2px solid #e3f1f1;
  display: flex;
  flex-direction: column;
  justify-content: space-between;
  padding: 32px;
  width: 50%;
}

.about-page .oppia-about-cta-partner-inner-box {
  align-items: center;
  display: flex;
  flex-direction: column;
  row-gap: 16px;
}

.about-page .oppia-about-cta-image-container {
  display: flex;
  justify-content: center;
  margin-bottom: 32px;
  width: 100%;
}

.about-page h2.oppia-about-cta-title {
  color: #00645c;
  font-family: 'Capriola', 'Roboto', Arial, sans-serif;
  font-size: 30px;
  margin: 0 0 16px;
}

.about-page .oppia-about-cta-subtext {
  font-family: 'Roboto', Arial, sans-serif;
  font-size: 18px;
  line-height: 21.6px;
}

.about-page .center-aligned-text {
  text-align: center;
}

.about-page .oppia-about-cta-partner-box-title {
  color: #00645c;
  text-align: center;
}

.about-page .oppia-about-cta-partner-box p {
  margin: 0;
}

.about-page .oppia-about-cta-donor {
  display: flex;
  flex-direction: column;
  gap: 32px;
  padding: 48px 64px;
}

.about-page .oppia-about-cta-logo-container {
  margin-bottom: 16px;
}

.about-page .oppia-about-cta-donor-top-subtext1 {
  margin: 0 0 8px;
  max-width: 648px;
  width: 100%;
}

.about-page .oppia-about-cta-donor-top-subtext2 {
  max-width: 812px;
  width: 100%;
}

.about-page .oppia-about-cta-donor-impact-statements {
  display: flex;
  flex-direction: row;
  flex-wrap: wrap;
  gap: 16px;
}

.about-page .oppia-about-statement-type1 {
  width: calc((60% - 32px) / 2);
}

.about-page .oppia-about-statement-type2 {
  width: 40%;
}

.about-page .oppia-about-cta-donor-statement-box {
  border: 2px solid #e3f1f1;
  border-radius: 4px;
  padding: 16px;
}

.about-page .oppia-about-cta-donor-statement-heading {
  color: #00645c;
  font-weight: 700;
  margin: 0 0 8px;
}

.about-page .oppia-about-cta-donate-button {
  background-color: #00645c;
  border: none;
  display: flex;
  gap: 10px;
  justify-content: center;
  letter-spacing: 0.7px;
}

.about-page .oppia-about-cta-donate-button:focus,
.about-page .oppia-about-cta-donate-button:hover {
  background-color: #3d9991;
}

.about-page .oppia-about-cta-volunteer {
  padding: 48px 32px;
}

.about-page .oppia-about-cta-volunteer-buttons-container {
  display: flex;
  flex-direction: row;
  gap: 16px;
  justify-content: center;
  margin-top: 84px;
}

.about-page .oppia-about-cta-volunteer-roles {
  display: flex;
  flex-direction: row;
  gap: 22px;
  width: 100%;
}

.about-page .oppia-about-cta-role-card {
  border: 2px solid #e3f1f1;
  border-radius: 4px;
  padding: 24px;
  width: calc((100% - 44px) / 3);
}

.about-page .oppia-about-cta-role-card-head {
  align-items: center;
  display: flex;
  gap: 8px;
}
<<<<<<< HEAD
.about-page .oppia-about-title-new {
  color: #00645c;
  font-family: "Capriola", "Roboto", Arial, sans-serif;
  font-size: 3rem;
  line-height: 3.6rem;
  margin-bottom: 0;
}

.about-page .oppia-about-subtitle {
  color: #717171;
  font-family: "Capriola", "Roboto", Arial, sans-serif;
  font-size: 2rem;
  line-height: 25px;
  margin-bottom: 8px;
  margin-left: 32px;
}

.about-page .oppia-about-platform-subtext {
  font-family: 'Roboto', Arial, sans-serif;
  font-size: 18px;
  line-height: 21.6px;
}

.about-page .oppia-about-platform-button {
  border-radius: 4px;
  color: #fff;
  font-weight: 700;
  height: 44px;
  letter-spacing: normal;
  margin: 0;
  padding: 10px;
  width: 252px;
}

.about-page .oppia-about-secondary-button {
  background-color: #fff;
  border: 1px solid #00645c;
  color: #00645c;
  line-height: 0.6px;
}

.about-page .oppia-about-secondary-button:hover,
.about-page .oppia-about-secondary-button:focus {
  border-width: 2px;
}

.about-page .oppia-about-secondary-button:active {
  background-color: #f5f5f5;
}

.about-page .oppia-about-platform-section {
  background-color: #fff;
  display: flex;
  flex-direction: row;
  gap: 68px;
  justify-content: start;
  padding: 64px;
}

.about-page .oppia-about-platform-section-right {
  display: flex;
  flex-direction: column;
  width: 55%;
}

.about-page .oppia-about-platform-content {
  margin: 32px 0 40px;
}

.about-page .oppia-about-platform-button-container {
  display: flex;
  flex-direction: row;
  flex-wrap: wrap;
  gap: 16px;
}

.about-page .oppia-about-platform-section-left {
  display: flex;
  flex-direction: column;
  padding: 40px 0 0;
  width: 31%;
}

.about-page .oppia-about-features-container-new {
  height: 100%;
}

.oppia-about-features-list {
  display: flex;
  flex-direction: column;
  gap: 4px;
}

.feature-title {
  background-color: #eee;
  border-radius: 5px;
  height: calc((100% - 12px) / 4);
  padding: 12px 16px 12px 28px;
}

.free-of-cost-title,
.free-of-cost-title .mat-icon {
  background-color: #00645c;
  color: #fff;
  font-weight: 700;
}

.feature-panel {
  background-color: #eee;
  border-radius: 5px;
  display: flex;
  flex-direction: column;
  font-family: 'Roboto', Arial, sans-serif;
  font-size: 18px;
  gap: 40px;
  justify-content: start;
  line-height: 21.6px;
  padding: 12px 16px 20px 28px;
}

.free-of-cost-panel,
.free-of-cost-panel button, 
.free-of-cost-panel .mat-icon {
  background-color: #00645c;
  color: #fff;
}

.about-page  .oppia-about-non-desktop-content {
  display: none;
}

.about-page .oppia-about-desktop-accordion-container {
  height: 100%;
}

@media only screen and (max-width: 941px) {
  .about-page  .oppia-about-non-desktop-content {
    display: block;
  }
  .about-page  .oppia-about-desktop-content {
    display: none;
  }
  .about-page .oppia-about-subtitle {
    margin-left: 0;
  }
  .about-page .oppia-about-platform-section {
    flex-direction: column-reverse;
    gap: 56px;
    padding: 48px;
  }
  .about-page .oppia-about-platform-section-right {
    width: 100%;
  }
  .about-page .oppia-about-platform-content {
    margin: 16px 0 32px;
  }
  .about-page .oppia-about-platform-section-left {
    padding: 0;
    width: 100%;
  }
  .about-page .oppia-about-features-list {
    display: flex;
    flex-direction: row;
    flex-wrap: wrap;
    gap: 16px;
  }
  .about-page .oppia-about-accordion-item {
    display: flex;
    height: 100%;
    width: calc((100% - 16px) / 2);
  }

  .about-page .oppia-about-accordion-title-container > button {
    padding: 0;
  }

  .about-page .oppia-about-accordion-item button,
  .about-page .oppia-about-accordion-item button:active,
  .about-page .oppia-about-accordion-item button:hover {
    border: none;
    outline: none;
  }

  .about-page .oppia-about-accordion-title-container {
    align-items: center;
    display: flex;
    height: 100%;
    justify-content: space-between;
    width: 100%;
  }

  .about-page .oppia-about-accordion-item p {
    margin: 0;
  }
  
  .about-page .oppia-about-accordion-panel-title {
    font-weight: 700;
  }

  .about-page .feature-title {
    padding: 10px 20px;
  }

  .about-page .feature-panel {
    gap: 24px;
    padding: 10px 20px 8px;
  }

  .about-page .feature-panel.free-of-cost-panel {
    padding-bottom: 27px;
  }
}

@media only screen and (max-width: 769px) {
  .about-page .oppia-about-title-new {
    font-size: 2rem;
    line-height: 2.5rem;
  }
  .about-page .oppia-about-platform-subtext {
    font-size: 16px;
    line-height: 19.2px;
  }
}
@media only screen and (max-width: 641px) {
  
  .about-page .oppia-about-platform-section {
    gap: 48px;
    padding: 40px;
  }
  .about-page .oppia-about-platform-content {
    margin: 16px 0 24px;
  }
  .about-page .oppia-about-features-list {
    column-gap: 8px;
    row-gap: 16px;
  }
  .about-page .feature-panel.free-of-cost-panel {
    padding-bottom: 46px;
  }
}
@media only screen and (max-width: 361px) {
  .about-page .oppia-about-platform-section {
    gap: 40px;
    padding: 28px 20px;
  }
  .about-page .oppia-about-platform-content {
    margin: 16px 0 32px;
  }
  .about-page .oppia-about-platform-button-container {
    flex-direction: column;
    gap: 8px;
    width: 100%;
  }
  .about-page .oppia-about-features-list {
    display: flex;
    flex-direction: column;
    row-gap: 8px;
  }
  .about-page .oppia-about-accordion-item {
    width: 100%;
=======

.about-page .oppia-about-cta-role-card-description {
  margin: 16px 0;
}

.about-page .oppia-about-cta-role-card-list {
  display: flex;
  flex-direction: column;
  gap: 8px;
  padding-left: 18px;
}

.about-page .oppia-about-cta-volunteer-circles {
  display: flex;
  flex-direction: row;
  gap: 16px;
  justify-content: center;
  margin-top: 32px;
}

.about-page .oppia-about-cta-volunteer-circle {
  cursor: pointer;
}

.carousel-indicators {
  bottom: -72px;
  gap: 16px;
}

.about-page .carousel-indicators li {
  background-image: url(/assets/images/icons/unfilled-circle-icon.svg);
  height: 24px;
  width: 24px;
}

.about-page .carousel-indicators li.active {
  background-image: url(/assets/images/icons/filled-circle-icon.svg);
}

@media only screen and (max-width: 769px) {
  .about-page .oppia-about-cta-section {
    padding: 32px 48px;
  }

  .about-page .oppia-about-cta-donor {
    gap: 16px;
    padding: 48px 32px;
  }

  .about-page .oppia-about-cta-donate-button {
    margin-top: 24px;
  }

  .about-page .oppia-about-statement-type1 {
    width: calc((100% - 16px) / 2);
  }
  
  .about-page .oppia-about-statement-type2 {
    width: 100%;
  }

  .about-page .oppia-about-cta-partner {
    padding: 64px 16px;
  }

  .about-page .oppia-about-cta-partner-boxes-container {
    gap: 8px;
  }

  .about-page .oppia-about-cta-volunteer {
    padding: 48px 16px;
  }

  .about-page .oppia-about-cta-volunteer-roles {
    gap: 8px;
    justify-content: center;
  }
  
  .about-page .oppia-about-cta-role-card {
    width: calc((100% - 8px) / 2);
  }

  .about-page .oppia-about-cta-volunteer-buttons-container {
    margin-top: 76px;
  }
}

@media only screen and (max-width: 641px) {
  .about-page .oppia-about-cta-subtext {
    font-size: 16px;
    line-height: 19.2px;
  }
  .about-page .oppia-about-cta-section {
    padding: 32px 24px;
  }
  .about-page .oppia-about-statement-type1 {
    width: 100%;
  }
  .about-page .oppia-about-cta-partner-box {
    padding: 32px 15px;
  }
  .about-page .oppia-about-cta-role-card {
    padding: 24px 16px;
    width: calc((100% - 56px) / 2);
  }
  .about-page.carousel-indicators {
    gap: 12px;
  }
  .about-page .carousel-indicators li {
    background-image: url(/assets/images/icons/unfilled-circle-mobile-icon.svg);
    height: 16px;
    width: 16px;
  }
  .about-page .carousel-indicators li.active {
    background-image: url(/assets/images/icons/filled-circle-mobile-icon.svg);
  }
  .about-page .carousel-control-prev-icon {
    background-image: url(/assets/images/icons/oppia-left-chevron-icon.svg);
  }
  .about-page .carousel-control-next-icon {
    background-image: url(/assets/images/icons/oppia-right-chevron-icon.svg);
  }
  .about-page .carousel-control-prev-icon,
  .about-page .carousel-control-next-icon {
    height: 29px;
    width: 16px;
  }
  .about-page .carousel-control-next,
  .about-page .carousel-control-prev {
    opacity: 1;
  }
  .about-page .carousel-control-next {
    right: -35px;
  }
  .about-page .carousel-control-prev {
    left: -35px;
  }
}

@media only screen and (max-width: 376px) {
  .about-page .oppia-mobile-portrait-content {
    display: block;
  }
  .about-page .oppia-non-mobile-portrait-content {
    display: none;
  }
  .about-page .oppia-about-cta-link {
    font-size: 16px;
  }
  .about-page .oppia-about-cta-section {
    padding: 32px 20px;
  }
  .about-page .oppia-about-cta-donor {
    padding: 48px 16px;
  }
  .about-page .oppia-about-cta-partner {
    padding: 48px 16px;
  }
  .about-page .oppia-about-cta-partner-boxes-container {
    flex-direction: column;
  }
  .about-page .oppia-about-cta-partner-box {
    width: 100%;
  }
  .about-page .oppia-about-cta-volunteer {
    padding: 32px 16px;
  }
  .about-page .oppia-about-cta-role-card {
    width: 84%;
  }
  .about-page .oppia-about-cta-volunteer-buttons-container {
    align-items: center;
    flex-direction: column;
    gap: 8px;
  }
  .about-page .carousel-control-next {
    right: -14px;
  }
  .about-page .carousel-control-prev {
    left: -14px;
  }
  .about-page .carousel-indicators {
    gap: 2px;
>>>>>>> 005657c8
  }
}

@media (max-width: 1440px) and (min-width: 1280px) {
  .oppia-about-page-section-one-left {
    padding-left: 2vw;
  }
}
@media (max-width: 1280px) {
  .about-page .oppia-about-section-title {
    font-size: 30px;
    width: 40vw;
  }
  .about-page .oppia-about-section-content {
    font-size: 20px;
    padding-top: 3vh;
    width: 45vw;
  }
  .oppia-about-page-section-one .oppia-about-page-section-one-right,
  .oppia-about-page-section-one .oppia-about-study-image img,
  .oppia-about-page-section-one .oppia-about-page-section-one-left {
    height: 50vh;
  }
  .oppia-about-page-section-three,
  .oppia-about-page-section-five {
    padding-bottom: 7vh;
  }
  .oppia-about-page-section-one .oppia-about-page-section-one-left {
    float: left;
    padding-left: 4vw;
    width: 50%;
  }
  .oppia-about-page-section-one .oppia-about-title {
    padding-top: 4vh;
  }
  .oppia-about-page-section-one .oppia-about-content {
    padding-right: 0;
  }
  .oppia-about-page-section-one .oppia-about-section-content {
    width: 40vw;
  }
  .oppia-about-section-three-right {
    margin-right: 2vw;
  }
}
@media (orientation: landscape) and (max-width: 971px) {
  .oppia-about-page-section-one,
  .oppia-about-page-section-one .oppia-about-study-image img,
  .oppia-about-page-section-one .oppia-about-page-section-one-right {
    height: 50vh;
  }
}
@media (orientation: landscape) and (max-width: 862px) {
  .oppia-about-page-section-one,
  .oppia-about-page-section-one .oppia-about-study-image img,
  .oppia-about-page-section-one .oppia-about-page-section-one-right {
    height: 50vh;
  }
  .oppia-about-page-section-three,
  .oppia-about-page-section-five {
    padding-right: 4vw;
    padding-top: 10vh;
  }
  .about-page .oppia-about-page-section-four {
    padding-right: 4vw;
    padding-top: 10vh;
  }
  .about-page .oppia-about-section-title {
    font-size: 25px;
  }
  .about-page .oppia-about-button {
    padding: 6px;
  }
  .about-page .oppia-about-section-content {
    font-size: 17px;
    padding-bottom: 8vh;
  }
  .oppia-about-page-section-one .oppia-about-content {
    padding-bottom: 5vh;
  }
  .oppia-about-page-section-one .oppia-about-title {
    padding-top: 10vh;
  }
}
@media (orientation: landscape) and (max-width: 740px) {
  .oppia-about-page-section-one,
  .oppia-about-page-section-one .oppia-about-study-image img {
    height: 90vh;
  }
}
@media (min-width: 575px) {
  .oppia-about-button {
    left: calc(130px + 15%);
  }
}
@media (max-width: 640px) {
  .about-page .oppia-about-page-section-one {
    height: auto;
    overflow: hidden;
  }
  .about-page .oppia-about-page-section-three,
  .about-page .oppia-about-page-section-five {
    padding: 5vh 10vw;
  }
  .about-page .oppia-about-page-section-four {
    background-image: url(/assets/images/about/background_mobile_1.svg);
    background-size: 100% 100%;
    padding: 5vh 10vw;
    padding-bottom: 7vh;
    width: 100%;
  }
  .about-page .oppia-about-section-title-mobile {
    color: #00424a;
    display: block;
    font-family: "Capriola", Arial, sans-serif;
    font-size: 25px;
    font-weight: normal;
    margin: 0;
    padding-bottom: 3vh;
    text-align: left;
    width: 100%;
  }
  .about-page .oppia-about-section-content {
    font-size: 16px;
    margin: 0;
    padding-bottom: 3.5vh;
    padding-top: 3vh;
    text-align: left;
    width: 100%;
  }
  .about-page .oppia-about-button-container {
    margin-left: 10vw;
    margin-right: auto;
    max-width: 500px;
    padding-top: 4vw;
    position: relative;
    transform: translate(0, 10px);
    width: 100%;
    z-index: 10;
  }
  .about-page .oppia-about-button {
    padding: 1vh 1vw;
    width: 350px;
  }
  .about-page .oppia-about-image-right {
    float: unset;
    padding-bottom: 0;
    padding-left: 0;
    text-align: left;
    width: 100%;
  }
  .about-page .oppia-about-title-mobile-display-none {
    display: none;
  }
  .oppia-about-page-section-one .oppia-about-study-image {
    float: none;
  }
  .oppia-about-page-section-one .oppia-about-page-section-one-right,
  .oppia-about-page-section-one .oppia-about-study-image img {
    height: auto;
    width: 100%;
  }
  .oppia-about-page-section-one .oppia-about-page-section-one-left {
    display: inline-block;
    height: unset;
    padding: 5vh 10vw 0 10vw;
    text-align: left;
    width: 100%;
  }
  .oppia-about-page-section-one .oppia-about-title {
    font-size: 25px;
    padding-top: 0;
    width: 100%;
  }
  .oppia-about-page-section-one .oppia-about-button-container {
    margin: 0;
    padding-bottom: 5vh;
  }
  .oppia-about-page-section-one .oppia-about-content {
    font-size: 18px;
  }
<<<<<<< HEAD
  .about-page .oppia-about-content-left,
  .oppia-about-section-six-right {
=======
  .oppia-about-page-section-two .oppia-section-two-content {
    width: 100%;
  }
  .oppia-about-page-section-two .oppia-about-title {
    font-size: 25px;
    padding: 0;
    width: 100%;
  }
  .oppia-about-page-section-two .oppia-about-content {
    padding-left: 0;
  }
  .oppia-about-page-section-two .oppia-about-section-two-top {
    flex-direction: column;
  }
  .oppia-about-page-section-two .oppia-about-icons {
    padding: 0;
  }
  .about-page .oppia-oppia-about-icons {
    display: inline-block;
    max-height: fit-content;
    padding: 0;
  }
  .oppia-about-page-section-two .oppia-about-features-container {
    display: flex;
    margin: 0;
    width: 100%;
  }
  .about-page .oppia-about-content-left {
>>>>>>> 005657c8
    padding-left: 0;
  }
  .oppia-about-page-section-four .oppia-section-four,
  .oppia-about-page-section-five .oppia-section-five {
    width: 100%;
  }
  .oppia-about-page-section-four .oppia-about-classroom-button-container {
    align-content: center;
    margin: 0;
    text-align: left;
    width: 100%;
  }
  .oppia-about-page-section-five .oppia-about-classroom-button-container {
    align-content: center;
    background-color: #fff;
    margin: 0;
    padding-top: 2vh;
    text-align: left;
    width: 100%;
  }
  .about-page .oppia-about-image-right img {
    text-align: center;
    width: 480px;
  }
  .oppia-about-page-section-four .oppia-about-learn-content {
    padding: 3vh 0 6vh 0;
  }
  .oppia-about-page-section-four .oppia-about-learn-title-mobile {
    margin-right: 2vw;
  }
}
@media (orientation: landscape) and (max-width: 640px) {
  .oppia-about-page-section-four .oppia-about-learn-content,
  .oppia-about-page-section-five .oppia-about-explore-lesson-content {
    padding-bottom: 10vh;
  }
}<|MERGE_RESOLUTION|>--- conflicted
+++ resolved
@@ -411,7 +411,192 @@
   display: flex;
   gap: 8px;
 }
-<<<<<<< HEAD
+
+.about-page .oppia-about-cta-role-card-description {
+  margin: 16px 0;
+}
+
+.about-page .oppia-about-cta-role-card-list {
+  display: flex;
+  flex-direction: column;
+  gap: 8px;
+  padding-left: 18px;
+}
+
+.about-page .oppia-about-cta-volunteer-circles {
+  display: flex;
+  flex-direction: row;
+  gap: 16px;
+  justify-content: center;
+  margin-top: 32px;
+}
+
+.about-page .oppia-about-cta-volunteer-circle {
+  cursor: pointer;
+}
+
+.carousel-indicators {
+  bottom: -72px;
+  gap: 16px;
+}
+
+.about-page .carousel-indicators li {
+  background-image: url(/assets/images/icons/unfilled-circle-icon.svg);
+  height: 24px;
+  width: 24px;
+}
+
+.about-page .carousel-indicators li.active {
+  background-image: url(/assets/images/icons/filled-circle-icon.svg);
+}
+
+@media only screen and (max-width: 769px) {
+  .about-page .oppia-about-cta-section {
+    padding: 32px 48px;
+  }
+
+  .about-page .oppia-about-cta-donor {
+    gap: 16px;
+    padding: 48px 32px;
+  }
+
+  .about-page .oppia-about-cta-donate-button {
+    margin-top: 24px;
+  }
+
+  .about-page .oppia-about-statement-type1 {
+    width: calc((100% - 16px) / 2);
+  }
+  
+  .about-page .oppia-about-statement-type2 {
+    width: 100%;
+  }
+
+  .about-page .oppia-about-cta-partner {
+    padding: 64px 16px;
+  }
+
+  .about-page .oppia-about-cta-partner-boxes-container {
+    gap: 8px;
+  }
+
+  .about-page .oppia-about-cta-volunteer {
+    padding: 48px 16px;
+  }
+
+  .about-page .oppia-about-cta-volunteer-roles {
+    gap: 8px;
+    justify-content: center;
+  }
+  
+  .about-page .oppia-about-cta-role-card {
+    width: calc((100% - 8px) / 2);
+  }
+
+  .about-page .oppia-about-cta-volunteer-buttons-container {
+    margin-top: 76px;
+  }
+}
+
+@media only screen and (max-width: 641px) {
+  .about-page .oppia-about-cta-subtext {
+    font-size: 16px;
+    line-height: 19.2px;
+  }
+  .about-page .oppia-about-cta-section {
+    padding: 32px 24px;
+  }
+  .about-page .oppia-about-statement-type1 {
+    width: 100%;
+  }
+  .about-page .oppia-about-cta-partner-box {
+    padding: 32px 15px;
+  }
+  .about-page .oppia-about-cta-role-card {
+    padding: 24px 16px;
+    width: calc((100% - 56px) / 2);
+  }
+  .about-page.carousel-indicators {
+    gap: 12px;
+  }
+  .about-page .carousel-indicators li {
+    background-image: url(/assets/images/icons/unfilled-circle-mobile-icon.svg);
+    height: 16px;
+    width: 16px;
+  }
+  .about-page .carousel-indicators li.active {
+    background-image: url(/assets/images/icons/filled-circle-mobile-icon.svg);
+  }
+  .about-page .carousel-control-prev-icon {
+    background-image: url(/assets/images/icons/oppia-left-chevron-icon.svg);
+  }
+  .about-page .carousel-control-next-icon {
+    background-image: url(/assets/images/icons/oppia-right-chevron-icon.svg);
+  }
+  .about-page .carousel-control-prev-icon,
+  .about-page .carousel-control-next-icon {
+    height: 29px;
+    width: 16px;
+  }
+  .about-page .carousel-control-next,
+  .about-page .carousel-control-prev {
+    opacity: 1;
+  }
+  .about-page .carousel-control-next {
+    right: -35px;
+  }
+  .about-page .carousel-control-prev {
+    left: -35px;
+  }
+}
+
+@media only screen and (max-width: 376px) {
+  .about-page .oppia-mobile-portrait-content {
+    display: block;
+  }
+  .about-page .oppia-non-mobile-portrait-content {
+    display: none;
+  }
+  .about-page .oppia-about-cta-link {
+    font-size: 16px;
+  }
+  .about-page .oppia-about-cta-section {
+    padding: 32px 20px;
+  }
+  .about-page .oppia-about-cta-donor {
+    padding: 48px 16px;
+  }
+  .about-page .oppia-about-cta-partner {
+    padding: 48px 16px;
+  }
+  .about-page .oppia-about-cta-partner-boxes-container {
+    flex-direction: column;
+  }
+  .about-page .oppia-about-cta-partner-box {
+    width: 100%;
+  }
+  .about-page .oppia-about-cta-volunteer {
+    padding: 32px 16px;
+  }
+  .about-page .oppia-about-cta-role-card {
+    width: 84%;
+  }
+  .about-page .oppia-about-cta-volunteer-buttons-container {
+    align-items: center;
+    flex-direction: column;
+    gap: 8px;
+  }
+  .about-page .carousel-control-next {
+    right: -14px;
+  }
+  .about-page .carousel-control-prev {
+    left: -14px;
+  }
+  .about-page .carousel-indicators {
+    gap: 2px;
+  }
+}
+
 .about-page .oppia-about-title-new {
   color: #00645c;
   font-family: "Capriola", "Roboto", Arial, sans-serif;
@@ -672,191 +857,6 @@
   }
   .about-page .oppia-about-accordion-item {
     width: 100%;
-=======
-
-.about-page .oppia-about-cta-role-card-description {
-  margin: 16px 0;
-}
-
-.about-page .oppia-about-cta-role-card-list {
-  display: flex;
-  flex-direction: column;
-  gap: 8px;
-  padding-left: 18px;
-}
-
-.about-page .oppia-about-cta-volunteer-circles {
-  display: flex;
-  flex-direction: row;
-  gap: 16px;
-  justify-content: center;
-  margin-top: 32px;
-}
-
-.about-page .oppia-about-cta-volunteer-circle {
-  cursor: pointer;
-}
-
-.carousel-indicators {
-  bottom: -72px;
-  gap: 16px;
-}
-
-.about-page .carousel-indicators li {
-  background-image: url(/assets/images/icons/unfilled-circle-icon.svg);
-  height: 24px;
-  width: 24px;
-}
-
-.about-page .carousel-indicators li.active {
-  background-image: url(/assets/images/icons/filled-circle-icon.svg);
-}
-
-@media only screen and (max-width: 769px) {
-  .about-page .oppia-about-cta-section {
-    padding: 32px 48px;
-  }
-
-  .about-page .oppia-about-cta-donor {
-    gap: 16px;
-    padding: 48px 32px;
-  }
-
-  .about-page .oppia-about-cta-donate-button {
-    margin-top: 24px;
-  }
-
-  .about-page .oppia-about-statement-type1 {
-    width: calc((100% - 16px) / 2);
-  }
-  
-  .about-page .oppia-about-statement-type2 {
-    width: 100%;
-  }
-
-  .about-page .oppia-about-cta-partner {
-    padding: 64px 16px;
-  }
-
-  .about-page .oppia-about-cta-partner-boxes-container {
-    gap: 8px;
-  }
-
-  .about-page .oppia-about-cta-volunteer {
-    padding: 48px 16px;
-  }
-
-  .about-page .oppia-about-cta-volunteer-roles {
-    gap: 8px;
-    justify-content: center;
-  }
-  
-  .about-page .oppia-about-cta-role-card {
-    width: calc((100% - 8px) / 2);
-  }
-
-  .about-page .oppia-about-cta-volunteer-buttons-container {
-    margin-top: 76px;
-  }
-}
-
-@media only screen and (max-width: 641px) {
-  .about-page .oppia-about-cta-subtext {
-    font-size: 16px;
-    line-height: 19.2px;
-  }
-  .about-page .oppia-about-cta-section {
-    padding: 32px 24px;
-  }
-  .about-page .oppia-about-statement-type1 {
-    width: 100%;
-  }
-  .about-page .oppia-about-cta-partner-box {
-    padding: 32px 15px;
-  }
-  .about-page .oppia-about-cta-role-card {
-    padding: 24px 16px;
-    width: calc((100% - 56px) / 2);
-  }
-  .about-page.carousel-indicators {
-    gap: 12px;
-  }
-  .about-page .carousel-indicators li {
-    background-image: url(/assets/images/icons/unfilled-circle-mobile-icon.svg);
-    height: 16px;
-    width: 16px;
-  }
-  .about-page .carousel-indicators li.active {
-    background-image: url(/assets/images/icons/filled-circle-mobile-icon.svg);
-  }
-  .about-page .carousel-control-prev-icon {
-    background-image: url(/assets/images/icons/oppia-left-chevron-icon.svg);
-  }
-  .about-page .carousel-control-next-icon {
-    background-image: url(/assets/images/icons/oppia-right-chevron-icon.svg);
-  }
-  .about-page .carousel-control-prev-icon,
-  .about-page .carousel-control-next-icon {
-    height: 29px;
-    width: 16px;
-  }
-  .about-page .carousel-control-next,
-  .about-page .carousel-control-prev {
-    opacity: 1;
-  }
-  .about-page .carousel-control-next {
-    right: -35px;
-  }
-  .about-page .carousel-control-prev {
-    left: -35px;
-  }
-}
-
-@media only screen and (max-width: 376px) {
-  .about-page .oppia-mobile-portrait-content {
-    display: block;
-  }
-  .about-page .oppia-non-mobile-portrait-content {
-    display: none;
-  }
-  .about-page .oppia-about-cta-link {
-    font-size: 16px;
-  }
-  .about-page .oppia-about-cta-section {
-    padding: 32px 20px;
-  }
-  .about-page .oppia-about-cta-donor {
-    padding: 48px 16px;
-  }
-  .about-page .oppia-about-cta-partner {
-    padding: 48px 16px;
-  }
-  .about-page .oppia-about-cta-partner-boxes-container {
-    flex-direction: column;
-  }
-  .about-page .oppia-about-cta-partner-box {
-    width: 100%;
-  }
-  .about-page .oppia-about-cta-volunteer {
-    padding: 32px 16px;
-  }
-  .about-page .oppia-about-cta-role-card {
-    width: 84%;
-  }
-  .about-page .oppia-about-cta-volunteer-buttons-container {
-    align-items: center;
-    flex-direction: column;
-    gap: 8px;
-  }
-  .about-page .carousel-control-next {
-    right: -14px;
-  }
-  .about-page .carousel-control-prev {
-    left: -14px;
-  }
-  .about-page .carousel-indicators {
-    gap: 2px;
->>>>>>> 005657c8
   }
 }
 
@@ -945,6 +945,9 @@
   .oppia-about-page-section-one,
   .oppia-about-page-section-one .oppia-about-study-image img {
     height: 90vh;
+  }
+  .oppia-about-page-section-two .oppia-section-two-content {
+    padding-left: 4vw;
   }
 }
 @media (min-width: 575px) {
@@ -1038,39 +1041,7 @@
   .oppia-about-page-section-one .oppia-about-content {
     font-size: 18px;
   }
-<<<<<<< HEAD
-  .about-page .oppia-about-content-left,
-  .oppia-about-section-six-right {
-=======
-  .oppia-about-page-section-two .oppia-section-two-content {
-    width: 100%;
-  }
-  .oppia-about-page-section-two .oppia-about-title {
-    font-size: 25px;
-    padding: 0;
-    width: 100%;
-  }
-  .oppia-about-page-section-two .oppia-about-content {
-    padding-left: 0;
-  }
-  .oppia-about-page-section-two .oppia-about-section-two-top {
-    flex-direction: column;
-  }
-  .oppia-about-page-section-two .oppia-about-icons {
-    padding: 0;
-  }
-  .about-page .oppia-oppia-about-icons {
-    display: inline-block;
-    max-height: fit-content;
-    padding: 0;
-  }
-  .oppia-about-page-section-two .oppia-about-features-container {
-    display: flex;
-    margin: 0;
-    width: 100%;
-  }
   .about-page .oppia-about-content-left {
->>>>>>> 005657c8
     padding-left: 0;
   }
   .oppia-about-page-section-four .oppia-section-four,
