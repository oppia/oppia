--- conflicted
+++ resolved
@@ -43,26 +43,12 @@
       </div>
     </div>
     <div class="col-lg-4 oppia-about-foundation-image-with-caption">
-<<<<<<< HEAD
-      <picture>
-        <source type="image/webp"
-                [srcset]="'/assets/images/about_foundation/equity-infographic-3-we-need-data.webp'">
-        <source type="image/jpg"
-                [srcset]="'/assets/images/about_foundation/equity-infographic-3-we-need-data.jpg'">
-        <img alt="Education Equality Infographic"
-             class="oppia-about-foundation-page-equality-infographic"
-             src="/assets/images/about_foundation/equity-infographic-3-we-need-data.jpg">
-      </picture>
-      <a href="http://uis.unesco.org/en/news/new-report-how-measure-equity-education">
-        Source: UNESCO
-      </a>
-=======
       <figure>
         <picture>
           <source type="image/webp"
                   [srcset]="'/assets/images/about_foundation/equity-infographic-3-we-need-data.webp'">
           <source type="image/jpg"
-                  [srcset]="'/assets/images/equity-infographic-3-we-need-data.jpg'">
+                  [srcset]="'/assets/images/about_foundation/equity-infographic-3-we-need-data.jpg'">
           <img alt="Education Equality Infographic"
                class="oppia-about-foundation-page-equality-infographic"
                src="/assets/images/about_foundation/equity-infographic-3-we-need-data.jpg">
@@ -73,7 +59,6 @@
           </a>
         </figcaption>
       </figure>
->>>>>>> b89bf808
     </div>
   </div>
 
