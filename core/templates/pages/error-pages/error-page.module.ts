--- conflicted
+++ resolved
@@ -36,18 +36,9 @@
   'components/oppia-angular-root.component';
 import { SharedComponentsModule } from 'components/shared-component.module';
 import { RequestInterceptor } from 'services/request-interceptor.service';
-
-<<<<<<< HEAD
-import { AppConstants } from 'app.constants';
-import { ObjectsDomainConstants } from
-  'domain/objects/objects-domain.constants';
-import { InteractionsExtensionsConstants } from
-  'interactions/interactions-extension.constants';
 import { platformFeatureInitFactory, PlatformFeatureService } from
   'services/platform-feature.service';
 
-=======
->>>>>>> f89786ba
 @NgModule({
   imports: [
     BrowserModule,
