<div class="oppia-page-cards-container e2e-test-terms-page">
  <mat-card class="oppia-page-card oppia-long-text">
    <h1>Terms of Use</h1>

    <p>
      Hello! Thanks for your interest in Oppia Foundation Inc., a nonprofit that
      operates the website located at https://www.oppia.org (the "Website"). The
      following Terms of Use (also referred to as the "Terms") are a contract
      between you and Oppia (also referred to as "we" or "us" in these Terms).
      Visitors or registered users to this website are referred to as "Users" or
      an individual "User".
    </p>

    <p>
      PLEASE READ THE FOLLOWING TERMS OF USE CAREFULLY. BY REGISTERING FOR OR
      ACCESSING THE WEBSITE, YOU ACKNOWLEDGE, AGREE, AND ACCEPT TO BE BOUND BY
      THE TERMS. IF YOU DO NOT AGREE TO THE TERMS, OR IF YOU ARE UNDER THE AGE
      OF 13 YEARS OLD AND DO NOT HAVE THE APPROVAL OF A LEGAL PARENT OR
      GUARDIAN, YOU MUST NOT REGISTER FOR OR ACCESS THIS WEBSITE.
    </p>

    <a class="oppia-privacy-terms-anchor" #ourServices></a>
    <h2>Our Services</h2>
    <p>
      Oppia is a learning platform that allows Users to participate in an
      interactive learning experience by uploading and editing a wide variety of
      content, such as Explorations, Collections, and Derivatives (collectively,
      "<strong>Educational Content</strong>"). Users on our website can go
      through Explorations (or Collections of Explorations) to learn about
      topics that they're interested in, create their own Explorations, create
      Derivatives of existing Explorations, or provide edits to any of the
      Educational Content. To participate in our community, Users can register
      and create personalized Profiles that include information about themselves
      and the Educational Content to which they've contributed. We do not charge
      Users for any of our services.
    </p>

    <a class="oppia-privacy-terms-anchor" #privacyPolicy></a>
    <h2>Privacy Policy</h2>
    <p>
      For more information about how we use your personal information and what
      types of information we collect and why, please refer to our
      <a href="/privacy-policy"
         [smartRouterLink]="'/' + PAGES_REGISTERED_WITH_FRONTEND.PRIVACY.ROUTE"
         class="e2e-test-privacy-policy-link">
         Privacy Policy
      </a>.
    </p>

    <a class="oppia-privacy-terms-anchor" #hostedCreatedContent></a>
    <h2>Hosted Created Content and Intellectual Property</h2>
    <p>
      All our Educational Content is meant to be shared, refined, and &mdash;
      obviously &mdash; explored! You can further this goal by uploading or
      creating your own Educational Content on the Website or by editing or
      contributing to an Exploration that is already published on the Website.
      If you upload or submit any Educational Content or any other content or
      materials to the Website or your User Profile (collectively,
      "<strong>Submissions</strong>"), we will need certain rights from you to
      be able to make them available for all. Accordingly, you hereby grant to
      us a worldwide, non-exclusive, transferable, sub-licensable (through
      multiple tiers), royalty-free, perpetual, irrevocable right and license,
      without compensation to you, to use, reproduce, distribute, adapt
      (including to edit, modify, translate, and reformat, and to allow third
      parties to do the same), create derivative works of, transmit, publicly
      display and publicly perform such Submissions, in any media now known or
      hereafter developed. Please note that, because this license is
      non-exclusive, you retain ownership of your Submissions and may license
      them to others.
    </p>

    <p>
      All Educational Content that is licensed to us pursuant to these Terms is
      then immediately licensed by us under the Creative Commons CC-BY-SA 4.0
      license, which means that all of the content on Oppia is irrevocably
      licensed to the general public and can be freely used, reused, and
      shared. You can read more about the CC-BY-SA 4.0 license
      <a href="https://creativecommons.org/licenses/by-sa/4.0/legalcode"
         class="e2e-test-cc-license-link">
        here
      </a>.
    </p>

    <p>
      You also represent and warrant that (1) you are the creator and owner of
      all Educational Content, or that you have the necessary licenses, rights,
      consents, and permissions to use the Educational Content in such a way
      that allows us to then license it to the general public under the CC-BY-SA
      4.0 license; (2) your Educational Content does not infringe on any
      third-party right (including any intellectual property rights, like
      copyrights); and (3) your Educational Content does not contain any
      viruses, adware, spyware, worms, "Trojan horses", or other malicious code
      that could potentially harm our technical infrastructure.
    </p>

    <p>
      If you believe in good faith that materials found on or accessible through
      the Site infringe your copyright, you may send us a written notice
      requesting that the material be removed or access to it blocked. In order
      for us to act expeditiously in responding to your notice, please send all
      such notices to admin@oppia.org.
    </p>

    <a class="oppia-privacy-terms-anchor" #refrainingFromCertainActivities></a>
    <h2 class="oppia-h2-text">Refraining from Certain Activities</h2>

    <p>
      Oppia is an extremely collaborative environment that allows users to
      create content and learn from each other. Please remember that you are
      legally responsible for all your Submissions to the Website. Therefore, we
      encourage our users to be courteous towards each other, and follow the
      Golden Rule: "Treat others the way that you wish to be treated."
    </p>

    <p>
      To protect this collaborative environment, we forbid certain sets of
      behavior on this site, specifically:
    </p>

    <ul>
      <li>
        <strong>Harassing and abusing others:</strong> engaging in harassing,
        threatening, stalking, spamming, vandalism.
      </li>
      <li>
        <strong>Infringing on the privacy of others:</strong> this can include
        soliciting Personal and Private Identifiable Information of others,
        infringing upon the privacy of others (whether it be under American laws
        or laws under the User's jurisdiction), or collecting Personal
        Identifiable Information from minors (i.e. those under 18).
      </li>
      <li>
        <strong>Engaging in fraud, or impersonating someone else, or spreading
        libel.</strong>
      </li>
      <li>
        <strong>Infringing copyright, trademark, patents or other proprietary
        information under law.</strong>
      </li>
      <li>
        <strong>Obscene, racist, homophobic, or other hateful content.</strong>
      </li>
      <li>
        <strong>Engaging in disruptive activities:</strong> examples include
        distributing viruses, adware, spyware, worms, "Trojan horses", or other
        malicious code on our platform that could potentially harm our technical
        infrastructure, placing an undue burden on our servers (e.g. DDoS
        attack), automated uses ("macros", "bots", etc.) of the site that hasn't
        been approved by the Oppia admins, or disrupting Oppia's services in any
        way.
      </li>
    </ul>

    <a class="oppia-privacy-terms-anchor" #termination></a>
    <h2>Termination</h2>
    <p>
      If you violate any of the Terms of Use above, break any laws, engage in
      behavior that disrupts the Oppia community, or otherwise engage in any
      prohibited behavior, then we may, in our sole discretion, terminate your
      account. You agree that if your account is so terminated, Oppia will not
      be liable to you or any third party for any such termination. Any
      Educational Content uploaded or provided before termination can be
      removed, or used in a manner consistent with the CC-BY_SA 4.0 License, at
      Oppia's sole discretion.
    </p>

    <p>
      If you are not satisfied in any way with Oppia, these Terms, or any
      Explorations or any other content on the Website, please contact us and
      let us know.
    </p>

    <a class="oppia-privacy-terms-anchor" #disclaimerOfWarranty></a>
    <h2>Disclaimer of Warranty</h2>
    <p>
      Oppia does not make any promises about its services. We make no
      commitments or warranties about their specific functions, reliability,
      availability, ability to meet your needs, or the content contained within
      them. We do not and cannot control the content or quality of sites that
      may be accessible through outgoing links on the Website, and as such we
      make no warranties about those sites and disclaim any responsibility for
      their content. We are vigilant about responding to user complaints, but we
      do not actively monitor or control Educational Content being posted to
      Oppia and as such do not endorse or guarantee the completeness or accuracy
      of any Educational Content.
    </p>

    <p>
      As such, THE WEBSITE, THE EXPLORATIONS, THE EDUCATIONAL CONTENT, AND ALL
      DATA, INFORMATION, SOFTWARE, WEBSITE MATERIALS, CONTENT, USER CONTENT,
      REFERENCE SITES, SERVICES, OR APPLICATIONS MADE AVAILABLE ON OR THROUGH
      THE WEBSITE, ARE PROVIDED ON AN "AS IS", "AS AVAILABLE", AND "WITH ALL
      FAULTS" BASIS. TO THE FULLEST EXTENT PERMISSIBLE PURSUANT TO APPLICABLE
      LAW, OPPIA, OPPIA'S SUPPLIERS, AND OPPIA'S CONTRIBUTORS DISCLAIM ANY AND
      ALL WARRANTIES AND CONDITIONS, WHETHER STATUTORY, EXPRESS OR IMPLIED,
      INCLUDING, BUT NOT LIMITED TO, ALL IMPLIED WARRANTIES OF MERCHANTABILITY,
      FITNESS FOR A PARTICULAR PURPOSE, TITLE, AND NON-INFRINGEMENT.
    </p>

    <a class="oppia-privacy-terms-anchor" #limitationOfLiability></a>
    <h2>Limitation of Liability</h2>
    <p>
      In any event (and notwithstanding anything else in this Agreement),
      Oppia's liability will be limited to the fullest extent permitted by
      applicable law. This means:
    </p>

    <p>
      UNDER NO CIRCUMSTANCES (INCLUDING, BUT NOT LIMITED TO, NEGLIGENCE) WILL
      OPPIA, OPPIA'S SUPPLIERS, AND OPPIA'S CONTRIBUTORS BE LIABLE FOR ANY
      SPECIAL, INDIRECT, INCIDENTAL, CONSEQUENTIAL, PUNITIVE, RELIANCE, OR
      EXEMPLARY DAMAGES (INCLUDING, BUT NOT LIMITED TO, COURT COSTS, LOST
      BUSINESS, LOST REVENUES, LOST PROFITS, LOST DATA, OR ANY OTHER PECUNIARY
      OR NON-PECUNIARY LOSS OR DAMAGE OF ANY NATURE WHATSOEVER) ARISING OUT OF
      YOUR USE (OR INABILITY TO USE OR ACCESS) THE WEBSITE, OR ANY OTHER
      INTERACTIONS WITH THE WEBSITE OR OPPIA, EVEN IF OPPIA OR ANY OF OPPIA'S
      REPRESENTATIVES HAVE BEEN INFORMED OF THE POSSIBILITY OF SUCH DAMAGES.
    </p>

    <a class="oppia-privacy-terms-anchor" #disputesAndJurisdiction></a>
    <h2>Disputes and Jurisdiction</h2>
    <p>
      These Terms shall be governed by and construed according to the laws of
      the State of California. If you seek to file a legal claim against us,
      then you agree that that claim shall be brought and determined in Santa
      Clara County, and you agree to submit to the jurisdiction of Santa Clara
      County.
    </p>

    <a class="oppia-privacy-terms-anchor" #modificationsToTheseTerms></a>
    <h2>Modifications to These Terms</h2>
    <p>
      Oppia may update, change, modify, add, or remove portions of these Terms
      from time to time. If we do, we will notify you (and all our registered
      Users) by sending an email to our Google Group mailing list (which you may
      sign up for
<<<<<<< HEAD
      <a href="https://groups.google.com/g/oppia-announce">here</a>).
=======
      <a href="https://groups.google.com/g/oppia-announce"
         class="e2e-test-oppia-announce-google-group-link">
        here
      </a>).
>>>>>>> a7439c3f
      Your continued use of the Website, including logging into your account
      after such changes, indicates to us that you accept the changes and agree
      to be bound by them.
    </p>

    <p>
      To the best extent we can, we will update the below Changelog to reflect
      the changes to these Terms. Please note that the Changelog is for
      reference only and may not always be accurate and up-to-date.
    </p>

    <a class="oppia-privacy-terms-anchor" #changelog></a>
    <h2>Changelog</h2>
    <ul class="e2e-test-changelog">
      <li>19 Oct 2020: Clarified use of CC-BY-SA.</li>
      <li>13 Oct 2015: Minor updates for clarity.</li>
      <li>26 Sep 2015: Revised terms added.</li>
    </ul>
  </mat-card>
</div>

<div class="oppia-terms-list oppia-terms-right-menu d-none d-md-block">
  <strong>Terms of Use</strong>
  <p><a (click)="scrollTo(ourServices)">Our Services</a></p>
  <p><a (click)="scrollTo(privacyPolicy)">Privacy Policy</a></p>
  <p><a (click)="scrollTo(hostedCreatedContent)">Hosted Created Content and IP</a></p>
  <p><a (click)="scrollTo(refrainingFromCertainActivities)">Refraining from Certain Activities</a></p>
  <p><a (click)="scrollTo(termination)">Termination</a></p>
  <p><a (click)="scrollTo(disclaimerOfWarranty)">Disclaimer of Warranty</a></p>
  <p><a (click)="scrollTo(limitationOfLiability)">Limitation of Liability</a></p>
  <p><a (click)="scrollTo(disputesAndJurisdiction)">Disputes and Jurisdiction</a></p>
  <p><a (click)="scrollTo(modificationsToTheseTerms)">Modifications to These Terms</a></p>
  <p><a (click)="scrollTo(changelog)">Changelog</a></p>
</div>

<style>
  .oppia-terms-list {
    list-style: none;
    margin-bottom: 0;
    padding-left: 0;
    padding-right: 0;
    position: relative;
    vertical-align: top;
    width: 100%;
  }
  .oppia-page-cards-container .oppia-page-card {
    padding: 30px 55px 30px 45px;
  }

  .oppia-terms-right-menu {
    left: 50%;
    margin-left: 360px;
    position: fixed;
    top: 100px;
    width: 300px;
  }

  .oppia-terms-right-menu p {
    line-height: 1;
    margin: 0.5em 0;
  }
  .oppia-terms-right-menu ul {
    list-style-type: none;
    padding-left: 20px;
  }
  .oppia-page-cards-container .oppia-h2-text {
    margin-top: 40px;
  }
</style><|MERGE_RESOLUTION|>--- conflicted
+++ resolved
@@ -234,14 +234,10 @@
       from time to time. If we do, we will notify you (and all our registered
       Users) by sending an email to our Google Group mailing list (which you may
       sign up for
-<<<<<<< HEAD
-      <a href="https://groups.google.com/g/oppia-announce">here</a>).
-=======
       <a href="https://groups.google.com/g/oppia-announce"
          class="e2e-test-oppia-announce-google-group-link">
         here
       </a>).
->>>>>>> a7439c3f
       Your continued use of the Website, including logging into your account
       after such changes, indicates to us that you accept the changes and agree
       to be bound by them.
