<!DOCTYPE html>
<html ng-app="oppia" itemscope itemtype="http://schema.org/Organization">
  <head>
    @load('base-components/header.template.html', {"title": "Terms of Use | Oppia"})
  </head>
  <body>
    <oppia-root>
      <div ng-controller="Base">
        <base-content>
          <navbar-breadcrumb>
            <ul class="nav navbar-nav oppia-navbar-breadcrumb">
              <li>
                <span class="oppia-navbar-breadcrumb-separator"></span>
                Terms of Use
              </li>
            </ul>
          </navbar-breadcrumb>

          <content>
            <div class="oppia-page-cards-container protractor-test-terms-page">
              <md-card class="oppia-page-card oppia-long-text">
                <h1>Terms of Use</h1>

                <p>
                  Hello! Thanks for your interest in Oppia Foundation Inc., a nonprofit
                  that operates the website located at https://www.oppia.org (the
                  "Website"). The following Terms of Use (also referred to as the
                  "Terms") are a contract between you and Oppia (also referred to as "we"
                  or "us" in these Terms). Visitors or registered users to this website
                  are referred to as "Users" or an individual "User".
                </p>

                <p>
                  PLEASE READ THE FOLLOWING TERMS OF USE CAREFULLY. BY REGISTERING FOR OR
                  ACCESSING THE WEBSITE, YOU ACKNOWLEDGE, AGREE, AND ACCEPT TO BE BOUND
                  BY THE TERMS. IF YOU DO NOT AGREE TO THE TERMS, OR IF YOU ARE UNDER THE
                  AGE OF 13 YEARS OLD AND DO NOT HAVE THE APPROVAL OF A LEGAL PARENT OR
                  GUARDIAN, YOU MUST NOT REGISTER FOR OR ACCESS THIS WEBSITE.
                </p>

                <a class="oppia-privacy-terms-anchor" name="our-services"></a>
                <h2>Our Services</h2>
                <p>
                  Oppia is a learning platform that allows Users to participate in an
                  interactive learning experience by uploading and editing a wide variety
                  of content, such as Explorations, Collections, and Derivatives
                  (collectively, "<strong>Educational Content</strong>").  Users on our
                  website can go through Explorations (or Collections of Explorations) to
                  learn about topics that they're interested in, create their own
                  Explorations, create Derivatives of existing Explorations, or provide
                  edits to any of the Educational Content. To participate in our
                  community, Users can register and create personalized Profiles that
                  include information about themselves and the Educational Content to
                  which they've contributed. We do not charge Users for any of our
                  services.
                </p>

                <a class="oppia-privacy-terms-anchor" name="privacy-policy"></a>
                <h2>Privacy Policy</h2>
                <p>
                  For more information about how we use your personal information and
                  what types of information we collect and why, please refer to our
                  <a href="/privacy-policy">Privacy Policy</a>.
                </p>

                <a class="oppia-privacy-terms-anchor" name="hosted-created-content"></a>
                <h2>Hosted Created Content and Intellectual Property</h2>
                <p>
                  All our Educational Content is meant to be shared, refined, and &mdash;
                  obviously &mdash; explored! You can further this goal by uploading or
                  creating your own Educational Content on the Website or by editing or
                  contributing to an Exploration that is already published on the
                  Website. If you upload or submit any Educational Content or any other
                  content or materials to the Website or your User Profile (collectively,
                  "<strong>Submissions</strong>"), we will need certain rights from you
                  to be able to make them available for all. Accordingly, you hereby
                  grant to us a worldwide, non-exclusive, transferable, sub-licensable
                  (through multiple tiers), royalty-free, perpetual, irrevocable right
                  and license, without compensation to you, to use, reproduce,
                  distribute, adapt (including to edit, modify, translate, and reformat,
                  and to allow third parties to do the same), create derivative works of,
                  transmit, publicly display and publicly perform such Submissions, in
                  any media now known or hereafter developed. Please note that, because
                  this license is non-exclusive, you retain ownership of your Submissions
                  and may license them to others.
                </p>

                <p>
                  All Educational Content that is licensed to us pursuant to these Terms
                  is then immediately licensed by us under the Creative Commons
                  CC-BY-SA 4.0 license with a waiver of the attribution (BY) requirement,
                  which means that all of the content on Oppia is irrevocably licensed to
                  the general public and can be freely used, reused, and shared.
                  You can read more about the CC-BY-SA 4.0 license
                  <a href="https://creativecommons.org/licenses/by-sa/4.0/legalcode"> here</a>.
                </p>

                <p>
                  You also represent and warrant that (1) you are the creator and owner
                  of all Educational Content, or that you have the necessary licenses,
                  rights, consents, and permissions to use the Educational Content in
                  such a way that allows us to then license it to the general public
                  under the CC-BY-SA 4.0 license; (2) your Educational Content does not
                  infringe on any third-party right (including any intellectual property
                  rights, like copyrights); and (3) your Educational Content does not
                  contain any viruses, adware, spyware, worms, "Trojan horses", or other
                  malicious code that could potentially harm our technical
                  infrastructure.
                </p>

                <p>
                  If you believe in good faith that materials found on or accessible
                  through the Site infringe your copyright, you may send us a written
                  notice requesting that the material be removed or access to it blocked.
                  In order for us to act expeditiously in responding to your notice,
                  please send all such notices to admin@oppia.org.
                </p>

<<<<<<< HEAD
              <a class="oppia-privacy-terms-anchor" name="refraining-from-certain-activities"></a>
              <h2 class="oppia-refrain-from-activity">Refraining from Certain Activities</h2>
=======
                <a class="oppia-privacy-terms-anchor" name="refraining-from-certain-activities"></a>
                <h2 style="margin-top: 40px;">Refraining from Certain Activities</h2>
>>>>>>> 2042daee

                <p>
                  Oppia is an extremely collaborative environment that allows users to
                  create content and learn from each other. Please remember that you are
                  legally responsible for all your Submissions to the Website. Therefore,
                  we encourage our users to be courteous towards each other, and follow
                  the Golden Rule: "Treat others the way that you wish to be treated."
                </p>

                <p>
                  To protect this collaborative environment, we forbid certain sets of
                  behavior on this site, specifically:
                </p>

                <ul>
                  <li>
                    <strong>Harassing and abusing others:</strong> engaging in harassing,
                    threatening, stalking, spamming, vandalism.
                  </li>
                  <li>
                    <strong>Infringing on the privacy of others:</strong> this can
                    include soliciting Personal and Private Identifiable Information of
                    others, infringing upon the privacy of others (whether it be under
                    American laws or laws under the User's jurisdiction), or collecting
                    Personal Identifiable Information from minors (i.e. those under 18).
                  </li>
                  <li>
                    <strong>Engaging in fraud, or impersonating someone else, or
                    spreading libel.</strong>
                  </li>
                  <li>
                    <strong>Infringing copyright, trademark, patents or other proprietary
                    information under law.</strong>
                  </li>
                  <li>
                    <strong>Obscene, racist, homophobic, or other hateful content.</strong>
                  </li>
                  <li>
                    <strong>Engaging in disruptive activities:</strong> examples include
                    distributing viruses, adware, spyware, worms, "Trojan horses", or
                    other malicious code on our platform that could potentially harm our
                    technical infrastructure, placing an undue burden on our servers
                    (e.g. DDoS attack), automated uses ("macros", "bots", etc.) of the
                    site that hasn't been approved by the Oppia admins, or disrupting
                    Oppia's services in any way.
                  </li>
                </ul>

                <a class="oppia-privacy-terms-anchor" name="termination"></a>
                <h2>Termination</h2>
                <p>
                  If you violate any of the Terms of Use above, break any laws, engage in
                  behavior that disrupts the Oppia community, or otherwise engage in any
                  prohibited behavior, then we may, in our sole discretion, terminate
                  your account. You agree that if your account is so terminated, Oppia
                  will not be liable to you or any third party for any such termination.
                  Any Educational Content uploaded or provided before termination can be
                  removed, or used in a manner consistent with the CC-BY_SA 4.0 License,
                  at Oppia's sole discretion.
                </p>

                <p>
                  If you are not satisfied in any way with Oppia, these Terms, or any
                  Explorations or any other content on the Website, please contact us and
                  let us know.
                </p>

                <a class="oppia-privacy-terms-anchor" name="disclaimer-of-warranty"></a>
                <h2>Disclaimer of Warranty</h2>
                <p>
                  Oppia does not make any promises about its services. We make no
                  commitments or warranties about their specific functions, reliability,
                  availability, ability to meet your needs, or the content contained
                  within them. We do not and cannot control the content or quality of
                  sites that may be accessible through outgoing links on the Website, and
                  as such we make no warranties about those sites and disclaim any
                  responsibility for their content. We are vigilant about responding to
                  user complaints, but we do not actively monitor or control Educational
                  Content being posted to Oppia and as such do not endorse or guarantee
                  the completeness or accuracy of any Educational Content.
                </p>

                <p>
                  As such, THE WEBSITE, THE EXPLORATIONS, THE EDUCATIONAL CONTENT, AND ALL
                  DATA, INFORMATION, SOFTWARE, WEBSITE MATERIALS, CONTENT, USER CONTENT,
                  REFERENCE SITES, SERVICES, OR APPLICATIONS MADE AVAILABLE ON OR THROUGH
                  THE WEBSITE, ARE PROVIDED ON AN "AS IS", "AS AVAILABLE", AND "WITH ALL
                  FAULTS" BASIS. TO THE FULLEST EXTENT PERMISSIBLE PURSUANT TO APPLICABLE
                  LAW, OPPIA, OPPIA'S SUPPLIERS, AND OPPIA'S CONTRIBUTORS DISCLAIM ANY
                  AND ALL WARRANTIES AND CONDITIONS, WHETHER STATUTORY, EXPRESS OR
                  IMPLIED, INCLUDING, BUT NOT LIMITED TO, ALL IMPLIED WARRANTIES OF
                  MERCHANTABILITY, FITNESS FOR A PARTICULAR PURPOSE, TITLE, AND
                  NON-INFRINGEMENT.
                </p>

                <a class="oppia-privacy-terms-anchor" name="limitation-of-liability"></a>
                <h2>Limitation of Liability</h2>
                <p>
                  In any event (and notwithstanding anything else in this Agreement),
                  Oppia's liability will be limited to the fullest extent permitted by
                  applicable law. This means:
                </p>

                <p>
                  UNDER NO CIRCUMSTANCES (INCLUDING, BUT NOT LIMITED TO, NEGLIGENCE) WILL
                  OPPIA, OPPIA'S SUPPLIERS, AND OPPIA'S CONTRIBUTORS BE LIABLE FOR ANY
                  SPECIAL, INDIRECT, INCIDENTAL, CONSEQUENTIAL, PUNITIVE, RELIANCE, OR
                  EXEMPLARY DAMAGES (INCLUDING, BUT NOT LIMITED TO, COURT COSTS, LOST
                  BUSINESS, LOST REVENUES, LOST PROFITS, LOST DATA, OR ANY OTHER
                  PECUNIARY OR NON-PECUNIARY LOSS OR DAMAGE OF ANY NATURE WHATSOEVER)
                  ARISING OUT OF YOUR USE (OR INABILITY TO USE OR ACCESS) THE WEBSITE, OR
                  ANY OTHER INTERACTIONS WITH THE WEBSITE OR OPPIA, EVEN IF OPPIA OR ANY
                  OF OPPIA'S REPRESENTATIVES HAVE BEEN INFORMED OF THE POSSIBILITY OF
                  SUCH DAMAGES.
                </p>

                <a class="oppia-privacy-terms-anchor" name="disputes-and-jurisdiction"></a>
                <h2>Disputes and Jurisdiction</h2>
                <p>
                  These Terms shall be governed by and construed according to the laws of
                  the State of California. If you seek to file a legal claim against us,
                  then you agree that that claim shall be brought and determined in
                  Santa Clara County, and you agree to submit to the jurisdiction of
                  Santa Clara County.
                </p>

                <a class="oppia-privacy-terms-anchor" name="modifications-to-these-terms"></a>
                <h2>Modifications to These Terms</h2>
                <p>
                  Oppia may update, change, modify, add, or remove portions of these
                  Terms from time to time. If we do, we will notify you (and all our
                  registered Users) by sending an email to our Google Group mailing list
                  (which you may sign up for
                  <a href="https://groups.google.com/forum/#!forum/oppia-announce">here</a>).
                  Your continued use of the Website, including logging into your account
                  after such changes, indicates to us that you accept the changes and
                  agree to be bound by them.
                </p>

                <p>
                  To the best extent we can, we will update the below Changelog to
                  reflect the changes to these Terms. Please note that the Changelog is
                  for reference only and may not always be accurate and up-to-date.
                </p>

                <h2>Changelog</h2>
                <ul>
                  <li>13 Oct 2015: Minor updates for clarity.</li>
                  <li>26 Sep 2015: Revised terms added.</li>
                </ul>
              </md-card>
            </div>

            <div class="nav oppia-terms-right-menu d-none d-md-block">
              <strong>Terms of Use</strong>
              <p><a href="#our-services">Our Services</a></p>
              <p><a href="#privacy-policy">Privacy Policy</a></p>
              <p><a href="#hosted-created-content">Hosted Created Content and IP</a></p>
              <p><a href="#refraining-from-certain-activities">Refraining from Certain Activities</a></p>
              <p><a href="#termination">Termination</a></p>
              <p><a href="#disclaimer-of-warranty">Disclaimer of Warranty</a></p>
              <p><a href="#limitation-of-liability">Limitation of Liability</a></p>
              <p><a href="#disputes-and-jurisdiction">Disputes and Jurisdiction</a></p>
              <p><a href="#modifications-to-these-terms">Modifications to these Terms</a></p>
            </div>
          </content>
        </base-content>
      </div>

      <script>
        // This scrolls the page to the anchor clicked on in the quick links menu.
        $('a[href*=\\#]:not([href=\\#])').click(function() {
          if (location.pathname.replace(/^\//, '') == this.pathname.replace(/^\//, '')) {
            var target = $('[name=' + this.hash.slice(1) +']');
            if (target.length) {
              $('html,body').animate({
                scrollTop: target.offset().top
              }, 1000);
              return false;
            }
          }
        });
      </script>
      <style>
        .oppia-terms-right-menu {
          left: 50%;
          margin-left: 360px;
          position: fixed;
          top: 100px;
          width: 300px;
        }

<<<<<<< HEAD
      .oppia-terms-right-menu p {
        line-height: 1;
        margin: 0.5em 0;
      }
      .oppia-terms-right-menu ul {
        list-style-type: none;
        padding-left: 20px;
      }
      .oppia-refrain-from-activity {
        margin-top: 40px;
      }
    </style>
=======
        .oppia-terms-right-menu p {
          line-height: 1;
          margin: 0.5em 0;
        }
        .oppia-terms-right-menu ul {
          list-style-type: none;
          padding-left: 20px;
        }
      </style>
    </oppia-root>
>>>>>>> 2042daee
    @load('pages/footer_js_libs.html')
  </body>
</html><|MERGE_RESOLUTION|>--- conflicted
+++ resolved
@@ -116,13 +116,8 @@
                   please send all such notices to admin@oppia.org.
                 </p>
 
-<<<<<<< HEAD
-              <a class="oppia-privacy-terms-anchor" name="refraining-from-certain-activities"></a>
-              <h2 class="oppia-refrain-from-activity">Refraining from Certain Activities</h2>
-=======
                 <a class="oppia-privacy-terms-anchor" name="refraining-from-certain-activities"></a>
-                <h2 style="margin-top: 40px;">Refraining from Certain Activities</h2>
->>>>>>> 2042daee
+                <h2 class="oppia-refrain-from-activity">Refraining from Certain Activities</h2>
 
                 <p>
                   Oppia is an extremely collaborative environment that allows users to
@@ -314,21 +309,6 @@
           top: 100px;
           width: 300px;
         }
-
-<<<<<<< HEAD
-      .oppia-terms-right-menu p {
-        line-height: 1;
-        margin: 0.5em 0;
-      }
-      .oppia-terms-right-menu ul {
-        list-style-type: none;
-        padding-left: 20px;
-      }
-      .oppia-refrain-from-activity {
-        margin-top: 40px;
-      }
-    </style>
-=======
         .oppia-terms-right-menu p {
           line-height: 1;
           margin: 0.5em 0;
@@ -337,9 +317,11 @@
           list-style-type: none;
           padding-left: 20px;
         }
+        .oppia-refrain-from-activity {
+          margin-top: 40px;
+        }
       </style>
     </oppia-root>
->>>>>>> 2042daee
     @load('pages/footer_js_libs.html')
   </body>
 </html>