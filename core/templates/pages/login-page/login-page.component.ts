// Copyright 2021 The Oppia Authors. All Rights Reserved.
//
// Licensed under the Apache License, Version 2.0 (the "License");
// you may not use this file except in compliance with the License.
// You may obtain a copy of the License at
//
//      http://www.apache.org/licenses/LICENSE-2.0
//
// Unless required by applicable law or agreed to in writing, software
// distributed under the License is distributed on an "AS-IS" BASIS,
// WITHOUT WARRANTIES OR CONDITIONS OF ANY KIND, either express or implied.
// See the License for the specific language governing permissions and
// limitations under the License.

/**
 * @fileoverview Component for the login page.
 */

import { Component, OnInit } from '@angular/core';
import { FormControl, FormGroup, Validators } from '@angular/forms';
import { downgradeComponent } from '@angular/upgrade/static';
import firebase from 'firebase/app';

import { AppConstants } from 'app.constants';
import { AlertsService } from 'services/alerts.service';
import { AuthService } from 'services/auth.service';
<<<<<<< HEAD
import { WindowRef } from 'services/contextual/window-ref.service';
=======
import { LoaderService } from 'services/loader.service';
import { UserService } from 'services/user.service';
import { WindowRef } from 'services/contextual/window-ref.service.ts';
>>>>>>> 11f774a4

@Component({
  selector: 'login-page',
  templateUrl: './login-page.component.html'
})
export class LoginPageComponent implements OnInit {
  email = new FormControl('', [Validators.email]);
  formGroup = new FormGroup({email: this.email});

  constructor(
      private alertsService: AlertsService, private authService: AuthService,
      private loaderService: LoaderService, private userService: UserService,
      private windowRef: WindowRef) {}

  get enabled(): boolean {
    return AppConstants.ENABLE_LOGIN_PAGE;
  }

  get emulatorModeIsEnabled(): boolean {
    return AppConstants.EMULATOR_MODE;
  }

  ngOnInit(): void {
    this.loaderService.showLoadingScreen('I18N_SIGNIN_LOADING');

    this.userService.getUserInfoAsync().then(async(userInfo) => {
      if (userInfo.isLoggedIn()) {
        this.redirectToPath('/');
        return;
      }

      if (this.emulatorModeIsEnabled) {
        this.loaderService.hideLoadingScreen();
        return;
      }

      let authSucceeded = false;
      try {
        authSucceeded = await this.authService.handleRedirectResultAsync();
      } catch (error) {
        this.onSignInError(error);
        return;
      }

      if (authSucceeded) {
        this.redirectToSignUp();
        return;
      }

      try {
        await this.authService.signInWithRedirectAsync();
      } catch (error) {
        this.onSignInError(error);
      }
    },
    error => {
      this.onSignInError(error);
    });
  }

  async onClickSignInButtonAsync(email: string): Promise<void> {
    this.loaderService.showLoadingScreen('I18N_SIGNIN_LOADING');

    try {
      await this.authService.signInWithEmail(email);
    } catch (error) {
      this.onSignInError(error);
      return;
    }

    this.redirectToSignUp();
  }

  private onSignInError(error: firebase.auth.Error): void {
    if (error.code === 'auth/user-disabled') {
      this.redirectToPath('/pending-account-deletion');
      return;
    }

    this.alertsService.addWarning(error.message);

    if (this.emulatorModeIsEnabled) {
      this.email.setValue('');
      this.loaderService.hideLoadingScreen();
    } else {
      setTimeout(() => this.redirectToPath('/'), 2000);
    }
  }

  private redirectToSignUp(): void {
    const queryParams = this.windowRef.nativeWindow.location.search;
    const returnUrl = new URLSearchParams(queryParams).get('return_url') ?? '/';
    this.redirectToPath(`/signup?return_url=${returnUrl}`);
  }

  private redirectToPath(destination: string): void {
    this.windowRef.nativeWindow.location.assign(destination);
  }
}

angular.module('oppia').directive(
  'loginPage', downgradeComponent({component: LoginPageComponent}));<|MERGE_RESOLUTION|>--- conflicted
+++ resolved
@@ -24,13 +24,9 @@
 import { AppConstants } from 'app.constants';
 import { AlertsService } from 'services/alerts.service';
 import { AuthService } from 'services/auth.service';
-<<<<<<< HEAD
-import { WindowRef } from 'services/contextual/window-ref.service';
-=======
 import { LoaderService } from 'services/loader.service';
 import { UserService } from 'services/user.service';
-import { WindowRef } from 'services/contextual/window-ref.service.ts';
->>>>>>> 11f774a4
+import { WindowRef } from 'services/contextual/window-ref.service';
 
 @Component({
   selector: 'login-page',
