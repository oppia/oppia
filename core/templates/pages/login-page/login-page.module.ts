// Copyright 2021 The Oppia Authors. All Rights Reserved.
//
// Licensed under the Apache License, Version 2.0 (the "License");
// you may not use this file except in compliance with the License.
// You may obtain a copy of the License at
//
//      http://www.apache.org/licenses/LICENSE-2.0
//
// Unless required by applicable law or agreed to in writing, software
// distributed under the License is distributed on an "AS-IS" BASIS,
// WITHOUT WARRANTIES OR CONDITIONS OF ANY KIND, either express or implied.
// See the License for the specific language governing permissions and
// limitations under the License.

/**
 * @fileoverview Module for the login page.
 */

import { NgModule } from '@angular/core';
import { ReactiveFormsModule } from '@angular/forms';
import { MatAutocompleteModule } from '@angular/material/autocomplete';
import { MatButtonModule } from '@angular/material/button';
import { MatCardModule } from '@angular/material/card';
import { MatFormFieldModule } from '@angular/material/form-field';
import { MatInputModule } from '@angular/material/input';

import { SharedComponentsModule } from 'components/shared-component.module';
import { LoginPageComponent } from 'pages/login-page/login-page.component';
import { LoginPageRootComponent } from './login-page-root.component';
<<<<<<< HEAD
import { BrowserAnimationsModule } from '@angular/platform-browser/animations';
import { ToastrModule } from 'ngx-toastr';

class FirebaseErrorFilterHandler extends ErrorHandler {
  // AngularFire throws duplicate errors because it uses setTimeout() to manage
  // promises internally. Errors thrown from those setTimeout() calls are not
  // accessible to our code. Because of this, even though LoginPageComponent
  // catches errors thrown by AngularFire, their duplicates are treated as
  // "Unhandled Promise Rejections" and result in top-level error messages.
  //
  // To prevent these errors from interfering with end-to-end tests and from
  // polluting the server, we ignore the following list of EXPECTED error codes.
  private static readonly EXPECTED_ERROR_CODES = [
    // Users pending deletion have their Firebase accounts disabled. When they
    // try to sign in anyway, we redirect them to the /pending-account-deletion
    // page.
    'auth/user-disabled',
    // In emulator mode we use signInWithEmailAndPassword() and, if that throws
    // an 'auth/user-not-found' error, createUserWithEmailAndPassword() for
    // convenience. In production mode we use signInWithRedirect(), which
    // doesn't throw 'auth/user-not-found' because it handles both signing in
    // and creating users in the same way.
    'auth/user-not-found',
  ];

  handleError(error: firebase.auth.Error): void {
    if (FirebaseErrorFilterHandler.EXPECTED_ERROR_CODES.includes(error.code)) {
      return;
    }
    super.handleError(error);
  }
}
=======
import { CommonModule } from '@angular/common';
import { LoginPageRoutingModule } from './login-page-routing.module';
>>>>>>> c89776f4

// Config for ToastrModule (helps in flashing messages and alerts).
const toastrConfig = {
  allowHtml: false,
  iconClasses: {
    error: 'toast-error',
    info: 'toast-info',
    success: 'toast-success',
    warning: 'toast-warning'
  },
  positionClass: 'toast-bottom-right',
  messageClass: 'toast-message',
  progressBar: false,
  tapToDismiss: true,
  titleClass: 'toast-title'
};

@NgModule({
  imports: [
    CommonModule,
    MatAutocompleteModule,
    MatCardModule,
    MatButtonModule,
    MatInputModule,
    MatFormFieldModule,
    ReactiveFormsModule,
    SharedComponentsModule,
<<<<<<< HEAD
    ToastrModule.forRoot(toastrConfig)
=======
    LoginPageRoutingModule
>>>>>>> c89776f4
  ],
  declarations: [
    LoginPageComponent,
    LoginPageRootComponent,
  ],
  entryComponents: [
    LoginPageComponent,
    LoginPageRootComponent,
  ]
})
export class LoginPageModule {}<|MERGE_RESOLUTION|>--- conflicted
+++ resolved
@@ -27,59 +27,8 @@
 import { SharedComponentsModule } from 'components/shared-component.module';
 import { LoginPageComponent } from 'pages/login-page/login-page.component';
 import { LoginPageRootComponent } from './login-page-root.component';
-<<<<<<< HEAD
-import { BrowserAnimationsModule } from '@angular/platform-browser/animations';
-import { ToastrModule } from 'ngx-toastr';
-
-class FirebaseErrorFilterHandler extends ErrorHandler {
-  // AngularFire throws duplicate errors because it uses setTimeout() to manage
-  // promises internally. Errors thrown from those setTimeout() calls are not
-  // accessible to our code. Because of this, even though LoginPageComponent
-  // catches errors thrown by AngularFire, their duplicates are treated as
-  // "Unhandled Promise Rejections" and result in top-level error messages.
-  //
-  // To prevent these errors from interfering with end-to-end tests and from
-  // polluting the server, we ignore the following list of EXPECTED error codes.
-  private static readonly EXPECTED_ERROR_CODES = [
-    // Users pending deletion have their Firebase accounts disabled. When they
-    // try to sign in anyway, we redirect them to the /pending-account-deletion
-    // page.
-    'auth/user-disabled',
-    // In emulator mode we use signInWithEmailAndPassword() and, if that throws
-    // an 'auth/user-not-found' error, createUserWithEmailAndPassword() for
-    // convenience. In production mode we use signInWithRedirect(), which
-    // doesn't throw 'auth/user-not-found' because it handles both signing in
-    // and creating users in the same way.
-    'auth/user-not-found',
-  ];
-
-  handleError(error: firebase.auth.Error): void {
-    if (FirebaseErrorFilterHandler.EXPECTED_ERROR_CODES.includes(error.code)) {
-      return;
-    }
-    super.handleError(error);
-  }
-}
-=======
 import { CommonModule } from '@angular/common';
 import { LoginPageRoutingModule } from './login-page-routing.module';
->>>>>>> c89776f4
-
-// Config for ToastrModule (helps in flashing messages and alerts).
-const toastrConfig = {
-  allowHtml: false,
-  iconClasses: {
-    error: 'toast-error',
-    info: 'toast-info',
-    success: 'toast-success',
-    warning: 'toast-warning'
-  },
-  positionClass: 'toast-bottom-right',
-  messageClass: 'toast-message',
-  progressBar: false,
-  tapToDismiss: true,
-  titleClass: 'toast-title'
-};
 
 @NgModule({
   imports: [
@@ -91,11 +40,7 @@
     MatFormFieldModule,
     ReactiveFormsModule,
     SharedComponentsModule,
-<<<<<<< HEAD
-    ToastrModule.forRoot(toastrConfig)
-=======
     LoginPageRoutingModule
->>>>>>> c89776f4
   ],
   declarations: [
     LoginPageComponent,
