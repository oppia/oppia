// Copyright 2020 The Oppia Authors. All Rights Reserved.
//
// Licensed under the Apache License, Version 2.0 (the "License");
// you may not use this file except in compliance with the License.
// You may obtain a copy of the License at
//
//      http://www.apache.org/licenses/LICENSE-2.0
//
// Unless required by applicable law or agreed to in writing, software
// distributed under the License is distributed on an "AS-IS" BASIS,
// WITHOUT WARRANTIES OR CONDITIONS OF ANY KIND, either express or implied.
// See the License for the specific language governing permissions and
// limitations under the License.

/**
 * @fileoverview Unit tests for the signup page component.
 */



import { TranslatorProviderForTests } from 'tests/test.extras';
import { importAllAngularServices } from 'tests/unit-test-utils';

require('pages/signup-page/signup-page.component.ts');
require('services/csrf-token.service.ts');

describe('Signup page', function() {
  var ctrl = null;
  var $httpBackend = null;
  var $q = null;
  var $rootScope = null;
  var $uibModal = null;
  var AlertsService = null;
  var CsrfService = null;
  var LoaderService = null;
  var SiteAnalyticsService = null;
  var UrlService = null;

  var addWarningSpy = null;
  var clearWarningsSpy = null;
  var loadingMessage;
  var subscriptions = [];
  var mockWindow = {
    location: {
      href: '',
      reload: () => {}
    }
  };

  beforeEach(angular.mock.module('oppia', TranslatorProviderForTests));

<<<<<<< HEAD
  importAllAngularServices();

  beforeEach(angular.mock.module('oppia', function($provide) {
=======
  beforeEach(angular.mock.module('oppia', function($provide) {
    var ugs = new UpgradedServices();
    for (let [key, value] of Object.entries(ugs.getUpgradedServices())) {
      $provide.value(key, value);
    }
>>>>>>> ebf4d749
    $provide.value('$window', mockWindow);
  }));

  beforeEach(angular.mock.inject(function($componentController, $injector) {
    $httpBackend = $injector.get('$httpBackend');
    $rootScope = $injector.get('$rootScope');
    $uibModal = $injector.get('$uibModal');
    $q = $injector.get('$q');
    AlertsService = $injector.get('AlertsService');
    CsrfService = $injector.get('CsrfTokenService');
    loadingMessage = '';
    LoaderService = $injector.get('LoaderService');
    SiteAnalyticsService = $injector.get('SiteAnalyticsService');
    UrlService = $injector.get('UrlService');

    subscriptions.push(LoaderService.onLoadingMessageChange.subscribe(
      (message: string) => loadingMessage = message
    ));

    spyOn(CsrfService, 'getTokenAsync').and.returnValue(
      $q.resolve('sample-csrf-token'));

    addWarningSpy = spyOn(AlertsService, 'addWarning');
    clearWarningsSpy = spyOn(AlertsService, 'clearWarnings');

    ctrl = $componentController('signupPage', {
      $rootScope: $rootScope,
    });
  }));

  afterEach(function() {
    for (let subscription of subscriptions) {
      subscription.unsubscribe();
    }
  });

  describe('when has no user logged', function() {
    beforeEach(function() {
      $httpBackend.expectGET('/signuphandler/data').respond({
        username: '',
        has_agreed_to_latest_terms: false,
        can_send_emails: true
      });

      ctrl.$onInit();
      $httpBackend.flush();
    });

    it('should show warning and not submit form', function() {
      ctrl.updateWarningText(ctrl.username);
      ctrl.submitPrerequisitesForm(true, '', true);

      expect(ctrl.warningI18nCode).toBe('I18N_SIGNUP_ERROR_NO_USERNAME');
      $httpBackend.verifyNoOutstandingExpectation();
      $httpBackend.verifyNoOutstandingRequest();
    });

    it('should show warning if email preference is not selected by the user',
      function() {
        expect(ctrl.emailPreferencesWarningText).toBe(undefined);

        ctrl.submitPrerequisitesForm(true, '', null);

        expect(ctrl.emailPreferencesWarningText).toBe(
          'I18N_SIGNUP_FIELD_REQUIRED');

        $httpBackend.verifyNoOutstandingExpectation();
        $httpBackend.verifyNoOutstandingRequest();

        ctrl.onSelectEmailPreference();
        expect(ctrl.emailPreferencesWarningText).toBe('');
      });

    it('should successfully signup when user opts to receive email updates',
      function() {
        spyOn(UrlService, 'getUrlParams').and.returnValue({
          return_url: '/expected_url'
        });
        spyOn(SiteAnalyticsService, 'registerNewSignupEvent').and.callThrough();

        var isRequestTheExpectOne = function(queryParams) {
          return decodeURIComponent(queryParams).match(
            '"can_receive_email_updates":true');
        };

        $httpBackend.expectPOST('/signuphandler/data', isRequestTheExpectOne)
          .respond(200);
        ctrl.submitPrerequisitesForm(true, '', 'yes');
        $httpBackend.flush();

        expect(SiteAnalyticsService.registerNewSignupEvent).toHaveBeenCalled();
        expect(mockWindow.location.href).toBe('/expected_url');
      });

    it('should successfully signup when user opts to not receive email updates',
      function() {
        spyOn(UrlService, 'getUrlParams').and.returnValue({
          return_url: '/expected_url'
        });
        spyOn(SiteAnalyticsService, 'registerNewSignupEvent').and.callThrough();

        var isRequestTheExpectOne = function(queryParams) {
          return decodeURIComponent(queryParams).match(
            '"can_receive_email_updates":false');
        };

        $httpBackend.expectPOST('/signuphandler/data', isRequestTheExpectOne)
          .respond(200);
        ctrl.submitPrerequisitesForm(true, '', 'no');
        $httpBackend.flush();

        expect(SiteAnalyticsService.registerNewSignupEvent).toHaveBeenCalled();
        expect(mockWindow.location.href).toBe('/expected_url');
      });

    it('should throw an error when email preferences is invalid', function() {
      expect(() => {
        ctrl.submitPrerequisitesForm(true, '', 'invalid value');
      }).toThrowError('Invalid value for email preferences: invalid value');
    });
  });

  describe('when user has not agreed to terms', function() {
    beforeEach(function() {
      $httpBackend.expectGET('/signuphandler/data').respond({
        username: 'myUsername',
        has_agreed_to_latest_terms: false
      });

      ctrl.$onInit();
    });

    it('should show a loading message until the user data is retrieved',
      function() {
        expect(loadingMessage).toBe('I18N_SIGNUP_LOADING');
        $httpBackend.flush();
        expect(loadingMessage).toBeFalsy();
      });

    it('should show warning when user has not agreed to terms', function() {
      ctrl.submitPrerequisitesForm(false, null);
      expect(addWarningSpy).toHaveBeenCalledWith(
        'I18N_SIGNUP_ERROR_MUST_AGREE_TO_TERMS');
    });

    it('should get user data correctly from backend', function() {
      $httpBackend.flush();
      expect(ctrl.username).toBe('myUsername');
      expect(ctrl.hasAgreedToLatestTerms).toBe(false);
    });

    it('should check that form is not valid', function() {
      $httpBackend.flush();
      expect(ctrl.isFormValid()).toBe(false);
    });

    it('should not check username availability when user is already logged in',
      function() {
        $httpBackend.flush();
        ctrl.onUsernameInputFormBlur();

        expect(clearWarningsSpy).not.toHaveBeenCalled();
        expect(ctrl.blurredAtLeastOnce).toBe(false);
        expect(ctrl.warningI18nCode).toEqual('');
        $httpBackend.verifyNoOutstandingExpectation();
        $httpBackend.verifyNoOutstandingRequest();
      });
  });

  describe('when user has agreed to terms', function() {
    beforeEach(function() {
      $httpBackend.expectGET('/signuphandler/data').respond({
        username: 'myUsername',
        has_agreed_to_latest_terms: true,
      });

      ctrl.$onInit();
    });

    it('should submit prerequisites form when return url is creator dashboard',
      function() {
        spyOn(UrlService, 'getUrlParams').and.returnValue({
          return_url: '/creator-dashboard'
        });

        $httpBackend.expect('POST', '/signuphandler/data').respond(200);
        ctrl.submitPrerequisitesForm(true, 'myUsername', true);
        $httpBackend.flush();

        expect(mockWindow.location.href).toBe('/creator-dashboard');
      });

    it('should submit prerequisites form when return url is not creator ' +
      'dashboard', function() {
      spyOn(UrlService, 'getUrlParams').and.returnValue({
        return_url: '/another_url'
      });

      $httpBackend.expect('POST', '/signuphandler/data').respond(200);
      ctrl.submitPrerequisitesForm(true, 'myUsername', true);
      $httpBackend.flush();

      expect(mockWindow.location.href).toBe('/another_url');
    });

    it('should get user data correctly from backend', function() {
      $httpBackend.flush();
      expect(ctrl.username).toBe('myUsername');
      expect(ctrl.hasAgreedToLatestTerms).toBe(true);
    });

    it('should check form validity', function() {
      $httpBackend.flush();
      expect(ctrl.isFormValid()).toBe(true);
    });
  });

  it('should show warning when creating a username and it\'s already' +
     ' being used', function() {
    $httpBackend.expectPOST('usernamehandler/data').respond({
      username_is_taken: true
    });
    ctrl.onUsernameInputFormBlur('myUsername');
    $httpBackend.flush();

    expect(clearWarningsSpy).toHaveBeenCalled();
    expect(ctrl.blurredAtLeastOnce).toBe(true);
    expect(ctrl.warningI18nCode).toEqual('I18N_SIGNUP_ERROR_USERNAME_TAKEN');
  });

  it('should show warning when creating a username and it\'s not being used',
    function() {
      $httpBackend.expectPOST('usernamehandler/data').respond({
        username_is_taken: false
      });
      ctrl.onUsernameInputFormBlur('myUsername');
      $httpBackend.flush();

      expect(clearWarningsSpy).toHaveBeenCalled();
      expect(ctrl.blurredAtLeastOnce).toBe(true);
      expect(ctrl.warningI18nCode).toEqual('');
    });

  it('should show warning when no username is provided', function() {
    ctrl.updateWarningText('');
    expect(ctrl.warningI18nCode).toEqual('I18N_SIGNUP_ERROR_NO_USERNAME');

    ctrl.submitPrerequisitesForm(false);
    expect(ctrl.warningI18nCode).toEqual('I18N_SIGNUP_ERROR_NO_USERNAME');
  });

  it('should show warning when username has spaces', function() {
    ctrl.updateWarningText('new user');
    expect(ctrl.warningI18nCode).toEqual(
      'I18N_SIGNUP_ERROR_USERNAME_WITH_SPACES');
  });

  it('should show warning when username is too long', function() {
    ctrl.updateWarningText(
      'abcdefghijklmnopqrstuvwxyzyxwvu');
    expect(ctrl.warningI18nCode).toEqual(
      'I18N_SIGNUP_ERROR_USERNAME_TOO_LONG');
  });

  it('should show warning when username has non-alphanumeric characters',
    function() {
      ctrl.updateWarningText('a-a');
      expect(ctrl.warningI18nCode).toEqual(
        'I18N_SIGNUP_ERROR_USERNAME_ONLY_ALPHANUM');
    }
  );

  it('should show warning when username has \'admin\' in it', function() {
    ctrl.updateWarningText('administrator');
    expect(ctrl.warningI18nCode).toEqual(
      'I18N_SIGNUP_ERROR_USERNAME_WITH_ADMIN');
  });

  it('should show warning when username contains oppia word', function() {
    ctrl.updateWarningText('oppiauser');
    expect(ctrl.warningI18nCode).toEqual(
      'I18N_SIGNUP_ERROR_USERNAME_NOT_AVAILABLE');
  });

  it('should show continue registration modal when user is logged out in new' +
    ' tab', function() {
    spyOn(ctrl, 'showRegistrationSessionExpiredModal');
    var errorResponseObject = {
      status_code: 401,
      error: (
        'Sorry, you have been logged out [probably in another ' +
        'window]. Please log in again. You will be redirected ' +
        'to main page in a while!')
    };
    $httpBackend.expectPOST('/signuphandler/data').respond(
      401, errorResponseObject);
    ctrl.submitPrerequisitesForm(true, 'myUsername', 'no');
    $httpBackend.flush();
    expect(ctrl.showRegistrationSessionExpiredModal).toHaveBeenCalled();
  });

  it('should close license explanation modal', function() {
    var modalSpy = spyOn($uibModal, 'open').and.returnValue({
      result: $q.resolve()
    });
    ctrl.showLicenseExplanationModal();
    $rootScope.$apply();

    expect(modalSpy).toHaveBeenCalled();
  });

  it('should dismiss license explanation modal', function() {
    var modalSpy = spyOn($uibModal, 'open').and.returnValue({
      result: $q.reject()
    });
    ctrl.showLicenseExplanationModal();
    $rootScope.$apply();

    expect(modalSpy).toHaveBeenCalled();
  });

  it('should close registration session expired modal',
    function() {
      var modalSpy = spyOn($uibModal, 'open').and.returnValue({
        result: $q.resolve()
      });
      ctrl.showRegistrationSessionExpiredModal();
      $rootScope.$apply();

      expect(modalSpy).toHaveBeenCalled();
    });

  it('should dismiss registration session expired modal',
    function() {
      var modalSpy = spyOn($uibModal, 'open').and.returnValue({
        result: $q.reject()
      });
      ctrl.showRegistrationSessionExpiredModal();
      $rootScope.$apply();

      expect(modalSpy).toHaveBeenCalled();
    });
});<|MERGE_RESOLUTION|>--- conflicted
+++ resolved
@@ -49,17 +49,9 @@
 
   beforeEach(angular.mock.module('oppia', TranslatorProviderForTests));
 
-<<<<<<< HEAD
   importAllAngularServices();
 
   beforeEach(angular.mock.module('oppia', function($provide) {
-=======
-  beforeEach(angular.mock.module('oppia', function($provide) {
-    var ugs = new UpgradedServices();
-    for (let [key, value] of Object.entries(ugs.getUpgradedServices())) {
-      $provide.value(key, value);
-    }
->>>>>>> ebf4d749
     $provide.value('$window', mockWindow);
   }));
 
