--- conflicted
+++ resolved
@@ -22,18 +22,6 @@
 import { LicenseExplanationModalComponent } from './modals/license-explanation-modal.component';
 import { SignupPageRootComponent } from './signup-page-root.component';
 import { SignupPageComponent } from './signup-page.component';
-<<<<<<< HEAD
-import { ToastrModule } from 'ngx-toastr';
-import { toastrConfig } from 'pages/oppia-root/app.module';
-
-@NgModule({
-  imports: [
-    BrowserModule,
-    BrowserAnimationsModule,
-    HttpClientModule,
-    SharedComponentsModule,
-    ToastrModule.forRoot(toastrConfig)
-=======
 import { CommonModule } from '@angular/common';
 import { SignupPageRoutingModule } from './signup-page-routing.module';
 
@@ -42,7 +30,6 @@
     CommonModule,
     SharedComponentsModule,
     SignupPageRoutingModule
->>>>>>> fed178ab
   ],
   declarations: [
     SignupPageComponent,
