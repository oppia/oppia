--- conflicted
+++ resolved
@@ -22,18 +22,13 @@
 import { HTTP_INTERCEPTORS } from '@angular/common/http';
 import { RequestInterceptor } from 'services/request-interceptor.service';
 import { SharedComponentsModule } from 'components/shared-component.module';
-import { OppiaAngularRootComponent } from
-  'components/oppia-angular-root.component';
 import { platformFeatureInitFactory, PlatformFeatureService } from
   'services/platform-feature.service';
-<<<<<<< HEAD
 import { BrowserAnimationsModule } from '@angular/platform-browser/animations';
-=======
 import { RegistrationSessionExpiredModalComponent } from './modals/registration-session-expired-modal.component';
 import { LicenseExplanationModalComponent } from './modals/license-explanation-modal.component';
 import { SignupPageRootComponent } from './signup-page-root.component';
 import { SignupPageComponent } from './signup-page.component';
->>>>>>> c51ae434
 
 @NgModule({
   imports: [
@@ -42,23 +37,18 @@
     HttpClientModule,
     SharedComponentsModule
   ],
-<<<<<<< HEAD
-=======
   declarations: [
-    OppiaAngularRootComponent,
     SignupPageComponent,
     SignupPageRootComponent,
     RegistrationSessionExpiredModalComponent,
     LicenseExplanationModalComponent
   ],
   entryComponents: [
-    OppiaAngularRootComponent,
     SignupPageComponent,
     SignupPageRootComponent,
     RegistrationSessionExpiredModalComponent,
     LicenseExplanationModalComponent
   ],
->>>>>>> c51ae434
   providers: [
     {
       provide: HTTP_INTERCEPTORS,
