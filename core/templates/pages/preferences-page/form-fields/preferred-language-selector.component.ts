// Copyright 2014 The Oppia Authors. All Rights Reserved.
//
// Licensed under the Apache License, Version 2.0 (the "License");
// you may not use this file except in compliance with the License.
// You may obtain a copy of the License at
//
//      http://www.apache.org/licenses/LICENSE-2.0
//
// Unless required by applicable law or agreed to in writing, software
// distributed under the License is distributed on an "AS-IS" BASIS,
// WITHOUT WARRANTIES OR CONDITIONS OF ANY KIND, either express or implied.
// See the License for the specific language governing permissions and
// limitations under the License.

/**
 * @fileoverview Component for the preferred language selector.
 */

<<<<<<< HEAD
import { Component, forwardRef, Input} from '@angular/core';
import { ControlValueAccessor, NG_VALUE_ACCESSOR } from '@angular/forms';
=======
import {Component, EventEmitter, Input, Output} from '@angular/core';

>>>>>>> 8a4fa12a
interface Language {
  id: string;
  text: string;
  dir: string;
}

@Component({
  selector: 'oppia-preferred-language-selector',
  templateUrl: './preferred-language-selector.component.html',
<<<<<<< HEAD
  providers: [
    {
      provide: NG_VALUE_ACCESSOR,
      useExisting: forwardRef(() => PreferredSiteLanguageSelectorComponent),
      multi: true
    }
  ]
=======
>>>>>>> 8a4fa12a
})
export class PreferredSiteLanguageSelectorComponent implements
ControlValueAccessor {
  // These properties are initialized using Angular lifecycle hooks
  // and we need to do non-null assertion. For more information, see
  // https://github.com/oppia/oppia/wiki/Guide-on-defining-types#ts-7-1
  @Input() preferredLanguageCode!: string;
  @Input() choices!: Language[];
  @Input() entity!: string;
<<<<<<< HEAD
=======
  @Output() preferredLanguageCodeChange: EventEmitter<string> =
    new EventEmitter();
>>>>>>> 8a4fa12a

  filteredChoices!: Language[];

  // Implementing the ControlValueAccessor interface through the following
  // 5 methods to make the component work as a form field.
  onChange: (value: string) => void = () => {};
  onTouched: () => void = () => {};

  writeValue(value: string): void {
    if (value !== undefined) {
      this.preferredLanguageCode = value;
    }
  }

  registerOnChange(fn: (value: string) => void): void {
    this.onChange = fn;
  }

  registerOnTouched(fn: () => void): void {
    this.onTouched = fn;
  }

  ngOnInit(): void {
    this.filteredChoices = this.choices;
  }

  filterChoices(searchTerm: string): void {
    this.filteredChoices = this.choices.filter(
      lang => lang.text.toLowerCase().indexOf(searchTerm.toLowerCase()) > -1
    );
  }

  updateLanguage(code: string): void {
    this.preferredLanguageCode = code;
    this.onChange(this.preferredLanguageCode);
  }
}<|MERGE_RESOLUTION|>--- conflicted
+++ resolved
@@ -16,13 +16,8 @@
  * @fileoverview Component for the preferred language selector.
  */
 
-<<<<<<< HEAD
 import { Component, forwardRef, Input} from '@angular/core';
 import { ControlValueAccessor, NG_VALUE_ACCESSOR } from '@angular/forms';
-=======
-import {Component, EventEmitter, Input, Output} from '@angular/core';
-
->>>>>>> 8a4fa12a
 interface Language {
   id: string;
   text: string;
@@ -32,7 +27,6 @@
 @Component({
   selector: 'oppia-preferred-language-selector',
   templateUrl: './preferred-language-selector.component.html',
-<<<<<<< HEAD
   providers: [
     {
       provide: NG_VALUE_ACCESSOR,
@@ -40,8 +34,6 @@
       multi: true
     }
   ]
-=======
->>>>>>> 8a4fa12a
 })
 export class PreferredSiteLanguageSelectorComponent implements
 ControlValueAccessor {
@@ -51,11 +43,6 @@
   @Input() preferredLanguageCode!: string;
   @Input() choices!: Language[];
   @Input() entity!: string;
-<<<<<<< HEAD
-=======
-  @Output() preferredLanguageCodeChange: EventEmitter<string> =
-    new EventEmitter();
->>>>>>> 8a4fa12a
 
   filteredChoices!: Language[];
 
