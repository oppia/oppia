// Copyright 2021 The Oppia Authors. All Rights Reserved.
//
// Licensed under the Apache License, Version 2.0 (the "License");
// you may not use this file except in compliance with the License.
// You may obtain a copy of the License at
//
//      http://www.apache.org/licenses/LICENSE-2.0
//
// Unless required by applicable law or agreed to in writing, software
// distributed under the License is distributed on an "AS-IS" BASIS,
// WITHOUT WARRANTIES OR CONDITIONS OF ANY KIND, either express or implied.
// See the License for the specific language governing permissions and
// limitations under the License.

/**
 * @fileoverview Preferred languages component.
 */

<<<<<<< HEAD
import { ENTER } from '@angular/cdk/keycodes';
import { AfterViewInit, Component, ElementRef, forwardRef, Input, ViewChild } from '@angular/core';
import { ControlValueAccessor, FormControl, NG_VALUE_ACCESSOR } from '@angular/forms';
import { MatChipList } from '@angular/material/chips';
import { LanguageIdAndText } from 'domain/utilities/language-util.service';
=======
import {ENTER} from '@angular/cdk/keycodes';
import {
  AfterViewInit,
  Component,
  ElementRef,
  EventEmitter,
  Input,
  Output,
  ViewChild,
} from '@angular/core';
import {FormControl} from '@angular/forms';
import {MatChipList} from '@angular/material/chips';
import {LanguageIdAndText} from 'domain/utilities/language-util.service';
>>>>>>> 8a4fa12a

@Component({
  selector: 'oppia-preferred-languages',
  templateUrl: './preferred-languages.component.html',
<<<<<<< HEAD
  providers: [
    {
      provide: NG_VALUE_ACCESSOR,
      useExisting: forwardRef(() => PreferredLanguagesComponent),
      multi: true
    }
  ]
=======
>>>>>>> 8a4fa12a
})
export class PreferredLanguagesComponent implements AfterViewInit,
ControlValueAccessor {
  // These properties are initialized using Angular lifecycle hooks
  // and we need to do non-null assertion. For more information, see
  // https://github.com/oppia/oppia/wiki/Guide-on-defining-types#ts-7-1
  @ViewChild('chipList') chipList!: MatChipList;
  @ViewChild('languageInput') languageInput!: ElementRef<HTMLInputElement>;
  @Input() preferredLanguages!: string[];
  @Input() choices!: LanguageIdAndText[];
<<<<<<< HEAD
=======
  @Output() preferredLanguagesChange: EventEmitter<string[]> =
    new EventEmitter();
>>>>>>> 8a4fa12a

  selectable = true;
  removable = true;
  separatorKeysCodes: number[] = [ENTER];
  formCtrl = new FormControl();
  filteredChoices: LanguageIdAndText[] = [];
  searchQuery: string = '';

  // Implementing the ControlValueAccessor interface through the following
  // 5 methods to make the component work as a form field.
  onChange: (value: string[]) => void = () => {};
  onTouched: () => void = () => {};

  writeValue(value: string[]): void {
    if (value !== undefined) {
      this.preferredLanguages = value;
    }
  }

  registerOnChange(fn: (value: string[]) => void): void {
    this.onChange = fn;
  }

  registerOnTouched(fn: () => void): void {
    this.onTouched = fn;
  }

  resetLanguageSearch(): void {
    this.searchQuery = '';
    this.filteredChoices = this.choices;
  }

  ngAfterViewInit(): void {
    this.formCtrl.valueChanges.subscribe((value: string) => {
      if (!this.validInput(value)) {
        this.chipList.errorState = true;
      } else {
        this.chipList.errorState = false;
      }
    });
  }

  validInput(value: string): boolean {
    let availableLanguage = false;
    for (let i = 0; i < this.filteredChoices.length; i++) {
      if (this.filteredChoices[i].id === value) {
        availableLanguage = true;
        break;
      }
    }
    return availableLanguage && this.preferredLanguages.indexOf(value) < 0
      ? true
      : false;
  }

  add(event: {value: string}): void {
    const value = (event.value || '').trim();
    if (!value) {
      return;
    }

    if (this.validInput(value)) {
      this.preferredLanguages.push(value);
      this.onChange(this.preferredLanguages);
      this.languageInput.nativeElement.value = '';
    }
    this.resetLanguageSearch();
  }

  remove(fruit: string): void {
    const index = this.preferredLanguages.indexOf(fruit);

    if (index >= 0) {
      this.preferredLanguages.splice(index, 1);
      this.onChange(this.preferredLanguages);
    }
  }

  selected(event: {option: {value: string}}): void {
    if (this.preferredLanguages.indexOf(event.option.value) > -1) {
      this.remove(event.option.value);
    } else {
      this.add(event.option);
    }
  }

  onSearchInputChange(): void {
    if (this.searchQuery) {
      this.filteredChoices = this.choices.filter(choice => {
        const lowerSearchQuery = this.searchQuery.toLowerCase();
        return (
          choice.text.toLowerCase().includes(lowerSearchQuery) ||
          choice.id.toLowerCase().includes(lowerSearchQuery)
        );
      });
    } else {
      this.filteredChoices = [];
    }
  }
}<|MERGE_RESOLUTION|>--- conflicted
+++ resolved
@@ -16,32 +16,15 @@
  * @fileoverview Preferred languages component.
  */
 
-<<<<<<< HEAD
 import { ENTER } from '@angular/cdk/keycodes';
 import { AfterViewInit, Component, ElementRef, forwardRef, Input, ViewChild } from '@angular/core';
 import { ControlValueAccessor, FormControl, NG_VALUE_ACCESSOR } from '@angular/forms';
 import { MatChipList } from '@angular/material/chips';
 import { LanguageIdAndText } from 'domain/utilities/language-util.service';
-=======
-import {ENTER} from '@angular/cdk/keycodes';
-import {
-  AfterViewInit,
-  Component,
-  ElementRef,
-  EventEmitter,
-  Input,
-  Output,
-  ViewChild,
-} from '@angular/core';
-import {FormControl} from '@angular/forms';
-import {MatChipList} from '@angular/material/chips';
-import {LanguageIdAndText} from 'domain/utilities/language-util.service';
->>>>>>> 8a4fa12a
 
 @Component({
   selector: 'oppia-preferred-languages',
   templateUrl: './preferred-languages.component.html',
-<<<<<<< HEAD
   providers: [
     {
       provide: NG_VALUE_ACCESSOR,
@@ -49,8 +32,6 @@
       multi: true
     }
   ]
-=======
->>>>>>> 8a4fa12a
 })
 export class PreferredLanguagesComponent implements AfterViewInit,
 ControlValueAccessor {
@@ -61,11 +42,6 @@
   @ViewChild('languageInput') languageInput!: ElementRef<HTMLInputElement>;
   @Input() preferredLanguages!: string[];
   @Input() choices!: LanguageIdAndText[];
-<<<<<<< HEAD
-=======
-  @Output() preferredLanguagesChange: EventEmitter<string[]> =
-    new EventEmitter();
->>>>>>> 8a4fa12a
 
   selectable = true;
   removable = true;
