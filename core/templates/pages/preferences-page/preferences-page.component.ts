// Copyright 2014 The Oppia Authors. All Rights Reserved.
//
// Licensed under the Apache License, Version 2.0 (the "License");
// you may not use this file except in compliance with the License.
// You may obtain a copy of the License at
//
//      http://www.apache.org/licenses/LICENSE-2.0
//
// Unless required by applicable law or agreed to in writing, software
// distributed under the License is distributed on an "AS-IS" BASIS,
// WITHOUT WARRANTIES OR CONDITIONS OF ANY KIND, either express or implied.
// See the License for the specific language governing permissions and
// limitations under the License.

/**
 * @fileoverview Component for the Oppia 'edit preferences' page.
 */

import { Component } from '@angular/core';
import { downgradeComponent } from '@angular/upgrade/static';
import { NgbModal } from '@ng-bootstrap/ng-bootstrap';

import { AppConstants } from 'app.constants';
import { LanguageIdAndText, LanguageUtilService } from 'domain/utilities/language-util.service';
import { UrlInterpolationService } from 'domain/utilities/url-interpolation.service';
import { AlertsService } from 'services/alerts.service';
import { I18nLanguageCodeService } from 'services/i18n-language-code.service';
import { ImageLocalStorageService } from 'services/image-local-storage.service';
import { ImageUploadHelperService } from 'services/image-upload-helper.service';
import { LoaderService } from 'services/loader.service';
import { PreventPageUnloadEventService } from 'services/prevent-page-unload-event.service';
import { EmailPreferencesBackendDict, SubscriptionSummary, UserBackendApiService } from 'services/user-backend-api.service';
import { UserService } from 'services/user.service';
import { WindowRef } from 'services/contextual/window-ref.service';

import { EditProfilePictureModalComponent } from './modal-templates/edit-profile-picture-modal.component';
import { AssetsBackendApiService } from 'services/assets-backend-api.service';
require('cropperjs/dist/cropper.min.css');

import './preferences-page.component.css';

interface AudioLangaugeChoice {
  id: string;
  text: string;
}

@Component({
  selector: 'oppia-preferences-page',
  templateUrl: './preferences-page.component.html',
  styleUrls: ['./preferences-page.component.css']
})
export class PreferencesPageComponent {
  // These properties are initialized using Angular lifecycle hooks
  // and we need to do non-null assertion. For more information, see
  // https://github.com/oppia/oppia/wiki/Guide-on-defining-types#ts-7-1
  subjectInterests!: string;
  preferredLanguageCodes!: string[];
  preferredSiteLanguageCode!: string;
  preferredAudioLanguageCode!: string;
  profilePicturePngDataUrl!: string;
  profilePictureWebpDataUrl!: string;
  AUDIO_LANGUAGE_CHOICES!: AudioLangaugeChoice[];
  userBio!: string;
  defaultDashboard!: string;
  subscriptionList!: SubscriptionSummary[];
  TAG_REGEX_STRING!: string;
  LANGUAGE_CHOICES!: LanguageIdAndText[];
  // The following two properties are set to null when the
  // user is not logged in.
  username!: string | null;
  email!: string | null;
  SITE_LANGUAGE_CHOICES!: typeof AppConstants.SUPPORTED_SITE_LANGUAGES;
  DASHBOARD_TYPE_CREATOR = AppConstants.DASHBOARD_TYPE_CREATOR;
  DASHBOARD_TYPE_LEARNER = AppConstants.DASHBOARD_TYPE_LEARNER;
  subjectInterestsChangeAtLeastOnce: boolean = false;
  exportingData: boolean = false;
  hasPageLoaded: boolean = false;
  canReceiveEmailUpdates: boolean = false;
  canReceiveEditorRoleEmail: boolean = false;
  canReceiveSubscriptionEmail: boolean = false;
  canReceiveFeedbackMessageEmail: boolean = false;
  showEmailSignupLink: boolean = false;
  emailSignupLink: string = AppConstants.BULK_EMAIL_SERVICE_SIGNUP_URL;
  PAGES_REGISTERED_WITH_FRONTEND = (
    AppConstants.PAGES_REGISTERED_WITH_FRONTEND);

  constructor(
    private ngbModal: NgbModal,
    private windowRef: WindowRef,
    private alertsService: AlertsService,
    private i18nLanguageCodeService: I18nLanguageCodeService,
    private imageLocalStorageService: ImageLocalStorageService,
    private imageUploadHelperService: ImageUploadHelperService,
    private languageUtilService: LanguageUtilService,
    private loaderService: LoaderService,
    private preventPageUnloadEventService: PreventPageUnloadEventService,
    private urlInterpolationService: UrlInterpolationService,
    private userBackendApiService: UserBackendApiService,
    private userService: UserService
  ) { }

  getStaticImageUrl(imagePath: string): string {
    return this.urlInterpolationService.getStaticImageUrl(imagePath);
  }

  private _saveDataItem(
      updateType: string,
      data: string | string[] | EmailPreferencesBackendDict
  ): void {
    this.preventPageUnloadEventService.addListener();
    this.userBackendApiService.updatePreferencesDataAsync(
      updateType, data).then((returnData) => {
      this.preventPageUnloadEventService.removeListener();
      if (returnData.bulk_email_signup_message_should_be_shown) {
        this.canReceiveEmailUpdates = false;
        this.showEmailSignupLink = true;
      } else {
        this.alertsService.addInfoMessage('Saved!', 1000);
      }
    });
  }

  saveUserBio(userBio: string): void {
    this._saveDataItem('user_bio', userBio);
  }

  registerBioChanged(): void {
    this.preventPageUnloadEventService.addListener();
  }

  onSubjectInterestsSelectionChange(subjectInterests: string): void {
    this.alertsService.clearWarnings();
    this.subjectInterestsChangeAtLeastOnce = true;
    this._saveDataItem('subject_interests', subjectInterests);
  }

  savePreferredSiteLanguageCodes(preferredSiteLanguageCode: string): void {
    this.i18nLanguageCodeService.setI18nLanguageCode(preferredSiteLanguageCode);
    this._saveDataItem(
      'preferred_site_language_code', preferredSiteLanguageCode);
  }

  savePreferredAudioLanguageCode(preferredAudioLanguageCode: string): void {
    this._saveDataItem(
      'preferred_audio_language_code', preferredAudioLanguageCode);
  }

  saveEmailPreferences(
      canReceiveEmailUpdates: boolean, canReceiveEditorRoleEmail: boolean,
      canReceiveFeedbackMessageEmail: boolean,
      canReceiveSubscriptionEmail: boolean): void {
    let data: EmailPreferencesBackendDict = {
      can_receive_email_updates: canReceiveEmailUpdates,
      can_receive_editor_role_email: canReceiveEditorRoleEmail,
      can_receive_feedback_message_email: (
        canReceiveFeedbackMessageEmail),
      can_receive_subscription_email: canReceiveSubscriptionEmail
    };
    this._saveDataItem('email_preferences', data);
  }

  savePreferredLanguageCodes(preferredLanguageCodes: string[]): void {
    this._saveDataItem('preferred_language_codes', preferredLanguageCodes);
  }

  saveDefaultDashboard(defaultDashboard: string): void {
    this._saveDataItem('default_dashboard', defaultDashboard);
  }

  showUsernamePopover(creatorUsername: string): string {
    // The popover on the subscription card is only shown if the length
    // of the creator username is greater than 10 and the user hovers
    // over the truncated username.
    if (creatorUsername.length > 10) {
      return 'mouseenter';
    } else {
      return 'none';
    }
  }

  handleExportDataClick(): void {
    if (!this.exportingData) {
      this.exportingData = true;
    }
  }

  private saveProfileImage(newProfilePictureDataUrl: string): void {
    if (AssetsBackendApiService.EMULATOR_MODE) {
      this._saveProfileImageToLocalStorage(newProfilePictureDataUrl);
    } else {
      this._postProfileImageToServer(newProfilePictureDataUrl);
    }
  }

  private _saveProfileImageToLocalStorage(image: string): void {
    const newImageFile = (
      this.imageUploadHelperService.convertImageDataToImageFile(image));
    if (newImageFile === null) {
<<<<<<< HEAD
      throw new Error('Image uploaded is not valid.');
=======
      this.alertsService.addWarning('Image uploaded is not valid.');
      return;
>>>>>>> af8dfa99
    }
    const reader = new FileReader();
    reader.onload = () => {
      const imageData = reader.result as string;
      this.imageLocalStorageService.saveImage(
        this.username + '_profile_picture.png', imageData);
    };
    reader.readAsDataURL(newImageFile);
    // The reload is needed in order to update the profile picture
    // in the top-right corner.
    this.windowRef.nativeWindow.location.reload();
  }

  private _postProfileImageToServer(image: string): void {
    this.userService.setProfileImageDataUrlAsync(image).then(() => {
      // The reload is needed in order to update the profile picture
      // in the top-right corner.
      this.windowRef.nativeWindow.location.reload();
    });
  }

  showEditProfilePictureModal(): void {
    let modalRef = this.ngbModal.open(EditProfilePictureModalComponent, {
      backdrop: 'static'
    });

    modalRef.result.then((newProfilePictureDataUrl) => {
      this.saveProfileImage(newProfilePictureDataUrl);
    }, () => {
      // Note to developers:
      // This callback is triggered when the Cancel button is clicked.
      // No further action is needed.
    });
  }

  getProfileImagePngDataUrl(username: string): string {
    let [pngImageUrl, _] = this.userService.getProfileImageDataUrl(
      username);
    return pngImageUrl;
  }

  getProfileImageWebpDataUrl(username: string): string {
<<<<<<< HEAD
    let [_ , webpImageUrl] = this.userService.getProfileImageDataUrl(
=======
    let [_, webpImageUrl] = this.userService.getProfileImageDataUrl(
>>>>>>> af8dfa99
      username);
    return webpImageUrl;
  }

  ngOnInit(): void {
    this.loaderService.showLoadingScreen('Loading');
    let userInfoPromise = this.userService.getUserInfoAsync();
    userInfoPromise.then((userInfo) => {
      this.username = userInfo.getUsername();
      this.email = userInfo.getEmail();
      if (this.username !== null) {
        [this.profilePicturePngDataUrl, this.profilePictureWebpDataUrl] = (
          this.userService.getProfileImageDataUrl(this.username));
      } else {
        this.profilePictureWebpDataUrl = (
          this.urlInterpolationService.getStaticImageUrl(
            AppConstants.DEFAULT_PROFILE_IMAGE_WEBP_PATH));
        this.profilePicturePngDataUrl = (
          this.urlInterpolationService.getStaticImageUrl(
            AppConstants.DEFAULT_PROFILE_IMAGE_PNG_PATH));
      }
    });

    this.AUDIO_LANGUAGE_CHOICES = AppConstants.SUPPORTED_AUDIO_LANGUAGES.map(
      (languageItem) => {
        return {
          id: languageItem.id,
          text: languageItem.description
        };
      }
    );

    this.hasPageLoaded = false;

    let preferencesPromise = this.userBackendApiService.getPreferencesAsync();
    preferencesPromise.then((data) => {
      this.userBio = data.user_bio;
      this.subjectInterests = data.subject_interests;
      this.preferredLanguageCodes = data.preferred_language_codes;
      this.defaultDashboard = data.default_dashboard;
      this.canReceiveEmailUpdates = data.can_receive_email_updates;
      this.canReceiveEditorRoleEmail =
        data.can_receive_editor_role_email;
      this.canReceiveSubscriptionEmail =
        data.can_receive_subscription_email;
      this.canReceiveFeedbackMessageEmail = (
        data.can_receive_feedback_message_email);
      this.preferredSiteLanguageCode =
        data.preferred_site_language_code;
      this.preferredAudioLanguageCode =
        data.preferred_audio_language_code;
      this.subscriptionList = data.subscription_list;
      this.hasPageLoaded = true;
    });

    Promise.all([userInfoPromise, preferencesPromise]).then(() => {
      this.loaderService.hideLoadingScreen();
    });

    this.subjectInterestsChangeAtLeastOnce = false;
    this.TAG_REGEX_STRING = '^[a-z ]+$';
    this.LANGUAGE_CHOICES = this.languageUtilService.getLanguageIdsAndTexts();
    this.SITE_LANGUAGE_CHOICES = AppConstants.SUPPORTED_SITE_LANGUAGES;
  }
}

angular.module('oppia').directive('oppiaPreferencesPage',
  downgradeComponent({
    component: PreferencesPageComponent
  }) as angular.IDirectiveFactory);<|MERGE_RESOLUTION|>--- conflicted
+++ resolved
@@ -196,12 +196,8 @@
     const newImageFile = (
       this.imageUploadHelperService.convertImageDataToImageFile(image));
     if (newImageFile === null) {
-<<<<<<< HEAD
-      throw new Error('Image uploaded is not valid.');
-=======
       this.alertsService.addWarning('Image uploaded is not valid.');
       return;
->>>>>>> af8dfa99
     }
     const reader = new FileReader();
     reader.onload = () => {
@@ -244,11 +240,7 @@
   }
 
   getProfileImageWebpDataUrl(username: string): string {
-<<<<<<< HEAD
-    let [_ , webpImageUrl] = this.userService.getProfileImageDataUrl(
-=======
     let [_, webpImageUrl] = this.userService.getProfileImageDataUrl(
->>>>>>> af8dfa99
       username);
     return webpImageUrl;
   }
