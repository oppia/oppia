// Copyright 2022 The Oppia Authors. All Rights Reserved.
//
// Licensed under the Apache License, Version 2.0 (the "License");
// you may not use this file except in compliance with the License.
// You may obtain a copy of the License at
//
//      http://www.apache.org/licenses/LICENSE-2.0
//
// Unless required by applicable law or agreed to in writing, software
// distributed under the License is distributed on an "AS-IS" BASIS,
// WITHOUT WARRANTIES OR CONDITIONS OF ANY KIND, either express or implied.
// See the License for the specific language governing permissions and
// limitations under the License.

/**
 * @fileoverview Unit tests for the Blog Author Profile Page component.
 */

<<<<<<< HEAD
import { Pipe } from '@angular/core';
import { ComponentFixture, fakeAsync, TestBed, tick, waitForAsync} from '@angular/core/testing';
import { HttpClientTestingModule } from '@angular/common/http/testing';
import { NgbModule } from '@ng-bootstrap/ng-bootstrap';
import { MaterialModule } from 'modules/material.module';
import { FormsModule } from '@angular/forms';

import { AlertsService } from 'services/alerts.service';
import { BlogAuthorProfilePageComponent } from 'pages/blog-author-profile-page/blog-author-profile-page.component';
import { WindowDimensionsService } from 'services/contextual/window-dimensions.service';
import { LoaderService } from 'services/loader.service';
import { MockTranslatePipe } from 'tests/unit-test-utils';
import { BlogAuthorProfilePageData, BlogHomePageBackendApiService } from 'domain/blog/blog-homepage-backend-api.service';
import { UrlService } from 'services/contextual/url.service';
import { BlogCardComponent } from 'pages/blog-dashboard-page/blog-card/blog-card.component';
import { BlogAuthorProfilePageConstants } from './blog-author-profile-page.constants';
import { BlogPostSummary, BlogPostSummaryBackendDict } from 'domain/blog/blog-post-summary.model';
import { UrlInterpolationService } from 'domain/utilities/url-interpolation.service';
import { UserService } from 'services/user.service';
=======
import {Pipe} from '@angular/core';
import {
  ComponentFixture,
  fakeAsync,
  TestBed,
  tick,
  waitForAsync,
} from '@angular/core/testing';
import {HttpClientTestingModule} from '@angular/common/http/testing';
import {NgbModule} from '@ng-bootstrap/ng-bootstrap';
import {MaterialModule} from 'modules/material.module';
import {FormsModule} from '@angular/forms';
import {BlogAuthorProfilePageComponent} from 'pages/blog-author-profile-page/blog-author-profile-page.component';
import {WindowDimensionsService} from 'services/contextual/window-dimensions.service';
import {LoaderService} from 'services/loader.service';
import {MockTranslatePipe} from 'tests/unit-test-utils';
import {
  BlogAuthorProfilePageData,
  BlogHomePageBackendApiService,
} from 'domain/blog/blog-homepage-backend-api.service';
import {UrlService} from 'services/contextual/url.service';
import {BlogCardComponent} from 'pages/blog-dashboard-page/blog-card/blog-card.component';
import {BlogAuthorProfilePageConstants} from './blog-author-profile-page.constants';
import {
  BlogPostSummary,
  BlogPostSummaryBackendDict,
} from 'domain/blog/blog-post-summary.model';
import {AlertsService} from 'services/alerts.service';
import {UserService} from 'services/user.service';
>>>>>>> d54f9069
// This throws "TS2307". We need to
// suppress this error because rte-text-components are not strictly typed yet.
// @ts-ignore
import {RichTextComponentsModule} from 'rich_text_components/rich-text-components.module';

@Pipe({name: 'truncate'})
class MockTruncatePipe {
  transform(value: string, params: Object | undefined): string {
    return value;
  }
}

class MockWindowDimensionsService {
  getWidth(): number {
    return 766;
  }
}

describe('Blog home page component', () => {
  let alertsService: AlertsService;
  let windowDimensionsService: WindowDimensionsService;
  let urlService: UrlService;
  let urlInterpolationService: UrlInterpolationService;
  let loaderService: LoaderService;
  let blogHomePageBackendApiService: BlogHomePageBackendApiService;
  let blogAuthorProfilePageDataObject: BlogAuthorProfilePageData;
  let blogPostSummaryObject: BlogPostSummary;
  let component: BlogAuthorProfilePageComponent;
  let fixture: ComponentFixture<BlogAuthorProfilePageComponent>;
  let userService: UserService;

  let blogPostSummary: BlogPostSummaryBackendDict = {
    id: 'sampleBlogId',
    displayed_author_name: 'test_user',
    author_username: 'test_username',
    title: 'sample_title',
    summary: 'hello',
    thumbnail_filename: 'image',
    tags: ['learners', 'news'],
    url_fragment: 'sample#url',
    last_updated: '3232323',
    published_on: '1212121',
  };

  beforeEach(waitForAsync(() => {
    TestBed.configureTestingModule({
      imports: [
        HttpClientTestingModule,
        FormsModule,
        NgbModule,
        MaterialModule,
        RichTextComponentsModule,
      ],
      declarations: [
        BlogAuthorProfilePageComponent,
        BlogCardComponent,
        MockTranslatePipe,
        MockTruncatePipe,
      ],
      providers: [
        {
          provide: WindowDimensionsService,
          useClass: MockWindowDimensionsService,
        },
        LoaderService,
      ],
    }).compileComponents();
  }));

  beforeEach(() => {
    fixture = TestBed.createComponent(BlogAuthorProfilePageComponent);
    component = fixture.componentInstance;
    windowDimensionsService = TestBed.inject(WindowDimensionsService);
    alertsService = TestBed.inject(AlertsService);
    blogHomePageBackendApiService = TestBed.inject(
      BlogHomePageBackendApiService
    );
    urlService = TestBed.inject(UrlService);
    urlInterpolationService = TestBed.inject(UrlInterpolationService);
    loaderService = TestBed.inject(LoaderService);
    userService = TestBed.inject(UserService);
    blogPostSummaryObject =
      BlogPostSummary.createFromBackendDict(blogPostSummary);
    blogAuthorProfilePageDataObject = {
      displayedAuthorName: 'author',
      authorBio: 'author Bio',
      numOfBlogPostSummaries: 0,
      blogPostSummaries: [],
    };
    spyOn(loaderService, 'showLoadingScreen');
    spyOn(loaderService, 'hideLoadingScreen');
    spyOn(urlService, 'getBlogAuthorUsernameFromUrl').and.returnValue(
      'authorUsername'
    );
  });

  it('should initialize', () => {
    spyOn(component, 'loadInitialBlogAuthorProfilePageData');

    component.ngOnInit();

    expect(loaderService.showLoadingScreen).toHaveBeenCalled();
    expect(component.authorUsername).toBe('authorUsername');
    expect(component.MAX_NUM_CARD_TO_DISPLAY_ON_PAGE).toBe(
      BlogAuthorProfilePageConstants.MAX_NUM_CARDS_TO_DISPLAY_ON_BLOG_AUTHOR_PROFILE_PAGE
    );
    expect(component.loadInitialBlogAuthorProfilePageData).toHaveBeenCalled();
  });

  it(
    'should load blog author profile page data with no published blog post ' +
      'summary',
    fakeAsync(() => {
      spyOn(
        blogHomePageBackendApiService,
        'fetchBlogAuthorProfilePageDataAsync'
      ).and.returnValue(Promise.resolve(blogAuthorProfilePageDataObject));

      expect(component.noResultsFound).toBeUndefined();

      component.ngOnInit();
      component.loadInitialBlogAuthorProfilePageData();

      expect(
        blogHomePageBackendApiService.fetchBlogAuthorProfilePageDataAsync
      ).toHaveBeenCalledWith('authorUsername', '0');

      tick();
      expect(component.noResultsFound).toBeTrue();

      expect(loaderService.hideLoadingScreen).toHaveBeenCalled();
    })
  );

  it(
    'should load blog author profile page data with published blog post ' +
      'summary',
    fakeAsync(() => {
      blogAuthorProfilePageDataObject.blogPostSummaries = [
        blogPostSummaryObject,
      ];
      blogAuthorProfilePageDataObject.numOfBlogPostSummaries = 1;

      spyOn(
        blogHomePageBackendApiService,
        'fetchBlogAuthorProfilePageDataAsync'
      ).and.returnValue(Promise.resolve(blogAuthorProfilePageDataObject));
      spyOn(userService, 'getProfileImageDataUrl').and.returnValue([
        'default-image-url-png',
        'default-image-url-webp',
      ]);

      component.ngOnInit();
      component.loadInitialBlogAuthorProfilePageData();

      expect(
        blogHomePageBackendApiService.fetchBlogAuthorProfilePageDataAsync
      ).toHaveBeenCalledWith('authorUsername', '0');

      tick();

      expect(component.noResultsFound).toBeFalse();
      expect(component.totalBlogPosts).toBe(1);
      expect(component.authorName).toBe('author');
      expect(component.authorBio).toBe('author Bio');
      expect(component.blogPostSummaries).toEqual([blogPostSummaryObject]);
      expect(component.authorProfilePicPngUrl).toBe('default-image-url-png');
      expect(component.authorProfilePicWebpUrl).toBe('default-image-url-webp');
      expect(loaderService.hideLoadingScreen).toHaveBeenCalled();
    })
  );

  it('should succesfully load multiple blog home pages data', fakeAsync(() => {
    component.MAX_NUM_CARD_TO_DISPLAY_ON_PAGE = 1;
    component.authorUsername = 'authorUsername';
    blogAuthorProfilePageDataObject.numOfBlogPostSummaries = 3;
    blogAuthorProfilePageDataObject.blogPostSummaries = [blogPostSummaryObject];
    spyOn(alertsService, 'addWarning');
    spyOn(
      blogHomePageBackendApiService,
      'fetchBlogAuthorProfilePageDataAsync'
    ).and.returnValue(Promise.resolve(blogAuthorProfilePageDataObject));

    component.loadInitialBlogAuthorProfilePageData();
    tick();

    expect(component.totalBlogPosts).toBe(3);
    expect(component.noResultsFound).toBeFalse();
    expect(component.blogPostSummaries).toEqual([blogPostSummaryObject]);
    expect(component.blogPostSummariesToShow).toEqual([blogPostSummaryObject]);
    expect(component.lastPostOnPageNum).toBe(1);

    component.page = 2;
    component.loadMoreBlogPostSummaries(1);
    tick();

    expect(
      blogHomePageBackendApiService.fetchBlogAuthorProfilePageDataAsync
    ).toHaveBeenCalledWith('authorUsername', '1');
    expect(component.totalBlogPosts).toBe(3);
    expect(component.blogPostSummaries).toEqual([
      blogPostSummaryObject,
      blogPostSummaryObject,
    ]);
    expect(component.blogPostSummariesToShow).toEqual([blogPostSummaryObject]);
    expect(component.lastPostOnPageNum).toBe(2);

    expect(alertsService.addWarning).not.toHaveBeenCalled();
  }));

  it('should load data for page on changing page', () => {
    spyOn(component, 'loadMoreBlogPostSummaries');
    component.totalBlogPosts = 5;
    component.blogPostSummaries = [
      blogPostSummaryObject,
      blogPostSummaryObject,
    ];
    component.ngOnInit();
    component.MAX_NUM_CARD_TO_DISPLAY_ON_PAGE = 2;

    expect(component.page).toBe(1);
    expect(component.firstPostOnPageNum).toBe(1);
    expect(component.MAX_NUM_CARD_TO_DISPLAY_ON_PAGE).toBe(2);
    expect(component.showBlogPostCardsLoadingScreen).toBeFalse();

    // Changing to page number 2.
    component.page = 2;
    component.onPageChange();

    expect(component.firstPostOnPageNum).toBe(3);
    expect(component.showBlogPostCardsLoadingScreen).toBeTrue();
    expect(component.loadMoreBlogPostSummaries).toHaveBeenCalledWith(2);
    expect(component.lastPostOnPageNum).toBe(4);
    // Adding blog post summaries for page 2.
    component.blogPostSummaries = component.blogPostSummaries.concat([
      blogPostSummaryObject,
      blogPostSummaryObject,
    ]);
    component.showBlogPostCardsLoadingScreen = false;

    // Changing to page number 3.
    component.page = 3;
    component.onPageChange();

    expect(component.firstPostOnPageNum).toBe(5);
    expect(component.showBlogPostCardsLoadingScreen).toBeTrue();
    expect(component.loadMoreBlogPostSummaries).toHaveBeenCalledWith(4);
    expect(component.loadMoreBlogPostSummaries).toHaveBeenCalledTimes(2);
    expect(component.lastPostOnPageNum).toBe(5);
    // Adding blog post summaries for page 3.
    component.blogPostSummaries = component.blogPostSummaries.concat([
      blogPostSummaryObject,
    ]);
    component.showBlogPostCardsLoadingScreen = false;

    // Changing back to page number 2.
    component.page = 2;
    component.onPageChange();

    expect(component.firstPostOnPageNum).toBe(3);
    expect(component.showBlogPostCardsLoadingScreen).toBeFalse();
    // Function loadMoreBlogPostSummaries should not be called again.
    expect(component.loadMoreBlogPostSummaries).toHaveBeenCalledTimes(2);
    expect(component.lastPostOnPageNum).toBe(4);
    expect(component.blogPostSummaries.length).toBe(5);
    expect(component.blogPostSummariesToShow.length).toBe(2);
  });

  it('should use reject handler if fetching blog home page data fails', fakeAsync(() => {
    spyOn(alertsService, 'addWarning');
    spyOn(
      blogHomePageBackendApiService,
      'fetchBlogAuthorProfilePageDataAsync'
    ).and.returnValue(
      Promise.reject({
        error: {error: 'Backend error'},
        status: 500,
      })
    );
    component.authorUsername = 'authorUsername';

    component.loadInitialBlogAuthorProfilePageData();

    expect(
      blogHomePageBackendApiService.fetchBlogAuthorProfilePageDataAsync
    ).toHaveBeenCalledWith('authorUsername', '0');

    tick();

    expect(alertsService.addWarning).toHaveBeenCalledWith(
      'Failed to get blog author profile page data.Error: Backend error'
    );
  }));

  it(
    'should use reject handler if fetching data for loading more published' +
      'blog post fails',
    fakeAsync(() => {
      spyOn(alertsService, 'addWarning');
      spyOn(
        blogHomePageBackendApiService,
        'fetchBlogAuthorProfilePageDataAsync'
      ).and.returnValue(
        Promise.reject({
          error: {error: 'Backend error'},
          status: 500,
        })
      );

      component.authorUsername = 'authorUsername';
      component.loadMoreBlogPostSummaries(1);

      expect(
        blogHomePageBackendApiService.fetchBlogAuthorProfilePageDataAsync
      ).toHaveBeenCalledWith('authorUsername', '1');

      tick();

      expect(alertsService.addWarning).toHaveBeenCalledWith(
        'Failed to get blog author page data.Error: Backend error'
      );
    })
  );

  it('should determine if small screen view is active', () => {
    const windowWidthSpy = spyOn(
      windowDimensionsService,
      'getWidth'
    ).and.returnValue(766);
    expect(component.isSmallScreenViewActive()).toBe(true);
    windowWidthSpy.and.returnValue(1028);
    expect(component.isSmallScreenViewActive()).toBe(false);
  });

  it('should get static asset image url', () => {
    spyOn(urlInterpolationService, 'getStaticCopyrightedImageUrl')
      .and.returnValue('image_url');

    expect(component.getStaticCopyrightedImageUrl('url')).toBe('image_url');
  });
});<|MERGE_RESOLUTION|>--- conflicted
+++ resolved
@@ -16,27 +16,6 @@
  * @fileoverview Unit tests for the Blog Author Profile Page component.
  */
 
-<<<<<<< HEAD
-import { Pipe } from '@angular/core';
-import { ComponentFixture, fakeAsync, TestBed, tick, waitForAsync} from '@angular/core/testing';
-import { HttpClientTestingModule } from '@angular/common/http/testing';
-import { NgbModule } from '@ng-bootstrap/ng-bootstrap';
-import { MaterialModule } from 'modules/material.module';
-import { FormsModule } from '@angular/forms';
-
-import { AlertsService } from 'services/alerts.service';
-import { BlogAuthorProfilePageComponent } from 'pages/blog-author-profile-page/blog-author-profile-page.component';
-import { WindowDimensionsService } from 'services/contextual/window-dimensions.service';
-import { LoaderService } from 'services/loader.service';
-import { MockTranslatePipe } from 'tests/unit-test-utils';
-import { BlogAuthorProfilePageData, BlogHomePageBackendApiService } from 'domain/blog/blog-homepage-backend-api.service';
-import { UrlService } from 'services/contextual/url.service';
-import { BlogCardComponent } from 'pages/blog-dashboard-page/blog-card/blog-card.component';
-import { BlogAuthorProfilePageConstants } from './blog-author-profile-page.constants';
-import { BlogPostSummary, BlogPostSummaryBackendDict } from 'domain/blog/blog-post-summary.model';
-import { UrlInterpolationService } from 'domain/utilities/url-interpolation.service';
-import { UserService } from 'services/user.service';
-=======
 import {Pipe} from '@angular/core';
 import {
   ComponentFixture,
@@ -66,7 +45,6 @@
 } from 'domain/blog/blog-post-summary.model';
 import {AlertsService} from 'services/alerts.service';
 import {UserService} from 'services/user.service';
->>>>>>> d54f9069
 // This throws "TS2307". We need to
 // suppress this error because rte-text-components are not strictly typed yet.
 // @ts-ignore
@@ -402,8 +380,10 @@
   });
 
   it('should get static asset image url', () => {
-    spyOn(urlInterpolationService, 'getStaticCopyrightedImageUrl')
-      .and.returnValue('image_url');
+    spyOn(
+      urlInterpolationService,
+      'getStaticCopyrightedImageUrl'
+    ).and.returnValue('image_url');
 
     expect(component.getStaticCopyrightedImageUrl('url')).toBe('image_url');
   });
