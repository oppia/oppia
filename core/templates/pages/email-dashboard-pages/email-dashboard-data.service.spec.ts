// Copyright 2016 The Oppia Authors. All Rights Reserved.
//
// Licensed under the Apache License, Version 2.0 (the "License");
// you may not use this file except in compliance with the License.
// You may obtain a copy of the License at
//
//      http://www.apache.org/licenses/LICENSE-2.0
//
// Unless required by applicable law or agreed to in writing, software
// distributed under the License is distributed on an "AS-IS" BASIS,
// WITHOUT WARRANTIES OR CONDITIONS OF ANY KIND, either express or implied.
// See the License for the specific language governing permissions and
// limitations under the License.

/**
 * @fileoverview Unit tests for the email dashboard page.
 */

import { HttpClientTestingModule, HttpTestingController } from
  '@angular/common/http/testing';
import { TestBed, fakeAsync, flushMicrotasks } from '@angular/core/testing';

import { CsrfTokenService } from
  'services/csrf-token.service';
import { EmailDashboardDataService } from
  'pages/email-dashboard-pages/email-dashboard-data.service';
<<<<<<< HEAD
import { EmailDashboardQueryDict, EmailDashboardQueryObjectFactory } from
  'domain/email-dashboard/email-dashboard-query-object.factory';
=======
import { EmailDashboardQuery } from
  'domain/email-dashboard/email-dashboard-query.model';
>>>>>>> a63fe8aa

describe('Email Dashboard Services', () => {
  describe('Email Dashboard Services', () => {
    let csrfService: CsrfTokenService = null;
    let emailDashboardDataService: EmailDashboardDataService = null;
    let httpTestingController: HttpTestingController;

    beforeEach(() => {
      TestBed.configureTestingModule({
        imports: [HttpClientTestingModule],
        providers: [EmailDashboardDataService]
      });
      csrfService = TestBed.get(CsrfTokenService);
      emailDashboardDataService = TestBed.get(EmailDashboardDataService);
      httpTestingController = TestBed.get(HttpTestingController);

      spyOn(csrfService, 'getTokenAsync').and.callFake(() => {
        return new Promise((resolve) => {
          resolve('sample-csrf-token');
        });
      });
    });

    it('should fetch correct data from backend',
      fakeAsync(() => {
        var recentQueriesDict: EmailDashboardQueryDict[] = [
          {
            id: 'q123',
            status: 'processing',
            num_qualified_users: 0,
            submitter_username: '',
            created_on: ''
          }
          ,
          {
<<<<<<< HEAD
            id: 'q456',
            status: 'processing',
            num_qualified_users: 0,
            submitter_username: '',
            created_on: ''
          }];
        var recentQueries = recentQueriesDict.map(
          emailDashboardQueryObjectFactory.createFromQueryDict);
=======
            query: {
              id: 'q456',
              status: 'processing'
            }
          }].map(EmailDashboardQuery.createFromBackendDict);
>>>>>>> a63fe8aa

        emailDashboardDataService.getNextQueriesAsync();

        var req = httpTestingController.expectOne(
          req => (/.*?emaildashboarddatahandler?.*/g).test(req.url));
        expect(req.request.method).toEqual('GET');
        req.flush({
          recent_queries: recentQueriesDict,
          cursor: null
        });

        flushMicrotasks();

        expect(emailDashboardDataService.getQueries().length).toEqual(2);
        expect(emailDashboardDataService.getQueries()).toEqual(recentQueries);
        expect(emailDashboardDataService.getCurrentPageIndex()).toEqual(0);
        expect(emailDashboardDataService.getLatestCursor()).toBe(null);
      })
    );

    it('should post correct data to backend',
      fakeAsync(() => {
        var data = {
          hasNotLoggedInForNDays: 'value1',
          inactiveInLastNDays: null,
          createdAtLeastNExps: null,
          createdFewerThanNExps: null,
          editedAtLeastNExps: null,
          editedFewerThanNExps: null
        };
<<<<<<< HEAD
        var queryDataDict = {
=======
        var queryData = EmailDashboardQuery.createFromQueryDict({
>>>>>>> a63fe8aa
          id: 'qnew',
          status: 'processing',
          num_qualified_users: 0,
          submitter_username: '',
          created_on: ''
        };
        var queryData = emailDashboardQueryObjectFactory.createFromQueryDict(
          queryDataDict);
        var expectedQueries = [queryData];

        emailDashboardDataService.submitQueryAsync(data);

        var req = httpTestingController.expectOne('/emaildashboarddatahandler');
        expect(req.request.method).toEqual('POST');
        req.flush({
          query: queryDataDict
        });

        flushMicrotasks();

        expect(emailDashboardDataService.getQueries().length).toEqual(1);
        expect(emailDashboardDataService.getQueries()).toEqual(expectedQueries);
      })
    );

    it('should replace correct query in queries list',
      fakeAsync(() => {
        var recentQueries = [{
          id: 'q123',
          status: 'processing',
          num_qualified_users: 0,
          submitter_username: '',
          created_on: ''
        },
        {
          id: 'q456',
<<<<<<< HEAD
          status: 'processing',
          num_qualified_users: 0,
          submitter_username: '',
          created_on: ''
        }].map(emailDashboardQueryObjectFactory.createFromQueryDict);

=======
          status: 'processing'
        }].map(EmailDashboardQuery.createFromQueryDict);
>>>>>>> a63fe8aa
        var expectedQueries = [{
          id: 'q123',
          status: 'completed',
          num_qualified_users: 0,
          submitter_username: '',
          created_on: ''
        },
        {
          id: 'q456',
<<<<<<< HEAD
          status: 'processing',
          num_qualified_users: 0,
          submitter_username: '',
          created_on: ''
        }].map(emailDashboardQueryObjectFactory.createFromQueryDict);
=======
          status: 'processing'
        }].map(EmailDashboardQuery.createFromQueryDict);
>>>>>>> a63fe8aa

        emailDashboardDataService.getNextQueriesAsync();

        var req = httpTestingController.expectOne(
          req => (/.*?emaildashboarddatahandler?.*/g).test(req.url));
        expect(req.request.method).toEqual('GET');
        req.flush({
          recent_queries: [{
            id: 'q123',
            status: 'processing',
            num_qualified_users: 0,
            submitter_username: '',
            created_on: ''
          },
          {
            id: 'q456',
            status: 'processing',
            num_qualified_users: 0,
            submitter_username: '',
            created_on: ''
          }],
          cursor: null
        });

        flushMicrotasks();

        expect(emailDashboardDataService.getQueries().length).toEqual(2);
        expect(emailDashboardDataService.getQueries()).toEqual(recentQueries);

        emailDashboardDataService.fetchQueryAsync('q123').then((query) => {
          expect(query.id).toEqual('q123');
          expect(query.status).toEqual('completed');
        });

        var req = httpTestingController.expectOne(
          req => (/.*?querystatuscheck?.*/g).test(req.url)
        );
        expect(req.request.method).toEqual('GET');
        req.flush({
          query: {
            id: 'q123',
            status: 'completed',
            num_qualified_users: 0,
            submitter_username: '',
            created_on: ''
          }
        });

        flushMicrotasks();

        expect(emailDashboardDataService.getQueries().length).toEqual(2);
        expect(emailDashboardDataService.getQueries()).toEqual(expectedQueries);
      })
    );

    it('should check simulation',
      fakeAsync(() => {
        // Get next page of queries.
        emailDashboardDataService.getNextQueriesAsync();

        var req = httpTestingController.expectOne(
          req => (/.*?emaildashboarddatahandler?.*/g).test(req.url));
        expect(req.request.method).toEqual('GET');
        req.flush({
          recent_queries: [],
          cursor: null
        });

        flushMicrotasks();

        expect(emailDashboardDataService.getQueries().length).toEqual(0);
        expect(emailDashboardDataService.getQueries()).toEqual([]);
        expect(emailDashboardDataService.getCurrentPageIndex()).toEqual(0);

        var data = {
          hasNotLoggedInForNDays: 'value1',
          inactiveInLastNDays: null,
          createdAtLeastNExps: null,
          createdFewerThanNExps: null,
          editedAtLeastNExps: null,
          editedFewerThanNExps: null
        };
        // Maintain list of all submitted queries for cross checking.
        var totalQueries = [];
        // Submit 25 new queries.
        for (var i = 0; i < 25; i++) {
          var queryData = {
            id: 'q' + i,
            status: 'processing',
            num_qualified_users: 0,
            submitter_username: '',
            created_on: ''
          };

          emailDashboardDataService.submitQueryAsync(data);
          totalQueries.unshift(queryData);

          var req = httpTestingController.expectOne(
            '/emaildashboarddatahandler');
          expect(req.request.method).toEqual('POST');
          req.flush({
            query: queryData
          });

          flushMicrotasks();
        }

        let totalQueriesResponse = totalQueries.map(
          EmailDashboardQuery.createFromQueryDict);
        expect(emailDashboardDataService.getQueries().length).toEqual(25);
        expect(emailDashboardDataService.getCurrentPageIndex()).toEqual(0);
        expect(emailDashboardDataService.getQueries()).toEqual(
          totalQueriesResponse);

        // Check that queries on page 1 are correct.
        emailDashboardDataService.getNextQueriesAsync().then(
          (queries) => {
            expect(queries.length).toEqual(10);
            expect(queries).toEqual(totalQueriesResponse.slice(10, 20));
          });
        expect(emailDashboardDataService.getCurrentPageIndex()).toEqual(1);

        // Check that queries on page 2 are correct.
        emailDashboardDataService.getNextQueriesAsync().then(
          (queries) => {
            expect(queries.length).toEqual(5);
            expect(queries).toEqual(totalQueriesResponse.slice(20, 25));
          });
        expect(emailDashboardDataService.getCurrentPageIndex()).toEqual(2);

        // Go back to page 1 and check again.
        expect(emailDashboardDataService.getPreviousQueries()).toEqual(
          totalQueriesResponse.slice(10, 20));
        expect(emailDashboardDataService.getCurrentPageIndex()).toEqual(1);

        // Submit a new query.
        var queryData = {
          id: 'q25',
          status: 'processing',
          num_qualified_users: 0,
          submitter_username: '',
          created_on: ''
        };

        emailDashboardDataService.submitQueryAsync(data);

        var req = httpTestingController.expectOne(
          '/emaildashboarddatahandler');
        expect(req.request.method).toEqual('POST');
        req.flush({
          query: queryData
        });

        flushMicrotasks();

        totalQueries.unshift(queryData);
        let queryDataResponse = (
          EmailDashboardQuery.createFromQueryDict(queryData));
        totalQueriesResponse.unshift(queryDataResponse);

        expect(emailDashboardDataService.getQueries().length).toEqual(26);
        expect(emailDashboardDataService.getQueries()).toEqual(
          totalQueriesResponse);

        // Check that new query is added on the top of fetched queries.
        expect(emailDashboardDataService.getQueries()[0]).toEqual(
          queryDataResponse);

        // Check queries on page 2.
        emailDashboardDataService.getNextQueriesAsync().then(
          (queries) => {
            expect(queries.length).toEqual(6);
            expect(queries).toEqual(totalQueriesResponse.slice(20, 26));
          });
        expect(emailDashboardDataService.getCurrentPageIndex()).toEqual(2);

        // Check queries on page 1.
        expect(emailDashboardDataService.getPreviousQueries()).toEqual(
          totalQueriesResponse.slice(10, 20));
        expect(emailDashboardDataService.getCurrentPageIndex()).toEqual(1);

        // Check queries on page 0.
        expect(emailDashboardDataService.getPreviousQueries()).toEqual(
          totalQueriesResponse.slice(0, 10));
        expect(emailDashboardDataService.getCurrentPageIndex()).toEqual(0);
      })
    );
  });
});<|MERGE_RESOLUTION|>--- conflicted
+++ resolved
@@ -24,13 +24,8 @@
   'services/csrf-token.service';
 import { EmailDashboardDataService } from
   'pages/email-dashboard-pages/email-dashboard-data.service';
-<<<<<<< HEAD
-import { EmailDashboardQueryDict, EmailDashboardQueryObjectFactory } from
-  'domain/email-dashboard/email-dashboard-query-object.factory';
-=======
-import { EmailDashboardQuery } from
+import { EmailDashboardQuery, EmailDashboardQueryDict } from
   'domain/email-dashboard/email-dashboard-query.model';
->>>>>>> a63fe8aa
 
 describe('Email Dashboard Services', () => {
   describe('Email Dashboard Services', () => {
@@ -66,7 +61,6 @@
           }
           ,
           {
-<<<<<<< HEAD
             id: 'q456',
             status: 'processing',
             num_qualified_users: 0,
@@ -74,14 +68,7 @@
             created_on: ''
           }];
         var recentQueries = recentQueriesDict.map(
-          emailDashboardQueryObjectFactory.createFromQueryDict);
-=======
-            query: {
-              id: 'q456',
-              status: 'processing'
-            }
-          }].map(EmailDashboardQuery.createFromBackendDict);
->>>>>>> a63fe8aa
+          EmailDashboardQuery.createFromQueryDict);
 
         emailDashboardDataService.getNextQueriesAsync();
 
@@ -112,18 +99,14 @@
           editedAtLeastNExps: null,
           editedFewerThanNExps: null
         };
-<<<<<<< HEAD
         var queryDataDict = {
-=======
-        var queryData = EmailDashboardQuery.createFromQueryDict({
->>>>>>> a63fe8aa
           id: 'qnew',
           status: 'processing',
           num_qualified_users: 0,
           submitter_username: '',
           created_on: ''
         };
-        var queryData = emailDashboardQueryObjectFactory.createFromQueryDict(
+        var queryData = EmailDashboardQuery.createFromQueryDict(
           queryDataDict);
         var expectedQueries = [queryData];
 
@@ -153,17 +136,12 @@
         },
         {
           id: 'q456',
-<<<<<<< HEAD
-          status: 'processing',
-          num_qualified_users: 0,
-          submitter_username: '',
-          created_on: ''
-        }].map(emailDashboardQueryObjectFactory.createFromQueryDict);
-
-=======
-          status: 'processing'
+          status: 'processing',
+          num_qualified_users: 0,
+          submitter_username: '',
+          created_on: ''
         }].map(EmailDashboardQuery.createFromQueryDict);
->>>>>>> a63fe8aa
+
         var expectedQueries = [{
           id: 'q123',
           status: 'completed',
@@ -173,16 +151,11 @@
         },
         {
           id: 'q456',
-<<<<<<< HEAD
-          status: 'processing',
-          num_qualified_users: 0,
-          submitter_username: '',
-          created_on: ''
-        }].map(emailDashboardQueryObjectFactory.createFromQueryDict);
-=======
-          status: 'processing'
+          status: 'processing',
+          num_qualified_users: 0,
+          submitter_username: '',
+          created_on: ''
         }].map(EmailDashboardQuery.createFromQueryDict);
->>>>>>> a63fe8aa
 
         emailDashboardDataService.getNextQueriesAsync();
 
