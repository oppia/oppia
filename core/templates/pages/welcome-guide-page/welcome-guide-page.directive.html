--- conflicted
+++ resolved
@@ -47,7 +47,6 @@
 
 
   <div style="height: 900px; background-color: #FFFFFF" class="row content">
-<<<<<<< HEAD
     <div class="oppia-welcome-guide-header">
       <h1 class="oppia-welcome-guide-h1" translate="I18N_WELCOME_GUIDE_HOW_TO_TITLE"> </h1>
       <div class = "oppia-welcome-guide-block">
@@ -55,36 +54,6 @@
         <p translate="I18N_WELCOME_GUIDE_PARAGRAH_5"></p>
         <p translate="I18N_WELCOME_GUIDE_PARAGRAH_6"></p>
      </div>
-=======
-      <div class="oppia-welcome-guide-header">
-        <h1 class="oppia-welcome-guide-h1" translate="I18N_WELCOME_GUIDE_HOW_TO_TITLE"> </h1>
-        <div class = "oppia-welcome-guide-block">
-          <p translate="I18N_WELCOME_GUIDE_PARAGRAH_4"></p>
-          <p translate="I18N_WELCOME_GUIDE_PARAGRAH_5"></p>
-          <p translate="I18N_WELCOME_GUIDE_PARAGRAH_6"></p>
-       </div>
-      </div>
-    <div class="oppia-welcome-guide-browser-image col-sm-7" >
-      <img ng-src="<[$ctrl.browserImgUrl]>" alt="Screenshot of Oppia explorations page" style="width: 625px;">
-    </div>
-    <div class="oppia-welcome-guide-browser-image col-sm-5" >
-      <br><br>
-      <img ng-src="<[$ctrl.number1ImgUrl]>" alt="Number 1"  style="height: 35px;">
-      <p class = "oppia-welcome-guide-numbers" translate = "I18N_WELCOME_GUIDE_BROWSER-BULLET_1"> </p>
-      <br><br>
-      <img ng-src="<[$ctrl.number2ImgUrl]>" alt="Number 2" style="height: 35px;">
-      <p class = "oppia-welcome-guide-numbers" translate = "I18N_WELCOME_GUIDE_BROWSER-BULLET_2"></p>
-      <br ><br>
-      <img ng-src="<[$ctrl.number3ImgUrl]>" alt="Number 3"  style="height: 35px;">
-      <p class = "oppia-welcome-guide-numbers" translate = "I18N_WELCOME_GUIDE_BROWSER-BULLET_3"></p>
-      <br><br>
-      <img ng-src="<[$ctrl.number4ImgUrl]>" alt="Number 4" style="height: 35px;">
-      <p class = "oppia-welcome-guide-numbers" translate = "I18N_WELCOME_GUIDE_BROWSER-BULLET_4"></p>
-      <br ><br>
-      <img ng-src="<[$ctrl.number5ImgUrl]>" alt="Number 5" style="height: 35px;">
-      <p class = "oppia-welcome-guide-numbers" translate = "I18N_WELCOME_GUIDE_BROWSER-BULLET_5"></p>
-
->>>>>>> f0a03832
     </div>
   <div class="oppia-welcome-guide-browser-image col-sm-7" >
     <img ng-src="<[$ctrl.browserImgUrl]>" alt="Screenshot of Oppia explorations page" style="width: 625px;">
