// Copyright 2019 The Oppia Authors. All Rights Reserved.
//
// Licensed under the Apache License, Version 2.0 (the "License");
// you may not use this file except in compliance with the License.
// You may obtain a copy of the License at
//
//      http://www.apache.org/licenses/LICENSE-2.0
//
// Unless required by applicable law or agreed to in writing, software
// distributed under the License is distributed on an "AS-IS" BASIS,
// WITHOUT WARRANTIES OR CONDITIONS OF ANY KIND, either express or implied.
// See the License for the specific language governing permissions and
// limitations under the License.

/**
 * @fileoverview Module for the profile page.
 */

import {
  APP_INITIALIZER,
  Injector,
  NgModule,
  StaticProvider
} from '@angular/core';
import { BrowserModule } from '@angular/platform-browser';
import { downgradeComponent } from '@angular/upgrade/static';
import { HttpClientModule } from '@angular/common/http';
import { HTTP_INTERCEPTORS } from '@angular/common/http';
import { RequestInterceptor } from 'services/request-interceptor.service';
import { SharedComponentsModule } from 'components/shared-component.module';
import { OppiaAngularRootComponent } from
  'components/oppia-angular-root.component';
import { ProfilePageNavbarComponent } from
  'pages/profile-page/profile-page-navbar.component';
import { ProfilePageComponent } from './profile-page.component';
import { platformFeatureInitFactory, PlatformFeatureService } from
  'services/platform-feature.service';
import { NgbPopoverModule } from '@ng-bootstrap/ng-bootstrap';
import { BrowserAnimationsModule } from '@angular/platform-browser/animations';

@NgModule({
  imports: [
    BrowserModule,
    BrowserAnimationsModule,
    HttpClientModule,
    NgbPopoverModule,
    SharedComponentsModule
  ],
  declarations: [
<<<<<<< HEAD
=======
    EditProfilePictureModalComponent,
    OppiaAngularRootComponent,
>>>>>>> f9a51446
    ProfilePageNavbarComponent,
    ProfilePageComponent
  ],
  entryComponents: [
<<<<<<< HEAD
=======
    EditProfilePictureModalComponent,
    OppiaAngularRootComponent,
>>>>>>> f9a51446
    ProfilePageNavbarComponent,
    ProfilePageComponent
  ],
  providers: [
    {
      provide: HTTP_INTERCEPTORS,
      useClass: RequestInterceptor,
      multi: true
    },
    {
      provide: APP_INITIALIZER,
      useFactory: platformFeatureInitFactory,
      deps: [PlatformFeatureService],
      multi: true
    }
  ]
})
export class ProfilePageModule {
  static injector: Injector;
  constructor(injector: Injector) {
    ProfilePageModule.injector = injector;
  }
  // Empty placeholder method to satisfy the `Compiler`.
  ngDoBootstrap(): void {}
}

import { platformBrowserDynamic } from '@angular/platform-browser-dynamic';
import { downgradeModule } from '@angular/upgrade/static';
import { EditProfilePictureModalComponent } from 'pages/preferences-page/modal-templates/edit-profile-picture-modal.component';

const bootstrapFnAsync = async(extraProviders: StaticProvider[]) => {
  const platformRef = platformBrowserDynamic(extraProviders);
  return platformRef.bootstrapModule(ProfilePageModule);
};
const downgradedModule = downgradeModule(bootstrapFnAsync);

declare var angular: ng.IAngularStatic;

angular.module('oppia').requires.push(downgradedModule);

angular.module('oppia').directive(
  // This directive is the downgraded version of the Angular component to
  // bootstrap the Angular 8.
  'oppiaAngularRoot',
  downgradeComponent({
    component: OppiaAngularRootComponent
  }) as angular.IDirectiveFactory);<|MERGE_RESOLUTION|>--- conflicted
+++ resolved
@@ -47,20 +47,14 @@
     SharedComponentsModule
   ],
   declarations: [
-<<<<<<< HEAD
-=======
     EditProfilePictureModalComponent,
     OppiaAngularRootComponent,
->>>>>>> f9a51446
     ProfilePageNavbarComponent,
     ProfilePageComponent
   ],
   entryComponents: [
-<<<<<<< HEAD
-=======
     EditProfilePictureModalComponent,
     OppiaAngularRootComponent,
->>>>>>> f9a51446
     ProfilePageNavbarComponent,
     ProfilePageComponent
   ],
