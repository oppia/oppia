--- conflicted
+++ resolved
@@ -291,13 +291,8 @@
   </head>
   <body>
     <oppia-root>
-<<<<<<< HEAD
-      <div ng-controller="Base">
+      <div ng-controller="Base" dir="<[direction]>">
         <oppia-base-content>
-=======
-      <div ng-controller="Base" dir="<[direction]>">
-        <base-content>
->>>>>>> 17b4dff4
           <navbar-breadcrumb>
             <profile-page-navbar></profile-page-navbar>
           </navbar-breadcrumb>
