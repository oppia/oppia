// Copyright 2014 The Oppia Authors. All Rights Reserved.
//
// Licensed under the Apache License, Version 2.0 (the "License");
// you may not use this file except in compliance with the License.
// You may obtain a copy of the License at
//
//      http://www.apache.org/licenses/LICENSE-2.0
//
// Unless required by applicable law or agreed to in writing, software
// distributed under the License is distributed on an "AS-IS" BASIS,
// WITHOUT WARRANTIES OR CONDITIONS OF ANY KIND, either express or implied.
// See the License for the specific language governing permissions and
// limitations under the License.

/**
 * @fileoverview Component for the Oppia profile page.
 */

<<<<<<< HEAD
import { OppiaAngularRootComponent } from
  'components/oppia-angular-root.component';

require('base-components/base-content.component.ts');
require(
  'components/common-layout-directives/common-elements/' +
  'background-banner.component.ts');
require('components/summary-tile/exploration-summary-tile.component.ts');
require('filters/string-utility-filters/truncate.filter.ts');
require('base-components/oppia-footer.component.ts');

require('domain/utilities/url-interpolation.service.ts');
require('services/user.service.ts');
require('services/date-time-format.service.ts');
require('pages/profile-page/profile-page-backend-api.service');

angular.module('oppia').component('profilePage', {
  template: require('./profile-page.component.html'),
  controller: [
    '$log', '$rootScope', '$scope', 'DateTimeFormatService', 'LoaderService',
    'UrlInterpolationService', 'UserService', 'WindowRef',
    function(
        $log, $rootScope, $scope, DateTimeFormatService, LoaderService,
        UrlInterpolationService, UserService, WindowRef) {
      var ctrl = this;
      const ProfilePageBackendApiService = (
        OppiaAngularRootComponent.profilePageBackendApiService);
      const RatingComputationService = (
        OppiaAngularRootComponent.ratingComputationService);

      var DEFAULT_PROFILE_PICTURE_URL = UrlInterpolationService
        .getStaticImageUrl('/general/no_profile_picture.png');

      ctrl.getLocaleDateString = function(millisSinceEpoch) {
        return DateTimeFormatService.getLocaleDateString(millisSinceEpoch);
      };
      ctrl.$onInit = function() {
        LoaderService.showLoadingScreen('Loading');
        ProfilePageBackendApiService.fetchProfileDataAsync()
          .then(function(data) {
            ctrl.username = {
              title: 'Username',
              value: data.usernameOfViewedProfile,
              helpText: (data.usernameOfViewedProfile)
            };
            ctrl.usernameIsLong = data.usernameOfViewedProfile.length > 16;
            ctrl.userBio = data.userBio;
            ctrl.userDisplayedStatistics = [{
              title: 'Impact',
              value: data.userImpactScore,
              helpText: (
                'A rough measure of the impact of explorations created by ' +
                'this user. Better ratings and more playthroughs improve ' +
                'this score.')
            }, {
              title: 'Created',
              value: data.createdExpSummaries.length
            }, {
              title: 'Edited',
              value: data.editedExpSummaries.length
            }];

            ctrl.userEditedExplorations = data.editedExpSummaries.sort(
              function(exploration1, exploration2) {
                const avgRating1 = (
                  RatingComputationService.computeAverageRating(
                    exploration1.ratings));
                const avgRating2 = (
                  RatingComputationService.computeAverageRating(
                    exploration2.ratings));

                if (avgRating1 > avgRating2) {
                  return 1;
                } else if (avgRating1 === avgRating2) {
                  if (exploration1.numViews > exploration2.numViews) {
                    return 1;
                  } else if (
                    exploration1.numViews === exploration2.numViews) {
                    return 0;
                  } else {
                    return -1;
                  }
                } else {
                  return -1;
                }
              }
            );

            ctrl.userNotLoggedIn = !data.username;

            ctrl.isAlreadySubscribed = data.isAlreadySubscribed;
            ctrl.isUserVisitingOwnProfile = data.isUserVisitingOwnProfile;

            ctrl.subscriptionButtonPopoverText = '';

            ctrl.currentPageNumber = 0;
            ctrl.PAGE_SIZE = 6;
            ctrl.startingExplorationNumber = 1;
            ctrl.endingExplorationNumber = 6;
            ctrl.Math = window.Math;
            ctrl.profileIsOfCurrentUser = data.profileIsOfCurrentUser;

            ctrl.changeSubscriptionStatus = function() {
              if (ctrl.userNotLoggedIn) {
                UserService.getLoginUrlAsync().then(
                  function(loginUrl) {
                    if (loginUrl) {
                      WindowRef.nativeWindow.location.href = loginUrl;
                    } else {
                      WindowRef.nativeWindow.location.reload();
                    }
                  }
                );
              } else {
                if (!ctrl.isAlreadySubscribed) {
                  ProfilePageBackendApiService.subscribeAsync(
                    data.usernameOfViewedProfile
                  ).then(() => {
                    ctrl.isAlreadySubscribed = true;
                    ctrl.updateSubscriptionButtonPopoverText();
                    $scope.$apply();
                  });
                } else {
                  ProfilePageBackendApiService.unsubscribeAsync(
                    data.usernameOfViewedProfile
                  ).then(() => {
                    ctrl.isAlreadySubscribed = false;
                    ctrl.updateSubscriptionButtonPopoverText();
                    $scope.$apply();
                  });
                }
              }
            };

            ctrl.updateSubscriptionButtonPopoverText = function() {
              if (ctrl.userNotLoggedIn) {
                ctrl.subscriptionButtonPopoverText = (
                  'Log in or sign up to subscribe to your ' +
                  'favorite creators.');
              } else if (ctrl.isAlreadySubscribed) {
                ctrl.subscriptionButtonPopoverText = (
                  'Unsubscribe to stop receiving email notifications ' +
                  'regarding new explorations published by ' +
                  ctrl.username.value + '.');
              } else {
                ctrl.subscriptionButtonPopoverText = (
                  'Receive email notifications, whenever ' +
                  ctrl.username.value + ' publishes a new exploration.');
              }
            };
            ctrl.updateSubscriptionButtonPopoverText();
=======
import { Component } from '@angular/core';
import { downgradeComponent } from '@angular/upgrade/static';
import { RatingComputationService } from 'components/ratings/rating-computation/rating-computation.service';
import { LearnerExplorationSummary } from 'domain/summary/learner-exploration-summary.model';
import { UserProfile } from 'domain/user/user-profile.model';
import { UrlInterpolationService } from 'domain/utilities/url-interpolation.service';
import { LoggerService } from 'services/contextual/logger.service';
import { WindowRef } from 'services/contextual/window-ref.service';
import { DateTimeFormatService } from 'services/date-time-format.service';
import { LoaderService } from 'services/loader.service';
import { UserService } from 'services/user.service';
import { ProfilePageBackendApiService } from './profile-page-backend-api.service';
>>>>>>> dc668129

interface ViewedProfileUsername {
  title: string;
  value: string;
  helpText: string;
}

interface UserDisplayedStatistic {
  title: string;
  value: number;
  helpText: string | null;
}

@Component({
  selector: 'oppia-profile-page',
  templateUrl: './profile-page.component.html'
})
export class ProfilePageComponent {
  DEFAULT_PROFILE_PICTURE_URL: string = '';
  username: ViewedProfileUsername = {
    title: '',
    value: '',
    helpText: ''
  };
  usernameIsLong: boolean;
  userBio: string = '';
  userDisplayedStatistics: UserDisplayedStatistic[] = [];
  userEditedExplorations: LearnerExplorationSummary[] = [];
  userNotLoggedIn: boolean;
  isAlreadySubscribed: boolean;
  isUserVisitingOwnProfile: boolean;
  subscriptionButtonPopoverText: string = '';
  currentPageNumber: number = 0;
  PAGE_SIZE: number = 6;
  startingExplorationNumber: number = 1;
  endingExplorationNumber: number = 6;
  profileIsOfCurrentUser: boolean;
  data: UserProfile;
  numUserPortfolioExplorations: number;
  explorationsOnPage: LearnerExplorationSummary[] = [];
  explorationIndexEnd: number;
  explorationIndexStart: number;
  subjectInterests: string[] = [];
  profilePictureDataUrl: string = '';
  firstContributionMsec: number;

  constructor(
    private dateTimeFormatService: DateTimeFormatService,
    private loaderService: LoaderService,
    private loggerService: LoggerService,
    private profilePageBackendApiService: ProfilePageBackendApiService,
    private ratingComputationService: RatingComputationService,
    private urlInterpolationService: UrlInterpolationService,
    private userService: UserService,
    private windowRef: WindowRef
  ) { }

  ngOnInit(): void {
    this.DEFAULT_PROFILE_PICTURE_URL = this.urlInterpolationService
      .getStaticImageUrl('/general/no_profile_picture.png');
    this.loaderService.showLoadingScreen('Loading');
    this.profilePageBackendApiService.fetchProfileDataAsync()
      .then((data) => {
        this.data = data;
        this.username = {
          title: 'Username',
          value: data.usernameOfViewedProfile,
          helpText: data.usernameOfViewedProfile
        };
        this.usernameIsLong = data.usernameOfViewedProfile.length > 16;
        this.userBio = data.userBio;
        this.userDisplayedStatistics = [{
          title: 'Impact',
          value: data.userImpactScore,
          helpText: (
            'A rough measure of the impact of explorations created by ' +
            'this user. Better ratings and more playthroughs improve ' +
            'this score.')
        }, {
          title: 'Created',
          value: data.createdExpSummaries.length,
          helpText: null
        }, {
          title: 'Edited',
          value: data.createdExpSummaries.length,
          helpText: null
        }];

        this.userEditedExplorations = data.editedExpSummaries.sort(
          (exploration1, exploration2) => {
            const avgRating1 = (
              this.ratingComputationService.computeAverageRating(
                exploration1.ratings));
            const avgRating2 = (
              this.ratingComputationService.computeAverageRating(
                exploration2.ratings));

            if (avgRating1 > avgRating2) {
              return 1;
            } else if (avgRating1 === avgRating2) {
              if (exploration1.numViews > exploration2.numViews) {
                return 1;
              } else if (
                exploration1.numViews === exploration2.numViews) {
                return 0;
              } else {
                return -1;
              }
            } else {
              return -1;
            }
          }
        );

        this.userNotLoggedIn = !data.username;
        this.isAlreadySubscribed = data.isAlreadySubscribed;
        this.isUserVisitingOwnProfile = data.isUserVisitingOwnProfile;

        this.subscriptionButtonPopoverText = '';
        this.currentPageNumber = 0;
        this.PAGE_SIZE = 6;
        this.startingExplorationNumber = 1;
        this.endingExplorationNumber = 6;
        this.profileIsOfCurrentUser = data.profileIsOfCurrentUser;

        this.updateSubscriptionButtonPopoverText();
        this.numUserPortfolioExplorations = data.editedExpSummaries.length;
        this.subjectInterests = data.subjectInterests;
        this.firstContributionMsec = data.firstContributionMsec;
        this.profilePictureDataUrl = decodeURIComponent((
          data.profilePictureDataUrl || this.DEFAULT_PROFILE_PICTURE_URL));
        this.loaderService.hideLoadingScreen();
      });
  }

  changeSubscriptionStatus(): void {
    if (this.userNotLoggedIn) {
      this.userService.getLoginUrlAsync().then(
        (loginUrl) => {
          if (loginUrl) {
            this.windowRef.nativeWindow.location.href = loginUrl;
          } else {
            this.windowRef.nativeWindow.location.reload();
          }
        }
      );
    } else {
      if (!this.isAlreadySubscribed) {
        this.profilePageBackendApiService.subscribeAsync(
          this.data.usernameOfViewedProfile
        ).then(() => {
          this.isAlreadySubscribed = true;
          this.updateSubscriptionButtonPopoverText();
        });
      } else {
        this.profilePageBackendApiService.unsubscribeAsync(
          this.data.usernameOfViewedProfile
        ).then(() => {
          this.isAlreadySubscribed = false;
          this.updateSubscriptionButtonPopoverText();
        });
      }
    }
  }

  updateSubscriptionButtonPopoverText(): void {
    if (this.userNotLoggedIn) {
      this.subscriptionButtonPopoverText = (
        'Log in or sign up to subscribe to your ' +
        'favorite creators.');
    } else if (this.isAlreadySubscribed) {
      this.subscriptionButtonPopoverText = (
        'Unsubscribe to stop receiving email notifications ' +
        'regarding new explorations published by ' +
        this.username.value + '.');
    } else {
      this.subscriptionButtonPopoverText = (
        'Receive email notifications, whenever ' +
        this.username.value + ' publishes a new exploration.'
      );
    }
  }

  goToPreviousPage(): void {
    if (this.currentPageNumber === 0) {
      this.loggerService.error('Error: cannot decrement page');
    } else {
      this.currentPageNumber--;
      this.startingExplorationNumber = (
        this.currentPageNumber * this.PAGE_SIZE + 1);
      this.endingExplorationNumber = (
        (this.currentPageNumber + 1) * this.PAGE_SIZE);
    }
  }

  goToNextPage(): void {
    let summariesLength = this.data.editedExpSummaries.length;
    if ((this.currentPageNumber + 1) * this.PAGE_SIZE >= summariesLength) {
      this.loggerService.error('Error: Cannot increment page');
    } else {
      this.currentPageNumber++;
      this.startingExplorationNumber = (
        this.currentPageNumber * this.PAGE_SIZE + 1);
      this.endingExplorationNumber = Math.min(
        this.numUserPortfolioExplorations,
        (this.currentPageNumber + 1) * this.PAGE_SIZE);
    }
  }

  getExplorationsToDisplay(): Object[] {
    this.explorationsOnPage = [];
    if (this.userEditedExplorations.length === 0) {
      return this.explorationsOnPage;
    }
    this.explorationIndexStart = this.currentPageNumber * this.PAGE_SIZE;
    this.explorationIndexEnd = this.explorationIndexStart + this.PAGE_SIZE - 1;
    for (
      let ind = this.explorationIndexStart;
      ind <= this.explorationIndexEnd;
      ind++
    ) {
      this.explorationsOnPage.push(this.userEditedExplorations[ind]);
      if (ind === this.userEditedExplorations.length - 1) {
        break;
      }
    }
    return this.explorationsOnPage;
  }

  getLocaleDateString(millisSinceEpoch: number): string {
    return this.dateTimeFormatService.getLocaleDateString(millisSinceEpoch);
  }
}

angular.module('oppia').directive('oppiaProfilePage',
  downgradeComponent({
    component: ProfilePageComponent
  }) as angular.IDirectiveFactory);<|MERGE_RESOLUTION|>--- conflicted
+++ resolved
@@ -16,159 +16,6 @@
  * @fileoverview Component for the Oppia profile page.
  */
 
-<<<<<<< HEAD
-import { OppiaAngularRootComponent } from
-  'components/oppia-angular-root.component';
-
-require('base-components/base-content.component.ts');
-require(
-  'components/common-layout-directives/common-elements/' +
-  'background-banner.component.ts');
-require('components/summary-tile/exploration-summary-tile.component.ts');
-require('filters/string-utility-filters/truncate.filter.ts');
-require('base-components/oppia-footer.component.ts');
-
-require('domain/utilities/url-interpolation.service.ts');
-require('services/user.service.ts');
-require('services/date-time-format.service.ts');
-require('pages/profile-page/profile-page-backend-api.service');
-
-angular.module('oppia').component('profilePage', {
-  template: require('./profile-page.component.html'),
-  controller: [
-    '$log', '$rootScope', '$scope', 'DateTimeFormatService', 'LoaderService',
-    'UrlInterpolationService', 'UserService', 'WindowRef',
-    function(
-        $log, $rootScope, $scope, DateTimeFormatService, LoaderService,
-        UrlInterpolationService, UserService, WindowRef) {
-      var ctrl = this;
-      const ProfilePageBackendApiService = (
-        OppiaAngularRootComponent.profilePageBackendApiService);
-      const RatingComputationService = (
-        OppiaAngularRootComponent.ratingComputationService);
-
-      var DEFAULT_PROFILE_PICTURE_URL = UrlInterpolationService
-        .getStaticImageUrl('/general/no_profile_picture.png');
-
-      ctrl.getLocaleDateString = function(millisSinceEpoch) {
-        return DateTimeFormatService.getLocaleDateString(millisSinceEpoch);
-      };
-      ctrl.$onInit = function() {
-        LoaderService.showLoadingScreen('Loading');
-        ProfilePageBackendApiService.fetchProfileDataAsync()
-          .then(function(data) {
-            ctrl.username = {
-              title: 'Username',
-              value: data.usernameOfViewedProfile,
-              helpText: (data.usernameOfViewedProfile)
-            };
-            ctrl.usernameIsLong = data.usernameOfViewedProfile.length > 16;
-            ctrl.userBio = data.userBio;
-            ctrl.userDisplayedStatistics = [{
-              title: 'Impact',
-              value: data.userImpactScore,
-              helpText: (
-                'A rough measure of the impact of explorations created by ' +
-                'this user. Better ratings and more playthroughs improve ' +
-                'this score.')
-            }, {
-              title: 'Created',
-              value: data.createdExpSummaries.length
-            }, {
-              title: 'Edited',
-              value: data.editedExpSummaries.length
-            }];
-
-            ctrl.userEditedExplorations = data.editedExpSummaries.sort(
-              function(exploration1, exploration2) {
-                const avgRating1 = (
-                  RatingComputationService.computeAverageRating(
-                    exploration1.ratings));
-                const avgRating2 = (
-                  RatingComputationService.computeAverageRating(
-                    exploration2.ratings));
-
-                if (avgRating1 > avgRating2) {
-                  return 1;
-                } else if (avgRating1 === avgRating2) {
-                  if (exploration1.numViews > exploration2.numViews) {
-                    return 1;
-                  } else if (
-                    exploration1.numViews === exploration2.numViews) {
-                    return 0;
-                  } else {
-                    return -1;
-                  }
-                } else {
-                  return -1;
-                }
-              }
-            );
-
-            ctrl.userNotLoggedIn = !data.username;
-
-            ctrl.isAlreadySubscribed = data.isAlreadySubscribed;
-            ctrl.isUserVisitingOwnProfile = data.isUserVisitingOwnProfile;
-
-            ctrl.subscriptionButtonPopoverText = '';
-
-            ctrl.currentPageNumber = 0;
-            ctrl.PAGE_SIZE = 6;
-            ctrl.startingExplorationNumber = 1;
-            ctrl.endingExplorationNumber = 6;
-            ctrl.Math = window.Math;
-            ctrl.profileIsOfCurrentUser = data.profileIsOfCurrentUser;
-
-            ctrl.changeSubscriptionStatus = function() {
-              if (ctrl.userNotLoggedIn) {
-                UserService.getLoginUrlAsync().then(
-                  function(loginUrl) {
-                    if (loginUrl) {
-                      WindowRef.nativeWindow.location.href = loginUrl;
-                    } else {
-                      WindowRef.nativeWindow.location.reload();
-                    }
-                  }
-                );
-              } else {
-                if (!ctrl.isAlreadySubscribed) {
-                  ProfilePageBackendApiService.subscribeAsync(
-                    data.usernameOfViewedProfile
-                  ).then(() => {
-                    ctrl.isAlreadySubscribed = true;
-                    ctrl.updateSubscriptionButtonPopoverText();
-                    $scope.$apply();
-                  });
-                } else {
-                  ProfilePageBackendApiService.unsubscribeAsync(
-                    data.usernameOfViewedProfile
-                  ).then(() => {
-                    ctrl.isAlreadySubscribed = false;
-                    ctrl.updateSubscriptionButtonPopoverText();
-                    $scope.$apply();
-                  });
-                }
-              }
-            };
-
-            ctrl.updateSubscriptionButtonPopoverText = function() {
-              if (ctrl.userNotLoggedIn) {
-                ctrl.subscriptionButtonPopoverText = (
-                  'Log in or sign up to subscribe to your ' +
-                  'favorite creators.');
-              } else if (ctrl.isAlreadySubscribed) {
-                ctrl.subscriptionButtonPopoverText = (
-                  'Unsubscribe to stop receiving email notifications ' +
-                  'regarding new explorations published by ' +
-                  ctrl.username.value + '.');
-              } else {
-                ctrl.subscriptionButtonPopoverText = (
-                  'Receive email notifications, whenever ' +
-                  ctrl.username.value + ' publishes a new exploration.');
-              }
-            };
-            ctrl.updateSubscriptionButtonPopoverText();
-=======
 import { Component } from '@angular/core';
 import { downgradeComponent } from '@angular/upgrade/static';
 import { RatingComputationService } from 'components/ratings/rating-computation/rating-computation.service';
@@ -181,7 +28,6 @@
 import { LoaderService } from 'services/loader.service';
 import { UserService } from 'services/user.service';
 import { ProfilePageBackendApiService } from './profile-page-backend-api.service';
->>>>>>> dc668129
 
 interface ViewedProfileUsername {
   title: string;
