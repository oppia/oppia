--- conflicted
+++ resolved
@@ -17,17 +17,7 @@
  * panel.
  */
 
-<<<<<<< HEAD
-import { Component, OnInit } from '@angular/core';
-
-import { AppConstants } from 'app.constants';
-import { UrlInterpolationService } from 'domain/utilities/url-interpolation.service';
-import { UserService } from 'services/user.service';
-=======
 import {Component, OnInit} from '@angular/core';
-import {downgradeComponent} from '@angular/upgrade/static';
->>>>>>> 8a4fa12a
-
 import {AppConstants} from 'app.constants';
 import {UrlInterpolationService} from 'domain/utilities/url-interpolation.service';
 import {UserService} from 'services/user.service';
@@ -90,15 +80,4 @@
       '/logo/288x128_logo_white.webp'
     );
   }
-<<<<<<< HEAD
-}
-=======
-}
-
-angular
-  .module('oppia')
-  .directive(
-    'oppiaVoiceoverAdminNavbar',
-    downgradeComponent({component: VoiceoverAdminNavbarComponent})
-  );
->>>>>>> 8a4fa12a
+}