// Copyright 2024 The Oppia Authors. All Rights Reserved.
//
// Licensed under the Apache License, Version 2.0 (the "License");
// you may not use this file except in compliance with the License.
// You may obtain a copy of the License at
//
//      http://www.apache.org/licenses/LICENSE-2.0
//
// Unless required by applicable law or agreed to in writing, software
// distributed under the License is distributed on an "AS-IS" BASIS,
// WITHOUT WARRANTIES OR CONDITIONS OF ANY KIND, either express or implied.
// See the License for the specific language governing permissions and
// limitations under the License.

/**
 * @fileoverview Tests for the voiceover admin component.
 */

import {HttpClientTestingModule} from '@angular/common/http/testing';
import {NO_ERRORS_SCHEMA} from '@angular/core';
import {
  ComponentFixture,
  fakeAsync,
  TestBed,
  tick,
} from '@angular/core/testing';
import {FormsModule, ReactiveFormsModule} from '@angular/forms';
import {MatAutocompleteModule} from '@angular/material/autocomplete';
import {VoiceoverAdminPageComponent} from './voiceover-admin-page.component';
import {VoiceoverBackendApiService} from '../../domain/voiceover/voiceover-backend-api.service';
import {BrowserAnimationsModule} from '@angular/platform-browser/animations';
import {MaterialModule} from 'modules/material.module';
import {MockTranslatePipe} from 'tests/unit-test-utils';
import {NgbModal, NgbModalRef} from '@ng-bootstrap/ng-bootstrap';
import {MatTableModule} from '@angular/material/table';

class MockNgbModal {
  open() {
    return {
      result: Promise.resolve(),
    };
  }
}

describe('Voiceover Admin Page component ', () => {
  let component: VoiceoverAdminPageComponent;
  let fixture: ComponentFixture<VoiceoverAdminPageComponent>;
  let voiceoverBackendApiService: VoiceoverBackendApiService;
  let ngbModal: NgbModal;

  beforeEach(() => {
    TestBed.configureTestingModule({
      imports: [
        HttpClientTestingModule,
        BrowserAnimationsModule,
        MaterialModule,
        FormsModule,
        MatAutocompleteModule,
        ReactiveFormsModule,
        MatTableModule,
      ],
      declarations: [VoiceoverAdminPageComponent, MockTranslatePipe],
      providers: [
        VoiceoverBackendApiService,
        {
          provide: NgbModal,
          useClass: MockNgbModal,
        },
      ],
      schemas: [NO_ERRORS_SCHEMA],
    }).compileComponents();
    fixture = TestBed.createComponent(VoiceoverAdminPageComponent);
    component = fixture.componentInstance;
    voiceoverBackendApiService = TestBed.inject(VoiceoverBackendApiService);
    ngbModal = TestBed.inject(NgbModal);
  });

  it('should initialize the component', fakeAsync(() => {
    let languageAccentMasterList = {
      en: {
        'en-US': 'English (United State)',
      },
      hi: {
        'hi-IN': 'Hindi (India)',
      },
    };
    let languageCodesMapping = {
      en: {
        'en-US': true,
      },
    };
    component.availableLanguageAccentCodesToDescriptions = {};
    let voiceoverAdminDataResponse = {
      languageAccentMasterList: languageAccentMasterList,
      languageCodesMapping: languageCodesMapping,
    };
    let voiceArtistMetadataInfo = {
      voiceArtistIdToLanguageMapping: {
        voiceArtist1: {
          en: 'en-US',
        },
        voiceArtist2: {
          hi: 'hi-IN',
        },
      },
      voiceArtistIdToVoiceArtistName: {
        voiceArtist1: 'Voice Artist 1',
        voiceArtist2: 'Voice Artist 2',
      },
    };
    spyOn(
      voiceoverBackendApiService,
      'fetchVoiceoverAdminDataAsync'
    ).and.returnValue(Promise.resolve(voiceoverAdminDataResponse));
    spyOn(
      voiceoverBackendApiService,
<<<<<<< HEAD
      'fetchVoiceArtistMetadtaAsync'
=======
      'fetchVoiceArtistMetadataAsync'
>>>>>>> ebb1d5dd
    ).and.returnValue(Promise.resolve(voiceArtistMetadataInfo));

    expect(
      voiceoverBackendApiService.fetchVoiceoverAdminDataAsync
    ).not.toHaveBeenCalled();
    expect(component.pageIsInitialized).toBeFalse();

    component.ngOnInit();
    tick();

    expect(
      voiceoverBackendApiService.fetchVoiceoverAdminDataAsync
    ).toHaveBeenCalled();
    expect(
<<<<<<< HEAD
      voiceoverBackendApiService.fetchVoiceArtistMetadtaAsync
=======
      voiceoverBackendApiService.fetchVoiceArtistMetadataAsync
>>>>>>> ebb1d5dd
    ).toHaveBeenCalled();
    expect(component.availableLanguageAccentCodesToDescriptions).toEqual({
      'hi-IN': 'Hindi (India)',
    });
    expect(component.pageIsInitialized).toBeTrue();
  }));

  it('should be able to add language accent pair', fakeAsync(() => {
    component.availableLanguageAccentCodesToDescriptions = {
      'en-US': 'English (United States)',
      'hi-IN': 'Hindi (India)',
    };
    component.languageAccentCodesToDescriptionsMasterList = {
      'en-US': 'English (United States)',
      'hi-IN': 'Hindi (India)',
    };
    component.languageAccentCodeToLanguageCode = {
      'en-US': 'en',
      'hi-IN': 'hi',
    };
    component.languageCodesMapping = {};
    component.supportedLanguageAccentCodesToDescriptions = {};
    spyOn(
      voiceoverBackendApiService,
      'updateVoiceoverLanguageCodesMappingAsync'
    ).and.returnValue(Promise.resolve());

    component.addLanguageAccentCodeSupport('en-US');

    expect(component.supportedLanguageAccentCodesToDescriptions).toEqual({
      'en-US': 'English (United States)',
    });
    expect(component.availableLanguageAccentCodesToDescriptions).toEqual({
      'hi-IN': 'Hindi (India)',
    });
  }));

  it('should be able to remove language accent pair', fakeAsync(() => {
    component.availableLanguageAccentCodesToDescriptions = {
      'hi-IN': 'Hindi (India)',
    };
    component.languageAccentCodesToDescriptionsMasterList = {
      'en-US': 'English (United States)',
      'hi-IN': 'Hindi (India)',
    };
    component.languageAccentCodeToLanguageCode = {
      'en-US': 'en',
      'hi-IN': 'hi',
    };
    component.languageCodesMapping = {
      en: {
        'en-US': false,
      },
    };
    component.supportedLanguageAccentCodesToDescriptions = {
      'en-US': 'English (United States)',
    };
    spyOn(ngbModal, 'open').and.returnValue({
      componentInstance: {},
      result: Promise.resolve(),
    } as NgbModalRef);
    spyOn(
      voiceoverBackendApiService,
      'updateVoiceoverLanguageCodesMappingAsync'
    ).and.returnValue(Promise.resolve());

    component.removeLanguageAccentCodeSupport('en-US');
    tick();

    expect(ngbModal.open).toHaveBeenCalled();
    expect(component.supportedLanguageAccentCodesToDescriptions).toEqual({});
    expect(component.availableLanguageAccentCodesToDescriptions).toEqual({
      'hi-IN': 'Hindi (India)',
      'en-US': 'English (United States)',
    });
  }));

  it('should not remove language accent pair when confirm modal is cancelled', fakeAsync(() => {
    component.availableLanguageAccentCodesToDescriptions = {
      'hi-IN': 'Hindi (India)',
    };
    component.languageAccentCodesToDescriptionsMasterList = {
      'en-US': 'English (United States)',
      'hi-IN': 'Hindi (India)',
    };
    component.languageAccentCodeToLanguageCode = {
      'en-US': 'en',
      'hi-IN': 'hi',
    };
    component.languageCodesMapping = {
      en: {
        'en-US': false,
      },
    };
    component.supportedLanguageAccentCodesToDescriptions = {
      'en-US': 'English (United States)',
    };
    spyOn(ngbModal, 'open').and.returnValue({
      componentInstance: {},
      result: Promise.reject(),
    } as NgbModalRef);

    component.removeLanguageAccentCodeSupport('en-US');
    tick();

    expect(ngbModal.open).toHaveBeenCalled();
    expect(component.supportedLanguageAccentCodesToDescriptions).toEqual({
      'en-US': 'English (United States)',
    });
    expect(component.availableLanguageAccentCodesToDescriptions).toEqual({
      'hi-IN': 'Hindi (India)',
    });
  }));

  it('should be able to show language accent dropdown', () => {
    component.languageAccentDropdownIsShown = false;
    component.showLanguageAccentDropdown();

    expect(component.languageAccentDropdownIsShown).toBeTrue();
  });

  it('should be able to remove language accent dropdown', () => {
    component.languageAccentDropdownIsShown = true;
    component.removeLanguageAccentDropdown();

    expect(component.languageAccentDropdownIsShown).toBeFalse();
  });

  it('should be able to add accent for voiceovers', fakeAsync(() => {
    component.languageAccentMasterList = {
      hi: {
        'hi-IN': 'Hindi (India)',
      },
      en: {
        'en-US': 'English (United States)',
      },
    };
    component.voiceArtistIdToVoiceArtistName = {
      voiceArtistId: 'Voice Artist',
    };
    component.voiceArtistIdToLanguageMapping = {
      voiceArtistId: {
        en: '',
      },
    };
    spyOn(ngbModal, 'open').and.returnValue({
      componentInstance: {},
      result: Promise.resolve('en-US'),
    } as NgbModalRef);

    component.addLanguageAccentForVoiceArtist('voiceArtistId', 'en');
    tick();

    expect(ngbModal.open).toHaveBeenCalled();
    expect(component.voiceArtistIdToLanguageMapping.voiceArtistId.en).toEqual(
      'en-US'
    );
  }));

  it('should not add accent for voiceovers when confirm modal is cancelled', fakeAsync(() => {
    component.languageAccentMasterList = {
      hi: {
        'hi-IN': 'Hindi (India)',
      },
      en: {
        'en-US': 'English (United States)',
      },
    };
    component.voiceArtistIdToVoiceArtistName = {
      voiceArtistId: 'Voice Artist',
    };
    component.voiceArtistIdToLanguageMapping = {
      voiceArtistId: {
        en: '',
      },
    };
    spyOn(ngbModal, 'open').and.returnValue({
      componentInstance: {},
      result: Promise.reject(),
    } as NgbModalRef);

    component.addLanguageAccentForVoiceArtist('voiceArtistId', 'en');
    tick();

    expect(ngbModal.open).toHaveBeenCalled();
    expect(component.voiceArtistIdToLanguageMapping.voiceArtistId.en).toEqual(
      ''
    );
  }));
});<|MERGE_RESOLUTION|>--- conflicted
+++ resolved
@@ -114,11 +114,7 @@
     ).and.returnValue(Promise.resolve(voiceoverAdminDataResponse));
     spyOn(
       voiceoverBackendApiService,
-<<<<<<< HEAD
-      'fetchVoiceArtistMetadtaAsync'
-=======
       'fetchVoiceArtistMetadataAsync'
->>>>>>> ebb1d5dd
     ).and.returnValue(Promise.resolve(voiceArtistMetadataInfo));
 
     expect(
@@ -133,11 +129,7 @@
       voiceoverBackendApiService.fetchVoiceoverAdminDataAsync
     ).toHaveBeenCalled();
     expect(
-<<<<<<< HEAD
-      voiceoverBackendApiService.fetchVoiceArtistMetadtaAsync
-=======
       voiceoverBackendApiService.fetchVoiceArtistMetadataAsync
->>>>>>> ebb1d5dd
     ).toHaveBeenCalled();
     expect(component.availableLanguageAccentCodesToDescriptions).toEqual({
       'hi-IN': 'Hindi (India)',
