--- conflicted
+++ resolved
@@ -16,54 +16,23 @@
  * @fileoverview Module for the voicover-admin page.
  */
 
-import {HttpClientModule, HTTP_INTERCEPTORS} from '@angular/common/http';
-import {APP_INITIALIZER, DoBootstrap, NgModule} from '@angular/core';
+import {NgModule} from '@angular/core';
 import {FormsModule, ReactiveFormsModule} from '@angular/forms';
 import {MatCardModule} from '@angular/material/card';
 import {MatTooltipModule} from '@angular/material/tooltip';
-import {BrowserModule, HAMMER_GESTURE_CONFIG} from '@angular/platform-browser';
-import {platformBrowserDynamic} from '@angular/platform-browser-dynamic';
-import {downgradeComponent, downgradeModule} from '@angular/upgrade/static';
 import {RouterModule} from '@angular/router';
-import {APP_BASE_HREF} from '@angular/common';
-import {BrowserAnimationsModule} from '@angular/platform-browser/animations';
-
-<<<<<<< HEAD
-import { NgModule } from '@angular/core';
-import { FormsModule, ReactiveFormsModule } from '@angular/forms';
-import { MatCardModule } from '@angular/material/card';
-import { MatTooltipModule } from '@angular/material/tooltip';
-import { RouterModule } from '@angular/router';
-import { MatPaginatorModule } from '@angular/material/paginator';
-import { MatTableModule } from '@angular/material/table';
-
-import { SharedComponentsModule } from 'components/shared-component.module';
-import { ToastrModule } from 'ngx-toastr';
-import { toastrConfig } from 'pages/oppia-root/app.module';
-import { VoiceoverAdminPageComponent } from './voiceover-admin-page.component';
-import { VoiceoverAdminNavbarComponent } from './navbar/voiceover-admin-navbar.component';
-import { VoiceoverRemovalConfirmModalComponent } from './modals/language-accent-removal-confirm-modal.component';
-import { AddAccentToVoiceoverLanguageModalComponent } from './modals/add-accent-to-voiceover-language-modal.component';
-import { SharedFormsModule } from 'components/forms/shared-forms.module';
-import { VoiceoverAdminPageRootComponent } from './voiceover-admin-page-root.component';
-import { VoiceoverAdminAuthGuard } from './voiceover-admin-page-auth.guard';
-
-=======
-import {OppiaAngularRootComponent} from 'components/oppia-angular-root.component';
+import {MatPaginatorModule} from '@angular/material/paginator';
+import {MatTableModule} from '@angular/material/table';
 import {SharedComponentsModule} from 'components/shared-component.module';
-import {
-  platformFeatureInitFactory,
-  PlatformFeatureService,
-} from 'services/platform-feature.service';
-import {RequestInterceptor} from 'services/request-interceptor.service';
 import {ToastrModule} from 'ngx-toastr';
-import {MyHammerConfig, toastrConfig} from 'pages/oppia-root/app.module';
-import {SmartRouterModule} from 'hybrid-router-module-provider';
-import {AppErrorHandlerProvider} from 'pages/oppia-root/app-error-handler';
+import {toastrConfig} from 'pages/oppia-root/app.module';
 import {VoiceoverAdminPageComponent} from './voiceover-admin-page.component';
 import {VoiceoverAdminNavbarComponent} from './navbar/voiceover-admin-navbar.component';
 import {VoiceoverRemovalConfirmModalComponent} from './modals/language-accent-removal-confirm-modal.component';
->>>>>>> 8a4fa12a
+import {AddAccentToVoiceoverLanguageModalComponent} from './modals/add-accent-to-voiceover-language-modal.component';
+import {SharedFormsModule} from 'components/forms/shared-forms.module';
+import {VoiceoverAdminPageRootComponent} from './voiceover-admin-page-root.component';
+import {VoiceoverAdminAuthGuard} from './voiceover-admin-page-auth.guard';
 
 @NgModule({
   imports: [
@@ -72,7 +41,6 @@
     MatTooltipModule,
     ReactiveFormsModule,
     SharedComponentsModule,
-<<<<<<< HEAD
     MatPaginatorModule,
     MatTableModule,
     ToastrModule.forRoot(toastrConfig),
@@ -84,70 +52,20 @@
         canActivate: [VoiceoverAdminAuthGuard],
       },
     ]),
-=======
-    ToastrModule.forRoot(toastrConfig),
->>>>>>> 8a4fa12a
   ],
   declarations: [
     VoiceoverAdminPageRootComponent,
     VoiceoverAdminPageComponent,
     VoiceoverAdminNavbarComponent,
     VoiceoverRemovalConfirmModalComponent,
-<<<<<<< HEAD
-    AddAccentToVoiceoverLanguageModalComponent
-=======
->>>>>>> 8a4fa12a
+    AddAccentToVoiceoverLanguageModalComponent,
   ],
   entryComponents: [
     VoiceoverAdminPageRootComponent,
     VoiceoverAdminPageComponent,
     VoiceoverAdminNavbarComponent,
     VoiceoverRemovalConfirmModalComponent,
-<<<<<<< HEAD
-    AddAccentToVoiceoverLanguageModalComponent
-  ]
-})
-export class VoiceoverAdminPageModule {}
-=======
-  ],
-  providers: [
-    {
-      provide: HTTP_INTERCEPTORS,
-      useClass: RequestInterceptor,
-      multi: true,
-    },
-    {
-      provide: APP_INITIALIZER,
-      useFactory: platformFeatureInitFactory,
-      deps: [PlatformFeatureService],
-      multi: true,
-    },
-    {
-      provide: HAMMER_GESTURE_CONFIG,
-      useClass: MyHammerConfig,
-    },
-    AppErrorHandlerProvider,
-    {
-      provide: APP_BASE_HREF,
-      useValue: '/',
-    },
+    AddAccentToVoiceoverLanguageModalComponent,
   ],
 })
-class VoiceoverAdminPageModule implements DoBootstrap {
-  ngDoBootstrap() {}
-}
-
-angular.module('oppia').requires.push(
-  downgradeModule(extraProviders => {
-    const platformRef = platformBrowserDynamic(extraProviders);
-    return platformRef.bootstrapModule(VoiceoverAdminPageModule);
-  })
-);
-
-angular.module('oppia').directive(
-  'oppiaAngularRoot',
-  downgradeComponent({
-    component: OppiaAngularRootComponent,
-  })
-);
->>>>>>> 8a4fa12a
+export class VoiceoverAdminPageModule {}