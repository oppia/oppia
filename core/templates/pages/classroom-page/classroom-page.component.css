/*
  NOTE to developers: We generate RTL CSS from this file in the webpack
  compilation, here are sme additional rules that can be added to the CSS files:
  https://rtlcss.com/learn/usage-guide/control-directives .
*/
.oppia-classroom-search-container {
  background-color: #d7d7d7;
  bottom: 0;
  margin-left: -12.5vw;
  margin-right: -12.5vw;
  padding-bottom: 10px;
  position: absolute;
  width: 100vw;
}

.oppia-classroom-viewer-container {
  text-align: left;
}

.oppia-classroom-search-section .classroom-page-search-bar {
  margin-left: -18px;
}

.oppia-classroom-details {
  font-family: 'Roboto', Arial, sans-serif;
  font-size: 0.95em;
}

.oppia-classroom-details .course-details {
  margin-bottom: 4vh;
}

.oppia-classroom-details h2 {
  color: #545454;
}

.oppia-classroom-details p {
  line-height: 2;
}

.oppia-classroom-viewer-container,
.oppia-classroom-search-section {
  display: grid;
  justify-content: center;
  margin-left: auto;
  margin-right: auto;
  width: 75vw;
}

.oppia-classroom-search-container .initial-help-text {
  font-weight: 500;
  padding-top: 2.5vh;
}

.classroom-page-help-text {
  color: #01645c;
  font-family: 'Roboto', Arial, sans-serif;
  font-size: 1.2em;
}

.oppia-classroom-viewer-container .oppia-classroom-header {
  color: #01645c;
  font-family: 'Capriola', 'Roboto', Arial, sans-serif;
  margin-bottom: 25px;
  margin-top: 0;
  padding-top: 66.5px;
  text-align: left;
}

.oppia-classroom-viewer-container .oppia-topic-summary-tiles {
  display: grid;
  grid-template-columns: 210px 210px 210px;
  justify-content: space-evenly;
  margin-top: 40px;
  overflow-y: auto;
  padding-bottom: 30vh;
  row-gap: 24px;
}

.oppia-topic-summary-tile {
  margin: 0 12px;
}

.oppia-classroom-viewer-container .classroom-name {
  font-size: 3em;
}
.oppia-classroom-viewer-container .classroom-header {
  font-size: 1.2em;
}
.oppia-classroom-viewer-container .oppia-classroom-banner {
  height: auto;
  margin-left: 25vw;
  margin-top: -120px;
  text-align: center;
}
.oppia-classroom-banner-img {
  height: auto;
  max-width: 400px;
  width: 15vw;
}
.oppia-classroom-page-guidance-tile-container {
  display: flex;
  justify-content: space-evenly;
  margin: 20px 0;
}
.oppia-classroom-page-guidance-tile {
  border: 1px solid;
  border-radius: 10px;
  padding: 20px;
}
.oppia-classroom-page-tile-button-text {
  color: #094142;
  text-transform: uppercase;
}
classroom-page .oppia-classroom-page-subheading-text {
  font-size: 1em;
}

@media(max-width: 1150px) {
  .oppia-topic-summary-tiles {
<<<<<<< HEAD
    margin-bottom: -54px;
=======
    margin-bottom: 20vw;
>>>>>>> 4599f087
  }

  .oppia-classroom-viewer-container .oppia-topic-summary-tiles {
    grid-template-columns: 180px 180px 180px;
  }

  .oppia-classroom-viewer-container,
  .oppia-classroom-search-section {
    width: 60vw;
  }
}

@media (max-width: 880px) {
  .oppia-classroom-viewer-container .classroom-header {
    margin-top: -3vh;
  }
  .oppia-classroom-search-container .initial-help-text {
    padding-top: 0.5vh;
  }

  .oppia-classroom-viewer-container {
    width: 80vw;
  }

  .oppia-classroom-search-section {
    text-align: center;
    width: 95vw;
  }

  .oppia-classroom-search-bar-container {
    display: flex;
    justify-content: center;
  }

  .oppia-classroom-search-container {
    padding-bottom: 12vw;
  }

  .classroom-page-help-text {
    font-size: 1em;
  }

  .oppia-classroom-viewer-container .oppia-classroom-banner {
    margin-left: 12.5vw;
    margin-top: -7vh;
    width: 50vw;
  }
  .oppia-classroom-banner-img {
    width: 100%;
  }
  .oppia-classroom-viewer-container .oppia-topic-summary-tiles {
    grid-template-columns: 150px 150px 150px;
    margin-top: 5vh;
    padding-bottom: 140px;
  }
}

@media screen and (max-width: 1806px) {
  .oppia-classroom-details {
    margin-top: 1vh;
    padding-top: 1vh;
  }
}

@media screen and (max-width: 1489px) {
  .oppia-classroom-details {
    margin-top: 2.4vh;
    padding-top: 2.4vh;
  }
}

@media screen and (max-width: 1321px) {
  .oppia-classroom-details {
    margin-top: 3.8vh;
    padding-top: 3.8vh;
  }
}

@media(max-width: 600px) {
  .oppia-classroom-viewer-container {
    width: 85vw;
  }

  .oppia-classroom-search-container {
    margin-left: -7.5vw;
  }

  .oppia-classroom-search-section {
    width: 95vw;
  }

  .oppia-classroom-details {
    font-size: 0.8em;
  }

  .oppia-classroom-viewer-container .oppia-topic-summary-tiles {
    display: grid;
    grid-template-columns: 150px 150px;
  }
}<|MERGE_RESOLUTION|>--- conflicted
+++ resolved
@@ -118,11 +118,9 @@
 
 @media(max-width: 1150px) {
   .oppia-topic-summary-tiles {
-<<<<<<< HEAD
-    margin-bottom: -54px;
-=======
+
     margin-bottom: 20vw;
->>>>>>> 4599f087
+
   }
 
   .oppia-classroom-viewer-container .oppia-topic-summary-tiles {
