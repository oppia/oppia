<link *ngIf="!isLanguageRTL()" rel="preload" href="/templates/pages/classroom-page/classroom-page.component.css" as="style">
<link *ngIf="isLanguageRTL()" rel="preload" href="/templates/pages/classroom-page/classroom-page.component.rtl.css" as="style">

<background-banner></background-banner>
<div class="oppia-classroom-viewer-container position-relative">
  <div class="oppia-classroom-header">
    <div class="classroom-header">{{ 'I18N_CLASSROOM_PAGE_HEADING' | translate }}</div>
    <div class="classroom-name">{{ classroomDisplayName }}</div>
  </div>
  <div class="oppia-classroom-banner">
    <img [src]="bannerImageFileUrl" align="center" width="100%" alt="">
  </div>
  <div class="oppia-classroom-details" *ngIf="classroomData">
    <h2>{{ 'I18N_CLASSROOM_PAGE_COURSE_DETAILS' | translate }}</h2>
    <!-- The course details and topic list intro texts are hardcoded so that they can be translated.
    This method should be changed when more classrooms are added in the future. -->
    <p class="course-details"> {{ 'I18N_MATH_COURSE_DETAILS' | translate }} </p>
    <h2>{{ 'I18N_CLASSROOM_PAGE_TOPICS_COVERED' | translate }}</h2>
    <p>{{ 'I18N_MATH_TOPICS_COVERED' | translate }}</p>
  </div>
  <div class="oppia-topic-summary-tiles" *ngIf="classroomData">
    <div *ngFor="let topicSummary of classroomData.getTopicSummaries()"
         class="oppia-topic-summary-tile protractor-test-topic-summary-tile">
      <oppia-topic-summary-tile [topicSummary]="topicSummary"
                                [classroomUrlFragment]="classroomUrlFragment"
                                [isPublished]="topicSummary.isTopicPublished()">
      </oppia-topic-summary-tile>
    </div>
  </div>
  <div class="oppia-classroom-search-container">
    <div class="oppia-classroom-search-section">
      <div class="classroom-page-help-text initial-help-text">
        {{ 'I18N_CLASSROOM_PAGE_SEARCH_BAR_HEADING' | translate }}
      </div>
      <div class="classroom-page-help-text oppia-classroom-page-subheading-text">
        {{ 'I18N_CLASSROOM_PAGE_SEARCH_BAR_SUBHEADING' | translate }}
      </div>
      <div class="oppia-classroom-search-bar-container">
        <oppia-search-bar [enableDropup]="true"></oppia-search-bar>
      </div>
    </div>
  </div>
</div>
<<<<<<< HEAD
<!-- TODO(#14625): Incorporate the CSS file inclusion in webpack. -->
<link *ngIf="!isLanguageRTL()" rel="stylesheet" type="text/css" media="screen" href="/templates/pages/classroom-page/classroom-page.component.css">
<link *ngIf="isLanguageRTL()" rel="stylesheet" type="text/css" media="screen" href="/templates/pages/classroom-page/classroom-page.component.rtl.css">
=======
<style>
  .oppia-classroom-search-container {
    background-color: #d7d7d7;
    bottom: 0;
    margin-left: -22.5vw;
    margin-right: -22.5vw;
    padding-bottom: 10px;
    position: absolute;
    width: 100vw;
  }

  .oppia-classroom-search-section .classroom-page-search-bar {
    margin-left: -18px;
  }

  .oppia-classroom-details {
    font-family: 'Roboto', Arial, sans-serif;
    font-size: 0.95em;
  }

  .oppia-classroom-details .course-details {
    margin-bottom: 4vh;
  }

  .oppia-classroom-details h2 {
    color: #545454;
  }

  .oppia-classroom-details p {
    line-height: 2;
  }

  .oppia-classroom-viewer-container,
  .oppia-classroom-search-section {
    display: block;
    margin-left: auto;
    margin-right: auto;
    width: 55vw;
  }

  .oppia-classroom-search-container .initial-help-text {
    font-weight: 500;
    padding-top: 2.5vh;
  }

  .classroom-page-help-text {
    color: #01645c;
    font-family: 'Roboto', Arial, sans-serif;
    font-size: 1.2em;
  }

  .oppia-classroom-viewer-container .oppia-classroom-header {
    color: #01645c;
    font-family: 'Capriola', 'Roboto', Arial, sans-serif;
    margin-bottom: 25px;
    margin-top: 0;
    padding-top: 66.5px;
    text-align: left;
  }

  .oppia-classroom-viewer-container .oppia-topic-summary-tiles {
    display: grid;
    grid-gap: 2vw;
    grid-template-columns: 210px 210px 210px;
    justify-content: space-between;
    margin-top: 40px;
    overflow-y: auto;
    padding-bottom: 18vh;
  }

  .oppia-classroom-viewer-container .oppia-topic-summary-tile {
    padding-bottom: 40px;
  }

  .oppia-classroom-viewer-container .classroom-name {
    font-size: 3em;
  }
  .oppia-classroom-viewer-container .classroom-header {
    font-size: 1.2em;
  }
  .oppia-classroom-viewer-container .oppia-classroom-banner {
    margin-left: 25vw;
    margin-top: -120px;
    width: 25vw;
  }
  classroom-page .oppia-classroom-page-subheading-text {
    font-size: 1em;
  }

  @media(max-width: 1150px) {
    .oppia-topic-summary-tiles {
      margin-bottom: 55px;
    }

    .oppia-classroom-viewer-container .oppia-topic-summary-tiles {
      grid-template-columns: 180px 180px 180px;
    }

    .oppia-classroom-viewer-container,
    .oppia-classroom-search-section {
      width: 60vw;
    }

    .oppia-classroom-search-container {
      margin-bottom: -54px;
      margin-left: -20vw;
    }
  }

  @media (max-width: 850px) {
    .oppia-classroom-viewer-container .oppia-topic-summary-tile {
      padding-bottom: 80px;
    }

    .oppia-classroom-viewer-container .classroom-header {
      margin-top: -3vh;
    }
    .oppia-classroom-search-container .initial-help-text {
      padding-top: 0.5vh;
    }

    .oppia-classroom-viewer-container {
      width: 80vw;
    }

    .oppia-classroom-search-section {
      text-align: center;
      width: 95vw;
    }

    .oppia-classroom-search-bar-container {
      display: flex;
      justify-content: center;
    }

    .oppia-classroom-search-container {
      margin-left: -10vw;
      padding-bottom: 27px;
    }

    .classroom-page-help-text {
      font-size: 1em;
    }

    .oppia-classroom-viewer-container .oppia-classroom-banner {
      margin-left: 15vw;
      margin-top: -7vh;
      width: 50vw;
    }
    .oppia-classroom-viewer-container .oppia-topic-summary-tiles {
      grid-template-columns: 150px 150px 150px;
      margin-top: 5vh;
      padding-bottom: 120px;
    }
  }

  @media(max-width: 500px) {
    .oppia-classroom-viewer-container {
      width: 85vw;
    }

    .oppia-classroom-search-container {
      margin-left: -7.5vw;
    }

    .oppia-classroom-search-section {
      width: 95vw;
    }

    .oppia-classroom-details {
      font-size: 0.8em;
    }

    .oppia-classroom-viewer-container .oppia-topic-summary-tiles {
      display: grid;
      grid-template-columns: 150px 150px;
      justify-content: space-between;
    }
  }
</style>
>>>>>>> bbd3ede4
<|MERGE_RESOLUTION|>--- conflicted
+++ resolved
@@ -41,189 +41,6 @@
     </div>
   </div>
 </div>
-<<<<<<< HEAD
 <!-- TODO(#14625): Incorporate the CSS file inclusion in webpack. -->
 <link *ngIf="!isLanguageRTL()" rel="stylesheet" type="text/css" media="screen" href="/templates/pages/classroom-page/classroom-page.component.css">
-<link *ngIf="isLanguageRTL()" rel="stylesheet" type="text/css" media="screen" href="/templates/pages/classroom-page/classroom-page.component.rtl.css">
-=======
-<style>
-  .oppia-classroom-search-container {
-    background-color: #d7d7d7;
-    bottom: 0;
-    margin-left: -22.5vw;
-    margin-right: -22.5vw;
-    padding-bottom: 10px;
-    position: absolute;
-    width: 100vw;
-  }
-
-  .oppia-classroom-search-section .classroom-page-search-bar {
-    margin-left: -18px;
-  }
-
-  .oppia-classroom-details {
-    font-family: 'Roboto', Arial, sans-serif;
-    font-size: 0.95em;
-  }
-
-  .oppia-classroom-details .course-details {
-    margin-bottom: 4vh;
-  }
-
-  .oppia-classroom-details h2 {
-    color: #545454;
-  }
-
-  .oppia-classroom-details p {
-    line-height: 2;
-  }
-
-  .oppia-classroom-viewer-container,
-  .oppia-classroom-search-section {
-    display: block;
-    margin-left: auto;
-    margin-right: auto;
-    width: 55vw;
-  }
-
-  .oppia-classroom-search-container .initial-help-text {
-    font-weight: 500;
-    padding-top: 2.5vh;
-  }
-
-  .classroom-page-help-text {
-    color: #01645c;
-    font-family: 'Roboto', Arial, sans-serif;
-    font-size: 1.2em;
-  }
-
-  .oppia-classroom-viewer-container .oppia-classroom-header {
-    color: #01645c;
-    font-family: 'Capriola', 'Roboto', Arial, sans-serif;
-    margin-bottom: 25px;
-    margin-top: 0;
-    padding-top: 66.5px;
-    text-align: left;
-  }
-
-  .oppia-classroom-viewer-container .oppia-topic-summary-tiles {
-    display: grid;
-    grid-gap: 2vw;
-    grid-template-columns: 210px 210px 210px;
-    justify-content: space-between;
-    margin-top: 40px;
-    overflow-y: auto;
-    padding-bottom: 18vh;
-  }
-
-  .oppia-classroom-viewer-container .oppia-topic-summary-tile {
-    padding-bottom: 40px;
-  }
-
-  .oppia-classroom-viewer-container .classroom-name {
-    font-size: 3em;
-  }
-  .oppia-classroom-viewer-container .classroom-header {
-    font-size: 1.2em;
-  }
-  .oppia-classroom-viewer-container .oppia-classroom-banner {
-    margin-left: 25vw;
-    margin-top: -120px;
-    width: 25vw;
-  }
-  classroom-page .oppia-classroom-page-subheading-text {
-    font-size: 1em;
-  }
-
-  @media(max-width: 1150px) {
-    .oppia-topic-summary-tiles {
-      margin-bottom: 55px;
-    }
-
-    .oppia-classroom-viewer-container .oppia-topic-summary-tiles {
-      grid-template-columns: 180px 180px 180px;
-    }
-
-    .oppia-classroom-viewer-container,
-    .oppia-classroom-search-section {
-      width: 60vw;
-    }
-
-    .oppia-classroom-search-container {
-      margin-bottom: -54px;
-      margin-left: -20vw;
-    }
-  }
-
-  @media (max-width: 850px) {
-    .oppia-classroom-viewer-container .oppia-topic-summary-tile {
-      padding-bottom: 80px;
-    }
-
-    .oppia-classroom-viewer-container .classroom-header {
-      margin-top: -3vh;
-    }
-    .oppia-classroom-search-container .initial-help-text {
-      padding-top: 0.5vh;
-    }
-
-    .oppia-classroom-viewer-container {
-      width: 80vw;
-    }
-
-    .oppia-classroom-search-section {
-      text-align: center;
-      width: 95vw;
-    }
-
-    .oppia-classroom-search-bar-container {
-      display: flex;
-      justify-content: center;
-    }
-
-    .oppia-classroom-search-container {
-      margin-left: -10vw;
-      padding-bottom: 27px;
-    }
-
-    .classroom-page-help-text {
-      font-size: 1em;
-    }
-
-    .oppia-classroom-viewer-container .oppia-classroom-banner {
-      margin-left: 15vw;
-      margin-top: -7vh;
-      width: 50vw;
-    }
-    .oppia-classroom-viewer-container .oppia-topic-summary-tiles {
-      grid-template-columns: 150px 150px 150px;
-      margin-top: 5vh;
-      padding-bottom: 120px;
-    }
-  }
-
-  @media(max-width: 500px) {
-    .oppia-classroom-viewer-container {
-      width: 85vw;
-    }
-
-    .oppia-classroom-search-container {
-      margin-left: -7.5vw;
-    }
-
-    .oppia-classroom-search-section {
-      width: 95vw;
-    }
-
-    .oppia-classroom-details {
-      font-size: 0.8em;
-    }
-
-    .oppia-classroom-viewer-container .oppia-topic-summary-tiles {
-      display: grid;
-      grid-template-columns: 150px 150px;
-      justify-content: space-between;
-    }
-  }
-</style>
->>>>>>> bbd3ede4
+<link *ngIf="isLanguageRTL()" rel="stylesheet" type="text/css" media="screen" href="/templates/pages/classroom-page/classroom-page.component.rtl.css">