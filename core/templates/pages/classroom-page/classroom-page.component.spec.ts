// Copyright 2020 The Oppia Authors. All Rights Reserved.
//
// Licensed under the Apache License, Version 2.0 (the "License");
// you may not use this file except in compliance with the License.
// You may obtain a copy of the License at
//
//      http://www.apache.org/licenses/LICENSE-2.0
//
// Unless required by applicable law or agreed to in writing, software
// distributed under the License is distributed on an "AS-IS" BASIS,
// WITHOUT WARRANTIES OR CONDITIONS OF ANY KIND, either express or implied.
// See the License for the specific language governing permissions and
// limitations under the License.

/**
 * @fileoverview Unit tests for classroom page component.
 */

// TODO(#7222): Remove the following block of unnnecessary imports once
// the code corresponding to the spec is upgraded to Angular 8.
import { UpgradedServices } from 'services/UpgradedServices';
import { Subscription } from 'rxjs';

import { ClassroomData } from 'domain/classroom/classroom-data.model';
// ^^^ This block is to be removed.

require('pages/classroom-page/classroom-page.component.ts');

describe('Classroom page', () => {
  var ctrl = null;
  var $q = null;
  var $rootScope = null;

  var AlertsService = null;
  var ClassroomBackendApiService = null;
  var LoaderService = null;
  var PageTitleService = null;
  var UrlService = null;

  var loadingMessage = null;
  var subscriptions = [];
  var testSubscriptions = null;

  const translationInitializedSpy = jasmine.createSpy('topicInitialized');
  var classroomData = {};

  beforeEach(angular.mock.module('oppia', function($provide) {
    var ugs = new UpgradedServices();
    for (let [key, value] of Object.entries(ugs.getUpgradedServices())) {
      $provide.value(key, value);
    }
  }));

  beforeEach(angular.mock.inject(function($injector, $componentController) {
    $q = $injector.get('$q');
    $rootScope = $injector.get('$rootScope');

    AlertsService = $injector.get('AlertsService');
    ClassroomBackendApiService = $injector.get('ClassroomBackendApiService');
    LoaderService = $injector.get('LoaderService');
    PageTitleService = $injector.get('PageTitleService');
    UrlService = $injector.get('UrlService');

    subscriptions.push(LoaderService.onLoadingMessageChange.subscribe(
      (message: string) => loadingMessage = message
    ));

    ctrl = $componentController('classroomPage', {
      $rootScope: $rootScope
    });

    // This approach was choosen because spyOn() doesn't work on properties
    // that doesn't have a get access type.
    // Without this approach the test will fail because it'll throw
    // 'Property classroomBackendApiService does not have access type get'
    // or 'Property classroomBackendApiService does not have access type set'
    // error.
    Object.defineProperty(ctrl, 'classroomBackendApiService', {
      get: () => undefined,
      set: () => {}
    });
  }));

  beforeEach(() => {
    testSubscriptions = new Subscription();
    testSubscriptions.add(
      ClassroomBackendApiService.onInitializeTranslation.subscribe(
        translationInitializedSpy));
  });

  afterEach(() => {
    testSubscriptions.unsubscribe();
  });

  afterEach(function() {
    for (let subscription of subscriptions) {
      subscription.unsubscribe();
    }
  });

  it('should get static image url', function() {
    var imagePath = '/path/to/image.png';
    expect(ctrl.getStaticImageUrl(imagePath)).toBe(
      '/assets/images/path/to/image.png');
  });

  describe('when fetching dashboard data successfully', function() {
    beforeEach(function() {
      spyOnProperty(ctrl, 'classroomBackendApiService').and.returnValue(
        ClassroomBackendApiService);
<<<<<<< HEAD
      classroomData = ClassroomDataObjectFactory.createFromBackendData(
        'Math', [], [], 'Course details', 'Topics covered'
=======
      classroomData = ClassroomData.createFromBackendData(
        'Math', [], 'Course details', 'Topics covered'
>>>>>>> 1a0423c1
      );
      spyOn(
        ClassroomBackendApiService,
        'fetchClassroomDataAsync').and.returnValue($q.resolve(classroomData));
      spyOn(PageTitleService, 'setPageTitle').and.callThrough();
      spyOn(UrlService, 'getClassroomUrlFragmentFromUrl').and.returnValue(
        'mock');
    });

    it('should evaluate data get from backend, set page title and init' +
      ' translation', function() {
      ctrl.$onInit();
      expect(loadingMessage).toBe('Loading');

      $rootScope.$apply();

      expect(loadingMessage).toBe('');
      expect(ctrl.bannerImageFileUrl).toBe('/assets/images/splash/books.svg');
      expect(ctrl.classroomDisplayName).toBe('Math');

      expect(PageTitleService.setPageTitle).toHaveBeenCalledWith(
        'Math Classroom | Oppia');

      expect(translationInitializedSpy).toHaveBeenCalled();
      expect(ctrl.classroomData.getName()).toEqual('Math');
    });
  });

  describe('when fetching dashboard data fails', function() {
    beforeEach(function() {
      spyOnProperty(ctrl, 'classroomBackendApiService').and.returnValue(
        ClassroomBackendApiService);
      spyOn(
        ClassroomBackendApiService,
        'fetchClassroomDataAsync').and.returnValue(
        $q.reject({
          status: 404
        }));
      spyOn(AlertsService, 'addWarning').and.callThrough();
      spyOn(UrlService, 'getClassroomUrlFragmentFromUrl').and.returnValue(
        'mock');
    });

    it('should use reject handler', function() {
      ctrl.$onInit();
      expect(loadingMessage).toBe('Loading');

      $rootScope.$apply();

      expect(loadingMessage).toBe('Loading');
      expect(AlertsService.addWarning).toHaveBeenCalledWith(
        'Failed to get dashboard data');
      expect(ctrl.classroomData).toBeUndefined();
    });
  });
});<|MERGE_RESOLUTION|>--- conflicted
+++ resolved
@@ -108,13 +108,8 @@
     beforeEach(function() {
       spyOnProperty(ctrl, 'classroomBackendApiService').and.returnValue(
         ClassroomBackendApiService);
-<<<<<<< HEAD
-      classroomData = ClassroomDataObjectFactory.createFromBackendData(
+      classroomData = ClassroomData.createFromBackendData(
         'Math', [], [], 'Course details', 'Topics covered'
-=======
-      classroomData = ClassroomData.createFromBackendData(
-        'Math', [], 'Course details', 'Topics covered'
->>>>>>> 1a0423c1
       );
       spyOn(
         ClassroomBackendApiService,
