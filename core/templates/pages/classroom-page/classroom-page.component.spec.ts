--- conflicted
+++ resolved
@@ -38,14 +38,10 @@
 
   var loadingMessage = null;
   var subscriptions = [];
-<<<<<<< HEAD
-  var topicSummaryObjects = [];
   var testSubscriptions = null;
 
   const translationInitializedSpy = jasmine.createSpy('topicInitialized');
-=======
   var classroomData = {};
->>>>>>> a9902960
 
   beforeEach(angular.mock.module('oppia', function($provide) {
     var ugs = new UpgradedServices();
@@ -137,14 +133,8 @@
       expect(PageTitleService.setPageTitle).toHaveBeenCalledWith(
         'Mock Classroom | Oppia');
 
-<<<<<<< HEAD
-      expect(ctrl.topicSummaries).toEqual(topicSummaryObjects);
       expect(translationInitializedSpy).toHaveBeenCalled();
-=======
       expect(ctrl.classroomData.getName()).toEqual('Math');
-      expect($rootScope.$broadcast).toHaveBeenCalledWith(
-        'initializeTranslation');
->>>>>>> a9902960
     });
   });
 
