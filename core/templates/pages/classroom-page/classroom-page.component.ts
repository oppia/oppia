<<<<<<< HEAD
// Copyright 2018 The Oppia Authors. All Rights Reserved.
//
// Licensed under the Apache License, Version 2.0 (the "License");
// you may not use this file except in compliance with the License.
// You may obtain a copy of the License at
//
//      http://www.apache.org/licenses/LICENSE-2.0
//
// Unless required by applicable law or agreed to in writing, software
// distributed under the License is distributed on an "AS-IS" BASIS,
// WITHOUT WARRANTIES OR CONDITIONS OF ANY KIND, either express or implied.
// See the License for the specific language governing permissions and
// limitations under the License.

/**
 * @fileoverview Component for the classroom page.
 */

import { Component } from '@angular/core';
import { downgradeComponent } from '@angular/upgrade/static';
import { AppConstants } from 'app.constants';
import { ClassroomBackendApiService } from 'domain/classroom/classroom-backend-api.service';
import { ClassroomData } from 'domain/classroom/classroom-data.model';
import { UrlInterpolationService } from 'domain/utilities/url-interpolation.service';
import { CapitalizePipe } from 'filters/string-utility-filters/capitalize.pipe';
import { AccessValidationBackendApiService } from 'pages/oppia-root/routing/access-validation-backend-api.service';
import { AlertsService } from 'services/alerts.service';
import { UrlService } from 'services/contextual/url.service';
import { WindowRef } from 'services/contextual/window-ref.service';
import { I18nLanguageCodeService } from 'services/i18n-language-code.service';
import { LoaderService } from 'services/loader.service';
import { PageTitleService } from 'services/page-title.service';
import { SiteAnalyticsService } from 'services/site-analytics.service';

@Component({
  selector: 'oppia-classroom-page',
  templateUrl: './classroom-page.component.html'
})
export class ClassroomPageComponent {
  // These properties are initialized using Angular lifecycle hooks
  // and we need to do non-null assertion, for more information see
  // https://github.com/oppia/oppia/wiki/Guide-on-defining-types#ts-7-1
  classroomDisplayName!: string;
  classroomNameTranslationKey!: string;
  classroomUrlFragment!: string;
  bannerImageFileUrl!: string;
  classroomData!: ClassroomData;

  constructor(
    private accessValidationBackendApiService:
      AccessValidationBackendApiService,
    private alertsService: AlertsService,
    private capitalizePipe: CapitalizePipe,
    private classroomBackendApiService: ClassroomBackendApiService,
    private i18nLanguageCodeService: I18nLanguageCodeService,
    private loaderService: LoaderService,
    private pageTitleService: PageTitleService,
    private siteAnalyticsService: SiteAnalyticsService,
    private urlInterpolationService: UrlInterpolationService,
    private urlService: UrlService,
    private windowRef: WindowRef
  ) {}

  ngOnInit(): void {
    this.classroomUrlFragment = (
      this.urlService.getClassroomUrlFragmentFromUrl());
    this.bannerImageFileUrl = this.urlInterpolationService.getStaticImageUrl(
      '/splash/books.svg');

    this.loaderService.showLoadingScreen('Loading');

    this.accessValidationBackendApiService.validateAccessToClassroomPage(
      this.classroomUrlFragment).then(() => {
      this.classroomBackendApiService.fetchClassroomDataAsync(
        this.classroomUrlFragment).then((classroomData) => {
        this.classroomData = classroomData;
        this.classroomDisplayName = this.capitalizePipe.transform(
          classroomData.getName());
        this.classroomNameTranslationKey = this.i18nLanguageCodeService.
          getClassroomTranslationKey(this.classroomDisplayName);
        this.pageTitleService.setDocumentTitle(
          `Learn ${this.classroomDisplayName} with Oppia | Oppia`);
        this.loaderService.hideLoadingScreen();
        this.classroomBackendApiService.onInitializeTranslation.emit();
        this.siteAnalyticsService.registerClassroomPageViewed();
      }, (errorResponse) => {
        if (AppConstants.FATAL_ERROR_CODES.indexOf(
          errorResponse.status) !== -1) {
          this.alertsService.addWarning('Failed to get dashboard data');
        }
      });
    }, (err) => {
      // User provided classroom doesnot exist. Redirect to default classroom.
      this.windowRef.nativeWindow.history.pushState(
        null, 'classroom', AppConstants.DEFAULT_CLASSROOM_URL_FRAGMENT);
      this.ngOnInit();
    });
  }

  getStaticImageUrl(imagePath: string): string {
    return this.urlInterpolationService.getStaticImageUrl(imagePath);
  }

  // This method is used to choose whether to display the classroom name or
  // the classroom name translation in the UI.
  isHackyClassroomTranslationDisplayed(): boolean {
    return (
      this.i18nLanguageCodeService.isHackyTranslationAvailable(
        this.classroomNameTranslationKey
      ) && !this.i18nLanguageCodeService.isCurrentLanguageEnglish()
    );
  }
}

angular.module('oppia').directive('oppiaClassroomPage',
  downgradeComponent({
    component: ClassroomPageComponent
  }) as angular.IDirectiveFactory);
=======
// Copyright 2018 The Oppia Authors. All Rights Reserved.
//
// Licensed under the Apache License, Version 2.0 (the "License");
// you may not use this file except in compliance with the License.
// You may obtain a copy of the License at
//
//      http://www.apache.org/licenses/LICENSE-2.0
//
// Unless required by applicable law or agreed to in writing, software
// distributed under the License is distributed on an "AS-IS" BASIS,
// WITHOUT WARRANTIES OR CONDITIONS OF ANY KIND, either express or implied.
// See the License for the specific language governing permissions and
// limitations under the License.

/**
 * @fileoverview Component for the classroom page.
 */

import { Component } from '@angular/core';
import { downgradeComponent } from '@angular/upgrade/static';
import { AppConstants } from 'app.constants';
import { ClassroomBackendApiService } from 'domain/classroom/classroom-backend-api.service';
import { ClassroomData } from 'domain/classroom/classroom-data.model';
import { UrlInterpolationService } from 'domain/utilities/url-interpolation.service';
import { CapitalizePipe } from 'filters/string-utility-filters/capitalize.pipe';
import { AccessValidationBackendApiService } from 'pages/oppia-root/routing/access-validation-backend-api.service';
import { AlertsService } from 'services/alerts.service';
import { UrlService } from 'services/contextual/url.service';
import { WindowRef } from 'services/contextual/window-ref.service';
import { I18nLanguageCodeService } from 'services/i18n-language-code.service';
import { LoaderService } from 'services/loader.service';
import { PageTitleService } from 'services/page-title.service';
import { SiteAnalyticsService } from 'services/site-analytics.service';

@Component({
  selector: 'oppia-classroom-page',
  templateUrl: './classroom-page.component.html'
})
export class ClassroomPageComponent {
  // These properties are initialized using Angular lifecycle hooks
  // and we need to do non-null assertion, for more information see
  // https://github.com/oppia/oppia/wiki/Guide-on-defining-types#ts-7-1
  classroomDisplayName!: string;
  classroomNameTranslationKey!: string;
  classroomUrlFragment!: string;
  bannerImageFileUrl!: string;
  classroomData!: ClassroomData;

  constructor(
    private accessValidationBackendApiService:
      AccessValidationBackendApiService,
    private alertsService: AlertsService,
    private capitalizePipe: CapitalizePipe,
    private classroomBackendApiService: ClassroomBackendApiService,
    private i18nLanguageCodeService: I18nLanguageCodeService,
    private loaderService: LoaderService,
    private pageTitleService: PageTitleService,
    private siteAnalyticsService: SiteAnalyticsService,
    private urlInterpolationService: UrlInterpolationService,
    private urlService: UrlService,
    private windowRef: WindowRef
  ) {}

  ngOnInit(): void {
    this.classroomUrlFragment = (
      this.urlService.getClassroomUrlFragmentFromUrl());
    this.bannerImageFileUrl = this.urlInterpolationService.getStaticImageUrl(
      '/splash/books.svg');

    this.loaderService.showLoadingScreen('Loading');

    this.accessValidationBackendApiService.validateAccessToClassroomPage(
      this.classroomUrlFragment).then(() => {
      this.classroomBackendApiService.fetchClassroomDataAsync(
        this.classroomUrlFragment).then((classroomData) => {
        this.classroomData = classroomData;
        this.classroomDisplayName = this.capitalizePipe.transform(
          classroomData.getName());
        this.classroomNameTranslationKey = this.i18nLanguageCodeService.
          getClassroomTranslationKey(this.classroomDisplayName);
        this.pageTitleService.setDocumentTitle(
          `Learn ${this.classroomDisplayName} with Oppia | Oppia`);
        this.loaderService.hideLoadingScreen();
        this.classroomBackendApiService.onInitializeTranslation.emit();
        this.siteAnalyticsService.registerClassroomPageViewed();
      }, (errorResponse) => {
        if (AppConstants.FATAL_ERROR_CODES.indexOf(
          errorResponse.status) !== -1) {
          this.alertsService.addWarning('Failed to get dashboard data');
        }
      });
    }, (err) => {
      // User provided classroom doesnot exist. Redirect to default classroom.
      this.windowRef.nativeWindow.history.pushState(
        null, 'classroom', AppConstants.DEFAULT_CLASSROOM_URL_FRAGMENT);
      this.ngOnInit();
    });
  }

  getStaticImageUrl(imagePath: string): string {
    return this.urlInterpolationService.getStaticImageUrl(imagePath);
  }

  isLanguageRTL(): boolean {
    return this.i18nLanguageCodeService.isCurrentLanguageRTL();
  }

  // This method is used to choose whether to display the classroom name or
  // the classroom name translation in the UI.
  isHackyClassroomTranslationDisplayed(): boolean {
    return (
      this.i18nLanguageCodeService.isHackyTranslationAvailable(
        this.classroomNameTranslationKey
      ) && !this.i18nLanguageCodeService.isCurrentLanguageEnglish()
    );
  }
}

angular.module('oppia').directive('oppiaClassroomPage',
  downgradeComponent({
    component: ClassroomPageComponent
  }) as angular.IDirectiveFactory);
>>>>>>> cb2f7d4c
<|MERGE_RESOLUTION|>--- conflicted
+++ resolved
@@ -1,123 +1,3 @@
-<<<<<<< HEAD
-// Copyright 2018 The Oppia Authors. All Rights Reserved.
-//
-// Licensed under the Apache License, Version 2.0 (the "License");
-// you may not use this file except in compliance with the License.
-// You may obtain a copy of the License at
-//
-//      http://www.apache.org/licenses/LICENSE-2.0
-//
-// Unless required by applicable law or agreed to in writing, software
-// distributed under the License is distributed on an "AS-IS" BASIS,
-// WITHOUT WARRANTIES OR CONDITIONS OF ANY KIND, either express or implied.
-// See the License for the specific language governing permissions and
-// limitations under the License.
-
-/**
- * @fileoverview Component for the classroom page.
- */
-
-import { Component } from '@angular/core';
-import { downgradeComponent } from '@angular/upgrade/static';
-import { AppConstants } from 'app.constants';
-import { ClassroomBackendApiService } from 'domain/classroom/classroom-backend-api.service';
-import { ClassroomData } from 'domain/classroom/classroom-data.model';
-import { UrlInterpolationService } from 'domain/utilities/url-interpolation.service';
-import { CapitalizePipe } from 'filters/string-utility-filters/capitalize.pipe';
-import { AccessValidationBackendApiService } from 'pages/oppia-root/routing/access-validation-backend-api.service';
-import { AlertsService } from 'services/alerts.service';
-import { UrlService } from 'services/contextual/url.service';
-import { WindowRef } from 'services/contextual/window-ref.service';
-import { I18nLanguageCodeService } from 'services/i18n-language-code.service';
-import { LoaderService } from 'services/loader.service';
-import { PageTitleService } from 'services/page-title.service';
-import { SiteAnalyticsService } from 'services/site-analytics.service';
-
-@Component({
-  selector: 'oppia-classroom-page',
-  templateUrl: './classroom-page.component.html'
-})
-export class ClassroomPageComponent {
-  // These properties are initialized using Angular lifecycle hooks
-  // and we need to do non-null assertion, for more information see
-  // https://github.com/oppia/oppia/wiki/Guide-on-defining-types#ts-7-1
-  classroomDisplayName!: string;
-  classroomNameTranslationKey!: string;
-  classroomUrlFragment!: string;
-  bannerImageFileUrl!: string;
-  classroomData!: ClassroomData;
-
-  constructor(
-    private accessValidationBackendApiService:
-      AccessValidationBackendApiService,
-    private alertsService: AlertsService,
-    private capitalizePipe: CapitalizePipe,
-    private classroomBackendApiService: ClassroomBackendApiService,
-    private i18nLanguageCodeService: I18nLanguageCodeService,
-    private loaderService: LoaderService,
-    private pageTitleService: PageTitleService,
-    private siteAnalyticsService: SiteAnalyticsService,
-    private urlInterpolationService: UrlInterpolationService,
-    private urlService: UrlService,
-    private windowRef: WindowRef
-  ) {}
-
-  ngOnInit(): void {
-    this.classroomUrlFragment = (
-      this.urlService.getClassroomUrlFragmentFromUrl());
-    this.bannerImageFileUrl = this.urlInterpolationService.getStaticImageUrl(
-      '/splash/books.svg');
-
-    this.loaderService.showLoadingScreen('Loading');
-
-    this.accessValidationBackendApiService.validateAccessToClassroomPage(
-      this.classroomUrlFragment).then(() => {
-      this.classroomBackendApiService.fetchClassroomDataAsync(
-        this.classroomUrlFragment).then((classroomData) => {
-        this.classroomData = classroomData;
-        this.classroomDisplayName = this.capitalizePipe.transform(
-          classroomData.getName());
-        this.classroomNameTranslationKey = this.i18nLanguageCodeService.
-          getClassroomTranslationKey(this.classroomDisplayName);
-        this.pageTitleService.setDocumentTitle(
-          `Learn ${this.classroomDisplayName} with Oppia | Oppia`);
-        this.loaderService.hideLoadingScreen();
-        this.classroomBackendApiService.onInitializeTranslation.emit();
-        this.siteAnalyticsService.registerClassroomPageViewed();
-      }, (errorResponse) => {
-        if (AppConstants.FATAL_ERROR_CODES.indexOf(
-          errorResponse.status) !== -1) {
-          this.alertsService.addWarning('Failed to get dashboard data');
-        }
-      });
-    }, (err) => {
-      // User provided classroom doesnot exist. Redirect to default classroom.
-      this.windowRef.nativeWindow.history.pushState(
-        null, 'classroom', AppConstants.DEFAULT_CLASSROOM_URL_FRAGMENT);
-      this.ngOnInit();
-    });
-  }
-
-  getStaticImageUrl(imagePath: string): string {
-    return this.urlInterpolationService.getStaticImageUrl(imagePath);
-  }
-
-  // This method is used to choose whether to display the classroom name or
-  // the classroom name translation in the UI.
-  isHackyClassroomTranslationDisplayed(): boolean {
-    return (
-      this.i18nLanguageCodeService.isHackyTranslationAvailable(
-        this.classroomNameTranslationKey
-      ) && !this.i18nLanguageCodeService.isCurrentLanguageEnglish()
-    );
-  }
-}
-
-angular.module('oppia').directive('oppiaClassroomPage',
-  downgradeComponent({
-    component: ClassroomPageComponent
-  }) as angular.IDirectiveFactory);
-=======
 // Copyright 2018 The Oppia Authors. All Rights Reserved.
 //
 // Licensed under the Apache License, Version 2.0 (the "License");
@@ -239,5 +119,4 @@
 angular.module('oppia').directive('oppiaClassroomPage',
   downgradeComponent({
     component: ClassroomPageComponent
-  }) as angular.IDirectiveFactory);
->>>>>>> cb2f7d4c
+  }) as angular.IDirectiveFactory);