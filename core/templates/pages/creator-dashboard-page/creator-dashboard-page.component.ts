--- conflicted
+++ resolved
@@ -118,11 +118,7 @@
   }
 
   getProfileImageWebpDataUrl(username: string): string {
-<<<<<<< HEAD
-    let [_ , webpImageUrl] = this.userService.getProfileImageDataUrl(
-=======
     let [_, webpImageUrl] = this.userService.getProfileImageDataUrl(
->>>>>>> af8dfa99
       username);
     return webpImageUrl;
   }
