// Copyright 2020 The Oppia Authors. All Rights Reserved.
//
// Licensed under the Apache License, Version 2.0 (the "License");
// you may not use this file except in compliance with the License.
// You may obtain a copy of the License at
//
//      http://www.apache.org/licenses/LICENSE-2.0
//
// Unless required by applicable law or agreed to in writing, software
// distributed under the License is distributed on an "AS-IS" BASIS,
// WITHOUT WARRANTIES OR CONDITIONS OF ANY KIND, either express or implied.
// See the License for the specific language governing permissions and
// limitations under the License.

/**
 * @fileoverview Unit tests for story preview tab component.
 */

import { HttpClientTestingModule } from '@angular/common/http/testing';
import { EventEmitter } from '@angular/core';
import { TestBed } from '@angular/core/testing';

import { EditableStoryBackendApiService } from
  'domain/story/editable-story-backend-api.service';
import { StoryEditorNavigationService } from
  'pages/story-editor-page/services/story-editor-navigation.service';
import { StoryObjectFactory } from 'domain/story/StoryObjectFactory';
import { importAllAngularServices } from 'tests/unit-test-utils';

describe('Story Preview tab', function() {
  var $scope = null;
  var ctrl = null;
  var story = null;
  var MockStoryEditorNavigationService = null;
  var storyInitializedEventEmitter = null;
  var storyReinitializedEventEmitter = null;
<<<<<<< HEAD

  importAllAngularServices();

=======
  importAllAngularServices();
>>>>>>> e2dd4280
  beforeEach(() => {
    TestBed.configureTestingModule({
      imports: [HttpClientTestingModule],
      providers: [StoryObjectFactory, StoryEditorNavigationService,
        EditableStoryBackendApiService]
    });
  });
  beforeEach(angular.mock.module('oppia', function($provide) {
    $provide.value(
      'EditableStoryBackendApiService',
      TestBed.get(EditableStoryBackendApiService));
    $provide.value('StoryObjectFactory', TestBed.get(StoryObjectFactory));
    $provide.value(
      'StoryEditorNavigationService',
      TestBed.get(StoryEditorNavigationService));
  }));

  beforeEach(angular.mock.inject(function($injector, $componentController) {
    var $rootScope = $injector.get('$rootScope');
    var StoryObjectFactory = $injector.get('StoryObjectFactory');
    var StoryEditorStateService = $injector.get('StoryEditorStateService');
    $scope = $rootScope.$new();
    MockStoryEditorNavigationService = {
      activeTab: 'story_preview',
      getActiveTab: () => this.activeTab,
      getChapterId: () => 'node_1',
      getChapterIndex: () => null,
      navigateToStoryEditor: () => {
        this.activeTab = 'story';
      }
    };

    story = StoryObjectFactory.createFromBackendDict({
      id: 'storyId_0',
      title: 'Story title',
      description: 'Story Description',
      notes: '<p>Notes/p>',
      story_contents: {
        initial_node_id: 'node_1',
        next_node_id: 'node_3',
        nodes: [{
          id: 'node_1',
          prerequisite_skill_ids: [],
          acquired_skill_ids: [],
          destination_node_ids: [],
          outline: 'Outline',
          exploration_id: 'exp_1',
          outline_is_finalized: false,
          thumbnail_filename: 'img.png',
          thumbnail_bg_color: '#a33f40'
        }, {
          id: 'node_2',
          prerequisite_skill_ids: [],
          acquired_skill_ids: [],
          destination_node_ids: [],
          outline: 'Outline',
          exploration_id: 'exp_2',
          outline_is_finalized: false,
          thumbnail_filename: 'img2.png',
          thumbnail_bg_color: '#a33f40'
        }],
      },
      language_code: 'en',
      story_contents_schema_version: '1',
      version: '1',
      corresponding_topic_id: 'topic_id'
    });

    storyInitializedEventEmitter = new EventEmitter();
    storyReinitializedEventEmitter = new EventEmitter();

    spyOn(StoryEditorStateService, 'getStory').and.returnValue(story);
    spyOnProperty(StoryEditorStateService, 'onStoryInitialized').and.callFake(
      function() {
        return storyInitializedEventEmitter;
      });
    spyOnProperty(StoryEditorStateService, 'onStoryReinitialized').and.callFake(
      function() {
        return storyReinitializedEventEmitter;
      });
    ctrl = $componentController('storyPreviewTab', {
      $scope: $scope,
      StoryEditorStateService: StoryEditorStateService,
      StoryEditorNavigationService: MockStoryEditorNavigationService,
    });
  }));

  afterEach(() => {
    ctrl.$onDestroy();
  });

  it('should set initialize the variables', function() {
    ctrl.$onInit();
    expect(ctrl.story).toEqual(story);
    expect(ctrl.storyId).toEqual('storyId_0');
  });

  it('should return the exploration url for the story node', function() {
    ctrl.$onInit();
    let node = story.getStoryContents().getNodes()[0];
    expect(ctrl.getExplorationUrl(node)).toEqual(
      '/explore/exp_1?story_id=storyId_0&node_id=node_1');
    node = story.getStoryContents().getNodes()[1];
    expect(ctrl.getExplorationUrl(node)).toEqual(
      '/explore/exp_2?story_id=storyId_0&node_id=node_2');
  });

  it('should called initEditor on calls from story being initialized',
    function() {
      spyOn(ctrl, 'initEditor').and.callThrough();
      ctrl.$onInit();
      storyInitializedEventEmitter.emit();
      storyReinitializedEventEmitter.emit();
      expect(ctrl.initEditor).toHaveBeenCalledTimes(3);
    });
});<|MERGE_RESOLUTION|>--- conflicted
+++ resolved
@@ -34,13 +34,7 @@
   var MockStoryEditorNavigationService = null;
   var storyInitializedEventEmitter = null;
   var storyReinitializedEventEmitter = null;
-<<<<<<< HEAD
-
   importAllAngularServices();
-
-=======
-  importAllAngularServices();
->>>>>>> e2dd4280
   beforeEach(() => {
     TestBed.configureTestingModule({
       imports: [HttpClientTestingModule],
