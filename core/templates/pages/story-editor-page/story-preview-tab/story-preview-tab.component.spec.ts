// Copyright 2020 The Oppia Authors. All Rights Reserved.
//
// Licensed under the Apache License, Version 2.0 (the "License");
// you may not use this file except in compliance with the License.
// You may obtain a copy of the License at
//
//      http://www.apache.org/licenses/LICENSE-2.0
//
// Unless required by applicable law or agreed to in writing, software
// distributed under the License is distributed on an "AS-IS" BASIS,
// WITHOUT WARRANTIES OR CONDITIONS OF ANY KIND, either express or implied.
// See the License for the specific language governing permissions and
// limitations under the License.

/**
 * @fileoverview Unit tests for story preview tab component.
 */

import { HttpClientTestingModule } from '@angular/common/http/testing';
import { EventEmitter } from '@angular/core';
<<<<<<< HEAD
import { ComponentFixture, TestBed } from '@angular/core/testing';
=======
import { TestBed } from '@angular/core/testing';

import { EditableStoryBackendApiService } from
  'domain/story/editable-story-backend-api.service';
>>>>>>> d6f7397a
import { StoryEditorNavigationService } from
  'pages/story-editor-page/services/story-editor-navigation.service';
import { Story, StoryObjectFactory } from 'domain/story/StoryObjectFactory';
import { StoryPreviewTabComponent } from './story-preview-tab.component';
import { StoryEditorStateService } from '../services/story-editor-state.service';
import { MockTranslatePipe } from 'tests/unit-test-utils';

class MockStoryEditorNavigationService {
  activeTab: 'story_preview';
  getActiveTab: () => string;
  getChapterId: () => 'node_1';
  getChapterIndex: () => null;
  navigateToStoryEditor: () => {
    return;
  };
}
describe('Story Preview tab', () => {
  let component: StoryPreviewTabComponent;
  let fixture: ComponentFixture<StoryPreviewTabComponent>;
  let story: Story = null;
  let storyInitializedEventEmitter: EventEmitter<void> = null;
  let storyReinitializedEventEmitter: EventEmitter<void> = null;
  let storyObjectFactory = null;
  let storyEditorStateService: StoryEditorStateService;
  beforeEach(() => {
    TestBed.configureTestingModule({
      imports: [HttpClientTestingModule],
<<<<<<< HEAD
      declarations: [StoryPreviewTabComponent, MockTranslatePipe],
      providers: [{
        StoryObjectFactory,
        StoryEditorNavigationService,
        provide: [
          {
            provide: StoryEditorNavigationService,
            UseClass: MockStoryEditorNavigationService
          }
        ]
      }]
    }).compileComponents();
  });
  beforeEach(() => {
    fixture = TestBed.createComponent(StoryPreviewTabComponent);
    component = fixture.componentInstance;
    storyObjectFactory = TestBed.get(StoryObjectFactory);
    storyEditorStateService = TestBed.get(StoryEditorStateService);
    story = storyObjectFactory.createFromBackendDict({
=======
      providers: [StoryObjectFactory, StoryEditorNavigationService,
        EditableStoryBackendApiService]
    });
  });
  beforeEach(angular.mock.module('oppia', function($provide) {
    $provide.value(
      'EditableStoryBackendApiService',
      TestBed.get(EditableStoryBackendApiService));
    $provide.value('StoryObjectFactory', TestBed.get(StoryObjectFactory));
    $provide.value(
      'StoryEditorNavigationService',
      TestBed.get(StoryEditorNavigationService));
  }));

  beforeEach(angular.mock.inject(function($injector, $componentController) {
    var $rootScope = $injector.get('$rootScope');
    var StoryObjectFactory = $injector.get('StoryObjectFactory');
    var StoryEditorStateService = $injector.get('StoryEditorStateService');
    $scope = $rootScope.$new();
    MockStoryEditorNavigationService = {
      activeTab: 'story_preview',
      getActiveTab: () => this.activeTab,
      getChapterId: () => 'node_1',
      getChapterIndex: () => null,
      navigateToStoryEditor: () => {
        this.activeTab = 'story';
      }
    };

    story = StoryObjectFactory.createFromBackendDict({
>>>>>>> d6f7397a
      id: 'storyId_0',
      title: 'Story title',
      description: 'Story Description',
      notes: '<p>Notes/p>',
      story_contents: {
        initial_node_id: 'node_1',
        next_node_id: 'node_3',
        nodes: [{
          id: 'node_1',
          prerequisite_skill_ids: [],
          acquired_skill_ids: [],
          destination_node_ids: [],
          outline: 'Outline',
          exploration_id: 'exp_1',
          outline_is_finalized: false,
          thumbnail_filename: 'img.png',
          thumbnail_bg_color: '#a33f40'
        }, {
          id: 'node_2',
          prerequisite_skill_ids: [],
          acquired_skill_ids: [],
          destination_node_ids: [],
          outline: 'Outline',
          exploration_id: 'exp_2',
          outline_is_finalized: false,
          thumbnail_filename: 'img2.png',
          thumbnail_bg_color: '#a33f40'
        }],
      },
      language_code: 'en',
      story_contents_schema_version: '1',
      version: '1',
      corresponding_topic_id: 'topic_id'
    });

    storyInitializedEventEmitter = new EventEmitter();
    storyReinitializedEventEmitter = new EventEmitter();

    spyOn(storyEditorStateService, 'getStory').and.returnValue(story);
    spyOnProperty(storyEditorStateService, 'onStoryInitialized').and.callFake(
      () => {
        return storyInitializedEventEmitter;
      });
    spyOnProperty(storyEditorStateService, 'onStoryReinitialized').and.callFake(
      () => {
        return storyReinitializedEventEmitter;
      });
  });

  afterEach(() => {
    component.ngOnDestroy();
  });

  it('should set initialize the variables', () => {
    component.ngOnInit();
    expect(component.story).toEqual(story);
    expect(component.storyId).toEqual('storyId_0');
  });

  it('should return the exploration url for the story node', () => {
    component.ngOnInit();
    let node = story.getStoryContents().getNodes()[0];
    expect(component.getExplorationUrl(node)).toEqual(
      '/explore/exp_1?story_id=storyId_0&node_id=node_1');
    node = story.getStoryContents().getNodes()[1];
    expect(component.getExplorationUrl(node)).toEqual(
      '/explore/exp_2?story_id=storyId_0&node_id=node_2');
  });

  it('should called initEditor on calls from story being initialized',
    () => {
      spyOn(component, 'initEditor').and.callThrough();
      component.ngOnInit();
      storyInitializedEventEmitter.emit();
      storyReinitializedEventEmitter.emit();
      expect(component.initEditor).toHaveBeenCalledTimes(3);
    });
});<|MERGE_RESOLUTION|>--- conflicted
+++ resolved
@@ -18,14 +18,10 @@
 
 import { HttpClientTestingModule } from '@angular/common/http/testing';
 import { EventEmitter } from '@angular/core';
-<<<<<<< HEAD
-import { ComponentFixture, TestBed } from '@angular/core/testing';
-=======
 import { TestBed } from '@angular/core/testing';
 
 import { EditableStoryBackendApiService } from
   'domain/story/editable-story-backend-api.service';
->>>>>>> d6f7397a
 import { StoryEditorNavigationService } from
   'pages/story-editor-page/services/story-editor-navigation.service';
 import { Story, StoryObjectFactory } from 'domain/story/StoryObjectFactory';
@@ -53,27 +49,6 @@
   beforeEach(() => {
     TestBed.configureTestingModule({
       imports: [HttpClientTestingModule],
-<<<<<<< HEAD
-      declarations: [StoryPreviewTabComponent, MockTranslatePipe],
-      providers: [{
-        StoryObjectFactory,
-        StoryEditorNavigationService,
-        provide: [
-          {
-            provide: StoryEditorNavigationService,
-            UseClass: MockStoryEditorNavigationService
-          }
-        ]
-      }]
-    }).compileComponents();
-  });
-  beforeEach(() => {
-    fixture = TestBed.createComponent(StoryPreviewTabComponent);
-    component = fixture.componentInstance;
-    storyObjectFactory = TestBed.get(StoryObjectFactory);
-    storyEditorStateService = TestBed.get(StoryEditorStateService);
-    story = storyObjectFactory.createFromBackendDict({
-=======
       providers: [StoryObjectFactory, StoryEditorNavigationService,
         EditableStoryBackendApiService]
     });
@@ -104,7 +79,6 @@
     };
 
     story = StoryObjectFactory.createFromBackendDict({
->>>>>>> d6f7397a
       id: 'storyId_0',
       title: 'Story title',
       description: 'Story Description',
