<div class="node-field">
  <div class="story-node-thumbnail">
    <label class="form-heading">Chapter Thumbnail</label>
    <thumbnail-uploader filename="getThumbnailFilename()"
                        update-filename="updateThumbnailFilename"
                        bg-color="getThumbnailBgColor()"
                        update-bg-color="updateThumbnailBgColor"
                        allowed-bg-colors="allowedBgColors"
                        aspect-ratio="'16:9'"
                        preview-title="editableTitle"
                        preview-description="editableDescription"
                        preview-description-bg-color=""
                        preview-footer="">
    </thumbnail-uploader>
  </div>
  <div class="story-node-field">
    <label for="storyNodeTitle" class="form-heading">Chapter Title</label>
    <input id="storyNodeTitle" type="text" class="form-control"
           ng-model="editableTitle" ng-blur="updateTitle(editableTitle)"
           placeholder="Enter a title for the chapter." maxlength="<[MAX_CHARS_IN_CHAPTER_TITLE]>" ng-trim="false">
    <span class="oppia-input-box-subtitle">
      <i>
        Chapter title should be at most <[MAX_CHARS_IN_CHAPTER_TITLE]> characters.
      </i>
    </span>
  </div>
  <div class="story-node-field">
    <label for="storyNodeDescription" class="form-heading">Chapter Description</label>
    <textarea id="storyNodeDescription" type="text" class="form-control oppia-add-chapter-description protractor-test-add-chapter-description"
              ng-model="editableDescription" ng-blur="updateDescription(editableDescription)"
              placeholder="Enter the description for the chapter." maxlength="<[MAX_CHARS_IN_CHAPTER_DESCRIPTION]>" ng-trim="false">
    </textarea>
    <span class="oppia-input-box-subtitle">
      <i>
        Chapter description should be at most <[MAX_CHARS_IN_CHAPTER_DESCRIPTION]> characters.
      </i>
    </span>
  </div>
  <div class="protractor-test-add-chapter-outline">
    <label for="storyNodeOutline" class="form-heading"> Chapter Outline </label> <br>
    Outline Finalized
    <i ng-if="!isOutlineFinalized()" ng-click="finalizeOutline()" class="material-icons md-18">check_box_outline_blank</i>
    <i ng-if="isOutlineFinalized()" ng-click="unfinalizeOutline()" class="material-icons md-18">check_box</i>
    <schema-based-editor id="storyNodeOutline"
                         schema="OUTLINE_SCHEMA"
                         local-value="editableOutline">
    </schema-based-editor>
    <button type="button"
            class="btn btn-success save-button protractor-test-node-outline-save-button"
            ng-disabled="!isOutlineModified(editableOutline)"
            ng-click="updateOutline(editableOutline)">
      Save
    </button>
  </div>
  <label class="form-heading oppia-exploration-id-text"> Exploration ID </label>
  <form class="form-horizontal" role="form" ng-submit="updateExplorationId(explorationId)">
    <input class="protractor-test-exploration-id-input" type="text" ng-model="explorationId" ng-change="checkCanSaveExpId()">
    <span ng-if="!isStoryPublished()" ng-click="updateExplorationId(null)" class="fas fa-trash-alt list-summary"> </span>
    <div class="oppia-exploration-id-save-button-container">
      <button type="submit" class="protractor-test-exploration-id-save-button btn btn-success btn-sm" ng-disabled="!expIdCanBeSaved || (explorationId === currentExplorationId)">Save</button>
    </div>
    <span class="form-text error-message" ng-if="invalidExpErrorIsShown">
      <em>Please enter a valid exploration id.</em>
    </span>
  </form>
  <label class="form-heading oppia-exploration-id-text"> Prerequisite Skill IDs </label>
  <div class="oppia-placeholder">
    The skill should be one of the skills that are linked to this topic.
  </div>
  <div>
    <md-card class="destination-node-id" ng-repeat="skillId in getPrerequisiteSkillIds()">
      <div class="skill-description-card protractor-test-prerequisite-skill-description-card">
        <span class="oppia-remove-prerequisite-skill protractor-test-remove-prerequisite-skill" ng-click="removePrerequisiteSkillId(skillId)" aria-hidden="true">
          <i class="material-icons oppia-remove-skill-button md-18">&#xE14C;</i>
        </span>
        <a ng-href="<[getSkillEditorUrl(skillId)]>" target="_blank" rel="noopener"><[skillIdToSummaryMap[skillId]]></a>
      </div>
    </md-card>
    <button class="btn btn-success btn-sm protractor-test-add-prerequisite-skill" ng-click="addPrerequisiteSkillId()">Add Prerequisite Skill</button>
  </div>
  <label class="form-heading oppia-exploration-id-text"> Acquired Skill IDs </label>
  <div class="oppia-placeholder">
    The skill should be one of the skills that are linked to this topic.
  </div>
  <div>
    <md-card class="destination-node-id" ng-repeat="skillId in getAcquiredSkillIds()">
      <div class="skill-description-card protractor-test-acquired-skill-description-card">
        <span class="oppia-remove-prerequisite-skill protractor-test-remove-acquired-skill" ng-click="removeAcquiredSkillId(skillId)" aria-hidden="true">
          <i class="material-icons md-18 oppia-remove-skill-button">&#xE14C;</i>
        </span>
        <a ng-href="<[getSkillEditorUrl(skillId)]>" target="_blank" rel="noopener"><[skillIdToSummaryMap[skillId]]></a>
      </div>
    </md-card>
    <button class="btn btn-success btn-sm protractor-test-add-acquired-skill" ng-click="addAcquiredSkillId()">Add Acquired Skill</button>
  </div>
<<<<<<< HEAD
  <div class="node-field">
    <div ng-if="getDestinationNodeIds().length > 0">
      <label class="form-heading"> Next Chapter </label>
      <md-card class="destination-node-id"
               ng-repeat="nodeId in getDestinationNodeIds()"
               ng-click="viewNodeEditor(nodeId)">
        <div class="repeating-card-wrapper protractor-test-next-chapter-card">
          <[nodeIdToTitleMap[nodeId]]>
          <span class="oppia-remove-prerequisite-skill protractor-test-remove-destination-button" ng-click="removeDestinationNodeId(nodeId)" aria-hidden="true">
            <i class="material-icons md-18 oppia-remove-skill-button">&#xE14C;</i>
          </span>
        </div>
      </md-card>
    </div>
    <div class="oppia-node-ids" ng-if="getDestinationNodeIds().length === 0">
      <label> Select destination chapter </label>
      <div>
        <select class="form-control oppia-destination-select protractor-test-destination-select"
                ng-model="newNodeId"
                ng-if="availableNodes.length > 0"
                ng-options="node.id as node.text for node in availableNodes"
                ng-click="addDestinationNode(newNodeId)">
          <option value="">Pick an already existing chapter</option>
        </select>
        <button class="btn btn-success protractor-test-add-destination-chapter-button"
                ng-click="addNewDestinationNode()"> Add a new Destination Chapter
        </button>
      </div>
    </div>
  </div>
=======
>>>>>>> 170bdeae
</div>

<style>
  story-editor .repeating-card-wrapper {
      height: 2.5em;
      padding-left: 0.5em;
      padding-top: 0.5em;
  }

  story-editor .oppia-placeholder {
    margin-bottom: 1vh;
  }

  story-editor .story-node-field {
    margin-bottom: 3%;
  }

  story-editor .node-field {
    height: auto;
    margin-top: 3%;
  }
  story-editor .skill-description-card {
    max-height: 10em;
    overflow-wrap: break-word;
    padding-bottom: 10px;
    padding-left: 10px;
    padding-top: 10px;
  }
  story-editor .node-field label {
    margin-bottom: 3%;
  }
  story-editor .destination-node-id {
    background-color: #efefef;
    margin-left: 0;
  }
  story-editor .destination-node-id:hover {
    background-color: #e0e0e0;
  }
  story-editor .node-field .save-button {
    margin-top: 1.5vh;
  }
  story-editor .error-message {
    color: #a94442;
    font-size: 13px;
  }
  story-editor .oppia-add-chapter-description {
    height: 10vh;
  }

  story-editor .oppia-exploration-id-text {
    padding-top: 2em;
  }

  story-editor .oppia-exploration-id-save-button-container {
    margin-top: 20px;
  }

  story-editor .oppia-remove-prerequisite-skill {
    float: right;
  }

  story-editor .oppia-remove-skill-button {
    color: red;
  }

  story-editor .oppia-node-ids {
    margin-top: 1em;
  }

  story-editor .oppia-destination-select {
    margin-bottom: 10px;
    width: 300px;
  }
</style><|MERGE_RESOLUTION|>--- conflicted
+++ resolved
@@ -93,39 +93,6 @@
     </md-card>
     <button class="btn btn-success btn-sm protractor-test-add-acquired-skill" ng-click="addAcquiredSkillId()">Add Acquired Skill</button>
   </div>
-<<<<<<< HEAD
-  <div class="node-field">
-    <div ng-if="getDestinationNodeIds().length > 0">
-      <label class="form-heading"> Next Chapter </label>
-      <md-card class="destination-node-id"
-               ng-repeat="nodeId in getDestinationNodeIds()"
-               ng-click="viewNodeEditor(nodeId)">
-        <div class="repeating-card-wrapper protractor-test-next-chapter-card">
-          <[nodeIdToTitleMap[nodeId]]>
-          <span class="oppia-remove-prerequisite-skill protractor-test-remove-destination-button" ng-click="removeDestinationNodeId(nodeId)" aria-hidden="true">
-            <i class="material-icons md-18 oppia-remove-skill-button">&#xE14C;</i>
-          </span>
-        </div>
-      </md-card>
-    </div>
-    <div class="oppia-node-ids" ng-if="getDestinationNodeIds().length === 0">
-      <label> Select destination chapter </label>
-      <div>
-        <select class="form-control oppia-destination-select protractor-test-destination-select"
-                ng-model="newNodeId"
-                ng-if="availableNodes.length > 0"
-                ng-options="node.id as node.text for node in availableNodes"
-                ng-click="addDestinationNode(newNodeId)">
-          <option value="">Pick an already existing chapter</option>
-        </select>
-        <button class="btn btn-success protractor-test-add-destination-chapter-button"
-                ng-click="addNewDestinationNode()"> Add a new Destination Chapter
-        </button>
-      </div>
-    </div>
-  </div>
-=======
->>>>>>> 170bdeae
 </div>
 
 <style>
