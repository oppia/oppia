--- conflicted
+++ resolved
@@ -1,10 +1,7 @@
-<<<<<<< HEAD
-=======
 <p class="oppia-mobile-back-to-parent" ng-click="returnToTopicEditorPage()">
   <i class="fa fa-angle-left"></i>
   <span>Back to Topic</span>
 </p>
->>>>>>> f3e9b0f2
 <div class="topic-story-name">
   <span class="topic-name protractor-test-return-to-topic-button" ng-click="returnToTopicEditorPage()">
     <[getTopicName()]> /
@@ -19,64 +16,6 @@
       <md-card class="oppia-page-card oppia-long-text content-card story-content-card oppia-mobile-collapsible-card">
         <div class="chapter-list-card-header oppia-mobile-collapsible-card-header" ng-click="toggleStoryEditorCard()">
           <h3 class="story-card-header">Story Card</h3>
-<<<<<<< HEAD
-          <div class="story-title">
-            <label for="storyTitle" class="form-heading">Title*</label>
-            <input id="storyTitle" type="text" class="form-control protractor-test-story-title-field"
-                   ng-model="editableTitle" ng-blur="updateStoryTitle(editableTitle)"
-                   placeholder="Enter a title for the story." maxlength="<[MAX_CHARS_IN_STORY_TITLE]>" ng-trim="false">
-            <span class="oppia-input-box-subtitle">
-              <i>
-                Story title should be at most <[MAX_CHARS_IN_STORY_TITLE]> characters.
-              </i>
-            </span>
-          </div>
-          <div class="story-description" ng-class="{'has-error': editableDescriptionIsEmpty && storyDescriptionChanged}">
-            <label for="storyDescription" class="form-heading">Description*</label>
-            <textarea type="text" class="form-control protractor-test-story-description-field"
-                      ng-model="editableDescription"
-                      ng-change="updateStoryDescriptionStatus(editableDescription)"
-                      ng-blur="updateStoryDescription(editableDescription)"
-                      placeholder="Enter the description of the story">
-            </textarea>
-            <span ng-if="editableDescriptionIsEmpty && storyDescriptionChanged" class="form-text story-contain-text">
-              What does this story contain?
-            </span>
-          </div>
-          <div class="story-thumbnail">
-            <label class="form-heading">Thumbnail Image*</label>
-            <thumbnail-uploader filename="story.getThumbnailFilename()"
-                                update-filename="updateStoryThumbnailFilename"
-                                bg-color="story.getThumbnailBgColor()"
-                                update-bg-color="updateStoryThumbnailBgColor"
-                                allowed-bg-colors="allowedBgColors"
-                                aspect-ratio="'4:3'"
-                                preview-title="editableTitle"
-                                preview-description="editableDescription"
-                                preview-description-bg-color=""
-                                preview-footer="">
-            </thumbnail-uploader>
-          </div>
-          <div class="story-notes">
-            <div class="oppia-editor-card-body">
-              <label class="form-heading">Notes</label>
-              <div ng-if="!notesEditorIsShown">
-                <div ng-class="oppia-editable-section" ng-click="openNotesEditor()" class="protractor-test-open-story-notes-editor-button">
-                  <i class="material-icons oppia-editor-edit-icon float-right"
-                     title="Edit Story Notes">&#xE254;
-                  </i>
-                  <div class="oppia-state-content-display oppia-transition-200"
-                       ng-class="oppia-prevent-selection"
-                       title="Story notes">
-                    <span class="oppia-placeholder" ng-show="editableNotes === ''">
-                        Add notes about the story to help other contributors.
-                    </span>
-                    <angular-html-bind class="story-notes protractor-test-story-notes" html-data="editableNotes">
-                    </angular-html-bind>
-                  </div>
-                  <!-- This is a dummy div created to mask the contents when the user hovers over the content. -->
-                  <div class="oppia-editable-section-mask">
-=======
           <i class="fa fa-caret-down"
              ng-if="!mainStoryCardIsShown"
              aria-hidden="true">
@@ -145,7 +84,6 @@
                     <!-- This is a dummy div created to mask the contents when the user hovers over the content. -->
                     <div class="oppia-editable-section-mask">
                     </div>
->>>>>>> f3e9b0f2
                   </div>
                 </div>
 
@@ -166,27 +104,6 @@
             </div>
           </div>
         </div>
-<<<<<<< HEAD
-        <div ng-if="!storyPreviewCardIsShown" >
-          <button class="btn btn-default show-story-preview-button" ng-click="togglePreview()">
-            Expand Preview
-            <i class="fa fa-angle-down"></i>
-          </button>
-        </div>
-        <div ng-if="storyPreviewCardIsShown">
-          <button class="btn btn-default show-story-preview-button" ng-click="togglePreview()">
-            Collapse Preview
-            <i class="fa fa-angle-up"></i>
-          </button>
-        </div>
-        <div ng-if="story.getId() && storyPreviewCardIsShown">
-          <preview-thumbnail name="editableTitle"
-                             description="editableDescription"
-                             filename = "story.getThumbnailFilename()"
-                             thumbnail-bg-color="story.getThumbnailBgColor()"
-                             bg-color="'#2F6687'">
-          </preview-thumbnail>
-=======
         <div ng-if="story.getThumbnailFilename() && mainStoryCardIsShown">
           <div ng-if="!storyPreviewCardIsShown" >
             <button class="btn btn-default show-story-preview-button" ng-click="togglePreview()">
@@ -209,7 +126,6 @@
                                bg-color="'#2F6687'">
             </preview-thumbnail>
           </div>
->>>>>>> f3e9b0f2
         </div>
       </md-card>
     </div>
@@ -232,41 +148,6 @@
         <div ng-if="chaptersListIsShown" class="oppia-mobile-collapsible-card-content">
           <div>
             <button ng-click="createNode()" class="btn add-chapter-btn protractor-test-add-chapter-button">
-<<<<<<< HEAD
-             + ADD CHAPTER
-            </button>
-          </div>
-          <div ng-if="!linearNodesList.length">
-            <p class="no-chapters-message" style="padding-top: 6px;">
-              This story has no chapters.
-            </p>
-          </div>
-          <div ng-if="linearNodesList.length">
-            <div class="chapter-list-card-heading">
-              <span>Name</span>
-            </div>
-            <div class="story-nodes-container">
-              <div ng-repeat="node in linearNodesList track by $index">
-                <div class="story-editor-node"
-                     ng-class="{'selected-node': (node.getId() === idOfNodeToEdit)}"
-                     ng-click="navigateToChapterWithId(node.getId(), $index)"
-                     dnd-draggable="node"
-                     dnd-list="linearNodesList"
-                     dnd-effect-allowed="move"
-                     dnd-dragstart="onMoveChapterStart($index, node.getId())"
-                     dnd-drop="rearrangeNodeInStory($index)">
-                  <div class="story-editor-node-title">
-                    <span> <[$index+1]>. </span>
-                    <span class="protractor-test-chapter-title"><[node.getTitle()]></span>
-                  </div>
-                  <div class="edit-options-container">
-                    <i class="fa fa-ellipsis-v chapter-edit-toggle-button protractor-test-edit-options" ng-click="toggleChapterEditOptions($index);$event.stopPropagation()"></i>
-                  </div>
-                  <div class="chapter-option-box" ng-if="selectedChapterIndex === $index" ng-mouseleave="toggleChapterEditOptions(-1)" ng-click="toggleChapterEditOptions(-1);$event.stopPropagation()">
-                    <div class="chapter-edit-option protractor-test-delete-chapter-button" ng-click="deleteNode(node.getId())">
-                      <i class="fa fa-trash"></i>
-                      <span>Delete</span>
-=======
               + ADD CHAPTER
             </button>
             <div ng-if="!linearNodesList.length">
@@ -300,7 +181,6 @@
                         <i class="fa fa-trash"></i>
                         <span>Delete</span>
                       </div>
->>>>>>> f3e9b0f2
                     </div>
                   </div>
                 </div>
@@ -311,21 +191,6 @@
       </md-card>
     </div>
   </div>
-<<<<<<< HEAD
-  <md-card ng-if="linearNodesList.length === 0"  class="oppia-page-card oppia-long-text chapter-editor-card">
-    <div>
-      <p class="no-chapters-message" style="padding-top: 6px;">
-        This story has no chapters.
-      </p>
-      <button class="btn oppia-dashboard-intro-button oppia-transition-200 protractor-test-create-chapter-button"
-              style="color: white; text-decoration: none;"
-              ng-click="createNode()">
-        Create Chapter
-      </button>
-    </div>
-  </md-card>
-=======
->>>>>>> f3e9b0f2
 </div>
 
 <style>
@@ -344,12 +209,15 @@
     justify-content: space-between;
     padding: 15px 0;
     position: relative;
-<<<<<<< HEAD
-  }
-  .story-editor-node-title {
+  }
+
+  story-editor .story-editor-node-title {
     cursor: pointer;
-  }
-  story-editor .story-editor-node:hover {
+    text-align: left;
+    width: 95%;
+  }
+
+  story-editor story-editor-node:hover {
     cursor: grab;
   }
 
@@ -358,47 +226,12 @@
     margin-bottom: 35px;
     margin-left: 4%;
   }
+
   story-editor .topic-name {
     color: #666;
     cursor: pointer;
   }
 
-  story-editor .story-editor-node:active {
-    cursor: move;
-  }
-
-  story-editor .story-editor-delete-node {
-    color: #ef5350;
-=======
-  }
-
-  story-editor .story-editor-node-title {
-    cursor: pointer;
-    text-align: left;
-    width: 95%;
-  }
-
-  story-editor story-editor-node:hover {
-    cursor: grab;
-  }
-
-  story-editor .topic-story-name {
-    font-size: 15px;
-    margin-bottom: 35px;
-    margin-left: 4%;
->>>>>>> f3e9b0f2
-  }
-
-  story-editor .topic-name {
-    color: #666;
-    cursor: pointer;
-  }
-
-<<<<<<< HEAD
-  story-editor .story-nodes-container {
-    background-color: #FFF;
-    text-align: center;
-=======
   story-editor story-editor-node:active {
     cursor: move;
   }
@@ -406,7 +239,6 @@
   story-editor .story-nodes-container {
     background-color: #FFF;
     text-align: left;
->>>>>>> f3e9b0f2
     white-space: initial;
   }
 
@@ -448,19 +280,12 @@
   story-editor .parent-container {
     display: flex;
     flex-wrap: wrap;
-<<<<<<< HEAD
-    justify-content: space-evenly;
-=======
     justify-content: center;
->>>>>>> f3e9b0f2
     margin: 0 auto;
     width: 90%;
   }
   story-editor .content-container {
-<<<<<<< HEAD
-=======
     margin-right: 3%;
->>>>>>> f3e9b0f2
     width: 48%;
   }
   story-editor .chapter-list-container {
@@ -491,11 +316,7 @@
   }
   story-editor .story-card-header {
     font-size: 20px;
-<<<<<<< HEAD
-    margin: 24px -18px;
-=======
     margin: 40px 18px 5px;
->>>>>>> f3e9b0f2
   }
   story-editor .story-contain-text {
     font-size: smaller;
@@ -509,10 +330,7 @@
   story-editor .chapter-list-card-header {
     align-items: center;
     display: flex;
-<<<<<<< HEAD
-=======
     flex-wrap: wrap;
->>>>>>> f3e9b0f2
     font-size: 20px;
     font-weight: bold;
     justify-content: space-between;
@@ -618,34 +436,4 @@
       padding-top: 15px;
     }
   }
-  .chapter-list-card-heading {
-    border-bottom: 2px solid #000;
-    padding-left: 4%;
-  }
-  .chapter-list-card-heading span {
-    font-weight: bold;
-  }
-  story-editor .chapter-option-box {
-    background-color: #e1dcdc;
-    border: 1px solid #000;
-    padding: 0;
-    position: absolute;
-    right: -5px;
-    width: 140px;
-    z-index: 1;
-  }
-  story-editor .chapter-edit-option {
-    cursor: pointer;
-    font-size: 15px;
-    padding: 5px;
-    text-align: left;
-  }
-  story-editor .chapter-edit-option span {
-    margin-left: 5%;
-  }
-
-  story-editor .chapter-edit-toggle-button {
-    cursor: pointer;
-    position: relative;
-  }
 </style>