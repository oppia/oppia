// Copyright 2020 The Oppia Authors. All Rights Reserved.
//
// Licensed under the Apache License, Version 2.0 (the "License");
// you may not use this file except in compliance with the License.
// You may obtain a copy of the License at
//
//      http://www.apache.org/licenses/LICENSE-2.0
//
// Unless required by applicable law or agreed to in writing, software
// distributed under the License is distributed on an "AS-IS" BASIS,
// WITHOUT WARRANTIES OR CONDITIONS OF ANY KIND, either express or implied.
// See the License for the specific language governing permissions and
// limitations under the License.

/**
 * @fileoverview Unit tests for the story node editor directive.
 */

import { importAllAngularServices } from 'tests/unit-test-utils';

describe('Story node editor directive', function() {
  beforeEach(angular.mock.module('oppia'));

  importAllAngularServices();
<<<<<<< HEAD
=======

>>>>>>> faec6fc4
  var $uibModal = null;
  var $scope = null;
  var ctrl = null;
  var $q = null;
  var $rootScope = null;
  var directive = null;
  var story = null;
  var WindowDimensionsService = null;
  var StoryUpdateService = null;
  var ExplorationIdValidationService = null;
  var AlertsService = null;
  var StoryEditorStateService = null;
  var StoryObjectFactory = null;

  beforeEach(angular.mock.inject(function($injector) {
    $uibModal = $injector.get('$uibModal');
    $rootScope = $injector.get('$rootScope');
    $scope = $rootScope.$new();
    WindowDimensionsService = $injector.get('WindowDimensionsService');
    ExplorationIdValidationService = $injector.get(
      'ExplorationIdValidationService');
    AlertsService = $injector.get('AlertsService');
    StoryUpdateService = $injector.get('StoryUpdateService');
    StoryObjectFactory = $injector.get('StoryObjectFactory');
    StoryEditorStateService = $injector.get('StoryEditorStateService');
    $q = $injector.get('$q');


    var sampleStoryBackendObject = {
      id: 'sample_story_id',
      title: 'Story title',
      description: 'Story description',
      notes: 'Story notes',
      version: 1,
      corresponding_topic_id: 'topic_id',
      url_fragment: 'story_title',
      story_contents: {
        initial_node_id: 'node_2',
        nodes: [
          {
            id: 'node_1',
            title: 'Title 1',
            description: 'Description 1',
            prerequisite_skill_ids: ['skill_1'],
            acquired_skill_ids: ['skill_2'],
            destination_node_ids: [],
            outline: 'Outline',
            exploration_id: null,
            outline_is_finalized: false
          }, {
            id: 'node_2',
            title: 'Title 2',
            description: 'Description 2',
            prerequisite_skill_ids: ['skill_3'],
            acquired_skill_ids: ['skill_4'],
            destination_node_ids: ['node_1'],
            outline: 'Outline 2',
            exploration_id: 'exp_1',
            outline_is_finalized: true
          }],
        next_node_id: 'node_3'
      },
      language_code: 'en'
    };
    story = StoryObjectFactory.createFromBackendDict(sampleStoryBackendObject);
    directive = $injector.get('storyNodeEditorDirective')[0];

    spyOn(WindowDimensionsService, 'isWindowNarrow').and.returnValue(true);
    spyOn(StoryEditorStateService, 'getSkillSummaries').and.returnValue(
      [{id: '1', description: 'Skill description'}]);
    spyOn(StoryEditorStateService, 'getStory').and.returnValue(story);
    spyOn(StoryEditorStateService, 'getClassroomUrlFragment').and.returnValue(
      'math');
    spyOn(StoryEditorStateService, 'getTopicUrlFragment').and.returnValue(
      'fractions');
    spyOn(StoryEditorStateService, 'getTopicName').and.returnValue('addition');

    var MockTopicsAndSkillsDashboardBackendApiService = {
      fetchDashboardData: () => {
        var deferred = $q.defer();
        deferred.resolve({
          categorizedSkillsDict: {},
          untriagedSkillSummaries: {}
        });
        return deferred.promise;
      }
    };
    $scope.getId = () => 'node_1';
    $scope.getOutline = () => 'This is outline';
    $scope.getDescription = () => 'Chapter description';
    $scope.getExplorationId = () => 'Exp1';
    $scope.getThumbnailFilename = () => 'a.svg';
    $scope.getThumbnailBgColor = () => '#FFF';
    $scope.isOutlineFinalized = () => true;
    $scope.getDestinationNodeIds = () => ['node_2'];
    $scope.getPrerequisiteSkillIds = () => ['skill_1'];
    $scope.getAcquiredSkillIds = () => ['skill_2'];
    ctrl = $injector.instantiate(directive.controller, {
      $scope: $scope,
      TopicsAndSkillsDashboardBackendApiService:
      MockTopicsAndSkillsDashboardBackendApiService,
      $uibModal
    });
    ctrl.$onInit();
    $rootScope.$apply();
  }));

  it('should init the controller', function() {
    $scope.viewNodeEditor();
    expect($scope.chapterPreviewCardIsShown).toEqual(false);
    expect($scope.mainChapterCardIsShown).toEqual(true);
    expect($scope.explorationInputButtonsAreShown).toEqual(false);
  });

  it('should return skill editor URL', function() {
    expect($scope.getSkillEditorUrl('skill_1')).toEqual(
      '/skill_editor/skill_1');
  });

  it('should check if exploration can be saved', function() {
    $scope.checkCanSaveExpId();
    expect($scope.expIdCanBeSaved).toEqual(true);
  });

  it('should call StoryUpdate service remove prerequisite skill id',
    function() {
      var skillSpy = spyOn(
        StoryUpdateService, 'removePrerequisiteSkillIdFromNode');
      $scope.removePrerequisiteSkillId('skill_3');
      expect(skillSpy).toHaveBeenCalled();
    });

  it('should call StoryUpdate service remove acquired skill id', function() {
    var skillSpy = spyOn(StoryUpdateService, 'removeAcquiredSkillIdFromNode');
    $scope.removeAcquiredSkillId();
    expect(skillSpy).toHaveBeenCalled();
  });

  it('should toggle chapter preview card', function() {
    $scope.chapterPreviewCardIsShown = false;
    $scope.togglePreview();
    $scope.chapterPreviewCardIsShown = true;

    $scope.togglePreview();
    $scope.chapterPreviewCardIsShown = false;
  });

  it('should toggle prereq skill list', function() {
    $scope.prerequisiteSkillIsShown = true;
    $scope.togglePrerequisiteSkillsList();
    $scope.prerequisiteSkillIsShown = false;
  });

  it('should call StoryUpdate service to set story thumbnail filename',
    function() {
      var storySpy = spyOn(StoryUpdateService, 'setStoryNodeThumbnailFilename');
      $scope.updateThumbnailFilename('new_file.png');
      expect(storySpy).toHaveBeenCalled();
    });

  it('should call StoryUpdate service to set story thumbnail filename',
    function() {
      var storySpy = spyOn(StoryUpdateService, 'setStoryNodeThumbnailBgColor');
      $scope.updateThumbnailBgColor('#333');
      expect(storySpy).toHaveBeenCalled();
    });

  it('should call StoryUpdate service to finalize story node outline',
    function() {
      var storySpy = spyOn(StoryUpdateService, 'unfinalizeStoryNodeOutline');
      $scope.unfinalizeOutline();
      expect(storySpy).toHaveBeenCalled();
    });

  it('should call StoryUpdate service to finalize story node outline',
    function() {
      var storySpy = spyOn(StoryUpdateService, 'finalizeStoryNodeOutline');
      $scope.finalizeOutline();
      expect(storySpy).toHaveBeenCalled();
    });

  it('should call StoryUpdate service to update outline', function() {
    var storySpy = spyOn(StoryUpdateService, 'setStoryNodeOutline');
    $scope.updateOutline('New outline');
    expect(storySpy).toHaveBeenCalled();
  });

  it('should call StoryUpdate service to update description', function() {
    var storySpy = spyOn(StoryUpdateService, 'setStoryNodeDescription');
    $scope.updateDescription('New description');
    expect(storySpy).toHaveBeenCalled();
  });

  it('should open and close node title editor', function() {
    $scope.openNodeTitleEditor();
    expect($scope.nodeTitleEditorIsShown).toEqual(true);
    $scope.closeNodeTitleEditor();
    expect($scope.nodeTitleEditorIsShown).toEqual(false);
  });

  it('should open add skill modal for adding prerequisite skill', function() {
    var modalSpy = spyOn($uibModal, 'open').and.callThrough();
    $scope.addPrerequisiteSkillId();
    expect(modalSpy).toHaveBeenCalled();
  });

  it('should call StoryUpdate service for adding prerequisite skill',
    function() {
      var deferred = $q.defer();
      deferred.resolve({
        id: 'skill_10'
      });
      var modalSpy = spyOn($uibModal, 'open').and.returnValue(
        {result: deferred.promise});
      var storyUpdateSpy = spyOn(
        StoryUpdateService, 'addPrerequisiteSkillIdToNode');
      $scope.addPrerequisiteSkillId();
      $rootScope.$apply();
      expect(modalSpy).toHaveBeenCalled();
      expect(storyUpdateSpy).toHaveBeenCalled();
    });

  it('should call StoryUpdate service for adding prerequisite skill and' +
      ' catch if the call fails', function() {
    var deferred = $q.defer();
    deferred.resolve({
      id: 'skill_10'
    });
    var alertsSpy = spyOn(AlertsService, 'addInfoMessage');
    var modalSpy = spyOn($uibModal, 'open').and.returnValue(
      {result: deferred.promise});
    var storyUpdateSpy = spyOn(
      StoryUpdateService, 'addPrerequisiteSkillIdToNode').and.throwError(
      'Error');
    $scope.addPrerequisiteSkillId();
    $rootScope.$apply();
    expect(modalSpy).toHaveBeenCalled();
    expect(alertsSpy).toHaveBeenCalled();
    expect(storyUpdateSpy).toHaveBeenCalled();
  });

  it('should open add skill modal for adding acquired skill', function() {
    var modalSpy = spyOn($uibModal, 'open').and.callThrough();
    $scope.addAcquiredSkillId();
    expect(modalSpy).toHaveBeenCalled();
  });

  it('should call StoryUpdate service for adding acquired skill', function() {
    var deferred = $q.defer();
    deferred.resolve({
      id: 'skill_3'
    });
    var modalSpy = spyOn($uibModal, 'open').and.returnValue(
      {result: deferred.promise});
    var storyUpdateSpy = spyOn(StoryUpdateService, 'addAcquiredSkillIdToNode');
    $scope.addAcquiredSkillId();
    $rootScope.$apply();
    expect(modalSpy).toHaveBeenCalled();
    expect(storyUpdateSpy).toHaveBeenCalled();
  });

  it('should call StoryUpdate service for adding acquired skill and call' +
      ' Alerts service if the call fails', function() {
    var deferred = $q.defer();
    deferred.resolve({
      id: 'skill_3'
    });
    var modalSpy = spyOn($uibModal, 'open').and.returnValue(
      {result: deferred.promise});
    var alertsSpy = spyOn(AlertsService, 'addInfoMessage');
    var storyUpdateSpy = spyOn(
      StoryUpdateService, 'addAcquiredSkillIdToNode').and.throwError('Error');
    $scope.addAcquiredSkillId();
    $rootScope.$apply();
    expect(alertsSpy).toHaveBeenCalled();
    expect(modalSpy).toHaveBeenCalled();
    expect(storyUpdateSpy).toHaveBeenCalled();
  });

  it('should toggle chapter outline', function() {
    $scope.chapterOutlineIsShown = false;
    $scope.toggleChapterOutline();
    expect($scope.chapterOutlineIsShown).toEqual(true);

    $scope.toggleChapterOutline();
    expect($scope.chapterOutlineIsShown).toEqual(false);
  });

  it('should toggle acquired skills list', function() {
    $scope.acquiredSkillIsShown = false;
    $scope.toggleAcquiredSkillsList();
    expect($scope.acquiredSkillIsShown).toEqual(true);

    $scope.toggleAcquiredSkillsList();
    expect($scope.acquiredSkillIsShown).toEqual(false);
  });

  it('should toggle chapter card', function() {
    $scope.mainChapterCardIsShown = true;
    $scope.toggleChapterCard();
    expect($scope.mainChapterCardIsShown).toEqual(false);

    $scope.toggleChapterCard();
    expect($scope.mainChapterCardIsShown).toEqual(true);
  });

  it('should toggle chapter todo card', function() {
    $scope.chapterTodoCardIsShown = false;
    $scope.toggleChapterTodoCard();
    expect($scope.chapterTodoCardIsShown).toEqual(true);

    $scope.toggleChapterTodoCard();
    expect($scope.chapterTodoCardIsShown).toEqual(false);
  });

  it('should toggle exploration input buttons', function() {
    $scope.explorationInputButtonsAreShown = false;
    $scope.toggleExplorationInputButtons();
    expect($scope.explorationInputButtonsAreShown).toEqual(true);

    $scope.toggleExplorationInputButtons();
    expect($scope.explorationInputButtonsAreShown).toEqual(false);
  });

  it('should toggle chapter outline buttons', function() {
    $scope.chapterOutlineButtonsAreShown = false;
    $scope.toggleChapterOutlineButtons();
    expect($scope.chapterOutlineButtonsAreShown).toEqual(true);

    $scope.toggleChapterOutlineButtons();
    expect($scope.chapterOutlineButtonsAreShown).toEqual(false);
  });

  it('should call StoryUpdateService and ExplorationIdValidationService' +
      ' to set node exploration id if story is published',
  function() {
    spyOn(StoryEditorStateService, 'isStoryPublished').and.returnValue(true);
    var deferred = $q.defer();
    deferred.resolve(true);
    var expSpy = spyOn(
      ExplorationIdValidationService, 'isExpPublished').and.returnValue(
      deferred.promise);
    var storyUpdateSpy = spyOn(StoryUpdateService, 'setStoryNodeExplorationId');

    $scope.updateExplorationId('exp10');
    $rootScope.$apply();
    expect(expSpy).toHaveBeenCalled();
    expect(storyUpdateSpy).toHaveBeenCalled();
  });

  it('should call StoryUpdateService to set node exploration id and set ' +
      'invalid exp error if story is published and exp id is invalid',
  function() {
    $scope.invalidExpErrorIsShown = false;
    spyOn(StoryEditorStateService, 'isStoryPublished').and.returnValue(true);
    var deferred = $q.defer();
    deferred.resolve(false);
    var expSpy = spyOn(
      ExplorationIdValidationService, 'isExpPublished').and.returnValue(
      deferred.promise);
    var storyUpdateSpy = spyOn(
      StoryUpdateService, 'setStoryNodeExplorationId');

    $scope.updateExplorationId('exp10');
    $rootScope.$apply();
    expect(expSpy).toHaveBeenCalled();
    expect(storyUpdateSpy).not.toHaveBeenCalled();
    expect($scope.invalidExpErrorIsShown).toEqual(true);
  });

  it('should show error if story is published and exp id is null', function() {
    spyOn(StoryEditorStateService, 'isStoryPublished').and.returnValue(true);
    var alertsSpy = spyOn(AlertsService, 'addInfoMessage');

    var storyUpdateSpy = spyOn(
      StoryUpdateService, 'setStoryNodeExplorationId');

    $scope.updateExplorationId(null);
    expect(storyUpdateSpy).not.toHaveBeenCalled();
    expect(alertsSpy).toHaveBeenCalled();
  });

  it('should call StoryUpdateService to set node exploration id and set ' +
      'invalid exp error if story is published and exp id is invalid',
  function() {
    spyOn(StoryEditorStateService, 'isStoryPublished').and.returnValue(false);
    var deferred = $q.defer();
    deferred.resolve(false);

    var storyUpdateSpy = spyOn(
      StoryUpdateService, 'setStoryNodeExplorationId');

    $scope.updateExplorationId('exp10');
    expect(storyUpdateSpy).toHaveBeenCalled();
  });

  it('should call StoryUpdate service to set story node title', function() {
    var storyUpdateSpy = spyOn(
      StoryUpdateService, 'setStoryNodeTitle');
    $scope.updateTitle('Title 10');
    expect(storyUpdateSpy).toHaveBeenCalled();
  });

  it('should not call StoryUpdate service to set story node title and ' +
      'call AlertsService if the name is a duplicate', function() {
    var storyUpdateSpy = spyOn(
      StoryUpdateService, 'setStoryNodeTitle');
    var alertsSpy = spyOn(AlertsService, 'addInfoMessage');
    $scope.updateTitle('Title 2');
    expect(storyUpdateSpy).not.toHaveBeenCalled();
    expect(alertsSpy).toHaveBeenCalled();
  });
});<|MERGE_RESOLUTION|>--- conflicted
+++ resolved
@@ -22,10 +22,7 @@
   beforeEach(angular.mock.module('oppia'));
 
   importAllAngularServices();
-<<<<<<< HEAD
-=======
-
->>>>>>> faec6fc4
+
   var $uibModal = null;
   var $scope = null;
   var ctrl = null;
